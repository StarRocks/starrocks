<?xml version="1.0" encoding="UTF-8"?>
<project xmlns="http://maven.apache.org/POM/4.0.0"
         xmlns:xsi="http://www.w3.org/2001/XMLSchema-instance"
         xsi:schemaLocation="http://maven.apache.org/POM/4.0.0 http://maven.apache.org/xsd/maven-4.0.0.xsd">
    <modelVersion>4.0.0</modelVersion>

    <groupId>com.starrocks</groupId>
    <artifactId>java-extensions</artifactId>
    <packaging>pom</packaging>
    <version>1.0-SNAPSHOT</version>
    <modules>
        <module>jdbc-bridge</module>
        <module>udf-extensions</module>
        <module>java-utils</module>
        <module>jni-connector</module>
        <module>udf-examples</module>
        <module>hudi-reader</module>
        <module>paimon-reader</module>
        <module>hive-reader</module>
        <module>hadoop-ext</module>
        <module>odps-reader</module>
        <module>iceberg-metadata-reader</module>
        <module>kudu-reader</module>
        <module>common-runtime</module>
        <module>hadoop-lib</module>
    </modules>
    <name>starrocks-java-extensions</name>

    <properties>
        <project.build.sourceEncoding>UTF-8</project.build.sourceEncoding>
        <java.version>17</java.version>
        <hikaricp.version>3.4.5</hikaricp.version>
        <compiler-plugin.version>3.13.0</compiler-plugin.version>
        <java-extensions.home>${basedir}</java-extensions.home>
        <aws-v2-sdk.version>2.29.52</aws-v2-sdk.version>
        <hadoop.version>3.4.1</hadoop.version>
        <iceberg.version>1.7.1</iceberg.version>
        <log4j2.version>2.23.1</log4j2.version>
        <junit.version>5.10.3</junit.version>
        <hive-apache.version>3.1.2-22</hive-apache.version>
        <jni-connector.version>1.0.0</jni-connector.version>
        <hadoop-ext.version>1.0.0</hadoop-ext.version>
        <java-utils.version>1.0.0</java-utils.version>
        <io.netty.version>4.1.118.Final</io.netty.version>
        <protobuf-java.version>3.25.5</protobuf-java.version>
        <nimbusds.version>9.37.2</nimbusds.version>
        <commons-io.version>2.14.0</commons-io.version>
        <gcs.connector.version>hadoop3-2.2.26</gcs.connector.version>
<<<<<<< HEAD
        <slf4j.version>1.7.36</slf4j.version>
        <arrow.version>17.0.0</arrow.version>
        <jackson.version>2.15.2</jackson.version>
=======
        <guava.version>32.0.1-jre</guava.version>
        <jetty.version>10.0.24</jetty.version>
        <parquet.version>1.15.1</parquet.version>
        <airlift.version>0.27</airlift.version>
        <avro.version>1.11.4</avro.version>
        <luben.zstd.jni.version>1.5.4-2</luben.zstd.jni.version>
        <kryo.version>4.0.2</kryo.version>
>>>>>>> 89d347f6
    </properties>

    <dependencyManagement>
        <dependencies>
            <!-- jni connector -->
            <dependency>
                <groupId>com.starrocks</groupId>
                <artifactId>jni-connector</artifactId>
                <version>${jni-connector.version}</version>
            </dependency>
            <!-- jni connector -->

            <!-- hadoop ext -->
            <dependency>
                <groupId>com.starrocks</groupId>
                <artifactId>hadoop-ext</artifactId>
                <version>${hadoop-ext.version}</version>
            </dependency>
            <!-- hadoop ext -->

            <!-- java utils -->
            <dependency>
                <groupId>com.starrocks</groupId>
                <artifactId>java-utils</artifactId>
                <version>${java-utils.version}</version>
            </dependency>
            <!-- java utils -->

            <dependency>
                <groupId>io.netty</groupId>
                <artifactId>netty-all</artifactId>
                <version>${io.netty.version}</version>
            </dependency>

            <dependency>
                <groupId>io.netty</groupId>
                <artifactId>netty-transport-native-epoll</artifactId>
                <version>${io.netty.version}</version>
            </dependency>

            <dependency>
                <groupId>com.google.protobuf</groupId>
                <artifactId>protobuf-java</artifactId>
                <version>${protobuf-java.version}</version>
            </dependency>

            <dependency>
                <groupId>org.apache.velocity</groupId>
                <artifactId>velocity-engine-core</artifactId>
                <version>2.4.1</version>
            </dependency>

            <dependency>
                <groupId>com.nimbusds</groupId>
                <artifactId>nimbus-jose-jwt</artifactId>
                <version>${nimbusds.version}</version>
            </dependency>

            <dependency>
                <groupId>commons-io</groupId>
                <artifactId>commons-io</artifactId>
                <version>${commons-io.version}</version>
            </dependency>

            <!-- hadoop -->
            <dependency>
                <groupId>org.apache.hadoop</groupId>
                <artifactId>hadoop-common</artifactId>
                <version>${hadoop.version}</version>
                <exclusions>
                    <exclusion>
                        <groupId>org.apache.zookeeper</groupId>
                        <artifactId>zookeeper</artifactId>
                    </exclusion>
                    <exclusion>
                        <groupId>org.apache.avro</groupId>
                        <artifactId>avro</artifactId>
                    </exclusion>
                    <exclusion>
                        <!-- exclude io.netty, use our provided netty version to address CVE issue -->
                        <groupId>io.netty</groupId>
                        <artifactId>netty-handler</artifactId>
                    </exclusion>
                    <exclusion>
                        <!-- exclude io.netty, use our provided netty version to address CVE issue -->
                        <groupId>io.netty</groupId>
                        <artifactId>netty-transport-native-epoll</artifactId>
                    </exclusion>
                    <exclusion>
                        <groupId>dnsjava</groupId>
                        <artifactId>dnsjava</artifactId>
                    </exclusion>
                    <exclusion>
                        <groupId>io.netty</groupId>
                        <artifactId>netty-handler</artifactId>
                    </exclusion>
                </exclusions>
            </dependency>
            <dependency>
                <groupId>org.apache.hadoop</groupId>
                <artifactId>hadoop-hdfs-client</artifactId>
                <version>${hadoop.version}</version>
            </dependency>
            <dependency>
                <groupId>org.apache.hadoop</groupId>
                <artifactId>hadoop-aws</artifactId>
                <version>${hadoop.version}</version>
                <exclusions>
                    <exclusion>
                        <groupId>software.amazon.awssdk</groupId>
                        <artifactId>bundle</artifactId>
                    </exclusion>
                    <exclusion>
                        <groupId>org.apache.hadoop</groupId>
                        <artifactId>hadoop-common</artifactId>
                    </exclusion>
                </exclusions>
            </dependency>
            <dependency>
                <groupId>org.apache.hadoop</groupId>
                <artifactId>hadoop-mapreduce-client-core</artifactId>
                <version>${hadoop.version}</version>
                <exclusions>
                    <exclusion>
                        <groupId>com.google.protobuf</groupId>
                        <artifactId>protobuf-java</artifactId>
                    </exclusion>
                </exclusions>
            </dependency>

            <dependency>
                <groupId>org.apache.hadoop</groupId>
                <artifactId>hadoop-kms</artifactId>
                <version>${hadoop.version}</version>
            </dependency>

            <dependency>
                <groupId>org.apache.hadoop</groupId>
                <artifactId>hadoop-hdfs-rbf</artifactId>
                <version>${hadoop.version}</version>
            </dependency>

            <dependency>
                <groupId>org.apache.hadoop</groupId>
                <artifactId>hadoop-hdfs-httpfs</artifactId>
                <version>${hadoop.version}</version>
            </dependency>

            <dependency>
                <groupId>org.apache.hadoop</groupId>
                <artifactId>hadoop-nfs</artifactId>
                <version>${hadoop.version}</version>
            </dependency>

            <dependency>
                <groupId>org.apache.hadoop</groupId>
                <artifactId>hadoop-hdfs-nfs</artifactId>
                <version>${hadoop.version}</version>
            </dependency>

            <dependency>
                <groupId>org.apache.hadoop</groupId>
                <artifactId>hadoop-azure</artifactId>
                <version>${hadoop.version}</version>
            </dependency>

            <dependency>
                <groupId>org.apache.hadoop</groupId>
                <artifactId>hadoop-azure-datalake</artifactId>
                <version>${hadoop.version}</version>
            </dependency>

            <dependency>
                <groupId>org.apache.hadoop</groupId>
                <artifactId>hadoop-hdfs-native-client</artifactId>
                <version>${hadoop.version}</version>
            </dependency>

            <dependency>
                <groupId>org.apache.hadoop</groupId>
                <artifactId>hadoop-registry</artifactId>
                <version>${hadoop.version}</version>
            </dependency>

            <dependency>
                <groupId>com.google.cloud.bigdataoss</groupId>
                <artifactId>gcs-connector</artifactId>
                <version>${gcs.connector.version}</version>
                <classifier>shaded</classifier>
            </dependency>
            <!-- hadoop -->

            <!-- hive -->
            <dependency>
                <groupId>io.trino.hive</groupId>
                <artifactId>hive-apache</artifactId>
                <version>${hive-apache.version}</version>
                <exclusions>
                    <exclusion>
                        <groupId>org.apache.thrift</groupId>
                        <artifactId>libthrift</artifactId>
                    </exclusion>
                    <exclusion>
                        <groupId>org.apache.parquet</groupId>
                        <artifactId>*</artifactId>
                    </exclusion>
                    <exclusion>
                        <groupId>org.apache.avro</groupId>
                        <artifactId>*</artifactId>
                    </exclusion>
                    <exclusion>
                        <groupId>io.airlift</groupId>
                        <artifactId>aircompressor</artifactId>
                    </exclusion>
                </exclusions>
            </dependency>
            <!-- hive -->

            <!--slf4j-->
            <dependency>
                <groupId>org.slf4j</groupId>
                <artifactId>slf4j-api</artifactId>
                <version>${slf4j.version}</version>
            </dependency>
            <!--slf4j-->

            <!--log4j 2-->
            <dependency>
                <groupId>org.apache.logging.log4j</groupId>
                <artifactId>log4j-api</artifactId>
                <version>${log4j2.version}</version>
            </dependency>
            <dependency>
                <groupId>org.apache.logging.log4j</groupId>
                <artifactId>log4j-core</artifactId>
                <version>${log4j2.version}</version>
            </dependency>
            <!--log4j 2-->

            <!-- junit -->
            <dependency>
                <groupId>org.junit.jupiter</groupId>
                <artifactId>junit-jupiter</artifactId>
                <version>${junit.version}</version>
                <scope>test</scope>
            </dependency>
            <!-- junit -->

<<<<<<< HEAD
            <!-- jackson -->
            <dependency>
                <groupId>com.fasterxml.jackson.core</groupId>
                <artifactId>jackson-databind</artifactId>
                <version>${jackson.version}</version>
            </dependency>
            <!-- jackson -->

            <!-- apache arrow -->
            <dependency>
                <groupId>org.apache.arrow</groupId>
                <artifactId>arrow-vector</artifactId>
                <version>${arrow.version}</version>
            </dependency>

            <dependency>
                <groupId>org.apache.arrow</groupId>
                <artifactId>arrow-memory-netty</artifactId>
                <version>${arrow.version}</version>
            </dependency>

            <dependency>
                <groupId>org.apache.arrow</groupId>
                <artifactId>arrow-compression</artifactId>
                <version>${arrow.version}</version>
            </dependency>
            <!-- apache arrow -->
=======
            <dependency>
                <groupId>com.google.guava</groupId>
                <artifactId>guava</artifactId>
                <version>${guava.version}</version>
            </dependency>

            <dependency>
                <groupId>org.eclipse.jetty</groupId>
                <artifactId>jetty-client</artifactId>
                <version>${jetty.version}</version>
            </dependency>

            <dependency>
                <groupId>org.eclipse.jetty</groupId>
                <artifactId>jetty-server</artifactId>
                <version>${jetty.version}</version>
            </dependency>

            <dependency>
                <groupId>org.eclipse.jetty</groupId>
                <artifactId>jetty-io</artifactId>
                <version>${jetty.version}</version>
            </dependency>

            <dependency>
                <groupId>org.eclipse.jetty</groupId>
                <artifactId>jetty-webapp</artifactId>
                <version>${jetty.version}</version>
            </dependency>

            <dependency>
                <groupId>org.eclipse.jetty</groupId>
                <artifactId>jetty-servlet</artifactId>
                <version>${jetty.version}</version>
            </dependency>

            <dependency>
                <groupId>org.eclipse.jetty</groupId>
                <artifactId>jetty-util</artifactId>
                <version>${jetty.version}</version>
            </dependency>

            <dependency>
                <groupId>org.eclipse.jetty</groupId>
                <artifactId>jetty-util-ajax</artifactId>
                <version>${jetty.version}</version>
            </dependency>

            <dependency>
                <groupId>org.apache.parquet</groupId>
                <artifactId>parquet-hadoop-bundle</artifactId>
                <version>${parquet.version}</version>
            </dependency>

            <dependency>
                <groupId>org.apache.parquet</groupId>
                <artifactId>parquet-avro</artifactId>
                <version>${parquet.version}</version>
            </dependency>

            <dependency>
                <groupId>org.apache.avro</groupId>
                <artifactId>avro</artifactId>
                <version>${avro.version}</version>
            </dependency>

            <dependency>
                <groupId>io.airlift</groupId>
                <artifactId>aircompressor</artifactId>
                <version>${airlift.version}</version>
            </dependency>

            <dependency>
                <groupId>com.github.luben</groupId>
                <artifactId>zstd-jni</artifactId>
                <version>${luben.zstd.jni.version}</version>
            </dependency>

            <dependency>
                <groupId>com.esotericsoftware</groupId>
                <artifactId>kryo-shaded</artifactId>
                <version>${kryo.version}</version>
            </dependency>
>>>>>>> 89d347f6
        </dependencies>
    </dependencyManagement>

    <build>
        <plugins>
            <plugin>
                <groupId>org.apache.maven.plugins</groupId>
                <artifactId>maven-compiler-plugin</artifactId>
                <version>${compiler-plugin.version}</version>
                <configuration>
                    <release>${java.version}</release>
                    <encoding>${project.build.sourceEncoding}</encoding>
                </configuration>
            </plugin>
            <!-- run ut -->
            <plugin>
                <groupId>org.apache.maven.plugins</groupId>
                <artifactId>maven-surefire-plugin</artifactId>
                <version>3.1.2</version>
            </plugin>
            <!-- coverage -->
            <plugin>
                <groupId>org.jacoco</groupId>
                <artifactId>jacoco-maven-plugin</artifactId>
                <version>0.8.7</version>
                <executions>
                    <execution>
                        <goals>
                            <goal>prepare-agent</goal>
                        </goals>
                    </execution>
                    <execution>
                        <id>generate-code-coverage-report</id>
                        <phase>test</phase>
                        <goals>
                            <goal>report</goal>
                        </goals>
                    </execution>
                </executions>
            </plugin>
            <!-- copy config files from fe before checkstyle -->
            <plugin>
                <groupId>com.coderplus.maven.plugins</groupId>
                <artifactId>copy-rename-maven-plugin</artifactId>
                <version>1.0</version>
                <!-- only run in parent -->
                <inherited>false</inherited>
                <executions>
                    <execution>
                        <id>copy-file</id>
                        <phase>validate</phase>
                        <goals>
                            <goal>copy</goal>
                        </goals>
                        <configuration>
                            <fileSets>
                                <fileSet>
                                    <sourceFile>../fe/checkstyle.xml</sourceFile>
                                    <destinationFile>./checkstyle.xml</destinationFile>
                                </fileSet>
                                <fileSet>
                                    <sourceFile>../fe/checkstyle-header.txt</sourceFile>
                                    <destinationFile>./checkstyle-header.txt</destinationFile>
                                </fileSet>
                            </fileSets>
                        </configuration>
                    </execution>
                </executions>
            </plugin>
            <plugin>
                <groupId>org.apache.maven.plugins</groupId>
                <artifactId>maven-checkstyle-plugin</artifactId>
                <version>3.1.1</version>
                <dependencies>
                    <dependency>
                        <groupId>com.puppycrawl.tools</groupId>
                        <artifactId>checkstyle</artifactId>
                        <version>8.40</version>
                    </dependency>
                </dependencies>
                <configuration>
                    <configLocation>${java-extensions.home}/checkstyle.xml</configLocation>
                    <encoding>UTF-8</encoding>
                    <consoleOutput>true</consoleOutput>
                    <failsOnError>true</failsOnError>
                    <linkXRef>false</linkXRef>
                    <includeTestSourceDirectory>true</includeTestSourceDirectory>
                    <excludes>org/apache/hadoop/**</excludes>
                </configuration>
                <executions>
                    <execution>
                        <id>validate</id>
                        <phase>validate</phase>
                        <goals>
                            <goal>check</goal>
                        </goals>
                    </execution>
                </executions>
            </plugin>
        </plugins>
    </build>
</project><|MERGE_RESOLUTION|>--- conflicted
+++ resolved
@@ -46,11 +46,9 @@
         <nimbusds.version>9.37.2</nimbusds.version>
         <commons-io.version>2.14.0</commons-io.version>
         <gcs.connector.version>hadoop3-2.2.26</gcs.connector.version>
-<<<<<<< HEAD
         <slf4j.version>1.7.36</slf4j.version>
         <arrow.version>17.0.0</arrow.version>
         <jackson.version>2.15.2</jackson.version>
-=======
         <guava.version>32.0.1-jre</guava.version>
         <jetty.version>10.0.24</jetty.version>
         <parquet.version>1.15.1</parquet.version>
@@ -58,7 +56,6 @@
         <avro.version>1.11.4</avro.version>
         <luben.zstd.jni.version>1.5.4-2</luben.zstd.jni.version>
         <kryo.version>4.0.2</kryo.version>
->>>>>>> 89d347f6
     </properties>
 
     <dependencyManagement>
@@ -306,8 +303,6 @@
                 <scope>test</scope>
             </dependency>
             <!-- junit -->
-
-<<<<<<< HEAD
             <!-- jackson -->
             <dependency>
                 <groupId>com.fasterxml.jackson.core</groupId>
@@ -335,7 +330,6 @@
                 <version>${arrow.version}</version>
             </dependency>
             <!-- apache arrow -->
-=======
             <dependency>
                 <groupId>com.google.guava</groupId>
                 <artifactId>guava</artifactId>
@@ -419,7 +413,6 @@
                 <artifactId>kryo-shaded</artifactId>
                 <version>${kryo.version}</version>
             </dependency>
->>>>>>> 89d347f6
         </dependencies>
     </dependencyManagement>
 
