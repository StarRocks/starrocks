{
    "English": [
        "introduction/StarRocks_intro",
        {
            "type": "category",
            "label": "Introduction to StarRocks",
            "link": {
                "type": "doc",
                "id": "introduction/introduction"
            },
            "items": [
                "introduction/what_is_starrocks",
                "introduction/Architecture",
                "introduction/Features"
            ]
        },
        {
            "type": "category",
            "label": "Quick Start",
            "link": {
                "type": "doc",
                "id": "quick_start/quick_start"
            },
            "items": [
                "quick_start/shared-nothing",
                "quick_start/shared-data",
                "quick_start/iceberg",
                "quick_start/hudi"
            ]
        },
        {
            "type": "category",
            "label": "Project Help",
            "link": {
                "type": "doc",
                "id": "project_help/project_help"
            },
            "items": [
                "project_help/slack"
            ]
        },
        {
            "type": "category",
            "label": "Deployment",
            "link": {
                "type": "doc",
                "id": "deployment/deployment_overview"
            },
            "items": [
                {
                    "type": "category",
                    "label": "Preparation",
                    "link": {
                        "type": "doc",
                        "id": "cover_pages/deployment_preparation"
                    },
                    "items": [
                        "deployment/deployment_prerequisites",
                        "deployment/plan_cluster",
                        "deployment/environment_configurations",
                        "deployment/prepare_deployment_files"
                    ]
                },
                {
                    "type": "category",
                    "label": "Shared-nothing deployment",
                    "link": {
                        "type": "doc",
                        "id": "cover_pages/shared_nothing_deployment"
                    },
                    "items": [
                        "deployment/deploy_manually",
                        "deployment/sr_operator",
                        "deployment/helm",
                        "deployment/starrocks_on_aws"
                    ]
                },
                {
                    "type": "category",
                    "label": "Shared-data deployment",
                    "link": {
                        "type": "doc",
                        "id": "deployment/shared_data/shared_data"
                    },
                    "items": [
                        "deployment/shared_data/s3",
                        "deployment/shared_data/gcs",
                        "deployment/shared_data/azure",
                        "deployment/shared_data/minio"
                    ]
                },
                {
                    "type": "category",
                    "label": "Manage your deployment",
                    "link": {
                        "type": "doc",
                        "id": "cover_pages/manage_deployment"
                    },
                    "items": [
                        "deployment/post_deployment_setup",
                        "deployment/upgrade",
                        "deployment/downgrade"
                    ]
                }
            ]
        },
        {
            "type": "category",
            "label": "Table Design",
            "link": {
                "type": "doc",
                "id": "table_design/catalog_db_tbl"
            },
            "items": [
                "table_design/StarRocks_table_design",
                {
                    "type": "category",
                    "label": "Table types",
                    "link": {
                        "type": "doc",
                        "id": "table_design/table_types/table_types"
                    },
                    "items": [
                        "table_design/table_types/table_capabilities",
                        "table_design/table_types/primary_key_table",
                        "table_design/table_types/duplicate_key_table",
                        "table_design/table_types/aggregate_table",
                        "table_design/table_types/unique_key_table"
                    ]
                },
                {
                    "type": "category",
                    "label": "Data distribution",
                    "link": {
                        "type": "doc",
                        "id": "table_design/Data_distribution"
                    },
                    "items": [
                        "table_design/expression_partitioning",
                        "table_design/list_partitioning",
                        "table_design/dynamic_partitioning",
                        "table_design/Temporary_partition"
                    ]
                },
                {
                    "type": "category",
                    "label": "Indexes",
                    "link": {
                        "type": "doc",
                        "id": "table_design/indexes/indexes_overview"
                    },
                    "items": [
                        "table_design/indexes/Prefix_index_sort_key",
                        "table_design/indexes/Bitmap_index",
                        "table_design/indexes/Bloomfilter_index"
                    ]
                },
                "table_design/data_compression",
                "table_design/hybrid_table"
            ]
        },
        {
            "type": "category",
            "label": "Data Loading",
            "link": {
                "type": "doc",
                "id": "loading/loading"
            },
            "items": [
                {
                    "type": "category",
                    "label": "Loading overview",
                    "link": {
                        "type": "doc",
                        "id": "loading/loading_introduction/loading_overview"
                    },
                    "items": [
                        "loading/loading_introduction/Loading_intro",
                        "loading/loading_introduction/loading_concepts",
                        "loading/loading_introduction/loading_considerations"
                    ]
                },
                {
                    "type": "category",
                    "label": "Load from Object Storage",
                    "link": {
                        "type": "doc",
                        "id": "loading/objectstorage"
                    },
                    "items": [
                        "loading/s3",
                        "loading/azure",
                        "loading/gcs",
                        "loading/minio"
                    ]
                },
                "loading/StreamLoad",
                "loading/hdfs_load",
                {
                    "type": "category",
                    "label": "Load data from Apache Kafka",
                    "link": {
                        "type": "doc",
                        "id": "cover_pages/loading_kafka"
                    },
                    "items": [
                        "loading/Kafka-connector-starrocks",
                        "loading/RoutineLoad"
                    ]
                },
                {
                    "type": "category",
                    "label": "Load data from Apache Spark",
                    "link": {
                        "type": "doc",
                        "id": "cover_pages/loading_spark"
                    },
                    "items": [
                        "loading/Spark-connector-starrocks",
                        "loading/SparkLoad"
                    ]
                },
                "loading/InsertInto",
                "loading/Stream_Load_transaction_interface",
                "loading/Flink_cdc_load",
                "loading/Flink-connector-starrocks",
                "loading/Load_to_Primary_Key_tables",
                "loading/Etl_in_loading",
                "loading/loading_tools",
                "loading/load_concept/strict_mode"
            ]
        },
        {
            "type": "category",
            "label": "Data Unloading",
            "link": {
                "type": "doc",
                "id": "unloading/unloading"
            },
            "items": [
                "unloading/Export",
                "unloading/Spark_connector",
                "unloading/Flink_connector",
                "unloading/unload_using_insert_into_files"
            ]
        },
        {
            "type": "category",
            "label": "Data Lakes",
            "link": {
                "type": "doc",
                "id": "data_source/data_lakes"
            },
            "items": [
                {
                    "type": "category",
                    "label": "Catalog",
                    "link": {
                        "type": "doc",
                        "id": "data_source/catalog/catalog_intro"
                    },
                    "items": [
                        "data_source/catalog/catalog_overview",
                        "data_source/catalog/default_catalog",
                        "data_source/catalog/hive_catalog",
                        "data_source/catalog/iceberg_catalog",
                        "data_source/catalog/hudi_catalog",
                        "data_source/catalog/deltalake_catalog",
                        "data_source/catalog/jdbc_catalog",
                        "data_source/catalog/elasticsearch_catalog",
                        "data_source/catalog/paimon_catalog",
                        "data_source/catalog/unified_catalog",
                        "data_source/icebergtutorial",
                        "data_source/catalog/query_external_data"
                    ]
                },
                {
                    "type": "category",
                    "label": "Data cache",
                    "link": {
                        "type": "doc",
                        "id": "cover_pages/data_cache"
                    },
                    "items": [
                        "data_source/data_cache",
                        "data_source/data_cache_observe"
                    ]
                },
                "data_source/External_table",
                "data_source/file_external_table",
<<<<<<< HEAD
=======
                "data_source/data_cache",
                "data_source/data_cache_warmup",
>>>>>>> 42483f00
                "data_source/datalake_faq"
            ]
        },
        {
            "type": "category",
            "label": "Query Acceleration",
            "link": {
                "type": "doc",
                "id": "cover_pages/query_acceleration"
            },
            "items": [
                "using_starrocks/Cost_based_optimizer",
                "using_starrocks/Materialized_view-single_table",
                {
                    "type": "category",
                    "label": "Asynchronous materialized views",
                    "link": {
                        "type": "doc",
                        "id": "using_starrocks/Materialized_view"
                    },
                    "items": [
                        {
                            "type": "category",
                            "label": "Use cases",
                            "link": {
                                "type": "doc",
                                "id": "cover_pages/mv_use_cases"
                            },
                            "items": [
                                "using_starrocks/data_modeling_with_materialized_views",
                                "using_starrocks/query_rewrite_with_materialized_views",
                                "using_starrocks/data_lake_query_acceleration_with_materialized_views",
                                "using_starrocks/create_partitioned_materialized_view"
                            ]
                        },
                        {
                            "type": "category",
                            "label": "Usage",
                            "link": {
                                "type": "doc",
                                "id": "using_starrocks/usage/intro"
                            },
                            "items": [
                                "using_starrocks/usage/create",
                                "using_starrocks/usage/alter",
                                "using_starrocks/usage/drop",
                                "using_starrocks/usage/show",
                                "using_starrocks/usage/information_schema-materialized_views",
                                "using_starrocks/troubleshooting_asynchronous_materialized_views"
                            ]
                        }
                    ]
                },
                "using_starrocks/Colocate_join",
                "using_starrocks/Lateral_join",
                "using_starrocks/query_cache",
                {
                    "type": "category",
                    "label": "Computing the number of distinct values",
                    "link": {
                        "type": "doc",
                        "id": "cover_pages/distinct_values"
                    },
                    "items": [
                        "using_starrocks/Using_bitmap",
                        "using_starrocks/Using_HLL"
                    ]
                },
                "using_starrocks/sorted_aggregate",
                "using_starrocks/query_acceleration_with_auto_increment"
            ]
        },
        {
            "type": "category",
            "label": "Integrations",
            "link": {
                "type": "doc",
                "id": "integrations/integrations"
            },
            "items": [
                {
                    "type": "category",
                    "label": "Cloud Authentication",
                    "description": "Use AWS, Azure, or GCP authentication",
                    "link": {
                        "type": "doc",
                        "id": "cover_pages/csp_auth"
                    },
                    "items": [
                        "integrations/authenticate_to_aws_resources",
                        "integrations/authenticate_to_azure_storage",
                        "integrations/authenticate_to_gcs"
                    ]
                },
                "integrations/data_lakes",
                {
                    "type": "category",
                    "label": "Streaming Data",
                    "description": "Stream with Kafka, Flink, and StarRocks tools",
                    "link": {
                        "type": "doc",
                        "id": "integrations/streaming"
                    },
                    "items": [
                        "integrations/streaming/flink",
                        {
                            "type": "category",
                            "label": "Apache Kafka",
                            "description": "Streaming from Kafka",
                            "link": {
                                "type": "doc",
                                "id": "integrations/streaming/apache_kafka"
                            },
                            "items": [
                                "integrations/streaming/kafka/Kafka-connector-starrocks",
                                "integrations/streaming/kafka/RoutineLoad",
                                "loading/automq-routine-load"
                            ]
                        },
                        {
                            "type": "category",
                            "label": "StarRocks Pipe",
                            "description": "Pipe: Ideal for continuous loading at scale",
                            "link": {
                                "type": "doc",
                                "id": "integrations/streaming/pipe"
                            },
                            "items": [
                                "integrations/streaming/pipe/hdfs",
                                "integrations/streaming/pipe/s3"
                            ]
                        },
                        "integrations/streaming/rising_wave"
                    ]
                },
                {
                    "type": "category",
                    "label": "Batch Loading Data",
                    "description": "Batch loading and data transformation",
                    "link": {
                        "type": "doc",
                        "id": "cover_pages/batch_loading_integration"
                    },
                    "items": [
                        "integrations/batch/Spark-connector-starrocks",
                        "integrations/batch/SparkLoad"
                    ]
                },
                {
                    "type": "category",
                    "label": "Loading Tools",
                    "description": "Integrations with more loading tools",
                    "link": {
                        "type": "doc",
                        "id": "integrations/loading_tools/loading_tools_integration"
                    },
                    "items": [
                        "integrations/loading_tools/SMT",
                        "integrations/loading_tools/DataX-starrocks-writer",
                        "integrations/loading_tools/CloudCanal",
                        {
                            "type": "link",
                            "label": "Kettle connector",
                            "description": "Integrations with Kettle",
                            "href": "https://github.com/StarRocks/starrocks-connector-for-kettle"
                        }
                    ]
                },
                {
                    "type": "category",
                    "label": "BI Tools",
                    "link": {
                        "type": "doc",
                        "id": "cover_pages/bi_tools"
                    },
                    "items": [
                        "integrations/BI_integrations/Superset",
                        "integrations/BI_integrations/FineBI",
                        "integrations/BI_integrations/Hex",
                        "integrations/BI_integrations/Querybook",
                        "integrations/BI_integrations/QuickBI",
                        "integrations/BI_integrations/Tableau_Desktop",
                        "integrations/BI_integrations/Metabase"
                    ]
                },
                {
                    "type": "category",
                    "label": "IDE Tools",
                    "link": {
                        "type": "doc",
                        "id": "cover_pages/ide_tools"
                    },
                    "items": [
                        "integrations/IDE_integrations/DataGrip",
                        "integrations/IDE_integrations/Dataphin",
                        "integrations/IDE_integrations/DBeaver",
                        "integrations/IDE_integrations/jupysql"
                    ]
                },
                {
                    "type": "doc",
                    "id": "integrations/other_integrations/datadog_support"
                },
                {
                    "type": "link",
                    "label": "DBT",
                    "description": "Modeling and transformation with DBT",
                    "href": "https://github.com/StarRocks/dbt-starrocks/blob/main/README.md"
                },
                "integrations/hive_bitmap_udf"
            ]
        },
        {
            "type": "category",
            "label": "Administration",
            "link": {
                "type": "doc",
                "id": "administration/administration"
            },
            "items": [
                {
                    "type": "category",
                    "label": "Management",
                    "link": {
                        "type": "doc",
                        "id": "administration/management/management"
                    },
                    "items": [
                        "administration/management/Scale_up_down",
                        "administration/management/Backup_and_restore",
                        "administration/management/FE_configuration",
                        "administration/management/BE_configuration",
                        {
                            "type": "category",
                            "label": "Monitor and Alert",
                            "link": {
                                "type": "doc",
                                "id": "administration/management/monitoring/Monitor_and_Alert"
                            },
                            "items": [
                                "administration/management/monitoring/metrics"
                            ]
                        },
                        "administration/management/audit_loader",
                        "administration/management/enable_fqdn",
                        "administration/management/timezone",
                        "administration/management/monitor_manage_big_queries",
                        {
                            "type": "category",
                            "label": "Resource management",
                            "link": {
                                "type": "doc",
                                "id": "administration/management/resource_management/resource_management"
                            },
                            "items": [
                                "administration/management/resource_management/resource_group",
                                "administration/management/resource_management/query_queues",
                                "administration/management/resource_management/Query_management",
                                "administration/management/resource_management/Memory_management",
                                "administration/management/resource_management/spill_to_disk",
                                "administration/management/resource_management/Load_balance",
                                "administration/management/resource_management/Replica",
                                "administration/management/resource_management/Blacklist",
                                "administration/management/resource_management/filemanager"
                            ]
                        }
                    ]
                },
                "administration/Data_recovery",
                "administration/data_migration_tool",
                {
                    "type": "category",
                    "label": "User Privileges and Authentication",
                    "link": {
                        "type": "doc",
                        "id": "administration/user_privs/privilege_overview"
                    },
                    "items": [
                        "administration/user_privs/privilege_item",
                        "administration/user_privs/User_privilege",
                        "administration/user_privs/ranger_plugin",
                        "administration/user_privs/Authentication",
                        "administration/user_privs/privilege_faq"
                    ]
                },
                {
                    "type": "category",
                    "label": "Performance Tuning",
                    "link": {
                        "type": "doc",
                        "id": "cover_pages/performance_tuning"
                    },
                    "items": [
                        "administration/Query_planning",
                        {
                            "type": "category",
                            "label": "Query Profile",
                            "link": {
                                "type": "doc",
                                "id": "administration/query_profile_overview"
                            },
                            "items": [
                                "administration/query_profile_text_based_analysis",
                                "administration/query_profile_details"
                            ]
                        },
                        "administration/Profiling"
                    ]
                }
            ]
        },
        {
            "type": "category",
            "label": "Reference",
            "link": {
                "type": "doc",
                "id": "reference/reference"
            },
            "items": [
                {
                    "type": "category",
                    "label": "Data Types",
                    "link": {
                        "type": "doc",
                        "id": "sql-reference/data-types/data-type-list"
                    },
                    "items": [
                        {
                            "type": "category",
                            "label": "Numeric",
                            "link": {
                                "type": "doc",
                                "id": "sql-reference/data-types/numeric/numeric"
                            },
                            "items": [
                                "sql-reference/data-types/numeric/TINYINT",
                                "sql-reference/data-types/numeric/SMALLINT",
                                "sql-reference/data-types/numeric/INT",
                                "sql-reference/data-types/numeric/BIGINT",
                                "sql-reference/data-types/numeric/LARGEINT",
                                "sql-reference/data-types/numeric/DECIMAL",
                                "sql-reference/data-types/numeric/DOUBLE",
                                "sql-reference/data-types/numeric/FLOAT",
                                "sql-reference/data-types/numeric/BOOLEAN"
                            ]
                        },
                        {
                            "type": "category",
                            "label": "String",
                            "link": {
                                "type": "doc",
                                "id": "sql-reference/data-types/string-type/string-type"
                            },
                            "items": [
                                "sql-reference/data-types/string-type/STRING",
                                "sql-reference/data-types/string-type/BINARY",
                                "sql-reference/data-types/string-type/CHAR",
                                "sql-reference/data-types/string-type/VARCHAR"
                            ]
                        },
                        {
                            "type": "category",
                            "label": "Date",
                            "link": {
                                "type": "doc",
                                "id": "sql-reference/data-types/date-types/date-types"
                            },
                            "items": [
                                "sql-reference/data-types/date-types/DATE",
                                "sql-reference/data-types/date-types/DATETIME"
                            ]
                        },
                        {
                            "type": "category",
                            "label": "Semi-structured",
                            "link": {
                                "type": "doc",
                                "id": "sql-reference/data-types/semi_structured/semi_structured"
                            },
                            "items": [
                                "sql-reference/data-types/semi_structured/Array",
                                "sql-reference/data-types/semi_structured/JSON",
                                "sql-reference/data-types/semi_structured/Map",
                                "sql-reference/data-types/semi_structured/STRUCT"
                            ]
                        },
                        {
                            "type": "category",
                            "label": "Other",
                            "link": {
                                "type": "doc",
                                "id": "sql-reference/data-types/other-data-types/other-data-types"
                            },
                            "items": [
                                "sql-reference/data-types/other-data-types/BITMAP",
                                "sql-reference/data-types/other-data-types/HLL"
                            ]
                        }
                    ]
                },
                "sql-reference/sql-statements/keywords",
                {
                    "type": "category",
                    "label": "SQL Statements",
                    "link": {
                        "type": "doc",
                        "id": "sql-reference/sql-statements/all-commands"
                    },
                    "items": [
                        {
                            "type": "category",
                            "label": "User Account Management",
                            "items": [
                                {
                                    "type": "autogenerated",
                                    "dirName": "sql-reference/sql-statements/account-management"
                                }
                            ]
                        },
                        {
                            "type": "category",
                            "label": "Cluster Management",
                            "items": [
                                {
                                    "type": "category",
                                    "label": "Nodes and processes",
                                    "items": [
                                        "sql-reference/sql-statements/Administration/ALTER_SYSTEM",
                                        "sql-reference/sql-statements/Administration/CANCEL_DECOMMISSION",
                                        "sql-reference/sql-statements/Administration/KILL",
                                        "sql-reference/sql-statements/Administration/SHOW_BACKENDS",
                                        "sql-reference/sql-statements/Administration/SHOW_BROKER",
                                        "sql-reference/sql-statements/Administration/SHOW_COMPUTE_NODES",
                                        "sql-reference/sql-statements/Administration/SHOW_FRONTENDS",
                                        "sql-reference/sql-statements/Administration/SHOW_PROC",
                                        "sql-reference/sql-statements/Administration/SHOW_PROCESSLIST",
                                        "sql-reference/sql-statements/Administration/SHOW_RUNNING_QUERIES"
                                    ]
                                },
                                {
                                    "type": "category",
                                    "label": "Resource group",
                                    "items": [
                                        "sql-reference/sql-statements/Administration/ALTER_RESOURCE_GROUP",
                                        "sql-reference/sql-statements/Administration/CREATE_RESOURCE_GROUP",
                                        "sql-reference/sql-statements/Administration/DROP_RESOURCE_GROUP",
                                        "sql-reference/sql-statements/Administration/SHOW_RESOURCE_GROUP",
                                        "sql-reference/sql-statements/Administration/SHOW_USAGE_RESOURCE_GROUPS"
                                    ]
                                },
                                {
                                    "type": "category",
                                    "label": "Storage volume",
                                    "items": [
                                        "sql-reference/sql-statements/Administration/ALTER_STORAGE_VOLUME",
                                        "sql-reference/sql-statements/Administration/CREATE_STORAGE_VOLUME",
                                        "sql-reference/sql-statements/Administration/DESC_STORAGE_VOLUME",
                                        "sql-reference/sql-statements/Administration/DROP_STORAGE_VOLUME",
                                        "sql-reference/sql-statements/Administration/SET_DEFAULT_STORAGE_VOLUME",
                                        "sql-reference/sql-statements/Administration/SHOW_STORAGE_VOLUMES"
                                    ]
                                },
                                {
                                    "type": "category",
                                    "label": "Tablet and replica",
                                    "items": [
                                        "sql-reference/sql-statements/Administration/ADMIN_CANCEL_REPAIR",
                                        "sql-reference/sql-statements/Administration/ADMIN_CHECK_TABLET",
                                        "sql-reference/sql-statements/Administration/ADMIN_REPAIR",
                                        "sql-reference/sql-statements/Administration/ADMIN_SET_PARTITION_VERSION",
                                        "sql-reference/sql-statements/Administration/ADMIN_SET_REPLICA_STATUS",
                                        "sql-reference/sql-statements/Administration/ADMIN_SHOW_REPLICA_DISTRIBUTION",
                                        "sql-reference/sql-statements/Administration/ADMIN_SHOW_REPLICA_STATUS",
                                        "sql-reference/sql-statements/Administration/SHOW_TABLE_STATUS"
                                    ]
                                },
                                {
                                    "type": "category",
                                    "label": "Configurations and variables",
                                    "items": [
                                        "sql-reference/sql-statements/Administration/ADMIN_SET_CONFIG",
                                        "sql-reference/sql-statements/Administration/ADMIN_SHOW_CONFIG",
                                        "sql-reference/sql-statements/Administration/SET",
                                        "sql-reference/sql-statements/Administration/SHOW_VARIABLES"
                                    ]
                                },
                                {
                                    "type": "category",
                                    "label": "File",
                                    "items": [
                                        "sql-reference/sql-statements/Administration/CREATE_FILE",
                                        "sql-reference/sql-statements/Administration/DROP_FILE",
                                        "sql-reference/sql-statements/Administration/SHOW_FILE"
                                    ]
                                },
                                {
                                    "type": "category",
                                    "label": "SQL Blacklist",
                                    "items": [
                                        "sql-reference/sql-statements/Administration/ADD_SQLBLACKLIST",
                                        "sql-reference/sql-statements/Administration/SHOW_SQLBLACKLIST",
                                        "sql-reference/sql-statements/Administration/DELETE_SQLBLACKLIST"
                                    ]
                                },
                                {
                                    "type": "category",
                                    "label": "Plugin",
                                    "items": [
                                        "sql-reference/sql-statements/Administration/INSTALL_PLUGIN",
                                        "sql-reference/sql-statements/Administration/SHOW_PLUGINS",
                                        "sql-reference/sql-statements/Administration/UNINSTALL_PLUGIN"
                                    ]
                                },
                                {
                                    "type": "category",
                                    "label": "Execution plan and profile",
                                    "items": [
                                        "sql-reference/sql-statements/Administration/ANALYZE_PROFILE",
                                        "sql-reference/sql-statements/Administration/EXPLAIN",
                                        "sql-reference/sql-statements/Administration/EXPLAIN_ANALYZE",
                                        "sql-reference/sql-statements/Administration/SHOW_PROFILELIST"
                                    ]
                                }
                            ]
                        },
                        "sql-reference/sql-statements/general_DDL",
                        "sql-reference/sql-statements/general_DML",
                        {
                            "type": "category",
                            "label": "Loading, unloading",
                            "items": [
                                "sql-reference/sql-statements/data-manipulation/ALTER_LOAD",
                                "sql-reference/sql-statements/data-manipulation/BROKER_LOAD",
                                "sql-reference/sql-statements/data-manipulation/CANCEL_LOAD",
                                "sql-reference/sql-statements/data-manipulation/INSERT",
                                {
                                    "type": "category",
                                    "label": "ROUTINE LOAD",
                                    "items": [
                                        "sql-reference/sql-statements/data-manipulation/ALTER_ROUTINE_LOAD",
                                        "sql-reference/sql-statements/data-manipulation/CREATE_ROUTINE_LOAD",
                                        "sql-reference/sql-statements/data-manipulation/PAUSE_ROUTINE_LOAD",
                                        "sql-reference/sql-statements/data-manipulation/RESUME_ROUTINE_LOAD",
                                        "sql-reference/sql-statements/data-manipulation/SHOW_ROUTINE_LOAD",
                                        "sql-reference/sql-statements/data-manipulation/SHOW_ROUTINE_LOAD_TASK",
                                        "sql-reference/sql-statements/data-manipulation/STOP_ROUTINE_LOAD"
                                    ]
                                },
                                "sql-reference/sql-statements/data-manipulation/SHOW_LOAD",
                                "sql-reference/sql-statements/data-manipulation/SHOW_TRANSACTION",
                                "sql-reference/sql-statements/data-manipulation/SPARK_LOAD",
                                "sql-reference/sql-statements/data-manipulation/STREAM_LOAD",
                                {
                                    "type": "category",
                                    "label": "PIPE",
                                    "items": [
                                        "sql-reference/sql-statements/data-manipulation/ALTER_PIPE",
                                        "sql-reference/sql-statements/data-manipulation/CREATE_PIPE",
                                        "sql-reference/sql-statements/data-manipulation/DROP_PIPE",
                                        "sql-reference/sql-statements/data-manipulation/RETRY_FILE",
                                        "sql-reference/sql-statements/data-manipulation/SHOW_PIPES",
                                        "sql-reference/sql-statements/data-manipulation/SUSPEND_or_RESUME_PIPE"
                                    ]
                                },
                                {
                                    "type": "category",
                                    "label": "Unloading",
                                    "items": [
                                        "sql-reference/sql-statements/data-manipulation/EXPORT",
                                        "sql-reference/sql-statements/data-manipulation/CANCEL_EXPORT",
                                        "sql-reference/sql-statements/data-manipulation/SHOW_EXPORT"
                                    ]
                                },
                                {
                                    "type": "category",
                                    "label": "ETL tasks",
                                    "items": [
                                        "sql-reference/sql-statements/data-manipulation/DROP_TASK",
                                        "sql-reference/sql-statements/data-manipulation/SUBMIT_TASK"
                                    ]
                                }
                            ]
                        },
                        {
                            "type": "category",
                            "label": "Catalog, database, resource",
                            "items": [
                                {
                                    "type": "category",
                                    "label": "Catalog",
                                    "items": [
                                        "sql-reference/sql-statements/data-definition/CREATE_EXTERNAL_CATALOG",
                                        "sql-reference/sql-statements/data-definition/DROP_CATALOG",
                                        "sql-reference/sql-statements/data-manipulation/SHOW_CATALOGS",
                                        "sql-reference/sql-statements/data-manipulation/SHOW_CREATE_CATALOG"
                                    ]
                                },
                                {
                                    "type": "category",
                                    "label": "Database",
                                    "items": [
                                        "sql-reference/sql-statements/data-definition/ALTER_DATABASE",
                                        "sql-reference/sql-statements/data-definition/CREATE_DATABASE",
                                        "sql-reference/sql-statements/data-definition/DROP_DATABASE",
                                        "sql-reference/sql-statements/data-manipulation/SHOW_CREATE_DATABASE",
                                        "sql-reference/sql-statements/data-manipulation/SHOW_DATA",
                                        "sql-reference/sql-statements/data-manipulation/SHOW_DATABASES"
                                    ]
                                },
                                {
                                    "type": "category",
                                    "label": "Resource",
                                    "items": [
                                        "sql-reference/sql-statements/data-definition/ALTER_RESOURCE",
                                        "sql-reference/sql-statements/data-definition/CREATE_RESOURCE",
                                        "sql-reference/sql-statements/data-definition/DROP_RESOURCE",
                                        "sql-reference/sql-statements/data-definition/SHOW_RESOURCES"
                                    ]
                                }
                            ]
                        },
                        {
                            "type": "category",
                            "label": "Table, partition, bucket, index",
                            "items": [
                                "sql-reference/sql-statements/data-definition/ALTER_TABLE",
                                "sql-reference/sql-statements/data-definition/CANCEL_ALTER_TABLE",
                                "sql-reference/sql-statements/data-definition/CREATE_INDEX",
                                "sql-reference/sql-statements/data-definition/CREATE_TABLE",
                                "sql-reference/sql-statements/data-definition/CREATE_TABLE_AS_SELECT",
                                "sql-reference/sql-statements/data-definition/CREATE_TABLE_LIKE",
                                "sql-reference/sql-statements/data-manipulation/DELETE",
                                "sql-reference/sql-statements/data-definition/DROP_INDEX",
                                "sql-reference/sql-statements/data-definition/DROP_TABLE",
                                "sql-reference/sql-statements/data-definition/REFRESH_EXTERNAL_TABLE",
                                "sql-reference/sql-statements/data-manipulation/SELECT",
                                "sql-reference/sql-statements/data-manipulation/SHOW_ALTER",
                                "sql-reference/sql-statements/data-manipulation/SHOW_CREATE_TABLE",
                                "sql-reference/sql-statements/data-manipulation/SHOW_DELETE",
                                "sql-reference/sql-statements/data-manipulation/SHOW_DYNAMIC_PARTITION_TABLES",
                                "sql-reference/sql-statements/data-manipulation/SHOW_FULL_COLUMNS",
                                "sql-reference/sql-statements/data-manipulation/SHOW_INDEX",
                                "sql-reference/sql-statements/data-manipulation/SHOW_PARTITIONS",
                                "sql-reference/sql-statements/data-manipulation/SHOW_TABLES",
                                "sql-reference/sql-statements/data-manipulation/SHOW_TABLET",
                                "sql-reference/sql-statements/data-definition/TRUNCATE_TABLE",
                                "sql-reference/sql-statements/data-manipulation/UPDATE"
                            ]
                        },
                        {
                            "type": "category",
                            "label": "View, Materialized view",
                            "items": [
                                {
                                    "type": "category",
                                    "label": "View",
                                    "items": [
                                        "sql-reference/sql-statements/data-definition/ALTER_VIEW",
                                        "sql-reference/sql-statements/data-definition/CREATE_VIEW",
                                        "sql-reference/sql-statements/data-definition/DROP_VIEW",
                                        "sql-reference/sql-statements/data-manipulation/SHOW_CREATE_VIEW"
                                    ]
                                },
                                {
                                    "type": "category",
                                    "label": "Materialized view",
                                    "items": [
                                        "sql-reference/sql-statements/data-definition/ALTER_MATERIALIZED_VIEW",
                                        "sql-reference/sql-statements/data-manipulation/CANCEL_REFRESH_MATERIALIZED_VIEW",
                                        "sql-reference/sql-statements/data-definition/CREATE_MATERIALIZED_VIEW",
                                        "sql-reference/sql-statements/data-definition/DROP_MATERIALIZED_VIEW",
                                        "sql-reference/sql-statements/data-manipulation/REFRESH_MATERIALIZED_VIEW",
                                        "sql-reference/sql-statements/data-manipulation/SHOW_ALTER_MATERIALIZED_VIEW",
                                        "sql-reference/sql-statements/data-manipulation/SHOW_CREATE_MATERIALIZED_VIEW",
                                        "sql-reference/sql-statements/data-manipulation/SHOW_MATERIALIZED_VIEW"
                                    ]
                                }
                            ]
                        },
                        {
                            "type": "category",
                            "label": "Function",
                            "items": [
                                "sql-reference/sql-statements/data-definition/CREATE_FUNCTION",
                                "sql-reference/sql-statements/data-definition/DROP_FUNCTION",
                                "sql-reference/sql-statements/data-definition/SHOW_FUNCTIONS"
                            ]
                        },
                        {
                            "type": "category",
                            "label": "CBO statistics",
                            "items": [
                                "sql-reference/sql-statements/data-definition/ANALYZE_TABLE",
                                "sql-reference/sql-statements/data-definition/CREATE_ANALYZE",
                                "sql-reference/sql-statements/data-definition/DROP_ANALYZE",
                                "sql-reference/sql-statements/data-definition/DROP_STATS",
                                "sql-reference/sql-statements/data-definition/KILL_ANALYZE",
                                "sql-reference/sql-statements/data-definition/SHOW_ANALYZE_JOB",
                                "sql-reference/sql-statements/data-definition/SHOW_ANALYZE_STATUS",
                                "sql-reference/sql-statements/data-definition/SHOW_META"
                            ]
                        },
                        {
                            "type": "category",
                            "label": "Backup and restore",
                            "link": {
                                "type": "doc",
                                "id": "sql-reference/sql-statements/data-definition/backup_restore/backup_restore"
                            },
                            "items": [
                                "sql-reference/sql-statements/data-definition/backup_restore/BACKUP",
                                "sql-reference/sql-statements/data-definition/backup_restore/CANCEL_BACKUP",
                                "sql-reference/sql-statements/data-definition/backup_restore/CANCEL_RESTORE",
                                "sql-reference/sql-statements/data-definition/backup_restore/CREATE_REPOSITORY",
                                "sql-reference/sql-statements/data-definition/backup_restore/DROP_REPOSITORY",
                                "sql-reference/sql-statements/data-definition/backup_restore/RECOVER",
                                "sql-reference/sql-statements/data-definition/backup_restore/RESTORE",
                                "sql-reference/sql-statements/data-manipulation/backup_restore/SHOW_BACKUP",
                                "sql-reference/sql-statements/data-manipulation/backup_restore/SHOW_REPOSITORIES",
                                "sql-reference/sql-statements/data-manipulation/backup_restore/SHOW_SNAPSHOT"
                            ]
                        },
                        {
                            "type": "category",
                            "label": "Utility Commands",
                            "items": [
                                {
                                    "type": "autogenerated",
                                    "dirName": "sql-reference/sql-statements/Utility"
                                }
                            ]
                        }
                    ]
                },
                {
                    "type": "category",
                    "label": "SQL Functions",
                    "link": {
                        "type": "doc",
                        "id": "sql-reference/sql-functions/function-list"
                    },
                    "items": [
                        "sql-reference/sql-functions/JAVA_UDF",
                        "sql-reference/sql-functions/Window_function",
                        "sql-reference/sql-functions/Lambda_expression",
                        {
                            "type": "category",
                            "label": "Aggregate Functions",
                            "items": [
                                {
                                    "type": "autogenerated",
                                    "dirName": "sql-reference/sql-functions/aggregate-functions"
                                }
                            ]
                        },
                        {
                            "type": "category",
                            "label": "Array Functions",
                            "items": [
                                {
                                    "type": "autogenerated",
                                    "dirName": "sql-reference/sql-functions/array-functions"
                                }
                            ]
                        },
                        {
                            "type": "category",
                            "label": "Bit Functions",
                            "items": [
                                {
                                    "type": "autogenerated",
                                    "dirName": "sql-reference/sql-functions/bit-functions"
                                }
                            ]
                        },
                        {
                            "type": "category",
                            "label": "Bitmap Functions",
                            "items": [
                                {
                                    "type": "autogenerated",
                                    "dirName": "sql-reference/sql-functions/bitmap-functions"
                                }
                            ]
                        },
                        {
                            "type": "category",
                            "label": "JSON Functions",
                            "link": {
                                "type": "doc",
                                "id": "sql-reference/sql-functions/json-functions/overview-of-json-functions-and-operators"
                            },
                            "items": [
                                "sql-reference/sql-functions/json-functions/json-operators",
                                {
                                    "type": "category",
                                    "label": "JSON constructor functions",
                                    "link": {
                                        "type": "doc",
                                        "id": "cover_pages/functions_json_constructor"
                                    },
                                    "items": [
                                        "sql-reference/sql-functions/json-functions/json-constructor-functions/json_array",
                                        "sql-reference/sql-functions/json-functions/json-constructor-functions/json_object",
                                        "sql-reference/sql-functions/json-functions/json-constructor-functions/parse_json"
                                    ]
                                },
                                {
                                    "type": "category",
                                    "label": "JSON query and processing functions",
                                    "link": {
                                        "type": "doc",
                                        "id": "cover_pages/functions_json_query"
                                    },
                                    "items": [
                                        {
                                            "type": "autogenerated",
                                            "dirName": "sql-reference/sql-functions/json-functions/json-query-and-processing-functions"
                                        }
                                    ]
                                }
                            ]
                        },
                        {
                            "type": "category",
                            "label": "Map Functions",
                            "link": {
                                "type": "doc",
                                "id": "sql-reference/overview-pages/map-functions"
                            },
                            "items": [
                                {
                                    "type": "autogenerated",
                                    "dirName": "sql-reference/sql-functions/map-functions"
                                }
                            ]
                        },
                        {
                            "type": "category",
                            "label": "Binary Functions",
                            "link": {
                                "type": "doc",
                                "id": "cover_pages/functions_binary"
                            },
                            "items": [
                                {
                                    "type": "autogenerated",
                                    "dirName": "sql-reference/sql-functions/binary-functions"
                                }
                            ]
                        },
                        {
                            "type": "category",
                            "label": "Conditional Functions",
                            "link": {
                                "type": "doc",
                                "id": "cover_pages/functions_conditional"
                            },
                            "items": [
                                {
                                    "type": "autogenerated",
                                    "dirName": "sql-reference/sql-functions/condition-functions"
                                }
                            ]
                        },
                        {
                            "type": "category",
                            "label": "Cryptographic Functions",
                            "link": {
                                "type": "doc",
                                "id": "cover_pages/functions_crypto"
                            },
                            "items": [
                                {
                                    "type": "autogenerated",
                                    "dirName": "sql-reference/sql-functions/crytographic-functions"
                                }
                            ]
                        },
                        {
                            "type": "category",
                            "label": "Date and Time Functions",
                            "link": {
                                "type": "doc",
                                "id": "cover_pages/functions_date"
                            },
                            "items": [
                                {
                                    "type": "autogenerated",
                                    "dirName": "sql-reference/sql-functions/date-time-functions"
                                }
                            ]
                        },
                        {
                            "type": "category",
                            "label": "Geospatial Functions",
                            "link": {
                                "type": "doc",
                                "id": "cover_pages/functions_geo"
                            },
                            "items": [
                                {
                                    "type": "autogenerated",
                                    "dirName": "sql-reference/sql-functions/spatial-functions"
                                }
                            ]
                        },
                        {
                            "type": "category",
                            "label": "Math Functions",
                            "link": {
                                "type": "doc",
                                "id": "cover_pages/functions_math"
                            },
                            "items": [
                                {
                                    "type": "autogenerated",
                                    "dirName": "sql-reference/sql-functions/math-functions"
                                }
                            ]
                        },
                        {
                            "type": "category",
                            "label": "String Functions",
                            "link": {
                                "type": "doc",
                                "id": "cover_pages/functions_string"
                            },
                            "items": [
                                {
                                    "type": "autogenerated",
                                    "dirName": "sql-reference/sql-functions/string-functions"
                                }
                            ]
                        },
                        {
                            "type": "category",
                            "label": "Pattern Matching Functions",
                            "link": {
                                "type": "doc",
                                "id": "cover_pages/functions_like"
                            },
                            "items": [
                                {
                                    "type": "autogenerated",
                                    "dirName": "sql-reference/sql-functions/like-predicate-functions"
                                }
                            ]
                        },
                        {
                            "type": "category",
                            "label": "Percentile Functions",
                            "link": {
                                "type": "doc",
                                "id": "cover_pages/functions_percentile"
                            },
                            "items": [
                                "sql-reference/sql-functions/percentile-functions/percentile_approx",
                                "sql-reference/sql-functions/percentile-functions/percentile_cont",
                                "sql-reference/sql-functions/percentile-functions/percentile_disc",
                                "sql-reference/sql-functions/percentile-functions/percentile_approx_raw",
                                "sql-reference/sql-functions/percentile-functions/percentile_empty",
                                "sql-reference/sql-functions/percentile-functions/percentile_hash",
                                "sql-reference/sql-functions/percentile-functions/percentile_union"
                            ]
                        },
                        {
                            "type": "category",
                            "label": "Scalar Functions",
                            "link": {
                                "type": "doc",
                                "id": "cover_pages/functions_scalar"
                            },
                            "items": [
                                {
                                    "type": "autogenerated",
                                    "dirName": "sql-reference/sql-functions/scalar-functions"
                                }
                            ]
                        },
                        {
                            "type": "category",
                            "label": "Struct Functions",
                            "link": {
                                "type": "doc",
                                "id": "cover_pages/functions_struct"
                            },
                            "items": [
                                {
                                    "type": "autogenerated",
                                    "dirName": "sql-reference/sql-functions/struct-functions"
                                }
                            ]
                        },
                        {
                            "type": "category",
                            "label": "Table Functions",
                            "link": {
                                "type": "doc",
                                "id": "cover_pages/functions_table"
                            },
                            "items": [
                                {
                                    "type": "autogenerated",
                                    "dirName": "sql-reference/sql-functions/table-functions"
                                }
                            ]
                        },
                        {
                            "type": "category",
                            "label": "Utility Functions",
                            "link": {
                                "type": "doc",
                                "id": "cover_pages/functions_utility"
                            },
                            "items": [
                                {
                                    "type": "autogenerated",
                                    "dirName": "sql-reference/sql-functions/utility-functions"
                                }
                            ]
                        },
                        "sql-reference/sql-functions/cast",
                        {
                            "type": "category",
                            "label": "Hash functions",
                            "items": [
                                {
                                    "type": "autogenerated",
                                    "dirName": "sql-reference/sql-functions/hash-functions"
                                }
                            ]
                        },
                        {
                            "type": "category",
                            "label": "Dictionary functions",
                            "items": [
                                {
                                    "type": "autogenerated",
                                    "dirName": "sql-reference/sql-functions/dict-functions"
                                }
                            ]
                        }
                    ]
                },
                {
                    "type": "category",
                    "label": "Information Schema",
                    "link": {
                        "type": "doc",
                        "id": "reference/overview-pages/information_schema"
                    },
                    "items": [
                        {
                            "type": "autogenerated",
                            "dirName": "reference/information_schema"
                        }
                    ]
                },
                {
                    "type": "category",
                    "label": "HTTP API",
                    "link": {
                        "type": "doc",
                        "id": "reference/overview-pages/http_api"
                    },
                    "items": [
                        {
                            "type": "autogenerated",
                            "dirName": "reference/HTTP_API"
                        }
                    ]
                },
                "sql-reference/sql-statements/auto_increment",
                "sql-reference/sql-statements/generated_columns",
                "sql-reference/sql-statements/prepared_statement",
                "reference/System_variable",
                "reference/user_defined_variables",
                "reference/System_limit",
                "reference/aws_iam_policies",
                "reference/Error_code"
            ]
        },
        {
            "type": "category",
            "label": "FAQ",
            "link": {
                "type": "doc",
                "id": "faq/faq"
            },
            "items": [
                "faq/Deploy_faq",
                {
                    "type": "category",
                    "label": "Data Migration",
                    "items": [
                        {
                            "type": "category",
                            "label": "Data Loading",
                            "items": [
                                {
                                    "type": "autogenerated",
                                    "dirName": "faq/loading"
                                }
                            ]
                        },
                        "faq/Exporting_faq"
                    ]
                },
                "faq/datalake",
                "faq/Sql_faq",
                "faq/Dump_query",
                "faq/Others"
            ]
        },
        {
            "type": "category",
            "label": "Benchmarks",
            "link": {
                "type": "doc",
                "id": "benchmarking/benchmarking"
            },
            "collapsed": true,
            "collapsible": true,
            "items": [
                "benchmarking/SSB_Benchmarking",
                "benchmarking/TPC-H_Benchmarking",
                "benchmarking/TPC_DS_Benchmark"
            ]
        },
        {
            "type": "category",
            "label": "Developers",
            "link": {
                "type": "doc",
                "id": "cover_pages/developers"
            },
            "collapsed": true,
            "collapsible": true,
            "items": [
                {
                    "type": "autogenerated",
                    "dirName": "developers"
                }
            ]
        }
    ],
    "Chinese": [
        "introduction/StarRocks_intro",
        {
            "type": "category",
            "label": "产品简介",
            "link": {
                "type": "doc",
                "id": "introduction/introduction"
            },
            "items": [
                "introduction/what_is_starrocks",
                "introduction/Architecture",
                "introduction/Features"
            ]
        },
        {
            "type": "category",
            "label": "快速开始",
            "link": {
                "type": "doc",
                "id": "quick_start/quick_start"
            },
            "items": [
                "quick_start/shared-nothing",
                "quick_start/shared-data",
                "quick_start/iceberg"
            ]
        },
        {
            "type": "category",
            "label": "技术支持",
            "link": {
                "type": "doc",
                "id": "project_help/project_help"
            },
            "items": [
                "project_help/slack"
            ]
        },
        {
            "type": "category",
            "label": "部署 StarRocks",
            "link": {
                "type": "doc",
                "id": "deployment/deployment_overview"
            },
            "items": [
                {
                    "type": "category",
                    "label": "前期准备",
                    "link": {
                        "type": "doc",
                        "id": "cover_pages/deployment_preparation"
                    },
                    "items": [
                        "deployment/deployment_prerequisites",
                        "deployment/plan_cluster",
                        "deployment/environment_configurations",
                        "deployment/prepare_deployment_files"
                    ]
                },
                {
                    "type": "category",
                    "label": "存算一体模式部署",
                    "link": {
                        "type": "doc",
                        "id": "cover_pages/shared_nothing_deployment"
                    },
                    "items": [
                        "deployment/deploy_manually",
                        "deployment/sr_operator",
                        "deployment/helm"
                    ]
                },
                {
                    "type": "category",
                    "label": "存算分离模式部署",
                    "link": {
                        "type": "doc",
                        "id": "deployment/shared_data/shared_data"
                    },
                    "items": [
                        "deployment/shared_data/s3",
                        "deployment/shared_data/gcs",
                        "deployment/shared_data/azure",
                        "deployment/shared_data/minio",
                        "deployment/shared_data/hdfs",
                        "deployment/shared_data/other"
                    ]
                },
                {
                    "type": "category",
                    "label": "后期管理",
                    "link": {
                        "type": "doc",
                        "id": "cover_pages/manage_deployment"
                    },
                    "items": [
                        "deployment/post_deployment_setup",
                        "deployment/upgrade",
                        "deployment/downgrade"
                    ]
                }
            ]
        },
        {
            "type": "category",
            "label": "表设计",
            "link": {
                "type": "doc",
                "id": "table_design/catalog_db_tbl"
            },
            "items": [
                "table_design/StarRocks_table_design",
                {
                    "type": "category",
                    "label": "表类型",
                    "link": {
                        "type": "doc",
                        "id": "table_design/table_types/table_types"
                    },
                    "items": [
                        "table_design/table_types/table_capabilities",
                        "table_design/table_types/primary_key_table",
                        "table_design/table_types/duplicate_key_table",
                        "table_design/table_types/aggregate_table",
                        "table_design/table_types/unique_key_table"
                    ]
                },
                {
                    "type": "category",
                    "label": "数据分布",
                    "link": {
                        "type": "doc",
                        "id": "table_design/Data_distribution"
                    },
                    "items": [
                        "table_design/expression_partitioning",
                        "table_design/list_partitioning",
                        "table_design/dynamic_partitioning",
                        "table_design/Temporary_partition"
                    ]
                },
                {
                    "type": "category",
                    "label": "索引",
                    "link": {
                        "type": "doc",
                        "id": "table_design/indexes/indexes_overview"
                    },
                    "items": [
                        "table_design/indexes/Prefix_index_sort_key",
                        "table_design/indexes/Bitmap_index",
                        "table_design/indexes/Bloomfilter_index"
                    ]
                },
                "table_design/data_compression",
                "table_design/hybrid_table"
            ]
        },
        {
            "type": "category",
            "label": "导入数据",
            "link": {
                "type": "doc",
                "id": "loading/loading"
            },
            "items": [
                {
                    "type": "category",
                    "label": "导入概览",
                    "link": {
                        "type": "doc",
                        "id": "loading/loading_introduction/loading_overview"
                    },
                    "items": [
                        "loading/loading_introduction/Loading_intro",
                        "loading/loading_introduction/loading_concepts",
                        "loading/loading_introduction/loading_considerations"
                    ]
                },
                {
                    "type": "category",
                    "label": "从对象存储导入",
                    "link": {
                        "type": "doc",
                        "id": "loading/objectstorage"
                    },
                    "items": [
                        "loading/s3",
                        "loading/azure",
                        "loading/gcs",
                        "loading/minio"
                    ]
                },
                "loading/StreamLoad",
                "loading/hdfs_load",
                "loading/cloud_storage_load",
                {
                    "type": "category",
                    "label": "从 Apache Kafka® 导入",
                    "link": {
                        "type": "doc",
                        "id": "cover_pages/loading_kafka"
                    },
                    "items": [
                        "loading/Kafka-connector-starrocks",
                        "loading/RoutineLoad"
                    ]
                },
                {
                    "type": "category",
                    "label": "从 Apache Spark™ 导入",
                    "link": {
                        "type": "doc",
                        "id": "cover_pages/loading_spark"
                    },
                    "items": [
                        "loading/Spark-connector-starrocks",
                        "loading/SparkLoad"
                    ]
                },
                "loading/InsertInto",
                "loading/Stream_Load_transaction_interface",
                "loading/Flink_cdc_load",
                "loading/Flink-connector-starrocks",
                "loading/Load_to_Primary_Key_tables",
                "loading/Etl_in_loading",
                "loading/loading_tools",
                "loading/load_concept/strict_mode"
            ]
        },
        {
            "type": "category",
            "label": "导出数据",
            "link": {
                "type": "doc",
                "id": "unloading/unloading"
            },
            "items": [
                "unloading/Export",
                "unloading/Spark_connector",
                "unloading/Flink_connector",
                "unloading/unload_using_insert_into_files"
            ]
        },
        {
            "type": "category",
            "label": "数据湖",
            "link": {
                "type": "doc",
                "id": "data_source/data_lakes"
            },
            "items": [
                {
                    "type": "category",
                    "label": "Catalog",
                    "link": {
                        "type": "doc",
                        "id": "data_source/catalog/catalog_intro"
                    },
                    "items": [
                        "data_source/catalog/catalog_overview",
                        "data_source/catalog/default_catalog",
                        "data_source/catalog/hive_catalog",
                        "data_source/catalog/iceberg_catalog",
                        "data_source/catalog/hudi_catalog",
                        "data_source/catalog/deltalake_catalog",
                        "data_source/catalog/jdbc_catalog",
                        "data_source/catalog/elasticsearch_catalog",
                        "data_source/catalog/paimon_catalog",
                        "data_source/catalog/unified_catalog",
                        "data_source/icebergtutorial",
                        "data_source/catalog/query_external_data"
                    ]
                },
                {
                    "type": "category",
                    "label": "Data cache",
                    "link": {
                        "type": "doc",
                        "id": "cover_pages/data_cache"
                    },
                    "items": [
                        "data_source/data_cache",
                        "data_source/data_cache_observe"
                    ]
                },
                "data_source/External_table",
                "data_source/file_external_table",
<<<<<<< HEAD
=======
                "data_source/data_cache",
                "data_source/data_cache_warmup",
>>>>>>> 42483f00
                "data_source/datalake_faq"
            ]
        },
        {
            "type": "category",
            "label": "查询加速",
            "link": {
                "type": "doc",
                "id": "cover_pages/query_acceleration"
            },
            "items": [
                "using_starrocks/Cost_based_optimizer",
                "using_starrocks/Materialized_view-single_table",
                {
                    "type": "category",
                    "label": "异步物化视图",
                    "link": {
                        "type": "doc",
                        "id": "using_starrocks/Materialized_view"
                    },
                    "items": [
                        {
                            "type": "category",
                            "label": "使用场景",
                            "link": {
                                "type": "doc",
                                "id": "cover_pages/mv_use_cases"
                            },
                            "items": [
                                "using_starrocks/data_modeling_with_materialized_views",
                                "using_starrocks/query_rewrite_with_materialized_views",
                                "using_starrocks/data_lake_query_acceleration_with_materialized_views",
                                "using_starrocks/create_partitioned_materialized_view"
                            ]
                        },
                        {
                            "type": "category",
                            "label": "Usage",
                            "link": {
                                "type": "doc",
                                "id": "using_starrocks/usage/intro"
                            },
                            "items": [
                                "using_starrocks/usage/create",
                                "using_starrocks/usage/alter",
                                "using_starrocks/usage/drop",
                                "using_starrocks/usage/show",
                                "using_starrocks/usage/information_schema-materialized_views",
                                "using_starrocks/troubleshooting_asynchronous_materialized_views"
                            ]
                        }
                    ]
                },
                "using_starrocks/Colocate_join",
                "using_starrocks/Lateral_join",
                "using_starrocks/query_cache",
                {
                    "type": "category",
                    "label": "数据去重",
                    "link": {
                        "type": "doc",
                        "id": "cover_pages/distinct_values"
                    },
                    "items": [
                        "using_starrocks/Using_bitmap",
                        "using_starrocks/Using_HLL"
                    ]
                },
                "using_starrocks/sorted_aggregate",
                "using_starrocks/query_acceleration_with_auto_increment"
            ]
        },
        {
            "type": "category",
            "label": "外部系统集成",
            "link": {
                "type": "doc",
                "id": "integrations/integrations"
            },
            "items": [
                {
                    "type": "category",
                    "label": "CSP 认证鉴权",
                    "description": "AWS、Azure、及 GCP 资源认证鉴权",
                    "link": {
                        "type": "doc",
                        "id": "cover_pages/csp_auth"
                    },
                    "items": [
                        "integrations/authenticate_to_aws_resources",
                        "integrations/authenticate_to_azure_storage",
                        "integrations/authenticate_to_gcs"
                    ]
                },
                "integrations/data_lakes",
                {
                    "type": "category",
                    "label": "实时导入",
                    "description": "通过 Kafka、Flink、或 StarRocks 工具实现数据流实时导入",
                    "link": {
                        "type": "doc",
                        "id": "integrations/streaming"
                    },
                    "items": [
                        "integrations/streaming/flink",
                        {
                            "type": "category",
                            "label": "Apache Kafka",
                            "description": "从 Kafka 导入实时数据流",
                            "link": {
                                "type": "doc",
                                "id": "integrations/streaming/apache_kafka"
                            },
                            "items": [
                                "integrations/streaming/kafka/Kafka-connector-starrocks",
                                "integrations/streaming/kafka/RoutineLoad",
                                "loading/automq-routine-load"
                            ]
                        },
                        {
                            "type": "category",
                            "label": "StarRocks Pipe",
                            "description": "实现大规模、持续数据导入的理想工具",
                            "link": {
                                "type": "doc",
                                "id": "integrations/streaming/pipe"
                            },
                            "items": [
                                "integrations/streaming/pipe/hdfs",
                                "integrations/streaming/pipe/s3"
                            ]
                        },
                        "integrations/streaming/rising_wave"
                    ]
                },
                {
                    "type": "category",
                    "label": "批量导入",
                    "description": "批量导入与数据转换",
                    "link": {
                        "type": "doc",
                        "id": "cover_pages/batch_loading_integration"
                    },
                    "items": [
                        "integrations/batch/Spark-connector-starrocks",
                        "integrations/batch/SparkLoad"
                    ]
                },
                {
                    "type": "category",
                    "label": "导入工具",
                    "description": "更多导入工具集成",
                    "link": {
                        "type": "doc",
                        "id": "integrations/loading_tools/loading_tools_integration"
                    },
                    "items": [
                        "integrations/loading_tools/SMT",
                        "integrations/loading_tools/DataX-starrocks-writer",
                        "integrations/loading_tools/CloudCanal",
                        {
                            "type": "link",
                            "label": "Kettle connector",
                            "description": "Integrations with Kettle",
                            "href": "https://github.com/StarRocks/starrocks-connector-for-kettle"
                        }
                    ]
                },
                {
                    "type": "category",
                    "label": "BI 工具",
                    "link": {
                        "type": "doc",
                        "id": "cover_pages/bi_tools"
                    },
                    "items": [
                        "integrations/BI_integrations/Superset",
                        "integrations/BI_integrations/FineBI",
                        "integrations/BI_integrations/Hex",
                        "integrations/BI_integrations/Querybook",
                        "integrations/BI_integrations/QuickBI",
                        "integrations/BI_integrations/Tableau_Desktop",
                        "integrations/BI_integrations/Metabase"
                    ]
                },
                {
                    "type": "category",
                    "label": "IDE 工具",
                    "link": {
                        "type": "doc",
                        "id": "cover_pages/ide_tools"
                    },
                    "items": [
                        "integrations/IDE_integrations/DataGrip",
                        "integrations/IDE_integrations/Dataphin",
                        "integrations/IDE_integrations/DBeaver",
                        "integrations/IDE_integrations/jupysql"
                    ]
                },
                {
                    "type": "doc",
                    "id": "integrations/other_integrations/datadog_support"
                },
                {
                    "type": "link",
                    "label": "DBT",
                    "description": "通过 DBT 实现数据建模与转换",
                    "href": "https://github.com/StarRocks/dbt-starrocks/blob/main/README.md"
                },
                "integrations/hive_bitmap_udf"
            ]
        },
        {
            "type": "category",
            "label": "管理手册",
            "link": {
                "type": "doc",
                "id": "administration/administration"
            },
            "items": [
                {
                    "type": "category",
                    "label": "运维集群",
                    "link": {
                        "type": "doc",
                        "id": "administration/management/management"
                    },
                    "items": [
                        "administration/management/Scale_up_down",
                        "administration/management/Backup_and_restore",
                        "administration/management/FE_configuration",
                        "administration/management/BE_configuration",
                        {
                            "type": "category",
                            "label": "监控报警",
                            "link": {
                                "type": "doc",
                                "id": "administration/management/monitoring/Monitor_and_Alert"
                            },
                            "items": [
                                "administration/management/monitoring/metrics"
                            ]
                        },
                        "administration/management/audit_loader",
                        "administration/management/enable_fqdn",
                        "administration/management/timezone",
                        "administration/management/monitor_manage_big_queries",
                        {
                            "type": "category",
                            "label": "管理资源",
                            "link": {
                                "type": "doc",
                                "id": "administration/management/resource_management/resource_management"
                            },
                            "items": [
                                "administration/management/resource_management/resource_group",
                                "administration/management/resource_management/query_queues",
                                "administration/management/resource_management/Query_management",
                                "administration/management/resource_management/Memory_management",
                                "administration/management/resource_management/spill_to_disk",
                                "administration/management/resource_management/Load_balance",
                                "administration/management/resource_management/Replica",
                                "administration/management/resource_management/Blacklist",
                                "administration/management/resource_management/filemanager"
                            ]
                        }
                    ]
                },
                "administration/Data_recovery",
                "administration/data_migration_tool",
                {
                    "type": "category",
                    "label": "管理用户权限",
                    "link": {
                        "type": "doc",
                        "id": "administration/user_privs/privilege_overview"
                    },
                    "items": [
                        "administration/user_privs/privilege_item",
                        "administration/user_privs/User_privilege",
                        "administration/user_privs/ranger_plugin",
                        "administration/user_privs/Authentication",
                        "administration/user_privs/privilege_faq"
                    ]
                },
                {
                    "type": "category",
                    "label": "性能调优",
                    "link": {
                        "type": "doc",
                        "id": "cover_pages/performance_tuning"
                    },
                    "items": [
                        "administration/Query_planning",
                        {
                            "type": "category",
                            "label": "Query Profile",
                            "link": {
                                "type": "doc",
                                "id": "administration/query_profile_overview"
                            },
                            "items": [
                                "administration/query_profile_text_based_analysis",
                                "administration/query_profile_details"
                            ]
                        },
                        "administration/Profiling"
                    ]
                }
            ]
        },
        {
            "type": "category",
            "label": "参考手册",
            "link": {
                "type": "doc",
                "id": "reference/reference"
            },
            "items": [
                {
                    "type": "category",
                    "label": "数据类型",
                    "link": {
                        "type": "doc",
                        "id": "sql-reference/data-types/data-type-list"
                    },
                    "items": [
                        {
                            "type": "category",
                            "label": "数值类型",
                            "link": {
                                "type": "doc",
                                "id": "sql-reference/data-types/numeric/numeric"
                            },
                            "items": [
                                "sql-reference/data-types/numeric/TINYINT",
                                "sql-reference/data-types/numeric/SMALLINT",
                                "sql-reference/data-types/numeric/INT",
                                "sql-reference/data-types/numeric/BIGINT",
                                "sql-reference/data-types/numeric/LARGEINT",
                                "sql-reference/data-types/numeric/DECIMAL",
                                "sql-reference/data-types/numeric/DOUBLE",
                                "sql-reference/data-types/numeric/FLOAT",
                                "sql-reference/data-types/numeric/BOOLEAN"
                            ]
                        },
                        {
                            "type": "category",
                            "label": "字符串类型",
                            "link": {
                                "type": "doc",
                                "id": "sql-reference/data-types/string-type/string-type"
                            },
                            "items": [
                                "sql-reference/data-types/string-type/STRING",
                                "sql-reference/data-types/string-type/BINARY",
                                "sql-reference/data-types/string-type/CHAR",
                                "sql-reference/data-types/string-type/VARCHAR"
                            ]
                        },
                        {
                            "type": "category",
                            "label": "日期类型",
                            "link": {
                                "type": "doc",
                                "id": "sql-reference/data-types/date-types/date-types"
                            },
                            "items": [
                                "sql-reference/data-types/date-types/DATE",
                                "sql-reference/data-types/date-types/DATETIME"
                            ]
                        },
                        {
                            "type": "category",
                            "label": "半结构化类型",
                            "link": {
                                "type": "doc",
                                "id": "sql-reference/data-types/semi_structured/semi_structured"
                            },
                            "items": [
                                "sql-reference/data-types/semi_structured/Array",
                                "sql-reference/data-types/semi_structured/JSON",
                                "sql-reference/data-types/semi_structured/Map",
                                "sql-reference/data-types/semi_structured/STRUCT"
                            ]
                        },
                        {
                            "type": "category",
                            "label": "其他类型",
                            "link": {
                                "type": "doc",
                                "id": "sql-reference/data-types/other-data-types/other-data-types"
                            },
                            "items": [
                                "sql-reference/data-types/other-data-types/BITMAP",
                                "sql-reference/data-types/other-data-types/HLL"
                            ]
                        }
                    ]
                },
                "sql-reference/sql-statements/keywords",
                {
                    "type": "category",
                    "label": "SQL 参考",
                    "link": {
                        "type": "doc",
                        "id": "sql-reference/sql-statements/all-commands"
                    },
                    "items": [
                        {
                            "type": "category",
                            "label": "用户账户管理",
                            "items": [
                                {
                                    "type": "autogenerated",
                                    "dirName": "sql-reference/sql-statements/account-management"
                                }
                            ]
                        },
                        {
                            "type": "category",
                            "label": "集群管理",
                            "items": [
                                {
                                    "type": "category",
                                    "label": "节点和进程",
                                    "items": [
                                        "sql-reference/sql-statements/Administration/ALTER_SYSTEM",
                                        "sql-reference/sql-statements/Administration/CANCEL_DECOMMISSION",
                                        "sql-reference/sql-statements/Administration/KILL",
                                        "sql-reference/sql-statements/Administration/SHOW_BACKENDS",
                                        "sql-reference/sql-statements/Administration/SHOW_BROKER",
                                        "sql-reference/sql-statements/Administration/SHOW_COMPUTE_NODES",
                                        "sql-reference/sql-statements/Administration/SHOW_FRONTENDS",
                                        "sql-reference/sql-statements/Administration/SHOW_PROC",
                                        "sql-reference/sql-statements/Administration/SHOW_PROCESSLIST",
                                        "sql-reference/sql-statements/Administration/SHOW_RUNNING_QUERIES"
                                    ]
                                },
                                {
                                    "type": "category",
                                    "label": "资源组",
                                    "items": [
                                        "sql-reference/sql-statements/Administration/CREATE_RESOURCE_GROUP",
                                        "sql-reference/sql-statements/Administration/ALTER_RESOURCE_GROUP",
                                        "sql-reference/sql-statements/Administration/DROP_RESOURCE_GROUP",
                                        "sql-reference/sql-statements/Administration/SHOW_RESOURCE_GROUP",
                                        "sql-reference/sql-statements/Administration/SHOW_USAGE_RESOURCE_GROUPS"
                                    ]
                                },
                                {
                                    "type": "category",
                                    "label": "存储卷",
                                    "items": [
                                        "sql-reference/sql-statements/Administration/ALTER_STORAGE_VOLUME",
                                        "sql-reference/sql-statements/Administration/CREATE_STORAGE_VOLUME",
                                        "sql-reference/sql-statements/Administration/DESC_STORAGE_VOLUME",
                                        "sql-reference/sql-statements/Administration/DROP_STORAGE_VOLUME",
                                        "sql-reference/sql-statements/Administration/SET_DEFAULT_STORAGE_VOLUME",
                                        "sql-reference/sql-statements/Administration/SHOW_STORAGE_VOLUMES"
                                    ]
                                },
                                {
                                    "type": "category",
                                    "label": "Tablet，Replica 检查修复",
                                    "items": [
                                        "sql-reference/sql-statements/Administration/ADMIN_CANCEL_REPAIR",
                                        "sql-reference/sql-statements/Administration/ADMIN_CHECK_TABLET",
                                        "sql-reference/sql-statements/Administration/ADMIN_REPAIR",
                                        "sql-reference/sql-statements/Administration/ADMIN_SET_PARTITION_VERSION",
                                        "sql-reference/sql-statements/Administration/ADMIN_SET_REPLICA_STATUS",
                                        "sql-reference/sql-statements/Administration/ADMIN_SHOW_REPLICA_DISTRIBUTION",
                                        "sql-reference/sql-statements/Administration/ADMIN_SHOW_REPLICA_STATUS",
                                        "sql-reference/sql-statements/Administration/SHOW_TABLE_STATUS"
                                    ]
                                },
                                {
                                    "type": "category",
                                    "label": "系统配置和变量",
                                    "items": [
                                        "sql-reference/sql-statements/Administration/ADMIN_SET_CONFIG",
                                        "sql-reference/sql-statements/Administration/ADMIN_SHOW_CONFIG",
                                        "sql-reference/sql-statements/Administration/SET",
                                        "sql-reference/sql-statements/Administration/SHOW_VARIABLES"
                                    ]
                                },
                                {
                                    "type": "category",
                                    "label": "文件",
                                    "items": [
                                        "sql-reference/sql-statements/Administration/CREATE_FILE",
                                        "sql-reference/sql-statements/Administration/DROP_FILE",
                                        "sql-reference/sql-statements/Administration/SHOW_FILE"
                                    ]
                                },
                                {
                                    "type": "category",
                                    "label": "SQL 黑名单",
                                    "items": [
                                        "sql-reference/sql-statements/Administration/ADD_SQLBLACKLIST",
                                        "sql-reference/sql-statements/Administration/SHOW_SQLBLACKLIST",
                                        "sql-reference/sql-statements/Administration/DELETE_SQLBLACKLIST"
                                    ]
                                },
                                {
                                    "type": "category",
                                    "label": "插件",
                                    "items": [
                                        "sql-reference/sql-statements/Administration/INSTALL_PLUGIN",
                                        "sql-reference/sql-statements/Administration/SHOW_PLUGINS",
                                        "sql-reference/sql-statements/Administration/UNINSTALL_PLUGIN"
                                    ]
                                },
                                {
                                    "type": "category",
                                    "label": "执行计划和 Profile",
                                    "items": [
                                        "sql-reference/sql-statements/Administration/ANALYZE_PROFILE",
                                        "sql-reference/sql-statements/Administration/EXPLAIN",
                                        "sql-reference/sql-statements/Administration/EXPLAIN_ANALYZE",
                                        "sql-reference/sql-statements/Administration/SHOW_PROFILELIST"
                                    ]
                                }
                            ]
                        },
                        "sql-reference/sql-statements/general_DDL",
                        "sql-reference/sql-statements/general_DML",
                        {
                            "type": "category",
                            "label": "导入导出",
                            "items": [
                                "sql-reference/sql-statements/data-manipulation/ALTER_LOAD",
                                "sql-reference/sql-statements/data-manipulation/BROKER_LOAD",
                                "sql-reference/sql-statements/data-manipulation/CANCEL_LOAD",
                                "sql-reference/sql-statements/data-manipulation/INSERT",
                                {
                                    "type": "category",
                                    "label": "ROUTINE LOAD",
                                    "items": [
                                        "sql-reference/sql-statements/data-manipulation/ALTER_ROUTINE_LOAD",
                                        "sql-reference/sql-statements/data-manipulation/CREATE_ROUTINE_LOAD",
                                        "sql-reference/sql-statements/data-manipulation/PAUSE_ROUTINE_LOAD",
                                        "sql-reference/sql-statements/data-manipulation/RESUME_ROUTINE_LOAD",
                                        "sql-reference/sql-statements/data-manipulation/SHOW_ROUTINE_LOAD",
                                        "sql-reference/sql-statements/data-manipulation/SHOW_ROUTINE_LOAD_TASK",
                                        "sql-reference/sql-statements/data-manipulation/STOP_ROUTINE_LOAD"
                                    ]
                                },
                                "sql-reference/sql-statements/data-manipulation/SHOW_LOAD",
                                "sql-reference/sql-statements/data-manipulation/SHOW_TRANSACTION",
                                "sql-reference/sql-statements/data-manipulation/SPARK_LOAD",
                                "sql-reference/sql-statements/data-manipulation/STREAM_LOAD",
                                {
                                    "type": "category",
                                    "label": "PIPE",
                                    "items": [
                                        "sql-reference/sql-statements/data-manipulation/ALTER_PIPE",
                                        "sql-reference/sql-statements/data-manipulation/CREATE_PIPE",
                                        "sql-reference/sql-statements/data-manipulation/DROP_PIPE",
                                        "sql-reference/sql-statements/data-manipulation/RETRY_FILE",
                                        "sql-reference/sql-statements/data-manipulation/SHOW_PIPES",
                                        "sql-reference/sql-statements/data-manipulation/SUSPEND_or_RESUME_PIPE"
                                    ]
                                },
                                {
                                    "type": "category",
                                    "label": "导出",
                                    "items": [
                                        "sql-reference/sql-statements/data-manipulation/EXPORT",
                                        "sql-reference/sql-statements/data-manipulation/CANCEL_EXPORT",
                                        "sql-reference/sql-statements/data-manipulation/SHOW_EXPORT"
                                    ]
                                },
                                {
                                    "type": "category",
                                    "label": "ETL 任务",
                                    "items": [
                                        "sql-reference/sql-statements/data-manipulation/DROP_TASK",
                                        "sql-reference/sql-statements/data-manipulation/SUBMIT_TASK"
                                    ]
                                }
                            ]
                        },
                        {
                            "type": "category",
                            "label": "数据目录，数据库，资源",
                            "items": [
                                {
                                    "type": "category",
                                    "label": "Catalog",
                                    "items": [
                                        "sql-reference/sql-statements/data-definition/CREATE_EXTERNAL_CATALOG",
                                        "sql-reference/sql-statements/data-definition/DROP_CATALOG",
                                        "sql-reference/sql-statements/data-manipulation/SHOW_CATALOGS",
                                        "sql-reference/sql-statements/data-manipulation/SHOW_CREATE_CATALOG"
                                    ]
                                },
                                {
                                    "type": "category",
                                    "label": "Database",
                                    "items": [
                                        "sql-reference/sql-statements/data-definition/ALTER_DATABASE",
                                        "sql-reference/sql-statements/data-definition/CREATE_DATABASE",
                                        "sql-reference/sql-statements/data-definition/DROP_DATABASE",
                                        "sql-reference/sql-statements/data-manipulation/SHOW_CREATE_DATABASE",
                                        "sql-reference/sql-statements/data-manipulation/SHOW_DATA",
                                        "sql-reference/sql-statements/data-manipulation/SHOW_DATABASES"
                                    ]
                                },
                                {
                                    "type": "category",
                                    "label": "Resource",
                                    "items": [
                                        "sql-reference/sql-statements/data-definition/ALTER_RESOURCE",
                                        "sql-reference/sql-statements/data-definition/CREATE_RESOURCE",
                                        "sql-reference/sql-statements/data-definition/DROP_RESOURCE",
                                        "sql-reference/sql-statements/data-definition/SHOW_RESOURCES"
                                    ]
                                }
                            ]
                        },
                        {
                            "type": "category",
                            "label": "表，分区，分桶，索引",
                            "items": [
                                "sql-reference/sql-statements/data-definition/ALTER_TABLE",
                                "sql-reference/sql-statements/data-definition/CANCEL_ALTER_TABLE",
                                "sql-reference/sql-statements/data-definition/CREATE_INDEX",
                                "sql-reference/sql-statements/data-definition/CREATE_TABLE",
                                "sql-reference/sql-statements/data-definition/CREATE_TABLE_AS_SELECT",
                                "sql-reference/sql-statements/data-definition/CREATE_TABLE_LIKE",
                                "sql-reference/sql-statements/data-manipulation/DELETE",
                                "sql-reference/sql-statements/data-definition/DROP_INDEX",
                                "sql-reference/sql-statements/data-definition/DROP_TABLE",
                                "sql-reference/sql-statements/data-definition/REFRESH_EXTERNAL_TABLE",
                                "sql-reference/sql-statements/data-manipulation/SELECT",
                                "sql-reference/sql-statements/data-manipulation/SHOW_ALTER",
                                "sql-reference/sql-statements/data-manipulation/SHOW_CREATE_TABLE",
                                "sql-reference/sql-statements/data-manipulation/SHOW_DELETE",
                                "sql-reference/sql-statements/data-manipulation/SHOW_DYNAMIC_PARTITION_TABLES",
                                "sql-reference/sql-statements/data-manipulation/SHOW_FULL_COLUMNS",
                                "sql-reference/sql-statements/data-manipulation/SHOW_INDEX",
                                "sql-reference/sql-statements/data-manipulation/SHOW_PARTITIONS",
                                "sql-reference/sql-statements/data-manipulation/SHOW_TABLES",
                                "sql-reference/sql-statements/data-manipulation/SHOW_TABLET",
                                "sql-reference/sql-statements/data-definition/TRUNCATE_TABLE",
                                "sql-reference/sql-statements/data-manipulation/UPDATE"
                            ]
                        },
                        {
                            "type": "category",
                            "label": "视图，物化视图",
                            "items": [
                                {
                                    "type": "category",
                                    "label": "视图",
                                    "items": [
                                        "sql-reference/sql-statements/data-definition/ALTER_VIEW",
                                        "sql-reference/sql-statements/data-definition/CREATE_VIEW",
                                        "sql-reference/sql-statements/data-definition/DROP_VIEW",
                                        "sql-reference/sql-statements/data-manipulation/SHOW_CREATE_VIEW"
                                    ]
                                },
                                {
                                    "type": "category",
                                    "label": "物化视图",
                                    "items": [
                                        "sql-reference/sql-statements/data-definition/ALTER_MATERIALIZED_VIEW",
                                        "sql-reference/sql-statements/data-manipulation/CANCEL_REFRESH_MATERIALIZED_VIEW",
                                        "sql-reference/sql-statements/data-definition/CREATE_MATERIALIZED_VIEW",
                                        "sql-reference/sql-statements/data-definition/DROP_MATERIALIZED_VIEW",
                                        "sql-reference/sql-statements/data-manipulation/REFRESH_MATERIALIZED_VIEW",
                                        "sql-reference/sql-statements/data-manipulation/SHOW_ALTER_MATERIALIZED_VIEW",
                                        "sql-reference/sql-statements/data-manipulation/SHOW_CREATE_MATERIALIZED_VIEW",
                                        "sql-reference/sql-statements/data-manipulation/SHOW_MATERIALIZED_VIEW"
                                    ]
                                }
                            ]
                        },
                        {
                            "type": "category",
                            "label": "函数",
                            "items": [
                                "sql-reference/sql-statements/data-definition/CREATE_FUNCTION",
                                "sql-reference/sql-statements/data-definition/DROP_FUNCTION",
                                "sql-reference/sql-statements/data-definition/SHOW_FUNCTIONS"
                            ]
                        },
                        {
                            "type": "category",
                            "label": "CBO 统计信息",
                            "items": [
                                "sql-reference/sql-statements/data-definition/ANALYZE_TABLE",
                                "sql-reference/sql-statements/data-definition/CREATE_ANALYZE",
                                "sql-reference/sql-statements/data-definition/DROP_ANALYZE",
                                "sql-reference/sql-statements/data-definition/DROP_STATS",
                                "sql-reference/sql-statements/data-definition/KILL_ANALYZE",
                                "sql-reference/sql-statements/data-definition/SHOW_ANALYZE_JOB",
                                "sql-reference/sql-statements/data-definition/SHOW_ANALYZE_STATUS",
                                "sql-reference/sql-statements/data-definition/SHOW_META"
                            ]
                        },
                        {
                            "type": "category",
                            "label": "备份与恢复",
                            "link": {
                                "type": "doc",
                                "id": "sql-reference/sql-statements/data-definition/backup_restore/backup_restore"
                            },
                            "items": [
                                "sql-reference/sql-statements/data-definition/backup_restore/BACKUP",
                                "sql-reference/sql-statements/data-definition/backup_restore/CANCEL_BACKUP",
                                "sql-reference/sql-statements/data-definition/backup_restore/CANCEL_RESTORE",
                                "sql-reference/sql-statements/data-definition/backup_restore/CREATE_REPOSITORY",
                                "sql-reference/sql-statements/data-definition/backup_restore/DROP_REPOSITORY",
                                "sql-reference/sql-statements/data-definition/backup_restore/RECOVER",
                                "sql-reference/sql-statements/data-definition/backup_restore/RESTORE",
                                "sql-reference/sql-statements/data-manipulation/backup_restore/SHOW_BACKUP",
                                "sql-reference/sql-statements/data-manipulation/backup_restore/SHOW_REPOSITORIES",
                                "sql-reference/sql-statements/data-manipulation/backup_restore/SHOW_SNAPSHOT"
                            ]
                        },
                        {
                            "type": "category",
                            "label": "辅助命令",
                            "items": [
                                {
                                    "type": "autogenerated",
                                    "dirName": "sql-reference/sql-statements/Utility"
                                }
                            ]
                        }
                    ]
                },
                {
                    "type": "category",
                    "label": "函数参考",
                    "link": {
                        "type": "doc",
                        "id": "sql-reference/sql-functions/function-list"
                    },
                    "items": [
                        "sql-reference/sql-functions/JAVA_UDF",
                        "sql-reference/sql-functions/Window_function",
                        "sql-reference/sql-functions/Lambda_expression",
                        {
                            "type": "category",
                            "label": "聚合函数",
                            "items": [
                                {
                                    "type": "autogenerated",
                                    "dirName": "sql-reference/sql-functions/aggregate-functions"
                                }
                            ]
                        },
                        {
                            "type": "category",
                            "label": "Array 函数",
                            "items": [
                                {
                                    "type": "autogenerated",
                                    "dirName": "sql-reference/sql-functions/array-functions"
                                }
                            ]
                        },
                        {
                            "type": "category",
                            "label": "Bit 函数",
                            "items": [
                                {
                                    "type": "autogenerated",
                                    "dirName": "sql-reference/sql-functions/bit-functions"
                                }
                            ]
                        },
                        {
                            "type": "category",
                            "label": "Bitmap 函数",
                            "items": [
                                {
                                    "type": "autogenerated",
                                    "dirName": "sql-reference/sql-functions/bitmap-functions"
                                }
                            ]
                        },
                        {
                            "type": "category",
                            "label": "JSON 函数",
                            "link": {
                                "type": "doc",
                                "id": "sql-reference/sql-functions/json-functions/overview-of-json-functions-and-operators"
                            },
                            "items": [
                                "sql-reference/sql-functions/json-functions/json-operators",
                                {
                                    "type": "category",
                                    "label": "JSON 构造函数",
                                    "link": {
                                        "type": "doc",
                                        "id": "cover_pages/functions_json_constructor"
                                    },
                                    "items": [
                                        "sql-reference/sql-functions/json-functions/json-constructor-functions/json_array",
                                        "sql-reference/sql-functions/json-functions/json-constructor-functions/json_object",
                                        "sql-reference/sql-functions/json-functions/json-constructor-functions/parse_json"
                                    ]
                                },
                                {
                                    "type": "category",
                                    "label": "JSON 查询和处理函数",
                                    "link": {
                                        "type": "doc",
                                        "id": "cover_pages/functions_json_query"
                                    },
                                    "items": [
                                        {
                                            "type": "autogenerated",
                                            "dirName": "sql-reference/sql-functions/json-functions/json-query-and-processing-functions"
                                        }
                                    ]
                                }
                            ]
                        },
                        {
                            "type": "category",
                            "label": "Map 函数",
                            "link": {
                                "type": "doc",
                                "id": "sql-reference/overview-pages/map-functions"
                            },
                            "items": [
                                {
                                    "type": "autogenerated",
                                    "dirName": "sql-reference/sql-functions/map-functions"
                                }
                            ]
                        },
                        {
                            "type": "category",
                            "label": "Binary 函数",
                            "link": {
                                "type": "doc",
                                "id": "cover_pages/functions_binary"
                            },
                            "items": [
                                {
                                    "type": "autogenerated",
                                    "dirName": "sql-reference/sql-functions/binary-functions"
                                }
                            ]
                        },
                        {
                            "type": "category",
                            "label": "条件函数",
                            "link": {
                                "type": "doc",
                                "id": "cover_pages/functions_conditional"
                            },
                            "items": [
                                {
                                    "type": "autogenerated",
                                    "dirName": "sql-reference/sql-functions/condition-functions"
                                }
                            ]
                        },
                        {
                            "type": "category",
                            "label": "加密函数",
                            "link": {
                                "type": "doc",
                                "id": "cover_pages/functions_crypto"
                            },
                            "items": [
                                {
                                    "type": "autogenerated",
                                    "dirName": "sql-reference/sql-functions/crytographic-functions"
                                }
                            ]
                        },
                        {
                            "type": "category",
                            "label": "时间日期函数",
                            "link": {
                                "type": "doc",
                                "id": "cover_pages/functions_date"
                            },
                            "items": [
                                {
                                    "type": "autogenerated",
                                    "dirName": "sql-reference/sql-functions/date-time-functions"
                                }
                            ]
                        },
                        {
                            "type": "category",
                            "label": "地理位置函数",
                            "link": {
                                "type": "doc",
                                "id": "cover_pages/functions_geo"
                            },
                            "items": [
                                {
                                    "type": "autogenerated",
                                    "dirName": "sql-reference/sql-functions/spatial-functions"
                                }
                            ]
                        },
                        {
                            "type": "category",
                            "label": "数学函数",
                            "link": {
                                "type": "doc",
                                "id": "cover_pages/functions_math"
                            },
                            "items": [
                                {
                                    "type": "autogenerated",
                                    "dirName": "sql-reference/sql-functions/math-functions"
                                }
                            ]
                        },
                        {
                            "type": "category",
                            "label": "字符串函数",
                            "link": {
                                "type": "doc",
                                "id": "cover_pages/functions_string"
                            },
                            "items": [
                                {
                                    "type": "autogenerated",
                                    "dirName": "sql-reference/sql-functions/string-functions"
                                }
                            ]
                        },
                        {
                            "type": "category",
                            "label": "模糊/正则匹配函数",
                            "link": {
                                "type": "doc",
                                "id": "cover_pages/functions_like"
                            },
                            "items": [
                                {
                                    "type": "autogenerated",
                                    "dirName": "sql-reference/sql-functions/like-predicate-functions"
                                }
                            ]
                        },
                        {
                            "type": "category",
                            "label": "百分位函数",
                            "link": {
                                "type": "doc",
                                "id": "cover_pages/functions_percentile"
                            },
                            "items": [
                                "sql-reference/sql-functions/percentile-functions/percentile_approx",
                                "sql-reference/sql-functions/percentile-functions/percentile_cont",
                                "sql-reference/sql-functions/percentile-functions/percentile_disc",
                                "sql-reference/sql-functions/percentile-functions/percentile_approx_raw",
                                "sql-reference/sql-functions/percentile-functions/percentile_empty",
                                "sql-reference/sql-functions/percentile-functions/percentile_hash",
                                "sql-reference/sql-functions/percentile-functions/percentile_union"
                            ]
                        },
                        {
                            "type": "category",
                            "label": "标量函数",
                            "link": {
                                "type": "doc",
                                "id": "cover_pages/functions_scalar"
                            },
                            "items": [
                                {
                                    "type": "autogenerated",
                                    "dirName": "sql-reference/sql-functions/scalar-functions"
                                }
                            ]
                        },
                        {
                            "type": "category",
                            "label": "Struct 函数",
                            "link": {
                                "type": "doc",
                                "id": "cover_pages/functions_struct"
                            },
                            "items": [
                                {
                                    "type": "autogenerated",
                                    "dirName": "sql-reference/sql-functions/struct-functions"
                                }
                            ]
                        },
                        {
                            "type": "category",
                            "label": "表函数",
                            "link": {
                                "type": "doc",
                                "id": "cover_pages/functions_table"
                            },
                            "items": [
                                {
                                    "type": "autogenerated",
                                    "dirName": "sql-reference/sql-functions/table-functions"
                                }
                            ]
                        },
                        {
                            "type": "category",
                            "label": "工具函数",
                            "link": {
                                "type": "doc",
                                "id": "cover_pages/functions_utility"
                            },
                            "items": [
                                {
                                    "type": "autogenerated",
                                    "dirName": "sql-reference/sql-functions/utility-functions"
                                }
                            ]
                        },
                        "sql-reference/sql-functions/cast",
                        {
                            "type": "category",
                            "label": "Hash 函数",
                            "items": [
                                {
                                    "type": "autogenerated",
                                    "dirName": "sql-reference/sql-functions/hash-functions"
                                }
                            ]
                        },
                        {
                            "type": "category",
                            "label": "字典函数",
                            "items": [
                                {
                                    "type": "autogenerated",
                                    "dirName": "sql-reference/sql-functions/dict-functions"
                                }
                            ]
                        }
                    ]
                },
                {
                    "type": "category",
                    "label": "Information Schema",
                    "link": {
                        "type": "doc",
                        "id": "reference/overview-pages/information_schema"
                    },
                    "items": [
                        {
                            "type": "autogenerated",
                            "dirName": "reference/information_schema"
                        }
                    ]
                },
                {
                    "type": "category",
                    "label": "HTTP API",
                    "link": {
                        "type": "doc",
                        "id": "reference/overview-pages/http_api"
                    },
                    "items": [
                        {
                            "type": "autogenerated",
                            "dirName": "reference/HTTP_API"
                        }
                    ]
                },
                "sql-reference/sql-statements/auto_increment",
                "sql-reference/sql-statements/generated_columns",
                "sql-reference/sql-statements/prepared_statement",
                "reference/System_variable",
                "reference/user_defined_variables",
                "reference/System_limit",
                "reference/aws_iam_policies",
                "reference/Error_code"
            ]
        },
        {
            "type": "category",
            "label": "常见问题解答",
            "link": {
                "type": "doc",
                "id": "faq/faq"
            },
            "items": [
                "faq/Deploy_faq",
                {
                    "type": "category",
                    "label": "导入导出",
                    "items": [
                        {
                            "type": "category",
                            "label": "导入",
                            "items": [
                                {
                                    "type": "autogenerated",
                                    "dirName": "faq/loading"
                                }
                            ]
                        },
                        "faq/Exporting_faq"
                    ]
                },
                "faq/datalake",
                "faq/Sql_faq",
                "faq/Dump_query",
                "faq/Others"
            ]
        },
        {
            "type": "category",
            "label": "性能测试",
            "link": {
                "type": "doc",
                "id": "benchmarking/benchmarking"
            },
            "collapsed": true,
            "collapsible": true,
            "items": [
                "benchmarking/SSB_Benchmarking",
                "benchmarking/TPC-H_Benchmarking",
                "benchmarking/TPC_DS_Benchmark"
            ]
        },
        {
            "type": "category",
            "label": "开发指南",
            "link": {
                "type": "doc",
                "id": "cover_pages/developers"
            },
            "collapsed": true,
            "collapsible": true,
            "items": [
                {
                    "type": "autogenerated",
                    "dirName": "developers"
                }
            ]
        }
    ]
}<|MERGE_RESOLUTION|>--- conflicted
+++ resolved
@@ -283,16 +283,12 @@
                     },
                     "items": [
                         "data_source/data_cache",
+                        "data_source/data_cache_warmup",
                         "data_source/data_cache_observe"
                     ]
                 },
                 "data_source/External_table",
                 "data_source/file_external_table",
-<<<<<<< HEAD
-=======
-                "data_source/data_cache",
-                "data_source/data_cache_warmup",
->>>>>>> 42483f00
                 "data_source/datalake_faq"
             ]
         },
@@ -1725,16 +1721,12 @@
                     },
                     "items": [
                         "data_source/data_cache",
+                        "data_source/data_cache_warmup",
                         "data_source/data_cache_observe"
                     ]
                 },
                 "data_source/External_table",
                 "data_source/file_external_table",
-<<<<<<< HEAD
-=======
-                "data_source/data_cache",
-                "data_source/data_cache_warmup",
->>>>>>> 42483f00
                 "data_source/datalake_faq"
             ]
         },
