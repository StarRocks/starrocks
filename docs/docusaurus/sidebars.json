--- conflicted
+++ resolved
@@ -3,100 +3,6 @@
     "introduction/StarRocks_intro",
     {
       "type": "category",
-<<<<<<< HEAD
-=======
-      "label": "Release Notes",
-      "link": { "type": "doc", "id": "cover_pages/release_notes_overview" },
-      "items": [
-        {
-          "type": "category",
-          "label": "StarRocks",
-          "link": { "type": "doc", "id": "cover_pages/release_notes_index" },
-          "items": [
-            {
-              "type": "link",
-              "label": "v3.2",
-              "href": "https://github.com/StarRocks/starrocks/blob/main/docs/en/release_notes/release-3.2.md"
-            },
-            {
-              "type": "link",
-              "label": "v3.1",
-              "href": "https://github.com/StarRocks/starrocks/blob/main/docs/en/release_notes/release-3.1.md"
-            },
-            {
-              "type": "link",
-              "label": "v3.0",
-              "href": "https://github.com/StarRocks/starrocks/blob/main/docs/en/release_notes/release-3.0.md"
-            },
-            {
-              "type": "link",
-              "label": "v2.5",
-              "href": "https://github.com/StarRocks/starrocks/blob/main/docs/en/release_notes/release-2.5.md"
-            },
-            {
-              "type": "link",
-              "label": "v2.4",
-              "href": "https://github.com/StarRocks/starrocks/blob/main/docs/en/release_notes/release-2.4.md"
-            },
-            {
-              "type": "link",
-              "label": "v2.3",
-              "href": "https://github.com/StarRocks/starrocks/blob/main/docs/en/release_notes/release-2.3.md"
-            },
-            {
-              "type": "link",
-              "label": "v2.2",
-              "href": "https://github.com/StarRocks/starrocks/blob/main/docs/en/release_notes/release-2.2.md"
-            },
-            {
-              "type": "link",
-              "label": "v2.1",
-              "href": "https://github.com/StarRocks/starrocks/blob/main/docs/en/release_notes/release-2.1.md"
-            },
-            {
-              "type": "link",
-              "label": "v2.0",
-              "href": "https://github.com/StarRocks/starrocks/blob/main/docs/en/release_notes/release-2.0.md"
-            },
-            {
-              "type": "link",
-              "label": "v1.19",
-              "href": "https://github.com/StarRocks/starrocks/blob/main/docs/en/release_notes/release-1.19.md"
-            }
-          ]
-        },
-        {
-          "type": "category",
-          "label": "StarRocks Ecosystem",
-          "link": { "type": "doc", "id": "cover_pages/connector_index" },
-          "items": [
-            {
-              "type": "link",
-              "label": "Flink Connector",
-              "href": "https://github.com/StarRocks/starrocks/blob/main/docs/en/ecosystem_release/flink_connector.md"
-            },
-            {
-              "type": "link",
-              "label": "Kafka Connector",
-              "href": "https://github.com/StarRocks/starrocks/blob/main/docs/en/ecosystem_release/kafka_connector.md"
-            },
-            {
-              "type": "link",
-              "label": "Spark Connector",
-              "href": "https://github.com/StarRocks/starrocks/blob/main/docs/en/ecosystem_release/spark_connector.md"
-            },
-            {
-              "type": "link",
-              "label": "Kubernetes Operator",
-              "href": "https://github.com/StarRocks/starrocks/blob/main/docs/en/ecosystem_release/starrocks-kubernetes-operator.md"
-            }
-          ]
-        }
-      ]
-    },
-    {
-      "type": "category",
->>>>>>> 64988a40
       "label": "Introduction to StarRocks",
       "link": {"type": "doc", "id": "introduction/introduction"},
       "items": ["introduction/what_is_starrocks", "introduction/Architecture", "introduction/Features"]
@@ -848,100 +754,6 @@
     "introduction/StarRocks_intro",
     {
       "type": "category",
-<<<<<<< HEAD
-=======
-      "label": "Release Notes",
-      "link": { "type": "doc", "id": "cover_pages/release_notes_overview" },
-      "items": [
-        {
-          "type": "category",
-          "label": "StarRocks",
-          "link": { "type": "doc", "id": "cover_pages/release_notes_index" },
-          "items": [
-            {
-              "type": "link",
-              "label": "v3.2",
-              "href": "https://github.com/StarRocks/starrocks/blob/main/docs/zh/release_notes/release-3.2.md"
-            },
-            {
-              "type": "link",
-              "label": "v3.1",
-              "href": "https://github.com/StarRocks/starrocks/blob/main/docs/zh/release_notes/release-3.1.md"
-            },
-            {
-              "type": "link",
-              "label": "v3.0",
-              "href": "https://github.com/StarRocks/starrocks/blob/main/docs/zh/release_notes/release-3.0.md"
-            },
-            {
-              "type": "link",
-              "label": "v2.5",
-              "href": "https://github.com/StarRocks/starrocks/blob/main/docs/zh/release_notes/release-2.5.md"
-            },
-            {
-              "type": "link",
-              "label": "v2.4",
-              "href": "https://github.com/StarRocks/starrocks/blob/main/docs/zh/release_notes/release-2.4.md"
-            },
-            {
-              "type": "link",
-              "label": "v2.3",
-              "href": "https://github.com/StarRocks/starrocks/blob/main/docs/zh/release_notes/release-2.3.md"
-            },
-            {
-              "type": "link",
-              "label": "v2.2",
-              "href": "https://github.com/StarRocks/starrocks/blob/main/docs/zh/release_notes/release-2.2.md"
-            },
-            {
-              "type": "link",
-              "label": "v2.1",
-              "href": "https://github.com/StarRocks/starrocks/blob/main/docs/zh/release_notes/release-2.1.md"
-            },
-            {
-              "type": "link",
-              "label": "v2.0",
-              "href": "https://github.com/StarRocks/starrocks/blob/main/docs/zh/release_notes/release-2.0.md"
-            },
-            {
-              "type": "link",
-              "label": "v1.19",
-              "href": "https://github.com/StarRocks/starrocks/blob/main/docs/zh/release_notes/release-1.19.md"
-            }
-          ]
-        },
-        {
-          "type": "category",
-          "label": "StarRocks Ecosystem",
-          "link": { "type": "doc", "id": "cover_pages/connector_index" },
-          "items": [
-            {
-              "type": "link",
-              "label": "Flink Connector",
-              "href": "https://github.com/StarRocks/starrocks/blob/main/docs/zh/ecosystem_release/flink_connector.md"
-            },
-            {
-              "type": "link",
-              "label": "Kafka Connector",
-              "href": "https://github.com/StarRocks/starrocks/blob/main/docs/zh/ecosystem_release/kafka_connector.md"
-            },
-            {
-              "type": "link",
-              "label": "Spark Connector",
-              "href": "https://github.com/StarRocks/starrocks/blob/main/docs/zh/ecosystem_release/spark_connector.md"
-            },
-            {
-              "type": "link",
-              "label": "Kubernetes Operator",
-              "href": "https://github.com/StarRocks/starrocks/blob/main/docs/zh/ecosystem_release/starrocks-kubernetes-operator.md"
-            }
-          ]
-        }
-      ]
-    },
-    {
-      "type": "category",
->>>>>>> 64988a40
       "label": "产品简介",
       "link": {"type": "doc", "id": "introduction/introduction"},
       "items": ["introduction/what_is_starrocks", "introduction/Architecture", "introduction/Features"]
