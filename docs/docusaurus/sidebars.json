{
    "English": [
        "introduction/StarRocks_intro",
        {
<<<<<<< HEAD
          "type": "category",
          "label": "Preparation",
          "link": {"type": "doc", "id": "cover_pages/deployment_preparation"},
          "items": ["deployment/deployment_prerequisites", "deployment/plan_cluster", "deployment/environment_configurations", "deployment/prepare_deployment_files"]
        },
        {
          "type": "category",
          "label": "Shared-nothing deployment",
          "link": {"type": "doc", "id": "cover_pages/shared_nothing_deployment"},
          "items": ["deployment/deploy_manually", "deployment/sr_operator", "deployment/helm", "deployment/starrocks_on_aws"]
        },
        {
          "type": "category",
          "label": "Shared-data deployment",
          "link": {"type": "doc", "id": "cover_pages/shared_data_deployment"},
          "items": ["deployment/shared_data/s3", "deployment/shared_data/gcs", "deployment/shared_data/azure", "deployment/shared_data/minio"]
        },
        {
          "type": "category",
          "label": "Manage your deployment",
          "link": {"type": "doc", "id": "cover_pages/manage_deployment"},
          "items": ["deployment/post_deployment_setup", "deployment/upgrade", "deployment/downgrade"]
        }
      ]
    },
    {
      "type": "category",
      "label": "Table Design",
      "link": {"type": "doc", "id": "table_design/catalog_db_tbl"},
      "items": [
        "table_design/StarRocks_table_design",
        {
          "type": "category",
          "label": "Table types",
          "link": {"type": "doc", "id": "table_design/table_types/table_types"},
          "items": ["table_design/table_types/duplicate_key_table", "table_design/table_types/aggregate_table", "table_design/table_types/unique_key_table", "table_design/table_types/primary_key_table" ]
        },
        {
          "type": "category",
          "label": "Data distribution",
          "link": {"type": "doc", "id": "table_design/Data_distribution"},
          "items": ["table_design/expression_partitioning", "table_design/list_partitioning", "table_design/dynamic_partitioning", "table_design/Temporary_partition"]
        },
        {
          "type": "category",
          "label": "Indexes",
          "link": {"type": "doc", "id": "table_design/indexes/indexes_overview"},
          "items": ["table_design/indexes/Prefix_index_sort_key","table_design/indexes/Bitmap_index", "table_design/indexes/Bloomfilter_index", "table_design/indexes/Ngram_Bloom_Filter_Index"]
        },
        "table_design/data_compression",
        "table_design/hybrid_table"
      ]
    },
    {
      "type": "category",
      "label": "Data Loading",
      "link": {"type": "doc", "id": "loading/Loading_intro"},
      "items": [
        {
          "type": "category",
          "label": "Load from Object Storage",
          "link": {"type": "doc", "id": "loading/objectstorage"},
          "items": ["loading/s3", "loading/azure", "loading/gcs", "loading/minio", "loading/cloud_storage_load"]
        },
        "loading/StreamLoad",
        "loading/hdfs_load",
        {
          "type": "category",
          "label": "Load data from Apache Kafka",
          "link": {"type": "doc", "id": "cover_pages/loading_kafka"},
          "items": ["loading/Kafka-connector-starrocks", "loading/RoutineLoad"]
        },
        {
          "type": "category",
          "label": "Load data from Apache Spark",
          "link": {"type": "doc", "id": "cover_pages/loading_spark"},
          "items": ["loading/Spark-connector-starrocks", "loading/SparkLoad"]
        },
        "loading/InsertInto",
        "loading/Stream_Load_transaction_interface",
        "loading/Flink_cdc_load",
        "loading/Flink-connector-starrocks",
        "loading/Load_to_Primary_Key_tables",
        "loading/Etl_in_loading",
        "loading/loading_tools",
        "loading/load_concept/strict_mode"
      ]
    },
    {
      "type": "category",
      "label": "Data Unloading",
      "link": {"type": "doc", "id": "unloading/unloading"},
      "items": [
        "unloading/Export",
        "unloading/Spark_connector",
        "unloading/Flink_connector",
        "unloading/unload_using_insert_into_files"
      ]
    },
    {
      "type": "category",
      "label": "Query Data Lakes",
      "link": {"type": "doc", "id": "data_source/data_lakes"},
      "items": [
        {
          "type": "doc",
          "id": "data_source/icebergtutorial"
        },
        {
          "type": "category",
          "label": "Catalog",
          "link": {"type": "doc", "id": "data_source/catalog/catalog_intro"},
          "items": ["data_source/catalog/catalog_overview", "data_source/catalog/default_catalog", "data_source/catalog/hive_catalog", "data_source/catalog/iceberg_catalog", "data_source/catalog/hudi_catalog", "data_source/catalog/deltalake_catalog", "data_source/catalog/jdbc_catalog", "data_source/catalog/elasticsearch_catalog", "data_source/catalog/paimon_catalog", "data_source/catalog/unified_catalog", "data_source/catalog/query_external_data" ]
        },
        "data_source/External_table",
        "data_source/file_external_table",
        "data_source/data_cache",
        "data_source/datalake_faq"
      ]
    },
    {
      "type": "category",
      "label": "Query Acceleration",
      "link": {"type": "doc", "id": "cover_pages/query_acceleration"},
      "items": [
        "using_starrocks/Cost_based_optimizer",
        "using_starrocks/Materialized_view-single_table",
        {
          "type": "category",
          "label": "Asynchronous materialized views",
          "link": {"type": "doc", "id": "using_starrocks/Materialized_view"},
          "items": [ 
            {
              "type": "category",
              "label": "Use cases",
              "link": {"type": "doc", "id": "cover_pages/mv_use_cases"},
              "items": [ 
                "using_starrocks/data_modeling_with_materialized_views",
                "using_starrocks/query_rewrite_with_materialized_views",
                "using_starrocks/data_lake_query_acceleration_with_materialized_views"
              ]
=======
            "type": "category",
            "label": "Introduction to StarRocks",
            "link": {
                "type": "doc",
                "id": "introduction/introduction"
>>>>>>> 6200eb07
            },
            "items": [
                "introduction/what_is_starrocks",
                "introduction/Architecture",
                "introduction/Features"
            ]
        },
        {
            "type": "category",
            "label": "Quick Start",
            "link": {
                "type": "doc",
                "id": "quick_start/quick_start"
            },
            "items": [
                "quick_start/shared-nothing",
                "quick_start/shared-data",
                "quick_start/iceberg",
                "quick_start/hudi"
            ]
        },
        {
            "type": "category",
            "label": "Project Help",
            "link": {
                "type": "doc",
                "id": "project_help/project_help"
            },
            "items": [
                "project_help/slack"
            ]
        },
        {
            "type": "category",
            "label": "Deployment",
            "link": {
                "type": "doc",
                "id": "deployment/deployment_overview"
            },
            "items": [
                {
                    "type": "category",
                    "label": "Preparation",
                    "link": {
                        "type": "doc",
                        "id": "cover_pages/deployment_preparation"
                    },
                    "items": [
                        "deployment/deployment_prerequisites",
                        "deployment/plan_cluster",
                        "deployment/environment_configurations",
                        "deployment/prepare_deployment_files"
                    ]
                },
                {
                    "type": "category",
                    "label": "Shared-nothing deployment",
                    "link": {
                        "type": "doc",
                        "id": "cover_pages/shared_nothing_deployment"
                    },
                    "items": [
                        "deployment/deploy_manually",
                        "deployment/sr_operator",
                        "deployment/helm",
                        "deployment/starrocks_on_aws"
                    ]
                },
                {
                    "type": "category",
                    "label": "Shared-data deployment",
                    "link": {
                        "type": "doc",
                        "id": "deployment/shared_data/shared_data"
                    },
                    "items": [
                        "deployment/shared_data/s3",
                        "deployment/shared_data/gcs",
                        "deployment/shared_data/azure",
                        "deployment/shared_data/minio"
                    ]
                },
                {
                    "type": "category",
                    "label": "Manage your deployment",
                    "link": {
                        "type": "doc",
                        "id": "cover_pages/manage_deployment"
                    },
                    "items": [
                        "deployment/post_deployment_setup",
                        "deployment/upgrade",
                        "deployment/downgrade"
                    ]
                }
            ]
        },
        {
            "type": "category",
            "label": "Table Design",
            "link": {
                "type": "doc",
                "id": "table_design/catalog_db_tbl"
            },
            "items": [
                "table_design/StarRocks_table_design",
                {
                    "type": "category",
                    "label": "Table types",
                    "link": {
                        "type": "doc",
                        "id": "table_design/table_types/table_types"
                    },
                    "items": [
                        "table_design/table_types/table_capabilities",
                        "table_design/table_types/primary_key_table",
                        "table_design/table_types/duplicate_key_table",
                        "table_design/table_types/aggregate_table",
                        "table_design/table_types/unique_key_table"
                    ]
                },
                {
                    "type": "category",
                    "label": "Data distribution",
                    "link": {
                        "type": "doc",
                        "id": "table_design/Data_distribution"
                    },
                    "items": [
                        "table_design/expression_partitioning",
                        "table_design/list_partitioning",
                        "table_design/dynamic_partitioning",
                        "table_design/Temporary_partition"
                    ]
                },
                {
                    "type": "category",
                    "label": "Indexes",
                    "link": {
                        "type": "doc",
                        "id": "table_design/indexes/indexes_overview"
                    },
                    "items": [
                        "table_design/indexes/Prefix_index_sort_key",
                        "table_design/indexes/Bitmap_index",
                        "table_design/indexes/Bloomfilter_index"
                    ]
                },
                "table_design/data_compression",
                "table_design/hybrid_table"
            ]
        },
        {
            "type": "category",
            "label": "Data Loading",
            "link": {
                "type": "doc",
                "id": "loading/loading"
            },
            "items": [
                {
                    "type": "category",
                    "label": "Loading overview",
                    "link": {
                        "type": "doc",
                        "id": "loading/loading_introduction/loading_overview"
                    },
                    "items": [
                        "loading/loading_introduction/Loading_intro",
                        "loading/loading_introduction/loading_concepts",
                        "loading/loading_introduction/loading_considerations"
                    ]
                },
                {
                    "type": "category",
                    "label": "Load from Object Storage",
                    "link": {
                        "type": "doc",
                        "id": "loading/objectstorage"
                    },
                    "items": [
                        "loading/s3",
                        "loading/azure",
                        "loading/gcs",
                        "loading/minio"
                    ]
                },
                "loading/StreamLoad",
                "loading/hdfs_load",
                {
                    "type": "category",
                    "label": "Load data from Apache Kafka",
                    "link": {
                        "type": "doc",
                        "id": "cover_pages/loading_kafka"
                    },
                    "items": [
                        "loading/Kafka-connector-starrocks",
                        "loading/RoutineLoad"
                    ]
                },
                {
                    "type": "category",
                    "label": "Load data from Apache Spark",
                    "link": {
                        "type": "doc",
                        "id": "cover_pages/loading_spark"
                    },
                    "items": [
                        "loading/Spark-connector-starrocks",
                        "loading/SparkLoad"
                    ]
                },
                "loading/InsertInto",
                "loading/Stream_Load_transaction_interface",
                "loading/Flink_cdc_load",
                "loading/Flink-connector-starrocks",
                "loading/Load_to_Primary_Key_tables",
                "loading/Etl_in_loading",
                "loading/loading_tools",
                "loading/load_concept/strict_mode"
            ]
        },
        {
            "type": "category",
            "label": "Data Unloading",
            "link": {
                "type": "doc",
                "id": "unloading/unloading"
            },
            "items": [
                "unloading/Export",
                "unloading/Spark_connector",
                "unloading/Flink_connector",
                "unloading/unload_using_insert_into_files"
            ]
        },
        {
            "type": "category",
            "label": "Data Lakes",
            "link": {
                "type": "doc",
                "id": "data_source/data_lakes"
            },
            "items": [
                {
                    "type": "category",
                    "label": "Catalog",
                    "link": {
                        "type": "doc",
                        "id": "data_source/catalog/catalog_intro"
                    },
                    "items": [
                        "data_source/catalog/catalog_overview",
                        "data_source/catalog/default_catalog",
                        "data_source/catalog/hive_catalog",
                        "data_source/catalog/iceberg_catalog",
                        "data_source/catalog/hudi_catalog",
                        "data_source/catalog/deltalake_catalog",
                        "data_source/catalog/jdbc_catalog",
                        "data_source/catalog/elasticsearch_catalog",
                        "data_source/catalog/paimon_catalog",
                        "data_source/catalog/unified_catalog",
                        "data_source/icebergtutorial",
                        "data_source/catalog/query_external_data"
                    ]
                },
                "data_source/External_table",
                "data_source/file_external_table",
                "data_source/data_cache",
                "data_source/datalake_faq"
            ]
        },
        {
            "type": "category",
            "label": "Query Acceleration",
            "link": {
                "type": "doc",
                "id": "cover_pages/query_acceleration"
            },
            "items": [
                "using_starrocks/Cost_based_optimizer",
                "using_starrocks/Materialized_view-single_table",
                {
                    "type": "category",
                    "label": "Asynchronous materialized views",
                    "link": {
                        "type": "doc",
                        "id": "using_starrocks/Materialized_view"
                    },
                    "items": [
                        {
                            "type": "category",
                            "label": "Use cases",
                            "link": {
                                "type": "doc",
                                "id": "cover_pages/mv_use_cases"
                            },
                            "items": [
                                "using_starrocks/data_modeling_with_materialized_views",
                                "using_starrocks/query_rewrite_with_materialized_views",
                                "using_starrocks/data_lake_query_acceleration_with_materialized_views",
                                "using_starrocks/create_partitioned_materialized_view"
                            ]
                        },
                        {
                            "type": "category",
                            "label": "Usage",
                            "link": {
                                "type": "doc",
                                "id": "using_starrocks/usage/intro"
                            },
                            "items": [
                                "using_starrocks/usage/create",
                                "using_starrocks/usage/alter",
                                "using_starrocks/usage/drop",
                                "using_starrocks/usage/show",
                                "using_starrocks/usage/information_schema-materialized_views",
                                "using_starrocks/troubleshooting_asynchronous_materialized_views"
                            ]
                        }
                    ]
                },
                "using_starrocks/Colocate_join",
                "using_starrocks/Lateral_join",
                "using_starrocks/query_cache",
                {
                    "type": "category",
                    "label": "Computing the number of distinct values",
                    "link": {
                        "type": "doc",
                        "id": "cover_pages/distinct_values"
                    },
                    "items": [
                        "using_starrocks/Using_bitmap",
                        "using_starrocks/Using_HLL"
                    ]
                },
                "using_starrocks/sorted_aggregate",
                "using_starrocks/query_acceleration_with_auto_increment"
            ]
        },
        {
            "type": "category",
            "label": "Integrations",
            "link": {
                "type": "doc",
                "id": "integrations/integrations"
            },
            "items": [
                {
                    "type": "category",
                    "label": "Cloud Authentication",
                    "description": "Use AWS, Azure, or GCP authentication",
                    "link": {
                        "type": "doc",
                        "id": "cover_pages/csp_auth"
                    },
                    "items": [
                        "integrations/authenticate_to_aws_resources",
                        "integrations/authenticate_to_azure_storage",
                        "integrations/authenticate_to_gcs"
                    ]
                },
                "integrations/data_lakes",
                {
                    "type": "category",
                    "label": "Streaming Data",
                    "description": "Stream with Kafka, Flink, and StarRocks tools",
                    "link": {
                        "type": "doc",
                        "id": "integrations/streaming"
                    },
                    "items": [
                        "integrations/streaming/flink",
                        {
                            "type": "category",
                            "label": "Apache Kafka",
                            "description": "Streaming from Kafka",
                            "link": {
                                "type": "doc",
                                "id": "integrations/streaming/apache_kafka"
                            },
                            "items": [
                                "integrations/streaming/kafka/Kafka-connector-starrocks",
                                "integrations/streaming/kafka/RoutineLoad",
                                "loading/automq-routine-load"
                            ]
                        },
                        {
                            "type": "category",
                            "label": "StarRocks Pipe",
                            "description": "Pipe: Ideal for continuous loading at scale",
                            "link": {
                                "type": "doc",
                                "id": "integrations/streaming/pipe"
                            },
                            "items": [
                                "integrations/streaming/pipe/hdfs",
                                "integrations/streaming/pipe/s3"
                            ]
                        },
                        "integrations/streaming/rising_wave"
                    ]
                },
                {
                    "type": "category",
                    "label": "Batch Loading Data",
                    "description": "Batch loading and data transformation",
                    "link": {
                        "type": "doc",
                        "id": "cover_pages/batch_loading_integration"
                    },
                    "items": [
                        "integrations/batch/Spark-connector-starrocks",
                        "integrations/batch/SparkLoad"
                    ]
                },
                {
                    "type": "category",
                    "label": "Loading Tools",
                    "description": "Integrations with more loading tools",
                    "link": {
                        "type": "doc",
                        "id": "integrations/loading_tools/loading_tools_integration"
                    },
                    "items": [
                        "integrations/loading_tools/SMT",
                        "integrations/loading_tools/DataX-starrocks-writer",
                        "integrations/loading_tools/CloudCanal",
                        {
                            "type": "link",
                            "label": "Kettle connector",
                            "description": "Integrations with Kettle",
                            "href": "https://github.com/StarRocks/starrocks-connector-for-kettle"
                        }
                    ]
                },
                {
                    "type": "category",
                    "label": "BI Tools",
                    "link": {
                        "type": "doc",
                        "id": "cover_pages/bi_tools"
                    },
                    "items": [
                        "integrations/BI_integrations/Superset",
                        "integrations/BI_integrations/FineBI",
                        "integrations/BI_integrations/Hex",
                        "integrations/BI_integrations/Querybook",
                        "integrations/BI_integrations/QuickBI",
                        "integrations/BI_integrations/Tableau_Desktop",
                        "integrations/BI_integrations/Metabase"
                    ]
                },
                {
                    "type": "category",
                    "label": "IDE Tools",
                    "link": {
                        "type": "doc",
                        "id": "cover_pages/ide_tools"
                    },
                    "items": [
                        "integrations/IDE_integrations/DataGrip",
                        "integrations/IDE_integrations/Dataphin",
                        "integrations/IDE_integrations/DBeaver",
                        "integrations/IDE_integrations/jupysql"
                    ]
                },
                {
                    "type": "doc",
                    "id": "integrations/other_integrations/datadog_support"
                },
                {
                    "type": "link",
                    "label": "DBT",
                    "description": "Modeling and transformation with DBT",
                    "href": "https://github.com/StarRocks/dbt-starrocks/blob/main/README.md"
                },
                "integrations/hive_bitmap_udf"
            ]
        },
        {
            "type": "category",
            "label": "Administration",
            "link": {
                "type": "doc",
                "id": "administration/administration"
            },
            "items": [
                {
                    "type": "category",
                    "label": "Management",
                    "link": {
                        "type": "doc",
                        "id": "administration/management/management"
                    },
                    "items": [
                        "administration/management/Scale_up_down",
                        "administration/management/Backup_and_restore",
                        "administration/management/FE_configuration",
                        "administration/management/BE_configuration",
                        {
                            "type": "category",
                            "label": "Monitor and Alert",
                            "link": {
                                "type": "doc",
                                "id": "administration/management/monitoring/Monitor_and_Alert"
                            },
                            "items": [
                                "administration/management/monitoring/metrics"
                            ]
                        },
                        "administration/management/audit_loader",
                        "administration/management/enable_fqdn",
                        "administration/management/timezone",
                        "administration/management/monitor_manage_big_queries",
                        {
                            "type": "category",
                            "label": "Resource management",
                            "link": {
                                "type": "doc",
                                "id": "administration/management/resource_management/resource_management"
                            },
                            "items": [
                                "administration/management/resource_management/resource_group",
                                "administration/management/resource_management/query_queues",
                                "administration/management/resource_management/Query_management",
                                "administration/management/resource_management/Memory_management",
                                "administration/management/resource_management/spill_to_disk",
                                "administration/management/resource_management/Load_balance",
                                "administration/management/resource_management/Replica",
                                "administration/management/resource_management/Blacklist",
                                "administration/management/resource_management/filemanager"
                            ]
                        }
                    ]
                },
                "administration/Data_recovery",
                "administration/data_migration_tool",
                {
                    "type": "category",
                    "label": "User Privileges and Authentication",
                    "link": {
                        "type": "doc",
                        "id": "administration/user_privs/privilege_overview"
                    },
                    "items": [
                        "administration/user_privs/privilege_item",
                        "administration/user_privs/User_privilege",
                        "administration/user_privs/ranger_plugin",
                        "administration/user_privs/Authentication",
                        "administration/user_privs/privilege_faq"
                    ]
                },
                {
                    "type": "category",
                    "label": "Performance Tuning",
                    "link": {
                        "type": "doc",
                        "id": "cover_pages/performance_tuning"
                    },
                    "items": [
                        "administration/Query_planning",
                        {
                            "type": "category",
                            "label": "Query Profile",
                            "link": {
                                "type": "doc",
                                "id": "administration/query_profile_overview"
                            },
                            "items": [
                                "administration/query_profile_text_based_analysis",
                                "administration/query_profile_details"
                            ]
                        },
                        "administration/Profiling"
                    ]
                }
            ]
        },
        {
            "type": "category",
            "label": "Reference",
            "link": {
                "type": "doc",
                "id": "reference/reference"
            },
            "items": [
                {
                    "type": "category",
                    "label": "Data Types",
                    "link": {
                        "type": "doc",
                        "id": "sql-reference/data-types/data-type-list"
                    },
                    "items": [
                        {
                            "type": "category",
                            "label": "Numeric",
                            "link": {
                                "type": "doc",
                                "id": "sql-reference/data-types/numeric/numeric"
                            },
                            "items": [
                                "sql-reference/data-types/numeric/TINYINT",
                                "sql-reference/data-types/numeric/SMALLINT",
                                "sql-reference/data-types/numeric/INT",
                                "sql-reference/data-types/numeric/BIGINT",
                                "sql-reference/data-types/numeric/LARGEINT",
                                "sql-reference/data-types/numeric/DECIMAL",
                                "sql-reference/data-types/numeric/DOUBLE",
                                "sql-reference/data-types/numeric/FLOAT",
                                "sql-reference/data-types/numeric/BOOLEAN"
                            ]
                        },
                        {
                            "type": "category",
                            "label": "String",
                            "link": {
                                "type": "doc",
                                "id": "sql-reference/data-types/string-type/string-type"
                            },
                            "items": [
                                "sql-reference/data-types/string-type/STRING",
                                "sql-reference/data-types/string-type/BINARY",
                                "sql-reference/data-types/string-type/CHAR",
                                "sql-reference/data-types/string-type/VARCHAR"
                            ]
                        },
                        {
                            "type": "category",
                            "label": "Date",
                            "link": {
                                "type": "doc",
                                "id": "sql-reference/data-types/date-types/date-types"
                            },
                            "items": [
                                "sql-reference/data-types/date-types/DATE",
                                "sql-reference/data-types/date-types/DATETIME"
                            ]
                        },
                        {
                            "type": "category",
                            "label": "Semi-structured",
                            "link": {
                                "type": "doc",
                                "id": "sql-reference/data-types/semi_structured/semi_structured"
                            },
                            "items": [
                                "sql-reference/data-types/semi_structured/Array",
                                "sql-reference/data-types/semi_structured/JSON",
                                "sql-reference/data-types/semi_structured/Map",
                                "sql-reference/data-types/semi_structured/STRUCT"
                            ]
                        },
                        {
                            "type": "category",
                            "label": "Other",
                            "link": {
                                "type": "doc",
                                "id": "sql-reference/data-types/other-data-types/other-data-types"
                            },
                            "items": [
                                "sql-reference/data-types/other-data-types/BITMAP",
                                "sql-reference/data-types/other-data-types/HLL"
                            ]
                        }
                    ]
                },
                "sql-reference/sql-statements/keywords",
                {
                    "type": "category",
                    "label": "SQL Statements",
                    "link": {
                        "type": "doc",
                        "id": "sql-reference/sql-statements/all-commands"
                    },
                    "items": [
                        {
                            "type": "category",
                            "label": "User Account Management",
                            "items": [
                                {
                                    "type": "autogenerated",
                                    "dirName": "sql-reference/sql-statements/account-management"
                                }
                            ]
                        },
                        {
                            "type": "category",
                            "label": "Cluster Management",
                            "items": [
                                {
                                    "type": "category",
                                    "label": "Nodes and processes",
                                    "items": [
                                        "sql-reference/sql-statements/Administration/ALTER_SYSTEM",
                                        "sql-reference/sql-statements/Administration/CANCEL_DECOMMISSION",
                                        "sql-reference/sql-statements/Administration/KILL",
                                        "sql-reference/sql-statements/Administration/SHOW_BACKENDS",
                                        "sql-reference/sql-statements/Administration/SHOW_BROKER",
                                        "sql-reference/sql-statements/Administration/SHOW_COMPUTE_NODES",
                                        "sql-reference/sql-statements/Administration/SHOW_FRONTENDS",
                                        "sql-reference/sql-statements/Administration/SHOW_PROC",
                                        "sql-reference/sql-statements/Administration/SHOW_PROCESSLIST",
                                        "sql-reference/sql-statements/Administration/SHOW_RUNNING_QUERIES"
                                    ]
                                },
                                {
                                    "type": "category",
                                    "label": "Resource group",
                                    "items": [
                                        "sql-reference/sql-statements/Administration/ALTER_RESOURCE_GROUP",
                                        "sql-reference/sql-statements/Administration/CREATE_RESOURCE_GROUP",
                                        "sql-reference/sql-statements/Administration/DROP_RESOURCE_GROUP",
                                        "sql-reference/sql-statements/Administration/SHOW_RESOURCE_GROUP",
                                        "sql-reference/sql-statements/Administration/SHOW_USAGE_RESOURCE_GROUPS"
                                    ]
                                },
                                {
                                    "type": "category",
                                    "label": "Storage volume",
                                    "items": [
                                        "sql-reference/sql-statements/Administration/ALTER_STORAGE_VOLUME",
                                        "sql-reference/sql-statements/Administration/CREATE_STORAGE_VOLUME",
                                        "sql-reference/sql-statements/Administration/DESC_STORAGE_VOLUME",
                                        "sql-reference/sql-statements/Administration/DROP_STORAGE_VOLUME",
                                        "sql-reference/sql-statements/Administration/SET_DEFAULT_STORAGE_VOLUME",
                                        "sql-reference/sql-statements/Administration/SHOW_STORAGE_VOLUMES"
                                    ]
                                },
                                {
                                    "type": "category",
                                    "label": "Tablet and replica",
                                    "items": [
                                        "sql-reference/sql-statements/Administration/ADMIN_CANCEL_REPAIR",
                                        "sql-reference/sql-statements/Administration/ADMIN_CHECK_TABLET",
                                        "sql-reference/sql-statements/Administration/ADMIN_REPAIR",
                                        "sql-reference/sql-statements/Administration/ADMIN_SET_REPLICA_STATUS",
                                        "sql-reference/sql-statements/Administration/ADMIN_SHOW_REPLICA_DISTRIBUTION",
                                        "sql-reference/sql-statements/Administration/ADMIN_SHOW_REPLICA_STATUS",
                                        "sql-reference/sql-statements/Administration/SHOW_TABLE_STATUS"
                                    ]
                                },
                                {
                                    "type": "category",
                                    "label": "Configurations and variables",
                                    "items": [
                                        "sql-reference/sql-statements/Administration/ADMIN_SET_CONFIG",
                                        "sql-reference/sql-statements/Administration/ADMIN_SHOW_CONFIG",
                                        "sql-reference/sql-statements/Administration/SET",
                                        "sql-reference/sql-statements/Administration/SHOW_VARIABLES"
                                    ]
                                },
                                {
                                    "type": "category",
                                    "label": "File",
                                    "items": [
                                        "sql-reference/sql-statements/Administration/CREATE_FILE",
                                        "sql-reference/sql-statements/Administration/DROP_FILE",
                                        "sql-reference/sql-statements/Administration/SHOW_FILE"
                                    ]
                                },
                                {
                                    "type": "category",
                                    "label": "SQL Blacklist",
                                    "items": [
                                        "sql-reference/sql-statements/Administration/ADD_SQLBLACKLIST",
                                        "sql-reference/sql-statements/Administration/SHOW_SQLBLACKLIST",
                                        "sql-reference/sql-statements/Administration/DELETE_SQLBLACKLIST"
                                    ]
                                },
                                {
                                    "type": "category",
                                    "label": "Plugin",
                                    "items": [
                                        "sql-reference/sql-statements/Administration/INSTALL_PLUGIN",
                                        "sql-reference/sql-statements/Administration/SHOW_PLUGINS",
                                        "sql-reference/sql-statements/Administration/UNINSTALL_PLUGIN"
                                    ]
                                },
                                {
                                    "type": "category",
                                    "label": "Execution plan and profile",
                                    "items": [
                                        "sql-reference/sql-statements/Administration/ANALYZE_PROFILE",
                                        "sql-reference/sql-statements/Administration/EXPLAIN",
                                        "sql-reference/sql-statements/Administration/EXPLAIN_ANALYZE",
                                        "sql-reference/sql-statements/Administration/SHOW_PROFILELIST"
                                    ]
                                }
                            ]
                        },
                        "sql-reference/sql-statements/general_DDL",
                        "sql-reference/sql-statements/general_DML",
                        {
                            "type": "category",
                            "label": "Loading, unloading",
                            "items": [
                                "sql-reference/sql-statements/data-manipulation/ALTER_LOAD",
                                "sql-reference/sql-statements/data-manipulation/BROKER_LOAD",
                                "sql-reference/sql-statements/data-manipulation/CANCEL_LOAD",
                                "sql-reference/sql-statements/data-manipulation/INSERT",
                                {
                                    "type": "category",
                                    "label": "ROUTINE LOAD",
                                    "items": [
                                        "sql-reference/sql-statements/data-manipulation/ALTER_ROUTINE_LOAD",
                                        "sql-reference/sql-statements/data-manipulation/CREATE_ROUTINE_LOAD",
                                        "sql-reference/sql-statements/data-manipulation/PAUSE_ROUTINE_LOAD",
                                        "sql-reference/sql-statements/data-manipulation/RESUME_ROUTINE_LOAD",
                                        "sql-reference/sql-statements/data-manipulation/SHOW_ROUTINE_LOAD",
                                        "sql-reference/sql-statements/data-manipulation/SHOW_ROUTINE_LOAD_TASK",
                                        "sql-reference/sql-statements/data-manipulation/STOP_ROUTINE_LOAD"
                                    ]
                                },
                                "sql-reference/sql-statements/data-manipulation/SHOW_LOAD",
                                "sql-reference/sql-statements/data-manipulation/SHOW_TRANSACTION",
                                "sql-reference/sql-statements/data-manipulation/SPARK_LOAD",
                                "sql-reference/sql-statements/data-manipulation/STREAM_LOAD",
                                {
                                    "type": "category",
                                    "label": "PIPE",
                                    "items": [
                                        "sql-reference/sql-statements/data-manipulation/ALTER_PIPE",
                                        "sql-reference/sql-statements/data-manipulation/CREATE_PIPE",
                                        "sql-reference/sql-statements/data-manipulation/DROP_PIPE",
                                        "sql-reference/sql-statements/data-manipulation/RETRY_FILE",
                                        "sql-reference/sql-statements/data-manipulation/SHOW_PIPES",
                                        "sql-reference/sql-statements/data-manipulation/SUSPEND_or_RESUME_PIPE"
                                    ]
                                },
                                {
                                    "type": "category",
                                    "label": "Unloading",
                                    "items": [
                                        "sql-reference/sql-statements/data-manipulation/EXPORT",
                                        "sql-reference/sql-statements/data-manipulation/CANCEL_EXPORT",
                                        "sql-reference/sql-statements/data-manipulation/SHOW_EXPORT"
                                    ]
                                },
                                {
                                    "type": "category",
                                    "label": "ETL tasks",
                                    "items": [
                                        "sql-reference/sql-statements/data-manipulation/DROP_TASK",
                                        "sql-reference/sql-statements/data-manipulation/SUBMIT_TASK"
                                    ]
                                }
                            ]
                        },
                        {
                            "type": "category",
                            "label": "Catalog, database, resource",
                            "items": [
                                {
                                    "type": "category",
                                    "label": "Catalog",
                                    "items": [
                                        "sql-reference/sql-statements/data-definition/CREATE_EXTERNAL_CATALOG",
                                        "sql-reference/sql-statements/data-definition/DROP_CATALOG",
                                        "sql-reference/sql-statements/data-manipulation/SHOW_CATALOGS",
                                        "sql-reference/sql-statements/data-manipulation/SHOW_CREATE_CATALOG"
                                    ]
                                },
                                {
                                    "type": "category",
                                    "label": "Database",
                                    "items": [
                                        "sql-reference/sql-statements/data-definition/ALTER_DATABASE",
                                        "sql-reference/sql-statements/data-definition/CREATE_DATABASE",
                                        "sql-reference/sql-statements/data-definition/DROP_DATABASE",
                                        "sql-reference/sql-statements/data-manipulation/SHOW_CREATE_DATABASE",
                                        "sql-reference/sql-statements/data-manipulation/SHOW_DATA",
                                        "sql-reference/sql-statements/data-manipulation/SHOW_DATABASES"
                                    ]
                                },
                                {
                                    "type": "category",
                                    "label": "Resource",
                                    "items": [
                                        "sql-reference/sql-statements/data-definition/ALTER_RESOURCE",
                                        "sql-reference/sql-statements/data-definition/CREATE_RESOURCE",
                                        "sql-reference/sql-statements/data-definition/DROP_RESOURCE",
                                        "sql-reference/sql-statements/data-definition/SHOW_RESOURCES"
                                    ]
                                }
                            ]
                        },
                        {
                            "type": "category",
                            "label": "Table, partition, bucket, index",
                            "items": [
                                "sql-reference/sql-statements/data-definition/ALTER_TABLE",
                                "sql-reference/sql-statements/data-definition/CANCEL_ALTER_TABLE",
                                "sql-reference/sql-statements/data-definition/CREATE_INDEX",
                                "sql-reference/sql-statements/data-definition/CREATE_TABLE",
                                "sql-reference/sql-statements/data-definition/CREATE_TABLE_AS_SELECT",
                                "sql-reference/sql-statements/data-definition/CREATE_TABLE_LIKE",
                                "sql-reference/sql-statements/data-manipulation/DELETE",
                                "sql-reference/sql-statements/data-definition/DROP_INDEX",
                                "sql-reference/sql-statements/data-definition/DROP_TABLE",
                                "sql-reference/sql-statements/data-definition/REFRESH_EXTERNAL_TABLE",
                                "sql-reference/sql-statements/data-manipulation/SELECT",
                                "sql-reference/sql-statements/data-manipulation/SHOW_ALTER",
                                "sql-reference/sql-statements/data-manipulation/SHOW_CREATE_TABLE",
                                "sql-reference/sql-statements/data-manipulation/SHOW_DELETE",
                                "sql-reference/sql-statements/data-manipulation/SHOW_DYNAMIC_PARTITION_TABLES",
                                "sql-reference/sql-statements/data-manipulation/SHOW_FULL_COLUMNS",
                                "sql-reference/sql-statements/data-manipulation/SHOW_INDEX",
                                "sql-reference/sql-statements/data-manipulation/SHOW_PARTITIONS",
                                "sql-reference/sql-statements/data-manipulation/SHOW_TABLES",
                                "sql-reference/sql-statements/data-manipulation/SHOW_TABLET",
                                "sql-reference/sql-statements/data-definition/TRUNCATE_TABLE",
                                "sql-reference/sql-statements/data-manipulation/UPDATE"
                            ]
                        },
                        {
                            "type": "category",
                            "label": "View, Materialized view",
                            "items": [
                                {
                                    "type": "category",
                                    "label": "View",
                                    "items": [
                                        "sql-reference/sql-statements/data-definition/ALTER_VIEW",
                                        "sql-reference/sql-statements/data-definition/CREATE_VIEW",
                                        "sql-reference/sql-statements/data-definition/DROP_VIEW",
                                        "sql-reference/sql-statements/data-manipulation/SHOW_CREATE_VIEW"
                                    ]
                                },
                                {
                                    "type": "category",
                                    "label": "Materialized view",
                                    "items": [
                                        "sql-reference/sql-statements/data-definition/ALTER_MATERIALIZED_VIEW",
                                        "sql-reference/sql-statements/data-manipulation/CANCEL_REFRESH_MATERIALIZED_VIEW",
                                        "sql-reference/sql-statements/data-definition/CREATE_MATERIALIZED_VIEW",
                                        "sql-reference/sql-statements/data-definition/DROP_MATERIALIZED_VIEW",
                                        "sql-reference/sql-statements/data-manipulation/REFRESH_MATERIALIZED_VIEW",
                                        "sql-reference/sql-statements/data-manipulation/SHOW_ALTER_MATERIALIZED_VIEW",
                                        "sql-reference/sql-statements/data-manipulation/SHOW_CREATE_MATERIALIZED_VIEW",
                                        "sql-reference/sql-statements/data-manipulation/SHOW_MATERIALIZED_VIEW"
                                    ]
                                }
                            ]
                        },
                        {
                            "type": "category",
                            "label": "Function",
                            "items": [
                                "sql-reference/sql-statements/data-definition/CREATE_FUNCTION",
                                "sql-reference/sql-statements/data-definition/DROP_FUNCTION",
                                "sql-reference/sql-statements/data-definition/SHOW_FUNCTIONS"
                            ]
                        },
                        {
                            "type": "category",
                            "label": "CBO statistics",
                            "items": [
                                "sql-reference/sql-statements/data-definition/ANALYZE_TABLE",
                                "sql-reference/sql-statements/data-definition/CREATE_ANALYZE",
                                "sql-reference/sql-statements/data-definition/DROP_ANALYZE",
                                "sql-reference/sql-statements/data-definition/DROP_STATS",
                                "sql-reference/sql-statements/data-definition/KILL_ANALYZE",
                                "sql-reference/sql-statements/data-definition/SHOW_ANALYZE_JOB",
                                "sql-reference/sql-statements/data-definition/SHOW_ANALYZE_STATUS",
                                "sql-reference/sql-statements/data-definition/SHOW_META"
                            ]
                        },
                        {
                            "type": "category",
                            "label": "Backup and restore",
                            "link": {
                                "type": "doc",
                                "id": "sql-reference/sql-statements/data-definition/backup_restore/backup_restore"
                            },
                            "items": [
                                "sql-reference/sql-statements/data-definition/backup_restore/BACKUP",
                                "sql-reference/sql-statements/data-definition/backup_restore/CANCEL_BACKUP",
                                "sql-reference/sql-statements/data-definition/backup_restore/CANCEL_RESTORE",
                                "sql-reference/sql-statements/data-definition/backup_restore/CREATE_REPOSITORY",
                                "sql-reference/sql-statements/data-definition/backup_restore/DROP_REPOSITORY",
                                "sql-reference/sql-statements/data-definition/backup_restore/RECOVER",
                                "sql-reference/sql-statements/data-definition/backup_restore/RESTORE",
                                "sql-reference/sql-statements/data-manipulation/backup_restore/SHOW_BACKUP",
                                "sql-reference/sql-statements/data-manipulation/backup_restore/SHOW_REPOSITORIES",
                                "sql-reference/sql-statements/data-manipulation/backup_restore/SHOW_SNAPSHOT"
                            ]
                        },
                        {
                            "type": "category",
                            "label": "Utility Commands",
                            "items": [
                                {
                                    "type": "autogenerated",
                                    "dirName": "sql-reference/sql-statements/Utility"
                                }
                            ]
                        }
                    ]
                },
                {
                    "type": "category",
                    "label": "SQL Functions",
                    "link": {
                        "type": "doc",
                        "id": "sql-reference/sql-functions/function-list"
                    },
                    "items": [
                        "sql-reference/sql-functions/JAVA_UDF",
                        "sql-reference/sql-functions/Window_function",
                        "sql-reference/sql-functions/Lambda_expression",
                        {
                            "type": "category",
                            "label": "Aggregate Functions",
                            "items": [
                                {
                                    "type": "autogenerated",
                                    "dirName": "sql-reference/sql-functions/aggregate-functions"
                                }
                            ]
                        },
                        {
                            "type": "category",
                            "label": "Array Functions",
                            "items": [
                                {
                                    "type": "autogenerated",
                                    "dirName": "sql-reference/sql-functions/array-functions"
                                }
                            ]
                        },
                        {
                            "type": "category",
                            "label": "Bit Functions",
                            "items": [
                                {
                                    "type": "autogenerated",
                                    "dirName": "sql-reference/sql-functions/bit-functions"
                                }
                            ]
                        },
                        {
                            "type": "category",
                            "label": "Bitmap Functions",
                            "items": [
                                {
                                    "type": "autogenerated",
                                    "dirName": "sql-reference/sql-functions/bitmap-functions"
                                }
                            ]
                        },
                        {
                            "type": "category",
                            "label": "JSON Functions",
                            "link": {
                                "type": "doc",
                                "id": "sql-reference/sql-functions/json-functions/overview-of-json-functions-and-operators"
                            },
                            "items": [
                                "sql-reference/sql-functions/json-functions/json-operators",
                                {
                                    "type": "category",
                                    "label": "JSON constructor functions",
                                    "link": {
                                        "type": "doc",
                                        "id": "cover_pages/functions_json_constructor"
                                    },
                                    "items": [
                                        "sql-reference/sql-functions/json-functions/json-constructor-functions/json_array",
                                        "sql-reference/sql-functions/json-functions/json-constructor-functions/json_object",
                                        "sql-reference/sql-functions/json-functions/json-constructor-functions/parse_json"
                                    ]
                                },
                                {
                                    "type": "category",
                                    "label": "JSON query and processing functions",
                                    "link": {
                                        "type": "doc",
                                        "id": "cover_pages/functions_json_query"
                                    },
                                    "items": [
                                        {
                                            "type": "autogenerated",
                                            "dirName": "sql-reference/sql-functions/json-functions/json-query-and-processing-functions"
                                        }
                                    ]
                                }
                            ]
                        },
                        {
                            "type": "category",
                            "label": "Map Functions",
                            "link": {
                                "type": "doc",
                                "id": "sql-reference/overview-pages/map-functions"
                            },
                            "items": [
                                {
                                    "type": "autogenerated",
                                    "dirName": "sql-reference/sql-functions/map-functions"
                                }
                            ]
                        },
                        {
                            "type": "category",
                            "label": "Binary Functions",
                            "link": {
                                "type": "doc",
                                "id": "cover_pages/functions_binary"
                            },
                            "items": [
                                {
                                    "type": "autogenerated",
                                    "dirName": "sql-reference/sql-functions/binary-functions"
                                }
                            ]
                        },
                        {
                            "type": "category",
                            "label": "Conditional Functions",
                            "link": {
                                "type": "doc",
                                "id": "cover_pages/functions_conditional"
                            },
                            "items": [
                                {
                                    "type": "autogenerated",
                                    "dirName": "sql-reference/sql-functions/condition-functions"
                                }
                            ]
                        },
                        {
                            "type": "category",
                            "label": "Cryptographic Functions",
                            "link": {
                                "type": "doc",
                                "id": "cover_pages/functions_crypto"
                            },
                            "items": [
                                {
                                    "type": "autogenerated",
                                    "dirName": "sql-reference/sql-functions/crytographic-functions"
                                }
                            ]
                        },
                        {
                            "type": "category",
                            "label": "Date and Time Functions",
                            "link": {
                                "type": "doc",
                                "id": "cover_pages/functions_date"
                            },
                            "items": [
                                {
                                    "type": "autogenerated",
                                    "dirName": "sql-reference/sql-functions/date-time-functions"
                                }
                            ]
                        },
                        {
                            "type": "category",
                            "label": "Geospatial Functions",
                            "link": {
                                "type": "doc",
                                "id": "cover_pages/functions_geo"
                            },
                            "items": [
                                {
                                    "type": "autogenerated",
                                    "dirName": "sql-reference/sql-functions/spatial-functions"
                                }
                            ]
                        },
                        {
                            "type": "category",
                            "label": "Math Functions",
                            "link": {
                                "type": "doc",
                                "id": "cover_pages/functions_math"
                            },
                            "items": [
                                {
                                    "type": "autogenerated",
                                    "dirName": "sql-reference/sql-functions/math-functions"
                                }
                            ]
                        },
                        {
                            "type": "category",
                            "label": "String Functions",
                            "link": {
                                "type": "doc",
                                "id": "cover_pages/functions_string"
                            },
                            "items": [
                                {
                                    "type": "autogenerated",
                                    "dirName": "sql-reference/sql-functions/string-functions"
                                }
                            ]
                        },
                        {
                            "type": "category",
                            "label": "Pattern Matching Functions",
                            "link": {
                                "type": "doc",
                                "id": "cover_pages/functions_like"
                            },
                            "items": [
                                {
                                    "type": "autogenerated",
                                    "dirName": "sql-reference/sql-functions/like-predicate-functions"
                                }
                            ]
                        },
                        {
                            "type": "category",
                            "label": "Percentile Functions",
                            "link": {
                                "type": "doc",
                                "id": "cover_pages/functions_percentile"
                            },
                            "items": [
                                "sql-reference/sql-functions/percentile-functions/percentile_approx",
                                "sql-reference/sql-functions/percentile-functions/percentile_cont",
                                "sql-reference/sql-functions/percentile-functions/percentile_disc",
                                "sql-reference/sql-functions/percentile-functions/percentile_approx_raw",
                                "sql-reference/sql-functions/percentile-functions/percentile_empty",
                                "sql-reference/sql-functions/percentile-functions/percentile_hash",
                                "sql-reference/sql-functions/percentile-functions/percentile_union"
                            ]
                        },
                        {
                            "type": "category",
                            "label": "Scalar Functions",
                            "link": {
                                "type": "doc",
                                "id": "cover_pages/functions_scalar"
                            },
                            "items": [
                                {
                                    "type": "autogenerated",
                                    "dirName": "sql-reference/sql-functions/scalar-functions"
                                }
                            ]
                        },
                        {
                            "type": "category",
                            "label": "Struct Functions",
                            "link": {
                                "type": "doc",
                                "id": "cover_pages/functions_struct"
                            },
                            "items": [
                                {
                                    "type": "autogenerated",
                                    "dirName": "sql-reference/sql-functions/struct-functions"
                                }
                            ]
                        },
                        {
                            "type": "category",
                            "label": "Table Functions",
                            "link": {
                                "type": "doc",
                                "id": "cover_pages/functions_table"
                            },
                            "items": [
                                {
                                    "type": "autogenerated",
                                    "dirName": "sql-reference/sql-functions/table-functions"
                                }
                            ]
                        },
                        {
                            "type": "category",
                            "label": "Utility Functions",
                            "link": {
                                "type": "doc",
                                "id": "cover_pages/functions_utility"
                            },
                            "items": [
                                {
                                    "type": "autogenerated",
                                    "dirName": "sql-reference/sql-functions/utility-functions"
                                }
                            ]
                        },
                        "sql-reference/sql-functions/cast",
                        {
                            "type": "category",
                            "label": "Hash functions",
                            "items": [
                                {
                                    "type": "autogenerated",
                                    "dirName": "sql-reference/sql-functions/hash-functions"
                                }
                            ]
                        },
                        {
                            "type": "category",
                            "label": "Dictionary functions",
                            "items": [
                                {
                                    "type": "autogenerated",
                                    "dirName": "sql-reference/sql-functions/dict-functions"
                                }
                            ]
                        }
                    ]
                },
                {
                    "type": "category",
                    "label": "Information Schema",
                    "link": {
                        "type": "doc",
                        "id": "reference/overview-pages/information_schema"
                    },
                    "items": [
                        {
                            "type": "autogenerated",
                            "dirName": "reference/information_schema"
                        }
                    ]
                },
                {
                    "type": "category",
                    "label": "HTTP API",
                    "link": {
                        "type": "doc",
                        "id": "reference/overview-pages/http_api"
                    },
                    "items": [
                        {
                            "type": "autogenerated",
                            "dirName": "reference/HTTP_API"
                        }
                    ]
                },
                "sql-reference/sql-statements/auto_increment",
                "sql-reference/sql-statements/generated_columns",
                "sql-reference/sql-statements/prepared_statement",
                "reference/System_variable",
                "reference/user_defined_variables",
                "reference/System_limit",
                "reference/aws_iam_policies",
                "reference/Error_code"
            ]
        },
        {
            "type": "category",
            "label": "FAQ",
            "link": {
                "type": "doc",
                "id": "faq/faq"
            },
            "items": [
                "faq/Deploy_faq",
                {
                    "type": "category",
                    "label": "Data Migration",
                    "items": [
                        {
                            "type": "category",
                            "label": "Data Loading",
                            "items": [
                                {
                                    "type": "autogenerated",
                                    "dirName": "faq/loading"
                                }
                            ]
                        },
                        "faq/Exporting_faq"
                    ]
                },
                "faq/datalake",
                "faq/Sql_faq",
                "faq/Dump_query",
                "faq/Others"
            ]
        },
        {
            "type": "category",
            "label": "Benchmarks",
            "link": {
                "type": "doc",
                "id": "benchmarking/benchmarking"
            },
            "collapsed": true,
            "collapsible": true,
            "items": [
                "benchmarking/SSB_Benchmarking",
                "benchmarking/TPC-H_Benchmarking",
                "benchmarking/TPC_DS_Benchmark"
            ]
        },
        {
            "type": "category",
            "label": "Developers",
            "link": {
                "type": "doc",
                "id": "cover_pages/developers"
            },
            "collapsed": true,
            "collapsible": true,
            "items": [
                {
                    "type": "autogenerated",
                    "dirName": "developers"
                }
            ]
        }
<<<<<<< HEAD
      ]
    },
    {
      "type": "category",
      "label": "表设计",
      "link": {"type": "doc", "id": "table_design/catalog_db_tbl"},
      "items": [
        "table_design/StarRocks_table_design",
        {
          "type": "category",
          "label": "表类型",
          "link": {"type": "doc", "id": "table_design/table_types/table_types"},
          "items": ["table_design/table_types/duplicate_key_table", "table_design/table_types/aggregate_table", "table_design/table_types/unique_key_table", "table_design/table_types/primary_key_table" ]
        },
        {
          "type": "category",
          "label": "数据分布",
          "link": {"type": "doc", "id": "table_design/Data_distribution"},
          "items": ["table_design/expression_partitioning", "table_design/list_partitioning", "table_design/dynamic_partitioning", "table_design/Temporary_partition"]
        },
        {
          "type": "category",
          "label": "索引",
          "link": {"type": "doc", "id": "table_design/indexes/indexes_overview"},
          "items": ["table_design/indexes/Prefix_index_sort_key","table_design/indexes/Bitmap_index", "table_design/indexes/Bloomfilter_index", "table_design/indexes/Ngram_Bloom_Filter_Index"]
        },
        "table_design/data_compression",
        "table_design/hybrid_table"
      ]
    },
    {
      "type": "category",
      "label": "导入数据",
      "link": {"type": "doc", "id": "loading/Loading_intro"},
      "items": [
        {
          "type": "category",
          "label": "从对象存储导入",
          "link": {"type": "doc", "id": "loading/objectstorage"},
          "items": ["loading/s3", "loading/azure", "loading/gcs"]
        },
        "loading/StreamLoad",
        "loading/hdfs_load",
        "loading/cloud_storage_load",
        {
          "type": "category",
          "label": "从 Apache Kafka® 导入",
          "link": {"type": "doc", "id": "cover_pages/loading_kafka"},
          "items": ["loading/Kafka-connector-starrocks", "loading/RoutineLoad"]
        },
        {
          "type": "category",
          "label": "从 Apache Spark™ 导入",
          "link": {"type": "doc", "id": "cover_pages/loading_spark"},
          "items": ["loading/Spark-connector-starrocks", "loading/SparkLoad"]
        },
        "loading/InsertInto",
        "loading/Stream_Load_transaction_interface",
        "loading/Flink_cdc_load",
        "loading/Flink-connector-starrocks",
        "loading/Load_to_Primary_Key_tables",
        "loading/Etl_in_loading",
        "loading/loading_tools",
        "loading/load_concept/strict_mode"
      ]
    },
    {
      "type": "category",
      "label": "导出数据",
      "link": {"type": "doc", "id": "unloading/unloading"},
      "items": [
        "unloading/Export",
        "unloading/Spark_connector",
        "unloading/Flink_connector",
        "unloading/unload_using_insert_into_files"
      ]
    },
    {
      "type": "category",
      "label": "查询数据湖",
      "link": {"type": "doc", "id": "data_source/data_lakes"},
      "items": [
        {
          "type": "doc",
          "id": "data_source/icebergtutorial"
        },
        {
          "type": "category",
          "label": "Catalog",
          "link": {"type": "doc", "id": "data_source/catalog/catalog_intro"},
          "items": ["data_source/catalog/catalog_overview", "data_source/catalog/default_catalog", "data_source/catalog/hive_catalog", "data_source/catalog/iceberg_catalog", "data_source/catalog/hudi_catalog", "data_source/catalog/deltalake_catalog", "data_source/catalog/jdbc_catalog", "data_source/catalog/elasticsearch_catalog", "data_source/catalog/paimon_catalog", "data_source/catalog/unified_catalog", "data_source/catalog/query_external_data" ]
        },
        "data_source/External_table",
        "data_source/file_external_table",
        "data_source/data_cache",
        "data_source/datalake_faq"
      ]
    },
    {
      "type": "category",
      "label": "查询加速",
      "link": {"type": "doc", "id": "cover_pages/query_acceleration"},
      "items": [
        "using_starrocks/Cost_based_optimizer",
        "using_starrocks/Materialized_view-single_table",
=======
    ],
    "Chinese": [
        "introduction/StarRocks_intro",
>>>>>>> 6200eb07
        {
            "type": "category",
            "label": "产品简介",
            "link": {
                "type": "doc",
                "id": "introduction/introduction"
            },
            "items": [
                "introduction/what_is_starrocks",
                "introduction/Architecture",
                "introduction/Features"
            ]
        },
        {
            "type": "category",
            "label": "快速开始",
            "link": {
                "type": "doc",
                "id": "quick_start/quick_start"
            },
            "items": [
                "quick_start/shared-nothing",
                "quick_start/shared-data",
                "quick_start/iceberg"
            ]
        },
        {
            "type": "category",
            "label": "技术支持",
            "link": {
                "type": "doc",
                "id": "project_help/project_help"
            },
            "items": [
                "project_help/slack"
            ]
        },
        {
            "type": "category",
            "label": "部署 StarRocks",
            "link": {
                "type": "doc",
                "id": "deployment/deployment_overview"
            },
            "items": [
                {
                    "type": "category",
                    "label": "前期准备",
                    "link": {
                        "type": "doc",
                        "id": "cover_pages/deployment_preparation"
                    },
                    "items": [
                        "deployment/deployment_prerequisites",
                        "deployment/plan_cluster",
                        "deployment/environment_configurations",
                        "deployment/prepare_deployment_files"
                    ]
                },
                {
                    "type": "category",
                    "label": "存算一体模式部署",
                    "link": {
                        "type": "doc",
                        "id": "cover_pages/shared_nothing_deployment"
                    },
                    "items": [
                        "deployment/deploy_manually",
                        "deployment/sr_operator",
                        "deployment/helm"
                    ]
                },
                {
                    "type": "category",
                    "label": "存算分离模式部署",
                    "link": {
                        "type": "doc",
                        "id": "deployment/shared_data/shared_data"
                    },
                    "items": [
                        "deployment/shared_data/s3",
                        "deployment/shared_data/gcs",
                        "deployment/shared_data/azure",
                        "deployment/shared_data/minio",
                        "deployment/shared_data/hdfs",
                        "deployment/shared_data/other"
                    ]
                },
                {
                    "type": "category",
                    "label": "后期管理",
                    "link": {
                        "type": "doc",
                        "id": "cover_pages/manage_deployment"
                    },
                    "items": [
                        "deployment/post_deployment_setup",
                        "deployment/upgrade",
                        "deployment/downgrade"
                    ]
                }
            ]
        },
        {
            "type": "category",
            "label": "表设计",
            "link": {
                "type": "doc",
                "id": "table_design/catalog_db_tbl"
            },
            "items": [
                "table_design/StarRocks_table_design",
                {
                    "type": "category",
                    "label": "表类型",
                    "link": {
                        "type": "doc",
                        "id": "table_design/table_types/table_types"
                    },
                    "items": [
                        "table_design/table_types/table_capabilities",
                        "table_design/table_types/primary_key_table",
                        "table_design/table_types/duplicate_key_table",
                        "table_design/table_types/aggregate_table",
                        "table_design/table_types/unique_key_table"
                    ]
                },
                {
                    "type": "category",
                    "label": "数据分布",
                    "link": {
                        "type": "doc",
                        "id": "table_design/Data_distribution"
                    },
                    "items": [
                        "table_design/expression_partitioning",
                        "table_design/list_partitioning",
                        "table_design/dynamic_partitioning",
                        "table_design/Temporary_partition"
                    ]
                },
                {
                    "type": "category",
                    "label": "索引",
                    "link": {
                        "type": "doc",
                        "id": "table_design/indexes/indexes_overview"
                    },
                    "items": [
                        "table_design/indexes/Prefix_index_sort_key",
                        "table_design/indexes/Bitmap_index",
                        "table_design/indexes/Bloomfilter_index"
                    ]
                },
                "table_design/data_compression",
                "table_design/hybrid_table"
            ]
        },
        {
            "type": "category",
            "label": "导入数据",
            "link": {
                "type": "doc",
                "id": "loading/loading"
            },
            "items": [
                {
                    "type": "category",
                    "label": "导入概览",
                    "link": {
                        "type": "doc",
                        "id": "loading/loading_introduction/loading_overview"
                    },
                    "items": [
                        "loading/loading_introduction/Loading_intro",
                        "loading/loading_introduction/loading_concepts",
                        "loading/loading_introduction/loading_considerations"
                    ]
                },
                {
                    "type": "category",
                    "label": "从对象存储导入",
                    "link": {
                        "type": "doc",
                        "id": "loading/objectstorage"
                    },
                    "items": [
                        "loading/s3",
                        "loading/azure",
                        "loading/gcs",
                        "loading/minio"
                    ]
                },
                "loading/StreamLoad",
                "loading/hdfs_load",
                "loading/cloud_storage_load",
                {
                    "type": "category",
                    "label": "从 Apache Kafka® 导入",
                    "link": {
                        "type": "doc",
                        "id": "cover_pages/loading_kafka"
                    },
                    "items": [
                        "loading/Kafka-connector-starrocks",
                        "loading/RoutineLoad"
                    ]
                },
                {
                    "type": "category",
                    "label": "从 Apache Spark™ 导入",
                    "link": {
                        "type": "doc",
                        "id": "cover_pages/loading_spark"
                    },
                    "items": [
                        "loading/Spark-connector-starrocks",
                        "loading/SparkLoad"
                    ]
                },
                "loading/InsertInto",
                "loading/Stream_Load_transaction_interface",
                "loading/Flink_cdc_load",
                "loading/Flink-connector-starrocks",
                "loading/Load_to_Primary_Key_tables",
                "loading/Etl_in_loading",
                "loading/loading_tools",
                "loading/load_concept/strict_mode"
            ]
        },
        {
            "type": "category",
            "label": "导出数据",
            "link": {
                "type": "doc",
                "id": "unloading/unloading"
            },
            "items": [
                "unloading/Export",
                "unloading/Spark_connector",
                "unloading/Flink_connector",
                "unloading/unload_using_insert_into_files"
            ]
        },
        {
            "type": "category",
            "label": "数据湖",
            "link": {
                "type": "doc",
                "id": "data_source/data_lakes"
            },
            "items": [
                {
                    "type": "category",
                    "label": "Catalog",
                    "link": {
                        "type": "doc",
                        "id": "data_source/catalog/catalog_intro"
                    },
                    "items": [
                        "data_source/catalog/catalog_overview",
                        "data_source/catalog/default_catalog",
                        "data_source/catalog/hive_catalog",
                        "data_source/catalog/iceberg_catalog",
                        "data_source/catalog/hudi_catalog",
                        "data_source/catalog/deltalake_catalog",
                        "data_source/catalog/jdbc_catalog",
                        "data_source/catalog/elasticsearch_catalog",
                        "data_source/catalog/paimon_catalog",
                        "data_source/catalog/unified_catalog",
                        "data_source/icebergtutorial",
                        "data_source/catalog/query_external_data"
                    ]
                },
                "data_source/External_table",
                "data_source/file_external_table",
                "data_source/data_cache",
                "data_source/datalake_faq"
            ]
        },
        {
            "type": "category",
            "label": "查询加速",
            "link": {
                "type": "doc",
                "id": "cover_pages/query_acceleration"
            },
            "items": [
                "using_starrocks/Cost_based_optimizer",
                "using_starrocks/Materialized_view-single_table",
                {
                    "type": "category",
                    "label": "异步物化视图",
                    "link": {
                        "type": "doc",
                        "id": "using_starrocks/Materialized_view"
                    },
                    "items": [
                        {
                            "type": "category",
                            "label": "使用场景",
                            "link": {
                                "type": "doc",
                                "id": "cover_pages/mv_use_cases"
                            },
                            "items": [
                                "using_starrocks/data_modeling_with_materialized_views",
                                "using_starrocks/query_rewrite_with_materialized_views",
                                "using_starrocks/data_lake_query_acceleration_with_materialized_views",
                                "using_starrocks/create_partitioned_materialized_view"
                            ]
                        },
                        {
                            "type": "category",
                            "label": "Usage",
                            "link": {
                                "type": "doc",
                                "id": "using_starrocks/usage/intro"
                            },
                            "items": [
                                "using_starrocks/usage/create",
                                "using_starrocks/usage/alter",
                                "using_starrocks/usage/drop",
                                "using_starrocks/usage/show",
                                "using_starrocks/usage/information_schema-materialized_views",
                                "using_starrocks/troubleshooting_asynchronous_materialized_views"
                            ]
                        }
                    ]
                },
                "using_starrocks/Colocate_join",
                "using_starrocks/Lateral_join",
                "using_starrocks/query_cache",
                {
                    "type": "category",
                    "label": "数据去重",
                    "link": {
                        "type": "doc",
                        "id": "cover_pages/distinct_values"
                    },
                    "items": [
                        "using_starrocks/Using_bitmap",
                        "using_starrocks/Using_HLL"
                    ]
                },
                "using_starrocks/sorted_aggregate",
                "using_starrocks/query_acceleration_with_auto_increment"
            ]
        },
        {
            "type": "category",
            "label": "外部系统集成",
            "link": {
                "type": "doc",
                "id": "integrations/integrations"
            },
            "items": [
                {
                    "type": "category",
                    "label": "CSP 认证鉴权",
                    "description": "AWS、Azure、及 GCP 资源认证鉴权",
                    "link": {
                        "type": "doc",
                        "id": "cover_pages/csp_auth"
                    },
                    "items": [
                        "integrations/authenticate_to_aws_resources",
                        "integrations/authenticate_to_azure_storage",
                        "integrations/authenticate_to_gcs"
                    ]
                },
                "integrations/data_lakes",
                {
                    "type": "category",
                    "label": "实时导入",
                    "description": "通过 Kafka、Flink、或 StarRocks 工具实现数据流实时导入",
                    "link": {
                        "type": "doc",
                        "id": "integrations/streaming"
                    },
                    "items": [
                        "integrations/streaming/flink",
                        {
                            "type": "category",
                            "label": "Apache Kafka",
                            "description": "从 Kafka 导入实时数据流",
                            "link": {
                                "type": "doc",
                                "id": "integrations/streaming/apache_kafka"
                            },
                            "items": [
                                "integrations/streaming/kafka/Kafka-connector-starrocks",
                                "integrations/streaming/kafka/RoutineLoad",
                                "loading/automq-routine-load"
                            ]
                        },
                        {
                            "type": "category",
                            "label": "StarRocks Pipe",
                            "description": "实现大规模、持续数据导入的理想工具",
                            "link": {
                                "type": "doc",
                                "id": "integrations/streaming/pipe"
                            },
                            "items": [
                                "integrations/streaming/pipe/hdfs",
                                "integrations/streaming/pipe/s3"
                            ]
                        },
                        "integrations/streaming/rising_wave"
                    ]
                },
                {
                    "type": "category",
                    "label": "批量导入",
                    "description": "批量导入与数据转换",
                    "link": {
                        "type": "doc",
                        "id": "cover_pages/batch_loading_integration"
                    },
                    "items": [
                        "integrations/batch/Spark-connector-starrocks",
                        "integrations/batch/SparkLoad"
                    ]
                },
                {
                    "type": "category",
                    "label": "导入工具",
                    "description": "更多导入工具集成",
                    "link": {
                        "type": "doc",
                        "id": "integrations/loading_tools/loading_tools_integration"
                    },
                    "items": [
                        "integrations/loading_tools/SMT",
                        "integrations/loading_tools/DataX-starrocks-writer",
                        "integrations/loading_tools/CloudCanal",
                        {
                            "type": "link",
                            "label": "Kettle connector",
                            "description": "Integrations with Kettle",
                            "href": "https://github.com/StarRocks/starrocks-connector-for-kettle"
                        }
                    ]
                },
                {
                    "type": "category",
                    "label": "BI 工具",
                    "link": {
                        "type": "doc",
                        "id": "cover_pages/bi_tools"
                    },
                    "items": [
                        "integrations/BI_integrations/Superset",
                        "integrations/BI_integrations/FineBI",
                        "integrations/BI_integrations/Hex",
                        "integrations/BI_integrations/Querybook",
                        "integrations/BI_integrations/QuickBI",
                        "integrations/BI_integrations/Tableau_Desktop",
                        "integrations/BI_integrations/Metabase"
                    ]
                },
                {
                    "type": "category",
                    "label": "IDE 工具",
                    "link": {
                        "type": "doc",
                        "id": "cover_pages/ide_tools"
                    },
                    "items": [
                        "integrations/IDE_integrations/DataGrip",
                        "integrations/IDE_integrations/Dataphin",
                        "integrations/IDE_integrations/DBeaver",
                        "integrations/IDE_integrations/jupysql"
                    ]
                },
                {
                    "type": "doc",
                    "id": "integrations/other_integrations/datadog_support"
                },
                {
                    "type": "link",
                    "label": "DBT",
                    "description": "通过 DBT 实现数据建模与转换",
                    "href": "https://github.com/StarRocks/dbt-starrocks/blob/main/README.md"
                },
                "integrations/hive_bitmap_udf"
            ]
        },
        {
            "type": "category",
            "label": "管理手册",
            "link": {
                "type": "doc",
                "id": "administration/administration"
            },
            "items": [
                {
                    "type": "category",
                    "label": "运维集群",
                    "link": {
                        "type": "doc",
                        "id": "administration/management/management"
                    },
                    "items": [
                        "administration/management/Scale_up_down",
                        "administration/management/Backup_and_restore",
                        "administration/management/FE_configuration",
                        "administration/management/BE_configuration",
                        {
                            "type": "category",
                            "label": "监控报警",
                            "link": {
                                "type": "doc",
                                "id": "administration/management/monitoring/Monitor_and_Alert"
                            },
                            "items": [
                                "administration/management/monitoring/metrics"
                            ]
                        },
                        "administration/management/audit_loader",
                        "administration/management/enable_fqdn",
                        "administration/management/timezone",
                        "administration/management/monitor_manage_big_queries",
                        {
                            "type": "category",
                            "label": "管理资源",
                            "link": {
                                "type": "doc",
                                "id": "administration/management/resource_management/resource_management"
                            },
                            "items": [
                                "administration/management/resource_management/resource_group",
                                "administration/management/resource_management/query_queues",
                                "administration/management/resource_management/Query_management",
                                "administration/management/resource_management/Memory_management",
                                "administration/management/resource_management/spill_to_disk",
                                "administration/management/resource_management/Load_balance",
                                "administration/management/resource_management/Replica",
                                "administration/management/resource_management/Blacklist",
                                "administration/management/resource_management/filemanager"
                            ]
                        }
                    ]
                },
                "administration/Data_recovery",
                "administration/data_migration_tool",
                {
                    "type": "category",
                    "label": "管理用户权限",
                    "link": {
                        "type": "doc",
                        "id": "administration/user_privs/privilege_overview"
                    },
                    "items": [
                        "administration/user_privs/privilege_item",
                        "administration/user_privs/User_privilege",
                        "administration/user_privs/ranger_plugin",
                        "administration/user_privs/Authentication",
                        "administration/user_privs/privilege_faq"
                    ]
                },
                {
                    "type": "category",
                    "label": "性能调优",
                    "link": {
                        "type": "doc",
                        "id": "cover_pages/performance_tuning"
                    },
                    "items": [
                        "administration/Query_planning",
                        {
                            "type": "category",
                            "label": "Query Profile",
                            "link": {
                                "type": "doc",
                                "id": "administration/query_profile_overview"
                            },
                            "items": [
                                "administration/query_profile_text_based_analysis",
                                "administration/query_profile_details"
                            ]
                        },
                        "administration/Profiling"
                    ]
                }
            ]
        },
        {
            "type": "category",
            "label": "参考手册",
            "link": {
                "type": "doc",
                "id": "reference/reference"
            },
            "items": [
                {
                    "type": "category",
                    "label": "数据类型",
                    "link": {
                        "type": "doc",
                        "id": "sql-reference/data-types/data-type-list"
                    },
                    "items": [
                        {
                            "type": "category",
                            "label": "数值类型",
                            "link": {
                                "type": "doc",
                                "id": "sql-reference/data-types/numeric/numeric"
                            },
                            "items": [
                                "sql-reference/data-types/numeric/TINYINT",
                                "sql-reference/data-types/numeric/SMALLINT",
                                "sql-reference/data-types/numeric/INT",
                                "sql-reference/data-types/numeric/BIGINT",
                                "sql-reference/data-types/numeric/LARGEINT",
                                "sql-reference/data-types/numeric/DECIMAL",
                                "sql-reference/data-types/numeric/DOUBLE",
                                "sql-reference/data-types/numeric/FLOAT",
                                "sql-reference/data-types/numeric/BOOLEAN"
                            ]
                        },
                        {
                            "type": "category",
                            "label": "字符串类型",
                            "link": {
                                "type": "doc",
                                "id": "sql-reference/data-types/string-type/string-type"
                            },
                            "items": [
                                "sql-reference/data-types/string-type/STRING",
                                "sql-reference/data-types/string-type/BINARY",
                                "sql-reference/data-types/string-type/CHAR",
                                "sql-reference/data-types/string-type/VARCHAR"
                            ]
                        },
                        {
                            "type": "category",
                            "label": "日期类型",
                            "link": {
                                "type": "doc",
                                "id": "sql-reference/data-types/date-types/date-types"
                            },
                            "items": [
                                "sql-reference/data-types/date-types/DATE",
                                "sql-reference/data-types/date-types/DATETIME"
                            ]
                        },
                        {
                            "type": "category",
                            "label": "半结构化类型",
                            "link": {
                                "type": "doc",
                                "id": "sql-reference/data-types/semi_structured/semi_structured"
                            },
                            "items": [
                                "sql-reference/data-types/semi_structured/Array",
                                "sql-reference/data-types/semi_structured/JSON",
                                "sql-reference/data-types/semi_structured/Map",
                                "sql-reference/data-types/semi_structured/STRUCT"
                            ]
                        },
                        {
                            "type": "category",
                            "label": "其他类型",
                            "link": {
                                "type": "doc",
                                "id": "sql-reference/data-types/other-data-types/other-data-types"
                            },
                            "items": [
                                "sql-reference/data-types/other-data-types/BITMAP",
                                "sql-reference/data-types/other-data-types/HLL"
                            ]
                        }
                    ]
                },
                "sql-reference/sql-statements/keywords",
                {
                    "type": "category",
                    "label": "SQL 参考",
                    "link": {
                        "type": "doc",
                        "id": "sql-reference/sql-statements/all-commands"
                    },
                    "items": [
                        {
                            "type": "category",
                            "label": "用户账户管理",
                            "items": [
                                {
                                    "type": "autogenerated",
                                    "dirName": "sql-reference/sql-statements/account-management"
                                }
                            ]
                        },
                        {
                            "type": "category",
                            "label": "集群管理",
                            "items": [
                                {
                                    "type": "category",
                                    "label": "节点和进程",
                                    "items": [
                                        "sql-reference/sql-statements/Administration/ALTER_SYSTEM",
                                        "sql-reference/sql-statements/Administration/CANCEL_DECOMMISSION",
                                        "sql-reference/sql-statements/Administration/KILL",
                                        "sql-reference/sql-statements/Administration/SHOW_BACKENDS",
                                        "sql-reference/sql-statements/Administration/SHOW_BROKER",
                                        "sql-reference/sql-statements/Administration/SHOW_COMPUTE_NODES",
                                        "sql-reference/sql-statements/Administration/SHOW_FRONTENDS",
                                        "sql-reference/sql-statements/Administration/SHOW_PROC",
                                        "sql-reference/sql-statements/Administration/SHOW_PROCESSLIST",
                                        "sql-reference/sql-statements/Administration/SHOW_RUNNING_QUERIES"
                                    ]
                                },
                                {
                                    "type": "category",
                                    "label": "资源组",
                                    "items": [
                                        "sql-reference/sql-statements/Administration/CREATE_RESOURCE_GROUP",
                                        "sql-reference/sql-statements/Administration/ALTER_RESOURCE_GROUP",
                                        "sql-reference/sql-statements/Administration/DROP_RESOURCE_GROUP",
                                        "sql-reference/sql-statements/Administration/SHOW_RESOURCE_GROUP",
                                        "sql-reference/sql-statements/Administration/SHOW_USAGE_RESOURCE_GROUPS"
                                    ]
                                },
                                {
                                    "type": "category",
                                    "label": "存储卷",
                                    "items": [
                                        "sql-reference/sql-statements/Administration/ALTER_STORAGE_VOLUME",
                                        "sql-reference/sql-statements/Administration/CREATE_STORAGE_VOLUME",
                                        "sql-reference/sql-statements/Administration/DESC_STORAGE_VOLUME",
                                        "sql-reference/sql-statements/Administration/DROP_STORAGE_VOLUME",
                                        "sql-reference/sql-statements/Administration/SET_DEFAULT_STORAGE_VOLUME",
                                        "sql-reference/sql-statements/Administration/SHOW_STORAGE_VOLUMES"
                                    ]
                                },
                                {
                                    "type": "category",
                                    "label": "Tablet，Replica 检查修复",
                                    "items": [
                                        "sql-reference/sql-statements/Administration/ADMIN_CANCEL_REPAIR",
                                        "sql-reference/sql-statements/Administration/ADMIN_CHECK_TABLET",
                                        "sql-reference/sql-statements/Administration/ADMIN_REPAIR",
                                        "sql-reference/sql-statements/Administration/ADMIN_SET_REPLICA_STATUS",
                                        "sql-reference/sql-statements/Administration/ADMIN_SHOW_REPLICA_DISTRIBUTION",
                                        "sql-reference/sql-statements/Administration/ADMIN_SHOW_REPLICA_STATUS",
                                        "sql-reference/sql-statements/Administration/SHOW_TABLE_STATUS"
                                    ]
                                },
                                {
                                    "type": "category",
                                    "label": "系统配置和变量",
                                    "items": [
                                        "sql-reference/sql-statements/Administration/ADMIN_SET_CONFIG",
                                        "sql-reference/sql-statements/Administration/ADMIN_SHOW_CONFIG",
                                        "sql-reference/sql-statements/Administration/SET",
                                        "sql-reference/sql-statements/Administration/SHOW_VARIABLES"
                                    ]
                                },
                                {
                                    "type": "category",
                                    "label": "文件",
                                    "items": [
                                        "sql-reference/sql-statements/Administration/CREATE_FILE",
                                        "sql-reference/sql-statements/Administration/DROP_FILE",
                                        "sql-reference/sql-statements/Administration/SHOW_FILE"
                                    ]
                                },
                                {
                                    "type": "category",
                                    "label": "SQL 黑名单",
                                    "items": [
                                        "sql-reference/sql-statements/Administration/ADD_SQLBLACKLIST",
                                        "sql-reference/sql-statements/Administration/SHOW_SQLBLACKLIST",
                                        "sql-reference/sql-statements/Administration/DELETE_SQLBLACKLIST"
                                    ]
                                },
                                {
                                    "type": "category",
                                    "label": "插件",
                                    "items": [
                                        "sql-reference/sql-statements/Administration/INSTALL_PLUGIN",
                                        "sql-reference/sql-statements/Administration/SHOW_PLUGINS",
                                        "sql-reference/sql-statements/Administration/UNINSTALL_PLUGIN"
                                    ]
                                },
                                {
                                    "type": "category",
                                    "label": "执行计划和 Profile",
                                    "items": [
                                        "sql-reference/sql-statements/Administration/ANALYZE_PROFILE",
                                        "sql-reference/sql-statements/Administration/EXPLAIN",
                                        "sql-reference/sql-statements/Administration/EXPLAIN_ANALYZE",
                                        "sql-reference/sql-statements/Administration/SHOW_PROFILELIST"
                                    ]
                                }
                            ]
                        },
                        "sql-reference/sql-statements/general_DDL",
                        "sql-reference/sql-statements/general_DML",
                        {
                            "type": "category",
                            "label": "导入导出",
                            "items": [
                                "sql-reference/sql-statements/data-manipulation/ALTER_LOAD",
                                "sql-reference/sql-statements/data-manipulation/BROKER_LOAD",
                                "sql-reference/sql-statements/data-manipulation/CANCEL_LOAD",
                                "sql-reference/sql-statements/data-manipulation/INSERT",
                                {
                                    "type": "category",
                                    "label": "ROUTINE LOAD",
                                    "items": [
                                        "sql-reference/sql-statements/data-manipulation/ALTER_ROUTINE_LOAD",
                                        "sql-reference/sql-statements/data-manipulation/CREATE_ROUTINE_LOAD",
                                        "sql-reference/sql-statements/data-manipulation/PAUSE_ROUTINE_LOAD",
                                        "sql-reference/sql-statements/data-manipulation/RESUME_ROUTINE_LOAD",
                                        "sql-reference/sql-statements/data-manipulation/SHOW_ROUTINE_LOAD",
                                        "sql-reference/sql-statements/data-manipulation/SHOW_ROUTINE_LOAD_TASK",
                                        "sql-reference/sql-statements/data-manipulation/STOP_ROUTINE_LOAD"
                                    ]
                                },
                                "sql-reference/sql-statements/data-manipulation/SHOW_LOAD",
                                "sql-reference/sql-statements/data-manipulation/SHOW_TRANSACTION",
                                "sql-reference/sql-statements/data-manipulation/SPARK_LOAD",
                                "sql-reference/sql-statements/data-manipulation/STREAM_LOAD",
                                {
                                    "type": "category",
                                    "label": "PIPE",
                                    "items": [
                                        "sql-reference/sql-statements/data-manipulation/ALTER_PIPE",
                                        "sql-reference/sql-statements/data-manipulation/CREATE_PIPE",
                                        "sql-reference/sql-statements/data-manipulation/DROP_PIPE",
                                        "sql-reference/sql-statements/data-manipulation/RETRY_FILE",
                                        "sql-reference/sql-statements/data-manipulation/SHOW_PIPES",
                                        "sql-reference/sql-statements/data-manipulation/SUSPEND_or_RESUME_PIPE"
                                    ]
                                },
                                {
                                    "type": "category",
                                    "label": "导出",
                                    "items": [
                                        "sql-reference/sql-statements/data-manipulation/EXPORT",
                                        "sql-reference/sql-statements/data-manipulation/CANCEL_EXPORT",
                                        "sql-reference/sql-statements/data-manipulation/SHOW_EXPORT"
                                    ]
                                },
                                {
                                    "type": "category",
                                    "label": "ETL 任务",
                                    "items": [
                                        "sql-reference/sql-statements/data-manipulation/DROP_TASK",
                                        "sql-reference/sql-statements/data-manipulation/SUBMIT_TASK"
                                    ]
                                }
                            ]
                        },
                        {
                            "type": "category",
                            "label": "数据目录，数据库，资源",
                            "items": [
                                {
                                    "type": "category",
                                    "label": "Catalog",
                                    "items": [
                                        "sql-reference/sql-statements/data-definition/CREATE_EXTERNAL_CATALOG",
                                        "sql-reference/sql-statements/data-definition/DROP_CATALOG",
                                        "sql-reference/sql-statements/data-manipulation/SHOW_CATALOGS",
                                        "sql-reference/sql-statements/data-manipulation/SHOW_CREATE_CATALOG"
                                    ]
                                },
                                {
                                    "type": "category",
                                    "label": "Database",
                                    "items": [
                                        "sql-reference/sql-statements/data-definition/ALTER_DATABASE",
                                        "sql-reference/sql-statements/data-definition/CREATE_DATABASE",
                                        "sql-reference/sql-statements/data-definition/DROP_DATABASE",
                                        "sql-reference/sql-statements/data-manipulation/SHOW_CREATE_DATABASE",
                                        "sql-reference/sql-statements/data-manipulation/SHOW_DATA",
                                        "sql-reference/sql-statements/data-manipulation/SHOW_DATABASES"
                                    ]
                                },
                                {
                                    "type": "category",
                                    "label": "Resource",
                                    "items": [
                                        "sql-reference/sql-statements/data-definition/ALTER_RESOURCE",
                                        "sql-reference/sql-statements/data-definition/CREATE_RESOURCE",
                                        "sql-reference/sql-statements/data-definition/DROP_RESOURCE",
                                        "sql-reference/sql-statements/data-definition/SHOW_RESOURCES"
                                    ]
                                }
                            ]
                        },
                        {
                            "type": "category",
                            "label": "表，分区，分桶，索引",
                            "items": [
                                "sql-reference/sql-statements/data-definition/ALTER_TABLE",
                                "sql-reference/sql-statements/data-definition/CANCEL_ALTER_TABLE",
                                "sql-reference/sql-statements/data-definition/CREATE_INDEX",
                                "sql-reference/sql-statements/data-definition/CREATE_TABLE",
                                "sql-reference/sql-statements/data-definition/CREATE_TABLE_AS_SELECT",
                                "sql-reference/sql-statements/data-definition/CREATE_TABLE_LIKE",
                                "sql-reference/sql-statements/data-manipulation/DELETE",
                                "sql-reference/sql-statements/data-definition/DROP_INDEX",
                                "sql-reference/sql-statements/data-definition/DROP_TABLE",
                                "sql-reference/sql-statements/data-definition/REFRESH_EXTERNAL_TABLE",
                                "sql-reference/sql-statements/data-manipulation/SELECT",
                                "sql-reference/sql-statements/data-manipulation/SHOW_ALTER",
                                "sql-reference/sql-statements/data-manipulation/SHOW_CREATE_TABLE",
                                "sql-reference/sql-statements/data-manipulation/SHOW_DELETE",
                                "sql-reference/sql-statements/data-manipulation/SHOW_DYNAMIC_PARTITION_TABLES",
                                "sql-reference/sql-statements/data-manipulation/SHOW_FULL_COLUMNS",
                                "sql-reference/sql-statements/data-manipulation/SHOW_INDEX",
                                "sql-reference/sql-statements/data-manipulation/SHOW_PARTITIONS",
                                "sql-reference/sql-statements/data-manipulation/SHOW_TABLES",
                                "sql-reference/sql-statements/data-manipulation/SHOW_TABLET",
                                "sql-reference/sql-statements/data-definition/TRUNCATE_TABLE",
                                "sql-reference/sql-statements/data-manipulation/UPDATE"
                            ]
                        },
                        {
                            "type": "category",
                            "label": "视图，物化视图",
                            "items": [
                                {
                                    "type": "category",
                                    "label": "视图",
                                    "items": [
                                        "sql-reference/sql-statements/data-definition/ALTER_VIEW",
                                        "sql-reference/sql-statements/data-definition/CREATE_VIEW",
                                        "sql-reference/sql-statements/data-definition/DROP_VIEW",
                                        "sql-reference/sql-statements/data-manipulation/SHOW_CREATE_VIEW"
                                    ]
                                },
                                {
                                    "type": "category",
                                    "label": "物化视图",
                                    "items": [
                                        "sql-reference/sql-statements/data-definition/ALTER_MATERIALIZED_VIEW",
                                        "sql-reference/sql-statements/data-manipulation/CANCEL_REFRESH_MATERIALIZED_VIEW",
                                        "sql-reference/sql-statements/data-definition/CREATE_MATERIALIZED_VIEW",
                                        "sql-reference/sql-statements/data-definition/DROP_MATERIALIZED_VIEW",
                                        "sql-reference/sql-statements/data-manipulation/REFRESH_MATERIALIZED_VIEW",
                                        "sql-reference/sql-statements/data-manipulation/SHOW_ALTER_MATERIALIZED_VIEW",
                                        "sql-reference/sql-statements/data-manipulation/SHOW_CREATE_MATERIALIZED_VIEW",
                                        "sql-reference/sql-statements/data-manipulation/SHOW_MATERIALIZED_VIEW"
                                    ]
                                }
                            ]
                        },
                        {
                            "type": "category",
                            "label": "函数",
                            "items": [
                                "sql-reference/sql-statements/data-definition/CREATE_FUNCTION",
                                "sql-reference/sql-statements/data-definition/DROP_FUNCTION",
                                "sql-reference/sql-statements/data-definition/SHOW_FUNCTIONS"
                            ]
                        },
                        {
                            "type": "category",
                            "label": "CBO 统计信息",
                            "items": [
                                "sql-reference/sql-statements/data-definition/ANALYZE_TABLE",
                                "sql-reference/sql-statements/data-definition/CREATE_ANALYZE",
                                "sql-reference/sql-statements/data-definition/DROP_ANALYZE",
                                "sql-reference/sql-statements/data-definition/DROP_STATS",
                                "sql-reference/sql-statements/data-definition/KILL_ANALYZE",
                                "sql-reference/sql-statements/data-definition/SHOW_ANALYZE_JOB",
                                "sql-reference/sql-statements/data-definition/SHOW_ANALYZE_STATUS",
                                "sql-reference/sql-statements/data-definition/SHOW_META"
                            ]
                        },
                        {
                            "type": "category",
                            "label": "备份与恢复",
                            "link": {
                                "type": "doc",
                                "id": "sql-reference/sql-statements/data-definition/backup_restore/backup_restore"
                            },
                            "items": [
                                "sql-reference/sql-statements/data-definition/backup_restore/BACKUP",
                                "sql-reference/sql-statements/data-definition/backup_restore/CANCEL_BACKUP",
                                "sql-reference/sql-statements/data-definition/backup_restore/CANCEL_RESTORE",
                                "sql-reference/sql-statements/data-definition/backup_restore/CREATE_REPOSITORY",
                                "sql-reference/sql-statements/data-definition/backup_restore/DROP_REPOSITORY",
                                "sql-reference/sql-statements/data-definition/backup_restore/RECOVER",
                                "sql-reference/sql-statements/data-definition/backup_restore/RESTORE",
                                "sql-reference/sql-statements/data-manipulation/backup_restore/SHOW_BACKUP",
                                "sql-reference/sql-statements/data-manipulation/backup_restore/SHOW_REPOSITORIES",
                                "sql-reference/sql-statements/data-manipulation/backup_restore/SHOW_SNAPSHOT"
                            ]
                        },
                        {
                            "type": "category",
                            "label": "辅助命令",
                            "items": [
                                {
                                    "type": "autogenerated",
                                    "dirName": "sql-reference/sql-statements/Utility"
                                }
                            ]
                        }
                    ]
                },
                {
                    "type": "category",
                    "label": "函数参考",
                    "link": {
                        "type": "doc",
                        "id": "sql-reference/sql-functions/function-list"
                    },
                    "items": [
                        "sql-reference/sql-functions/JAVA_UDF",
                        "sql-reference/sql-functions/Window_function",
                        "sql-reference/sql-functions/Lambda_expression",
                        {
                            "type": "category",
                            "label": "聚合函数",
                            "items": [
                                {
                                    "type": "autogenerated",
                                    "dirName": "sql-reference/sql-functions/aggregate-functions"
                                }
                            ]
                        },
                        {
                            "type": "category",
                            "label": "Array 函数",
                            "items": [
                                {
                                    "type": "autogenerated",
                                    "dirName": "sql-reference/sql-functions/array-functions"
                                }
                            ]
                        },
                        {
                            "type": "category",
                            "label": "Bit 函数",
                            "items": [
                                {
                                    "type": "autogenerated",
                                    "dirName": "sql-reference/sql-functions/bit-functions"
                                }
                            ]
                        },
                        {
                            "type": "category",
                            "label": "Bitmap 函数",
                            "items": [
                                {
                                    "type": "autogenerated",
                                    "dirName": "sql-reference/sql-functions/bitmap-functions"
                                }
                            ]
                        },
                        {
                            "type": "category",
                            "label": "JSON 函数",
                            "link": {
                                "type": "doc",
                                "id": "sql-reference/sql-functions/json-functions/overview-of-json-functions-and-operators"
                            },
                            "items": [
                                "sql-reference/sql-functions/json-functions/json-operators",
                                {
                                    "type": "category",
                                    "label": "JSON 构造函数",
                                    "link": {
                                        "type": "doc",
                                        "id": "cover_pages/functions_json_constructor"
                                    },
                                    "items": [
                                        "sql-reference/sql-functions/json-functions/json-constructor-functions/json_array",
                                        "sql-reference/sql-functions/json-functions/json-constructor-functions/json_object",
                                        "sql-reference/sql-functions/json-functions/json-constructor-functions/parse_json"
                                    ]
                                },
                                {
                                    "type": "category",
                                    "label": "JSON 查询和处理函数",
                                    "link": {
                                        "type": "doc",
                                        "id": "cover_pages/functions_json_query"
                                    },
                                    "items": [
                                        {
                                            "type": "autogenerated",
                                            "dirName": "sql-reference/sql-functions/json-functions/json-query-and-processing-functions"
                                        }
                                    ]
                                }
                            ]
                        },
                        {
                            "type": "category",
                            "label": "Map 函数",
                            "link": {
                                "type": "doc",
                                "id": "sql-reference/overview-pages/map-functions"
                            },
                            "items": [
                                {
                                    "type": "autogenerated",
                                    "dirName": "sql-reference/sql-functions/map-functions"
                                }
                            ]
                        },
                        {
                            "type": "category",
                            "label": "Binary 函数",
                            "link": {
                                "type": "doc",
                                "id": "cover_pages/functions_binary"
                            },
                            "items": [
                                {
                                    "type": "autogenerated",
                                    "dirName": "sql-reference/sql-functions/binary-functions"
                                }
                            ]
                        },
                        {
                            "type": "category",
                            "label": "条件函数",
                            "link": {
                                "type": "doc",
                                "id": "cover_pages/functions_conditional"
                            },
                            "items": [
                                {
                                    "type": "autogenerated",
                                    "dirName": "sql-reference/sql-functions/condition-functions"
                                }
                            ]
                        },
                        {
                            "type": "category",
                            "label": "加密函数",
                            "link": {
                                "type": "doc",
                                "id": "cover_pages/functions_crypto"
                            },
                            "items": [
                                {
                                    "type": "autogenerated",
                                    "dirName": "sql-reference/sql-functions/crytographic-functions"
                                }
                            ]
                        },
                        {
                            "type": "category",
                            "label": "时间日期函数",
                            "link": {
                                "type": "doc",
                                "id": "cover_pages/functions_date"
                            },
                            "items": [
                                {
                                    "type": "autogenerated",
                                    "dirName": "sql-reference/sql-functions/date-time-functions"
                                }
                            ]
                        },
                        {
                            "type": "category",
                            "label": "地理位置函数",
                            "link": {
                                "type": "doc",
                                "id": "cover_pages/functions_geo"
                            },
                            "items": [
                                {
                                    "type": "autogenerated",
                                    "dirName": "sql-reference/sql-functions/spatial-functions"
                                }
                            ]
                        },
                        {
                            "type": "category",
                            "label": "数学函数",
                            "link": {
                                "type": "doc",
                                "id": "cover_pages/functions_math"
                            },
                            "items": [
                                {
                                    "type": "autogenerated",
                                    "dirName": "sql-reference/sql-functions/math-functions"
                                }
                            ]
                        },
                        {
                            "type": "category",
                            "label": "字符串函数",
                            "link": {
                                "type": "doc",
                                "id": "cover_pages/functions_string"
                            },
                            "items": [
                                {
                                    "type": "autogenerated",
                                    "dirName": "sql-reference/sql-functions/string-functions"
                                }
                            ]
                        },
                        {
                            "type": "category",
                            "label": "模糊/正则匹配函数",
                            "link": {
                                "type": "doc",
                                "id": "cover_pages/functions_like"
                            },
                            "items": [
                                {
                                    "type": "autogenerated",
                                    "dirName": "sql-reference/sql-functions/like-predicate-functions"
                                }
                            ]
                        },
                        {
                            "type": "category",
                            "label": "百分位函数",
                            "link": {
                                "type": "doc",
                                "id": "cover_pages/functions_percentile"
                            },
                            "items": [
                                "sql-reference/sql-functions/percentile-functions/percentile_approx",
                                "sql-reference/sql-functions/percentile-functions/percentile_cont",
                                "sql-reference/sql-functions/percentile-functions/percentile_disc",
                                "sql-reference/sql-functions/percentile-functions/percentile_approx_raw",
                                "sql-reference/sql-functions/percentile-functions/percentile_empty",
                                "sql-reference/sql-functions/percentile-functions/percentile_hash",
                                "sql-reference/sql-functions/percentile-functions/percentile_union"
                            ]
                        },
                        {
                            "type": "category",
                            "label": "标量函数",
                            "link": {
                                "type": "doc",
                                "id": "cover_pages/functions_scalar"
                            },
                            "items": [
                                {
                                    "type": "autogenerated",
                                    "dirName": "sql-reference/sql-functions/scalar-functions"
                                }
                            ]
                        },
                        {
                            "type": "category",
                            "label": "Struct 函数",
                            "link": {
                                "type": "doc",
                                "id": "cover_pages/functions_struct"
                            },
                            "items": [
                                {
                                    "type": "autogenerated",
                                    "dirName": "sql-reference/sql-functions/struct-functions"
                                }
                            ]
                        },
                        {
                            "type": "category",
                            "label": "表函数",
                            "link": {
                                "type": "doc",
                                "id": "cover_pages/functions_table"
                            },
                            "items": [
                                {
                                    "type": "autogenerated",
                                    "dirName": "sql-reference/sql-functions/table-functions"
                                }
                            ]
                        },
                        {
                            "type": "category",
                            "label": "工具函数",
                            "link": {
                                "type": "doc",
                                "id": "cover_pages/functions_utility"
                            },
                            "items": [
                                {
                                    "type": "autogenerated",
                                    "dirName": "sql-reference/sql-functions/utility-functions"
                                }
                            ]
                        },
                        "sql-reference/sql-functions/cast",
                        {
                            "type": "category",
                            "label": "Hash 函数",
                            "items": [
                                {
                                    "type": "autogenerated",
                                    "dirName": "sql-reference/sql-functions/hash-functions"
                                }
                            ]
                        },
                        {
                            "type": "category",
                            "label": "字典函数",
                            "items": [
                                {
                                    "type": "autogenerated",
                                    "dirName": "sql-reference/sql-functions/dict-functions"
                                }
                            ]
                        }
                    ]
                },
                {
                    "type": "category",
                    "label": "Information Schema",
                    "link": {
                        "type": "doc",
                        "id": "reference/overview-pages/information_schema"
                    },
                    "items": [
                        {
                            "type": "autogenerated",
                            "dirName": "reference/information_schema"
                        }
                    ]
                },
                {
                    "type": "category",
                    "label": "HTTP API",
                    "link": {
                        "type": "doc",
                        "id": "reference/overview-pages/http_api"
                    },
                    "items": [
                        {
                            "type": "autogenerated",
                            "dirName": "reference/HTTP_API"
                        }
                    ]
                },
                "sql-reference/sql-statements/auto_increment",
                "sql-reference/sql-statements/generated_columns",
                "sql-reference/sql-statements/prepared_statement",
                "reference/System_variable",
                "reference/user_defined_variables",
                "reference/System_limit",
                "reference/aws_iam_policies",
                "reference/Error_code"
            ]
        },
        {
            "type": "category",
            "label": "常见问题解答",
            "link": {
                "type": "doc",
                "id": "faq/faq"
            },
            "items": [
                "faq/Deploy_faq",
                {
                    "type": "category",
                    "label": "导入导出",
                    "items": [
                        {
                            "type": "category",
                            "label": "导入",
                            "items": [
                                {
                                    "type": "autogenerated",
                                    "dirName": "faq/loading"
                                }
                            ]
                        },
                        "faq/Exporting_faq"
                    ]
                },
                "faq/datalake",
                "faq/Sql_faq",
                "faq/Dump_query",
                "faq/Others"
            ]
        },
        {
            "type": "category",
            "label": "性能测试",
            "link": {
                "type": "doc",
                "id": "benchmarking/benchmarking"
            },
            "collapsed": true,
            "collapsible": true,
            "items": [
                "benchmarking/SSB_Benchmarking",
                "benchmarking/TPC-H_Benchmarking",
                "benchmarking/TPC_DS_Benchmark"
            ]
        },
        {
            "type": "category",
            "label": "开发指南",
            "link": {
                "type": "doc",
                "id": "cover_pages/developers"
            },
            "collapsed": true,
            "collapsible": true,
            "items": [
                {
                    "type": "autogenerated",
                    "dirName": "developers"
                }
            ]
        }
    ]
}<|MERGE_RESOLUTION|>--- conflicted
+++ resolved
@@ -2,155 +2,11 @@
     "English": [
         "introduction/StarRocks_intro",
         {
-<<<<<<< HEAD
-          "type": "category",
-          "label": "Preparation",
-          "link": {"type": "doc", "id": "cover_pages/deployment_preparation"},
-          "items": ["deployment/deployment_prerequisites", "deployment/plan_cluster", "deployment/environment_configurations", "deployment/prepare_deployment_files"]
-        },
-        {
-          "type": "category",
-          "label": "Shared-nothing deployment",
-          "link": {"type": "doc", "id": "cover_pages/shared_nothing_deployment"},
-          "items": ["deployment/deploy_manually", "deployment/sr_operator", "deployment/helm", "deployment/starrocks_on_aws"]
-        },
-        {
-          "type": "category",
-          "label": "Shared-data deployment",
-          "link": {"type": "doc", "id": "cover_pages/shared_data_deployment"},
-          "items": ["deployment/shared_data/s3", "deployment/shared_data/gcs", "deployment/shared_data/azure", "deployment/shared_data/minio"]
-        },
-        {
-          "type": "category",
-          "label": "Manage your deployment",
-          "link": {"type": "doc", "id": "cover_pages/manage_deployment"},
-          "items": ["deployment/post_deployment_setup", "deployment/upgrade", "deployment/downgrade"]
-        }
-      ]
-    },
-    {
-      "type": "category",
-      "label": "Table Design",
-      "link": {"type": "doc", "id": "table_design/catalog_db_tbl"},
-      "items": [
-        "table_design/StarRocks_table_design",
-        {
-          "type": "category",
-          "label": "Table types",
-          "link": {"type": "doc", "id": "table_design/table_types/table_types"},
-          "items": ["table_design/table_types/duplicate_key_table", "table_design/table_types/aggregate_table", "table_design/table_types/unique_key_table", "table_design/table_types/primary_key_table" ]
-        },
-        {
-          "type": "category",
-          "label": "Data distribution",
-          "link": {"type": "doc", "id": "table_design/Data_distribution"},
-          "items": ["table_design/expression_partitioning", "table_design/list_partitioning", "table_design/dynamic_partitioning", "table_design/Temporary_partition"]
-        },
-        {
-          "type": "category",
-          "label": "Indexes",
-          "link": {"type": "doc", "id": "table_design/indexes/indexes_overview"},
-          "items": ["table_design/indexes/Prefix_index_sort_key","table_design/indexes/Bitmap_index", "table_design/indexes/Bloomfilter_index", "table_design/indexes/Ngram_Bloom_Filter_Index"]
-        },
-        "table_design/data_compression",
-        "table_design/hybrid_table"
-      ]
-    },
-    {
-      "type": "category",
-      "label": "Data Loading",
-      "link": {"type": "doc", "id": "loading/Loading_intro"},
-      "items": [
-        {
-          "type": "category",
-          "label": "Load from Object Storage",
-          "link": {"type": "doc", "id": "loading/objectstorage"},
-          "items": ["loading/s3", "loading/azure", "loading/gcs", "loading/minio", "loading/cloud_storage_load"]
-        },
-        "loading/StreamLoad",
-        "loading/hdfs_load",
-        {
-          "type": "category",
-          "label": "Load data from Apache Kafka",
-          "link": {"type": "doc", "id": "cover_pages/loading_kafka"},
-          "items": ["loading/Kafka-connector-starrocks", "loading/RoutineLoad"]
-        },
-        {
-          "type": "category",
-          "label": "Load data from Apache Spark",
-          "link": {"type": "doc", "id": "cover_pages/loading_spark"},
-          "items": ["loading/Spark-connector-starrocks", "loading/SparkLoad"]
-        },
-        "loading/InsertInto",
-        "loading/Stream_Load_transaction_interface",
-        "loading/Flink_cdc_load",
-        "loading/Flink-connector-starrocks",
-        "loading/Load_to_Primary_Key_tables",
-        "loading/Etl_in_loading",
-        "loading/loading_tools",
-        "loading/load_concept/strict_mode"
-      ]
-    },
-    {
-      "type": "category",
-      "label": "Data Unloading",
-      "link": {"type": "doc", "id": "unloading/unloading"},
-      "items": [
-        "unloading/Export",
-        "unloading/Spark_connector",
-        "unloading/Flink_connector",
-        "unloading/unload_using_insert_into_files"
-      ]
-    },
-    {
-      "type": "category",
-      "label": "Query Data Lakes",
-      "link": {"type": "doc", "id": "data_source/data_lakes"},
-      "items": [
-        {
-          "type": "doc",
-          "id": "data_source/icebergtutorial"
-        },
-        {
-          "type": "category",
-          "label": "Catalog",
-          "link": {"type": "doc", "id": "data_source/catalog/catalog_intro"},
-          "items": ["data_source/catalog/catalog_overview", "data_source/catalog/default_catalog", "data_source/catalog/hive_catalog", "data_source/catalog/iceberg_catalog", "data_source/catalog/hudi_catalog", "data_source/catalog/deltalake_catalog", "data_source/catalog/jdbc_catalog", "data_source/catalog/elasticsearch_catalog", "data_source/catalog/paimon_catalog", "data_source/catalog/unified_catalog", "data_source/catalog/query_external_data" ]
-        },
-        "data_source/External_table",
-        "data_source/file_external_table",
-        "data_source/data_cache",
-        "data_source/datalake_faq"
-      ]
-    },
-    {
-      "type": "category",
-      "label": "Query Acceleration",
-      "link": {"type": "doc", "id": "cover_pages/query_acceleration"},
-      "items": [
-        "using_starrocks/Cost_based_optimizer",
-        "using_starrocks/Materialized_view-single_table",
-        {
-          "type": "category",
-          "label": "Asynchronous materialized views",
-          "link": {"type": "doc", "id": "using_starrocks/Materialized_view"},
-          "items": [ 
-            {
-              "type": "category",
-              "label": "Use cases",
-              "link": {"type": "doc", "id": "cover_pages/mv_use_cases"},
-              "items": [ 
-                "using_starrocks/data_modeling_with_materialized_views",
-                "using_starrocks/query_rewrite_with_materialized_views",
-                "using_starrocks/data_lake_query_acceleration_with_materialized_views"
-              ]
-=======
             "type": "category",
             "label": "Introduction to StarRocks",
             "link": {
                 "type": "doc",
                 "id": "introduction/introduction"
->>>>>>> 6200eb07
             },
             "items": [
                 "introduction/what_is_starrocks",
@@ -296,7 +152,8 @@
                     "items": [
                         "table_design/indexes/Prefix_index_sort_key",
                         "table_design/indexes/Bitmap_index",
-                        "table_design/indexes/Bloomfilter_index"
+                        "table_design/indexes/Bloomfilter_index",
+                        "table_design/indexes/Ngram_Bloom_Filter_Index"
                     ]
                 },
                 "table_design/data_compression",
@@ -890,6 +747,7 @@
                                         "sql-reference/sql-statements/Administration/ADMIN_CANCEL_REPAIR",
                                         "sql-reference/sql-statements/Administration/ADMIN_CHECK_TABLET",
                                         "sql-reference/sql-statements/Administration/ADMIN_REPAIR",
+                                        "sql-reference/sql-statements/Administration/ADMIN_SET_PARTITION_VERSION",
                                         "sql-reference/sql-statements/Administration/ADMIN_SET_REPLICA_STATUS",
                                         "sql-reference/sql-statements/Administration/ADMIN_SHOW_REPLICA_DISTRIBUTION",
                                         "sql-reference/sql-statements/Administration/ADMIN_SHOW_REPLICA_STATUS",
@@ -1566,117 +1424,9 @@
                 }
             ]
         }
-<<<<<<< HEAD
-      ]
-    },
-    {
-      "type": "category",
-      "label": "表设计",
-      "link": {"type": "doc", "id": "table_design/catalog_db_tbl"},
-      "items": [
-        "table_design/StarRocks_table_design",
-        {
-          "type": "category",
-          "label": "表类型",
-          "link": {"type": "doc", "id": "table_design/table_types/table_types"},
-          "items": ["table_design/table_types/duplicate_key_table", "table_design/table_types/aggregate_table", "table_design/table_types/unique_key_table", "table_design/table_types/primary_key_table" ]
-        },
-        {
-          "type": "category",
-          "label": "数据分布",
-          "link": {"type": "doc", "id": "table_design/Data_distribution"},
-          "items": ["table_design/expression_partitioning", "table_design/list_partitioning", "table_design/dynamic_partitioning", "table_design/Temporary_partition"]
-        },
-        {
-          "type": "category",
-          "label": "索引",
-          "link": {"type": "doc", "id": "table_design/indexes/indexes_overview"},
-          "items": ["table_design/indexes/Prefix_index_sort_key","table_design/indexes/Bitmap_index", "table_design/indexes/Bloomfilter_index", "table_design/indexes/Ngram_Bloom_Filter_Index"]
-        },
-        "table_design/data_compression",
-        "table_design/hybrid_table"
-      ]
-    },
-    {
-      "type": "category",
-      "label": "导入数据",
-      "link": {"type": "doc", "id": "loading/Loading_intro"},
-      "items": [
-        {
-          "type": "category",
-          "label": "从对象存储导入",
-          "link": {"type": "doc", "id": "loading/objectstorage"},
-          "items": ["loading/s3", "loading/azure", "loading/gcs"]
-        },
-        "loading/StreamLoad",
-        "loading/hdfs_load",
-        "loading/cloud_storage_load",
-        {
-          "type": "category",
-          "label": "从 Apache Kafka® 导入",
-          "link": {"type": "doc", "id": "cover_pages/loading_kafka"},
-          "items": ["loading/Kafka-connector-starrocks", "loading/RoutineLoad"]
-        },
-        {
-          "type": "category",
-          "label": "从 Apache Spark™ 导入",
-          "link": {"type": "doc", "id": "cover_pages/loading_spark"},
-          "items": ["loading/Spark-connector-starrocks", "loading/SparkLoad"]
-        },
-        "loading/InsertInto",
-        "loading/Stream_Load_transaction_interface",
-        "loading/Flink_cdc_load",
-        "loading/Flink-connector-starrocks",
-        "loading/Load_to_Primary_Key_tables",
-        "loading/Etl_in_loading",
-        "loading/loading_tools",
-        "loading/load_concept/strict_mode"
-      ]
-    },
-    {
-      "type": "category",
-      "label": "导出数据",
-      "link": {"type": "doc", "id": "unloading/unloading"},
-      "items": [
-        "unloading/Export",
-        "unloading/Spark_connector",
-        "unloading/Flink_connector",
-        "unloading/unload_using_insert_into_files"
-      ]
-    },
-    {
-      "type": "category",
-      "label": "查询数据湖",
-      "link": {"type": "doc", "id": "data_source/data_lakes"},
-      "items": [
-        {
-          "type": "doc",
-          "id": "data_source/icebergtutorial"
-        },
-        {
-          "type": "category",
-          "label": "Catalog",
-          "link": {"type": "doc", "id": "data_source/catalog/catalog_intro"},
-          "items": ["data_source/catalog/catalog_overview", "data_source/catalog/default_catalog", "data_source/catalog/hive_catalog", "data_source/catalog/iceberg_catalog", "data_source/catalog/hudi_catalog", "data_source/catalog/deltalake_catalog", "data_source/catalog/jdbc_catalog", "data_source/catalog/elasticsearch_catalog", "data_source/catalog/paimon_catalog", "data_source/catalog/unified_catalog", "data_source/catalog/query_external_data" ]
-        },
-        "data_source/External_table",
-        "data_source/file_external_table",
-        "data_source/data_cache",
-        "data_source/datalake_faq"
-      ]
-    },
-    {
-      "type": "category",
-      "label": "查询加速",
-      "link": {"type": "doc", "id": "cover_pages/query_acceleration"},
-      "items": [
-        "using_starrocks/Cost_based_optimizer",
-        "using_starrocks/Materialized_view-single_table",
-=======
     ],
     "Chinese": [
         "introduction/StarRocks_intro",
->>>>>>> 6200eb07
         {
             "type": "category",
             "label": "产品简介",
@@ -1828,7 +1578,8 @@
                     "items": [
                         "table_design/indexes/Prefix_index_sort_key",
                         "table_design/indexes/Bitmap_index",
-                        "table_design/indexes/Bloomfilter_index"
+                        "table_design/indexes/Bloomfilter_index",
+                        "table_design/indexes/Ngram_Bloom_Filter_Index"
                     ]
                 },
                 "table_design/data_compression",
@@ -2423,6 +2174,7 @@
                                         "sql-reference/sql-statements/Administration/ADMIN_CANCEL_REPAIR",
                                         "sql-reference/sql-statements/Administration/ADMIN_CHECK_TABLET",
                                         "sql-reference/sql-statements/Administration/ADMIN_REPAIR",
+                                        "sql-reference/sql-statements/Administration/ADMIN_SET_PARTITION_VERSION",
                                         "sql-reference/sql-statements/Administration/ADMIN_SET_REPLICA_STATUS",
                                         "sql-reference/sql-statements/Administration/ADMIN_SHOW_REPLICA_DISTRIBUTION",
                                         "sql-reference/sql-statements/Administration/ADMIN_SHOW_REPLICA_STATUS",
