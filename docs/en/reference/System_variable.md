--- conflicted
+++ resolved
@@ -186,18 +186,14 @@
 
 * **Description**: Specifies the maximum number of candidate materialized views allowed during query planning.
 * **Default**: 64
-<<<<<<< HEAD
 * **Introduced in**: v3.1.9, v3.2.5
 
 ### cbo_prune_subfield
 
 * **Description**: Whether to enable JSON subfield pruning. This variable must be used with the BE dynamic parameter `enable_json_flat`. Otherwise, it may degrade JSON data query performance.
 * **Default**: false
+* **Data type**: Int
 * **Introduced in**: v3.3.0
-=======
-* **Data type**: Int
-* **Introduced in**: v3.1.9, v3.2.5
->>>>>>> d31ccfe7
 
 ### enable_sync_materialized_view_rewrite
 
