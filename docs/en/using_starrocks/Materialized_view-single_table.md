--- conflicted
+++ resolved
@@ -13,12 +13,8 @@
 From v2.4 onwards, StarRocks provides asynchronous materialized views, which supports creation on multiple tables and more aggregation operators. For the usage of **asynchronous materialized views**, see [Asynchronous materialized view](../using_starrocks/Materialized_view.md).
 
 :::note
-<<<<<<< HEAD
-Currently, synchronous materialized view is not yet supported in the shared-data clusters.
-=======
 - Synchronous materialized views support WHERE clauses from v3.1.8 onwards.
-- StarRocks shared-data clusters support synchronous materialized views from v3.3.0 onwards.
->>>>>>> 2bb8e40c
+- Currently, synchronous materialized view is not yet supported in the shared-data clusters.
 :::
 
 The following table compares the asynchronous materialized views (ASYNC MVs) in StarRocks v2.5, v2.4, and the synchronous materialized view (SYNC MV) in the perspective of features that they support:
