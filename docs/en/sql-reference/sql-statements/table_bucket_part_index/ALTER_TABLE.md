---
displayed_sidebar: docs
---

# ALTER TABLE

import Beta from '../../../_assets/commonMarkdown/_beta.mdx'

ALTER TABLE Modifies an existing table, including:

- [Rename table, partition, rollup, or column](#rename)
- [Modify table comment](#alter-table-comment-from-v31)
- [Modify partitions (add/delete partitions and modify partition attributes)](#modify-partition)
- [Modify the bucketing method and number of buckets](#modify-the-bucketing-method-and-number-of-buckets-from-v32)
<<<<<<< HEAD
- [Modify columns (add/delete columns, change column order, and modify column comment)](#modify-columns-adddelete-columns-change-column-order-modify-column-comment)
- [Create/delete rollup index](#modify-rollup-index)
- [Modify bitmap index](#modify-bitmap-indexes)
=======
- [Modify columns (add/delete columns and change the order of columns)](#modify-columns-adddelete-columns-change-the-order-of-columns)
- [Create/delete rollup](#modify-rollup)
- [Create/delete index](#modify-indexes)
>>>>>>> e3a2e73c
- [Modify table properties](#modify-table-properties)
- [Atomic swap](#swap)
- [Manual data version compaction](#manual-compaction-from-31)
- [Drop Primary Key Persistent Index](#drop-primary-key-persistent-index-from-339)

:::tip
This operation requires the ALTER privilege on the destination table.
:::

## Syntax

```SQL
ALTER TABLE [<db_name>.]<tbl_name>
alter_clause1[, alter_clause2, ...]
```

`alter_clause` can held the following operations: rename, comment, partition, bucket, column, rollup, index, table property, swap, and compaction.

- rename: renames a table, rollup, partition, or column (supported from **v3.3.2 onwards**).
- comment: modifies the table comment (supported from **v3.1 onwards**).
- partition: modifies partition properties, drops a partition, or adds a partition.
- bucket: modifies the bucketing method and number of buckets.
<<<<<<< HEAD
- column: adds, drops, or reorders columns, modifies column type or comment
- rollup index: creates or drops a rollup index.
- bitmap index: modifies index (only Bitmap index can be modified).
=======
- column: adds, drops, or reorders columns, or modifies column type.
- rollup: creates or drops a rollup.
- index: modifies indexes.
>>>>>>> e3a2e73c
- swap: atomic exchange of two tables.
- compaction: performs manual compaction to merge versions of loaded data (supported from **v3.1 onwards**).
- drop persistent index: Drop persistent index for Primary Key table in shared-data cluster (supported from **v3.3.9 onwards**).

## Limits and usage notes

<<<<<<< HEAD
- Operations on partition, column, and rollup index cannot be performed in one ALTER TABLE statement.
=======
- Operations on partition, column, and rollup cannot be performed in one ALTER TABLE statement.
- Column comments cannot be modified.
>>>>>>> e3a2e73c
- One table can have only one ongoing schema change operation at a time. You cannot run two schema change commands on a table at the same time.
- Operations on bucket, column and rollup are asynchronous operations. A success message is return immediately after the task is submitted. You can run the [SHOW ALTER TABLE](SHOW_ALTER.md) command to check the progress, and run the [CANCEL ALTER TABLE](CANCEL_ALTER_TABLE.md) command to cancel the operation.
- Operations on rename, comment, partition, index and swap are synchronous operations, and a command return indicates that the execution is finished.

### Rename

Rename supports modification of table name, rollup, and partition name.

#### Rename a table

```sql
ALTER TABLE <tbl_name> RENAME <new_tbl_name>
```

#### Rename a rollup

```sql
ALTER TABLE [<db_name>.]<tbl_name>
RENAME ROLLUP <old_rollup_name> <new_rollup_name>
```

#### Rename a partition

```sql
ALTER TABLE [<db_name>.]<tbl_name>
RENAME PARTITION <old_partition_name> <new_partition_name>
```

#### Rename a column

From v3.3.2 onwards, StarRocks supports renaming columns.

```sql
ALTER TABLE [<db_name>.]<tbl_name>
RENAME COLUMN <old_col_name> [ TO ] <new_col_name>
```

:::note

- After renaming a column from A to B, adding a new column named A is not supported.
- Materialized views built on a renamed column will not take effect. You must rebuild them upon the column with the new name.

:::

### Alter table comment (from v3.1)

Syntax:

```sql
ALTER TABLE [<db_name>.]<tbl_name> COMMENT = "<new table comment>";
```

### Modify partition

#### ADD PARTITION(S)

You must strictly follow the respective syntax to add range partitions or list partitions.

:::note
- Adding expression partitions is not supported.
- Please note that `PARTITION BY date_trunc(column)` and `PARTITION BY time_slice(column)` are considered range partitioning, despite their format of expression partitioning. Therefore, you can use the following syntax for range partitions to add new partitions to tables use such partitioning strategies.
:::

Syntax：

- Range partitions

    ```SQL
    ALTER TABLE
        ADD { single_range_partition | multi_range_partitions } [distribution_desc] ["key"="value"];

    single_range_partition ::=
        PARTITION [IF NOT EXISTS] <partition_name> VALUES partition_key_desc

    partition_key_desc ::=
        { LESS THAN { MAXVALUE | value_list }
        | [ value_list , value_list ) } -- Note that [ represents a left-closed interval.

    value_list ::=
        ( <value> [, ...] )

    multi_range_partitions ::=
        { PARTITIONS START ("<start_date_value>") END ("<end_date_value>") EVERY ( INTERVAL <N> <time_unit> )
        | PARTITIONS START ("<start_integer_value>") END ("<end_integer_value>") EVERY ( <granularity> ) } -- The partition column values still need to be enclosed in double quotes even if the partition column values specified by START and END are integers. However, the interval values in the EVERY clause do not need to be enclosed in double quotes.
    ```

- List partitions

    ```SQL
    ALTER TABLE
        ADD PARTITION <partition_name> VALUES IN (value_list) [distribution_desc] ["key"="value"];

    value_list ::=
        value_item [, ...]

    value_item ::=
        { <value> | ( <value> [, ...] ) }
    ```

Parameters:

- Partition-related parameters:

  - For range partitions, you can add a single range partition (`single_range_partition`) or multiple range partitions in batch (`multi_range_partitions`).
  - For list partitions, you can only add a single list partition.

- `distribution_desc`:

   You can set the number of buckets for the new partition separately, but you cannot set the bucketing method separately.

- `"key"="value"`:

   You can set properties for the new partition. For details, see [CREATE TABLE](CREATE_TABLE.md#properties).

Examples:

- Range partitions

  - If the partition column is specified as `event_day` at table creation, for example `PARTITION BY RANGE(event_day)`, and a new partition needs to be added after table creation, you can execute:

    ```sql
    ALTER TABLE site_access ADD PARTITION p4 VALUES LESS THAN ("2020-04-30");
    ```

  - If the partition column is specified as `datekey` at table creation, for example `PARTITION BY RANGE (datekey)`, and multiple partitions need to be added in batch after table creation, you can execute:

    ```sql
    ALTER TABLE site_access
        ADD PARTITIONS START ("2021-01-05") END ("2021-01-10") EVERY (INTERVAL 1 DAY);
    ```

- List partitions

  - If a single partition column is specified at table creation, for example `PARTITION BY LIST (city)`, and a new partition needs to be added after table creation, you can execute:

    ```sql
    ALTER TABLE t_recharge_detail2
    ADD PARTITION pCalifornia VALUES IN ("Los Angeles","San Francisco","San Diego");
    ```

  - If multiple partition columns are specified at table creation, for example `PARTITION BY LIST (dt,city)`, and a new partition needs to be added after table creation, you can execute:

    ```sql
    ALTER TABLE t_recharge_detail4 
    ADD PARTITION p202204_California VALUES IN
    (
        ("2022-04-01", "Los Angeles"),
        ("2022-04-01", "San Francisco"),
        ("2022-04-02", "Los Angeles"),
        ("2022-04-02", "San Francisco")
    );
    ```

#### DROP PARTITION(S)

- Drop a single partition:

```sql
ALTER TABLE [<db_name>.]<tbl_name>
DROP PARTITION [ IF EXISTS ] <partition_name> [ FORCE ]
```

- Drop partitions in batch (Supported from v3.4.0):

```sql
ALTER TABLE [<db_name>.]<tbl_name>
DROP PARTITIONS [ IF EXISTS ]  { partition_name_list | multi_range_partitions } [ FORCE ]

partition_name_list ::= ( <partition_name> [, ... ] )

multi_range_partitions ::=
    { START ("<start_date_value>") END ("<end_date_value>") EVERY ( INTERVAL <N> <time_unit> )
    | START ("<start_integer_value>") END ("<end_integer_value>") EVERY ( <granularity> ) } -- The partition column values still need to be enclosed in double quotes even if the partition column values are integers. However, the interval values in the EVERY clause do not need to be enclosed in double quotes.
```

  Notes for `multi_range_partitions`:

  - It only applies to Range Partitioning.
  - The parameters involved is consistent with those in [ADD PARTITION(S)](#add-partitions).
  - It only supports partitions with a single Partition Key.

- Drop partitions with Common Partition Expression (Supported from v3.5.0):

```sql
ALTER TABLE [<db_name>.]<tbl_name>
DROP PARTITIONS WHERE <expr>
```

From v3.5.0 onwards, StarRocks supports dropping partitions using Common Partition Expression. You can specify a WHERE clause with an expression to filter the partitions to drop.
- The expression declares the partitions to be dropped. Partitions that meet the condition in the expression will be dropped in batch. Be cautious when proceeding.
- The expression can only contain partition columns and constants. Non-partition columns are not supported.
- Common Partition Expression applies to List partitions and Range partitions differently:
  - For tables with List partitions, StarRocks supports deleting partitions filtered by the Common Partition Expression.
  - For tables with Range partitions, StarRocks can only filter and delete partitions using the partition pruning capability of FE. Partitions correspond to predicates that are not supported by partition pruning cannot be filtered and deleted.

Example:

```sql
-- Drop the data earlier than the last three months. Column `dt` is the partition column of the table.
ALTER TABLE t1 DROP PARTITIONS WHERE dt < CURRENT_DATE() - INTERVAL 3 MONTH;
```

:::note

- Keep at least one partition for partitioned tables.
- If FORCE is not specified, you can recover the dropped partitions by using the [RECOVER](../backup_restore/RECOVER.md) command within a specified period (1 day by default).
- If FORCE is specified, the partitions will be deleted directly regardless of whether there are any unfinished operations on the partitions, and they cannot be recovered. Thus, generally, this operation is not recommended.

:::

#### Add a temporary partition

Syntax:

```sql
ALTER TABLE [<db_name>.]<tbl_name> 
ADD TEMPORARY PARTITION [IF NOT EXISTS] <partition_name>
{ single_range_partition | multi_range_partitions | list_partitions }
[DISTRIBUTED BY HASH (k1[,k2 ...]) [BUCKETS num]]

-- For details of single_range_partition and multi_range_partitions, see ADD PARTITION(S) section in this page.

list_partitions::= 
    PARTITION <partition_name> VALUES IN (value_list)

value_list ::=
    value_item [, ...]

value_item ::=
    { <value> | ( <value> [, ...] ) }
```

#### Use a temporary partition to replace the current partition

Syntax:

```sql
ALTER TABLE [<db_name>.]<tbl_name>
REPLACE PARTITION <partition_name>
partition_desc ["key"="value"]
WITH TEMPORARY PARTITION
partition_desc ["key"="value"]
[PROPERTIES ("key"="value", ...)]
```

#### Drop a temporary partition

Syntax:

```sql
ALTER TABLE [<db_name>.]<tbl_name>
DROP TEMPORARY PARTITION <partition_name>
```

#### Modify partition properties

**Syntax**

```sql
ALTER TABLE [<db_name>.]<tbl_name>
MODIFY PARTITION { <partition_name> | ( <partition1_name> [, <partition2_name> ...] ) | (*) }
SET ("key" = "value", ...);
```

**Usages**

- The following properties of a partition can be modified:

  - storage_medium
  - storage_cooldown_ttl or storage_cooldown_time
  - replication_num

- For the table that has only one partition, the partition name is the same as the table name. If the table is divided into multiple partitions, you can use `(*)`to modify the properties of all partitions, which is more convenient.

- Execute `SHOW PARTITIONS FROM <tbl_name>` to view the partition properties after modification.

### Modify the bucketing method and number of buckets (from v3.2)

Syntax:

```SQL
ALTER TABLE [<db_name>.]<table_name>
[ partition_names ]
[ distribution_desc ]

partition_names ::= 
    (PARTITION | PARTITIONS) ( <partition_name> [, <partition_name> ...] )

distribution_desc ::=
    DISTRIBUTED BY RANDOM [ BUCKETS <num> ] |
    DISTRIBUTED BY HASH ( <column_name> [, <column_name> ...] ) [ BUCKETS <num> ]
```

Example:

For example, the original table is a Duplicate Key table where hash bucketing is used and the number of buckets is automatically set by StarRocks.

```SQL
CREATE TABLE IF NOT EXISTS details (
    event_time DATETIME NOT NULL COMMENT "datetime of event",
    event_type INT NOT NULL COMMENT "type of event",
    user_id INT COMMENT "id of user",
    device_code INT COMMENT "device code",
    channel INT COMMENT ""
)
DUPLICATE KEY(event_time, event_type)
PARTITION BY date_trunc('day', event_time)
DISTRIBUTED BY HASH(user_id);

-- Insert data of several days
INSERT INTO details (event_time, event_type, user_id, device_code, channel) VALUES
-- Data of November 26th
('2023-11-26 08:00:00', 1, 101, 12345, 2),
('2023-11-26 09:15:00', 2, 102, 54321, 3),
('2023-11-26 10:30:00', 1, 103, 98765, 1),
-- Data of November 27th
('2023-11-27 08:30:00', 1, 104, 11111, 2),
('2023-11-27 09:45:00', 2, 105, 22222, 3),
('2023-11-27 11:00:00', 1, 106, 33333, 1),
-- Data of November 28th
('2023-11-28 08:00:00', 1, 107, 44444, 2),
('2023-11-28 09:15:00', 2, 108, 55555, 3),
('2023-11-28 10:30:00', 1, 109, 66666, 1);
```

#### Modify the bucketing method only

> **NOTICE**
>
> - The modification is applied to all partitions in the table and cannot be applied to specific partitions only.
> - Although only the bucketing method needs to be modified, the number of buckets still needs to be specified in the command using `BUCKETS <num>`. If `BUCKETS <num>` is not specified, it means that the number of buckets is automatically determined by StarRocks.

- The bucketing method is modified to random bucketing from hash bucketing and the number of buckets remains automatically set by StarRocks.

  ```SQL
  ALTER TABLE details DISTRIBUTED BY RANDOM;
  ```

- The keys for hash bucketing are modified to `user_id, event_time` from `event_time, event_type`. And the number of buckets remains automatically set by StarRocks.

  ```SQL
  ALTER TABLE details DISTRIBUTED BY HASH(user_id, event_time);
  ```

#### Modify the number of buckets only

> **NOTICE**
>
> Although only the number of buckets needs to be modified, the bucketing method still needs to be specified in the command, for example, `HASH(user_id)`.

- Modify the number of buckets for all partitions to 10 from being automatically set by StarRocks.

  ```SQL
  ALTER TABLE details DISTRIBUTED BY HASH(user_id) BUCKETS 10;
  ```

- Modify the number of buckets for specified partitions to 15 from being automatically set by StarRocks.

  ```SQL
  ALTER TABLE details PARTITIONS (p20231127, p20231128) DISTRIBUTED BY HASH(user_id) BUCKETS 15 ;
  ```

  > **NOTE**
  >
  > Partition names can be viewed by executing `SHOW PARTITIONS FROM <table_name>;`.

#### Modify both the bucketing method and the number of buckets

> **NOTICE**
>
> The modification is applied to all partitions in the table and cannot be applied to specific partitions only.

- Modify the bucketing method from hash bucketing to random bucketing, and change the number of buckets to 10 from being automatically set by StarRocks.

   ```SQL
   ALTER TABLE details DISTRIBUTED BY RANDOM BUCKETS 10;
   ```

- Modify the key for hash bucketing, and change the number of buckets to 10 from being automatically set by StarRocks. The key used for hashing bucketing is modified to `user_id, event_time` from the original `event_time, event_type`. The number of buckets is modified to 10 from automatically set by StarRocks.

  ```SQL
  ALTER TABLE details DISTRIBUTED BY HASH(user_id, event_time) BUCKETS 10;
  ``

### Modify columns (add/delete columns, change column order, modify column comment)

#### Add a column to the specified location of the specified index

Syntax:

```sql
ALTER TABLE [<db_name>.]<tbl_name>
ADD COLUMN column_name column_type [KEY | agg_type] [DEFAULT "default_value"]
[AFTER column_name|FIRST]
[TO rollup_index_name]
[PROPERTIES ("key"="value", ...)]
```

Note:

1. If you add a value column to an Aggregate table, you need to specify agg_type.
2. If you add a key column to a non-Aggregate table (such as a Duplicate Key table), you need to specify the KEY keyword.
3. You cannot add a column that already exists in the base index to the rollup. (You can recreate a rollup if needed.)

#### Add multiple columns to specified index

Syntax:

- Add multiple columns

  ```sql
  ALTER TABLE [<db_name>.]<tbl_name>
  ADD COLUMN (column_name1 column_type [KEY | agg_type] DEFAULT "default_value", ...)
  [TO rollup_index_name]
  [PROPERTIES ("key"="value", ...)]
  ```

- Add multiple columns and use AFTER to specify locations of the added columns

  ```sql
  ALTER TABLE [<db_name>.]<tbl_name>
  ADD COLUMN column_name1 column_type [KEY | agg_type] DEFAULT "default_value" AFTER column_name,
  ADD COLUMN column_name2 column_type [KEY | agg_type] DEFAULT "default_value" AFTER column_name
  [, ...]
  [TO rollup_index_name]
  [PROPERTIES ("key"="value", ...)]
  ```

Note:

1. If you add a value column to an Aggregate table, you need to specify `agg_type`.

2. If you add a key column to a non-Aggregate table, you need to specify the KEY keyword.

3. You cannot add a column that already exists in the base index to the rollup. (You can create another rollup if needed.)

#### Add a generated column (from v3.1)

Syntax:

```sql
ALTER TABLE [<db_name>.]<tbl_name>
ADD COLUMN col_name data_type [NULL] AS generation_expr [COMMENT 'string']
```

You can add a generated column and specify its expression. [The generated column](../generated_columns.md) can be used to precompute and store the results of expressions, which significantly accelerates queries with the same complex expressions. Since v3.1, StarRocks supports generated columns.

#### Drop a column from specified index

Syntax:

```sql
ALTER TABLE [<db_name>.]<tbl_name>
DROP COLUMN column_name
[FROM rollup_index_name];
```

Note:

1. You cannot drop partition column.
2. If the column is dropped from the base index, it will also be dropped if it is included in the rollup.

#### Modify the column type, position, comment, and other properties

Syntax:

```sql
ALTER TABLE [<db_name>.]<tbl_name>
MODIFY COLUMN <column_name> 
[ column_type [ KEY | agg_type ] ] [ NULL | NOT NULL ] 
[ DEFAULT "<default_value>"] [ COMMENT "<new_column_comment>" ]
[ AFTER <column_name> | FIRST ]
[ FROM rollup_index_name ]
[ PROPERTIES ("key"="value", ...) ]
```

Note:

1. If you modify the value column in aggregation models, you need to specify agg_type.
2. If you modify the key column in non-aggregation models, you need to specify the KEY keyword.
3. Only the type of column can be modified. The other properties of the column remain as they are currently. (i.e. other properties need to be explicitly written in the statement according to the original property, see example 8 in the [column](#column) part).
4. The partition column cannot be modified.
5. The following types of conversions are currently supported (accuracy loss is guaranteed by the user).

   - Convert TINYINT/SMALLINT/INT/BIGINT to TINYINT/SMALLINT/INT/BIGINT/DOUBLE.
   - Convert TINYINT/SMALLINT/INT/BIGINT/LARGEINT/FLOAT/DOUBLE/DECIMAL to VARCHAR. VARCHAR supports modification of maximum length.
   - Convert VARCHAR to TINYINT/SMALLINT/INT/BIGINT/LARGEINT/FLOAT/DOUBLE.
   - Convert VARCHAR to DATE (currently support six formats: "%Y-%m-%d", "%y-%m-%d", "%Y%m%d", "%y%m%d", "%Y/%m/%d, "%y/%m/%d")
   - Convert DATETIME to DATE(only year-month-day information is retained, i.e.  `2019-12-09 21:47:05` `<-->` `2019-12-09`)
   - Convert DATE to DATETIME (set hour, minute, second to zero, For example: `2019-12-09` `<-->` `2019-12-09 00:00:00`)
   - Convert FLOAT to DOUBLE
   - Convert INT to DATE (If the INT data fails to convert, the original data remains the same)

6. Conversion from NULL to NOT NULL is not supported.
7. You can modify several properties in a single MODIFY COLUMN clause. However, some combination of properties are not supported.

#### Reorder the columns of specified index

Syntax:

```sql
ALTER TABLE [<db_name>.]<tbl_name>
ORDER BY (column_name1, column_name2, ...)
[FROM rollup_index_name]
[PROPERTIES ("key"="value", ...)]
```

Note:

- All columns in the index must be written.
- The value column is listed after the key column.

#### Modify the sort key

Since v3.0, the sort keys for the Primary Key tables can be modified. v3.3 extends this support to Duplicate Key tables, Aggregate tables, and Unique Key tables.

The sort keys in Duplicate Key tables and Primary Key tables can be combination of any sort columns. The sort keys in Aggregate tables and Unique Key tables must include all key columns, but the order of the columns does not need to be same as the key columns.

Syntax:

```SQL
ALTER TABLE [<db_name>.]<table_name>
[ order_desc ]

order_desc ::=
    ORDER BY <column_name> [, <column_name> ...]
```

Example: modify the sort keys in Primary Key tables.

For example, the original table is a Primary Key table where the sort key and the primary key are coupled, which is `dt, order_id`.

```SQL
create table orders (
    dt date NOT NULL,
    order_id bigint NOT NULL,
    user_id int NOT NULL,
    merchant_id int NOT NULL,
    good_id int NOT NULL,
    good_name string NOT NULL,
    price int NOT NULL,
    cnt int NOT NULL,
    revenue int NOT NULL,
    state tinyint NOT NULL
) PRIMARY KEY (dt, order_id)
PARTITION BY date_trunc('day', dt)
DISTRIBUTED BY HASH(order_id);
```

Decouple the sort key from the primary key, and modify the sort key to `dt, revenue, state`.

```SQL
ALTER TABLE orders ORDER BY (dt, revenue, state);
```

#### Modify a STRUCT column to add or drop a field

<Beta />

From v3.2.10 and v3.3.2 onwards, StarRocks supports modifying a STRUCT column to add or drop a field, which can be nested or within an ARRAY type.

Syntax:

```sql
-- Add a field
ALTER TABLE [<db_name>.]<tbl_name> MODIFY COLUMN <column_name>
ADD FIELD field_path field_desc

-- Drop a field
ALTER TABLE [<db_name>.]<tbl_name> MODIFY COLUMN <column_name>
DROP FIELD field_path

field_path ::= [ { <field_name>. | [*]. } [ ... ] ]<field_name>

  -- Note that here `[*]` as a whole is a pre-defined symbol and represents all elements in the ARRAY field 
  -- when adding or removing a field in a STRUCT type nested within an ARRAY type.
  -- For detailed information, see the parameter description and examples of `field_path`.

field_desc ::= <field_type> [ AFTER <prior_field_name> | FIRST ]
```

Parameters:

- `field_path`: The field to be added or removed. This can be a simple field name, indicating a top-dimension field, for example, `new_field_name`, or a Column Access Path that represents a nested field, for example, `lv1_k1.lv2_k2.[*].new_field_name`.
- `[*]`: When a STRUCT type is nested within an ARRAY type, `[*]` represents all elements in the ARRAY field. It is used to add or remove a field in all STRUCT elements nested under the ARRAY field.
- `prior_field_name`: The field preceding the newly added field. Used in conjunction with the AFTER keyword to specify the order of the new field. You do not need to specify this parameter if the FIRST keyword is used, indicating the new field should be the first field. The dimension of `prior_field_name` is determined by `field_path` (specifically, the part preceding `new_field_name`, that is, `level1_k1.level2_k2.[*]`) and does not need to be specified explicitly.

Examples of `field_path`:

- Add or drop a sub-field in a STRUCT field nested within a STRUCT column.

  Suppose there is a column `fx stuct<c1 int, c2 struct <v1 int, v2 int>>`. The syntax to add a `v3` field under `c2` is:

  ```SQL
  ALTER TABLE tbl MODIFY COLUMN fx ADD FIELD c2.v3 INT
  ```

  After the operation, the column becomes `fx stuct<c1 int, c2 struct <v1 int, v2 int, v3 int>>`.

- Add or drop a sub-field in every STRUCT field nested within a ARRAY field.

  Suppose there is a column `fx struct<c1 int, c2 array<struct <v1 int, v2 int>>>`. The field `c2` is an ARRAY type, which contains a STRUCT with two fields `v1` and `v2`. The syntax to add a `v3` field to the nested STRUCT is:

  ```SQL
  ALTER TABLE tbl MODIFY COLUMN fx ADD FIELD c2.[*].v3 INT
  ```

  After the operation, the column becomes `fx struct<c1 int, c2 array<struct <v1 int, v2 int, v3 int>>>`.

For more usage instructions, see [Example - Column -14](#column).

:::note

- Currently, this feature is only supported in shared-nothing clusters.
- The table must have the `fast_schema_evolution` property enabled.
- Modifying the Value type of a MAP subfield in a STRUCT type is not supported, regardless of whether the Value type is ARRAY, STRUCT, or MAP.
- Newly added fields cannot have default values or attributes such as Nullable specified. They default to being Nullable, with a default value of null.
- After this feature is used, downgrading the cluster directly to a version that does not support this feature is not allowed.

:::

### Modify rollup

#### Create a rollup

Syntax:

```SQL
ALTER TABLE [<db_name>.]<tbl_name> 
ADD ROLLUP rollup_name (column_name1, column_name2, ...)
[FROM from_index_name]
[PROPERTIES ("key"="value", ...)]
```

PROPERTIES: Support setting timeout time and the default timeout time is one day.

Example:

```SQL
ALTER TABLE [<db_name>.]<tbl_name> 
ADD ROLLUP r1(col1,col2) from r0;
```

#### Create rollups in batches

Syntax:

```SQL
ALTER TABLE [<db_name>.]<tbl_name>
ADD ROLLUP [rollup_name (column_name1, column_name2, ...)
[FROM from_index_name]
[PROPERTIES ("key"="value", ...)],...];
```

Example:

```sql
ALTER TABLE [<db_name>.]<tbl_name>
ADD ROLLUP r1(col1,col2) from r0, r2(col3,col4) from r0;
```

Note:

1. If from_index_name is not specified, then create from base index by default.
2. The columns in the rollup table must be existing columns in from_index.
3. In properties, user can specify the storage format. See CREATE TABLE for details.

#### Drop a rollup

Syntax:

```sql
ALTER TABLE [<db_name>.]<tbl_name>
DROP ROLLUP rollup_name [PROPERTIES ("key"="value", ...)];
```

Example:

```sql
ALTER TABLE [<db_name>.]<tbl_name> DROP ROLLUP r1;
```

#### Batch drop rollups

Syntax:

```sql
ALTER TABLE [<db_name>.]<tbl_name>
DROP ROLLUP [rollup_name [PROPERTIES ("key"="value", ...)],...];
```

Example:

```sql
ALTER TABLE [<db_name>.]<tbl_name> DROP ROLLUP r1, r2;
```

Note: You cannot drop the base index.

### Modify indexes

You can create or drop the following indexes:
- [Bitmap index](../../../table_design/indexes/Bitmap_index.md)
- [N-Gram bloom filter index](../../../table_design/indexes/Ngram_Bloom_Filter_Index.md)
- [Full-Text inverted index](../../../table_design/indexes/inverted_index.md)
- [Vector index](../../../table_design/indexes/vector_index.md)

#### Create an index

Syntax:

```sql
ALTER TABLE [<db_name>.]<tbl_name>
ADD INDEX index_name (column) [USING { BITMAP | NGRAMBF | GIN | VECTOR } ] [COMMENT '<comment>']
```

For detailed instructions and examples on creating these indexes, see the corresponding tutorials listed above.

#### Drop an index

Syntax:

```sql
ALTER TABLE [<db_name>.]<tbl_name>
DROP INDEX index_name;
```

### Modify table properties

Syntax:

```sql
ALTER TABLE [<db_name>.]<tbl_name>
SET ("key" = "value")
```

Currently, StarRocks supports modifying the following table properties:

- `replication_num`
- `default.replication_num`
- `default.storage_medium`
- Dynamic partitioning related properties
- `enable_persistent_index`
- `bloom_filter_columns`
- `colocate_with`
- `bucket_size` (supported since 3.2)
- `base_compaction_forbidden_time_ranges` (supported since v3.2.13)

:::note

- In most cases, you are only allowed to modify one property at a time. You can only modify multiple properties at a time only if these properties have the same prefix. Currently, only `dynamic_partition.` and `binlog.` are supported.
- You can also modify the properties by merging into the above operation on column. See the [following examples](#examples).

:::

### Swap

Swap supports atomic exchange of two tables.

Syntax:

```sql
ALTER TABLE [<db_name>.]<tbl_name>
SWAP WITH <tbl_name>;
```

:::note
- Unique Key and Foreign Key constraints between OLAP tables will be validated during Swap to ensure that the constraints of the two tables being swapped are consistent. An error will be returned if inconsistencies are detected. If no inconsistencies are detected, Unique Key and Foreign Key constraints will be automatically swapped.
- Materialized views that are depended on the tables being swapped will be automatically set to inactive, and their Unique Key and Foreign Key constraints will be removed and no longer available.
:::

### Manual compaction (from 3.1)

StarRocks uses a compaction mechanism to merge different versions of loaded data. This feature can combine small files into large files, which effectively improves query performance.

Before v3.1, compaction is performed in two ways:

- Automatic compaction by system: Compaction is performed at the BE level in the background. Users cannot specify database or table for compaction.
- Users can perform compaction by calling an HTTP interface.

Starting from v3.1, StarRocks offers a SQL interface for users to manually perform compaction by running SQL commands. They can choose a specific table or partition for compaction. This provides more flexibility and control over the compaction process.

Shared-data clusters support this feature from v3.3.0 onwards.

> **NOTE**
>
> From v3.2.13 onwards, you can forbid Base Compaction within certain time range using the property [`base_compaction_forbidden_time_ranges`](./CREATE_TABLE.md#forbid-base-compaction).

Syntax:

```SQL
ALTER TABLE <tbl_name> [ BASE | CUMULATIVE ] COMPACT [ <partition_name> | ( <partition1_name> [, <partition2_name> ...] ) ]
```

That is:

```SQL
-- Perform compaction on the entire table.
ALTER TABLE <tbl_name> COMPACT

-- Perform compaction on a single partition.
ALTER TABLE <tbl_name> COMPACT <partition_name>

-- Perform compaction on multiple partitions.
ALTER TABLE <tbl_name> COMPACT (<partition1_name>[,<partition2_name>,...])

-- Perform cumulative compaction.
ALTER TABLE <tbl_name> CUMULATIVE COMPACT (<partition1_name>[,<partition2_name>,...])

-- Perform base compaction.
ALTER TABLE <tbl_name> BASE COMPACT (<partition1_name>[,<partition2_name>,...])
```

The `be_compactions` table in the `information_schema` database records compaction results. You can run `SELECT * FROM information_schema.be_compactions;` to query data versions after compaction.

### Drop Primary Key Persistent Index (From 3.3.9)

Syntax:

```sql
ALTER TABLE [<db_name>.]<tbl_name>
DROP PERSISTENT INDEX ON TABLETS(<tablet_id>[, <tablet_id>, ...]);
```
> **NOTE**
>
> StarRocks only supports deleting persistent indexes for cloud-native Primary Key tables in shared-data clusters.

## Examples

### Table

1. Modify the default number of replicas of the table, which is used as the default number of replicas for newly added partitions.

    ```sql
    ALTER TABLE example_db.my_table
    SET ("default.replication_num" = "2");
    ```

2. Modify the actual number of replicas of a single-partition table.

    ```sql
    ALTER TABLE example_db.my_table
    SET ("replication_num" = "3");
    ```

3. Modify data writing and replication mode among replicas.

    ```sql
    ALTER TABLE example_db.my_table
    SET ("replicated_storage" = "false");
    ```

   This example sets the data writing and replication mode among replicas to "leaderless replication", which means data is written to multiple replicas at the same time without differentiating primary and secondary replicas. For more information, see the `replicated_storage` parameter in [CREATE TABLE](CREATE_TABLE.md).

### Partition

1. Add a partition and use the default bucketing mode. The existing partition is [MIN, 2013-01-01). The added partition is [2013-01-01, 2014-01-01).

    ```sql
    ALTER TABLE example_db.my_table
    ADD PARTITION p1 VALUES LESS THAN ("2014-01-01");
    ```

2. Add a partition and use the new number of buckets.

    ```sql
    ALTER TABLE example_db.my_table
    ADD PARTITION p1 VALUES LESS THAN ("2015-01-01")
    DISTRIBUTED BY HASH(k1);
    ```

3. Add a partition and use the new number of replicas.

    ```sql
    ALTER TABLE example_db.my_table
    ADD PARTITION p1 VALUES LESS THAN ("2015-01-01")
    ("replication_num"="1");
    ```

4. Alter the number of replicas for a partition.

    ```sql
    ALTER TABLE example_db.my_table
    MODIFY PARTITION p1 SET("replication_num"="1");
    ```

5. Batch alter the number of replicas for specified partitions.

    ```sql
    ALTER TABLE example_db.my_table
    MODIFY PARTITION (p1, p2, p4) SET("replication_num"="1");
    ```

6. Batch alter the storage medium of all partitions.

    ```sql
    ALTER TABLE example_db.my_table
    MODIFY PARTITION (*) SET("storage_medium"="HDD");
    ```

7. Drop a partition.

    ```sql
    ALTER TABLE example_db.my_table
    DROP PARTITION p1;
    ```

8. Add a partition that has upper and lower boundaries.

    ```sql
    ALTER TABLE example_db.my_table
    ADD PARTITION p1 VALUES [("2014-01-01"), ("2014-02-01"));
    ```

### Rollup

1. Create a rollup `example_rollup_index` based on the base index (k1,k2,k3,v1,v2). Column-based storage is used.

    ```sql
    ALTER TABLE example_db.my_table
    ADD ROLLUP example_rollup_index(k1, k3, v1, v2)
    PROPERTIES("storage_type"="column");
    ```

2. Create a rollup `example_rollup_index2` based on `example_rollup_index(k1,k3,v1,v2)`.

    ```sql
    ALTER TABLE example_db.my_table
    ADD ROLLUP example_rollup_index2 (k1, v1)
    FROM example_rollup_index;
    ```

3. Create a rollup `example_rollup_index3` based on the base index (k1, k2, k3, v1). The rollup timeout time is set to one hour.

    ```sql
    ALTER TABLE example_db.my_table
    ADD ROLLUP example_rollup_index3(k1, k3, v1)
    PROPERTIES("storage_type"="column", "timeout" = "3600");
    ```

4. Drop the rollup `example_rollup_index2`.

    ```sql
    ALTER TABLE example_db.my_table
    DROP ROLLUP example_rollup_index2;
    ```

### Column

1. Add a key column `new_col` (non-aggregate column) after the `col1` column of `example_rollup_index`.

    ```sql
    ALTER TABLE example_db.my_table
    ADD COLUMN new_col INT KEY DEFAULT "0" AFTER col1
    TO example_rollup_index;
    ```

2. Add a value column `new_col` (non-aggregate column) after the `col1` column of `example_rollup_index`.

    ```sql
    ALTER TABLE example_db.my_table
    ADD COLUMN new_col INT DEFAULT "0" AFTER col1
    TO example_rollup_index;
    ```

3. Add a key column `new_col` (aggregate column) after the `col1` column of `example_rollup_index`.

    ```sql
    ALTER TABLE example_db.my_table
    ADD COLUMN new_col INT DEFAULT "0" AFTER col1
    TO example_rollup_index;
    ```

4. Add a value column `new_col SUM` (aggregate column) after the `col1` column of `example_rollup_index`.

    ```sql
    ALTER TABLE example_db.my_table
    ADD COLUMN new_col INT SUM DEFAULT "0" AFTER col1
    TO example_rollup_index;
    ```

5. Add multiple columns to `example_rollup_index` (aggregate).

    ```sql
    ALTER TABLE example_db.my_table
    ADD COLUMN (col1 INT DEFAULT "1", col2 FLOAT SUM DEFAULT "2.3")
    TO example_rollup_index;
    ```

6. Add multiple columns to `example_rollup_index` (aggregate) and specify the locations of the added columns using `AFTER`.

    ```sql
    ALTER TABLE example_db.my_table
    ADD COLUMN col1 INT DEFAULT "1" AFTER `k1`,
    ADD COLUMN col2 FLOAT SUM AFTER `v2`,
    TO example_rollup_index;
    ```

7. Drop a column from `example_rollup_index`.

    ```sql
    ALTER TABLE example_db.my_table
    DROP COLUMN col2
    FROM example_rollup_index;
    ```

8. Modify the column type of col1 of the base index to BIGINT and put it after `col2`.

    ```sql
    ALTER TABLE example_db.my_table
    MODIFY COLUMN col1 BIGINT DEFAULT "1" AFTER col2;
    ```

9. Modify the maximum length of the `val1` column of the base index to 64. The original length is 32.

    ```sql
    ALTER TABLE example_db.my_table
    MODIFY COLUMN val1 VARCHAR(64) REPLACE DEFAULT "abc";
    ```

10. Reorder the columns in `example_rollup_index`. The original column order is k1, k2, k3, v1, v2.

    ```sql
    ALTER TABLE example_db.my_table
    ORDER BY (k3,k1,k2,v2,v1)
    FROM example_rollup_index;
    ```

11. Perform two operations (ADD COLUMN and ORDER BY) at one time.

    ```sql
    ALTER TABLE example_db.my_table
    ADD COLUMN v2 INT MAX DEFAULT "0" AFTER k2 TO example_rollup_index,
    ORDER BY (k3,k1,k2,v2,v1) FROM example_rollup_index;
    ```

12. Alter the bloomfilter columns of the table.

     ```sql
     ALTER TABLE example_db.my_table
     SET ("bloom_filter_columns"="k1,k2,k3");
     ```

     This operation can also be merged into the above column operation (note that the syntax of multiple clauses is slightly different).

     ```sql
     ALTER TABLE example_db.my_table
     DROP COLUMN col2
     PROPERTIES ("bloom_filter_columns"="k1,k2,k3");
     ```

13. Modify the data type of multiple columns in a single statement.

    ```sql
    ALTER TABLE example_db.my_table
    MODIFY COLUMN k1 VARCHAR(100) KEY NOT NULL,
    MODIFY COLUMN v2 DOUBLE DEFAULT "1" AFTER v1;
    ```

14. Add and drop fields in STRUCT-type data.

    **Prerequisites**: Create a table and insert a row of data.

    ```sql
    CREATE TABLE struct_test(
        c0 INT,
        c1 STRUCT<v1 INT, v2 STRUCT<v4 INT, v5 INT>, v3 INT>,
        c2 STRUCT<v1 INT, v2 ARRAY<STRUCT<v3 INT, v4 STRUCT<v5 INT, v6 INT>>>>
    )
    DUPLICATE KEY(c0)
    DISTRIBUTED BY HASH(`c0`) BUCKETS 1
    PROPERTIES (
        "fast_schema_evolution" = "true"
    );
    INSERT INTO struct_test VALUES (
        1, 
        ROW(1, ROW(2, 3), 4), 
        ROW(5, [ROW(6, ROW(7, 8)), ROW(9, ROW(10, 11))])
    );
    ```

    ```plain
    mysql> SELECT * FROM struct_test\G
    *************************** 1. row ***************************
    c0: 1
    c1: {"v1":1,"v2":{"v4":2,"v5":3},"v3":4}
    c2: {"v1":5,"v2":[{"v3":6,"v4":{"v5":7,"v6":8}},{"v3":9,"v4":{"v5":10,"v6":11}}]}
    ```

    - Add a new field to a STRUCT-type column.

    ```sql
    ALTER TABLE struct_test MODIFY COLUMN c1 ADD FIELD v4 INT AFTER v2;
    ```

    ```plain
    mysql> SELECT * FROM struct_test\G
    *************************** 1. row ***************************
    c0: 1
    c1: {"v1":1,"v2":{"v4":2,"v5":3},"v4":null,"v3":4}
    c2: {"v1":5,"v2":[{"v3":6,"v4":{"v5":7,"v6":8}},{"v3":9,"v4":{"v5":10,"v6":11}}]}
    ```

    - Add a new field to a nested STRUCT type.

    ```sql
    ALTER TABLE struct_test MODIFY COLUMN c1 ADD FIELD v2.v6 INT FIRST;
    ```

    ```plain
    mysql> SELECT * FROM struct_test\G
    *************************** 1. row ***************************
    c0: 1
    c1: {"v1":1,"v2":{"v6":null,"v4":2,"v5":3},"v4":null,"v3":4}
    c2: {"v1":5,"v2":[{"v3":6,"v4":{"v5":7,"v6":8}},{"v3":9,"v4":{"v5":10,"v6":11}}]}
    ```

    - Add a new field to a STRUCT type in an array.

    ```sql
    ALTER TABLE struct_test MODIFY COLUMN c2 ADD FIELD v2.[*].v7 INT AFTER v3;
    ```

    ```plain
    mysql> SELECT * FROM struct_test\G
    *************************** 1. row ***************************
    c0: 1
    c1: {"v1":1,"v2":{"v6":null,"v4":2,"v5":3},"v4":null,"v3":4}
    c2: {"v1":5,"v2":[{"v3":6,"v7":null,"v4":{"v5":7,"v6":8}},{"v3":9,"v7":null,"v4":{"v5":10,"v6":11}}]}
    ```

    - Drop a field from a STRUCT-type column.

    ```sql
    ALTER TABLE struct_test MODIFY COLUMN c1 DROP FIELD v3;
    ```

    ```plain
    mysql> SELECT * FROM struct_test\G
    *************************** 1. row ***************************
    c0: 1
    c1: {"v1":1,"v2":{"v6":null,"v4":2,"v5":3},"v4":null}
    c2: {"v1":5,"v2":[{"v3":6,"v7":null,"v4":{"v5":7,"v6":8}},{"v3":9,"v7":null,"v4":{"v5":10,"v6":11}}]}
    ```

    - Drop a field from a nested STRUCT type.

    ```sql
    ALTER TABLE struct_test MODIFY COLUMN c1 DROP FIELD v2.v4;
    ```

    ```plain
    mysql> SELECT * FROM struct_test\G
    *************************** 1. row ***************************
    c0: 1
    c1: {"v1":1,"v2":{"v6":null,"v5":3},"v4":null}
    c2: {"v1":5,"v2":[{"v3":6,"v7":null,"v4":{"v5":7,"v6":8}},{"v3":9,"v7":null,"v4":{"v5":10,"v6":11}}]}
    ```

    - Drop a field from a STRUCT type in an array.

    ```sql
    ALTER TABLE struct_test MODIFY COLUMN c2 DROP FIELD v2.[*].v3;
    ```

    ```plain
    mysql> SELECT * FROM struct_test\G
    *************************** 1. row ***************************
    c0: 1
    c1: {"v1":1,"v2":{"v6":null,"v5":3},"v4":null}
    c2: {"v1":5,"v2":[{"v7":null,"v4":{"v5":7,"v6":8}},{"v7":null,"v4":{"v5":10,"v6":11}}]}
    ```

### Table property

1. Alter the Colocate property of the table.

     ```sql
     ALTER TABLE example_db.my_table
     SET ("colocate_with" = "t1");
     ```

2. Alter the dynamic partition property of the table.

     ```sql
     ALTER TABLE example_db.my_table
     SET ("dynamic_partition.enable" = "false");
     ```

     If you need to add dynamic partition properties to a table with no dynamic partition properties configured, you need to specify all the dynamic partition properties.

     ```sql
     ALTER TABLE example_db.my_table
     SET (
         "dynamic_partition.enable" = "true",
         "dynamic_partition.time_unit" = "DAY",
         "dynamic_partition.end" = "3",
         "dynamic_partition.prefix" = "p",
         "dynamic_partition.buckets" = "32"
         );
     ```

3. Alter the storage medium property of the table.

     ```sql
     ALTER TABLE example_db.my_table SET("default.storage_medium"="SSD");
     ```

### Rename

1. Rename `table1` to `table2`.

    ```sql
    ALTER TABLE table1 RENAME table2;
    ```

2. Rename rollup `rollup1` of `example_table` to `rollup2`.

    ```sql
    ALTER TABLE example_table RENAME ROLLUP rollup1 rollup2;
    ```

3. Rename partition `p1` of `example_table` to `p2`.

    ```sql
    ALTER TABLE example_table RENAME PARTITION p1 p2;
    ```

### Index

1. Create a bitmap index for column `siteid` in `table1`.

    ```sql
    ALTER TABLE table1
    ADD INDEX index_1 (siteid) USING BITMAP COMMENT 'site_id_bitmap';
    ```

2. Drop the bitmap index of column `siteid` in `table1`.

    ```sql
    ALTER TABLE table1
    DROP INDEX index_1;
    ```

### Swap

Atomic swap between `table1` and `table2`.

```sql
ALTER TABLE table1 SWAP WITH table2
```

### Manual compaction

```sql
CREATE TABLE compaction_test( 
    event_day DATE,
    pv BIGINT)
DUPLICATE KEY(event_day)
PARTITION BY date_trunc('month', event_day)
DISTRIBUTED BY HASH(event_day) BUCKETS 8
PROPERTIES("replication_num" = "3");

INSERT INTO compaction_test VALUES
('2023-02-14', 2),
('2033-03-01',2);
{'label':'insert_734648fa-c878-11ed-90d6-00163e0dcbfc', 'status':'VISIBLE', 'txnId':'5008'}

INSERT INTO compaction_test VALUES
('2023-02-14', 2),('2033-03-01',2);
{'label':'insert_85c95c1b-c878-11ed-90d6-00163e0dcbfc', 'status':'VISIBLE', 'txnId':'5009'}

ALTER TABLE compaction_test COMPACT;

ALTER TABLE compaction_test COMPACT p203303;

ALTER TABLE compaction_test COMPACT (p202302,p203303);

ALTER TABLE compaction_test CUMULATIVE COMPACT (p202302,p203303);

ALTER TABLE compaction_test BASE COMPACT (p202302,p203303);
```

### Drop Primary Key Persistent Index

Drop persistent index on tablets `100` and `101` for Primary Key table `db1.test_tbl` in a shared-data cluster.

```sql
ALTER TABLE db1.test_tbl DROP PERSISTENT INDEX ON TABLETS (100, 101);
```

## References

- [CREATE TABLE](CREATE_TABLE.md)
- [SHOW CREATE TABLE](SHOW_CREATE_TABLE.md)
- [SHOW TABLES](SHOW_TABLES.md)
- [SHOW ALTER TABLE](SHOW_ALTER.md)
- [DROP TABLE](DROP_TABLE.md)<|MERGE_RESOLUTION|>--- conflicted
+++ resolved
@@ -12,15 +12,9 @@
 - [Modify table comment](#alter-table-comment-from-v31)
 - [Modify partitions (add/delete partitions and modify partition attributes)](#modify-partition)
 - [Modify the bucketing method and number of buckets](#modify-the-bucketing-method-and-number-of-buckets-from-v32)
-<<<<<<< HEAD
 - [Modify columns (add/delete columns, change column order, and modify column comment)](#modify-columns-adddelete-columns-change-column-order-modify-column-comment)
-- [Create/delete rollup index](#modify-rollup-index)
-- [Modify bitmap index](#modify-bitmap-indexes)
-=======
-- [Modify columns (add/delete columns and change the order of columns)](#modify-columns-adddelete-columns-change-the-order-of-columns)
 - [Create/delete rollup](#modify-rollup)
 - [Create/delete index](#modify-indexes)
->>>>>>> e3a2e73c
 - [Modify table properties](#modify-table-properties)
 - [Atomic swap](#swap)
 - [Manual data version compaction](#manual-compaction-from-31)
@@ -43,27 +37,16 @@
 - comment: modifies the table comment (supported from **v3.1 onwards**).
 - partition: modifies partition properties, drops a partition, or adds a partition.
 - bucket: modifies the bucketing method and number of buckets.
-<<<<<<< HEAD
 - column: adds, drops, or reorders columns, modifies column type or comment
-- rollup index: creates or drops a rollup index.
-- bitmap index: modifies index (only Bitmap index can be modified).
-=======
-- column: adds, drops, or reorders columns, or modifies column type.
 - rollup: creates or drops a rollup.
 - index: modifies indexes.
->>>>>>> e3a2e73c
 - swap: atomic exchange of two tables.
 - compaction: performs manual compaction to merge versions of loaded data (supported from **v3.1 onwards**).
 - drop persistent index: Drop persistent index for Primary Key table in shared-data cluster (supported from **v3.3.9 onwards**).
 
 ## Limits and usage notes
 
-<<<<<<< HEAD
 - Operations on partition, column, and rollup index cannot be performed in one ALTER TABLE statement.
-=======
-- Operations on partition, column, and rollup cannot be performed in one ALTER TABLE statement.
-- Column comments cannot be modified.
->>>>>>> e3a2e73c
 - One table can have only one ongoing schema change operation at a time. You cannot run two schema change commands on a table at the same time.
 - Operations on bucket, column and rollup are asynchronous operations. A success message is return immediately after the task is submitted. You can run the [SHOW ALTER TABLE](SHOW_ALTER.md) command to check the progress, and run the [CANCEL ALTER TABLE](CANCEL_ALTER_TABLE.md) command to cancel the operation.
 - Operations on rename, comment, partition, index and swap are synchronous operations, and a command return indicates that the execution is finished.
