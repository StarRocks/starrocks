--- conflicted
+++ resolved
@@ -327,13 +327,8 @@
 
   ```sql
   ALTER TABLE [<db_name>.]<tbl_name>
-<<<<<<< HEAD
   ADD COLUMN column_name1 column_type [KEY | agg_type] DEFAULT "default_value" AFTER column_name,
   ADD COLUMN column_name2 column_type [KEY | agg_type] DEFAULT "default_value" AFTER column_name
-=======
-  ADD COLUMN column_name1 column_type [KEY | agg_type] DEFAULT "default_value" AFTER (column_name),
-  ADD COLUMN column_name2 column_type [KEY | agg_type] DEFAULT "default_value" AFTER (column_name)
->>>>>>> 35b8cf2e
   [, ...]
   [TO rollup_index_name]
   [PROPERTIES ("key"="value", ...)]
