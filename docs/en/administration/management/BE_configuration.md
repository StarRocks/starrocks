---
displayed_sidebar: docs
---

import BEConfigMethod from '../../_assets/commonMarkdown/BE_config_method.mdx'

import CNConfigMethod from '../../_assets/commonMarkdown/CN_config_method.mdx'

import PostBEConfig from '../../_assets/commonMarkdown/BE_dynamic_note.mdx'

import StaticBEConfigNote from '../../_assets/commonMarkdown/StaticBE_config_note.mdx'

# BE Configuration

<BEConfigMethod />

<CNConfigMethod />


## View BE configuration items

You can view the BE configuration items using the following command:

```shell
curl http://<BE_IP>:<BE_HTTP_PORT>/varz
```

## Configure BE parameters

<PostBEConfig />

<StaticBEConfigNote />

## Understand BE Parameters

### Logging

##### sys_log_dir

- Default: `${STARROCKS_HOME}/log`
- Type: String
- Unit: -
- Is mutable: No
- Description: The directory that stores system logs (including INFO, WARNING, ERROR, and FATAL).
- Introduced in: -

##### sys_log_level

- Default: INFO
- Type: String
- Unit: -
- Is mutable: Yes (from v3.3.0, v3.2.7, and v3.1.12)
- Description: The severity levels into which system log entries are classified. Valid values: INFO, WARN, ERROR, and FATAL. This item was changed to a dynamic configuration from v3.3.0, v3.2.7, and v3.1.12 onwards.
- Introduced in: -

##### sys_log_roll_mode

- Default: SIZE-MB-1024
- Type: String
- Unit: -
- Is mutable: No
- Description: The mode in which system logs are segmented into log rolls. Valid values include `TIME-DAY`, `TIME-HOUR`, and `SIZE-MB-`size. The default value indicates that logs are segmented into rolls, each of which is 1 GB.
- Introduced in: -

##### sys_log_roll_num

- Default: 10
- Type: Int
- Unit: -
- Is mutable: No
- Description: The number of log rolls to reserve.
- Introduced in: -

##### sys_log_verbose_modules

- Default: 
- Type: Strings
- Unit: -
- Is mutable: No
- Description: The module of the logs to be printed. For example, if you set this configuration item to OLAP, StarRocks only prints the logs of the OLAP module. Valid values are namespaces in BE, including `starrocks`, `starrocks::debug`, `starrocks::fs`, `starrocks::io`, `starrocks::lake`, `starrocks::pipeline`, `starrocks::query_cache`, `starrocks::stream`, and `starrocks::workgroup`.
- Introduced in: -

##### sys_log_verbose_level

- Default: 10
- Type: Int
- Unit: -
- Is mutable: No
- Description: The level of the logs to be printed. This configuration item is used to control the output of logs initiated with VLOG in codes.
- Introduced in: -

##### log_buffer_level

- Default: Empty string
- Type: String
- Unit: -
- Is mutable: No
- Description: The strategy for flushing logs. The default value indicates that logs are buffered in memory. Valid values are `-1` and `0`. `-1` indicates that logs are not buffered in memory.
- Introduced in: -

### Server

##### be_port

- Default: 9060
- Type: Int
- Unit: -
- Is mutable: No
- Description: The BE thrift server port, which is used to receive requests from FEs.
- Introduced in: -

##### brpc_port

- Default: 8060
- Type: Int
- Unit: -
- Is mutable: No
- Description: The BE bRPC port, which is used to view the network statistics of bRPCs.
- Introduced in: -

##### brpc_num_threads

- Default: -1
- Type: Int
- Unit: -
- Is mutable: No
- Description: The number of bthreads of a bRPC. The value `-1` indicates the same number with the CPU threads.
- Introduced in: -

##### brpc_stub_expire_s

- Default: 3600
- Type: Int
- Unit: Seconds
- Is mutable: Yes
- Description: The expire time of BRPC stub cache, default 60 minutes.
- Introduced in: -

##### priority_networks

- Default: Empty string
- Type: String
- Unit: -
- Is mutable: No
- Description: Declares a selection strategy for servers that have multiple IP addresses. Note that at most one IP address must match the list specified by this parameter. The value of this parameter is a list that consists of entries, which are separated with semicolons (;) in CIDR notation, such as `10.10.10.0/24`. If no IP address matches the entries in this list, an available IP address of the server will be randomly selected. From v3.3.0, StarRocks supports deployment based on IPv6. If the server has both IPv4 and IPv6 addresses, and this parameter is not specified, the system uses an IPv4 address by default. You can change this behavior by setting `net_use_ipv6_when_priority_networks_empty` to `true`.
- Introduced in: -

##### net_use_ipv6_when_priority_networks_empty

- Default: false
- Type: Boolean
- Unit: -
- Is mutable: No
- Description: A boolean value to control whether to use IPv6 addresses preferentially when `priority_networks` is not specified. `true` indicates to allow the system to use an IPv6 address preferentially when the server that hosts the node has both IPv4 and IPv6 addresses and `priority_networks` is not specified.
- Introduced in: v3.3.0

##### mem_limit

- Default: 90%
- Type: String
- Unit: -
- Is mutable: No
- Description: BE process memory upper limit. You can set it as a percentage ("80%") or a physical limit ("100G"). The default hard limit is 90% of the server's memory size, and the soft limit is 80%. You need to configure this parameter if you want to deploy StarRocks with other memory-intensive services on a same server.
- Introduced in: -

##### heartbeat_service_port

- Default: 9050
- Type: Int
- Unit: -
- Is mutable: No
- Description: The BE heartbeat service port, which is used to receive heartbeats from FEs.
- Introduced in: -

##### heartbeat_service_thread_count

- Default: 1
- Type: Int
- Unit: -
- Is mutable: No
- Description: The thread count of the BE heartbeat service.
- Introduced in: -

##### compress_rowbatches

- Default: true
- Type: Boolean
- Unit: -
- Is mutable: No
- Description: A boolean value to control whether to compress the row batches in RPCs between BEs. `true` indicates compressing the row batches, and `false` indicates not compressing them.
- Introduced in: -

##### thrift_client_retry_interval_ms

- Default: 100
- Type: Int
- Unit: Milliseconds
- Is mutable: Yes
- Description: The time interval at which a thrift client retries.
- Introduced in: -

##### be_http_port

- Default: 8040
- Type: Int
- Unit: -
- Is mutable: No
- Description: The BE HTTP server port.
- Introduced in: -

##### be_http_num_workers

- Default: 48
- Type: Int
- Unit: -
- Is mutable: No
- Description: The number of threads used by the HTTP server.
- Introduced in: -

##### be_exit_after_disk_write_hang_second

- Default: 60
- Type: Int
- Unit: Seconds
- Is mutable: No
- Description: The length of time that the BE waits to exit after the disk hangs.
- Introduced in: -

##### thrift_rpc_timeout_ms

- Default: 5000
- Type: Int
- Unit: Milliseconds
- Is mutable: Yes
- Description: The timeout for a thrift RPC.
- Introduced in: -

##### thrift_rpc_strict_mode

- Default: true
- Type: Boolean
- Unit: -
- Is mutable: No
- Description: Whether thrift's strict execution mode is enabled. For more information on thrift strict mode, see [Thrift Binary protocol encoding](https://github.com/apache/thrift/blob/master/doc/specs/thrift-binary-protocol.md).
- Introduced in: -

##### thrift_rpc_max_body_size

- Default: 0
- Type: Int
- Unit:
- Is mutable: No
- Description: The maximum string body size of RPC. `0` indicates the size is unlimited.
- Introduced in: -

##### thrift_rpc_connection_max_valid_time_ms

- Default: 5000
- Type: Int
- Unit: Milliseconds
- Is mutable: No
- Description: Maximum valid time for a thrift RPC connection. A connection will be closed if it has existed in the connection pool for longer than this value. It must be set consistent with FE configuration `thrift_client_timeout_ms`.
- Introduced in: -

##### brpc_max_body_size

- Default: 2147483648
- Type: Int
- Unit: Bytes
- Is mutable: No
- Description: The maximum body size of a bRPC.
- Introduced in: -

### Query engine

##### scanner_thread_pool_thread_num

- Default: 48
- Type: Int
- Unit: -
- Is mutable: Yes
- Description: The number of threads which the storage engine used for concurrent storage volume scanning. All threads are managed in the thread pool.
- Introduced in: -

##### scanner_thread_pool_queue_size

- Default: 102400
- Type: Int
- Unit: -
- Is mutable: No
- Description: The number of scan tasks supported by the storage engine.
- Introduced in: -

##### scanner_row_num

- Default: 16384
- Type: Int
- Unit: -
- Is mutable: Yes
- Description: The maximum row count returned by each scan thread in a scan.
- Introduced in: -

##### max_scan_key_num

- Default: 1024
- Type: Int
- Unit: -
- Is mutable: Yes
- Description: The maximum number of scan keys segmented by each query.
- Introduced in: -

##### max_pushdown_conditions_per_column

- Default: 1024
- Type: Int
- Unit: -
- Is mutable: Yes
- Description: The maximum number of conditions that allow pushdown in each column. If the number of conditions exceeds this limit, the predicates are not pushed down to the storage layer.
- Introduced in: -

##### exchg_node_buffer_size_bytes

- Default: 10485760
- Type: Int
- Unit: Bytes
- Is mutable: Yes
- Description: The maximum buffer size on the receiver end of an exchange node for each query. This configuration item is a soft limit. A backpressure is triggered when data is sent to the receiver end with an excessive speed.
- Introduced in: -

##### file_descriptor_cache_capacity

- Default: 16384
- Type: Int
- Unit: -
- Is mutable: No
- Description: The number of file descriptors that can be cached.
- Introduced in: -

##### min_file_descriptor_number

- Default: 60000
- Type: Int
- Unit: -
- Is mutable: No
- Description: The minimum number of file descriptors in the BE process.
- Introduced in: -

##### disable_storage_page_cache

- Default: false
- Type: Boolean
- Unit: -
- Is mutable: Yes
- Description: A boolean value to control whether to disable PageCache.
  - When PageCache is enabled, StarRocks caches the recently scanned data.
  - PageCache can significantly improve the query performance when similar queries are repeated frequently.
  - `true` indicates disabling PageCache.
  - The default value of this item has been changed from `true` to `false` since StarRocks v2.4.
- Introduced in: -

##### enable_bitmap_index_memory_page_cache

- Default: true 
- Type: Boolean
- Unit: -
- Is mutable: Yes
- Description: Whether to enable memory cache for Bitmap index. Memory cache is recommended if you want to use Bitmap indexes to accelerate point queries.
- Introduced in: v3.1

##### enable_zonemap_index_memory_page_cache

- Default: true
- Type: Boolean
- Unit: -
- Is mutable: Yes
- Description: Whether to enable memory cache for zonemap index. Memory cache is recommended if you want to use zonemap indexes to accelerate scan.
- Introduced in: -

##### enable_ordinal_index_memory_page_cache

- Default: true
- Type: Boolean
- Unit: -
- Is mutable: Yes
- Description: Whether to enable memory cache for ordinal index. Ordinal index is a mapping from row IDs to data page positions, and it can be used to accelerate scans.
- Introduced in: -

##### enable_string_prefix_zonemap

- Default: true
- Type: Boolean
- Unit: -
- Is mutable: Yes
- Description: Whether to enable ZoneMap for string (CHAR/VARCHAR) columns using prefix-based min/max. For non-key string columns, the min/max values are truncated to a fixed prefix length configured by `string_prefix_zonemap_prefix_len`.
- Introduced in: -

##### string_prefix_zonemap_prefix_len

- Default: 16
- Type: Int
- Unit: -
- Is mutable: Yes
- Description: Prefix length used for string ZoneMap min/max when `enable_string_prefix_zonemap` is enabled.
- Introduced in: -

##### fragment_pool_thread_num_min

- Default: 64
- Type: Int
- Unit: Minutes -
- Is mutable: No
- Description: The minimum number of threads used for query.
- Introduced in: -

##### fragment_pool_thread_num_max

- Default: 4096
- Type: Int
- Unit: -
- Is mutable: No
- Description: The maximum number of threads used for query.
- Introduced in: -

##### fragment_pool_queue_size

- Default: 2048
- Type: Int
- Unit: -
- Is mutable: No
- Description: The upper limit of the query number that can be processed on each BE node.
- Introduced in: -

##### flamegraph_tool_dir

- Default: `${STARROCKS_HOME}/bin/flamegraph`
- Type: String
- Unit: -
- Is mutable: No
- Description: Directory of the flamegraph tool, which should contain pprof, stackcollapse-go.pl, and flamegraph.pl scripts for generating flame graphs from profile data.
- Introduced in: -

##### query_pool_spill_mem_limit_threshold

- Default: 1.0
- Type: Double
- Unit: -
- Is mutable: No
- Description: If automatic spilling is enabled, when the memory usage of all queries exceeds `query_pool memory limit * query_pool_spill_mem_limit_threshold`, intermediate result spilling will be triggered.
- Introduced in: v3.2.7

##### result_buffer_cancelled_interval_time

- Default: 300
- Type: Int
- Unit: Seconds
- Is mutable: Yes
- Description: The wait time before BufferControlBlock releases data.
- Introduced in: -

##### max_memory_sink_batch_count

- Default: 20
- Type: Int
- Unit: -
- Is mutable: Yes
- Description: The maximum number of Scan Cache batches.
- Introduced in: -

##### scan_context_gc_interval_min

- Default: 5
- Type: Int
- Unit: Minutes
- Is mutable: Yes
- Description: The time interval at which to clean the Scan Context.
- Introduced in: -

##### path_gc_check_step

- Default: 1000
- Type: Int
- Unit: -
- Is mutable: Yes
- Description: The maximum number of files that can be scanned continuously each time.
- Introduced in: -

##### path_gc_check_step_interval_ms

- Default: 10
- Type: Int
- Unit: Milliseconds
- Is mutable: Yes
- Description: The time interval between file scans.
- Introduced in: -

##### path_scan_interval_second

- Default: 86400
- Type: Int
- Unit: Seconds
- Is mutable: Yes
- Description: The time interval at which GC cleans expired data.
- Introduced in: -

##### pipeline_poller_timeout_guard_ms

- Default: -1
- Type: Int
- Unit: Milliseconds
- Is mutable: Yes
- Description: When this item is set to greater than `0`, if a driver takes longer than `pipeline_poller_timeout_guard_ms` for a single dispatch in the poller, then the information of the driver and operator is printed.
- Introduced in: -

##### pipeline_prepare_timeout_guard_ms

- Default: -1
- Type: Int
- Unit: Milliseconds
- Is mutable: Yes
- Description: When this item is set to greater than `0`, if a plan fragment exceeds `pipeline_prepare_timeout_guard_ms` during the PREPARE process, a stack trace of the plan fragment is printed.
- Introduced in: -

##### pipeline_connector_scan_thread_num_per_cpu

- Default: 8
- Type: Double
- Unit: -
- Is mutable: Yes
- Description: The number of scan threads assigned to Pipeline Connector per CPU core in the BE node. This configuration is changed to dynamic from v3.1.7 onwards.
- Introduced in: -

##### pipeline_scan_thread_pool_queue_size

- Default: 102400
- Type: Int
- Unit: -
- Is mutable: No
- Description: The maximum task queue length of SCAN thread pool for Pipeline execution engine.
- Introduced in: -

##### pipeline_prepare_thread_pool_thread_num

- Default: 0
- Type: Int
- Unit: -
- Is mutable: No
- Description: Number of threads in the pipeline execution engine PREPARE fragment thread pool. `0` indicates the value is equal to the number of system VCPU core number.
- Introduced in: -

##### pipeline_prepare_thread_pool_queue_size

- Default: 102400
- Type: Int
- Unit: -
- Is mutable: No
- Description: The maximum queue lenggth of PREPARE fragment thread pool for Pipeline execution engine.
- Introduced in: -

##### lake_tablet_ignore_invalid_delete_predicate

- Default: false
- Type: Boolean
- Unit: -
- Is mutable: Yes
- Description: A boolean value to control whether ignore invalid delete predicates in tablet rowset metadata which may be introduced by logic deletion to a duplicate key table after the column name renamed.
- Introduced in: v4.0

##### max_hdfs_file_handle

- Default: 1000
- Type: Int
- Unit: -
- Is mutable: Yes
- Description: The maximum number of HDFS file descriptors that can be opened.
- Introduced in: -

##### object_storage_connect_timeout_ms

- Default: -1
- Type: Int
- Unit: Milliseconds
- Is mutable: No
- Description: Timeout duration to establish socket connections with object storage. `-1` indicates to use the default timeout duration of the SDK configurations.
- Introduced in: v3.0.9

##### object_storage_request_timeout_ms

- Default: -1
- Type: Int
- Unit: Milliseconds
- Is mutable: No
- Description: Timeout duration to establish HTTP connections with object storage. `-1` indicates to use the default timeout duration of the SDK configurations.
- Introduced in: v3.0.9

##### parquet_late_materialization_enable

- Default: true
- Type: Boolean
- Unit: -
- Is mutable: No
- Description: A boolean value to control whether to enable the late materialization of Parquet reader to improve performance. `true` indicates enabling late materialization, and `false` indicates disabling it.
- Introduced in: -

##### parquet_page_index_enable

- Default: true
- Type: Boolean
- Unit: -
- Is mutable: No
- Description: A boolean value to control whether to enable the pageindex of Parquet file to improve performance. `true` indicates enabling pageindex, and `false` indicates disabling it.
- Introduced in: v3.3

##### parquet_reader_bloom_filter_enable

- Default: true
- Type: Boolean
- Unit: -
- Is mutable: Yes
- Description: A boolean value to control whether to enable the bloom filter of Parquet file to improve performance. `true` indicates enabling the bloom filter, and `false` indicates disabling it. You can also control this behavior on session level using the system variable `enable_parquet_reader_bloom_filter`. Bloom filters in Parquet are maintained **at the column level within each row group**. If a Parquet file contains bloom filters for certain columns, queries can use predicates on those columns to efficiently skip row groups.
- Introduced in: v3.5

##### io_coalesce_adaptive_lazy_active

- Default: true
- Type: Boolean
- Unit: -
- Is mutable: Yes
- Description: Based on the selectivity of predicates, adaptively determines whether to combine the I/O of predicate columns and non-predicate columns.
- Introduced in: v3.2

##### hdfs_client_enable_hedged_read

- Default: false
- Type: Boolean
- Unit: -
- Is mutable: No
- Description: Specifies whether to enable the hedged read feature.
- Introduced in: v3.0

##### hdfs_client_hedged_read_threadpool_size

- Default: 128
- Type: Int
- Unit: -
- Is mutable: No
- Description: Specifies the size of the Hedged Read thread pool on your HDFS client. The thread pool size limits the number of threads to dedicate to the running of hedged reads in your HDFS client. It is equivalent to the `dfs.client.hedged.read.threadpool.size` parameter in the **hdfs-site.xml** file of your HDFS cluster.
- Introduced in: v3.0

##### hdfs_client_hedged_read_threshold_millis

- Default: 2500
- Type: Int
- Unit: Milliseconds
- Is mutable: No
- Description: Specifies the number of milliseconds to wait before starting up a hedged read. For example, you have set this parameter to `30`. In this situation, if a read from a block has not returned within 30 milliseconds, your HDFS client immediately starts up a new read against a different block replica. It is equivalent to the `dfs.client.hedged.read.threshold.millis` parameter in the **hdfs-site.xml** file of your HDFS cluster.
- Introduced in: v3.0

##### query_cache_capacity

- Default: 536870912
- Type: Int
- Unit: Bytes
- Is mutable: No
- Description: The size of the query cache in the BE. The default size is 512 MB. The size cannot be less than 4 MB. If the memory capacity of the BE is insufficient to provision your expected query cache size, you can increase the memory capacity of the BE.
- Introduced in: -

##### enable_json_flat

- Default: false
- Type: Boolean
- Unit:
- Is mutable: Yes
- Description: Whether to enable the Flat JSON feature. After this feature is enabled, newly loaded JSON data will be automatically flattened, improving JSON query performance.
- Introduced in: v3.3.0

##### enable_compaction_flat_json

- Default: True
- Type: Boolean
- Unit:
- Is mutable: Yes
- Description: Whether to enable compaction for Flat JSON data.
- Introduced in: v3.3.3

##### enable_lazy_dynamic_flat_json

- Default: True
- Type: Boolean
- Unit:
- Is mutable: Yes
- Description: Whether to enable Lazy Dyamic Flat JSON when a query misses Flat JSON schema in read process. When this item is set to `true`, StarRocks will postpone the Flat JSON operation to calculation process instead of read process.
- Introduced in: v3.3.3

##### json_flat_create_zonemap

- Default: true
- Type: Boolean
- Unit:
- Is mutable: Yes
- Description: Whether to create ZoneMaps for flattened JSON sub-columns during write. This parameter takes effect only when `enable_json_flat` is set to `true`.
- Introduced in: -

##### json_flat_null_factor

- Default: 0.3
- Type: Double
- Unit:
- Is mutable: Yes
- Description: The proportion of NULL values in the column to extract for Flat JSON. A column will not be extracted if its proportion of NULL value is higher than this threshold. This parameter takes effect only when `enable_json_flat` is set to `true`.
- Introduced in: v3.3.0

##### json_flat_sparsity_factor

- Default: 0.3
- Type: Double
- Unit:
- Is mutable: Yes
- Description: The proportion of columns with the same name for Flat JSON. Extraction is not performed if the proportion of columns with the same name is lower than this value. This parameter takes effect only when `enable_json_flat` is set to `true`.
- Introduced in: v3.3.0

##### json_flat_column_max

- Default: 100
- Type: Int
- Unit:
- Is mutable: Yes
- Description: The maximum number of sub-fields that can be extracted by Flat JSON. This parameter takes effect only when `enable_json_flat` is set to `true`.
- Introduced in: v3.3.0

##### jit_lru_cache_size

- Default: 0
- Type: Int
- Unit: Bytes
- Is mutable: Yes
- Description: The LRU cache size for JIT compilation. It represents the actual size of the cache if it is set to greater than 0. If it is set to less than or equal to 0, the system will adaptively set the cache using the formula `jit_lru_cache_size = min(mem_limit*0.01, 1GB)` (while `mem_limit` of the node must be greater or equal to 16 GB).
- Introduced in: -

### Loading

##### push_worker_count_normal_priority

- Default: 3
- Type: Int
- Unit: -
- Is mutable: No
- Description: The number of threads used to handle a load task with NORMAL priority.
- Introduced in: -

##### push_worker_count_high_priority

- Default: 3
- Type: Int
- Unit: -
- Is mutable: No
- Description: The number of threads used to handle a load task with HIGH priority.
- Introduced in: -

##### transaction_publish_version_worker_count

- Default: 0
- Type: Int
- Unit: -
- Is mutable: Yes
- Description: The maximum number of threads used to publish a version. When this value is set to less than or equal to `0`, the system uses the CPU core count as the value, so as to avoid insufficient thread resources when import concurrency is high but only a fixed number of threads are used. From v2.5, the default value has been changed from `8` to `0`.
- Introduced in: -

##### transaction_publish_version_thread_pool_idle_time_ms

- Default: 60000
- Type: Int
- Unit: Milliseconds
- Is mutable: No
- Description: The idle time before a thread is reclaimed by the Publish Version thread pool.
- Introduced in: -

##### clear_transaction_task_worker_count

- Default: 1
- Type: Int
- Unit: -
- Is mutable: No
- Description: The number of threads used for clearing transaction.
- Introduced in: -

##### load_data_reserve_hours

- Default: 4
- Type: Int
- Unit: Hours
- Is mutable: No
- Description: The reservation time for the files produced by small-scale loadings.
- Introduced in: -

##### load_error_log_reserve_hours

- Default: 48
- Type: Int
- Unit: Hours
- Is mutable: Yes
- Description: The time for which data loading logs are reserved.
- Introduced in: -

##### number_tablet_writer_threads

- Default: 0
- Type: Int
- Unit: -
- Is mutable: Yes
- Description: The number of tablet writer threads used in ingestion, such as Stream Load, Broker Load and Insert. When the parameter is set to less than or equal to 0, the system uses half of the number of CPU cores, with a minimum of 16. When the parameter is set to greater than 0, the system uses that value. This configuration is changed to dynamic from v3.1.7 onwards.
- Introduced in: -

##### streaming_load_max_mb

- Default: 102400
- Type: Int
- Unit: MB
- Is mutable: Yes
- Description: The maximum size of a file that can be streamed into StarRocks. From v3.0, the default value has been changed from `10240` to `102400`.
- Introduced in: -

##### streaming_load_max_batch_size_mb

- Default: 100
- Type: Int
- Unit: MB
- Is mutable: Yes
- Description: The maximum size of a JSON file that can be streamed into StarRocks.
- Introduced in: -

##### streaming_load_rpc_max_alive_time_sec

- Default: 1200
- Type: Int
- Unit: Seconds
- Is mutable: No
- Description: The RPC timeout for Stream Load.
- Introduced in: -

##### write_buffer_size

- Default: 104857600
- Type: Int
- Unit: Bytes
- Is mutable: Yes
- Description: The buffer size of MemTable in the memory. This configuration item is the threshold to trigger a flush.
- Introduced in: -

##### load_process_max_memory_limit_bytes

- Default: 107374182400
- Type: Int
- Unit: Bytes
- Is mutable: No
- Description: The maximum size limit of memory resources that can be taken up by all load processes on a BE node.
- Introduced in: -

##### max_consumer_num_per_group

- Default: 3
- Type: Int
- Unit: -
- Is mutable: Yes
- Description: The maximum number of consumers in a consumer group of Routine Load.
- Introduced in: -

##### flush_thread_num_per_store

- Default: 2
- Type: Int
- Unit: -
- Is mutable: Yes
- Description: Number of threads that are used for flushing MemTable in each store.
- Introduced in: -

##### lake_flush_thread_num_per_store

- Default: 0
- Type: Int
- Unit: -
- Is mutable: Yes
- Description: Number of threads that are used for flushing MemTable in each store in shared-data mode. 
When this value is set to `0`, the system uses twice of the CPU core count as the value.
When this value is set to less than `0`, the system uses the product of its absolute value and the CPU core count as the value.
- Introduced in: 3.1.12, 3.2.7

##### max_runnings_transactions_per_txn_map

- Default: 100
- Type: Int
- Unit: -
- Is mutable: Yes
- Description: The maximum number of transactions that can run concurrently in each partition.
- Introduced in: -

##### enable_stream_load_verbose_log

- Default: false
- Type: Boolean
- Unit: -
- Is mutable: Yes
- Description: Specifies whether to log the HTTP requests and responses for Stream Load jobs.
- Introduced in: v2.5.17, v3.0.9, v3.1.6, v3.2.1

### Statistic report

##### report_task_interval_seconds

- Default: 10
- Type: Int
- Unit: Seconds
- Is mutable: Yes
- Description: The time interval at which to report the state of a task. A task can be creating a table, dropping a table, loading data, or changing a table schema.
- Introduced in: -

##### report_disk_state_interval_seconds

- Default: 60
- Type: Int
- Unit: Seconds
- Is mutable: Yes
- Description: The time interval at which to report the storage volume state, which includes the size of data within the volume.
- Introduced in: -

##### report_tablet_interval_seconds

- Default: 60
- Type: Int
- Unit: Seconds
- Is mutable: Yes
- Description: The time interval at which to report the most updated version of all tablets.
- Introduced in: -

##### report_workgroup_interval_seconds

- Default: 5
- Type: Int
- Unit: Seconds
- Is mutable: Yes
- Description: The time interval at which to report the most updated version of all workgroups.
- Introduced in: -

### Storage

##### drop_tablet_worker_count

- Default: 3
- Type: Int
- Unit: -
- Is mutable: Yes
- Description: The number of threads used to drop a tablet.
- Introduced in: -

##### alter_tablet_worker_count

- Default: 3
- Type: Int
- Unit: -
- Is mutable: Yes
- Description: The number of threads used for Schema Change.
- Introduced in: -

##### storage_medium_migrate_count

- Default: 3
- Type: Int
- Unit: -
- Is mutable: No
- Description: The number of threads used for storage medium migration (from SATA to SSD).
- Introduced in: -

##### check_consistency_worker_count

- Default: 1
- Type: Int
- Unit: -
- Is mutable: No
- Description: The number of threads used for checking the consistency of tablets.
- Introduced in: -

##### upload_worker_count

- Default: 0
- Type: Int
- Unit: -
- Is mutable: Yes
- Description: The maximum number of threads for the upload tasks of backup jobs on a BE node. `0` indicates setting the value to the number of CPU cores on the machine where the BE resides.
- Introduced in: -

##### download_worker_count

- Default: 0
- Type: Int
- Unit: -
- Is mutable: Yes
- Description: The maximum number of threads for the download tasks of restore jobs on a BE node. `0` indicates setting the value to the number of CPU cores on the machine where the BE resides.
- Introduced in: -

##### make_snapshot_worker_count

- Default: 5
- Type: Int
- Unit: -
- Is mutable: Yes
- Description: The maximum number of threads for the make snapshot tasks on a BE node.
- Introduced in: -

##### release_snapshot_worker_count

- Default: 5
- Type: Int
- Unit: -
- Is mutable: Yes
- Description: The maximum number of threads for the release snapshot tasks on a BE node.
- Introduced in: -

##### max_download_speed_kbps

- Default: 50000
- Type: Int
- Unit: KB/Second
- Is mutable: Yes
- Description: The maximum download speed of each HTTP request. This value affects the performance of data replica synchronization across BE nodes.
- Introduced in: -

##### download_low_speed_limit_kbps

- Default: 50
- Type: Int
- Unit: KB/Second
- Is mutable: Yes
- Description: The download speed lower limit of each HTTP request. An HTTP request aborts when it constantly runs with a lower speed than this value within the time span specified in the configuration item `download_low_speed_time`.
- Introduced in: -

##### download_low_speed_time

- Default: 300
- Type: Int
- Unit: Seconds
- Is mutable: Yes
- Description: The maximum time that an HTTP request can run with a download speed lower than the limit. An HTTP request aborts when it constantly runs with a lower speed than the value of `download_low_speed_limit_kbps` within the time span specified in this configuration item.
- Introduced in: -

##### compact_threads

- Default: 4
- Type: Int
- Unit: -
- Is mutable: Yes
- Description: The maximum number of threads used for concurrent compaction tasks. This configuration is changed to dynamic from v3.1.7 and v3.2.2 onwards.
- Introduced in: v3.0.0

##### replication_threads

- Default: 0
- Type: Int
- Unit: -
- Is mutable: Yes
- Description: The maximum number of threads used for replication. `0` indicates setting the thread number to four times the BE CPU core count.
- Introduced in: v3.3.5

##### replication_max_speed_limit_kbps

- Default: 50000
- Type: Int
- Unit: KB/s
- Is mutable: Yes
- Description: The maximum speed of each replication thread.
- Introduced in: v3.3.5

##### replication_min_speed_limit_kbps

- Default: 50
- Type: Int
- Unit: KB/s
- Is mutable: Yes
- Description: The minimum speed of each replication thread.
- Introduced in: v3.3.5

##### replication_min_speed_time_seconds

- Default: 300
- Type: Int
- Unit: Seconds
- Is mutable: Yes
- Description: The time duration allowed for a replication thread to be under the minimum speed. Replication will fail if the time when the actual speed is lower than `replication_min_speed_limit_kbps` exceeds this value.
- Introduced in: v3.3.5

##### clear_expired_replication_snapshots_interval_seconds

- Default: 3600
- Type: Int
- Unit: Seconds
- Is mutable: Yes
- Description: The time interval at which the system clears the expired snapshots left by abnormal replications.
- Introduced in: v3.3.5

##### memory_limitation_per_thread_for_schema_change

- Default: 2
- Type: Int
- Unit: GB
- Is mutable: Yes
- Description: The maximum memory size allowed for each schema change task.
- Introduced in: -

##### update_cache_expire_sec

- Default: 360
- Type: Int
- Unit: Seconds
- Is mutable: Yes
- Description: The expiration time of Update Cache.
- Introduced in: -

##### file_descriptor_cache_clean_interval

- Default: 3600
- Type: Int
- Unit: Seconds
- Is mutable: Yes
- Description: The time interval at which to clean file descriptors that have not been used for a certain period of time.
- Introduced in: -

##### disk_stat_monitor_interval

- Default: 5
- Type: Int
- Unit: Seconds
- Is mutable: Yes
- Description: The time interval at which to monitor health status of disks.
- Introduced in: -

##### unused_rowset_monitor_interval

- Default: 30
- Type: Int
- Unit: Seconds
- Is mutable: Yes
- Description: The time interval at which to clean the expired rowsets.
- Introduced in: -

##### storage_root_path

- Default: `${STARROCKS_HOME}/storage`
- Type: String
- Unit: -
- Is mutable: No
- Description: The directory and medium of the storage volume. Example: `/data1,medium:hdd;/data2,medium:ssd`.
  - Multiple volumes are separated by semicolons (`;`).
  - If the storage medium is SSD, add `,medium:ssd` at the end of the directory.
  - If the storage medium is HDD, add `,medium:hdd` at the end of the directory.
- Introduced in: -

##### max_percentage_of_error_disk

- Default: 0
- Type: Int
- Unit: -
- Is mutable: Yes
- Description: The maximum percentage of error that is tolerable in a storage volume before the corresponding BE node quits.
- Introduced in: -

##### default_num_rows_per_column_file_block

- Default: 1024
- Type: Int
- Unit: -
- Is mutable: Yes
- Description: The maximum number of rows that can be stored in each row block.
- Introduced in: -

##### pending_data_expire_time_sec

- Default: 1800
- Type: Int
- Unit: Seconds
- Is mutable: Yes
- Description: The expiration time of the pending data in the storage engine.
- Introduced in: -

##### inc_rowset_expired_sec

- Default: 1800
- Type: Int
- Unit: Seconds
- Is mutable: Yes
- Description: The expiration time of the incoming data. This configuration item is used in incremental clone.
- Introduced in: -

##### tablet_rowset_stale_sweep_time_sec

- Default: 1800
- Type: Int
- Unit: Seconds
- Is mutable: Yes
- Description: The time interval at which to sweep the stale rowsets in tablets.
- Introduced in: -

##### max_garbage_sweep_interval

- Default: 3600
- Type: Int
- Unit: Seconds
- Is mutable: Yes
- Description: The maximum time interval for garbage collection on storage volumes. This configuration is changed to dynamic from v3.0 onwards.
- Introduced in: -

##### min_garbage_sweep_interval

- Default: 180
- Type: Int
- Unit: Seconds
- Is mutable: Yes
- Description: The minimum time interval for garbage collection on storage volumes. This configuration is changed to dynamic from v3.0 onwards.
- Introduced in: -

##### snapshot_expire_time_sec

- Default: 172800
- Type: Int
- Unit: Seconds
- Is mutable: Yes
- Description: The expiration time of snapshot files.
- Introduced in: -

##### trash_file_expire_time_sec

- Default: 86400
- Type: Int
- Unit: Seconds
- Is mutable: Yes
- Description: The time interval at which to clean trash files. The default value has been changed from 259,200 to 86,400 since v2.5.17, v3.0.9, and v3.1.6.
- Introduced in: -

##### base_compaction_check_interval_seconds

- Default: 60
- Type: Int
- Unit: Seconds
- Is mutable: Yes
- Description: The time interval of thread polling for a Base Compaction.
- Introduced in: -

##### min_base_compaction_num_singleton_deltas

- Default: 5
- Type: Int
- Unit: -
- Is mutable: Yes
- Description: The minimum number of segments that trigger a Base Compaction.
- Introduced in: -

##### max_base_compaction_num_singleton_deltas

- Default: 100
- Type: Int
- Unit: -
- Is mutable: Yes
- Description: The maximum number of segments that can be compacted in each Base Compaction.
- Introduced in: -

##### base_compaction_num_threads_per_disk

- Default: 1
- Type: Int
- Unit: -
- Is mutable: No
- Description: The number of threads used for Base Compaction on each storage volume.
- Introduced in: -

##### base_cumulative_delta_ratio

- Default: 0.3
- Type: Double
- Unit: -
- Is mutable: Yes
<<<<<<< HEAD
- Description:
- Introduced in: -
-->

<!--
##### l0_max_file_size

- Default: 209715200
- Type: Int
- Unit:
- Is mutable: Yes
- Description:
- Introduced in: -
-->

<!--
##### l0_min_mem_usage

- Default: 2097152
- Type: Int
- Unit:
- Is mutable: Yes
- Description:
- Introduced in: -
-->

<!--
##### l0_max_mem_usage

- Default: 104857600
- Type: Int
- Unit:
- Is mutable: Yes
- Description:
- Introduced in: -
-->

<!--
##### l0_snapshot_size

- Default: 16777216
- Type: Int
- Unit:
- Is mutable: Yes
- Description:
- Introduced in: -
-->

<!--
##### max_tmp_l1_num

- Default: 10
- Type: Int
- Unit: -
- Is mutable: Yes
- Description:
- Introduced in: -
-->

<!--
##### enable_parallel_get_and_bf

- Default: true
- Type: Boolean
- Unit: -
- Is mutable: Yes
- Description:
- Introduced in: -
-->

<!--
##### enable_pindex_minor_compaction

- Default: true
- Type: Boolean
- Unit: -
- Is mutable: No
- Description:
- Introduced in: -
-->

<!--
##### max_allow_pindex_l2_num

- Default: 5
- Type: Int
- Unit: -
- Is mutable: Yes
- Description:
- Introduced in: -
-->

<!--
##### pindex_major_compaction_num_threads

- Default: 0
- Type: Int
- Unit: -
- Is mutable: Yes
- Description:
- Introduced in: -
-->

##### pindex_major_compaction_limit_per_disk

- Default: 1
- Type: Int
- Unit: -
- Is mutable: Yes
- Description: The maximum concurrency of compaction on a disk. This addresses the issue of uneven I/O across disks due to compaction. This issue can cause excessively high I/O for certain disks.
- Introduced in: v3.0.9

<!--
##### pindex_major_compaction_schedule_interval_seconds

- Default: 15
- Type: Int
- Unit: Seconds
- Is mutable: Yes
- Description:
- Introduced in: -
-->

<!--
##### pindex_shared_data_gc_evict_interval_seconds

- Default: 18000
- Type: Int
- Unit: Seconds
- Is mutable: Yes
- Description:
- Introduced in: -
-->

<!--
##### enable_pindex_filter

- Default: true
- Type: Boolean
- Unit: -
- Is mutable: Yes
- Description:
- Introduced in: -
-->

<!--
##### enable_pindex_compression

- Default: true
- Type: Boolean
- Unit: -
- Is mutable: Yes
- Description:
- Introduced in: -
-->

<!--
##### max_bf_read_bytes_percent

- Default: 10
- Type: Int
- Unit: -
- Is mutable: Yes
- Description:
- Introduced in: -
-->

<!--
##### enable_pindex_rebuild_in_compaction

- Default: true
- Type: Boolean
- Unit: -
- Is mutable: Yes
- Description:
- Introduced in: -
-->

### Loading

##### push_worker_count_normal_priority

- Default: 3
- Type: Int
- Unit: -
- Is mutable: No
- Description: The number of threads used to handle a load task with NORMAL priority.
- Introduced in: -

##### push_worker_count_high_priority

- Default: 3
- Type: Int
- Unit: -
- Is mutable: No
- Description: The number of threads used to handle a load task with HIGH priority.
- Introduced in: -

##### transaction_publish_version_worker_count

- Default: 0
- Type: Int
- Unit: -
- Is mutable: Yes
- Description: The maximum number of threads used to publish a version. When this value is set to less than or equal to `0`, the system uses the CPU core count as the value, so as to avoid insufficient thread resources when import concurrency is high but only a fixed number of threads are used. From v2.5, the default value has been changed from `8` to `0`.
- Introduced in: -

##### transaction_publish_version_thread_pool_idle_time_ms

- Default: 60000
- Type: Int
- Unit: Milliseconds
- Is mutable: No
- Description: The idle time before a thread is reclaimed by the Publish Version thread pool.
- Introduced in: -

<!--
##### transaction_apply_worker_count

- Default: 0
- Type: Int
- Unit: -
- Is mutable: Yes
- Description:
- Introduced in: -
-->

<!--
##### get_pindex_worker_count

- Default: 0
- Type: Int
- Unit: -
- Is mutable: Yes
- Description:
- Introduced in: -
-->

##### clear_transaction_task_worker_count

- Default: 1
- Type: Int
- Unit: -
- Is mutable: No
- Description: The number of threads used for clearing transaction.
- Introduced in: -

##### load_data_reserve_hours

- Default: 4
- Type: Int
- Unit: Hours
- Is mutable: No
- Description: The reservation time for the files produced by small-scale loadings.
- Introduced in: -

##### load_error_log_reserve_hours

- Default: 48
- Type: Int
- Unit: Hours
- Is mutable: Yes
- Description: The time for which data loading logs are reserved.
- Introduced in: -

##### number_tablet_writer_threads

- Default: 0
- Type: Int
- Unit: -
- Is mutable: Yes
- Description: The number of tablet writer threads used in ingestion, such as Stream Load, Broker Load and Insert. When the parameter is set to less than or equal to 0, the system uses half of the number of CPU cores, with a minimum of 16. When the parameter is set to greater than 0, the system uses that value. This configuration is changed to dynamic from v3.1.7 onwards.
- Introduced in: -

<!--
##### max_queueing_memtable_per_tablet

- Default: 2
- Type: Int
- Unit:
- Is mutable: Yes
- Description: The maximum number of queuing memtables on each tablet. This parameter is used to control the memory usage of loading tasks.
- Introduced in: v3.1
-->

<!--
##### stale_memtable_flush_time_sec

- Default: 0
- Type: Int
- Unit: Seconds
- Is mutable: Yes
- Description: 0 means prohibited. Other memtables whose last update time is greater than stale_memtable_flush_time_sec will be persisted when memory is insufficient.
- Introduced in: -
-->

<!--
##### dictionary_encoding_ratio

- Default: 0.7
- Type: Double
- Unit: -
- Is mutable: No
- Description:
- Introduced in: -
-->

<!--
##### dictionary_page_size

- Default: 1048576
- Type: Int
- Unit:
- Is mutable: No
- Description:
- Introduced in: -
-->

<!--
##### dictionary_encoding_ratio_for_non_string_column

- Default: 0
- Type: Double
- Unit:
- Is mutable: No
- Description:
- Introduced in: -
-->

<!--
##### dictionary_speculate_min_chunk_size

- Default: 10000
- Type: Int
- Unit:
- Is mutable: No
- Description:
- Introduced in: -
-->

<!--
##### enable_streaming_load_thread_pool

- Default: true
- Type: Boolean
- Unit: -
- Is mutable: Yes
- Description:
- Introduced in: -
-->

<!--
##### streaming_load_thread_pool_num_min

- Default: 0
- Type: Int
- Unit: Minutes -
- Is mutable: No
- Description:
- Introduced in: -
-->

<!--
##### streaming_load_thread_pool_idle_time_ms

- Default: 2000
- Type: Int
- Unit: Milliseconds
- Is mutable: No
- Description:
- Introduced in: -
-->

##### streaming_load_max_mb

- Default: 102400
- Type: Int
- Unit: MB
- Is mutable: Yes
- Description: The maximum size of a file that can be streamed into StarRocks. From v3.0, the default value has been changed from `10240` to `102400`.
- Introduced in: -

##### streaming_load_max_batch_size_mb

- Default: 100
- Type: Int
- Unit: MB
- Is mutable: Yes
- Description: The maximum size of a JSON file that can be streamed into StarRocks.
- Introduced in: -

##### streaming_load_rpc_max_alive_time_sec

- Default: 1200
- Type: Int
- Unit: Seconds
- Is mutable: No
- Description: The RPC timeout for Stream Load.
- Introduced in: -

##### write_buffer_size

- Default: 104857600
- Type: Int
- Unit: Bytes
- Is mutable: Yes
- Description: The buffer size of MemTable in the memory. This configuration item is the threshold to trigger a flush.
- Introduced in: -

##### load_process_max_memory_limit_bytes

- Default: 107374182400
- Type: Int
- Unit: Bytes
- Is mutable: No
- Description: The maximum size limit of memory resources that can be taken up by all load processes on a BE node.
- Introduced in: -

##### txn_commit_rpc_timeout_ms (Deprecated)

- Default: 60000
- Type: Int
- Unit: Milliseconds
- Is mutable: Yes
- Description: The timeout for a transaction commit RPC. Since v3.2.0, this parameter is deprecated.
- Introduced in: -

##### max_consumer_num_per_group

- Default: 3
- Type: Int
- Unit: -
- Is mutable: Yes
- Description: The maximum number of consumers in a consumer group of Routine Load.
- Introduced in: -

<!--
##### max_pulsar_consumer_num_per_group

- Default: 10
- Type: Int
- Unit:
- Is mutable: Yes
- Description:
- Introduced in: -
-->

<!--
##### routine_load_kafka_timeout_second

- Default: 10
- Type: Int
- Unit: Seconds
- Is mutable: No
- Description:
- Introduced in: -
-->

<!--
##### routine_load_pulsar_timeout_second

- Default: 10
- Type: Int
- Unit: Seconds
- Is mutable: No
- Description:
- Introduced in: -
-->

##### flush_thread_num_per_store

- Default: 2
- Type: Int
- Unit: -
- Is mutable: Yes
- Description: Number of threads that are used for flushing MemTable in each store.
- Introduced in: -

##### lake_flush_thread_num_per_store

- Default: 0
- Type: Int
- Unit: -
- Is mutable: Yes
- Description: Number of threads that are used for flushing MemTable in each store in shared-data mode. 
When this value is set to `0`, the system uses twice of the CPU core count as the value.
When this value is set to less than `0`, the system uses the product of its absolute value and the CPU core count as the value.
- Introduced in: 3.1.12, 3.2.7

##### column_mode_partial_update_insert_batch_size

- Default: 4096
- Type: Int
- Unit: -
- Is mutable: Yes
- Description: Batch size for column mode partial update when processing insert rows. If set to `0` or negative, it will be clamped to `1` to avoid infinite loop. This parameter controls the number of newly inserted rows processed in each batch. Larger values can improve write performance but will consume more memory.
- Introduced in: 3.5.10, 4.0.2

##### max_runnings_transactions_per_txn_map

- Default: 100
- Type: Int
- Unit: -
- Is mutable: Yes
- Description: The maximum number of transactions that can run concurrently in each partition.
- Introduced in: -

##### enable_stream_load_verbose_log

- Default: false
- Type: Boolean
- Unit: -
- Is mutable: Yes
- Description: Specifies whether to log the HTTP requests and responses for Stream Load jobs.
- Introduced in: v2.5.17, v3.0.9, v3.1.6, v3.2.1

### Query engine

##### scanner_thread_pool_thread_num

- Default: 48
- Type: Int
- Unit: -
- Is mutable: Yes
- Description: The number of threads which the storage engine used for concurrent storage volume scanning. All threads are managed in the thread pool.
- Introduced in: -

##### scanner_thread_pool_queue_size

- Default: 102400
- Type: Int
- Unit: -
- Is mutable: No
- Description: The number of scan tasks supported by the storage engine.
- Introduced in: -

<!--
##### udf_thread_pool_size

- Default: 1
- Type: Int
- Unit: -
- Is mutable: No
- Description:
- Introduced in: -
-->

<!--
##### port

- Default: 20001
- Type: Int
- Unit:
- Is mutable: No
- Description:
- Introduced in: -
-->

<!--
##### broker_write_timeout_seconds

- Default: 30
- Type: Int
- Unit: Seconds
- Is mutable: No
- Description:
- Introduced in: -
-->

##### scanner_row_num

- Default: 16384
- Type: Int
- Unit: -
- Is mutable: Yes
- Description: The maximum row count returned by each scan thread in a scan.
- Introduced in: -

<!--
##### max_hdfs_scanner_num

- Default: 50
- Type: Int
- Unit: -
- Is mutable: No
- Description:
- Introduced in: -
-->

##### max_scan_key_num

- Default: 1024
- Type: Int
- Unit: -
- Is mutable: Yes
- Description: The maximum number of scan keys segmented by each query.
- Introduced in: -

##### max_pushdown_conditions_per_column

- Default: 1024
- Type: Int
- Unit: -
- Is mutable: Yes
- Description: The maximum number of conditions that allow pushdown in each column. If the number of conditions exceeds this limit, the predicates are not pushed down to the storage layer.
- Introduced in: -

##### exchg_node_buffer_size_bytes

- Default: 10485760
- Type: Int
- Unit: Bytes
- Is mutable: Yes
- Description: The maximum buffer size on the receiver end of an exchange node for each query. This configuration item is a soft limit. A backpressure is triggered when data is sent to the receiver end with an excessive speed.
- Introduced in: -

<!--
##### sorter_block_size

- Default: 8388608
- Type: Int
- Unit:
- Is mutable: No
- Description:
- Introduced in: -
-->

<!--
##### column_dictionary_key_ratio_threshold

- Default: 0
- Type: Int
- Unit:
- Is mutable: Yes
- Description:
- Introduced in: -
-->

<!--
##### column_dictionary_key_size_threshold

- Default: 0
- Type: Int
- Unit:
- Is mutable: Yes
- Description:
- Introduced in: -
-->

<!--
##### profile_report_interval

- Default: 30
- Type: Int
- Unit:
- Is mutable: Yes
- Description:
- Introduced in: -
-->

##### file_descriptor_cache_capacity

- Default: 16384
- Type: Int
- Unit: -
- Is mutable: No
- Description: The number of file descriptors that can be cached.
- Introduced in: -

##### min_file_descriptor_number

- Default: 60000
- Type: Int
- Unit: -
- Is mutable: No
- Description: The minimum number of file descriptors in the BE process.
- Introduced in: -

##### storage_page_cache_limit

- Default: 20%
- Type: String
- Unit: -
- Is mutable: Yes
- Description: The PageCache size. It can be specified as size, for example, `20G`, `20,480M`, `20,971,520K`, or `21,474,836,480B`. It can also be specified as the ratio (percentage) to the memory size, for example, `20%`. It takes effect only when `disable_storage_page_cache` is set to `false`.
- Introduced in: -

##### disable_storage_page_cache

- Default: false
- Type: Boolean
- Unit: -
- Is mutable: Yes
- Description: A boolean value to control whether to disable PageCache.
  - When PageCache is enabled, StarRocks caches the recently scanned data.
  - PageCache can significantly improve the query performance when similar queries are repeated frequently.
  - `true` indicates disabling PageCache.
  - The default value of this item has been changed from `true` to `false` since StarRocks v2.4.
- Introduced in: -

##### enable_bitmap_index_memory_page_cache

- Default: true 
- Type: Boolean
- Unit: -
- Is mutable: Yes
- Description: Whether to enable memory cache for Bitmap index. Memory cache is recommended if you want to use Bitmap indexes to accelerate point queries.
- Introduced in: v3.1

##### enable_zonemap_index_memory_page_cache

- Default: true
- Type: Boolean
- Unit: -
- Is mutable: Yes
- Description: Whether to enable memory cache for zonemap index. Memory cache is recommended if you want to use zonemap indexes to accelerate scan.
- Introduced in: -

##### enable_string_prefix_zonemap

- Default: true
- Type: Boolean
- Unit: -
- Is mutable: Yes
- Description: Whether to enable ZoneMap for string (CHAR/VARCHAR) columns using prefix-based min/max. For non-key string columns, the min/max values are truncated to a fixed prefix length configured by `string_prefix_zonemap_prefix_len`.
- Introduced in: -

##### string_prefix_zonemap_prefix_len

- Default: 16
- Type: Int
- Unit: -
- Is mutable: Yes
- Description: Prefix length used for string ZoneMap min/max when `enable_string_prefix_zonemap` is enabled.
- Introduced in: -


##### enable_ordinal_index_memory_page_cache

- Default: true
- Type: Boolean
- Unit: -
- Is mutable: Yes
- Description: Whether to enable memory cache for ordinal index. Ordinal index is a mapping from row IDs to data page positions, and it can be used to accelerate scans.
- Introduced in: -

##### fragment_pool_thread_num_min

- Default: 64
- Type: Int
- Unit: Minutes -
- Is mutable: No
- Description: The minimum number of threads used for query.
- Introduced in: -

##### fragment_pool_thread_num_max

- Default: 4096
- Type: Int
- Unit: -
- Is mutable: No
- Description: The maximum number of threads used for query.
- Introduced in: -

##### fragment_pool_queue_size

- Default: 2048
- Type: Int
- Unit: -
- Is mutable: No
- Description: The upper limit of the query number that can be processed on each BE node.
- Introduced in: -

<!--
##### query_scratch_dirs

- Default: `${STARROCKS_HOME}`
- Type: String
- Unit: -
- Is mutable: No
- Description:
- Introduced in: -
-->

<!--
##### max_free_io_buffers

- Default: 128
- Type: Int
- Unit:
- Is mutable: No
- Description:
- Introduced in: -
-->

<!--
##### disable_mem_pools

- Default: false
- Type: Boolean
- Unit: -
- Is mutable: No
- Description:
- Introduced in: -
-->

<!--
##### use_mmap_allocate_chunk

- Default: false
- Type: Boolean
- Unit: -
- Is mutable: No
- Description:
- Introduced in: -
-->

<!--
##### chunk_reserved_bytes_limit

- Default: 2147483648
- Type: Int
- Unit:
- Is mutable: No
- Description:
- Introduced in: -
-->

<!--
##### pprof_profile_dir

- Default: `${STARROCKS_HOME}/log`
- Type: String
- Unit: -
- Is mutable: No
- Description:
- Introduced in: -
-->

##### enable_prefetch

- Default: true
- Type: Boolean
- Unit: -
- Is mutable: Yes
- Description: A boolean value to control whether to enable the pre-fetch of the query. `true` indicates enabling pre-fetch, and `false` indicates disabling it.
- Introduced in: -

<!--
##### query_max_memory_limit_percent

- Default: 90
- Type: Int
- Unit: -
- Is mutable: No
- Description:
- Introduced in: -
-->

##### query_pool_spill_mem_limit_threshold

- Default: 1.0
- Type: Double
- Unit: -
- Is mutable: No
- Description: If automatic spilling is enabled, when the memory usage of all queries exceeds `query_pool memory limit * query_pool_spill_mem_limit_threshold`, intermediate result spilling will be triggered.
- Introduced in: v3.2.7

##### result_buffer_cancelled_interval_time

- Default: 300
- Type: Int
- Unit: Seconds
- Is mutable: Yes
- Description: The wait time before BufferControlBlock releases data.
- Introduced in: -

##### max_memory_sink_batch_count

- Default: 20
- Type: Int
- Unit: -
- Is mutable: Yes
- Description: The maximum number of Scan Cache batches.
- Introduced in: -

##### scan_context_gc_interval_min

- Default: 5
- Type: Int
- Unit: Minutes
- Is mutable: Yes
- Description: The time interval at which to clean the Scan Context.
- Introduced in: -

##### path_gc_check_step

- Default: 1000
- Type: Int
- Unit: -
- Is mutable: Yes
- Description: The maximum number of files that can be scanned continuously each time.
- Introduced in: -

##### path_gc_check_step_interval_ms

- Default: 10
- Type: Int
- Unit: Milliseconds
- Is mutable: Yes
- Description: The time interval between file scans.
- Introduced in: -

##### path_scan_interval_second

- Default: 86400
- Type: Int
- Unit: Seconds
- Is mutable: Yes
- Description: The time interval at which GC cleans expired data.
- Introduced in: -

<!--
##### pipeline_scan_thread_pool_thread_num

- Default: 0
- Type: Int
- Unit: -
- Is mutable: No
- Description:
- Introduced in: -
-->

##### pipeline_connector_scan_thread_num_per_cpu

- Default: 8
- Type: Double
- Unit: -
- Is mutable: Yes
- Description: The number of scan threads assigned to Pipeline Connector per CPU core in the BE node. This configuration is changed to dynamic from v3.1.7 onwards.
- Introduced in: -

##### pipeline_scan_thread_pool_queue_size

- Default: 102400
- Type: Int
- Unit: -
- Is mutable: No
- Description: The maximum task queue length of SCAN thread pool for Pipeline execution engine.
- Introduced in: -

<!--
##### pipeline_exec_thread_pool_thread_num

- Default: 0
- Type: Int
- Unit: -
- Is mutable: No
- Description:
- Introduced in: -
-->

##### pipeline_prepare_thread_pool_thread_num

- Default: 0
- Type: Int
- Unit: -
- Is mutable: No
- Description: Number of threads in the pipeline execution engine PREPARE fragment thread pool. `0` indicates the value is equal to the number of system VCPU core number.
- Introduced in: -

##### pipeline_prepare_thread_pool_queue_size

- Default: 102400
- Type: Int
- Unit: -
- Is mutable: No
- Description: The maximum queue lenggth of PREPARE fragment thread pool for Pipeline execution engine.
- Introduced in: -

##### pipeline_poller_timeout_guard_ms

- Default: -1
- Type: Int
- Unit: Milliseconds
- Is mutable: Yes
- Description: When this item is set to greater than `0`, if a driver takes longer than `pipeline_poller_timeout_guard_ms` for a single dispatch in the poller, then the information of the driver and operator is printed.
- Introduced in: -

##### pipeline_prepare_timeout_guard_ms

- Default: -1
- Type: Int
- Unit: Milliseconds
- Is mutable: Yes
- Description: When this item is set to greater than `0`, if a plan fragment exceeds `pipeline_prepare_timeout_guard_ms` during the PREPARE process, a stack trace of the plan fragment is printed.
- Introduced in: -

<!--
##### pipeline_sink_io_thread_pool_thread_num

- Default: 0
- Type: Int
- Unit: -
- Is mutable: No
- Description:
- Introduced in: -
-->

<!--
##### pipeline_sink_io_thread_pool_queue_size

- Default: 102400
- Type: Int
- Unit: -
- Is mutable: No
- Description:
- Introduced in: -
-->

<!--
##### pipeline_sink_buffer_size

- Default: 64
- Type: Int
- Unit:
- Is mutable: No
- Description:
- Introduced in: -
-->

<!--
##### pipeline_sink_brpc_dop

- Default: 64
- Type: Int
- Unit:
- Is mutable: No
- Description:
- Introduced in: -
-->

<!--
##### pipeline_max_num_drivers_per_exec_thread

- Default: 10240
- Type: Int
- Unit:
- Is mutable: No
- Description:
- Introduced in: -
-->

<!--
##### pipeline_print_profile

- Default: false
- Type: Boolean
- Unit: -
- Is mutable: Yes
- Description:
- Introduced in: -
-->

<!--
##### pipeline_driver_queue_level_time_slice_base_ns

- Default: 200000000
- Type: Int
- Unit:
- Is mutable: No
- Description:
- Introduced in: -
-->

<!--
##### pipeline_driver_queue_ratio_of_adjacent_queue

- Default: 1.2
- Type: Double
- Unit:
- Is mutable: No
- Description:
- Introduced in: -
-->

<!--
##### pipeline_scan_queue_mode

- Default: 0
- Type: Int
- Unit:
- Is mutable: No
- Description:
- Introduced in: -
-->

<!--
##### pipeline_scan_queue_level_time_slice_base_ns

- Default: 100000000
- Type: Int
- Unit:
- Is mutable: No
- Description:
- Introduced in: -
-->

<!--
##### pipeline_scan_queue_ratio_of_adjacent_queue

- Default: 1.5
- Type: Double
- Unit:
- Is mutable: No
- Description:
- Introduced in: -
-->

<!--
##### pipeline_analytic_max_buffer_size

- Default: 128
- Type: Int
- Unit:
- Is mutable: No
- Description:
- Introduced in: -
-->

<!--
##### pipeline_analytic_removable_chunk_num

- Default: 128
- Type: Int
- Unit: -
- Is mutable: No
- Description:
- Introduced in: -
-->

<!--
##### pipeline_analytic_enable_streaming_process

- Default: true
- Type: Boolean
- Unit: -
- Is mutable: No
- Description:
- Introduced in: -
-->

<!--
##### pipeline_analytic_enable_removable_cumulative_process

- Default: true
- Type: Boolean
- Unit: -
- Is mutable: No
- Description:
- Introduced in: -
-->

<!--
##### tablet_internal_parallel_min_splitted_scan_rows

- Default: 16384
- Type: Int
- Unit:
- Is mutable: Yes
- Description:
- Introduced in: -
-->

<!--
##### tablet_internal_parallel_max_splitted_scan_rows

- Default: 1048576
- Type: Int
- Unit:
- Is mutable: Yes
- Description:
- Introduced in: -
-->

<!--
##### tablet_internal_parallel_max_splitted_scan_bytes

- Default: 536870912
- Type: Int
- Unit: Bytes
- Is mutable: Yes
- Description:
- Introduced in: -
-->

<!--
##### tablet_internal_parallel_min_scan_dop

- Default: 4
- Type: Int
- Unit:
- Is mutable: Yes
- Description:
- Introduced in: -
-->

##### lake_tablet_ignore_invalid_delete_predicate

- Default: false
- Type: Boolean
- Unit: -
- Is mutable: Yes
- Description: A boolean value to control whether ignore invalid delete predicates in tablet rowset metadata which may be introduced by logic deletion to a duplicate key table after the column name renamed.
- Introduced in: v4.0

<!--
##### bitmap_serialize_version

- Default: 1
- Type: Int
- Unit:
- Is mutable: No
- Description:
- Introduced in: -
-->

##### max_hdfs_file_handle

- Default: 1000
- Type: Int
- Unit: -
- Is mutable: Yes
- Description: The maximum number of HDFS file descriptors that can be opened.
- Introduced in: -

<!--
##### max_segment_file_size

- Default: 1073741824
- Type: Int
- Unit:
- Is mutable: No
- Description:
- Introduced in: -
-->

<!--
##### rewrite_partial_segment

- Default: true
- Type: Boolean
- Unit: -
- Is mutable: No
- Description:
- Introduced in: -
-->

<!--
##### object_storage_access_key_id

- Default: Empty string
- Type: String
- Unit: -
- Is mutable: No
- Description:
- Introduced in: -
-->

<!--
##### object_storage_secret_access_key

- Default: Empty string
- Type: String
- Unit: -
- Is mutable: No
- Description:
- Introduced in: -
-->

<!--
##### object_storage_endpoint

- Default: Empty string
- Type: String
- Unit: -
- Is mutable: No
- Description:
- Introduced in: -
-->

<!--
##### object_storage_bucket

- Default: Empty string
- Type: String
- Unit: -
- Is mutable: No
- Description:
- Introduced in: -
-->

<!--
##### object_storage_region

- Default: Empty string
- Type: String
- Unit: -
- Is mutable: No
- Description:
- Introduced in: -
-->

<!--
##### object_storage_max_connection

- Default: 102400
- Type: Int
- Unit:
- Is mutable: No
- Description:
- Introduced in: -
-->

<!--
##### object_storage_endpoint_use_https

- Default: false
- Type: Boolean
- Unit: -
- Is mutable: No
- Description:
- Introduced in: -
-->

<!--
##### object_storage_endpoint_path_style_access

- Default: false
- Type: Boolean
- Unit: -
- Is mutable: No
- Description:
- Introduced in: -
-->

##### object_storage_connect_timeout_ms

- Default: -1
- Type: Int
- Unit: Milliseconds
- Is mutable: No
- Description: Timeout duration to establish socket connections with object storage. `-1` indicates to use the default timeout duration of the SDK configurations.
- Introduced in: v3.0.9

##### object_storage_request_timeout_ms

- Default: -1
- Type: Int
- Unit: Milliseconds
- Is mutable: No
- Description: Timeout duration to establish HTTP connections with object storage. `-1` indicates to use the default timeout duration of the SDK configurations.
- Introduced in: v3.0.9

<!--
##### text_io_range_size

- Default: 16777216
- Type: Int
- Unit:
- Is mutable: No
- Description:
- Introduced in: -
-->

<!--
##### enable_orc_late_materialization

- Default: true
- Type: Boolean
- Unit: -
- Is mutable: No
- Description:
- Introduced in: -
-->

<!--
##### enable_orc_libdeflate_decompression

- Default: true
- Type: Boolean
- Unit: -
- Is mutable: No
- Description:
- Introduced in: -
-->

<!--
##### orc_natural_read_size

- Default: 8388608
- Type: Int
- Unit:
- Is mutable: No
- Description:
- Introduced in: -
-->

<!--
##### orc_coalesce_read_enable

- Default: true
- Type: Boolean
- Unit: -
- Is mutable: Yes
- Description:
- Introduced in: -
-->

<!--
##### orc_tiny_stripe_threshold_size

- Default: 8388608
- Type: Int
- Unit:
- Is mutable: No
- Description:
- Introduced in: -
-->

<!--
##### parquet_coalesce_read_enable

- Default: true
- Type: Boolean
- Unit: -
- Is mutable: Yes
- Description:
- Introduced in: -
-->

##### parquet_late_materialization_enable

- Default: true
- Type: Boolean
- Unit: -
- Is mutable: No
- Description: A boolean value to control whether to enable the late materialization of Parquet reader to improve performance. `true` indicates enabling late materialization, and `false` indicates disabling it.
- Introduced in: -

##### parquet_late_materialization_v2_enable

- Default: true
- Type: Boolean
- Unit: -
- Is mutable: No
- Description: A boolean value to control whether to enable the late materialization v2 of Parquet reader to improve performance. `true` indicates enabling late materialization v2, and `false` indicates disabling it. In v3.3, only `parquet_late_materialization_enable` is used, and this variable is deprecated.
- Introduced in: v3.2

##### parquet_page_index_enable

- Default: true
- Type: Boolean
- Unit: -
- Is mutable: No
- Description: A boolean value to control whether to enable the pageindex of Parquet file to improve performance. `true` indicates enabling pageindex, and `false` indicates disabling it.
- Introduced in: v3.3

##### parquet_reader_bloom_filter_enable

- Default: true
- Type: Boolean
- Unit: -
- Is mutable: Yes
- Description: A boolean value to control whether to enable the bloom filter of Parquet file to improve performance. `true` indicates enabling the bloom filter, and `false` indicates disabling it. You can also control this behavior on session level using the system variable `enable_parquet_reader_bloom_filter`. Bloom filters in Parquet are maintained **at the column level within each row group**. If a Parquet file contains bloom filters for certain columns, queries can use predicates on those columns to efficiently skip row groups.
- Introduced in: v3.5

<!--
##### io_coalesce_read_max_buffer_size

- Default: 8388608
- Type: Int
- Unit:
- Is mutable: No
- Description:
- Introduced in: -
-->

<!--
##### io_coalesce_read_max_distance_size

- Default: 1048576
- Type: Int
- Unit:
- Is mutable: No
- Description:
- Introduced in: -
-->

##### io_coalesce_adaptive_lazy_active

- Default: true
- Type: Boolean
- Unit: -
- Is mutable: Yes
- Description: Based on the selectivity of predicates, adaptively determines whether to combine the I/O of predicate columns and non-predicate columns.
- Introduced in: v3.2

<!--
##### io_tasks_per_scan_operator

- Default: 4
- Type: Int
- Unit:
- Is mutable: No
- Description:
- Introduced in: -
-->

<!--
##### connector_io_tasks_per_scan_operator

- Default: 16
- Type: Int
- Unit:
- Is mutable: No
- Description:
- Introduced in: -
-->

<!--
##### connector_io_tasks_min_size

- Default: 2
- Type: Int
- Unit:
- Is mutable: No
- Description:
- Introduced in: -
-->

<!--
##### connector_io_tasks_adjust_interval_ms

- Default: 50
- Type: Int
- Unit: Milliseconds
- Is mutable: No
- Description:
- Introduced in: -
-->

<!--
##### connector_io_tasks_adjust_step

- Default: 1
- Type: Int
- Unit:
- Is mutable: No
- Description:
- Introduced in: -
-->

<!--
##### connector_io_tasks_adjust_smooth

- Default: 4
- Type: Int
- Unit:
- Is mutable: No
- Description:
- Introduced in: -
-->

<!--
##### connector_io_tasks_slow_io_latency_ms

- Default: 50
- Type: Int
- Unit: Milliseconds
- Is mutable: No
- Description:
- Introduced in: -
-->

<!--
##### scan_use_query_mem_ratio

- Default: 0.25
- Type: Double
- Unit: -
- Is mutable: Yes
- Description:
- Introduced in: -
-->

<!--
##### connector_scan_use_query_mem_ratio

- Default: 0.3
- Type: Double
- Unit: -
- Is mutable: No
- Description:
- Introduced in: -
-->

##### hdfs_client_enable_hedged_read

- Default: false
- Type: Boolean
- Unit: -
- Is mutable: No
- Description: Specifies whether to enable the hedged read feature.
- Introduced in: v3.0

##### hdfs_client_hedged_read_threadpool_size

- Default: 128
- Type: Int
- Unit: -
- Is mutable: No
- Description: Specifies the size of the Hedged Read thread pool on your HDFS client. The thread pool size limits the number of threads to dedicate to the running of hedged reads in your HDFS client. It is equivalent to the `dfs.client.hedged.read.threadpool.size` parameter in the **hdfs-site.xml** file of your HDFS cluster.
- Introduced in: v3.0

##### hdfs_client_hedged_read_threshold_millis

- Default: 2500
- Type: Int
- Unit: Milliseconds
- Is mutable: No
- Description: Specifies the number of milliseconds to wait before starting up a hedged read. For example, you have set this parameter to `30`. In this situation, if a read from a block has not returned within 30 milliseconds, your HDFS client immediately starts up a new read against a different block replica. It is equivalent to the `dfs.client.hedged.read.threshold.millis` parameter in the **hdfs-site.xml** file of your HDFS cluster.
- Introduced in: v3.0

<!--
##### hdfs_client_max_cache_size

- Default: 64
- Type: Int
- Unit:
- Is mutable: No
- Description:
- Introduced in: -
-->

<!--
##### hdfs_client_io_read_retry

- Default: 0
- Type: Int
- Unit:
- Is mutable: No
- Description:
- Introduced in: -
-->

<!--
##### aws_sdk_logging_trace_enabled

- Default: false
- Type: Boolean
- Unit: -
- Is mutable: Yes
- Description:
- Introduced in: -
-->

<!--
##### aws_sdk_logging_trace_level

- Default: trace
- Type: String
- Unit: -
- Is mutable: No
- Description:
- Introduced in: -
-->

<!--
##### aws_sdk_enable_compliant_rfc3986_encoding

- Default: false
- Type: Boolean
- Unit: -
- Is mutable: No
- Description:
- Introduced in: -
-->

<!--
##### experimental_s3_max_single_part_size

- Default: 16777216
- Type: Int
- Unit:
- Is mutable: Yes
- Description:
- Introduced in: -
-->

<!--
##### experimental_s3_min_upload_part_size

- Default: 16777216
- Type: Int
- Unit:
- Is mutable: Yes
- Description:
- Introduced in: -
-->

<!--
##### max_load_dop

- Default: 16
- Type: Int
- Unit:
- Is mutable: No
- Description:
- Introduced in: -
-->

<!--
##### enable_load_colocate_mv

- Default: true
- Type: Boolean
- Unit: -
- Is mutable: No
- Description:
- Introduced in: -
-->

<!--
##### meta_threshold_to_manual_compact

- Default: 10737418240
- Type: Int
- Unit:
- Is mutable: No
- Description:
- Introduced in: -
-->

<!--
##### manual_compact_before_data_dir_load

- Default: false
- Type: Boolean
- Unit: -
- Is mutable: No
- Description:
- Introduced in: -
-->

<!--
##### deliver_broadcast_rf_passthrough_bytes_limit

- Default: 131072
- Type: Int
- Unit:
- Is mutable: No
- Description:
- Introduced in: -
-->

<!--
##### deliver_broadcast_rf_passthrough_inflight_num

- Default: 10
- Type: Int
- Unit: -
- Is mutable: No
- Description:
- Introduced in: -
-->

<!--
##### send_rpc_runtime_filter_timeout_ms

- Default: 1000
- Type: Int
- Unit: Milliseconds
- Is mutable: No
- Description:
- Introduced in: -
-->

<!--
##### send_runtime_filter_via_http_rpc_min_size

- Default: 67108864
- Type: Int
- Unit:
- Is mutable: No
- Description:
- Introduced in: -
-->

<!--
##### rpc_connect_timeout_ms

- Default: 30000
- Type: Int
- Unit: Milliseconds
- Is mutable: No
- Description:
- Introduced in: -
-->

<!--
##### max_batch_publish_latency_ms

- Default: 100
- Type: Int
- Unit: Milliseconds
- Is mutable: No
- Description:
- Introduced in: -
-->

<!--
##### jaeger_endpoint

- Default: Empty string
- Type: String
- Unit: -
- Is mutable: No
- Description:
- Introduced in: -
-->

<!--
##### query_debug_trace_dir

- Default: `${STARROCKS_HOME}/query_debug_trace`
- Type: String
- Unit: -
- Is mutable: No
- Description:
- Introduced in: -
-->

##### query_cache_capacity

- Default: 536870912
- Type: Int
- Unit: Bytes
- Is mutable: No
- Description: The size of the query cache in the BE. The default size is 512 MB. The size cannot be less than 4 MB. If the memory capacity of the BE is insufficient to provision your expected query cache size, you can increase the memory capacity of the BE.
- Introduced in: -

##### enable_json_flat

- Default: false
- Type: Boolean
- Unit:
- Is mutable: Yes
- Description: Whether to enable the Flat JSON feature. After this feature is enabled, newly loaded JSON data will be automatically flattened, improving JSON query performance.
- Introduced in: v3.3.0

##### json_flat_null_factor

- Default: 0.3
- Type: Double
- Unit:
- Is mutable: Yes
- Description: The proportion of NULL values in the column to extract for Flat JSON. A column will not be extracted if its proportion of NULL value is higher than this threshold. This parameter takes effect only when `enable_json_flat` is set to `true`.
- Introduced in: v3.3.0

##### json_flat_sparsity_factor

- Default: 0.9
- Type: Double
- Unit:
- Is mutable: Yes
- Description: The proportion of columns with the same name for Flat JSON. Extraction is not performed if the proportion of columns with the same name is lower than this value. This parameter takes effect only when `enable_json_flat` is set to `true`.
- Introduced in: v3.3.0

##### json_flat_column_max

- Default: 100
- Type: Int
- Unit:
- Is mutable: Yes
- Description: The maximum number of sub-fields that can be extracted by Flat JSON. This parameter takes effect only when `enable_json_flat` is set to `true`.
- Introduced in: v3.3.0

##### json_flat_create_zonemap

- Default: true
- Type: Boolean
- Unit:
- Is mutable: Yes
- Description: Whether to create ZoneMaps for flattened JSON sub-columns during write. This parameter takes effect only when `enable_json_flat` is set to `true`.
- Introduced in: -

##### enable_compaction_flat_json

- Default: True
- Type: Boolean
- Unit:
- Is mutable: Yes
- Description: Whether to enable compaction for Flat JSON data.
- Introduced in: v3.3.3

##### enable_lazy_dynamic_flat_json

- Default: True
- Type: Boolean
- Unit:
- Is mutable: Yes
- Description: Whether to enable Lazy Dyamic Flat JSON when a query misses Flat JSON schema in read process. When this item is set to `true`, StarRocks will postpone the Flat JSON operation to calculation process instead of read process.
- Introduced in: v3.3.3

##### jit_lru_cache_size

- Default: 0
- Type: Int
- Unit: Bytes
- Is mutable: Yes
- Description: The LRU cache size for JIT compilation. It represents the actual size of the cache if it is set to greater than 0. If it is set to less than or equal to 0, the system will adaptively set the cache using the formula `jit_lru_cache_size = min(mem_limit*0.01, 1GB)` (while `mem_limit` of the node must be greater or equal to 16 GB).
- Introduced in: -

### Shared-data

##### starlet_port

- Default: 9070
- Type: Int
- Unit: -
- Is mutable: No
- Description: An extra agent service port for BE and CN.
- Introduced in: -

<!--
##### starlet_cache_thread_num

- Default: 16
- Type: Int
- Unit: -
- Is mutable: Yes
- Description:
- Introduced in: -
-->

<!--
##### starlet_cache_dir

- Default: Empty string
- Type: String
- Unit: -
- Is mutable: No
- Description:
- Introduced in: -
-->

<!--
##### starlet_cache_check_interval

- Default: 900
- Type: Int
- Unit:
- Is mutable: No
- Description:
- Introduced in: -
-->

<!--
##### starlet_cache_evict_interval

- Default: 60
- Type: Int
- Unit: Seconds
- Is mutable: Yes
- Description: The interval at which the system performs cache eviction in a shared-data cluster with file data cache enabled.
- Introduced in: v3.0
-->

<!--
##### starlet_cache_evict_low_water

- Default: 0.1
- Type: Double
- Unit: -
- Is mutable: Yes
- Description: The low water at which cache eviction is triggered. In a shared-data cluster with file data cache enabled, if the percentage of available disk space is lower than this value, cache eviction will be triggered.
- Introduced in: v3.0
-->

<!--
##### starlet_cache_evict_high_water

- Default: 0.2
- Type: Double
- Unit: -
- Is mutable: Yes
- Description: The high water at which cache eviction is stopped. In a shared-data cluster with file data cache enabled, if the percentage of available disk space is higher than this value, cache eviction will be stopped.
- Introduced in: v3.0
-->

<!--
##### starlet_cache_dir_allocate_policy

- Default: 0
- Type: Int
- Unit:
- Is mutable: No
- Description:
- Introduced in: -
-->

<!--
##### starlet_cache_evict_percent

- Default: 0.1
- Type: Double
- Unit: -
- Is mutable: Yes
- Description:
- Introduced in: -
-->

<!--
##### starlet_cache_evict_throughput_mb

- Default: 200
- Type: Int
- Unit: MB
- Is mutable: No
- Description:
- Introduced in: -
-->

<!--
##### starlet_fs_stream_buffer_size_bytes

- Default: 1048576
- Type: Int
- Unit: Bytes
- Is mutable: Yes
- Description:
- Introduced in: -
-->

##### starlet_use_star_cache

- Default: false in v3.1 and true from v3.2.3
- Type: Boolean
- Unit: -
- Is mutable: Yes
- Description: Whether to enable Data Cache in a shared-data cluster. `true` indicates enabling this feature and `false` indicates disabling it. The default value is set from `false` to `true` from v3.2.3 onwards.
- Introduced in: v3.1

<!--
##### starlet_star_cache_mem_size_percent

- Default: 0
- Type: Int
- Unit: -
- Is mutable: No
- Description:
- Introduced in: -
-->

##### starlet_star_cache_disk_size_percent

- Default: 80
- Type: Int
- Unit: -
- Is mutable: No
- Description: The percentage of disk capacity that Data Cache can use at most in a shared-data cluster.
- Introduced in: v3.1

<!--
##### starlet_star_cache_disk_size_bytes

- Default: 0
- Type: Int
- Unit: Bytes
- Is mutable: No
- Description:
- Introduced in: -
-->

<!--
##### starlet_star_cache_block_size_bytes

- Default: 1048576
- Type: Int
- Unit: Bytes
- Is mutable: No
- Description:
- Introduced in: -
-->

<!--
##### starlet_s3_virtual_address_domainlist

- Default: Empty string
- Type: String
- Unit: -
- Is mutable: No
- Description:
- Introduced in: -
-->

<!--
##### starlet_s3_client_max_cache_capacity

- Default: 8
- Type: Int
- Unit:
- Is mutable: No
- Description:
- Introduced in: -
-->

<!--
##### starlet_s3_client_num_instances_per_cache

- Default: 1
- Type: Int
- Unit:
- Is mutable: No
- Description:
- Introduced in: -
-->

<!--
##### starlet_fs_read_prefetch_enable

- Default: false
- Type: Boolean
- Unit: -
- Is mutable: Yes
- Description:
- Introduced in: -
-->

<!--
##### starlet_fs_read_prefetch_threadpool_size

- Default: 128
- Type: Int
- Unit:
- Is mutable: Yes
- Description:
- Introduced in: -
-->

<!--
##### starlet_fslib_s3client_nonread_max_retries

- Default: 5
- Type: Int
- Unit:
- Is mutable: Yes
- Description:
- Introduced in: -
-->

<!--
##### starlet_fslib_s3client_nonread_retry_scale_factor

- Default: 200
- Type: Int
- Unit:
- Is mutable: Yes
- Description:
- Introduced in: -
-->

<!--
##### starlet_fslib_s3client_connect_timeout_ms

- Default: 1000
- Type: Int
- Unit: Milliseconds
- Is mutable: Yes
- Description:
- Introduced in: -
-->

<!--
##### lake_metadata_cache_limit

- Default: 2147483648
- Type: Int
- Unit:
- Is mutable: Yes
- Description:
- Introduced in: -
-->

<!--
##### lake_print_delete_log

- Default: true
- Type: Boolean
- Unit: -
- Is mutable: Yes
- Description:
- Introduced in: -
-->

##### starlet_fslib_s3client_request_timeout_ms

- Default: -1
- Type: Int
- Unit: Milliseconds
- Is mutable: No
- Description: An alias of `object_storage_request_timeout_ms`. Refer to [object_storage_request_timeout_ms](#object_storage_request_timeout_ms) for details.
- Introduced in: v3.3.9

##### starlet_filesystem_instance_cache_capacity

- Default: 10000
- Type: Int
- Unit: -
- Is mutable: Yes
- Description: The cache capacity of starlet filesystem instances.
- Introduced in: v3.2.16, v3.3.11, v3.4.1

##### starlet_filesystem_instance_cache_ttl_sec

- Default: 86400
- Type: Int
- Unit: Seconds
- Is mutable: Yes
- Description: The cache expiration time of starlet filesystem instances.
- Introduced in: v3.3.15, 3.4.5

##### starlet_write_file_with_tag

- Default: false
- Type: Boolean
- Unit: -
- Is mutable: Yes
- Description: In a shared-data cluster, whether to tag files written to object storage with object storage tags for convenient custom file management.
- Introduced in: v3.5.3

##### lake_compaction_stream_buffer_size_bytes

- Default: 1048576
- Type: Int
- Unit: Bytes
- Is mutable: Yes
- Description: The reader's remote I/O buffer size for cloud-native table compaction in a shared-data cluster. The default value is 1MB. You can increase this value to accelerate compaction process.
- Introduced in: v3.2.3

<!--
##### experimental_lake_ignore_lost_segment

- Default: false
- Type: Boolean
- Unit: -
- Is mutable: Yes
- Description:
- Introduced in: -
-->

<!--
##### experimental_lake_wait_per_put_ms

- Default: 0
- Type: Int
- Unit: Milliseconds
- Is mutable: Yes
- Description:
- Introduced in: -
-->

<!--
##### experimental_lake_wait_per_get_ms

- Default: 0
- Type: Int
- Unit: Milliseconds
- Is mutable: Yes
- Description:
- Introduced in: -
-->

<!--
##### experimental_lake_wait_per_delete_ms

- Default: 0
- Type: Int
- Unit: Milliseconds
- Is mutable: Yes
- Description:
- Introduced in: -
-->

<!--
##### experimental_lake_ignore_pk_consistency_check

- Default: false
- Type: Boolean
- Unit: -
- Is mutable: Yes
- Description:
- Introduced in: -
-->

<!--
##### lake_publish_version_slow_log_ms

- Default: 1000
- Type: Int
- Unit: Milliseconds
- Is mutable: Yes
- Description:
- Introduced in: -
-->

<!--
##### lake_enable_publish_version_trace_log

- Default: false
- Type: Boolean
- Unit: -
- Is mutable: Yes
- Description:
- Introduced in: -
-->

<!--
##### lake_vacuum_retry_pattern

- Default: *request rate*
- Type: String
- Unit: -
- Is mutable: Yes
- Description:
- Introduced in: -
-->

<!--
##### lake_vacuum_retry_max_attempts

- Default: 5
- Type: Int
- Unit:
- Is mutable: Yes
- Description:
- Introduced in: -
-->

<!--
##### lake_vacuum_retry_min_delay_ms

- Default: 100
- Type: Int
- Unit: Milliseconds
- Is mutable: Yes
- Description:
- Introduced in: -
-->

<!--
##### lake_max_garbage_version_distance

- Default: 100
- Type: Int
- Unit:
- Is mutable: Yes
- Description:
- Introduced in: -
-->

<!--
##### enable_primary_key_recover

- Default: false
- Type: Boolean
- Unit: -
- Is mutable: Yes
- Description:
- Introduced in: -
-->

<!--
##### lake_enable_compaction_async_write

- Default: false
- Type: Boolean
- Unit: -
- Is mutable: Yes
- Description:
- Introduced in: -
-->

##### lake_pk_compaction_max_input_rowsets

- Default: 500
- Type: Int
- Unit: -
- Is mutable: Yes
- Description: The maximum number of input rowsets allowed in a Primary Key table compaction task in a shared-data cluster. The default value of this parameter is changed from `5` to `1000` since v3.2.4 and v3.1.10, and to `500` since v3.3.1 and v3.2.9. After the Sized-tiered Compaction policy is enabled for Primary Key tables (by setting `enable_pk_size_tiered_compaction_strategy` to `true`), StarRocks does not need to limit the number of rowsets for each compaction to reduce write amplification. Therefore, the default value of this parameter is increased.
- Introduced in: v3.1.8, v3.2.3

<!--
##### lake_pk_preload_memory_limit_percent

- Default: 30
- Type: Int
- Unit: -
- Is mutable: Yes
- Description:
- Introduced in: -
-->

<!--
##### dependency_librdkafka_debug_enable

- Default: false
- Type: Boolean
- Unit: -
- Is mutable: Yes
- Description:
- Introduced in: -
-->

<!--
##### dependency_librdkafka_debug

- Default: all
- Type: String
- Unit: -
- Is mutable: No
- Description:
- Introduced in: -
-->

##### loop_count_wait_fragments_finish

- Default: 2
- Type: Int
- Unit: -
- Is mutable: Yes
- Description: The number of loops to be waited when the BE/CN process exits. Each loop is a fixed interval of 10 seconds. You can set it to `0` to disable the loop wait. From v3.4 onwards, this item is changed to mutable and its default value is changed from `0` to `2`.
- Introduced in: v2.5

##### graceful_exit_wait_for_frontend_heartbeat

- Default: false
- Type: Boolean
- Unit: -
- Is mutable: Yes
- Description: Determines whether to await at least one frontend heartbeat response indicating SHUTDOWN status before completing graceful exit. When enabled, the graceful shutdown process remains active until a SHUTDOWN confirmation is responded via heartbeat RPC, ensuring the frontend has sufficient time to detect the termination state between two regular heartbeat intervals.
- Introduced in: v3.4.5

### Data Lake

##### jdbc_connection_pool_size

- Default: 8
- Type: Int
- Unit: -
- Is mutable: No
- Description: The JDBC connection pool size. On each BE node, queries that access the external table with the same `jdbc_url` share the same connection pool.
- Introduced in: -

##### jdbc_minimum_idle_connections

- Default: 1
- Type: Int
- Unit: -
- Is mutable: No
- Description: The minimum number of idle connections in the JDBC connection pool.
- Introduced in: -

##### jdbc_connection_idle_timeout_ms

- Default: 600000
- Type: Int
- Unit: Milliseconds
- Is mutable: No
- Description: The length of time after which an idle connection in the JDBC connection pool expires. If the connection idle time in the JDBC connection pool exceeds this value, the connection pool closes idle connections beyond the number specified in the configuration item `jdbc_minimum_idle_connections`.
- Introduced in: -

<!--
##### spill_local_storage_dir

- Default: `${STARROCKS_HOME}/spill`
- Type: String
- Unit: -
- Is mutable: No
- Description:
- Introduced in: -
-->

<!--
##### experimental_spill_skip_sync

- Default: true
- Type: Boolean
- Unit: -
- Is mutable: Yes
- Description:
- Introduced in: -
-->

<!--
##### spill_init_partition

- Default: 16
- Type: Int
- Unit:
- Is mutable: Yes
- Description:
- Introduced in: -
-->

<!--
##### spill_max_partition_level

- Default: 7
- Type: Int
- Unit:
- Is mutable: No
- Description:
- Introduced in: -
-->

<!--
##### spill_max_partition_size

- Default: 1024
- Type: Int
- Unit:
- Is mutable: No
- Description:
- Introduced in: -
-->

<!--
##### spill_max_log_block_container_bytes

- Default: 10737418240
- Type: Int
- Unit: Bytes
- Is mutable: No
- Description:
- Introduced in: -
-->

<!--
##### spill_max_dir_bytes_ratio

- Default: 0.8
- Type: Double
- Unit: -
- Is mutable: Yes
- Description:
- Introduced in: -
-->

<!--
##### internal_service_query_rpc_thread_num

- Default: -1
- Type: Int
- Unit: -
- Is mutable: No
- Description:
- Introduced in: -
-->

<!--
##### cardinality_of_inject

- Default: 10
- Type: Int
- Unit:
- Is mutable: No
- Description:
- Introduced in: -
-->

<!--
##### directory_of_inject

- Default: /src/exec/pipeline/hashjoin,/src/exec/pipeline/scan,/src/exec/pipeline/aggregate,/src/exec/pipeline/crossjoin,/src/exec/pipeline/sort,/src/exec/pipeline/exchange,/src/exec/pipeline/analysis
- Type: String
- Unit: -
- Is mutable: No
- Description:
- Introduced in: -
-->

##### datacache_enable

- Default: true
- Type: Boolean
- Unit: -
- Is mutable: No
- Description: Whether to enable Data Cache. `true` indicates Data Cache is enabled, and `false` indicates Data Cache is disabled. The default value is changed to `true` from v3.3.
- Introduced in: -

##### datacache_mem_size

- Default: 0
- Type: String
- Unit: -
- Is mutable: Yes
- Description: The maximum amount of data that can be cached in memory. You can set it as a percentage (for example, `10%`) or a physical limit (for example, `10G`, `21474836480`).
- Introduced in: -

##### datacache_disk_size

- Default: 0
- Type: String
- Unit: -
- Is mutable: Yes
- Description: The maximum amount of data that can be cached on a single disk. You can set it as a percentage (for example, `80%`) or a physical limit (for example, `2T`, `500G`). For example, if you use two disks and set the value of the `datacache_disk_size` parameter as `21474836480` (20 GB), a maximum of 40 GB data can be cached on these two disks. The default value is `0`, which indicates that only memory is used to cache data.
- Introduced in: -

##### enable_datacache_disk_auto_adjust

- Default: true
- Type: Boolean
- Unit: -
- Is mutable: Yes
- Description: Whether to enable Automatic Scaling for Data Cache disk capacity. When it is enabled, the system dynamically adjusts the cache capacity based on the current disk usage rate. This item is renamed from `datacache_auto_adjust_enable` to `enable_datacache_disk_auto_adjust` from v4.0 onwards.
- Introduced in: v3.3.0

##### disk_high_level

- Default: 90
- Type: Int
- Unit: -
- Is mutable: Yes
- Description: The upper limit of disk usage (in percentage) that triggers the automatic scaling up of the cache capacity. When the disk usage exceeds this value, the system automatically evicts cache data from the Data Cache. From v3.4.0 onwards, the default value is changed from `80` to `90`. This item is renamed from `datacache_disk_high_level` to `disk_high_level` from v4.0 onwards.
- Introduced in: v3.3.0

##### disk_safe_level

- Default: 80
- Type: Int
- Unit: -
- Is mutable: Yes
- Description: The safe level of disk usage (in percentage) for Data Cache. When Data Cache performs automatic scaling, the system adjusts the cache capacity with the goal of maintaining disk usage as close to this value as possible. From v3.4.0 onwards, the default value is changed from `70` to `80`. This item is renamed from `datacache_disk_safe_level` to `disk_safe_level` from v4.0 onwards.
- Introduced in: v3.3.0

##### disk_low_level

- Default: 60
- Type: Int
- Unit: -
- Is mutable: Yes
- Description: The lower limit of disk usage (in percentage) that triggers the automatic scaling down of the cache capacity. When the disk usage remains below this value for the period specified in `datacache_disk_idle_seconds_for_expansion`, and the space allocated for Data Cache is fully utilized, the system will automatically expand the cache capacity by increasing the upper limit. This item is renamed from `datacache_disk_low_level` to `disk_low_level` from v4.0 onwards.
- Introduced in: v3.3.0

##### datacache_disk_adjust_interval_seconds

- Default: 10
- Type: Int
- Unit: Seconds
- Is mutable: Yes
- Description: The interval of Data Cache automatic capacity scaling. At regular intervals, the system checks the cache disk usage, and triggers Automatic Scaling when necessary.
- Introduced in: v3.3.0

##### datacache_disk_idle_seconds_for_expansion

- Default: 7200
- Type: Int
- Unit: Seconds
- Is mutable: Yes
- Description: The minimum wait time for Data Cache automatic expansion. Automatic scaling up is triggered only if the disk usage remains below `datacache_disk_low_level` for longer than this duration.
- Introduced in: v3.3.0

##### datacache_min_disk_quota_for_adjustment

- Default: 107374182400
- Type: Int
- Unit: Bytes
- Is mutable: Yes
- Description: The minimum effective capacity for Data Cache Automatic Scaling. If the system tries to adjust the cache capacity to less than this value, the cache capacity will be directly set to `0` to prevent suboptimal performance caused by frequent cache fills and evictions due to insufficient cache capacity.
- Introduced in: v3.3.0

##### datacache_block_buffer_enable

- Default: true
- Type: Boolean
- Unit: -
- Is mutable: No
- Description: Whether to enable Block Buffer to optimize Data Cache efficiency. When Block Buffer is enabled, the system reads the Block data from the Data Cache and caches it in a temporary buffer, thus reducing the extra overhead caused by frequent cache reads.
- Introduced in: v3.2.0

##### datacache_eviction_policy

- Default: slru
- Type: String
- Unit: -
- Is mutable: No
- Description: The eviction policy of Data Cache. Valid values: `lru` (least recently used) and `slru` (Segmented LRU).
- Introduced in: v3.4.0

##### datacache_inline_item_count_limit

- Default: 130172
- Type: Int
- Unit: -
- Is mutable: No
- Description: The maximum number of inline cache items in Data Cache. For some particularly small cache blocks, Data Cache stores them in `inline` mode, which caches the block data and metadata together in memory.
- Introduced in: v3.4.0

##### enable_connector_sink_spill

- Default: true
- Type: Boolean
- Unit: -
- Is mutable: Yes
- Description: Whether to enable Spilling for writes to external tables. Enabling this feature prevents the generation of a large number of small files as a result of writing to an external table when memory is insufficient. Currently, this feature only supports writing to Iceberg tables.
- Introduced in: v4.0.0

<!--
##### datacache_unified_instance_enable

- Default: true
- Type: Boolean
- Unit: -
- Is mutable: No
- Description: Whether to use a unified Data Cache instance for queries against external catalogs and cloud-native tables (in shared-data clusters).
- Introduced in: v3.4.0
-->

##### query_max_memory_limit_percent

- Default: 90
- Type: Int
- Unit: -
- Is mutable: No
- Description: The maximum memory that the Query Pool can use. It is expressed as a percentage of the Process memory limit.
- Introduced in: v3.1.0

##### rocksdb_write_buffer_memory_percent

- Default: 5
- Type: Int64
- Unit: -
- Is mutable: No
- Description: It is the memory percent of write buffer for meta in rocksdb. default is 5% of system memory. However, aside from this, the final calculated size of the write buffer memory will not be less than 64MB nor exceed 1G (rocksdb_max_write_buffer_memory_bytes)
- Introduced in: v3.5.0

##### rocksdb_max_write_buffer_memory_bytes

- Default: 1073741824
- Type: Int64
- Unit: -
- Is mutable: No
- Description: It is the max size of the write buffer for meta in rocksdb. Default is 1GB.
- Introduced in: v3.5.0

<!--
##### datacache_block_size

- Default: 262144
- Type: Int
- Unit:
- Is mutable: No
- Description:
- Introduced in: -
-->

<!--
##### datacache_checksum_enable

- Default: false
- Type: Boolean
- Unit: -
- Is mutable: No
- Description:
- Introduced in: -
-->

<!--
##### datacache_direct_io_enable

- Default: false
- Type: Boolean
- Unit: -
- Is mutable: No
- Description:
- Introduced in: -
-->

<!--
##### datacache_max_concurrent_inserts

- Default: 1500000
- Type: Int
- Unit:
- Is mutable: No
- Description:
- Introduced in: -
-->

<!--
##### datacache_max_flying_memory_mb

- Default: 2
- Type: Int
- Unit: MB
- Is mutable: No
- Description:
- Introduced in: -
-->

<!--
##### datacache_skip_read_factor

- Default: 1
- Type: Int
- Unit:
- Is mutable: No
- Description:
- Introduced in: -
-->

<!--
##### datacache_block_buffer_enable

- Default: true
- Type: Boolean
- Unit: -
- Is mutable: No
- Description:
=======
- Description: The ratio of cumulative file size to base file size. The ratio reaching this value is one of the conditions that trigger the Base Compaction.
>>>>>>> 444532ba
- Introduced in: -

##### base_compaction_interval_seconds_since_last_operation

- Default: 86400
- Type: Int
- Unit: Seconds
- Is mutable: Yes
- Description: The time interval since the last Base Compaction. This configuration item is one of the conditions that trigger a Base Compaction.
- Introduced in: -

##### cumulative_compaction_check_interval_seconds

- Default: 1
- Type: Int
- Unit: Seconds
- Is mutable: Yes
- Description: The time interval of thread polling for a Cumulative Compaction.
- Introduced in: -

##### min_cumulative_compaction_num_singleton_deltas

- Default: 5
- Type: Int
- Unit: -
- Is mutable: Yes
- Description: The minimum number of segments to trigger Cumulative Compaction.
- Introduced in: -

##### max_cumulative_compaction_num_singleton_deltas

- Default: 1000
- Type: Int
- Unit: -
- Is mutable: Yes
- Description: The maximum number of segments that can be merged in a single Cumulative Compaction. You can reduce this value if OOM occurs during compaction.
- Introduced in: -

##### cumulative_compaction_num_threads_per_disk

- Default: 1
- Type: Int
- Unit: -
- Is mutable: No
- Description: The number of Cumulative Compaction threads per disk.
- Introduced in: -

##### max_compaction_candidate_num

- Default: 40960
- Type: Int
- Unit: -
- Is mutable: Yes
- Description: The maximum number of candidate tablets for compaction. If the value is too large, it will cause high memory usage and high CPU load.
- Introduced in: -

##### update_compaction_check_interval_seconds

- Default: 10
- Type: Int
- Unit: Seconds
- Is mutable: Yes
- Description: The time interval at which to check compaction for Primary Key tables.
- Introduced in: -

##### update_compaction_num_threads_per_disk

- Default: 1
- Type: Int
- Unit: -
- Is mutable: Yes
- Description: The number of Compaction threads per disk for Primary Key tables.
- Introduced in: -

##### update_compaction_per_tablet_min_interval_seconds

- Default: 120
- Type: Int
- Unit: Seconds
- Is mutable: Yes
- Description: The minimum time interval at which compaction is triggered for each tablet in a Primary Key table.
- Introduced in: -

##### max_update_compaction_num_singleton_deltas

- Default: 1000
- Type: Int
- Unit: -
- Is mutable: Yes
- Description: The maximum number of rowsets that can be merged in a single Compaction for Primary Key tables.
- Introduced in: -

##### update_compaction_size_threshold

- Default: 268435456
- Type: Int
- Unit: -
- Is mutable: Yes
- Description: The Compaction Score of Primary Key tables is calculated based on the file size, which is different from other table types. This parameter can be used to make the Compaction Score of Primary Key tables similar to that of other table types, making it easier for users to understand.
- Introduced in: -

##### update_compaction_result_bytes

- Default: 1073741824
- Type: Int
- Unit: Bytes
- Is mutable: Yes
- Description: The maximum result size of a single compaction for Primary Key tables.
- Introduced in: -

##### update_compaction_delvec_file_io_amp_ratio

- Default: 2
- Type: Int
- Unit: -
- Is mutable: Yes
- Description: Used to control the priority of compaction for rowsets that contain Delvec files in Primary Key tables. The larger the value, the higher the priority.
- Introduced in: -

##### update_compaction_ratio_threshold

- Default: 0.5
- Type: Double
- Unit: -
- Is mutable: Yes
- Description: The maximum proportion of data that a compaction can merge for a Primary Key table in a shared-data cluster. It is recommended to shrink this value if a single tablet becomes excessively large.
- Introduced in: v3.1.5

##### repair_compaction_interval_seconds

- Default: 600
- Type: Int
- Unit: Seconds
- Is mutable: Yes
- Description: The time interval to poll Repair Compaction threads.
- Introduced in: -

##### manual_compaction_threads

- Default: 4
- Type: Int
- Unit: -
- Is mutable: No
- Description: Number of threads for Manual Compaction.
- Introduced in: -

##### min_compaction_failure_interval_sec

- Default: 120
- Type: Int
- Unit: Seconds
- Is mutable: Yes
- Description: The minimum time interval at which a tablet compaction can be scheduled since the previous compaction failure.
- Introduced in: -

##### min_cumulative_compaction_failure_interval_sec

- Default: 30
- Type: Int
- Unit: Seconds
- Is mutable: Yes
- Description: The minimum time interval at which Cumulative Compaction retries upon failures.
- Introduced in: -

##### max_compaction_concurrency

- Default: -1
- Type: Int
- Unit: -
- Is mutable: Yes
- Description: The maximum concurrency of compactions (including both Base Compaction and Cumulative Compaction). The value `-1` indicates that no limit is imposed on the concurrency. `0` indicates disabling compaction. This parameter is mutable when the Event-based Compaction Framework is enabled.
- Introduced in: -

##### compaction_trace_threshold

- Default: 60
- Type: Int
- Unit: Seconds
- Is mutable: Yes
- Description: The time threshold for each compaction. If a compaction takes more time than the time threshold, StarRocks prints the corresponding trace.
- Introduced in: -

##### enable_rowset_verify

- Default: false
- Type: Boolean
- Unit: -
- Is mutable: Yes
- Description: Whether to verify the correctness of generated rowsets. When enabled, the correctness of the generated rowsets will be checked after Compaction and Schema Change.
- Introduced in: -

##### vertical_compaction_max_columns_per_group

- Default: 5
- Type: Int
- Unit: -
- Is mutable: No
- Description: The maximum number of columns per group of Vertical Compactions.
- Introduced in: -

##### enable_event_based_compaction_framework

- Default: true
- Type: Boolean
- Unit: -
- Is mutable: No
- Description: Whether to enable the Event-based Compaction Framework. `true` indicates Event-based Compaction Framework is enabled, and `false` indicates it is disabled. Enabling Event-based Compaction Framework can greatly reduce the overhead of compaction in scenarios where there are many tablets or a single tablet has a large amount of data.
- Introduced in: -

##### enable_size_tiered_compaction_strategy

- Default: true
- Type: Boolean
- Unit: -
- Is mutable: No
- Description: Whether to enable the Size-tiered Compaction policy (excluding Primary Key tables). `true` indicates the Size-tiered Compaction strategy is enabled, and `false` indicates it is disabled.
- Introduced in: -

##### enable_pk_size_tiered_compaction_strategy

- Default: true
- Type: Boolean
- Unit: -
- Is mutable: No
- Description: Whether to enable the Size-tiered Compaction policy for Primary Key tables. `true` indicates the Size-tiered Compaction strategy is enabled, and `false` indicates it is disabled.
- Introduced in: This item takes effect for shared-data clusters from v3.2.4 and v3.1.10 onwards, and for shared-nothing clusters from v3.2.5 and v3.1.10 onwards.

##### enable_pk_parallel_execution

- Default: true
- Type: Boolean
- Unit: -
- Is mutable: Yes
- Description: Determines whether the Primary Key table parallel execution strategy is enabled. When enabled, PK index files will be generated during the import and compaction phases.
- Introduced in: -

##### pk_parallel_execution_threshold_bytes

- Default: 314572800
- Type: int
- Unit: -
- Is mutable: Yes
- Description: When enable_pk_parallel_execution is set to true, the Primary Key table parallel execution strategy will be enabled if the data generated during import or compaction exceeds this threshold.
- Introduced in: -

##### size_tiered_min_level_size

- Default: 131072
- Type: Int
- Unit: Bytes
- Is mutable: Yes
- Description: The data size of the minimum level in the Size-tiered Compaction policy. Rowsets smaller than this value immediately trigger the data compaction.
- Introduced in: -

##### size_tiered_level_multiple

- Default: 5
- Type: Int
- Unit: -
- Is mutable: Yes
- Description: The multiple of data size between two contiguous levels in the Size-tiered Compaction policy.
- Introduced in: -

##### size_tiered_level_multiple_dupkey

- Default: 10
- Type: Int
- Unit: -
- Is mutable: Yes
- Description: In the Size-tiered Compaction policy, the multiple of the data amount difference between two adjacent levels for Duplicate Key tables.
- Introduced in: -

##### size_tiered_level_num

- Default: 7
- Type: Int
- Unit: -
- Is mutable: Yes
- Description: The number of levels for the Size-tiered Compaction policy. At most one rowset is reserved for each level. Therefore, under a stable condition, there are, at most, as many rowsets as the level number specified in this configuration item.
- Introduced in: -

##### enable_check_string_lengths

- Default: true
- Type: Boolean
- Unit: -
- Is mutable: No
- Description: Whether to check the data length during loading to solve compaction failures caused by out-of-bound VARCHAR data.
- Introduced in: -

##### max_row_source_mask_memory_bytes

- Default: 209715200
- Type: Int
- Unit: Bytes
- Is mutable: No
- Description: The maximum memory size of the row source mask buffer. When the buffer is larger than this value, data will be persisted to a temporary file on the disk. This value should be set lower than the value of `compaction_memory_limit_per_worker`.
- Introduced in: -

##### load_process_max_memory_limit_percent

- Default: 30
- Type: Int
- Unit: -
- Is mutable: No
- Description: The soft limit (in percentage) of memory resources that can be taken up by all load processes on a BE node.
- Introduced in: -

##### load_process_max_memory_hard_limit_ratio

- Default: 2
- Type: Int
- Unit: -
- Is mutable: Yes
- Description: The hard limit (ratio) of memory resources that can be taken up by all load processes on a BE node. When `enable_new_load_on_memory_limit_exceeded` is set to `false`, and the memory consumption of all loading processes exceeds `load_process_max_memory_limit_percent * load_process_max_memory_hard_limit_ratio`, new loading processes will be rejected.
- Introduced in: v3.3.2

##### enable_new_load_on_memory_limit_exceeded

- Default: false
- Type: Boolean
- Unit: -
- Is mutable: Yes
- Description: Whether to allow new loading processes when the hard memory resource limit is reached. `true` indicates new loading processes will be allowed, and `false` indicates they will be rejected.
- Introduced in: v3.3.2

##### compaction_memory_limit_per_worker

- Default: 2147483648
- Type: Int
- Unit: Bytes
- Is mutable: No
- Description: The maximum memory size allowed for each Compaction thread.
- Introduced in: -

##### tablet_stat_cache_update_interval_second

- Default: 300
- Type: Int
- Unit: Seconds
- Is mutable: 是
- Description: The time interval at which Tablet Stat Cache updates.
- Introduced in: -

##### sync_tablet_meta

- Default: false
- Type: Boolean
- Unit: -
- Is mutable: Yes
- Description: A boolean value to control whether to enable the synchronization of the tablet metadata. `true` indicates enabling synchronization, and `false` indicates disabling it.
- Introduced in: -

##### storage_flood_stage_usage_percent

- Default: 95
- Type: Int
- Unit: -
- Is mutable: Yes
- Description: Hard limit of the storage usage percentage in all BE directories. If the storage usage (in percentage) of the BE storage directory exceeds this value and the remaining storage space is less than `storage_flood_stage_left_capacity_bytes`, Load and Restore jobs are rejected. You need to set this item together with the FE configuration item `storage_usage_hard_limit_percent` to allow the configurations to take effect.
- Introduced in: -

##### storage_flood_stage_left_capacity_bytes

- Default: 107374182400
- Type: Int
- Unit: Bytes
- Is mutable: Yes
- Description: Hard limit of the remaining storage space in all BE directories. If the remaining storage space of the BE storage directory is less than this value and the storage usage (in percentage) exceeds `storage_flood_stage_usage_percent`, Load and Restore jobs are rejected. You need to set this item together with the FE configuration item `storage_usage_hard_limit_reserve_bytes` to allow the configurations to take effect.
- Introduced in: -

##### tablet_meta_checkpoint_min_new_rowsets_num

- Default: 10
- Type: Int
- Unit: -
- Is mutable: Yes
- Description: The minimum number of rowsets to create since the last TabletMeta Checkpoint.
- Introduced in: -

##### tablet_meta_checkpoint_min_interval_secs

- Default: 600
- Type: Int
- Unit: Seconds
- Is mutable: Yes
- Description: The time interval of thread polling for a TabletMeta Checkpoint.
- Introduced in: -

##### tablet_map_shard_size

- Default: 1024
- Type: Int
- Unit: -
- Is mutable: No
- Description: The tablet map shard size. The value must be a power of two.
- Introduced in: -

##### tablet_max_versions

- Default: 1000
- Type: Int
- Unit: -
- Is mutable: Yes
- Description: The maximum number of versions allowed on a tablet. If the number of versions exceeds this value, new write requests will fail.
- Introduced in: -

##### tablet_max_pending_versions

- Default: 1000
- Type: Int
- Unit: -
- Is mutable: Yes
- Description: The maximum number of pending versions that are tolerable on a Primary Key tablet. Pending versions refer to versions that are committed but not applied yet.
- Introduced in: -

##### pindex_major_compaction_limit_per_disk

- Default: 1
- Type: Int
- Unit: -
- Is mutable: Yes
- Description: The maximum concurrency of compaction on a disk. This addresses the issue of uneven I/O across disks due to compaction. This issue can cause excessively high I/O for certain disks.
- Introduced in: v3.0.9

##### primary_key_limit_size

- Default: 128
- Type: Int
- Unit: Bytes
- Is mutable: Yes
- Description: The maximum size of a key column in Primary Key tables.
- Introduced in: v2.5

##### avro_ignore_union_type_tag

- Default: true
- Type: Boolean
- Unit: -
- Is mutable: Yes
- Description: Whether to strip the type tag from the JSON string serialized from the Avro Union data type.
- Introduced in: v3.3.7, v3.4

### Shared-data

##### starlet_port

- Default: 9070
- Type: Int
- Unit: -
- Is mutable: No
- Description: An extra agent service port for BE and CN.
- Introduced in: -

##### starlet_use_star_cache

- Default: false in v3.1 and true from v3.2.3
- Type: Boolean
- Unit: -
- Is mutable: Yes
- Description: Whether to enable Data Cache in a shared-data cluster. `true` indicates enabling this feature and `false` indicates disabling it. The default value is set from `false` to `true` from v3.2.3 onwards.
- Introduced in: v3.1

##### starlet_star_cache_disk_size_percent

- Default: 80
- Type: Int
- Unit: -
- Is mutable: No
- Description: The percentage of disk capacity that Data Cache can use at most in a shared-data cluster.
- Introduced in: v3.1

##### starlet_filesystem_instance_cache_capacity

- Default: 10000
- Type: Int
- Unit: -
- Is mutable: Yes
- Description: The cache capacity of starlet filesystem instances.
- Introduced in: v3.2.16, v3.3.11, v3.4.1

##### starlet_filesystem_instance_cache_ttl_sec

- Default: 86400
- Type: Int
- Unit: Seconds
- Is mutable: Yes
- Description: The cache expiration time of starlet filesystem instances.
- Introduced in: v3.3.15, 3.4.5

##### starlet_write_file_with_tag

- Default: false
- Type: Boolean
- Unit: -
- Is mutable: Yes
- Description: In a shared-data cluster, whether to tag files written to object storage with object storage tags for convenient custom file management.
- Introduced in: v3.5.3

##### lake_compaction_stream_buffer_size_bytes

- Default: 1048576
- Type: Int
- Unit: Bytes
- Is mutable: Yes
- Description: The reader's remote I/O buffer size for cloud-native table compaction in a shared-data cluster. The default value is 1MB. You can increase this value to accelerate compaction process.
- Introduced in: v3.2.3

##### lake_pk_compaction_max_input_rowsets

- Default: 500
- Type: Int
- Unit: -
- Is mutable: Yes
- Description: The maximum number of input rowsets allowed in a Primary Key table compaction task in a shared-data cluster. The default value of this parameter is changed from `5` to `1000` since v3.2.4 and v3.1.10, and to `500` since v3.3.1 and v3.2.9. After the Sized-tiered Compaction policy is enabled for Primary Key tables (by setting `enable_pk_size_tiered_compaction_strategy` to `true`), StarRocks does not need to limit the number of rowsets for each compaction to reduce write amplification. Therefore, the default value of this parameter is increased.
- Introduced in: v3.1.8, v3.2.3

##### loop_count_wait_fragments_finish

- Default: 2
- Type: Int
- Unit: -
- Is mutable: Yes
- Description: The number of loops to be waited when the BE/CN process exits. Each loop is a fixed interval of 10 seconds. You can set it to `0` to disable the loop wait. From v3.4 onwards, this item is changed to mutable and its default value is changed from `0` to `2`.
- Introduced in: v2.5

##### graceful_exit_wait_for_frontend_heartbeat

- Default: false
- Type: Boolean
- Unit: -
- Is mutable: Yes
- Description: Determines whether to await at least one frontend heartbeat response indicating SHUTDOWN status before completing graceful exit. When enabled, the graceful shutdown process remains active until a SHUTDOWN confirmation is responded via heartbeat RPC, ensuring the frontend has sufficient time to detect the termination state between two regular heartbeat intervals.
- Introduced in: v3.4.5

### Data Lake

##### disk_high_level

- Default: 90
- Type: Int
- Unit: -
- Is mutable: Yes
- Description: The upper limit of disk usage (in percentage) that triggers the automatic scaling up of the cache capacity. When the disk usage exceeds this value, the system automatically evicts cache data from the Data Cache. From v3.4.0 onwards, the default value is changed from `80` to `90`. This item is renamed from `datacache_disk_high_level` to `disk_high_level` from v4.0 onwards.
- Introduced in: v3.3.0

##### disk_safe_level

- Default: 80
- Type: Int
- Unit: -
- Is mutable: Yes
- Description: The safe level of disk usage (in percentage) for Data Cache. When Data Cache performs automatic scaling, the system adjusts the cache capacity with the goal of maintaining disk usage as close to this value as possible. From v3.4.0 onwards, the default value is changed from `70` to `80`. This item is renamed from `datacache_disk_safe_level` to `disk_safe_level` from v4.0 onwards.
- Introduced in: v3.3.0

##### disk_low_level

- Default: 60
- Type: Int
- Unit: -
- Is mutable: Yes
- Description: The lower limit of disk usage (in percentage) that triggers the automatic scaling down of the cache capacity. When the disk usage remains below this value for the period specified in `datacache_disk_idle_seconds_for_expansion`, and the space allocated for Data Cache is fully utilized, the system will automatically expand the cache capacity by increasing the upper limit. This item is renamed from `datacache_disk_low_level` to `disk_low_level` from v4.0 onwards.
- Introduced in: v3.3.0

##### query_max_memory_limit_percent

- Default: 90
- Type: Int
- Unit: -
- Is mutable: No
- Description: The maximum memory that the Query Pool can use. It is expressed as a percentage of the Process memory limit.
- Introduced in: v3.1.0

##### lake_clear_corrupted_cache_meta

- Default: true
- Type: Boolean
- Unit: -
- Is mutable: Yes
- Description: Whether to allow the system to clear the corrupted metadata cache in a shared-data cluster.
- Introduced in: v3.3

##### lake_clear_corrupted_cache_data

- Default: false
- Type: Boolean
- Unit: -
- Is mutable: Yes
- Description: Whether to allow the system to clear the corrupted data cache in a shared-data cluster.
- Introduced in: v3.4

##### jdbc_connection_pool_size

- Default: 8
- Type: Int
- Unit: -
- Is mutable: No
- Description: The JDBC connection pool size. On each BE node, queries that access the external table with the same `jdbc_url` share the same connection pool.
- Introduced in: -

##### jdbc_minimum_idle_connections

- Default: 1
- Type: Int
- Unit: -
- Is mutable: No
- Description: The minimum number of idle connections in the JDBC connection pool.
- Introduced in: -

##### jdbc_connection_idle_timeout_ms

- Default: 600000
- Type: Int
- Unit: Milliseconds
- Is mutable: No
- Description: The length of time after which an idle connection in the JDBC connection pool expires. If the connection idle time in the JDBC connection pool exceeds this value, the connection pool closes idle connections beyond the number specified in the configuration item `jdbc_minimum_idle_connections`.
- Introduced in: -

##### datacache_enable

- Default: true
- Type: Boolean
- Unit: -
- Is mutable: No
- Description: Whether to enable Data Cache. `true` indicates Data Cache is enabled, and `false` indicates Data Cache is disabled. The default value is changed to `true` from v3.3.
- Introduced in: -

##### datacache_mem_size

- Default: 0
- Type: String
- Unit: -
- Is mutable: Yes
- Description: The maximum amount of data that can be cached in memory. You can set it as a percentage (for example, `10%`) or a physical limit (for example, `10G`, `21474836480`).
- Introduced in: -

##### datacache_disk_size

- Default: 0
- Type: String
- Unit: -
- Is mutable: Yes
- Description: The maximum amount of data that can be cached on a single disk. You can set it as a percentage (for example, `80%`) or a physical limit (for example, `2T`, `500G`). For example, if you use two disks and set the value of the `datacache_disk_size` parameter as `21474836480` (20 GB), a maximum of 40 GB data can be cached on these two disks. The default value is `0`, which indicates that only memory is used to cache data.
- Introduced in: -

##### datacache_block_buffer_enable

- Default: true
- Type: Boolean
- Unit: -
- Is mutable: No
- Description: Whether to enable Block Buffer to optimize Data Cache efficiency. When Block Buffer is enabled, the system reads the Block data from the Data Cache and caches it in a temporary buffer, thus reducing the extra overhead caused by frequent cache reads.
- Introduced in: v3.2.0

##### enable_datacache_disk_auto_adjust

- Default: true
- Type: Boolean
- Unit: -
- Is mutable: Yes
- Description: Whether to enable Automatic Scaling for Data Cache disk capacity. When it is enabled, the system dynamically adjusts the cache capacity based on the current disk usage rate. This item is renamed from `datacache_auto_adjust_enable` to `enable_datacache_disk_auto_adjust` from v4.0 onwards.
- Introduced in: v3.3.0

##### datacache_disk_adjust_interval_seconds

- Default: 10
- Type: Int
- Unit: Seconds
- Is mutable: Yes
- Description: The interval of Data Cache automatic capacity scaling. At regular intervals, the system checks the cache disk usage, and triggers Automatic Scaling when necessary.
- Introduced in: v3.3.0

##### datacache_disk_idle_seconds_for_expansion

- Default: 7200
- Type: Int
- Unit: Seconds
- Is mutable: Yes
- Description: The minimum wait time for Data Cache automatic expansion. Automatic scaling up is triggered only if the disk usage remains below `datacache_disk_low_level` for longer than this duration.
- Introduced in: v3.3.0

##### datacache_min_disk_quota_for_adjustment

- Default: 10737418240
- Type: Int
- Unit: Bytes
- Is mutable: Yes
- Description: The minimum effective capacity for Data Cache Automatic Scaling. If the system tries to adjust the cache capacity to less than this value, the cache capacity will be directly set to `0` to prevent suboptimal performance caused by frequent cache fills and evictions due to insufficient cache capacity.
- Introduced in: v3.3.0

##### datacache_inline_item_count_limit

- Default: 130172
- Type: Int
- Unit: -
- Is mutable: No
- Description: The maximum number of inline cache items in Data Cache. For some particularly small cache blocks, Data Cache stores them in `inline` mode, which caches the block data and metadata together in memory.
- Introduced in: v3.4.0

##### datacache_eviction_policy

- Default: slru
- Type: String
- Unit: -
- Is mutable: No
- Description: The eviction policy of Data Cache. Valid values: `lru` (least recently used) and `slru` (Segmented LRU).
- Introduced in: v3.4.0

##### rocksdb_write_buffer_memory_percent

- Default: 5
- Type: Int64
- Unit: -
- Is mutable: No
- Description: It is the memory percent of write buffer for meta in rocksdb. default is 5% of system memory. However, aside from this, the final calculated size of the write buffer memory will not be less than 64MB nor exceed 1G (rocksdb_max_write_buffer_memory_bytes)
- Introduced in: v3.5.0

##### rocksdb_max_write_buffer_memory_bytes

- Default: 1073741824
- Type: Int64
- Unit: -
- Is mutable: No
- Description: It is the max size of the write buffer for meta in rocksdb. Default is 1GB.
- Introduced in: v3.5.0

##### lake_service_max_concurrency

- Default: 0
- Type: Int
- Unit: -
- Is mutable: No
- Description: The maximum concurrency of RPC requests in a shared-data cluster. Incoming requests will be rejected when this threshold is reached. When this item is set to `0`, no limit is imposed on the concurrency.
- Introduced in: -

##### lake_enable_vertical_compaction_fill_data_cache

- Default: true
- Type: Boolean
- Unit: -
- Is mutable: Yes
- Description: Whether to allow vertical compaction tasks to cache data on local disks in a shared-data cluster.
- Introduced in: v3.1.7, v3.2.3

##### enable_connector_sink_spill

- Default: true
- Type: Boolean
- Unit: -
- Is mutable: Yes
- Description: Whether to enable Spilling for writes to external tables. Enabling this feature prevents the generation of a large number of small files as a result of writing to an external table when memory is insufficient. Currently, this feature only supports writing to Iceberg tables.
- Introduced in: v4.0.0

### Other

##### enable_resolve_hostname_to_ip_in_load_error_url

- Default: false
- Type: Boolean
- Unit: -
- Is mutable: Yes
- Description: For `error_urls` debugging, whether to allow operators to choose between using original hostnames from FE heartbeat or forcing resolution to IP addresses based on their environment needs.
  - `true`: Resolve hostnames to IPs.
  - `false` (Default): Keeps the original hostname in the error URL.
- Introduced in: v4.0.1

##### user_function_dir

- Default: `${STARROCKS_HOME}/lib/udf`
- Type: String
- Unit: -
- Is mutable: No
- Description: The directory used to store User-defined Functions (UDFs).
- Introduced in: -

##### load_replica_status_check_interval_ms_on_success

- Default: 15000
- Type: Int
- Unit: Milliseconds
- Is mutable: Yes
- Description: The interval that the secondary replica checks it's status on the primary replica if the last check rpc successes.
- Introduced in: 3.5.1

##### load_replica_status_check_interval_ms_on_failure

- Default: 2000
- Type: Int
- Unit: Milliseconds
- Is mutable: Yes
- Description: The interval that the secondary replica checks it's status on the primary replica if the last check rpc fails.
- Introduced in: 3.5.1

##### enable_token_check

- Default: true
- Type: Boolean
- Unit: -
- Is mutable: Yes
- Description: A boolean value to control whether to enable the token check. `true` indicates enabling the token check, and `false` indicates disabling it.
- Introduced in: -

##### small_file_dir

- Default: `${STARROCKS_HOME}/lib/small_file/`
- Type: String
- Unit: -
- Is mutable: No
- Description: The directory used to store the files downloaded by the file manager.
- Introduced in: -

##### report_exec_rpc_request_retry_num

- Default: 10
- Type: Int
- Unit: -
- Is mutable: Yes
- Description: The retry times of rpc request to report exec rpc request to FE. The default value is 10, which means that the rpc request will be retried 10 times if it fails only if it's fragment instatnce finish rpc. Report exec rpc request is important for load job, if one fragment instance finish report failed, the load job will be hang until timeout.
- Introduced in: -

##### max_length_for_to_base64

- Default: 200000
- Type: Int
- Unit: Bytes
- Is mutable: No
- Description: The maximum length of input values for the to_base64() function.
- Introduced in: -

##### max_length_for_bitmap_function

- Default: 1000000
- Type: Int
- Unit: Bytes
- Is mutable: No
- Description: The maximum length of input values for bitmap functions.
- Introduced in: -

##### default_mv_resource_group_memory_limit

- Default: 0.8
- Type: Double
- Unit:
- Is mutable: Yes
- Description: The maximum memory proportion (per BE node) that can be used by the materialized view refresh tasks in the resource group `default_mv_wg`. The default value indicates 80% of the memory.
- Introduced in: v3.1

##### default_mv_resource_group_cpu_limit

- Default: 1
- Type: Int
- Unit: -
- Is mutable: Yes
- Description: The maximum number of CPU cores (per BE node) that can be used by the materialized view refresh tasks in the resource group `default_mv_wg`.
- Introduced in: v3.1

##### default_mv_resource_group_concurrency_limit

- Default: 0
- Type: Int
- Unit: -
- Is mutable: Yes
- Description: The maximum concurrency (per BE node) of the materialized view refresh tasks in the resource group `default_mv_wg`. The default value `0` indicates no limits.
- Introduced in: v3.1

##### default_mv_resource_group_spill_mem_limit_threshold

- Default: 0.8
- Type: Double
- Unit: -
- Is mutable: Yes
- Description: The memory usage threshold before a materialized view refresh task in the resource group `default_mv_wg` triggers intermediate result spilling. The default value indicates 80% of the memory.
- Introduced in: v3.1
<|MERGE_RESOLUTION|>--- conflicted
+++ resolved
@@ -884,6 +884,15 @@
 When this value is set to less than `0`, the system uses the product of its absolute value and the CPU core count as the value.
 - Introduced in: 3.1.12, 3.2.7
 
+##### column_mode_partial_update_insert_batch_size
+
+- Default: 4096
+- Type: Int
+- Unit: -
+- Is mutable: Yes
+- Description: Batch size for column mode partial update when processing inserted rows. If this item is set to `0` or negative, it will be clamped to `1` to avoid infinite loop. This item controls the number of newly inserted rows processed in each batch. Larger values can improve write performance but will consume more memory.
+- Introduced in: v3.5.10, v4.0.2
+
 ##### max_runnings_transactions_per_txn_map
 
 - Default: 100
@@ -1275,2841 +1284,7 @@
 - Type: Double
 - Unit: -
 - Is mutable: Yes
-<<<<<<< HEAD
-- Description:
-- Introduced in: -
--->
-
-<!--
-##### l0_max_file_size
-
-- Default: 209715200
-- Type: Int
-- Unit:
-- Is mutable: Yes
-- Description:
-- Introduced in: -
--->
-
-<!--
-##### l0_min_mem_usage
-
-- Default: 2097152
-- Type: Int
-- Unit:
-- Is mutable: Yes
-- Description:
-- Introduced in: -
--->
-
-<!--
-##### l0_max_mem_usage
-
-- Default: 104857600
-- Type: Int
-- Unit:
-- Is mutable: Yes
-- Description:
-- Introduced in: -
--->
-
-<!--
-##### l0_snapshot_size
-
-- Default: 16777216
-- Type: Int
-- Unit:
-- Is mutable: Yes
-- Description:
-- Introduced in: -
--->
-
-<!--
-##### max_tmp_l1_num
-
-- Default: 10
-- Type: Int
-- Unit: -
-- Is mutable: Yes
-- Description:
-- Introduced in: -
--->
-
-<!--
-##### enable_parallel_get_and_bf
-
-- Default: true
-- Type: Boolean
-- Unit: -
-- Is mutable: Yes
-- Description:
-- Introduced in: -
--->
-
-<!--
-##### enable_pindex_minor_compaction
-
-- Default: true
-- Type: Boolean
-- Unit: -
-- Is mutable: No
-- Description:
-- Introduced in: -
--->
-
-<!--
-##### max_allow_pindex_l2_num
-
-- Default: 5
-- Type: Int
-- Unit: -
-- Is mutable: Yes
-- Description:
-- Introduced in: -
--->
-
-<!--
-##### pindex_major_compaction_num_threads
-
-- Default: 0
-- Type: Int
-- Unit: -
-- Is mutable: Yes
-- Description:
-- Introduced in: -
--->
-
-##### pindex_major_compaction_limit_per_disk
-
-- Default: 1
-- Type: Int
-- Unit: -
-- Is mutable: Yes
-- Description: The maximum concurrency of compaction on a disk. This addresses the issue of uneven I/O across disks due to compaction. This issue can cause excessively high I/O for certain disks.
-- Introduced in: v3.0.9
-
-<!--
-##### pindex_major_compaction_schedule_interval_seconds
-
-- Default: 15
-- Type: Int
-- Unit: Seconds
-- Is mutable: Yes
-- Description:
-- Introduced in: -
--->
-
-<!--
-##### pindex_shared_data_gc_evict_interval_seconds
-
-- Default: 18000
-- Type: Int
-- Unit: Seconds
-- Is mutable: Yes
-- Description:
-- Introduced in: -
--->
-
-<!--
-##### enable_pindex_filter
-
-- Default: true
-- Type: Boolean
-- Unit: -
-- Is mutable: Yes
-- Description:
-- Introduced in: -
--->
-
-<!--
-##### enable_pindex_compression
-
-- Default: true
-- Type: Boolean
-- Unit: -
-- Is mutable: Yes
-- Description:
-- Introduced in: -
--->
-
-<!--
-##### max_bf_read_bytes_percent
-
-- Default: 10
-- Type: Int
-- Unit: -
-- Is mutable: Yes
-- Description:
-- Introduced in: -
--->
-
-<!--
-##### enable_pindex_rebuild_in_compaction
-
-- Default: true
-- Type: Boolean
-- Unit: -
-- Is mutable: Yes
-- Description:
-- Introduced in: -
--->
-
-### Loading
-
-##### push_worker_count_normal_priority
-
-- Default: 3
-- Type: Int
-- Unit: -
-- Is mutable: No
-- Description: The number of threads used to handle a load task with NORMAL priority.
-- Introduced in: -
-
-##### push_worker_count_high_priority
-
-- Default: 3
-- Type: Int
-- Unit: -
-- Is mutable: No
-- Description: The number of threads used to handle a load task with HIGH priority.
-- Introduced in: -
-
-##### transaction_publish_version_worker_count
-
-- Default: 0
-- Type: Int
-- Unit: -
-- Is mutable: Yes
-- Description: The maximum number of threads used to publish a version. When this value is set to less than or equal to `0`, the system uses the CPU core count as the value, so as to avoid insufficient thread resources when import concurrency is high but only a fixed number of threads are used. From v2.5, the default value has been changed from `8` to `0`.
-- Introduced in: -
-
-##### transaction_publish_version_thread_pool_idle_time_ms
-
-- Default: 60000
-- Type: Int
-- Unit: Milliseconds
-- Is mutable: No
-- Description: The idle time before a thread is reclaimed by the Publish Version thread pool.
-- Introduced in: -
-
-<!--
-##### transaction_apply_worker_count
-
-- Default: 0
-- Type: Int
-- Unit: -
-- Is mutable: Yes
-- Description:
-- Introduced in: -
--->
-
-<!--
-##### get_pindex_worker_count
-
-- Default: 0
-- Type: Int
-- Unit: -
-- Is mutable: Yes
-- Description:
-- Introduced in: -
--->
-
-##### clear_transaction_task_worker_count
-
-- Default: 1
-- Type: Int
-- Unit: -
-- Is mutable: No
-- Description: The number of threads used for clearing transaction.
-- Introduced in: -
-
-##### load_data_reserve_hours
-
-- Default: 4
-- Type: Int
-- Unit: Hours
-- Is mutable: No
-- Description: The reservation time for the files produced by small-scale loadings.
-- Introduced in: -
-
-##### load_error_log_reserve_hours
-
-- Default: 48
-- Type: Int
-- Unit: Hours
-- Is mutable: Yes
-- Description: The time for which data loading logs are reserved.
-- Introduced in: -
-
-##### number_tablet_writer_threads
-
-- Default: 0
-- Type: Int
-- Unit: -
-- Is mutable: Yes
-- Description: The number of tablet writer threads used in ingestion, such as Stream Load, Broker Load and Insert. When the parameter is set to less than or equal to 0, the system uses half of the number of CPU cores, with a minimum of 16. When the parameter is set to greater than 0, the system uses that value. This configuration is changed to dynamic from v3.1.7 onwards.
-- Introduced in: -
-
-<!--
-##### max_queueing_memtable_per_tablet
-
-- Default: 2
-- Type: Int
-- Unit:
-- Is mutable: Yes
-- Description: The maximum number of queuing memtables on each tablet. This parameter is used to control the memory usage of loading tasks.
-- Introduced in: v3.1
--->
-
-<!--
-##### stale_memtable_flush_time_sec
-
-- Default: 0
-- Type: Int
-- Unit: Seconds
-- Is mutable: Yes
-- Description: 0 means prohibited. Other memtables whose last update time is greater than stale_memtable_flush_time_sec will be persisted when memory is insufficient.
-- Introduced in: -
--->
-
-<!--
-##### dictionary_encoding_ratio
-
-- Default: 0.7
-- Type: Double
-- Unit: -
-- Is mutable: No
-- Description:
-- Introduced in: -
--->
-
-<!--
-##### dictionary_page_size
-
-- Default: 1048576
-- Type: Int
-- Unit:
-- Is mutable: No
-- Description:
-- Introduced in: -
--->
-
-<!--
-##### dictionary_encoding_ratio_for_non_string_column
-
-- Default: 0
-- Type: Double
-- Unit:
-- Is mutable: No
-- Description:
-- Introduced in: -
--->
-
-<!--
-##### dictionary_speculate_min_chunk_size
-
-- Default: 10000
-- Type: Int
-- Unit:
-- Is mutable: No
-- Description:
-- Introduced in: -
--->
-
-<!--
-##### enable_streaming_load_thread_pool
-
-- Default: true
-- Type: Boolean
-- Unit: -
-- Is mutable: Yes
-- Description:
-- Introduced in: -
--->
-
-<!--
-##### streaming_load_thread_pool_num_min
-
-- Default: 0
-- Type: Int
-- Unit: Minutes -
-- Is mutable: No
-- Description:
-- Introduced in: -
--->
-
-<!--
-##### streaming_load_thread_pool_idle_time_ms
-
-- Default: 2000
-- Type: Int
-- Unit: Milliseconds
-- Is mutable: No
-- Description:
-- Introduced in: -
--->
-
-##### streaming_load_max_mb
-
-- Default: 102400
-- Type: Int
-- Unit: MB
-- Is mutable: Yes
-- Description: The maximum size of a file that can be streamed into StarRocks. From v3.0, the default value has been changed from `10240` to `102400`.
-- Introduced in: -
-
-##### streaming_load_max_batch_size_mb
-
-- Default: 100
-- Type: Int
-- Unit: MB
-- Is mutable: Yes
-- Description: The maximum size of a JSON file that can be streamed into StarRocks.
-- Introduced in: -
-
-##### streaming_load_rpc_max_alive_time_sec
-
-- Default: 1200
-- Type: Int
-- Unit: Seconds
-- Is mutable: No
-- Description: The RPC timeout for Stream Load.
-- Introduced in: -
-
-##### write_buffer_size
-
-- Default: 104857600
-- Type: Int
-- Unit: Bytes
-- Is mutable: Yes
-- Description: The buffer size of MemTable in the memory. This configuration item is the threshold to trigger a flush.
-- Introduced in: -
-
-##### load_process_max_memory_limit_bytes
-
-- Default: 107374182400
-- Type: Int
-- Unit: Bytes
-- Is mutable: No
-- Description: The maximum size limit of memory resources that can be taken up by all load processes on a BE node.
-- Introduced in: -
-
-##### txn_commit_rpc_timeout_ms (Deprecated)
-
-- Default: 60000
-- Type: Int
-- Unit: Milliseconds
-- Is mutable: Yes
-- Description: The timeout for a transaction commit RPC. Since v3.2.0, this parameter is deprecated.
-- Introduced in: -
-
-##### max_consumer_num_per_group
-
-- Default: 3
-- Type: Int
-- Unit: -
-- Is mutable: Yes
-- Description: The maximum number of consumers in a consumer group of Routine Load.
-- Introduced in: -
-
-<!--
-##### max_pulsar_consumer_num_per_group
-
-- Default: 10
-- Type: Int
-- Unit:
-- Is mutable: Yes
-- Description:
-- Introduced in: -
--->
-
-<!--
-##### routine_load_kafka_timeout_second
-
-- Default: 10
-- Type: Int
-- Unit: Seconds
-- Is mutable: No
-- Description:
-- Introduced in: -
--->
-
-<!--
-##### routine_load_pulsar_timeout_second
-
-- Default: 10
-- Type: Int
-- Unit: Seconds
-- Is mutable: No
-- Description:
-- Introduced in: -
--->
-
-##### flush_thread_num_per_store
-
-- Default: 2
-- Type: Int
-- Unit: -
-- Is mutable: Yes
-- Description: Number of threads that are used for flushing MemTable in each store.
-- Introduced in: -
-
-##### lake_flush_thread_num_per_store
-
-- Default: 0
-- Type: Int
-- Unit: -
-- Is mutable: Yes
-- Description: Number of threads that are used for flushing MemTable in each store in shared-data mode. 
-When this value is set to `0`, the system uses twice of the CPU core count as the value.
-When this value is set to less than `0`, the system uses the product of its absolute value and the CPU core count as the value.
-- Introduced in: 3.1.12, 3.2.7
-
-##### column_mode_partial_update_insert_batch_size
-
-- Default: 4096
-- Type: Int
-- Unit: -
-- Is mutable: Yes
-- Description: Batch size for column mode partial update when processing insert rows. If set to `0` or negative, it will be clamped to `1` to avoid infinite loop. This parameter controls the number of newly inserted rows processed in each batch. Larger values can improve write performance but will consume more memory.
-- Introduced in: 3.5.10, 4.0.2
-
-##### max_runnings_transactions_per_txn_map
-
-- Default: 100
-- Type: Int
-- Unit: -
-- Is mutable: Yes
-- Description: The maximum number of transactions that can run concurrently in each partition.
-- Introduced in: -
-
-##### enable_stream_load_verbose_log
-
-- Default: false
-- Type: Boolean
-- Unit: -
-- Is mutable: Yes
-- Description: Specifies whether to log the HTTP requests and responses for Stream Load jobs.
-- Introduced in: v2.5.17, v3.0.9, v3.1.6, v3.2.1
-
-### Query engine
-
-##### scanner_thread_pool_thread_num
-
-- Default: 48
-- Type: Int
-- Unit: -
-- Is mutable: Yes
-- Description: The number of threads which the storage engine used for concurrent storage volume scanning. All threads are managed in the thread pool.
-- Introduced in: -
-
-##### scanner_thread_pool_queue_size
-
-- Default: 102400
-- Type: Int
-- Unit: -
-- Is mutable: No
-- Description: The number of scan tasks supported by the storage engine.
-- Introduced in: -
-
-<!--
-##### udf_thread_pool_size
-
-- Default: 1
-- Type: Int
-- Unit: -
-- Is mutable: No
-- Description:
-- Introduced in: -
--->
-
-<!--
-##### port
-
-- Default: 20001
-- Type: Int
-- Unit:
-- Is mutable: No
-- Description:
-- Introduced in: -
--->
-
-<!--
-##### broker_write_timeout_seconds
-
-- Default: 30
-- Type: Int
-- Unit: Seconds
-- Is mutable: No
-- Description:
-- Introduced in: -
--->
-
-##### scanner_row_num
-
-- Default: 16384
-- Type: Int
-- Unit: -
-- Is mutable: Yes
-- Description: The maximum row count returned by each scan thread in a scan.
-- Introduced in: -
-
-<!--
-##### max_hdfs_scanner_num
-
-- Default: 50
-- Type: Int
-- Unit: -
-- Is mutable: No
-- Description:
-- Introduced in: -
--->
-
-##### max_scan_key_num
-
-- Default: 1024
-- Type: Int
-- Unit: -
-- Is mutable: Yes
-- Description: The maximum number of scan keys segmented by each query.
-- Introduced in: -
-
-##### max_pushdown_conditions_per_column
-
-- Default: 1024
-- Type: Int
-- Unit: -
-- Is mutable: Yes
-- Description: The maximum number of conditions that allow pushdown in each column. If the number of conditions exceeds this limit, the predicates are not pushed down to the storage layer.
-- Introduced in: -
-
-##### exchg_node_buffer_size_bytes
-
-- Default: 10485760
-- Type: Int
-- Unit: Bytes
-- Is mutable: Yes
-- Description: The maximum buffer size on the receiver end of an exchange node for each query. This configuration item is a soft limit. A backpressure is triggered when data is sent to the receiver end with an excessive speed.
-- Introduced in: -
-
-<!--
-##### sorter_block_size
-
-- Default: 8388608
-- Type: Int
-- Unit:
-- Is mutable: No
-- Description:
-- Introduced in: -
--->
-
-<!--
-##### column_dictionary_key_ratio_threshold
-
-- Default: 0
-- Type: Int
-- Unit:
-- Is mutable: Yes
-- Description:
-- Introduced in: -
--->
-
-<!--
-##### column_dictionary_key_size_threshold
-
-- Default: 0
-- Type: Int
-- Unit:
-- Is mutable: Yes
-- Description:
-- Introduced in: -
--->
-
-<!--
-##### profile_report_interval
-
-- Default: 30
-- Type: Int
-- Unit:
-- Is mutable: Yes
-- Description:
-- Introduced in: -
--->
-
-##### file_descriptor_cache_capacity
-
-- Default: 16384
-- Type: Int
-- Unit: -
-- Is mutable: No
-- Description: The number of file descriptors that can be cached.
-- Introduced in: -
-
-##### min_file_descriptor_number
-
-- Default: 60000
-- Type: Int
-- Unit: -
-- Is mutable: No
-- Description: The minimum number of file descriptors in the BE process.
-- Introduced in: -
-
-##### storage_page_cache_limit
-
-- Default: 20%
-- Type: String
-- Unit: -
-- Is mutable: Yes
-- Description: The PageCache size. It can be specified as size, for example, `20G`, `20,480M`, `20,971,520K`, or `21,474,836,480B`. It can also be specified as the ratio (percentage) to the memory size, for example, `20%`. It takes effect only when `disable_storage_page_cache` is set to `false`.
-- Introduced in: -
-
-##### disable_storage_page_cache
-
-- Default: false
-- Type: Boolean
-- Unit: -
-- Is mutable: Yes
-- Description: A boolean value to control whether to disable PageCache.
-  - When PageCache is enabled, StarRocks caches the recently scanned data.
-  - PageCache can significantly improve the query performance when similar queries are repeated frequently.
-  - `true` indicates disabling PageCache.
-  - The default value of this item has been changed from `true` to `false` since StarRocks v2.4.
-- Introduced in: -
-
-##### enable_bitmap_index_memory_page_cache
-
-- Default: true 
-- Type: Boolean
-- Unit: -
-- Is mutable: Yes
-- Description: Whether to enable memory cache for Bitmap index. Memory cache is recommended if you want to use Bitmap indexes to accelerate point queries.
-- Introduced in: v3.1
-
-##### enable_zonemap_index_memory_page_cache
-
-- Default: true
-- Type: Boolean
-- Unit: -
-- Is mutable: Yes
-- Description: Whether to enable memory cache for zonemap index. Memory cache is recommended if you want to use zonemap indexes to accelerate scan.
-- Introduced in: -
-
-##### enable_string_prefix_zonemap
-
-- Default: true
-- Type: Boolean
-- Unit: -
-- Is mutable: Yes
-- Description: Whether to enable ZoneMap for string (CHAR/VARCHAR) columns using prefix-based min/max. For non-key string columns, the min/max values are truncated to a fixed prefix length configured by `string_prefix_zonemap_prefix_len`.
-- Introduced in: -
-
-##### string_prefix_zonemap_prefix_len
-
-- Default: 16
-- Type: Int
-- Unit: -
-- Is mutable: Yes
-- Description: Prefix length used for string ZoneMap min/max when `enable_string_prefix_zonemap` is enabled.
-- Introduced in: -
-
-
-##### enable_ordinal_index_memory_page_cache
-
-- Default: true
-- Type: Boolean
-- Unit: -
-- Is mutable: Yes
-- Description: Whether to enable memory cache for ordinal index. Ordinal index is a mapping from row IDs to data page positions, and it can be used to accelerate scans.
-- Introduced in: -
-
-##### fragment_pool_thread_num_min
-
-- Default: 64
-- Type: Int
-- Unit: Minutes -
-- Is mutable: No
-- Description: The minimum number of threads used for query.
-- Introduced in: -
-
-##### fragment_pool_thread_num_max
-
-- Default: 4096
-- Type: Int
-- Unit: -
-- Is mutable: No
-- Description: The maximum number of threads used for query.
-- Introduced in: -
-
-##### fragment_pool_queue_size
-
-- Default: 2048
-- Type: Int
-- Unit: -
-- Is mutable: No
-- Description: The upper limit of the query number that can be processed on each BE node.
-- Introduced in: -
-
-<!--
-##### query_scratch_dirs
-
-- Default: `${STARROCKS_HOME}`
-- Type: String
-- Unit: -
-- Is mutable: No
-- Description:
-- Introduced in: -
--->
-
-<!--
-##### max_free_io_buffers
-
-- Default: 128
-- Type: Int
-- Unit:
-- Is mutable: No
-- Description:
-- Introduced in: -
--->
-
-<!--
-##### disable_mem_pools
-
-- Default: false
-- Type: Boolean
-- Unit: -
-- Is mutable: No
-- Description:
-- Introduced in: -
--->
-
-<!--
-##### use_mmap_allocate_chunk
-
-- Default: false
-- Type: Boolean
-- Unit: -
-- Is mutable: No
-- Description:
-- Introduced in: -
--->
-
-<!--
-##### chunk_reserved_bytes_limit
-
-- Default: 2147483648
-- Type: Int
-- Unit:
-- Is mutable: No
-- Description:
-- Introduced in: -
--->
-
-<!--
-##### pprof_profile_dir
-
-- Default: `${STARROCKS_HOME}/log`
-- Type: String
-- Unit: -
-- Is mutable: No
-- Description:
-- Introduced in: -
--->
-
-##### enable_prefetch
-
-- Default: true
-- Type: Boolean
-- Unit: -
-- Is mutable: Yes
-- Description: A boolean value to control whether to enable the pre-fetch of the query. `true` indicates enabling pre-fetch, and `false` indicates disabling it.
-- Introduced in: -
-
-<!--
-##### query_max_memory_limit_percent
-
-- Default: 90
-- Type: Int
-- Unit: -
-- Is mutable: No
-- Description:
-- Introduced in: -
--->
-
-##### query_pool_spill_mem_limit_threshold
-
-- Default: 1.0
-- Type: Double
-- Unit: -
-- Is mutable: No
-- Description: If automatic spilling is enabled, when the memory usage of all queries exceeds `query_pool memory limit * query_pool_spill_mem_limit_threshold`, intermediate result spilling will be triggered.
-- Introduced in: v3.2.7
-
-##### result_buffer_cancelled_interval_time
-
-- Default: 300
-- Type: Int
-- Unit: Seconds
-- Is mutable: Yes
-- Description: The wait time before BufferControlBlock releases data.
-- Introduced in: -
-
-##### max_memory_sink_batch_count
-
-- Default: 20
-- Type: Int
-- Unit: -
-- Is mutable: Yes
-- Description: The maximum number of Scan Cache batches.
-- Introduced in: -
-
-##### scan_context_gc_interval_min
-
-- Default: 5
-- Type: Int
-- Unit: Minutes
-- Is mutable: Yes
-- Description: The time interval at which to clean the Scan Context.
-- Introduced in: -
-
-##### path_gc_check_step
-
-- Default: 1000
-- Type: Int
-- Unit: -
-- Is mutable: Yes
-- Description: The maximum number of files that can be scanned continuously each time.
-- Introduced in: -
-
-##### path_gc_check_step_interval_ms
-
-- Default: 10
-- Type: Int
-- Unit: Milliseconds
-- Is mutable: Yes
-- Description: The time interval between file scans.
-- Introduced in: -
-
-##### path_scan_interval_second
-
-- Default: 86400
-- Type: Int
-- Unit: Seconds
-- Is mutable: Yes
-- Description: The time interval at which GC cleans expired data.
-- Introduced in: -
-
-<!--
-##### pipeline_scan_thread_pool_thread_num
-
-- Default: 0
-- Type: Int
-- Unit: -
-- Is mutable: No
-- Description:
-- Introduced in: -
--->
-
-##### pipeline_connector_scan_thread_num_per_cpu
-
-- Default: 8
-- Type: Double
-- Unit: -
-- Is mutable: Yes
-- Description: The number of scan threads assigned to Pipeline Connector per CPU core in the BE node. This configuration is changed to dynamic from v3.1.7 onwards.
-- Introduced in: -
-
-##### pipeline_scan_thread_pool_queue_size
-
-- Default: 102400
-- Type: Int
-- Unit: -
-- Is mutable: No
-- Description: The maximum task queue length of SCAN thread pool for Pipeline execution engine.
-- Introduced in: -
-
-<!--
-##### pipeline_exec_thread_pool_thread_num
-
-- Default: 0
-- Type: Int
-- Unit: -
-- Is mutable: No
-- Description:
-- Introduced in: -
--->
-
-##### pipeline_prepare_thread_pool_thread_num
-
-- Default: 0
-- Type: Int
-- Unit: -
-- Is mutable: No
-- Description: Number of threads in the pipeline execution engine PREPARE fragment thread pool. `0` indicates the value is equal to the number of system VCPU core number.
-- Introduced in: -
-
-##### pipeline_prepare_thread_pool_queue_size
-
-- Default: 102400
-- Type: Int
-- Unit: -
-- Is mutable: No
-- Description: The maximum queue lenggth of PREPARE fragment thread pool for Pipeline execution engine.
-- Introduced in: -
-
-##### pipeline_poller_timeout_guard_ms
-
-- Default: -1
-- Type: Int
-- Unit: Milliseconds
-- Is mutable: Yes
-- Description: When this item is set to greater than `0`, if a driver takes longer than `pipeline_poller_timeout_guard_ms` for a single dispatch in the poller, then the information of the driver and operator is printed.
-- Introduced in: -
-
-##### pipeline_prepare_timeout_guard_ms
-
-- Default: -1
-- Type: Int
-- Unit: Milliseconds
-- Is mutable: Yes
-- Description: When this item is set to greater than `0`, if a plan fragment exceeds `pipeline_prepare_timeout_guard_ms` during the PREPARE process, a stack trace of the plan fragment is printed.
-- Introduced in: -
-
-<!--
-##### pipeline_sink_io_thread_pool_thread_num
-
-- Default: 0
-- Type: Int
-- Unit: -
-- Is mutable: No
-- Description:
-- Introduced in: -
--->
-
-<!--
-##### pipeline_sink_io_thread_pool_queue_size
-
-- Default: 102400
-- Type: Int
-- Unit: -
-- Is mutable: No
-- Description:
-- Introduced in: -
--->
-
-<!--
-##### pipeline_sink_buffer_size
-
-- Default: 64
-- Type: Int
-- Unit:
-- Is mutable: No
-- Description:
-- Introduced in: -
--->
-
-<!--
-##### pipeline_sink_brpc_dop
-
-- Default: 64
-- Type: Int
-- Unit:
-- Is mutable: No
-- Description:
-- Introduced in: -
--->
-
-<!--
-##### pipeline_max_num_drivers_per_exec_thread
-
-- Default: 10240
-- Type: Int
-- Unit:
-- Is mutable: No
-- Description:
-- Introduced in: -
--->
-
-<!--
-##### pipeline_print_profile
-
-- Default: false
-- Type: Boolean
-- Unit: -
-- Is mutable: Yes
-- Description:
-- Introduced in: -
--->
-
-<!--
-##### pipeline_driver_queue_level_time_slice_base_ns
-
-- Default: 200000000
-- Type: Int
-- Unit:
-- Is mutable: No
-- Description:
-- Introduced in: -
--->
-
-<!--
-##### pipeline_driver_queue_ratio_of_adjacent_queue
-
-- Default: 1.2
-- Type: Double
-- Unit:
-- Is mutable: No
-- Description:
-- Introduced in: -
--->
-
-<!--
-##### pipeline_scan_queue_mode
-
-- Default: 0
-- Type: Int
-- Unit:
-- Is mutable: No
-- Description:
-- Introduced in: -
--->
-
-<!--
-##### pipeline_scan_queue_level_time_slice_base_ns
-
-- Default: 100000000
-- Type: Int
-- Unit:
-- Is mutable: No
-- Description:
-- Introduced in: -
--->
-
-<!--
-##### pipeline_scan_queue_ratio_of_adjacent_queue
-
-- Default: 1.5
-- Type: Double
-- Unit:
-- Is mutable: No
-- Description:
-- Introduced in: -
--->
-
-<!--
-##### pipeline_analytic_max_buffer_size
-
-- Default: 128
-- Type: Int
-- Unit:
-- Is mutable: No
-- Description:
-- Introduced in: -
--->
-
-<!--
-##### pipeline_analytic_removable_chunk_num
-
-- Default: 128
-- Type: Int
-- Unit: -
-- Is mutable: No
-- Description:
-- Introduced in: -
--->
-
-<!--
-##### pipeline_analytic_enable_streaming_process
-
-- Default: true
-- Type: Boolean
-- Unit: -
-- Is mutable: No
-- Description:
-- Introduced in: -
--->
-
-<!--
-##### pipeline_analytic_enable_removable_cumulative_process
-
-- Default: true
-- Type: Boolean
-- Unit: -
-- Is mutable: No
-- Description:
-- Introduced in: -
--->
-
-<!--
-##### tablet_internal_parallel_min_splitted_scan_rows
-
-- Default: 16384
-- Type: Int
-- Unit:
-- Is mutable: Yes
-- Description:
-- Introduced in: -
--->
-
-<!--
-##### tablet_internal_parallel_max_splitted_scan_rows
-
-- Default: 1048576
-- Type: Int
-- Unit:
-- Is mutable: Yes
-- Description:
-- Introduced in: -
--->
-
-<!--
-##### tablet_internal_parallel_max_splitted_scan_bytes
-
-- Default: 536870912
-- Type: Int
-- Unit: Bytes
-- Is mutable: Yes
-- Description:
-- Introduced in: -
--->
-
-<!--
-##### tablet_internal_parallel_min_scan_dop
-
-- Default: 4
-- Type: Int
-- Unit:
-- Is mutable: Yes
-- Description:
-- Introduced in: -
--->
-
-##### lake_tablet_ignore_invalid_delete_predicate
-
-- Default: false
-- Type: Boolean
-- Unit: -
-- Is mutable: Yes
-- Description: A boolean value to control whether ignore invalid delete predicates in tablet rowset metadata which may be introduced by logic deletion to a duplicate key table after the column name renamed.
-- Introduced in: v4.0
-
-<!--
-##### bitmap_serialize_version
-
-- Default: 1
-- Type: Int
-- Unit:
-- Is mutable: No
-- Description:
-- Introduced in: -
--->
-
-##### max_hdfs_file_handle
-
-- Default: 1000
-- Type: Int
-- Unit: -
-- Is mutable: Yes
-- Description: The maximum number of HDFS file descriptors that can be opened.
-- Introduced in: -
-
-<!--
-##### max_segment_file_size
-
-- Default: 1073741824
-- Type: Int
-- Unit:
-- Is mutable: No
-- Description:
-- Introduced in: -
--->
-
-<!--
-##### rewrite_partial_segment
-
-- Default: true
-- Type: Boolean
-- Unit: -
-- Is mutable: No
-- Description:
-- Introduced in: -
--->
-
-<!--
-##### object_storage_access_key_id
-
-- Default: Empty string
-- Type: String
-- Unit: -
-- Is mutable: No
-- Description:
-- Introduced in: -
--->
-
-<!--
-##### object_storage_secret_access_key
-
-- Default: Empty string
-- Type: String
-- Unit: -
-- Is mutable: No
-- Description:
-- Introduced in: -
--->
-
-<!--
-##### object_storage_endpoint
-
-- Default: Empty string
-- Type: String
-- Unit: -
-- Is mutable: No
-- Description:
-- Introduced in: -
--->
-
-<!--
-##### object_storage_bucket
-
-- Default: Empty string
-- Type: String
-- Unit: -
-- Is mutable: No
-- Description:
-- Introduced in: -
--->
-
-<!--
-##### object_storage_region
-
-- Default: Empty string
-- Type: String
-- Unit: -
-- Is mutable: No
-- Description:
-- Introduced in: -
--->
-
-<!--
-##### object_storage_max_connection
-
-- Default: 102400
-- Type: Int
-- Unit:
-- Is mutable: No
-- Description:
-- Introduced in: -
--->
-
-<!--
-##### object_storage_endpoint_use_https
-
-- Default: false
-- Type: Boolean
-- Unit: -
-- Is mutable: No
-- Description:
-- Introduced in: -
--->
-
-<!--
-##### object_storage_endpoint_path_style_access
-
-- Default: false
-- Type: Boolean
-- Unit: -
-- Is mutable: No
-- Description:
-- Introduced in: -
--->
-
-##### object_storage_connect_timeout_ms
-
-- Default: -1
-- Type: Int
-- Unit: Milliseconds
-- Is mutable: No
-- Description: Timeout duration to establish socket connections with object storage. `-1` indicates to use the default timeout duration of the SDK configurations.
-- Introduced in: v3.0.9
-
-##### object_storage_request_timeout_ms
-
-- Default: -1
-- Type: Int
-- Unit: Milliseconds
-- Is mutable: No
-- Description: Timeout duration to establish HTTP connections with object storage. `-1` indicates to use the default timeout duration of the SDK configurations.
-- Introduced in: v3.0.9
-
-<!--
-##### text_io_range_size
-
-- Default: 16777216
-- Type: Int
-- Unit:
-- Is mutable: No
-- Description:
-- Introduced in: -
--->
-
-<!--
-##### enable_orc_late_materialization
-
-- Default: true
-- Type: Boolean
-- Unit: -
-- Is mutable: No
-- Description:
-- Introduced in: -
--->
-
-<!--
-##### enable_orc_libdeflate_decompression
-
-- Default: true
-- Type: Boolean
-- Unit: -
-- Is mutable: No
-- Description:
-- Introduced in: -
--->
-
-<!--
-##### orc_natural_read_size
-
-- Default: 8388608
-- Type: Int
-- Unit:
-- Is mutable: No
-- Description:
-- Introduced in: -
--->
-
-<!--
-##### orc_coalesce_read_enable
-
-- Default: true
-- Type: Boolean
-- Unit: -
-- Is mutable: Yes
-- Description:
-- Introduced in: -
--->
-
-<!--
-##### orc_tiny_stripe_threshold_size
-
-- Default: 8388608
-- Type: Int
-- Unit:
-- Is mutable: No
-- Description:
-- Introduced in: -
--->
-
-<!--
-##### parquet_coalesce_read_enable
-
-- Default: true
-- Type: Boolean
-- Unit: -
-- Is mutable: Yes
-- Description:
-- Introduced in: -
--->
-
-##### parquet_late_materialization_enable
-
-- Default: true
-- Type: Boolean
-- Unit: -
-- Is mutable: No
-- Description: A boolean value to control whether to enable the late materialization of Parquet reader to improve performance. `true` indicates enabling late materialization, and `false` indicates disabling it.
-- Introduced in: -
-
-##### parquet_late_materialization_v2_enable
-
-- Default: true
-- Type: Boolean
-- Unit: -
-- Is mutable: No
-- Description: A boolean value to control whether to enable the late materialization v2 of Parquet reader to improve performance. `true` indicates enabling late materialization v2, and `false` indicates disabling it. In v3.3, only `parquet_late_materialization_enable` is used, and this variable is deprecated.
-- Introduced in: v3.2
-
-##### parquet_page_index_enable
-
-- Default: true
-- Type: Boolean
-- Unit: -
-- Is mutable: No
-- Description: A boolean value to control whether to enable the pageindex of Parquet file to improve performance. `true` indicates enabling pageindex, and `false` indicates disabling it.
-- Introduced in: v3.3
-
-##### parquet_reader_bloom_filter_enable
-
-- Default: true
-- Type: Boolean
-- Unit: -
-- Is mutable: Yes
-- Description: A boolean value to control whether to enable the bloom filter of Parquet file to improve performance. `true` indicates enabling the bloom filter, and `false` indicates disabling it. You can also control this behavior on session level using the system variable `enable_parquet_reader_bloom_filter`. Bloom filters in Parquet are maintained **at the column level within each row group**. If a Parquet file contains bloom filters for certain columns, queries can use predicates on those columns to efficiently skip row groups.
-- Introduced in: v3.5
-
-<!--
-##### io_coalesce_read_max_buffer_size
-
-- Default: 8388608
-- Type: Int
-- Unit:
-- Is mutable: No
-- Description:
-- Introduced in: -
--->
-
-<!--
-##### io_coalesce_read_max_distance_size
-
-- Default: 1048576
-- Type: Int
-- Unit:
-- Is mutable: No
-- Description:
-- Introduced in: -
--->
-
-##### io_coalesce_adaptive_lazy_active
-
-- Default: true
-- Type: Boolean
-- Unit: -
-- Is mutable: Yes
-- Description: Based on the selectivity of predicates, adaptively determines whether to combine the I/O of predicate columns and non-predicate columns.
-- Introduced in: v3.2
-
-<!--
-##### io_tasks_per_scan_operator
-
-- Default: 4
-- Type: Int
-- Unit:
-- Is mutable: No
-- Description:
-- Introduced in: -
--->
-
-<!--
-##### connector_io_tasks_per_scan_operator
-
-- Default: 16
-- Type: Int
-- Unit:
-- Is mutable: No
-- Description:
-- Introduced in: -
--->
-
-<!--
-##### connector_io_tasks_min_size
-
-- Default: 2
-- Type: Int
-- Unit:
-- Is mutable: No
-- Description:
-- Introduced in: -
--->
-
-<!--
-##### connector_io_tasks_adjust_interval_ms
-
-- Default: 50
-- Type: Int
-- Unit: Milliseconds
-- Is mutable: No
-- Description:
-- Introduced in: -
--->
-
-<!--
-##### connector_io_tasks_adjust_step
-
-- Default: 1
-- Type: Int
-- Unit:
-- Is mutable: No
-- Description:
-- Introduced in: -
--->
-
-<!--
-##### connector_io_tasks_adjust_smooth
-
-- Default: 4
-- Type: Int
-- Unit:
-- Is mutable: No
-- Description:
-- Introduced in: -
--->
-
-<!--
-##### connector_io_tasks_slow_io_latency_ms
-
-- Default: 50
-- Type: Int
-- Unit: Milliseconds
-- Is mutable: No
-- Description:
-- Introduced in: -
--->
-
-<!--
-##### scan_use_query_mem_ratio
-
-- Default: 0.25
-- Type: Double
-- Unit: -
-- Is mutable: Yes
-- Description:
-- Introduced in: -
--->
-
-<!--
-##### connector_scan_use_query_mem_ratio
-
-- Default: 0.3
-- Type: Double
-- Unit: -
-- Is mutable: No
-- Description:
-- Introduced in: -
--->
-
-##### hdfs_client_enable_hedged_read
-
-- Default: false
-- Type: Boolean
-- Unit: -
-- Is mutable: No
-- Description: Specifies whether to enable the hedged read feature.
-- Introduced in: v3.0
-
-##### hdfs_client_hedged_read_threadpool_size
-
-- Default: 128
-- Type: Int
-- Unit: -
-- Is mutable: No
-- Description: Specifies the size of the Hedged Read thread pool on your HDFS client. The thread pool size limits the number of threads to dedicate to the running of hedged reads in your HDFS client. It is equivalent to the `dfs.client.hedged.read.threadpool.size` parameter in the **hdfs-site.xml** file of your HDFS cluster.
-- Introduced in: v3.0
-
-##### hdfs_client_hedged_read_threshold_millis
-
-- Default: 2500
-- Type: Int
-- Unit: Milliseconds
-- Is mutable: No
-- Description: Specifies the number of milliseconds to wait before starting up a hedged read. For example, you have set this parameter to `30`. In this situation, if a read from a block has not returned within 30 milliseconds, your HDFS client immediately starts up a new read against a different block replica. It is equivalent to the `dfs.client.hedged.read.threshold.millis` parameter in the **hdfs-site.xml** file of your HDFS cluster.
-- Introduced in: v3.0
-
-<!--
-##### hdfs_client_max_cache_size
-
-- Default: 64
-- Type: Int
-- Unit:
-- Is mutable: No
-- Description:
-- Introduced in: -
--->
-
-<!--
-##### hdfs_client_io_read_retry
-
-- Default: 0
-- Type: Int
-- Unit:
-- Is mutable: No
-- Description:
-- Introduced in: -
--->
-
-<!--
-##### aws_sdk_logging_trace_enabled
-
-- Default: false
-- Type: Boolean
-- Unit: -
-- Is mutable: Yes
-- Description:
-- Introduced in: -
--->
-
-<!--
-##### aws_sdk_logging_trace_level
-
-- Default: trace
-- Type: String
-- Unit: -
-- Is mutable: No
-- Description:
-- Introduced in: -
--->
-
-<!--
-##### aws_sdk_enable_compliant_rfc3986_encoding
-
-- Default: false
-- Type: Boolean
-- Unit: -
-- Is mutable: No
-- Description:
-- Introduced in: -
--->
-
-<!--
-##### experimental_s3_max_single_part_size
-
-- Default: 16777216
-- Type: Int
-- Unit:
-- Is mutable: Yes
-- Description:
-- Introduced in: -
--->
-
-<!--
-##### experimental_s3_min_upload_part_size
-
-- Default: 16777216
-- Type: Int
-- Unit:
-- Is mutable: Yes
-- Description:
-- Introduced in: -
--->
-
-<!--
-##### max_load_dop
-
-- Default: 16
-- Type: Int
-- Unit:
-- Is mutable: No
-- Description:
-- Introduced in: -
--->
-
-<!--
-##### enable_load_colocate_mv
-
-- Default: true
-- Type: Boolean
-- Unit: -
-- Is mutable: No
-- Description:
-- Introduced in: -
--->
-
-<!--
-##### meta_threshold_to_manual_compact
-
-- Default: 10737418240
-- Type: Int
-- Unit:
-- Is mutable: No
-- Description:
-- Introduced in: -
--->
-
-<!--
-##### manual_compact_before_data_dir_load
-
-- Default: false
-- Type: Boolean
-- Unit: -
-- Is mutable: No
-- Description:
-- Introduced in: -
--->
-
-<!--
-##### deliver_broadcast_rf_passthrough_bytes_limit
-
-- Default: 131072
-- Type: Int
-- Unit:
-- Is mutable: No
-- Description:
-- Introduced in: -
--->
-
-<!--
-##### deliver_broadcast_rf_passthrough_inflight_num
-
-- Default: 10
-- Type: Int
-- Unit: -
-- Is mutable: No
-- Description:
-- Introduced in: -
--->
-
-<!--
-##### send_rpc_runtime_filter_timeout_ms
-
-- Default: 1000
-- Type: Int
-- Unit: Milliseconds
-- Is mutable: No
-- Description:
-- Introduced in: -
--->
-
-<!--
-##### send_runtime_filter_via_http_rpc_min_size
-
-- Default: 67108864
-- Type: Int
-- Unit:
-- Is mutable: No
-- Description:
-- Introduced in: -
--->
-
-<!--
-##### rpc_connect_timeout_ms
-
-- Default: 30000
-- Type: Int
-- Unit: Milliseconds
-- Is mutable: No
-- Description:
-- Introduced in: -
--->
-
-<!--
-##### max_batch_publish_latency_ms
-
-- Default: 100
-- Type: Int
-- Unit: Milliseconds
-- Is mutable: No
-- Description:
-- Introduced in: -
--->
-
-<!--
-##### jaeger_endpoint
-
-- Default: Empty string
-- Type: String
-- Unit: -
-- Is mutable: No
-- Description:
-- Introduced in: -
--->
-
-<!--
-##### query_debug_trace_dir
-
-- Default: `${STARROCKS_HOME}/query_debug_trace`
-- Type: String
-- Unit: -
-- Is mutable: No
-- Description:
-- Introduced in: -
--->
-
-##### query_cache_capacity
-
-- Default: 536870912
-- Type: Int
-- Unit: Bytes
-- Is mutable: No
-- Description: The size of the query cache in the BE. The default size is 512 MB. The size cannot be less than 4 MB. If the memory capacity of the BE is insufficient to provision your expected query cache size, you can increase the memory capacity of the BE.
-- Introduced in: -
-
-##### enable_json_flat
-
-- Default: false
-- Type: Boolean
-- Unit:
-- Is mutable: Yes
-- Description: Whether to enable the Flat JSON feature. After this feature is enabled, newly loaded JSON data will be automatically flattened, improving JSON query performance.
-- Introduced in: v3.3.0
-
-##### json_flat_null_factor
-
-- Default: 0.3
-- Type: Double
-- Unit:
-- Is mutable: Yes
-- Description: The proportion of NULL values in the column to extract for Flat JSON. A column will not be extracted if its proportion of NULL value is higher than this threshold. This parameter takes effect only when `enable_json_flat` is set to `true`.
-- Introduced in: v3.3.0
-
-##### json_flat_sparsity_factor
-
-- Default: 0.9
-- Type: Double
-- Unit:
-- Is mutable: Yes
-- Description: The proportion of columns with the same name for Flat JSON. Extraction is not performed if the proportion of columns with the same name is lower than this value. This parameter takes effect only when `enable_json_flat` is set to `true`.
-- Introduced in: v3.3.0
-
-##### json_flat_column_max
-
-- Default: 100
-- Type: Int
-- Unit:
-- Is mutable: Yes
-- Description: The maximum number of sub-fields that can be extracted by Flat JSON. This parameter takes effect only when `enable_json_flat` is set to `true`.
-- Introduced in: v3.3.0
-
-##### json_flat_create_zonemap
-
-- Default: true
-- Type: Boolean
-- Unit:
-- Is mutable: Yes
-- Description: Whether to create ZoneMaps for flattened JSON sub-columns during write. This parameter takes effect only when `enable_json_flat` is set to `true`.
-- Introduced in: -
-
-##### enable_compaction_flat_json
-
-- Default: True
-- Type: Boolean
-- Unit:
-- Is mutable: Yes
-- Description: Whether to enable compaction for Flat JSON data.
-- Introduced in: v3.3.3
-
-##### enable_lazy_dynamic_flat_json
-
-- Default: True
-- Type: Boolean
-- Unit:
-- Is mutable: Yes
-- Description: Whether to enable Lazy Dyamic Flat JSON when a query misses Flat JSON schema in read process. When this item is set to `true`, StarRocks will postpone the Flat JSON operation to calculation process instead of read process.
-- Introduced in: v3.3.3
-
-##### jit_lru_cache_size
-
-- Default: 0
-- Type: Int
-- Unit: Bytes
-- Is mutable: Yes
-- Description: The LRU cache size for JIT compilation. It represents the actual size of the cache if it is set to greater than 0. If it is set to less than or equal to 0, the system will adaptively set the cache using the formula `jit_lru_cache_size = min(mem_limit*0.01, 1GB)` (while `mem_limit` of the node must be greater or equal to 16 GB).
-- Introduced in: -
-
-### Shared-data
-
-##### starlet_port
-
-- Default: 9070
-- Type: Int
-- Unit: -
-- Is mutable: No
-- Description: An extra agent service port for BE and CN.
-- Introduced in: -
-
-<!--
-##### starlet_cache_thread_num
-
-- Default: 16
-- Type: Int
-- Unit: -
-- Is mutable: Yes
-- Description:
-- Introduced in: -
--->
-
-<!--
-##### starlet_cache_dir
-
-- Default: Empty string
-- Type: String
-- Unit: -
-- Is mutable: No
-- Description:
-- Introduced in: -
--->
-
-<!--
-##### starlet_cache_check_interval
-
-- Default: 900
-- Type: Int
-- Unit:
-- Is mutable: No
-- Description:
-- Introduced in: -
--->
-
-<!--
-##### starlet_cache_evict_interval
-
-- Default: 60
-- Type: Int
-- Unit: Seconds
-- Is mutable: Yes
-- Description: The interval at which the system performs cache eviction in a shared-data cluster with file data cache enabled.
-- Introduced in: v3.0
--->
-
-<!--
-##### starlet_cache_evict_low_water
-
-- Default: 0.1
-- Type: Double
-- Unit: -
-- Is mutable: Yes
-- Description: The low water at which cache eviction is triggered. In a shared-data cluster with file data cache enabled, if the percentage of available disk space is lower than this value, cache eviction will be triggered.
-- Introduced in: v3.0
--->
-
-<!--
-##### starlet_cache_evict_high_water
-
-- Default: 0.2
-- Type: Double
-- Unit: -
-- Is mutable: Yes
-- Description: The high water at which cache eviction is stopped. In a shared-data cluster with file data cache enabled, if the percentage of available disk space is higher than this value, cache eviction will be stopped.
-- Introduced in: v3.0
--->
-
-<!--
-##### starlet_cache_dir_allocate_policy
-
-- Default: 0
-- Type: Int
-- Unit:
-- Is mutable: No
-- Description:
-- Introduced in: -
--->
-
-<!--
-##### starlet_cache_evict_percent
-
-- Default: 0.1
-- Type: Double
-- Unit: -
-- Is mutable: Yes
-- Description:
-- Introduced in: -
--->
-
-<!--
-##### starlet_cache_evict_throughput_mb
-
-- Default: 200
-- Type: Int
-- Unit: MB
-- Is mutable: No
-- Description:
-- Introduced in: -
--->
-
-<!--
-##### starlet_fs_stream_buffer_size_bytes
-
-- Default: 1048576
-- Type: Int
-- Unit: Bytes
-- Is mutable: Yes
-- Description:
-- Introduced in: -
--->
-
-##### starlet_use_star_cache
-
-- Default: false in v3.1 and true from v3.2.3
-- Type: Boolean
-- Unit: -
-- Is mutable: Yes
-- Description: Whether to enable Data Cache in a shared-data cluster. `true` indicates enabling this feature and `false` indicates disabling it. The default value is set from `false` to `true` from v3.2.3 onwards.
-- Introduced in: v3.1
-
-<!--
-##### starlet_star_cache_mem_size_percent
-
-- Default: 0
-- Type: Int
-- Unit: -
-- Is mutable: No
-- Description:
-- Introduced in: -
--->
-
-##### starlet_star_cache_disk_size_percent
-
-- Default: 80
-- Type: Int
-- Unit: -
-- Is mutable: No
-- Description: The percentage of disk capacity that Data Cache can use at most in a shared-data cluster.
-- Introduced in: v3.1
-
-<!--
-##### starlet_star_cache_disk_size_bytes
-
-- Default: 0
-- Type: Int
-- Unit: Bytes
-- Is mutable: No
-- Description:
-- Introduced in: -
--->
-
-<!--
-##### starlet_star_cache_block_size_bytes
-
-- Default: 1048576
-- Type: Int
-- Unit: Bytes
-- Is mutable: No
-- Description:
-- Introduced in: -
--->
-
-<!--
-##### starlet_s3_virtual_address_domainlist
-
-- Default: Empty string
-- Type: String
-- Unit: -
-- Is mutable: No
-- Description:
-- Introduced in: -
--->
-
-<!--
-##### starlet_s3_client_max_cache_capacity
-
-- Default: 8
-- Type: Int
-- Unit:
-- Is mutable: No
-- Description:
-- Introduced in: -
--->
-
-<!--
-##### starlet_s3_client_num_instances_per_cache
-
-- Default: 1
-- Type: Int
-- Unit:
-- Is mutable: No
-- Description:
-- Introduced in: -
--->
-
-<!--
-##### starlet_fs_read_prefetch_enable
-
-- Default: false
-- Type: Boolean
-- Unit: -
-- Is mutable: Yes
-- Description:
-- Introduced in: -
--->
-
-<!--
-##### starlet_fs_read_prefetch_threadpool_size
-
-- Default: 128
-- Type: Int
-- Unit:
-- Is mutable: Yes
-- Description:
-- Introduced in: -
--->
-
-<!--
-##### starlet_fslib_s3client_nonread_max_retries
-
-- Default: 5
-- Type: Int
-- Unit:
-- Is mutable: Yes
-- Description:
-- Introduced in: -
--->
-
-<!--
-##### starlet_fslib_s3client_nonread_retry_scale_factor
-
-- Default: 200
-- Type: Int
-- Unit:
-- Is mutable: Yes
-- Description:
-- Introduced in: -
--->
-
-<!--
-##### starlet_fslib_s3client_connect_timeout_ms
-
-- Default: 1000
-- Type: Int
-- Unit: Milliseconds
-- Is mutable: Yes
-- Description:
-- Introduced in: -
--->
-
-<!--
-##### lake_metadata_cache_limit
-
-- Default: 2147483648
-- Type: Int
-- Unit:
-- Is mutable: Yes
-- Description:
-- Introduced in: -
--->
-
-<!--
-##### lake_print_delete_log
-
-- Default: true
-- Type: Boolean
-- Unit: -
-- Is mutable: Yes
-- Description:
-- Introduced in: -
--->
-
-##### starlet_fslib_s3client_request_timeout_ms
-
-- Default: -1
-- Type: Int
-- Unit: Milliseconds
-- Is mutable: No
-- Description: An alias of `object_storage_request_timeout_ms`. Refer to [object_storage_request_timeout_ms](#object_storage_request_timeout_ms) for details.
-- Introduced in: v3.3.9
-
-##### starlet_filesystem_instance_cache_capacity
-
-- Default: 10000
-- Type: Int
-- Unit: -
-- Is mutable: Yes
-- Description: The cache capacity of starlet filesystem instances.
-- Introduced in: v3.2.16, v3.3.11, v3.4.1
-
-##### starlet_filesystem_instance_cache_ttl_sec
-
-- Default: 86400
-- Type: Int
-- Unit: Seconds
-- Is mutable: Yes
-- Description: The cache expiration time of starlet filesystem instances.
-- Introduced in: v3.3.15, 3.4.5
-
-##### starlet_write_file_with_tag
-
-- Default: false
-- Type: Boolean
-- Unit: -
-- Is mutable: Yes
-- Description: In a shared-data cluster, whether to tag files written to object storage with object storage tags for convenient custom file management.
-- Introduced in: v3.5.3
-
-##### lake_compaction_stream_buffer_size_bytes
-
-- Default: 1048576
-- Type: Int
-- Unit: Bytes
-- Is mutable: Yes
-- Description: The reader's remote I/O buffer size for cloud-native table compaction in a shared-data cluster. The default value is 1MB. You can increase this value to accelerate compaction process.
-- Introduced in: v3.2.3
-
-<!--
-##### experimental_lake_ignore_lost_segment
-
-- Default: false
-- Type: Boolean
-- Unit: -
-- Is mutable: Yes
-- Description:
-- Introduced in: -
--->
-
-<!--
-##### experimental_lake_wait_per_put_ms
-
-- Default: 0
-- Type: Int
-- Unit: Milliseconds
-- Is mutable: Yes
-- Description:
-- Introduced in: -
--->
-
-<!--
-##### experimental_lake_wait_per_get_ms
-
-- Default: 0
-- Type: Int
-- Unit: Milliseconds
-- Is mutable: Yes
-- Description:
-- Introduced in: -
--->
-
-<!--
-##### experimental_lake_wait_per_delete_ms
-
-- Default: 0
-- Type: Int
-- Unit: Milliseconds
-- Is mutable: Yes
-- Description:
-- Introduced in: -
--->
-
-<!--
-##### experimental_lake_ignore_pk_consistency_check
-
-- Default: false
-- Type: Boolean
-- Unit: -
-- Is mutable: Yes
-- Description:
-- Introduced in: -
--->
-
-<!--
-##### lake_publish_version_slow_log_ms
-
-- Default: 1000
-- Type: Int
-- Unit: Milliseconds
-- Is mutable: Yes
-- Description:
-- Introduced in: -
--->
-
-<!--
-##### lake_enable_publish_version_trace_log
-
-- Default: false
-- Type: Boolean
-- Unit: -
-- Is mutable: Yes
-- Description:
-- Introduced in: -
--->
-
-<!--
-##### lake_vacuum_retry_pattern
-
-- Default: *request rate*
-- Type: String
-- Unit: -
-- Is mutable: Yes
-- Description:
-- Introduced in: -
--->
-
-<!--
-##### lake_vacuum_retry_max_attempts
-
-- Default: 5
-- Type: Int
-- Unit:
-- Is mutable: Yes
-- Description:
-- Introduced in: -
--->
-
-<!--
-##### lake_vacuum_retry_min_delay_ms
-
-- Default: 100
-- Type: Int
-- Unit: Milliseconds
-- Is mutable: Yes
-- Description:
-- Introduced in: -
--->
-
-<!--
-##### lake_max_garbage_version_distance
-
-- Default: 100
-- Type: Int
-- Unit:
-- Is mutable: Yes
-- Description:
-- Introduced in: -
--->
-
-<!--
-##### enable_primary_key_recover
-
-- Default: false
-- Type: Boolean
-- Unit: -
-- Is mutable: Yes
-- Description:
-- Introduced in: -
--->
-
-<!--
-##### lake_enable_compaction_async_write
-
-- Default: false
-- Type: Boolean
-- Unit: -
-- Is mutable: Yes
-- Description:
-- Introduced in: -
--->
-
-##### lake_pk_compaction_max_input_rowsets
-
-- Default: 500
-- Type: Int
-- Unit: -
-- Is mutable: Yes
-- Description: The maximum number of input rowsets allowed in a Primary Key table compaction task in a shared-data cluster. The default value of this parameter is changed from `5` to `1000` since v3.2.4 and v3.1.10, and to `500` since v3.3.1 and v3.2.9. After the Sized-tiered Compaction policy is enabled for Primary Key tables (by setting `enable_pk_size_tiered_compaction_strategy` to `true`), StarRocks does not need to limit the number of rowsets for each compaction to reduce write amplification. Therefore, the default value of this parameter is increased.
-- Introduced in: v3.1.8, v3.2.3
-
-<!--
-##### lake_pk_preload_memory_limit_percent
-
-- Default: 30
-- Type: Int
-- Unit: -
-- Is mutable: Yes
-- Description:
-- Introduced in: -
--->
-
-<!--
-##### dependency_librdkafka_debug_enable
-
-- Default: false
-- Type: Boolean
-- Unit: -
-- Is mutable: Yes
-- Description:
-- Introduced in: -
--->
-
-<!--
-##### dependency_librdkafka_debug
-
-- Default: all
-- Type: String
-- Unit: -
-- Is mutable: No
-- Description:
-- Introduced in: -
--->
-
-##### loop_count_wait_fragments_finish
-
-- Default: 2
-- Type: Int
-- Unit: -
-- Is mutable: Yes
-- Description: The number of loops to be waited when the BE/CN process exits. Each loop is a fixed interval of 10 seconds. You can set it to `0` to disable the loop wait. From v3.4 onwards, this item is changed to mutable and its default value is changed from `0` to `2`.
-- Introduced in: v2.5
-
-##### graceful_exit_wait_for_frontend_heartbeat
-
-- Default: false
-- Type: Boolean
-- Unit: -
-- Is mutable: Yes
-- Description: Determines whether to await at least one frontend heartbeat response indicating SHUTDOWN status before completing graceful exit. When enabled, the graceful shutdown process remains active until a SHUTDOWN confirmation is responded via heartbeat RPC, ensuring the frontend has sufficient time to detect the termination state between two regular heartbeat intervals.
-- Introduced in: v3.4.5
-
-### Data Lake
-
-##### jdbc_connection_pool_size
-
-- Default: 8
-- Type: Int
-- Unit: -
-- Is mutable: No
-- Description: The JDBC connection pool size. On each BE node, queries that access the external table with the same `jdbc_url` share the same connection pool.
-- Introduced in: -
-
-##### jdbc_minimum_idle_connections
-
-- Default: 1
-- Type: Int
-- Unit: -
-- Is mutable: No
-- Description: The minimum number of idle connections in the JDBC connection pool.
-- Introduced in: -
-
-##### jdbc_connection_idle_timeout_ms
-
-- Default: 600000
-- Type: Int
-- Unit: Milliseconds
-- Is mutable: No
-- Description: The length of time after which an idle connection in the JDBC connection pool expires. If the connection idle time in the JDBC connection pool exceeds this value, the connection pool closes idle connections beyond the number specified in the configuration item `jdbc_minimum_idle_connections`.
-- Introduced in: -
-
-<!--
-##### spill_local_storage_dir
-
-- Default: `${STARROCKS_HOME}/spill`
-- Type: String
-- Unit: -
-- Is mutable: No
-- Description:
-- Introduced in: -
--->
-
-<!--
-##### experimental_spill_skip_sync
-
-- Default: true
-- Type: Boolean
-- Unit: -
-- Is mutable: Yes
-- Description:
-- Introduced in: -
--->
-
-<!--
-##### spill_init_partition
-
-- Default: 16
-- Type: Int
-- Unit:
-- Is mutable: Yes
-- Description:
-- Introduced in: -
--->
-
-<!--
-##### spill_max_partition_level
-
-- Default: 7
-- Type: Int
-- Unit:
-- Is mutable: No
-- Description:
-- Introduced in: -
--->
-
-<!--
-##### spill_max_partition_size
-
-- Default: 1024
-- Type: Int
-- Unit:
-- Is mutable: No
-- Description:
-- Introduced in: -
--->
-
-<!--
-##### spill_max_log_block_container_bytes
-
-- Default: 10737418240
-- Type: Int
-- Unit: Bytes
-- Is mutable: No
-- Description:
-- Introduced in: -
--->
-
-<!--
-##### spill_max_dir_bytes_ratio
-
-- Default: 0.8
-- Type: Double
-- Unit: -
-- Is mutable: Yes
-- Description:
-- Introduced in: -
--->
-
-<!--
-##### internal_service_query_rpc_thread_num
-
-- Default: -1
-- Type: Int
-- Unit: -
-- Is mutable: No
-- Description:
-- Introduced in: -
--->
-
-<!--
-##### cardinality_of_inject
-
-- Default: 10
-- Type: Int
-- Unit:
-- Is mutable: No
-- Description:
-- Introduced in: -
--->
-
-<!--
-##### directory_of_inject
-
-- Default: /src/exec/pipeline/hashjoin,/src/exec/pipeline/scan,/src/exec/pipeline/aggregate,/src/exec/pipeline/crossjoin,/src/exec/pipeline/sort,/src/exec/pipeline/exchange,/src/exec/pipeline/analysis
-- Type: String
-- Unit: -
-- Is mutable: No
-- Description:
-- Introduced in: -
--->
-
-##### datacache_enable
-
-- Default: true
-- Type: Boolean
-- Unit: -
-- Is mutable: No
-- Description: Whether to enable Data Cache. `true` indicates Data Cache is enabled, and `false` indicates Data Cache is disabled. The default value is changed to `true` from v3.3.
-- Introduced in: -
-
-##### datacache_mem_size
-
-- Default: 0
-- Type: String
-- Unit: -
-- Is mutable: Yes
-- Description: The maximum amount of data that can be cached in memory. You can set it as a percentage (for example, `10%`) or a physical limit (for example, `10G`, `21474836480`).
-- Introduced in: -
-
-##### datacache_disk_size
-
-- Default: 0
-- Type: String
-- Unit: -
-- Is mutable: Yes
-- Description: The maximum amount of data that can be cached on a single disk. You can set it as a percentage (for example, `80%`) or a physical limit (for example, `2T`, `500G`). For example, if you use two disks and set the value of the `datacache_disk_size` parameter as `21474836480` (20 GB), a maximum of 40 GB data can be cached on these two disks. The default value is `0`, which indicates that only memory is used to cache data.
-- Introduced in: -
-
-##### enable_datacache_disk_auto_adjust
-
-- Default: true
-- Type: Boolean
-- Unit: -
-- Is mutable: Yes
-- Description: Whether to enable Automatic Scaling for Data Cache disk capacity. When it is enabled, the system dynamically adjusts the cache capacity based on the current disk usage rate. This item is renamed from `datacache_auto_adjust_enable` to `enable_datacache_disk_auto_adjust` from v4.0 onwards.
-- Introduced in: v3.3.0
-
-##### disk_high_level
-
-- Default: 90
-- Type: Int
-- Unit: -
-- Is mutable: Yes
-- Description: The upper limit of disk usage (in percentage) that triggers the automatic scaling up of the cache capacity. When the disk usage exceeds this value, the system automatically evicts cache data from the Data Cache. From v3.4.0 onwards, the default value is changed from `80` to `90`. This item is renamed from `datacache_disk_high_level` to `disk_high_level` from v4.0 onwards.
-- Introduced in: v3.3.0
-
-##### disk_safe_level
-
-- Default: 80
-- Type: Int
-- Unit: -
-- Is mutable: Yes
-- Description: The safe level of disk usage (in percentage) for Data Cache. When Data Cache performs automatic scaling, the system adjusts the cache capacity with the goal of maintaining disk usage as close to this value as possible. From v3.4.0 onwards, the default value is changed from `70` to `80`. This item is renamed from `datacache_disk_safe_level` to `disk_safe_level` from v4.0 onwards.
-- Introduced in: v3.3.0
-
-##### disk_low_level
-
-- Default: 60
-- Type: Int
-- Unit: -
-- Is mutable: Yes
-- Description: The lower limit of disk usage (in percentage) that triggers the automatic scaling down of the cache capacity. When the disk usage remains below this value for the period specified in `datacache_disk_idle_seconds_for_expansion`, and the space allocated for Data Cache is fully utilized, the system will automatically expand the cache capacity by increasing the upper limit. This item is renamed from `datacache_disk_low_level` to `disk_low_level` from v4.0 onwards.
-- Introduced in: v3.3.0
-
-##### datacache_disk_adjust_interval_seconds
-
-- Default: 10
-- Type: Int
-- Unit: Seconds
-- Is mutable: Yes
-- Description: The interval of Data Cache automatic capacity scaling. At regular intervals, the system checks the cache disk usage, and triggers Automatic Scaling when necessary.
-- Introduced in: v3.3.0
-
-##### datacache_disk_idle_seconds_for_expansion
-
-- Default: 7200
-- Type: Int
-- Unit: Seconds
-- Is mutable: Yes
-- Description: The minimum wait time for Data Cache automatic expansion. Automatic scaling up is triggered only if the disk usage remains below `datacache_disk_low_level` for longer than this duration.
-- Introduced in: v3.3.0
-
-##### datacache_min_disk_quota_for_adjustment
-
-- Default: 107374182400
-- Type: Int
-- Unit: Bytes
-- Is mutable: Yes
-- Description: The minimum effective capacity for Data Cache Automatic Scaling. If the system tries to adjust the cache capacity to less than this value, the cache capacity will be directly set to `0` to prevent suboptimal performance caused by frequent cache fills and evictions due to insufficient cache capacity.
-- Introduced in: v3.3.0
-
-##### datacache_block_buffer_enable
-
-- Default: true
-- Type: Boolean
-- Unit: -
-- Is mutable: No
-- Description: Whether to enable Block Buffer to optimize Data Cache efficiency. When Block Buffer is enabled, the system reads the Block data from the Data Cache and caches it in a temporary buffer, thus reducing the extra overhead caused by frequent cache reads.
-- Introduced in: v3.2.0
-
-##### datacache_eviction_policy
-
-- Default: slru
-- Type: String
-- Unit: -
-- Is mutable: No
-- Description: The eviction policy of Data Cache. Valid values: `lru` (least recently used) and `slru` (Segmented LRU).
-- Introduced in: v3.4.0
-
-##### datacache_inline_item_count_limit
-
-- Default: 130172
-- Type: Int
-- Unit: -
-- Is mutable: No
-- Description: The maximum number of inline cache items in Data Cache. For some particularly small cache blocks, Data Cache stores them in `inline` mode, which caches the block data and metadata together in memory.
-- Introduced in: v3.4.0
-
-##### enable_connector_sink_spill
-
-- Default: true
-- Type: Boolean
-- Unit: -
-- Is mutable: Yes
-- Description: Whether to enable Spilling for writes to external tables. Enabling this feature prevents the generation of a large number of small files as a result of writing to an external table when memory is insufficient. Currently, this feature only supports writing to Iceberg tables.
-- Introduced in: v4.0.0
-
-<!--
-##### datacache_unified_instance_enable
-
-- Default: true
-- Type: Boolean
-- Unit: -
-- Is mutable: No
-- Description: Whether to use a unified Data Cache instance for queries against external catalogs and cloud-native tables (in shared-data clusters).
-- Introduced in: v3.4.0
--->
-
-##### query_max_memory_limit_percent
-
-- Default: 90
-- Type: Int
-- Unit: -
-- Is mutable: No
-- Description: The maximum memory that the Query Pool can use. It is expressed as a percentage of the Process memory limit.
-- Introduced in: v3.1.0
-
-##### rocksdb_write_buffer_memory_percent
-
-- Default: 5
-- Type: Int64
-- Unit: -
-- Is mutable: No
-- Description: It is the memory percent of write buffer for meta in rocksdb. default is 5% of system memory. However, aside from this, the final calculated size of the write buffer memory will not be less than 64MB nor exceed 1G (rocksdb_max_write_buffer_memory_bytes)
-- Introduced in: v3.5.0
-
-##### rocksdb_max_write_buffer_memory_bytes
-
-- Default: 1073741824
-- Type: Int64
-- Unit: -
-- Is mutable: No
-- Description: It is the max size of the write buffer for meta in rocksdb. Default is 1GB.
-- Introduced in: v3.5.0
-
-<!--
-##### datacache_block_size
-
-- Default: 262144
-- Type: Int
-- Unit:
-- Is mutable: No
-- Description:
-- Introduced in: -
--->
-
-<!--
-##### datacache_checksum_enable
-
-- Default: false
-- Type: Boolean
-- Unit: -
-- Is mutable: No
-- Description:
-- Introduced in: -
--->
-
-<!--
-##### datacache_direct_io_enable
-
-- Default: false
-- Type: Boolean
-- Unit: -
-- Is mutable: No
-- Description:
-- Introduced in: -
--->
-
-<!--
-##### datacache_max_concurrent_inserts
-
-- Default: 1500000
-- Type: Int
-- Unit:
-- Is mutable: No
-- Description:
-- Introduced in: -
--->
-
-<!--
-##### datacache_max_flying_memory_mb
-
-- Default: 2
-- Type: Int
-- Unit: MB
-- Is mutable: No
-- Description:
-- Introduced in: -
--->
-
-<!--
-##### datacache_skip_read_factor
-
-- Default: 1
-- Type: Int
-- Unit:
-- Is mutable: No
-- Description:
-- Introduced in: -
--->
-
-<!--
-##### datacache_block_buffer_enable
-
-- Default: true
-- Type: Boolean
-- Unit: -
-- Is mutable: No
-- Description:
-=======
 - Description: The ratio of cumulative file size to base file size. The ratio reaching this value is one of the conditions that trigger the Base Compaction.
->>>>>>> 444532ba
 - Introduced in: -
 
 ##### base_compaction_interval_seconds_since_last_operation
