--- conflicted
+++ resolved
@@ -4415,327 +4415,296 @@
 -->
 
 <!--
-<<<<<<< HEAD
-##### primary_key_limit_size
-
-- Default: 128
-- Type: Int
-- Unit:
-- Is mutable: Yes
-=======
+##### primary_key_batch_get_index_memory_limit
+
+- Default: 104857600
+- Type: Int
+- Unit:
+- Is mutable: Yes
+- Description:
+- Introduced in: -
+-->
+
+<!--
+##### enable_short_key_for_one_column_filter
+
+- Default: false
+- Type: Boolean
+- Unit: -
+- Is mutable: Yes
+- Description:
+- Introduced in: -
+-->
+
+<!--
+##### enable_http_stream_load_limit
+
+- Default: false
+- Type: Boolean
+- Unit: -
+- Is mutable: Yes
+- Description:
+- Introduced in: -
+-->
+
+<!--
+##### finish_publish_version_internal
+
+- Default: 100
+- Type: Int
+- Unit:
+- Is mutable: Yes
+- Description:
+- Introduced in: -
+-->
+
+<!--
+##### get_txn_status_internal_sec
+
+- Default: 30
+- Type: Int
+- Unit: Seconds
+- Is mutable: Yes
+- Description:
+- Introduced in: -
+-->
+
+<!--
+##### dump_metrics_with_bvar
+
+- Default: true
+- Type: Boolean
+- Unit: -
+- Is mutable: Yes
+- Description:
+- Introduced in: -
+-->
+
+<!--
+##### enable_drop_tablet_if_unfinished_txn
+
+- Default: true
+- Type: Boolean
+- Unit: -
+- Is mutable: Yes
+- Description:
+- Introduced in: -
+-->
+
+##### lake_service_max_concurrency
+
+- Default: 0
+- Type: Int
+- Unit: -
+- Is mutable: No
+- Description: The maximum concurrency of RPC requests in a shared-data cluster. Incoming requests will be rejected when this threshold is reached. When this item is set to `0`, no limit is imposed on the concurrency.
+- Introduced in: -
+
+<!--
+##### lake_vacuum_min_batch_delete_size
+
+- Default: 100
+- Type: Int
+- Unit:
+- Is mutable: Yes
+- Description:
+- Introduced in: -
+-->
+
+<!--
+##### desc_hint_split_range
+
+- Default: 10
+- Type: Int
+- Unit:
+- Is mutable: Yes
+- Description:
+- Introduced in: -
+-->
+
+<!--
+##### lake_local_pk_index_unused_threshold_seconds
+
+- Default: 86400
+- Type: Int
+- Unit: Seconds
+- Is mutable: Yes
+- Description:
+- Introduced in: -
+-->
+
+##### lake_enable_vertical_compaction_fill_data_cache
+
+- Default: false
+- Type: Boolean
+- Unit: -
+- Is mutable: Yes
+- Description: Whether to allow compaction tasks to cache data on local disks in a shared-data cluster.
+- Introduced in: v3.1.7, v3.2.3
+
+<!--
+##### dictionary_cache_refresh_timeout_ms
+
+- Default: 60000
+- Type: Int
+- Unit: Milliseconds
+- Is mutable: Yes
+- Description:
+- Introduced in: -
+-->
+
+<!--
+##### dictionary_cache_refresh_threadpool_size
+
+- Default: 8
+- Type: Int
+- Unit:
+- Is mutable: Yes
+- Description:
+- Introduced in: -
+-->
+
+<!--
+##### enable_json_flat
+
+- Default: true
+- Type: Boolean
+- Unit: -
+- Is mutable: Yes
+- Description:
+- Introduced in: -
+-->
+
+<!--
+##### json_flat_null_factor
+
+- Default: 0.3
+- Type: Double
+- Unit:
+- Is mutable: Yes
+- Description:
+- Introduced in: -
+-->
+
+<!--
+##### json_flat_sparsity_factor
+
+- Default: 0.9
+- Type: Double
+- Unit:
+- Is mutable: Yes
+- Description:
+- Introduced in: -
+-->
+
+<!--
+##### json_flat_internal_column_min_limit
+
+- Default: 5
+- Type: Int
+- Unit:
+- Is mutable: Yes
+- Description:
+- Introduced in: -
+-->
+
+<!--
+##### json_flat_column_max
+
+- Default: 20
+- Type: Int
+- Unit:
+- Is mutable: Yes
+- Description:
+- Introduced in: -
+-->
+
+<!--
+##### pk_dump_interval_seconds
+
+- Default: 3600
+- Type: Int
+- Unit: Seconds
+- Is mutable: Yes
+- Description:
+- Introduced in: -
+-->
+
+<!--
+##### enable_profile_for_external_plan
+
+- Default: false
+- Type: Boolean
+- Unit: -
+- Is mutable: Yes
+- Description:
+- Introduced in: -
+-->
+
+<!--
+##### olap_string_max_length
+
+- Default: 1048576
+- Type: Int
+- Unit:
+- Is mutable: Yes
+- Description:
+- Introduced in: -
+-->
+
+<!--
+##### jit_lru_cache_size
+
+- Default: 0
+- Type: Int
+- Unit:
+- Is mutable: Yes
+- Description:
+- Introduced in: -
+-->
+
+### Other
+
+##### user_function_dir
+
+- Default: `${STARROCKS_HOME}/lib/udf`
+- Type: String
+- Unit: -
+- Is mutable: No
+- Description: The directory used to store User-defined Functions (UDFs).
+- Introduced in: -
+
 ##### default_mv_resource_group_memory_limit
 
 - Default: 0.8
 - Type: Double
 - Unit:
-- Is mutable: No
-- Description: The maximum memory percentage that can be used by the materialized view in a resource group.
+- Is mutable: Yes
+- Description: The maximum memory proportion (per BE node) that can be used by the materialized view refresh tasks in the resource group `default_mv_wg`. The default value indicates 80% of the memory.
 - Introduced in: v3.1
--->
-
-<!--
+
 ##### default_mv_resource_group_cpu_limit
 
 - Default: 1
 - Type: Int
-- Unit:
-- Is mutable: No
->>>>>>> 6f5bfeac
-- Description:
-- Introduced in: -
--->
-
-<!--
-##### primary_key_batch_get_index_memory_limit
-
-- Default: 104857600
-- Type: Int
-- Unit:
-- Is mutable: Yes
-- Description:
-- Introduced in: -
--->
-
-<!--
-##### enable_short_key_for_one_column_filter
-
-- Default: false
-- Type: Boolean
-- Unit: -
-- Is mutable: Yes
-- Description:
-- Introduced in: -
--->
-
-<!--
-##### enable_http_stream_load_limit
-
-- Default: false
-- Type: Boolean
-- Unit: -
-- Is mutable: Yes
-- Description:
-- Introduced in: -
--->
-
-<!--
-##### finish_publish_version_internal
-
-- Default: 100
-- Type: Int
-- Unit:
-- Is mutable: Yes
-- Description:
-- Introduced in: -
--->
-
-<!--
-##### get_txn_status_internal_sec
-
-- Default: 30
-- Type: Int
-- Unit: Seconds
-- Is mutable: Yes
-- Description:
-- Introduced in: -
--->
-
-<!--
-##### dump_metrics_with_bvar
-
-- Default: true
-- Type: Boolean
-- Unit: -
-- Is mutable: Yes
-- Description:
-- Introduced in: -
--->
-
-<!--
-##### enable_drop_tablet_if_unfinished_txn
-
-- Default: true
-- Type: Boolean
-- Unit: -
-- Is mutable: Yes
-- Description:
-- Introduced in: -
--->
-
-##### lake_service_max_concurrency
+- Unit: -
+- Is mutable: Yes
+- Description: The maximum number of CPU cores (per BE node) that can be used by the materialized view refresh tasks in the resource group `default_mv_wg`.
+- Introduced in: v3.1
+
+##### default_mv_resource_group_concurrency_limit
 
 - Default: 0
 - Type: Int
 - Unit: -
-- Is mutable: No
-- Description: The maximum concurrency of RPC requests in a shared-data cluster. Incoming requests will be rejected when this threshold is reached. When this item is set to `0`, no limit is imposed on the concurrency.
-- Introduced in: -
-
-<!--
-##### lake_vacuum_min_batch_delete_size
-
-- Default: 100
-- Type: Int
-- Unit:
-- Is mutable: Yes
-- Description:
-- Introduced in: -
--->
-
-<!--
-##### desc_hint_split_range
-
-- Default: 10
-- Type: Int
-- Unit:
-- Is mutable: Yes
-- Description:
-- Introduced in: -
--->
-
-<!--
-##### lake_local_pk_index_unused_threshold_seconds
-
-- Default: 86400
-- Type: Int
-- Unit: Seconds
-- Is mutable: Yes
-- Description:
-- Introduced in: -
--->
-
-##### lake_enable_vertical_compaction_fill_data_cache
-
-- Default: false
-- Type: Boolean
-- Unit: -
-- Is mutable: Yes
-- Description: Whether to allow compaction tasks to cache data on local disks in a shared-data cluster.
-- Introduced in: v3.1.7, v3.2.3
-
-<!--
-##### dictionary_cache_refresh_timeout_ms
-
-- Default: 60000
-- Type: Int
-- Unit: Milliseconds
-- Is mutable: Yes
-- Description:
-- Introduced in: -
--->
-
-<!--
-##### dictionary_cache_refresh_threadpool_size
-
-- Default: 8
-- Type: Int
-- Unit:
-- Is mutable: Yes
-- Description:
-- Introduced in: -
--->
-
-<!--
-##### enable_json_flat
-
-- Default: true
-- Type: Boolean
-- Unit: -
-- Is mutable: Yes
-- Description:
-- Introduced in: -
--->
-
-<!--
-##### json_flat_null_factor
-
-- Default: 0.3
-- Type: Double
-- Unit:
-- Is mutable: Yes
-- Description:
-- Introduced in: -
--->
-
-<!--
-##### json_flat_sparsity_factor
-
-- Default: 0.9
-- Type: Double
-- Unit:
-- Is mutable: Yes
-- Description:
-- Introduced in: -
--->
-
-<!--
-##### json_flat_internal_column_min_limit
-
-- Default: 5
-- Type: Int
-- Unit:
-- Is mutable: Yes
-- Description:
-- Introduced in: -
--->
-
-<!--
-##### json_flat_column_max
-
-- Default: 20
-- Type: Int
-- Unit:
-- Is mutable: Yes
-- Description:
-- Introduced in: -
--->
-
-<!--
-##### pk_dump_interval_seconds
-
-- Default: 3600
-- Type: Int
-- Unit: Seconds
-- Is mutable: Yes
-- Description:
-- Introduced in: -
--->
-
-<!--
-##### enable_profile_for_external_plan
-
-- Default: false
-- Type: Boolean
-- Unit: -
-- Is mutable: Yes
-- Description:
-- Introduced in: -
--->
-
-<!--
-##### olap_string_max_length
-
-- Default: 1048576
-- Type: Int
-- Unit:
-- Is mutable: Yes
-- Description:
-- Introduced in: -
--->
-
-<!--
-##### jit_lru_cache_size
-
-- Default: 0
-- Type: Int
-- Unit:
-- Is mutable: Yes
-- Description:
-- Introduced in: -
--->
-
-### Other
-
-##### user_function_dir
-
-- Default: `${STARROCKS_HOME}/lib/udf`
-- Type: String
-- Unit: -
-- Is mutable: No
-- Description: The directory used to store User-defined Functions (UDFs).
-- Introduced in: -
-
-##### default_mv_resource_group_memory_limit
+- Is mutable: Yes
+- Description: The maximum concurrency (per BE node) of the materialized view refresh tasks in the resource group `default_mv_wg`. The default value `0` indicates no limits.
+- Introduced in: v3.1
+
+##### default_mv_resource_group_spill_mem_limit_threshold
 
 - Default: 0.8
 - Type: Double
-- Unit:
-- Is mutable: Yes
-- Description: The maximum memory proportion (per BE node) that can be used by the materialized view refresh tasks in the resource group `default_mv_wg`. The default value indicates 80% of the memory.
-- Introduced in: v3.1
-
-##### default_mv_resource_group_cpu_limit
-
-- Default: 1
-- Type: Int
-- Unit: -
-- Is mutable: Yes
-- Description: The maximum number of CPU cores (per BE node) that can be used by the materialized view refresh tasks in the resource group `default_mv_wg`.
-- Introduced in: v3.1
-
-##### default_mv_resource_group_concurrency_limit
-
-- Default: 0
-- Type: Int
-- Unit: -
-- Is mutable: Yes
-- Description: The maximum concurrency (per BE node) of the materialized view refresh tasks in the resource group `default_mv_wg`. The default value `0` indicates no limits.
-- Introduced in: v3.1
-
-##### default_mv_resource_group_spill_mem_limit_threshold
-
-- Default: 0.8
-- Type: Double
 - Unit: -
 - Is mutable: Yes
 - Description: The memory usage threshold before a materialized view refresh task in the resource group `default_mv_wg` triggers intermediate result spilling. The default value indicates 80% of the memory.
