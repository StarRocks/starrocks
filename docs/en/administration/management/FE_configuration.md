--- conflicted
+++ resolved
@@ -1081,7 +1081,6 @@
 - Description: Whether to enable the metadata recovery mode. When this mode is enabled, if part of the cluster metadata is lost, it can be restored based on the information from BE. Currently, only the version information of partitions can be restored.
 - Introduced in: v3.3.0
 
-<<<<<<< HEAD
 #### lock_manager_enabled
 
 - Default: false
@@ -1098,7 +1097,8 @@
 - Unit: -
 - Is mutable: No
 - Description: Whether to refine the granularity of metadata locks from the database level to the table level. After metadata locks are refined to the table level, lock conflicts and contentions can be reduced, which improves load and query concurrency. This parameter only takes effect when `lock_manager_enabled` is enabled.
-=======
+- Introduced in: v3.3.0
+
 ##### black_host_history_sec
 
 - Default: 2 * 60
@@ -1115,7 +1115,6 @@
 - Unit: -
 - Is mutable: Yes
 - Description: The threshold of connection failures allowed for a blacklisted BE node. If a BE node is added to the BE Blacklist automatically, StarRocks will assess its connectivity and judge whether it can be removed from the BE Blacklist. Within `black_host_history_sec`, only if a blacklisted BE node has fewer connection failures than the threshold set in `black_host_connect_failures_within_time`, it can be removed from the BE Blacklist.
->>>>>>> 6be16f8c
 - Introduced in: v3.3.0
 
 ### User, role, and privilege
