--- conflicted
+++ resolved
@@ -54,11 +54,7 @@
 
 | **Parameters**      | **Parameters** | **Description**                                              |
 | ------------------- | -------------- | ------------------------------------------------------------ |
-<<<<<<< HEAD
-| `partition_columns` | YES            | the ames of the partitioning columns. The partitioning column values can be string (BINARY not supported), date or datetime, integer, and boolean values. From v3.3.3, the partitioning column allows `NULL` values. |
-=======
-| `partition_columns` | YES            | the ames of the partitioning columns. The partitioning column values can be string (BINARY not supported), date or datetime, integer, and boolean values. The partitioning column does not allow `NULL` values. |
->>>>>>> 11b07555
+| `partition_columns` | YES            | the names of the partitioning columns. The partitioning column values can be string (BINARY not supported), date or datetime, integer, and boolean values. From v3.3.3, the partitioning column allows `NULL` values. |
 | `partition_name`    | YES            | Partition name. It is recommended to set appropriate partition names based on the business scenario to differentiate the data in different partitions. |
 | `value_list`        | YES            | A list of partitioning column values in a partition.            |
 
