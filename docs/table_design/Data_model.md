--- conflicted
+++ resolved
@@ -88,11 +88,7 @@
 
 - You can create indexes such as BITMAP indexes and Bloomfilter indexes at table creation.
 
-<<<<<<< HEAD
-- If two identical records are loaded, the Duplicate Key model considers them as two records, instead of one.
-=======
 - If two identical records are loaded, the Duplicate Key model retains them as two records, rather than one.
->>>>>>> dd01ce6a
 
 ### What to do next
 
