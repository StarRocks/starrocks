# JSON

StarRocks has started to support JSON since v2.2.0.  This topic describes the basic concepts of JSON. This topic also describes how to create a JSON column, load JSON data, query JSON data, and use JSON functions and operators to construct and process JSON data.

## What is JSON

JSON is a lightweight data-interchange format that is designed for semi-structured data. JSON presents data in a hierarchical tree structure, which is flexible and easy to read and write in a wide range of data storage and analytics scenarios. JSON supports `NULL` values and the following data types: NUMBER, STRING, BOOLEAN, ARRAY, and OBJECT.

For more information about JSON, visit the [JSON website](http://www.json.org/?spm=a2c63.p38356.0.0.50756b9fVEfwCd). For information about the input and output syntax of JSON, see the JSON specification at [RFC 7159](https://tools.ietf.org/html/rfc7159?spm=a2c63.p38356.0.0.14d26b9fcp7fcf#page-4).

StarRocks supports both storage and efficient querying and analytics of JSON data. StarRocks does not directly store the input text. Instead, StarRocks stores JSON data in a binary encoding format to reduce the cost of parsing and increase query efficiency.

## Use JSON data

### Create a JSON column

When you create a table, you can use the `JSON` keyword to specify the `j` column of the table as a JSON column.

```Plain%20Text
CREATE TABLE `tj` (

    `id` INT(11) NOT NULL COMMENT "",

    `j`  JSON NULL COMMENT ""

) ENGINE=OLAP

DUPLICATE KEY(`id`)

COMMENT "OLAP"

DISTRIBUTED BY HASH(`id`) BUCKETS 1

PROPERTIES (

    "replication_num" = "1",

    "in_memory" = "false",

    "storage_format" = "DEFAULT"

);
```

<<<<<<< HEAD
> Only tables that use the Duplicate Key table support JSON columns. Additionally, such JSON columns cannot be defined as sort keys.

=======
>>>>>>> 10151d29
### Load data and store the data as JSON data

StarRocks provides the following three methods for you to load data and store the data as JSON data:

- Method 1: Use `INSERT INTO` to write data to a JSON column of a table. In the following example, a table named `tj` is used, and the `j` column of the table is specified as the JSON column.

```Plain%20Text
INSERT INTO tj (id, j) VALUES (1, parse_json('{"a": 1, "b": true}'));

INSERT INTO tj (id, j) VALUES (2, parse_json('{"a": 2, "b": false}'));

INSERT INTO tj (id, j) VALUES (3, parse_json('{"a": 3, "b": true}'));

INSERT INTO tj (id, j) VALUES (4, json_object('a', 4, 'b', false)); 
```

> The parse_json function can interpret STRING data as JSON data. The json_object function can construct a JSON object or convert an existing table to a JSON file. For more information, see [parse_json](../../sql-functions/json-functions/json-constructor-functions/parse_json.md) and [json_object](../../sql-functions/json-functions/json-constructor-functions/json_object.md).

- Method 2: Use Stream Load to import a JSON file and store the file as JSON data. For more information, see [Load JSON data](../../../loading/StreamLoad.md).

  - If you want to import the specified values of a JSON object in a JSON file and store the values as JSON data, set `jsonpaths` to `$.a`, in which `a` specifies a key.

  - If you want to import a JSON object from a JSON file and store the JSON object as JSON data, set `jsonpaths` to `$`.

- Method 3: Use Broker Load to import a Parquet file and store the file as JSON data. For more information, see [Broker Load](../../../loading/BrokerLoad.md).

StarRocks supports the following data type conversions at Parquet file import.

| Data type of Parquet file                                    | JSON data type |
| ------------------------------------------------------------ | -------------- |
| INTEGER (INT8, INT16, INT32, INT64, UINT8, UINT16, UINT32, and UINT64) | NUMBER         |
| FLOAT and DOUBLE                                             | NUMBER         |
| BOOLEAN                                                      | BOOLEAN        |
| STRING                                                       | STRING         |
| MAP                                                          | OBJECT         |
| STRUCT                                                       | OBJECT         |
| LIST                                                         | ARRAY          |
| Other data types such as UNION and TIMESTAMP                 | Not supported  |

### Query and process JSON data

StarRocks supports the querying and processing of JSON data and the use of JSON functions and operators.

In the following examples, a table named `tj` is used, and the `j` column of the table is specified as the JSON column.

```Plain%20Text
mysql> select * from tj;

+------+----------------------+

| id   |          j           |

+------+----------------------+

| 1    | {"a": 1, "b": true}  |

| 2    | {"a": 2, "b": false} |

| 3    | {"a": 3, "b": true}  |

| 4    | {"a": 4, "b": false} |

+------+----------------------+
```

Example 1: Filter the data of the JSON column in the table to retrieve the data that meets the `id=1` filter condition.

```Plain%20Text
mysql> select * from tj where id = 1;

+------+---------------------+

| id   |           j         |

+------+---------------------+

| 1    | {"a": 1, "b": true} |

+------+---------------------+
```

Example 2: Filter the data of the JSON column in the table to retrieve the data that meets the specified filter condition.

> `j->'a'` returns JSON data. You can interpret SQL data as JSON data by using the PARSE_JSON function and then compare the data. Alternatively, you can convert JSON data to INT data by using the CAST function and then compare the data.

```Plain%20Text
mysql> select * from tj where j->'a' = parse_json('1');

+------+---------------------+

|   id |         j           |

+------+---------------------+

|   1  | {"a": 1, "b": true} |

+------+---------------------+



mysql> select * from tj where cast(j->'a' as INT) = 1; 

+------+---------------------+

|   id |         j           |

+------+---------------------+

|   1  | {"a": 1, "b": true} |

+------+---------------------+
```

Example 3: Use the CAST function to convert the values in the JSON column of the table to BOOLEAN values. Then, filter the data of the JSON column to retrieve the data that meets the specified filter condition.

```Plain%20Text
mysql> select * from tj where cast(j->'b' as boolean);

+------+---------------------+

|  id  |          j          |

+------+---------------------+

| 1    | {"a": 1, "b": true} |

| 3    | {"a": 3, "b": true} |

+------+---------------------+
```

Example 4: Use the CAST function to convert the values in the JSON column of the table to BOOLEAN values. Then, filter the data of the JSON column to retrieve the data that meets the specified filter condition, and perform arithmetic operations on the data.

```Plain%20Text
mysql> select cast(j->'a' as int) from tj where cast(j->'b' as boolean);

+-----------------------+

|  CAST(j->'a' AS INT)  |

+-----------------------+

|          3            |

|          1            |

+-----------------------+



mysql> select sum(cast(j->'a' as int)) from tj where cast(j->'b' as boolean);

+----------------------------+

| sum(CAST(j->'a' AS INT))  |

+----------------------------+

|              4             |

+----------------------------+
```

Example 5: Sort the data of the table by using the JSON column as a sort key.

```Plain%20Text
mysql> select * from tj

       where j->'a' <= parse_json('3')

       order by cast(j->'a' as int);

+------+----------------------+

| id   |           j          |

+------+----------------------+

|  1   | {"a": 1, "b": true}  |

|  2   | {"a": 2, "b": false} |

|  3   | {"a": 3, "b": true}  |

+------+----------------------+
```

## JSON functions and operators

You can use JSON functions and operators to construct and process JSON data. For more information, see [Overview of JSON functions and operators](../../sql-functions/json-functions/overview-of-json-functions-and-operators.md).

## Limits and usage notes

- The maximum length per JSON value is the same as the maximum length per STRING value.

- The ORDER BY, GROUP BY, and JOIN clauses do not support references to JSON columns. If you want to create references to JSON columns, use the CAST function to convert JSON columns to SQL columns before you create the references. For more information, see [cast](../../sql-functions/json-functions/json-query-and-processing-functions/cast.md).

- JSON columns are supported only in tables that use the Duplicate Key table. Such JSON columns cannot be defined as sort keys in the tables to which they belong.

- JSON columns cannot be used as partition keys or bucket keys.

- StarRocks allows you to use the following JSON operators to query JSON data: `<`, `<=`, `>`, `>=`, `=`, and `!=`. StarRocks does not support the `IN` operator.<|MERGE_RESOLUTION|>--- conflicted
+++ resolved
@@ -42,11 +42,6 @@
 );
 ```
 
-<<<<<<< HEAD
-> Only tables that use the Duplicate Key table support JSON columns. Additionally, such JSON columns cannot be defined as sort keys.
-
-=======
->>>>>>> 10151d29
 ### Load data and store the data as JSON data
 
 StarRocks provides the following three methods for you to load data and store the data as JSON data:
