--- conflicted
+++ resolved
@@ -234,11 +234,7 @@
 
 When the value of a parameter is a file, the keyword "FILE:" needs to be added before the value.
 
-<<<<<<< HEAD
-For information on how to create a file, see CREATE FILE;
-=======
 For information on how to create a file, see CREATE FILE.
->>>>>>> 4a5a7c50
 
 For more supported custom parameters, see the client-side configuration item in librdkafka's official CONFIGURATION document.
 
