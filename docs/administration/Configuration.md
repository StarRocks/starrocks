--- conflicted
+++ resolved
@@ -371,11 +371,7 @@
 | tablet_max_pending_versions | 1000 | N/A | The maximum number of pending versions that are tolerable in a Primary Key table. Pending versions refer to versions that are committed but not applied yet. |
 | max_hdfs_file_handle | 1000 | N/A | The maximum number of HDFS file descriptors that can be opened. |
 | parquet_buffer_stream_reserve_size | 1048576 | Byte | The size of buffer that Parquet reader reserves for each column while reading data. |
-<<<<<<< HEAD
-| be_exit_after_disk_write_hang_second | 60 | second | The length of time that BE waits to exit after the disk hangs. |
-=======
-| be_exit_after_disk_write_hang_second | 60 | second | The length of time that the BE waits to exit before the disk hangs. |
->>>>>>> e5c4ef3d
+| be_exit_after_disk_write_hang_second | 60 | second | The length of time that the BE waits to exit after the disk hangs. |
 | min_cumulative_compaction_failure_interval_sec | 30 | second | The minimum time interval at which Cumulative Compaction retries upon failures. |
 | size_tiered_level_num | 7 | N/A | The number of levels for the Size-tiered Compaction strategy. At most one rowset is reserved for each level. Therefore, under a stable condition, there are, at most, as many rowsets as the level number specified in this configuration item. |
 | size_tiered_level_multiple | 5 | N/A | The multiple of data size between two contiguous levels in the Size-tiered Compaction strategy. |
