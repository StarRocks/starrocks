--- conflicted
+++ resolved
@@ -60,17 +60,9 @@
 
 > Note: When a query running in a resource group exceeds the above big query limit, the query will be terminated with an error. You can also view error messages in the `ErrorCode` column of the FE node **fe.audit.log**.
 
-You can set the resource group `type` to `short_query` or `normal`.
-
-<<<<<<< HEAD
+- `type`:
+
 - The default value is `normal`. You do not need specify `normal` in the parameter `type`.
-=======
-<<<<<<< HEAD
-=======
-- The default value is `normal`. You do not need specify `normal` in the parameter `type`.
-- When loading tasks hit a `insert` resource group, the BE node reserves the specified CPU resources for the loading tasks.
->>>>>>> d1da76352 ([Doc] Fix issues in Config and RG (#16983))
->>>>>>> 72e70876
 - When queries hit a `short_query` resource group, the BE node reserves the CPU resource specified in `short_query.cpu_core_limit`. The CPU resource reserved for queries that hit `normal` resource group is limited to `BE core - short_query.cpu_core_limit`.
 - When no query hits the `short_query` resource group, no limit is imposed to the resource of `normal` resource group.
 
@@ -93,12 +85,6 @@
 
 A classifier matches a query only when one or all conditions of the classifier match the information about the query. If multiple classifiers match a query, StarRocks calculates the degree of matching between the query and each classifier and identifies the classifier with the highest degree of matching.
 
-<<<<<<< HEAD
-=======
-<<<<<<< HEAD
-> Note: You can view the resource group to which a query belongs in the `ResourceGroup` column of the FE node **fe.audit.log**.
-=======
->>>>>>> 72e70876
 > **NOTE**
 >
 > You can view the resource group to which a query belongs in the `ResourceGroup` column of the FE node **fe.audit.log**.
@@ -111,10 +97,6 @@
 > - `big_query_cpu_second_limit`: 0
 > - `big_query_scan_rows_limit`: 0
 > - `big_query_mem_limit`: 0
-<<<<<<< HEAD
-=======
->>>>>>> d1da76352 ([Doc] Fix issues in Config and RG (#16983))
->>>>>>> 72e70876
 
 StarRocks calculates the degree of matching between a query and a classifier by using the following rules:
 
