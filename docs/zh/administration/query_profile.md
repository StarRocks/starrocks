--- conflicted
+++ resolved
@@ -1,9 +1,5 @@
 ---
-<<<<<<< HEAD
 unlisted: true
-=======
-displayed_sidebar: "Chinese"
->>>>>>> ff4f49c9
 ---
 
 # 查看分析 Query Profile
