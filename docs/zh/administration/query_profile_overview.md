---
displayed_sidebar: docs
keywords: ['profile', 'query']
sidebar_position: 30
---

# Query Profile Overview

## Introduction

Query Profile records execution information for all working nodes involved in a query, helping you quickly identify bottlenecks affecting query performance. It is a powerful tool for diagnosing and tuning query performance in StarRocks.

> From v3.3.0 onwards, StarRocks supports providing Query Profile for data loading with INSERT INTO FILES() and Broker Load. For details of the metrics involved, see [OlapTableSink Operator](./query_profile_operator_metrics.md#olaptablesink-operator).

## How to Enable Query Profile

### Enable Query Profile

You can enable Query Profile by setting the variable `enable_profile` to `true`:

```SQL
SET enable_profile = true;
SET GLOBAL enable_profile = true;
```

### Query Profile for Slow Queries

It is not recommended to enable Query Profile globally in production for long periods, as it may impose additional system overhead. To capture and analyze only slow queries, set the variable `big_query_profile_threshold` to a time duration greater than `0s`. For example, setting it to `30s` means only queries exceeding 30 seconds will trigger Query Profile.

```SQL
-- 30 seconds
SET global big_query_profile_threshold = '30s';

-- 500 milliseconds
SET global big_query_profile_threshold = '500ms';

-- 60 minutes
SET global big_query_profile_threshold = '60m';
```

### Runtime Query Profile

For long-running queries, it can be difficult to determine progress or detect issues before completion. The Runtime Query Profile feature (v3.1+) collects and reports Query Profile data at fixed intervals during execution, providing real-time insight into query progress and bottlenecks.

When Query Profile is enabled, Runtime Query Profile is automatically activated with a default reporting interval of 10 seconds. Adjust the interval with `runtime_profile_report_interval`:

```SQL
SET runtime_profile_report_interval = 30;
```

### Configurations

| Configuration Item                | Type         | Valid Values      | Default | Description                                                                                 |
|-----------------------------------|--------------|-------------------|---------|---------------------------------------------------------------------------------------------|
| enable_profile                    | Session Var  | true/false        | false   | Enable Query Profile                                                                        |
| pipeline_profile_level            | Session Var  | 1/2               | 1       | 1: merge metrics; 2: retain original structure (disables visualization tools)               |
| runtime_profile_report_interval   | Session Var  | Positive integer  | 10      | Runtime Query Profile report interval (seconds)                                              |
| big_query_profile_threshold       | Session Var  | String            | 0s      | Enable Query Profile for queries exceeding this duration (e.g., '30s', '500ms', '60m')       |
| enable_statistics_collect_profile | FE Dynamic   | true/false        | false   | Enable Query Profile for statistics collection-related queries                               |

<<<<<<< HEAD
## How to Obtain Query Profile
=======
| 配置方式 | 配置项 | 可选值 | 默认值 | 含义 |
| -- | -- | -- | -- | -- |
| Session 变量 | enable_profile | true/false | false |是否启用 Query Profile 功能。`true` 表示启用。 |
| Session 变量 | pipeline_profile_level | 1/2 | 1 | 设置 Query Profile 的级别。`1` 表示会对 Profile 进行合并展示；`2` 表示保留原始的 Profile，如果选用这一级别，那么所有可视化的分析工具将不再起作用，因此通常不建议修改该参数。 |
| Session 变量 | runtime_profile_report_interval | 正整数 | 10 | 设置 Runtime Query Profile 上报的时间间隔，单位秒。 |
| Session 变量 | big_query_profile_threshold | 字符串 | `0s` | 设置长查询自动开启 Query Profile 的阈值，`0s` 表示关闭该功能。整数结合时间单位表示启用，可以用单位包括：`ms`、`s`、`m`。 |
| FE 动态配置项 | enable_statistics_collect_profile | true/false | false | 是否启用统计信息采集相关查询的 Query Profile。`true` 表示启用。 |
| FE 动态配置项 | profile_info_format | default/json | default | 系统输出 Profile 的格式。设置为 `default` 时，Profile 为默认格式。设置为 `json` 时，系统输出 JSON 格式 Profile。 |
>>>>>>> 83fa63a3

### Via Web UI

1. Access `http://<fe_ip>:<fe_http_port>` in your browser.
2. Click **queries** in the top navigation.
3. In the **Finished Queries** list, select the query you want to analyze and click the link in the **Profile** column.

![img](../../_assets/profile-1.png)

You will be redirected to the detailed page of the selected Query Profile.

![img](../../_assets/profile-2.png)

### Via SQL Function (`get_query_profile`)

Example workflow:
- `last_query_id()`: Returns the ID of the most recently executed query in your session. Useful for quickly retrieving the profile of your last query.
- `show profilelist;`: Lists recent queries along with their IDs and status. Use this to find the `query_id` needed for profile analysis.
- `get_query_profile('<query_id>')`: Returns the detailed execution profile for the specified query. Use this to analyze how a query was executed and where time or resources were spent.


```sql
-- Enable the profiling feature.
set enable_profile = true;
-- Run a simple query.
select 1;
-- Get the query_id of the query.
select last_query_id();
+--------------------------------------+
| last_query_id()                      |
+--------------------------------------+
| bd3335ce-8dde-11ee-92e4-3269eb8da7d1 |
+--------------------------------------+
-- Get the list of profiles
show profilelist;
-- Obtain the query profile.
select get_query_profile('502f3c04-8f5c-11ee-a41f-b22a2c00f66b')\G
```

### In Managed Version

In StarRocks Managed (Enterprise) environments, you can conveniently access query profiles directly from the query history in the web console. The managed UI provides an intuitive, visual representation of each query's execution profile, making it easy to analyze performance and identify bottlenecks without manual SQL commands.

## Interpret Query Profile

### Explain Analyze

Most users may find it challenging to analyze the raw text directly. StarRocks provides a [Text-based Query Profile Visualized Analysis](./query_profile_text_based_analysis.md) method for a more intuitive understanding.

### Manged Version

In the StarRocks Enterprise Edition (EE), the Managed Version provides a built-in visualization tool for query profiles. This tool offers an interactive, graphical interface that makes it much easier to interpret complex query execution details compared to raw text output.

**Key features of the visualization tool include:**
- **Operator-level breakdown:** View the execution plan as a tree or graph, with each operator's metrics (time, rows, memory) clearly displayed.
- **Bottleneck highlighting:** Quickly identify slow or resource-intensive operators through color-coded indicators.
- **Drill-down capability:** Click on any operator to see detailed statistics, including input/output rows, CPU time, memory usage, and more.

**How to use:**
1. Open the StarRocks Managed web console.
2. Navigate to the **Query** or **Query History** section.
3. Select a query and click the **Profile** or **Visualize** button.
4. Explore the visualized profile to analyze performance and identify optimization opportunities.

This visualization tool is exclusive to the Managed/Enterprise Edition and is designed to accelerate troubleshooting and performance tuning for complex workloads.
<|MERGE_RESOLUTION|>--- conflicted
+++ resolved
@@ -58,18 +58,6 @@
 | big_query_profile_threshold       | Session Var  | String            | 0s      | Enable Query Profile for queries exceeding this duration (e.g., '30s', '500ms', '60m')       |
 | enable_statistics_collect_profile | FE Dynamic   | true/false        | false   | Enable Query Profile for statistics collection-related queries                               |
 
-<<<<<<< HEAD
-## How to Obtain Query Profile
-=======
-| 配置方式 | 配置项 | 可选值 | 默认值 | 含义 |
-| -- | -- | -- | -- | -- |
-| Session 变量 | enable_profile | true/false | false |是否启用 Query Profile 功能。`true` 表示启用。 |
-| Session 变量 | pipeline_profile_level | 1/2 | 1 | 设置 Query Profile 的级别。`1` 表示会对 Profile 进行合并展示；`2` 表示保留原始的 Profile，如果选用这一级别，那么所有可视化的分析工具将不再起作用，因此通常不建议修改该参数。 |
-| Session 变量 | runtime_profile_report_interval | 正整数 | 10 | 设置 Runtime Query Profile 上报的时间间隔，单位秒。 |
-| Session 变量 | big_query_profile_threshold | 字符串 | `0s` | 设置长查询自动开启 Query Profile 的阈值，`0s` 表示关闭该功能。整数结合时间单位表示启用，可以用单位包括：`ms`、`s`、`m`。 |
-| FE 动态配置项 | enable_statistics_collect_profile | true/false | false | 是否启用统计信息采集相关查询的 Query Profile。`true` 表示启用。 |
-| FE 动态配置项 | profile_info_format | default/json | default | 系统输出 Profile 的格式。设置为 `default` 时，Profile 为默认格式。设置为 `json` 时，系统输出 JSON 格式 Profile。 |
->>>>>>> 83fa63a3
 
 ### Via Web UI
 
