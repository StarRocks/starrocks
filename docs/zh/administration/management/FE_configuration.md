---
displayed_sidebar: docs
keywords: ['Canshu']
---

import FEConfigMethod from '../../_assets/commonMarkdown/FE_config_method.mdx'

import AdminSetFrontendNote from '../../_assets/commonMarkdown/FE_config_note.mdx'

import StaticFEConfigNote from '../../_assets/commonMarkdown/StaticFE_config_note.mdx'

import EditionSpecificFEItem from '../../_assets/commonMarkdown/Edition_Specific_FE_Item.mdx'

# FE 配置项

<FEConfigMethod />

## 查看 FE 配置项

FE 启动后，您可以在 MySQL 客户端执行 ADMIN SHOW FRONTEND CONFIG 命令来查看参数配置。如果您想查看具体参数的配置，执行如下命令：

```SQL
 ADMIN SHOW FRONTEND CONFIG [LIKE "pattern"];
```

详细的命令返回字段解释，参见 [ADMIN SHOW CONFIG](../../sql-reference/sql-statements/cluster-management/config_vars/ADMIN_SHOW_CONFIG.md)。

:::note
只有拥有 `cluster_admin` 角色的用户才可以执行集群管理相关命令。
:::

## 配置 FE 参数

### 配置 FE 动态参数

您可以通过 [ADMIN SET FRONTEND CONFIG](../../sql-reference/sql-statements/cluster-management/config_vars/ADMIN_SET_CONFIG.md) 命令在线修改 FE 动态参数。

```sql
ADMIN SET FRONTEND CONFIG ("key" = "value");
```

<AdminSetFrontendNote />

### 配置 FE 静态参数

<StaticFEConfigNote />

## FE 参数描述

### 日志

##### audit_log_delete_age

- 默认值：30d
- 类型：String
- 单位：-
- 是否动态：否
- 描述：审计日志文件的保留时长。默认值 `30d` 表示审计日志文件可以保留 30 天，保留时长超过 30 天的审计日志文件会被删除。
- 引入版本：-

##### audit_log_dir

- 默认值：StarRocksFE.STARROCKS_HOME_DIR + "/log"
- 类型：String
- 单位：-
- 是否动态：否
- 描述：审计日志文件的保存目录。
- 引入版本：-

##### audit_log_modules

- 默认值：slow_query, query
- 类型：String[]
- 单位：-
- 是否动态：否
- 描述：打印审计日志的模块。默认打印 `slow_query` 和 `query` 模块的日志。自 v3.0 起 支持 `connection` 模块，即连接日志。可以指定多个模块，模块名称之间用英文逗号加一个空格分隔。
- 引入版本：-

##### audit_log_roll_interval

- 默认值：DAY
- 类型：String
- 单位：-
- 是否动态：否
- 描述：审计日志滚动的时间间隔。取值范围：`DAY` 和 `HOUR`。
  - 取值为 `DAY` 时，日志文件名的后缀为 `yyyyMMdd`。
  - 取值为 `HOUR` 时，日志文件名的后缀为 `yyyyMMddHH`。
- 引入版本：-

##### audit_log_roll_num

- 默认值：90
- 类型：Int
- 单位：-
- 是否动态：否
- 描述：每个 `audit_log_roll_interval` 时间段内，允许保留的审计日志文件的最大数目。
- 引入版本：-

##### dump_log_delete_age

- 默认值：7d
- 类型：String
- 单位：-
- 是否动态：否
- 描述：Dump 日志文件的保留时长。默认值 `7d` 表示 Dump 日志文件可以保留 7 天，保留时长超过 7 天的 Dump 日志文件会被删除。
- 引入版本：-

##### dump_log_dir

- 默认值：StarRocksFE.STARROCKS_HOME_DIR + "/log"
- 类型：String
- 单位：-
- 是否动态：否
- 描述：Dump 日志文件的保存目录。
- 引入版本：-

##### dump_log_modules

- 默认值：query
- 类型：String[]
- 单位：-
- 是否动态：否
- 描述：打印 Dump 日志的模块。默认打印 query 模块的日志。可以指定多个模块，模块名称之间用英文逗号加一个空格分隔。
- 引入版本：-

##### dump_log_roll_interval

- 默认值：DAY
- 类型：String
- 单位：-
- 是否动态：否
- 描述：Dump 日志滚动的时间间隔。取值范围：`DAY` 和 `HOUR`。
  - 取值为 `DAY` 时，日志文件名的后缀为 `yyyyMMdd`。
  - 取值为 `HOUR` 时，日志文件名的后缀为 `yyyyMMddHH`。
- 引入版本：-

##### dump_log_roll_num

- 默认值：10
- 类型：Int
- 单位：-
- 是否动态：否
- 描述：每个 `dump_log_roll_interval` 时间内，允许保留的 Dump 日志文件的最大数目。
- 引入版本：-

##### internal_log_dir

- 默认值: `Config.STARROCKS_HOME_DIR + "/log"`
- 类型: String
- 単位: -
- 是否可变: No
- 描述: FE 日志子系统用于存放内部日志（`fe.internal.log`）的目录。此配置会被替换到 Log4j 配置中，用于决定 InternalFile appender 将内部/物化视图/统计日志写入何处，以及 `internal.<module>` 下的各模块 logger 将其文件放置到哪里。请确保该目录存在、可写且有足够的磁盘空间。该目录中文件的日志轮转与保留由 `log_roll_size_mb`、`internal_log_roll_num`、`internal_log_delete_age` 和 `internal_log_roll_interval` 控制。如果启用了 `sys_log_to_console`，内部日志可能会写到控制台而不是该目录。
- 引入版本: v3.2.4

##### internal_log_modules

- 默认值: `{"base", "statistic"}`
- 类型: String[]
- 単位: -
- 是否可变: No
- 描述: 一个将接收专用内部日志记录的模块标识符列表。对于每个条目 X，Log4j 会创建一个名为 `internal.&lt;X&gt;` 的 logger，级别为 INFO 且 additivity="false"。这些 logger 会被路由到 internal appender（写入 `fe.internal.log`），当启用 `sys_log_to_console` 时则输出到控制台。根据需要使用简短名称或包片段 —— 精确的 logger 名称将成为 `internal.` + 配置的字符串。内部日志文件的滚动和保留遵循 `internal_log_dir`、`internal_log_roll_num`、`internal_log_delete_age`、`internal_log_roll_interval` 和 `log_roll_size_mb` 的设置。添加模块会将其运行时消息分离到内部 logger 流中，便于调试和审计。
- 引入版本: v3.2.4

##### internal_log_roll_interval

- 默认值: DAY
- 类型: String
- 単位: -
- 是否可变: No
- 描述: 控制 FE 内部日志 appender 的基于时间的滚动间隔。接受（不区分大小写）的值为 `HOUR` 和 `DAY`。`HOUR` 生成每小时的文件模式 (`"%d{yyyyMMddHH}"`)，`DAY` 生成每日的文件模式 (`"%d{yyyyMMdd}"`)，这些模式由 RollingFile TimeBasedTriggeringPolicy 用于命名旋转后的 `fe.internal.log` 文件。无效的值会导致初始化失败（在构建活动 Log4j 配置时会抛出 IOException）。滚动行为还取决于相关设置，例如 `internal_log_dir`、`internal_roll_maxsize`、`internal_log_roll_num` 和 `internal_log_delete_age`。
- 引入版本: v3.2.4

##### internal_log_roll_num

- 默认值: 90
- 类型: Int
- 単位: -
- 是否可变: No
- 描述: 内部 appender（`fe.internal.log`）保留的最大已滚动内部 FE 日志文件数。该值作为 Log4j DefaultRolloverStrategy 的 `max` 属性使用；在发生滚动时，StarRocks 会保留最多 `internal_log_roll_num` 个归档文件并删除更旧的文件（也受 `internal_log_delete_age` 控制）。较低的值可减少磁盘使用但缩短日志历史；较高的值可保留更多历史内部日志。该项与 `internal_log_dir`、`internal_log_roll_interval` 和 `internal_roll_maxsize` 配合工作。
- 引入版本: v3.2.4

##### log_roll_size_mb

- 默认值：1024
- 类型：Int
- 单位：MB
- 是否动态：否
- 描述：单个系统日志或审计日志文件的大小上限。
- 引入版本：-

##### profile_log_delete_age

- 默认值: 1d
- 类型: String
- 単位: -
- 是否可变: 否
- 描述: 控制 FE profile 日志文件在可删除之前保留的时长。该值被注入到 Log4j 的 `&lt;IfLastModified age="..."/&gt;` 策略（通过 `Log4jConfig`）中，并与诸如 `profile_log_roll_interval` 和 `profile_log_roll_num` 的轮转设置一起生效。支持的后缀：`d`（天）、`h`（小时）、`m`（分钟）、`s`（秒）。例如：`7d`（7 天）、`10h`（10 小时）、`60m`（60 分钟）、`120s`（120 秒）。
- 引入版本: v3.2.5

##### profile_log_dir

- 默认值: `Config.STARROCKS_HOME_DIR + "/log"`
- 类型: String
- 单位: -
- 是否可变: No
- 描述: FE profile 日志写入的目录路径。`Log4jConfig` 使用此值来放置与 profile 相关的 appender（在该目录下创建类似 `fe.profile.log` 和 `fe.features.log` 的文件）。这些文件的轮换和保留由 `profile_log_roll_size_mb`、`profile_log_roll_num` 和 `profile_log_delete_age` 控制；时间戳后缀格式由 `profile_log_roll_interval` 控制（支持 DAY 或 HOUR）。由于默认值位于 `STARROCKS_HOME_DIR` 内，请确保 FE 进程对该目录具有写入及轮换/删除权限。
- 引入版本: v3.2.5

##### profile_log_roll_num

- 默认值: 5
- 类型: Int
- 单位: Number of files
- 是否可变: No
- 描述: 指定 Log4j 的 DefaultRolloverStrategy 为 profile logger 保留的最大轮换 profile 日志文件数。该值会作为 `${profile_log_roll_num}` 注入到日志 XML 中（例如 `&lt;DefaultRolloverStrategy max="${profile_log_roll_num}" fileIndex="min"&gt;`）。轮换由 `profile_log_roll_size_mb` 或 `profile_log_roll_interval` 触发；发生轮换时，Log4j 最多保留这么多带索引的文件，较旧的索引文件将成为可删除对象。磁盘上的实际保留还受 `profile_log_delete_age` 和 `profile_log_dir` 位置的影响。较低的值可降低磁盘使用，但限制可保留的历史；较高的值则保留更多历史 profile 日志。
- 引入版本: v3.2.5

##### profile_log_roll_size_mb

- 默认值: 1024
- 类型: Int
- 単位: MB
- 是否可变: 否
- 描述: 设置触发基于大小的 FE profile 日志文件滚动的阈值（以兆字节为单位）。该值被 Log4j 的 RollingFile SizeBasedTriggeringPolicy 用于 `ProfileFile` appender；当 profile 日志超过 `profile_log_roll_size_mb` 时会发生轮转。达到 `profile_log_roll_interval` 时也会按时间发生轮转 —— 任一条件满足都会触发轮转。结合 `profile_log_roll_num` 和 `profile_log_delete_age` 使用，该项控制保留多少历史 profile 文件以及何时删除旧文件。轮转文件的压缩由 `enable_profile_log_compress` 控制。
- 引入版本: v3.2.5

##### qe_slow_log_ms

- 默认值：5000
- 类型：Long
- 单位：Milliseconds
- 是否动态：是
- 描述：Slow query 的认定时长。如果查询的响应时间超过此阈值，则会在审计日志 `fe.audit.log` 中记录为 slow query。
- 引入版本：-

##### slow_lock_log_every_ms

- 默认值: 3000L
- 类型: Long
- 単位: 毫秒
- 是否可变: 是
- 描述: 在对同一个 SlowLockLogStats 实例再次输出“慢锁”警告之前，至少要等待的最小间隔（毫秒）。当锁等待时间超过 `slow_lock_threshold_ms` 后，LockUtils 会检查此值并在最近一次记录的慢锁事件发生到现在未达到 `slow_lock_log_every_ms` 毫秒时抑制额外警告。在长时间争用期间使用较大的值以减少日志量，或使用较小的值以获取更频繁的诊断信息。更改在运行时对后续检查生效。
- 引入版本: v3.2.0

##### slow_lock_threshold_ms

- 默认值: 3000L
- 类型: long
- 単位: 毫秒
- 是否可变: 是
- 描述: 用于将一个锁操作或持有的锁归类为“慢”的阈值（毫秒）。当锁的等待时间或持有时间超过此值时，StarRocks 将（视上下文）输出诊断日志、包含堆栈跟踪或 waiter/owner 信息，并且在 LockManager 中在该延迟后启动死锁检测。此配置由 LockUtils（慢锁日志）、QueryableReentrantReadWriteLock（筛选慢读取者）、LockManager（死锁检测延迟和慢锁跟踪）、LockChecker（周期性慢锁检测）以及其他调用方（例如 DiskAndTabletLoadReBalancer 日志）使用。降低该值会提高敏感度并增加日志/诊断开销；将其设置为 0 或负值会禁用基于初始等待的死锁检测延迟行为。请与 `slow_lock_log_every_ms`、`slow_lock_print_stack` 和 `slow_lock_stack_trace_reserve_levels` 一起调整。
- 引入版本: 3.2.0

##### sys_log_delete_age

- 默认值：7d
- 类型：String
- 单位：-
- 是否动态：否
- 描述：系统日志文件的保留时长。默认值 `7d` 表示系统日志文件可以保留 7 天，保留时长超过 7 天的系统日志文件会被删除。
- 引入版本：-

##### sys_log_dir

- 默认值：StarRocksFE.STARROCKS_HOME_DIR + "/log"
- 类型：String
- 单位：-
- 是否动态：否
- 描述：系统日志文件的保存目录。
- 引入版本：-

##### sys_log_enable_compress

- 默认值: false
- 类型: boolean
- 単位: -
- 是否可变: No
- 描述: 当此项设置为 `true` 时，系统会在轮转的系统日志文件名后追加 ".gz" 后缀，从而使 Log4j 在轮转时生成 gzip 压缩的 FE 系统日志（例如，`fe.log.*`）。此值在生成 Log4j 配置时读取（Log4jConfig.initLogging / generateActiveLog4jXmlConfig），并控制用于 RollingFile filePattern 的 `sys_file_postfix` 属性。启用此功能可减少保留日志的磁盘占用，但会在轮转期间增加 CPU 和 I/O 开销，并改变日志文件名，因此读取日志的工具或脚本必须能够处理 .gz 文件。注意，审计日志使用单独的压缩配置，即 `audit_log_enable_compress`。
- 引入版本: v3.2.12

##### sys_log_format

- 默认值: "plaintext"
- 类型: String
- 单位: -
- 是否可变: No
- 描述: 选择用于 FE 日志的 Log4j layout。有效值：`"plaintext"`（默认）和 `"json"`。值不区分大小写。`"plaintext"` 配置 PatternLayout，包含可读的时间戳、级别、线程、class.method:line 以及 WARN/ERROR 的堆栈跟踪。`"json"` 配置 JsonTemplateLayout，输出结构化 JSON 事件（UTC 时间戳、级别、线程 id/name、源文件/方法/行、消息、异常 stackTrace），适合日志聚合器（ELK、Splunk）。JSON 输出遵守 `sys_log_json_max_string_length` 和 `sys_log_json_profile_max_string_length` 关于最大字符串长度的限制。
- 引入版本: v3.2.10

##### sys_log_json_max_string_length

- 默认值: 1048576
- 类型: Int
- 単位: Bytes
- 是否可变: 否
- 描述: 设置用于系统 JSON 格式系统日志的 JsonTemplateLayout 的 "maxStringLength" 值。当 `sys_log_format` 被设置为 `"json"` 时，如果字符串类型字段（例如 "message" 和字符串化的异常堆栈跟踪）的长度超过此限制则会被截断。该值在 `Log4jConfig.generateActiveLog4jXmlConfig()` 中注入到生成的 Log4j XML，并应用于 default、warning、audit、dump 和 bigquery 布局；Profile 布局使用单独的配置（`sys_log_json_profile_max_string_length`）。降低此值可减少日志大小，但可能截断有用信息。由于此设置不可变，更改需要重启或重新配置负责重新生成 Log4j 配置的进程。
- 引入版本: v3.2.11

##### sys_log_json_profile_max_string_length

- 默认值: 104857600 (100 MB)
- 类型: Int
- 単位: Bytes
- 是否可变: 否
- 描述: 当 `sys_log_format` 为 `"json"` 时，为 Profile（及相关功能）日志 Appender 设置 JsonTemplateLayout 的 maxStringLength。JSON 格式的 Profile 日志中的字符串字段值将被截断到此字节长度；非字符串字段不受影响。此设置在 Log4jConfig（JsonTemplateLayout 的 maxStringLength）中应用，在使用纯文本日志时被忽略。请将值设置为能够包含所需完整消息的足够大值，但注意过大的值会增加日志大小和 I/O。
- 引入版本: v3.2.11

##### sys_log_level

- 默认值：INFO
- 类型：String
- 单位：-
- 是否动态：否
- 描述：系统日志的级别，从低到高依次为 `INFO`、`WARN`、`ERROR`、`FATAL`。
- 引入版本：-

##### sys_log_roll_interval

- 默认值：DAY
- 类型：String
- 单位：-
- 是否动态：否
- 描述：系统日志滚动的时间间隔。取值范围：`DAY` 和 `HOUR`。
  - 取值为 `DAY` 时，日志文件名的后缀为 `yyyyMMdd`。
  - 取值为 `HOUR` 时，日志文件名的后缀为 `yyyyMMddHH`。
- 引入版本：-

##### sys_log_roll_num

- 默认值：10
- 类型：Int
- 单位：-
- 是否动态：否
- 描述：每个 `sys_log_roll_interval` 时间段内，允许保留的系统日志文件的最大数目。
- 引入版本：-

##### sys_log_to_console

- 默认值: false (除非环境变量 `SYS_LOG_TO_CONSOLE` 被设置为 "1")
- 类型: Boolean
- 单位: -
- 是否可变: No
- 描述: 当此项设置为 `true` 时，系统会配置 Log4j 将所有日志发送到控制台（ConsoleErr appender），而不是基于文件的 appender。该值在生成活动的 Log4j XML 配置时读取（影响 root logger 和按模块的 logger appender 选择）。其值在进程启动时从环境变量 `SYS_LOG_TO_CONSOLE` 捕获。运行时更改不会生效。该配置常用于容器化或 CI 环境，在这些环境中更偏向于通过 stdout/stderr 收集日志而不是写入日志文件。
- 引入版本: v3.2.0

##### sys_log_verbose_modules

- 默认值：空字符串
- 类型：String[]
- 单位：-
- 是否动态：否
- 描述：打印系统日志的模块。如果设置参数取值为 `org.apache.starrocks.catalog`，则表示只打印 Catalog 模块下的日志。
- 引入版本：-

##### log_cleaner_disk_util_based_enable

- 默认值：false
- 类型：Boolean
- 单位：-
- 是否动态：是
- 描述：启用基于磁盘使用率的自动日志清理功能。启用后，当日志目录的磁盘使用率超过阈值时，将自动清理日志文件。日志清理器作为后台守护进程在 FE 节点上运行，有助于防止日志文件积累导致的磁盘空间耗尽。
- 引入版本：-

##### log_cleaner_disk_usage_threshold

- 默认值：80
- 类型：Int
- 单位：百分比
- 是否动态：是
- 描述：触发日志清理的磁盘使用率阈值（百分比）。当日志目录的磁盘使用率超过此阈值时，将开始清理日志。清理器会独立检查每个配置的日志目录，并处理超过此阈值的目录。
- 引入版本：-

##### log_cleaner_disk_usage_target

- 默认值：60
- 类型：Int
- 单位：百分比
- 是否动态：是
- 描述：日志清理后的目标磁盘使用率（百分比）。日志清理将持续进行，直到磁盘使用率降至低于此阈值。清理器会逐个删除最旧的日志文件，直到达到目标值。
- 引入版本：-

##### log_cleaner_audit_log_min_retention_days

- 默认值：3
- 类型：Int
- 单位：天
- 是否动态：是
- 描述：审计日志文件的最小保留天数。即使磁盘使用率很高，也不会删除比此值更新的审计日志文件。这确保了审计日志能够保留用于合规和故障排除目的。
- 引入版本：-

##### log_cleaner_check_interval_second

- 默认值：300
- 类型：Int
- 单位：秒
- 是否动态：是
- 描述：检查磁盘使用率和清理日志的时间间隔（秒）。清理器会定期检查每个日志目录的磁盘使用率，并在必要时触发清理。默认值为 300 秒（5 分钟）。
- 引入版本：-

##### sys_log_warn_modules

- 默认值: `{}`
- 类型: String[]
- 単位: -
- 是否可变: No
- 描述: 一个记录器名称或包前缀列表，系统在启动时会将其配置为 WARN 级别的记录器并路由到警告 appender（SysWF）— 即 `fe.warn.log` 文件。条目会被插入到生成的 Log4j 配置中（与内置的 warn 模块一起，例如 org.apache.kafka、org.apache.hudi 和 org.apache.hadoop.io.compress），并生成类似 `<Logger name="... " level="WARN"><AppenderRef ref="SysWF"/></Logger>` 的 logger 元素。建议使用完全限定的包和类前缀（例如 "com.example.lib"）来抑制在常规日志中产生噪声的 INFO/DEBUG 输出，并允许将警告单独捕获。
- 引入版本: v3.2.13

### 服务器

##### brpc_idle_wait_max_time

- 默认值：10000
- 类型：Int
- 单位：ms
- 是否动态：否
- 描述：bRPC 的空闲等待时间。
- 引入版本：-

##### cluster_name

- 默认值：StarRocks Cluster
- 类型：String
- 单位：-
- 是否动态：否
- 描述：FE 所在 StarRocks 集群的名称，显示为网页标题。
- 引入版本：-

##### enable_http_async_handler

- 默认值：true
- 类型：Boolean
- 单位：-
- 是否动态：是
- 描述：是否允许系统异步处理 HTTP 请求。如果启用此功能，Netty 工作线程收到的 HTTP 请求将提交到单独的线程池进行业务逻辑处理，以避免阻塞 HTTP 服务器。如果禁用，Netty 工作线程将处理业务逻辑。
- 引入版本：4.0.0

##### enable_https

- 默认值：false
- 类型：Boolean
- 单位：-
- 是否动态：No
- 描述：是否在 FE 节点上同时启用 HTTPS 服务器和 HTTP 服务器。
- 引入版本：v4.0

##### frontend_address

- 默认值：0.0.0.0
- 类型：String
- 单位：-
- 是否动态：否
- 描述：FE 节点的 IP 地址。
- 引入版本：-

##### http_async_threads_num

- 默认值：4096
- 类型：Int
- 单位：-
- 是否动态：是
- 描述：用于异步处理 HTTP 请求的线程池大小。别名为 `max_http_sql_service_task_threads_num`。
- 引入版本：4.0.0

##### http_backlog_num

- 默认值：1024
- 类型：Int
- 单位：-
- 是否动态：否
- 描述：HTTP 服务器支持的 Backlog 队列长度。
- 引入版本：-

##### http_max_initial_line_length

- 默认值: `4096`
- 类型: Int
- 単位: Bytes
- 是否可变: 否
- 描述: 设置由 HttpServer 中使用的 Netty `HttpServerCodec` 接受的 HTTP 初始请求行（method + request-target + HTTP version）的最大允许长度（字节）。该值会传递给 Netty 的解码器，初始行长度超过此值的请求将被拒绝（TooLongFrameException）。仅在必须支持非常长的请求 URI 时才增大此值；更大的值会增加内存使用并可能提高对畸形请求或滥用请求的暴露面。应与 `http_max_header_size` 和 `http_max_chunk_size` 一起调整。
- 引入版本: `v3.2.0`

##### http_port

- 默认值：8030
- 类型：Int
- 单位：-
- 是否动态：否
- 描述：FE 节点上 HTTP 服务器的端口。
- 引入版本：-

##### http_worker_threads_num

- 默认值：0
- 类型：Int
- 单位：-
- 是否动态：否
- 描述：Http Server 用于处理 HTTP 请求的线程数。如果配置为负数或 0 ，线程数将设置为 CPU 核数的 2 倍。
- 引入版本：v2.5.18，v3.0.10，v3.1.7，v3.2.2

##### https_port

- 默认值：8443
- 类型：Int
- 单位：-
- 是否动态：No
- 描述：FE 节点中 HTTPS 服务器监听的端口。
- 引入版本：v4.0

##### max_mysql_service_task_threads_num

- 默认值：4096
- 类型：Int
- 单位：-
- 是否动态：否
- 描述：MySQL 服务器中用于处理任务的最大线程数。
- 引入版本：-

##### mysql_nio_backlog_num

- 默认值：1024
- 类型：Int
- 单位：-
- 是否动态：否
- 描述：MySQL 服务器支持的 Backlog 队列长度。
- 引入版本：-

##### mysql_server_version

- 默认值：8.0.33
- 类型：String
- 单位：-
- 是否动态：是
- 描述：MySQL 服务器的版本。修改该参数配置会影响以下场景中返回的版本号：
  1. `select version();`
  2. Handshake packet 版本
  3. 全局变量 `version` 的取值 (`show variables like 'version';`)
- 引入版本：-

##### mysql_service_io_threads_num

- 默认值：4
- 类型：Int
- 单位：-
- 是否动态：否
- 描述：MySQL 服务器中用于处理 I/O 事件的最大线程数。
- 引入版本：-

##### mysql_service_nio_enable_keep_alive

- 默认值: true
- 类型: Boolean
- 单位: -
- 是否可变: 否
- 描述: 是否为 MySQL 连接启用 TCP Keep-Alive。适用于位于负载均衡器后且长时间空闲的连接。
- 引入版本: -

##### net_use_ipv6_when_priority_networks_empty

- 默认值：false
- 类型：Boolean
- 单位：-
- 是否动态：否
- 描述：用于控制在未指定 `priority_networks` 时是否优先使用 IPv6 地址的布尔值。`true` 表示当托管节点的服务器同时具有 IPv4 和 IPv6 地址且未指定 `priority_networks` 时，允许系统优先使用 IPv6 地址。
- 引入版本：-

##### priority_networks

- 默认值：空字符串
- 类型：String
- 单位：-
- 是否动态：否
- 描述：为有多个 IP 地址的服务器声明 IP 选择策略。请注意，最多应该有一个 IP 地址与此列表匹配。此参数的值是一个以分号分隔格式的列表，用 CIDR 表示法，例如 `10.10.10.0/24`。如果没有 IP 地址匹配此列表中的条目，系统将随机选择服务器的一个可用 IP 地址。从 v3.3.0 开始，StarRocks 支持基于 IPv6 的部署。如果服务器同时具有 IPv4 和 IPv6 地址，并且未指定此参数，系统将默认使用 IPv4 地址。您可以通过将 `net_use_ipv6_when_priority_networks_empty` 设置为 `true` 来更改此行为。
- 引入版本：-

##### qe_max_connection

- 默认值：4096
- 类型：Int
- 单位：-
- 是否动态：否
- 描述：FE 支持的最大连接数，包括所有用户发起的连接。默认值由 v3.1.12、v3.2.7 起由 `1024` 变为 `4096`。
- 引入版本：-

##### query_port

- 默认值：9030
- 类型：Int
- 单位：-
- 是否动态：否
- 描述：FE 节点上 MySQL 服务器的端口。
- 引入版本：-

##### rpc_port

- 默认值：9020
- 类型：Int
- 单位：-
- 是否动态：否
- 描述：FE 节点上 Thrift 服务器的端口。
- 引入版本：-

##### ssl_cipher_blacklist

- 默认值: Empty string
- 类型: String
- 単位: -
- 是否可变: No
- 描述:基于 IANA 名称的 SSL 密文 Suite 黑名单，多项以逗号分隔，支持正则表达式。如果同时设置了白名单和黑名单，则黑名单优先。
- 引入版本: v4.0

##### ssl_cipher_whitelist

- 默认值: Empty string
- 类型: String
- 単位: -
- 是否可变: No
- 描述: 基于 IANA 名称的 SSL 密文 Suite 白名单，多项以逗号分隔，支持正则表达式。如果同时设置了白名单和黑名单，则黑名单优先。
- 引入版本: v4.0

##### thrift_backlog_num

- 默认值：1024
- 类型：Int
- 单位：-
- 是否动态：否
- 描述：Thrift 服务器支持的 Backlog 队列长度。
- 引入版本：-

##### thrift_client_timeout_ms

- 默认值：5000
- 类型：Int
- 单位：Milliseconds
- 是否动态：否
- 描述：Thrift 客户端链接的空闲超时时间，即链接超过该时间无新请求后则将链接断开。
- 引入版本：-

##### thrift_rpc_max_body_size

- 默认值: `-1`
- 类型: Int
- 单位: Bytes
- 是否可变: No
- 描述: 控制在构造服务器的 Thrift 协议（传递给 `ThriftServer` 中的 TBinaryProtocol.Factory）时允许的最大 Thrift RPC 消息体大小（以字节为单位）。值为 `-1` 表示禁用限制（无界）。设置为正值会强制上限，使得超过该大小的消息会被 Thrift 层拒绝，这有助于限制内存使用并降低超大请求或 DoS 风险。请将此值设置为足够大的大小以容纳预期的有效载荷（大型 struct 或批量数据），以避免拒绝合法请求。
- 引入版本: `v3.2.0`

##### thrift_server_max_worker_threads

- 默认值：4096
- 类型：Int
- 单位：-
- 是否动态：是
- 描述：Thrift 服务器支持的最大工作线程数。
- 引入版本：-

##### thrift_server_queue_size

- 默认值：4096
- 类型：Int
- 单位：-
- 是否动态：否
- 描述：Thrift 服务器 pending 队列长度。如果当前处理线程数量超过了配置项 `thrift_server_max_worker_threads` 的值，则将超出的线程加入 Pending 队列。
- 引入版本：-

### 元数据与集群管理

##### alter_max_worker_queue_size

- 默认值: `4096`
- 类型: Int
- 单位: Tasks
- 是否可变: No
- 描述: 控制 alter 子系统使用的内部工作线程池队列的容量。该值与 `alter_max_worker_threads` 一起在 `AlterHandler` 中传递给 `ThreadPoolManager.newDaemonCacheThreadPool`。当待处理的 alter 任务数量超过 `alter_max_worker_queue_size` 时，新提交的任务将被拒绝，可能会抛出 `RejectedExecutionException`（参见 `AlterHandler.handleFinishAlterTask`）。调整此值以在内存使用与允许的并发 alter 任务积压量之间取得平衡。
- 引入版本: `v3.2.0`

##### automated_cluster_snapshot_interval_seconds

- 默认值：600
- 类型：Int
- 单位：秒
- 是否动态：是
- 描述：自动化集群快照任务的触发间隔。
- 引入版本：v3.4.2

##### background_refresh_metadata_interval_millis

- 默认值：600000
- 类型：Int
- 单位：Milliseconds
- 是否动态：是
- 描述：接连两次 Hive 元数据缓存刷新之间的间隔。
- 引入版本：v2.5.5

##### background_refresh_metadata_time_secs_since_last_access_secs

- 默认值：3600 * 24
- 类型：Long
- 单位：Seconds
- 是否动态：是
- 描述：Hive 元数据缓存刷新任务过期时间。对于已被访问过的 Hive Catalog，如果超过该时间没有被访问，则停止刷新其元数据缓存。对于未被访问过的 Hive Catalog，StarRocks 不会刷新其元数据缓存。
- 引入版本：v2.5.5

##### bdbje_heartbeat_timeout_second

- 默认值：30
- 类型：Int
- 单位：Seconds
- 是否动态：否
- 描述：FE 所在 StarRocks 集群中 Leader FE 和 Follower FE 之间的 BDB JE 心跳超时时间。
- 引入版本：-

##### bdbje_lock_timeout_second

- 默认值：1
- 类型：Int
- 单位：Seconds
- 是否动态：否
- 描述：BDB JE 操作的锁超时时间。
- 引入版本：-

##### bdbje_replica_ack_timeout_second

- 默认值：10
- 类型：Int
- 单位：Seconds
- 是否动态：否
- 描述：FE 所在 StarRocks 集群中，元数据从 Leader FE 写入到多个 Follower FE 时，Leader FE 等待足够多的 Follower FE 发送 ACK 消息的超时时间。当写入的元数据较多时，可能返回 ACK 的时间较长，进而导致等待超时。如果超时，会导致写元数据失败，FE 进程退出，此时可以适当地调大该参数取值。
- 引入版本：-

##### bdbje_reserved_disk_size

- 默认值: `512L * 1024 * 1024` (536870912)
- 类型: Long
- 単位: Bytes
- 是否可变: No
- 描述: 限制 Berkeley DB JE 将被保留为“未保护”（可删除）的日志/数据文件的字节数。StarRocks 通过 BDBEnvironment 中的 `EnvironmentConfig.RESERVED_DISK` 将此值传递给 JE；JE 的内置默认值为 0（无限制）。StarRocks 的默认值（512 MiB）可防止 JE 为未保护文件保留过多磁盘空间，同时允许安全清理过期文件。在磁盘受限的系统上调整此值：减小它可以让 JE 更早释放文件，增大它可以让 JE 保留更多保留空间。更改需要重启进程才能生效。
- 引入版本: `v3.2.0`

##### bdbje_reset_election_group

- 默认值：false
- 类型：String
- 单位：-
- 是否动态：否
- 描述：是否重置 BDBJE 复制组。如果设置为 `TRUE`，FE 将重置 BDBJE 复制组（即删除所有 FE 节点的信息）并以 Leader 身份启动。重置后，该 FE 将成为集群中唯一的成员，其他 FE 节点通过 `ALTER SYSTEM ADD/DROP FOLLOWER/OBSERVER 'xxx'` 重新加入该集群。仅当无法成功选举出 leader FE 时（因为大部分 follower FE 数据已损坏）才使用此配置。该参数用来替代 `metadata_failure_recovery`。
- 引入版本：-

##### black_host_connect_failures_within_time

- 默认值：5
- 类型：Int
- Unit:
- 是否动态：是
- 描述：黑名单中的 BE 节点允许连接失败的上限。如果一个 BE 节点被自动添加到 BE 黑名单中，StarRocks 将评估其连接状态，并判断是否可以将其从 BE 黑名单中移除。在 `black_host_history_sec` 内，只有当黑名单中的 BE 节点的连接失败次数少于 `black_host_connect_failures_within_time` 中设置的阈值时，StarRocks 才会将其从 BE 黑名单中移除。
- 引入版本：v3.3.0

##### black_host_history_sec

- 默认值：2 * 60
- 类型：Int
- 单位：Seconds
- 是否动态：是
- 描述：黑名单中 BE 节点连接失败记录的保留时长。如果一个 BE 节点被自动添加到 BE 黑名单中，StarRocks 将评估其连接状态，并判断是否可以将其从 BE 黑名单中移除。在 `black_host_history_sec` 内，只有当黑名单中的 BE 节点的连接失败次数少于 `black_host_connect_failures_within_time` 中设置的阈值时，StarRocks 才会将其从 BE 黑名单中移除。
- 引入版本：v3.3.0

##### brpc_connection_pool_size

- 默认值: `16`
- 类型: Int
- 单位: Connections
- 是否可变: No
- 描述: FE 的 BrpcProxy 为每个端点使用的最大池化 BRPC 连接数。此值通过 `setMaxTotoal` 和 `setMaxIdleSize` 应用到 RpcClientOptions，因此它直接限制了并发的出站 BRPC 请求数，因为每个请求都必须从连接池借用一个连接。在高并发场景下增加此值以避免请求排队；增加会提高 socket 和内存使用，并可能增加远端服务器负载。调优时需考虑相关设置，例如 `brpc_idle_wait_max_time`、`brpc_short_connection`、`brpc_inner_reuse_pool`、`brpc_reuse_addr` 和 `brpc_min_evictable_idle_time_ms`。更改此值不会热重载，需要重启生效。
- 引入版本: `v3.2.0`

##### catalog_try_lock_timeout_ms

- 默认值：5000
- 类型：Long
- 单位：Milliseconds
- 是否动态：是
- 描述：全局锁（Global Lock）获取的超时时长。
- 引入版本：-

##### checkpoint_timeout_seconds

- 默认值: `24 * 3600`
- 类型: Long
- 単位: Seconds
- 是否可变: Yes
- 描述: leader 的 CheckpointController 在等待某个 checkpoint worker 完成 checkpoint 时的最长等待时间（单位：秒）。控制器会将该值转换为纳秒并轮询 worker 的结果队列；如果在此超时时间内未收到成功完成，则将该 checkpoint 视为失败，createImage 返回失败。增大此值可以容纳运行时间更长的 checkpoint，但会延迟失败检测及随后镜像传播；减小此值可以更快触发故障转移/重试，但可能对较慢的 worker 产生误超时。此设置仅控制 CheckpointController 在创建 checkpoint 时的等待时长，不会改变 worker 的内部 checkpoint 行为。
- 引入版本: `v3.4.0, v3.5.0`

##### db_used_data_quota_update_interval_secs

- 默认值：300
- 类型：Int
- 单位：Seconds
- 是否动态：是
- 描述：数据库已使用数据配额的更新间隔。StarRocks 会定期更新所有数据库的已使用数据配额以跟踪存储消耗情况。此值用于配额管控和指标采集。允许的最小间隔为 30 秒，以防止系统负载过高。如果配置的值小于 30，将被拒绝。
- 引入版本：-

##### drop_backend_after_decommission

- 默认值：true
- 类型：Boolean
- 单位：-
- 是否动态：是
- 描述：BE 被下线后，是否删除该 BE。true 代表 BE 被下线后会立即删除该 BE。False 代表下线完成后不删除 BE。
- 引入版本：-

##### edit_log_port

- 默认值：9010
- 类型：Int
- 单位：-
- 是否动态：否
- 描述：FE 所在 StarRocks 集群中各 Leader FE、Follower FE、Observer FE 之间通信用的端口。
- 引入版本：-

##### edit_log_roll_num

- 默认值：50000
- 类型：Int
- 单位：-
- 是否动态：是
- 描述：该参数用于控制日志文件的大小，指定了每写多少条元数据日志，执行一次日志滚动操作来为这些日志生成新的日志文件。新日志文件会写入到 BDBJE Database。
- 引入版本：-

##### edit_log_type

- 默认值：BDB
- 类型：String
- 单位：-
- 是否动态：否
- 描述：编辑日志的类型。取值只能为 `BDB`。
- 引入版本：-

##### enable_background_refresh_connector_metadata

- 默认值：true in v3.0 and later and false in v2.5
- 类型：Boolean
- 单位：-
- 是否动态：是
- 描述：是否开启 Hive 元数据缓存周期性刷新。开启后，StarRocks 会轮询 Hive 集群的元数据服务（Hive Metastore 或 AWS Glue），并刷新经常访问的 Hive 外部数据目录的元数据缓存，以感知数据更新。`true` 代表开启，`false` 代表关闭。
- 引入版本：v2.5.5

##### enable_collect_query_detail_info

- 默认值：false
- 类型：Boolean
- 单位：-
- 是否动态：是
- 描述：是否收集查询的 Profile 信息。设置为 `true` 时，系统会收集查询的 Profile。设置为 `false` 时，系统不会收集查询的 profile。
- 引入版本：-

##### enable_legacy_compatibility_for_replication

- 默认值：false
- 类型：Boolean
- 单位：-
- 是否动态：是
- 描述：是否为跨集群数据迁移开启旧版本兼容。新旧版本的集群间可能存在行为差异，从而导致跨集群数据迁移时出现问题。因此在数据迁移前，您需要为目标集群开启旧版本兼容，并在数据迁移完成后关闭。`true` 表示开启兼容。
- 引入版本：v3.1.10, v3.2.6

##### enable_statistics_collect_profile

- 默认值：false
- 类型：Boolean
- 单位：-
- 是否动态：是
- 描述：统计信息查询时是否生成 Profile。您可以将此项设置为 `true`，以允许 StarRocks 为系统统计查询生成 Profile。
- 引入版本：v3.1.5

##### enable_table_name_case_insensitive

- 默认值：false
- 类型：Boolean
- 单位：-
- 是否动态：否
- 描述：是否启用针对 Catalog 名称、数据库名称、表名称、视图名称以及异步物化视图名称的大小写不敏感处理。目前，表名称默认区分大小写。
  - 启用此功能后，所有相关名称将以小写形式存储，且所有包含这些名称的 SQL 命令将自动将其转换为小写。
  - 您只能在创建集群时启用此功能。**集群启动后，此配置项的值无法通过任何方式修改**。任何修改尝试均会导致错误。当 FE 检测到此配置项的值与集群首次启动时不一致时，FE 将无法启动。  
  - 目前，此功能不支持 JDBC Catalog 和表名。若需对 JDBC 或 ODBC 数据源进行大小写不敏感处理，请勿启用此功能。
- 引入版本：v4.0

##### enable_task_history_archive

- 默认值: `true`
- 类型: Boolean
- 単位: -
- 是否可变: Yes
- 描述: 启用后，已完成的 task-run 记录会归档到持久化的 task-run history 表，并记录到 edit log，这样查找（例如 `lookupHistory`、`lookupHistoryByTaskNames`、`lookupLastJobOfTasks`）会包含归档结果。归档由 FE leader 执行，在单元测试期间会跳过（`FeConstants.runningUnitTest`）。启用时，会绕过内存过期和强制 GC 路径（代码会在 `removeExpiredRuns` 和 `forceGC` 中提前返回），因此保留/驱逐由持久化归档处理，而不是由 `task_runs_ttl_second` 和 `task_runs_max_history_number` 控制。禁用时，历史保留在内存中并由这些配置进行裁剪。
- 引入版本: v3.3.1, v3.4.0, v3.5.0

##### enable_task_run_fe_evaluation

- 默认值: true
- 类型: Boolean
- 単位: -
- 是否可变: Yes
- 描述: 启用后，FE 将在 `TaskRunsSystemTable.supportFeEvaluation` 中对系统表 `task_runs` 执行本地评估。FE 端评估仅允许对列与常量进行的合取等值谓词，并且仅限于列 `QUERY_ID` 和 `TASK_NAME`。启用此项可通过避免更广泛的扫描或额外的远程处理来提高针对性查找的性能；禁用会强制 planner 跳过对 `task_runs` 的 FE 评估，可能降低谓词裁剪效果并影响这些过滤条件的查询延迟。
- 引入版本: v3.3.13, v3.4.3, v3.5.0

##### heartbeat_mgr_blocking_queue_size

- 默认值：1024
- 类型：Int
- 单位：-
- 是否动态：否
- 描述：Heartbeat Manager 中存储心跳任务的阻塞队列大小。
- 引入版本：-

##### heartbeat_mgr_threads_num

- 默认值：8
- 类型：Int
- 单位：-
- 是否动态：否
- 描述：Heartbeat Manager 中用于发送心跳任务的最大线程数。
- 引入版本：-

##### ignore_materialized_view_error

- 默认值：false
- 类型：Boolean
- 单位：-
- 是否动态：是
- 描述：是否忽略因物化视图错误导致的元数据异常。如果 FE 因为物化视图错误导致的元数据异常而无法启动，您可以通过将该参数设置为 `true` 以忽略错误。
- 引入版本：v2.5.10

##### ignore_meta_check

- 默认值：false
- 类型：Boolean
- 单位：-
- 是否动态：是
- 描述：是否忽略元数据落后的情形。如果为 true，非主 FE 将忽略主 FE 与其自身之间的元数据延迟间隙，即使元数据延迟间隙超过 `meta_delay_toleration_second`，非主 FE 仍将提供读取服务。当您尝试停止 Leader FE 较长时间，但仍希望非 Leader FE 可以提供读取服务时，该参数会很有帮助。
- 引入版本：-

##### master_sync_policy

- 默认值：SYNC
- 类型：String
- 单位：-
- 是否动态：否
- 描述：FE 所在 StarRocks 集群中，Leader FE 上的日志刷盘方式。该参数仅在当前 FE 为 Leader 时有效。取值范围：
  - `SYNC`：事务提交时同步写日志并刷盘。
  - `NO_SYNC`：事务提交时不同步写日志。
  - `WRITE_NO_SYNC`：事务提交时同步写日志，但是不刷盘。
  
  如果您只部署了一个 Follower FE，建议将其设置为 `SYNC`。 如果您部署了 3 个及以上 Follower FE，建议将其与下面的 `replica_sync_policy` 均设置为 `WRITE_NO_SYNC`。

- 引入版本：-

##### max_bdbje_clock_delta_ms

- 默认值：5000
- 类型：Long
- 单位：Milliseconds
- 是否动态：否
- 描述：FE 所在 StarRocks 集群中 Leader FE 与非 Leader FE 之间能够容忍的最大时钟偏移。
- 引入版本：-

##### meta_delay_toleration_second

- 默认值：300
- 类型：Int
- 单位：Seconds
- 是否动态：是
- 描述：FE 所在 StarRocks 集群中，非 Leader FE 能够容忍的元数据落后的最大时间。如果非 Leader FE 上的元数据与 Leader FE 上的元数据之间的延迟时间超过该参数取值，则该非 Leader FE 将停止服务。
- 引入版本：-

##### meta_dir

- 默认值：StarRocksFE.STARROCKS_HOME_DIR + "/meta"
- 类型：String
- 单位：-
- 是否动态：否
- 描述：元数据的保存目录。
- 引入版本：-

##### metadata_ignore_unknown_operation_type

- 默认值：false
- 类型：Boolean
- 单位：-
- 是否动态：是
- 描述：是否忽略未知的 logID。当 FE 回滚到低版本时，可能存在低版本 FE 无法识别的 logID。如果设置为 `TRUE`，则 FE 会忽略这些 logID；否则 FE 会退出。
- 引入版本：-

##### profile_info_format

- 默认值：default
- 类型：String
- 单位：-
- 是否动态：是
- 描述：系统输出 Profile 的格式。有效值：`default` 和 `json`。设置为 `default` 时，Profile 为默认格式。设置为 `json` 时，系统输出 JSON 格式 Profile。
- 引入版本：V2.5

##### replica_ack_policy

- 默认值：SIMPLE_MAJORITY
- 类型：String
- 单位：-
- 是否动态：否
- 描述：判定日志是否有效的策略，默认值表示多数 Follower FE 返回确认消息，就认为生效。
- 引入版本：-

##### replica_sync_policy

- 默认值：SYNC
- 类型：String
- 单位：-
- 是否动态：否
- 描述：FE 所在 StarRocks 集群中，Follower FE 上的日志刷盘方式。取值范围：
  - `SYNC`：事务提交时同步写日志并刷盘。
  - `NO_SYNC`：事务提交时不同步写日志。
  - `WRITE_NO_SYNC`：事务提交时同步写日志，但是不刷盘。
- 引入版本：-

##### txn_latency_metric_report_groups

- 默认值：空字符串
- 类型：String
- 单位：-
- 是否可变: 是
- 描述：需要汇报的事务延迟监控指标组，多个指标组通过逗号分隔。导入类型基于监控组分类，被启用的组其名称会作为 'type' 标签添加到监控指标中。常见的组包括 `stream_load`、`routine_load`、`broker_load`、`insert`，以及 `compaction` (仅适用于存算分离集群)。示例：`"stream_load,routine_load"`。
- 引入版本: v4.0

##### txn_rollback_limit

- 默认值：100
- 类型：Int
- 单位：-
- 是否动态：否
- 描述：允许回滚的最大事务数。
- 引入版本：-

### 用户，角色及权限

##### privilege_max_role_depth

- 默认值：16
- 类型：Int
- 单位：-
- 是否动态：是
- 描述：每个角色最多的嵌套层数。
- 引入版本：-

##### privilege_max_total_roles_per_user

- 默认值：64
- 类型：Int
- 单位：-
- 是否动态：是
- 描述：每个用户最多可以拥有的角色数量。
- 引入版本：-

### 查询引擎

##### connector_table_query_trigger_analyze_large_table_interval

- 默认值：12 * 3600
- 类型：Int
- 单位：秒
- 是否动态：是
- 描述：查询触发 ANALYZE 任务的大表采集间隔。
- 引入版本：v3.4.0

##### connector_table_query_trigger_analyze_max_pending_task_num

- 默认值：100
- 类型：Int
- 单位：-
- 是否动态：是
- 描述：FE 中处于 Pending 状态的查询触发 ANALYZE 任务的最大数量。
- 引入版本：v3.4.0

##### connector_table_query_trigger_analyze_max_running_task_num

- 默认值：2
- 类型：Int
- 单位：-
- 是否动态：是
- 描述：FE 中处于 Running 状态的查询触发 ANALYZE 任务的最大数量。
- 引入版本：v3.4.0

##### connector_table_query_trigger_analyze_small_table_interval

- 默认值：2 * 3600
- 类型：Int
- 单位：秒
- 是否动态：是
- 描述：查询触发 ANALYZE 任务的小表采集间隔。
- 引入版本：v3.4.0

##### connector_table_query_trigger_analyze_small_table_rows

- 默认值：10000000
- 类型：Int
- 单位：-
- 是否动态：是
- 描述：查询触发 ANALYZE 任务的小表阈值。
- 引入版本：v3.4.0

##### connector_table_query_trigger_task_schedule_interval

- 默认值：30
- 类型：Int
- 单位：秒
- 是否动态：是
- 描述：Schedule 线程调度查询触发的后台任务的周期。该项用于取代 v3.4.0 中引入的 `connector_table_query_trigger_analyze_schedule_interval`。此处后台任务是指 v3.4 中的 `ANALYZE` 任务，以及 v3.4 之后版本中引入的低基数列字典的收集任务。
- 引入版本：v3.4.2

##### create_table_max_serial_replicas

- 默认值：128
- 类型：Int
- 单位：-
- 是否动态：是
- 描述：串行创建副本的最大数量。如果实际副本数量超过此值，副本将并发创建。如果建表需要长时间才能完成，请尝试减少此值。
- 引入版本：-

##### default_mv_partition_refresh_number

- 默认值：1
- 类型：Int
- 单位：-
- 是否动态：是
- 描述： 当一次物化视图刷新涉及多个分区时，该参数用于控制默认每次刷新多少个分区。
从 3.3.0 版本开始，系统默认每次仅刷新一个分区，以避免内存占用过高的问题；而在此前的版本中，系统会尝试一次性刷新所有分区，这可能导致刷新任务因内存不足（OOM）而失败。但也需注意：当每次物化视图刷新涉及大量分区时，默认每次仅刷新一个分区可能导致调度频繁、整体刷新耗时较长，甚至生成过多的刷新记录。因此，在特定场景下，可适当调整该参数值，以提升刷新效率并控制调度开销。
- 引入版本：v3.3.0

##### default_mv_refresh_immediate

- 默认值：true
- 类型：Boolean
- 单位：-
- 是否动态：是
- 描述：创建异步物化视图后，是否立即刷新该物化视图。当设置为 `true` 时，异步物化视图创建后会立即刷新。
- 引入版本：v3.2.3

##### dynamic_partition_check_interval_seconds

- 默认值：600
- 类型：Long
- 单位：Seconds
- 是否动态：是
- 描述：动态分区检查的时间周期。如果有新数据生成，会自动生成分区。
- 引入版本：-

##### dynamic_partition_enable

- 默认值：true
- 类型：Boolean
- 单位：-
- 是否动态：是
- 描述：是否开启动态分区功能。打开后，您可以按需为新数据动态创建分区，同时 StarRocks 会⾃动删除过期分区，从而确保数据的时效性。
- 引入版本：-

##### enable_active_materialized_view_schema_strict_check

- 默认值：true
- 类型：Boolean
- 单位：-
- 是否动态：是
- 描述：在激活失效物化视图时是否严格检查数据类型长度一致性。当设置为 `false` 时，如基表的数据类型长度有变化，也不影响物化视图的激活。
- 引入版本：v3.3.4

##### enable_auto_collect_array_ndv

- 默认值：false
- 类型：Boolean
- 单位：-
- 是否动态：是
- 描述：是否允许自动采集 ARRAY 类型列的 NDV 信息。
- 引入版本：v4.0

##### enable_backup_materialized_view

- 默认值：false
- 类型：Boolean
- 单位：-
- 是否动态：是
- 描述：在数据库的备份操作中，是否对数据库中的异步物化视图进行备份。如果设置为 `false`，将跳过对异步物化视图的备份。
- 引入版本：v3.2.0

##### enable_collect_full_statistic

- 默认值：true
- 类型：Boolean
- 单位：-
- 是否动态：是
- 描述：是否开启自动全量统计信息采集，该开关默认打开。
- 引入版本：-

##### enable_colocate_mv_index

- 默认值：true
- 类型：Boolean
- 单位：-
- 是否动态：是
- 描述：在创建同步物化视图时，是否将同步物化视图的索引与基表加入到相同的 Colocate Group。如果设置为 `true`，TabletSink 将加速同步物化视图的写入性能。
- 引入版本：v3.2.0

##### enable_decimal_v3

- 默认值：true
- 类型：Boolean
- 单位：-
- 是否动态：是
- 描述：是否开启 Decimal V3。
- 引入版本：-

##### enable_experimental_mv

- 默认值：true
- 类型：Boolean
- 单位：-
- 是否动态：是
- 描述：是否开启异步物化视图功能。`TRUE` 表示开启。从 2.5.2 版本开始，该功能默认开启。2.5.2 版本之前默认值为 `FALSE`。
- 引入版本：v2.4

##### enable_local_replica_selection

- 默认值：false
- 类型：Boolean
- 单位：-
- 是否动态：是
- 描述：是否选择本地副本进行查询。本地副本可以减少数据传输的网络时延。如果设置为 `true`，优化器优先选择与当前 FE 相同 IP 的 BE 节点上的 Tablet 副本。设置为 `false` 表示选择可选择本地或非本地副本进行查询。
- 引入版本：-

##### enable_manual_collect_array_ndv

- 默认值：false
- 类型：Boolean
- 单位：-
- 是否动态：是
- 描述：是否允许手动采集 ARRAY 类型列的 NDV 信息。
- 引入版本：v4.0

##### enable_materialized_view

- 默认值：true
- 类型：Boolean
- 单位：-
- 是否动态：是
- 描述：是否允许创建物化视图。
- 引入版本：-

##### enable_materialized_view_metrics_collect

- 默认值：true
- 类型：Boolean
- 单位：-
- 是否动态：是
- 描述：是否默认收集异步物化视图的监控指标。
- 引入版本：v3.1.11，v3.2.5

##### enable_materialized_view_spill

- 默认值：true
- 类型：Boolean
- 单位：-
- 是否动态：是
- 描述：是否为物化视图的刷新任务开启中间结果落盘功能。
- 引入版本：v3.1.1

##### enable_materialized_view_text_based_rewrite

- 默认值：true
- 类型：Boolean
- 单位：-
- 是否动态：是
- 描述：是否默认启用基于文本的查询改写。如果此项设置为 `true`，则系统在创建异步物化视图时构建抽象语法树。
- 引入版本：v3.2.5

##### enable_mv_automatic_active_check

- 默认值：true
- 类型：Boolean
- 单位：-
- 是否动态：是
- 描述：是否允许系统自动检查和重新激活异步物化视图。启用此功能后，系统将会自动激活因基表（或视图）Schema Change 或重建而失效（Inactive）的物化视图。请注意，此功能不会激活由用户手动设置为 Inactive 的物化视图。
- 引入版本：v3.1.6

##### enable_predicate_columns_collection

- 默认值：true
- 类型：Boolean
- 单位：-
- 是否动态：是
- 描述：是否启用 Predicate Column 采集。如果禁用，在查询优化期间将不会记录 Predicate Column。
- 引入版本：-

##### enable_sql_blacklist

- 默认值：false
- 类型：Boolean
- 单位：-
- 是否动态：是
- 描述：是否开启 SQL Query 黑名单校验。如果开启，在黑名单中的 Query 不能被执行。
- 引入版本：-

##### enable_statistic_collect

- 默认值：true
- 类型：Boolean
- 单位：-
- 是否动态：是
- 描述：是否采集统计信息，该开关默认打开。
- 引入版本：-

##### enable_statistic_collect_on_first_load

- 默认值：true
- 类型：Boolean
- 单位：-
- 是否动态：是
- 描述：控制数据导入操作触发的自动统计信息采集和维护。包括：
  - 分区首次导入数据时的统计信息采集（分区版本号为 2）。
  - 多分区表的空分区导入数据时的统计信息采集。
  - INSERT OVERWRITE 操作的统计信息复制和更新。

  **统计信息采集类型的决策策略：**
  
  - 对于 INSERT OVERWRITE：`deltaRatio = |targetRows - sourceRows| / (sourceRows + 1)`
    - 如果 `deltaRatio < statistic_sample_collect_ratio_threshold_of_first_load`（默认：0.1），则不采集统计信息，仅复制现有统计信息。
    - 否则，如果 `targetRows > statistic_sample_collect_rows`（默认：200000），则使用抽样统计信息。
    - 否则，使用全量统计信息。
  
  - 对于首次导入：`deltaRatio = loadRows / (totalRows + 1)`
    - 如果 `deltaRatio < statistic_sample_collect_ratio_threshold_of_first_load`（默认：0.1），则不采集统计信息。
    - 否则，如果 `loadRows > statistic_sample_collect_rows`（默认：200000），则使用抽样统计信息。
    - 否则，使用全量统计信息。
  
  **同步行为：**
  
  - DML 语句（INSERT INTO/INSERT OVERWRITE）：同步模式，带表锁。等待统计信息采集完成（最多等待 `semi_sync_collect_statistic_await_seconds` 秒）。
  - Stream Load 和 Broker Load：异步模式，不加锁。统计信息采集在后台运行，不阻塞导入。
  
  :::note
  禁用此配置将阻止所有由导入触发的统计信息操作，包括 INSERT OVERWRITE 的统计信息维护，这可能导致表缺少统计信息。如果系统频繁创建新表并且导入数据，启用此功能会存在一定内存和 CPU 开销。
  :::

- 引入版本：v3.1

##### enable_udf

- 默认值：false
- 类型：Boolean
- 单位：-
- 是否动态：否
- 描述：是否开启 UDF。
- 引入版本：-

##### expr_children_limit

- 默认值：10000
- 类型：Int
- 单位：-
- 是否动态：是
- 描述：单个表达式中允许的最大子表达式数量。
- 引入版本：-

##### histogram_buckets_size

- 默认值：64
- 类型：Long
- 单位：-
- 是否动态：是
- 描述：直方图默认分桶数。
- 引入版本：-

##### histogram_max_sample_row_count

- 默认值：10000000
- 类型：Long
- 单位：-
- 是否动态：是
- 描述：直方图最大采样行数。
- 引入版本：-

##### histogram_mcv_size

- 默认值：100
- 类型：Long
- 单位：-
- 是否动态：是
- 描述：直方图默认 Most Common Value 的数量。
- 引入版本：-

##### histogram_sample_ratio

- 默认值：0.1
- 类型：Double
- 单位：-
- 是否动态：是
- 描述：直方图默认采样比例。
- 引入版本：-

##### http_slow_request_threshold_ms

- 默认值：5000
- 类型：Int
- 单位：Milliseconds
- 是否动态：是
- 描述：如果一条 HTTP 请求的时间超过了该参数指定的时长，会生成日志来跟踪该请求。
- 引入版本：v2.5.15，v3.1.5

##### low_cardinality_threshold

- 默认值：255
- 类型：Int
- 单位：-
- 是否动态：否
- 描述：低基数字典阈值。
- 引入版本：v3.5.0

##### max_allowed_in_element_num_of_delete

- 默认值：10000
- 类型：Int
- 单位：-
- 是否动态：是
- 描述：DELETE 语句中 IN 谓词最多允许的元素数量。
- 引入版本：-

##### max_create_table_timeout_second

- 默认值：600
- 类型：Int
- 单位：Seconds
- 是否动态：是
- 描述：建表的最大超时时间。
- 引入版本：-

##### max_distribution_pruner_recursion_depth

- 默认值：100
- 类型：Int
- 单位：-
- 是否动态：是
- 描述：: 分区裁剪允许的最大递归深度。增加递归深度可以裁剪更多元素但同时增加 CPU 资源消耗。
- 引入版本：-

##### max_partitions_in_one_batch

- 默认值：4096
- 类型：Long
- 单位：-
- 是否动态：是
- 描述：批量创建分区时，分区数目的最大值。
- 引入版本：-

##### max_planner_scalar_rewrite_num

- 默认值：100000
- 类型：Long
- 单位：-
- 是否动态：是
- 描述：优化器重写 ScalarOperator 允许的最大次数。
- 引入版本：-

##### max_query_retry_time

- 默认值：2
- 类型：Int
- 单位：-
- 是否动态：是
- 描述：FE 上查询重试的最大次数。
- 引入版本：-

##### max_running_rollup_job_num_per_table

- 默认值：1
- 类型：Int
- 单位：-
- 是否动态：是
- 描述：每个 Table 执行 Rollup 任务的最大并发度。
- 引入版本：-

##### max_scalar_operator_flat_children

- 默认值：10000
- 类型：Int
- 单位：-
- 是否动态：是
- 描述：优化器中 ScalarOperator 允许最多后代节点数量, 这个限制通常是避免优化器使用过多内存。
- 引入版本：-

##### max_scalar_operator_optimize_depth

- 默认值：256
- 类型：Int
- 单位：-
- 是否动态：是
- 描述：优化器中 ScalarOperator 进行优化的最大深度。
- 引入版本：-

##### mv_active_checker_interval_seconds

- 默认值：60
- 类型：Long
- 单位：Seconds
- 是否动态：是
- 描述：当开启后台 active_checker 线程后，系统将定期自动检查并激活因基表（或视图）发生 Schema 变更或重建而变为失效状态（Inactive）的物化视图。该参数用于控制该线程的调度执行间隔，单位为秒。默认值为系统设定的时间间隔。
- 引入版本：v3.1.6

##### publish_version_interval_ms

- 默认值：10
- 类型：Int
- 单位：Milliseconds
- 是否动态：否
- 描述：两个版本发布操作之间的时间间隔。
- 引入版本：-

##### query_queue_v2_cpu_costs_per_slot

- 默认值: `1000000000`
- 类型: Long
- 単位: planner CPU cost units
- 是否可变: 是
- 描述: 每个 slot 的 CPU 成本阈值，用于根据查询的 planner CPU cost 估算该查询需要多少 slot。调度器将以 integer(plan_cpu_costs / `query_queue_v2_cpu_costs_per_slot`) 的方式计算 slot 数量，然后将结果限定在 [1, totalSlots] 范围内（totalSlots 来源于查询队列 V2 的 `V2` 参数）。V2 代码会将非正值规范化为 1（Math.max(1, value)），因此非正值实际上等同于 `1`。增大此值会减少每个查询分配的 slot（偏向更少但每个占用更多 slot 的查询）；减小此值会增加每个查询的 slot。应与 `query_queue_v2_num_rows_per_slot` 及并发设置一起调整，以在并行度与资源粒度之间取得平衡。
- 引入版本: v3.3.4, v3.4.0, v3.5.0

##### semi_sync_collect_statistic_await_seconds

- 默认值：30
- 类型：Int
- 单位：Seconds
- 是否动态：是
- 描述：DML 操作（INSERT 和 INSERT OVERWRITE 语句）期间半同步统计信息采集的最大等待时间。Stream Load 和 Broker Load 使用异步模式，不受此设置影响。如果统计信息采集超过此超时时间，导入将继续进行而不等待采集完成。此设置与 `enable_statistic_collect_on_first_load` 配合使用。
- 引入版本：v3.1

##### slow_query_analyze_threshold

- 默认值：5
- 类型：Int
- 单位：秒
- 是否动态：是
- 描述：查询触发 Query Feedback 分析的执行时间阈值。
- 引入版本：v3.4.0

##### statistic_analyze_status_keep_second

- 默认值：3 * 24 * 3600
- 类型：Long
- 单位：Seconds
- 是否动态：是
- 描述：统计信息采集任务的记录保留时间，默认为 3 天。
- 引入版本：-

##### statistic_auto_analyze_end_time

- 默认值：23:59:59
- 类型：String
- 单位：-
- 是否动态：是
- 描述：用于配置自动全量采集的结束时间。取值范围：`00:00:00` ~ `23:59:59`。
- 引入版本：-

##### statistic_auto_analyze_start_time

- 默认值：00:00:00
- 类型：String
- 单位：-
- 是否动态：是
- 描述：用于配置自动全量采集的起始时间。取值范围：`00:00:00` ~ `23:59:59`。
- 引入版本：-

##### statistic_auto_collect_ratio

- 默认值：0.8
- 类型：Double
- 单位：-
- 是否动态：是
- 描述：自动统计信息的健康度阈值。如果统计信息的健康度小于该阈值，则触发自动采集。
- 引入版本：-

##### statistic_auto_collect_small_table_rows

- 默认值：10000000
- 类型：Long
- 单位：-
- 是否动态：是
- 描述：自动收集中，用于判断外部数据源下的表 (Hive, Iceberg, Hudi) 是否为小表的行数门限。
- 引入版本：v3.2

##### statistic_cache_columns

- 默认值：100000
- 类型：Long
- 单位：-
- 是否动态：否
- 描述：缓存统计信息表的最大行数。
- 引入版本：-

##### statistic_cache_thread_pool_size

- 默认值：10
- 类型：Int
- 单位：-
- 是否动态：否
- 描述：用于刷新统计缓存的线程池大小。
- 引入版本：-

##### statistic_collect_interval_sec

- 默认值：5 * 60
- 类型：Long
- 单位：Seconds
- 是否动态：是
- 描述：自动定期采集任务中，检测数据更新的间隔时间。
- 引入版本：-

##### statistic_max_full_collect_data_size

- 默认值：100 * 1024 * 1024 * 1024
- 类型：Long
- 单位：bytes
- 是否动态：是
- 描述：自动统计信息采集的单次任务最大数据量。如果超过该值，则放弃全量采集，转为对该表进行抽样采集。
- 引入版本：-

##### statistic_sample_collect_rows

- 默认值：200000
- 类型：Long
- 单位：-
- 是否动态：是
- 描述：导入触发的统计信息采集操作中用于决定抽样采集和全量采集的行数阈值。如果加载或更改的行数超过此阈值（默认 200,000 行），则使用抽样统计信息采集；否则使用全量统计信息采集。此设置与 `enable_statistic_collect_on_first_load` 和 `statistic_sample_collect_ratio_threshold_of_first_load` 配合使用。
- 引入版本：-

##### statistic_update_interval_sec

- 默认值：24 * 60 * 60
- 类型：Long
- 单位：Seconds
- 是否动态：是
- 描述：统计信息内存 Cache 失效时间。
- 引入版本：-

### 导入导出

##### broker_load_default_timeout_second

- 默认值：14400
- 类型：Int
- 单位：Seconds
- 是否动态：是
- 描述：Broker Load 的超时时间。
- 引入版本：-

##### desired_max_waiting_jobs

- 默认值：1024
- 类型：Int
- 单位：-
- 是否动态：是
- 描述：最多等待的任务数，适用于所有的任务，建表、导入、Schema Change。如果 FE 中处于 PENDING 状态的作业数目达到该值，FE 会拒绝新的导入请求。该参数配置仅对异步执行的导入有效。从 2.5 版本开始，该参数默认值从 100 变为 1024。
- 引入版本：-

##### disable_load_job

- 默认值：false
- 类型：Boolean
- 单位：-
- 是否动态：是
- 描述：当集群遇到错误时是否禁用导入。这可以防止因集群错误而造成的任何损失。默认值为 `FALSE`，表示导入未禁用。`TRUE` 表示导入已禁用，集群处于只读状态。
- 引入版本：-

##### empty_load_as_error

- 默认值：true
- 类型：Boolean
- 单位：-
- 是否动态：是
- 描述：导入数据为空时，是否返回报错提示 `all partitions have no load data`。有效值：
  - `true`：当导入数据为空时，显示导入失败，并返回报错提示 `all partitions have no load data`。
  - `false`：当导入数据为空时，显示导入成功，并返回 `OK`，不返回报错提示。
- 引入版本：-

##### enable_file_bundling

- 默认值：true
- 类型：Boolean
- 单位：-
- 是否动态：是
- 描述：是否为云原生表启用 File Bundling 优化功能。当启用该功能（设置为 `true`）时，系统会自动将导入、Compaction 或 Publish 操作生成的数据文件进行打包，从而减少因频繁访问外部存储系统而产生的 API 成本。您还可以通过 CREATE TABLE 语句的 `file_bundling` 属性在表级别控制此行为。有关详细说明，请参阅 [CREATE TABLE](../../sql-reference/sql-statements/table_bucket_part_index/CREATE_TABLE.md)。
- 引入版本：v4.0

##### enable_routine_load_lag_metrics

- 默认值：false
- 类型：Boolean
- 单位：-
- 是否动态：是
- 描述：是否收集 Routine Load Partition Offset Lag 的指标。请注意，将此项目设置为 `true` 会调用 Kafka API 来获取 Partition 的最新 Offset。
- 引入版本：-

##### enable_sync_publish

- 默认值：true
- 类型：Boolean
- 单位：-
- 是否动态：是
- 描述：是否在导入事务 publish 阶段同步执行 apply 任务，仅适用于主键表。有效值：
  - `TRUE`：导入事务 publish 阶段同步执行 apply 任务，即 apply 任务完成后才会返回导入事务 publish 成功，此时所导入数据真正可查。因此当导入任务一次导入的数据量比较大，或者导入频率较高时，开启该参数可以提升查询性能和稳定性，但是会增加导入耗时。
  - `FALSE`：在导入事务 publish 阶段异步执行 apply 任务，即在导入事务 publish 阶段 apply 任务提交之后立即返回导入事务 publish 成功，然而此时导入数据并不真正可查。这时并发的查询需要等到 apply 任务完成或者超时，才能继续执行。因此当导入任务一次导入的数据量比较大，或者导入频率较高时，关闭该参数会影响查询性能和稳定性。
- 引入版本：v3.2.0

##### export_checker_interval_second

- 默认值：5
- 类型：Int
- 单位：Seconds
- 是否动态：否
- 描述：导出作业调度器的调度间隔。
- 引入版本：-

##### export_max_bytes_per_be_per_task

- 默认值：268435456
- 类型：Long
- 单位：Bytes
- 是否动态：是
- 描述：单个导出任务在单个 BE 上导出的最大数据量。
- 引入版本：-

##### export_running_job_num_limit

- 默认值：5
- 类型：Int
- 单位：-
- 是否动态：是
- 描述：导出作业最大的运行数目。
- 引入版本：-

##### export_task_default_timeout_second

- 默认值：2 * 3600
- 类型：Int
- 单位：Seconds
- 是否动态：是
- 描述：导出作业的超时时长。
- 引入版本：-

##### export_task_pool_size

- 默认值：5
- 类型：Int
- 单位：-
- 是否动态：否
- 描述：导出任务线程池的大小。
- 引入版本：-

##### external_table_commit_timeout_ms

- 默认值：10000
- 类型：Int
- 单位：Milliseconds
- 是否动态：是
- 描述：发布写事务到 StarRocks 外表的超时时长，单位为毫秒。默认值 `10000` 表示超时时长为 10 秒。
- 引入版本：-

##### finish_transaction_default_lock_timeout_ms

- 默认值: 1000
- 类型: Int
- 单位: MilliSeconds
- 是否可变: 是
- 描述: 完成事务时获取数据库和表锁的默认超时时间。
- 引入版本: v4.0.0, v3.5.8

##### history_job_keep_max_second

- 默认值：7 * 24 * 3600
- 类型：Int
- 单位：Seconds
- 是否动态：是
- 描述：历史任务最大的保留时长，例如 Schema Change 任务。
- 引入版本：-

##### insert_load_default_timeout_second

- 默认值：3600
- 类型：Int
- 单位：Seconds
- 是否动态：是
- 描述：Insert Into 语句的超时时间。
- 引入版本：-

##### label_clean_interval_second

- 默认值：4 * 3600
- 类型：Int
- 单位：Seconds
- 是否动态：否
- 描述：作业标签的清理间隔。建议清理间隔尽量短，从而确保历史作业的标签能够及时清理掉。
- 引入版本：-

##### label_keep_max_num

- 默认值：1000
- 类型：Int
- 单位：-
- 是否动态：是
- 描述：一定时间内所保留导入任务的最大数量。超过之后历史导入作业的信息会被删除。
- 引入版本：-

##### label_keep_max_second

- 默认值：3 * 24 * 3600
- 类型：Int
- 单位：Seconds
- 是否动态：是
- 描述：已经完成、且处于 FINISHED 或 CANCELLED 状态的导入作业记录在 StarRocks 系统 label 的保留时长，默认值为 3 天。该参数配置适用于所有模式的导入作业。设定过大将会消耗大量内存。
- 引入版本：-

##### load_checker_interval_second

- 默认值：5
- 类型：Int
- 单位：Seconds
- 是否动态：否
- 描述：导入作业的轮询间隔。
- 引入版本：-

##### load_straggler_wait_second

- 默认值：300
- 类型：Int
- 单位：Seconds
- 是否动态：是
- 描述：控制 BE 副本最大容忍的导入落后时长，超过这个时长就进行克隆。
- 引入版本：-

##### loads_history_sync_interval_second

- 默认值: 60
- 类型: Int
- 单位: Seconds
- 是否可变: Yes
- 描述: 由 LoadsHistorySyncer 用于调度周期性同步的时间间隔（秒），用于将已完成的 load 作业从 `information_schema.loads` 同步到内部表 `_statistics_.loads_history`。构造函数中将该值乘以 1000L 以设置 FrontendDaemon 的间隔。syncer 在每次运行时也会重新读取该配置，并在变化时调用 setInterval，因此更新可以在运行时生效而无需重启。syncer 会跳过首次运行（以允许表创建），且仅导入结束时间超过一分钟的 load；较小的频繁值会增加 DML 和 executor 负载，而较大的值会延迟历史 load 记录的可用性。关于目标表的保留/分区行为，请参见 `loads_history_retained_days`。
- 引入版本: v3.3.6, v3.4.0, v3.5.0

##### max_broker_load_job_concurrency

- 默认值：5
- 别名：async_load_task_pool_size
- 类型：Int
- 单位：-
- 是否动态：是
- 描述：StarRocks 集群中可以并行执行的 Broker Load 作业的最大数量。本参数仅适用于 Broker Load。取值必须小于 `max_running_txn_num_per_db`。从 2.5 版本开始，该参数默认值从 `10` 变为 `5`。
- 引入版本：-

##### max_load_timeout_second

- 默认值：259200
- 类型：Int
- 单位：Seconds
- 是否动态：是
- 描述：导入作业的最大超时时间，适用于所有导入。
- 引入版本：-

##### max_routine_load_batch_size

- 默认值：4294967296
- 类型：Long
- 单位：Bytes
- 是否动态：是
- 描述：每个 Routine Load Task 导入的最大数据量。
- 引入版本：-

##### max_routine_load_task_concurrent_num

- 默认值：5
- 类型：Int
- 单位：-
- 是否动态：是
- 描述：每个 Routine Load 作业最大并发执行的 Task 数。
- 引入版本：-

##### max_routine_load_task_num_per_be

- 默认值：16
- 类型：Int
- 单位：-
- 是否动态：是
- 描述：每个 BE 并发执行的 Routine Load 导入任务数量上限。从 3.1.0 版本开始，参数默认值从 5 变为 16，并且不再需要小于等于 BE 的配置项 `routine_load_thread_pool_size`（已废弃）。
- 引入版本：-

##### max_running_txn_num_per_db

- 默认值：1000
- 类型：Int
- 单位：-
- 是否动态：是
- 描述：StarRocks 集群每个数据库中正在运行的导入相关事务的最大个数，默认值为 `1000`。自 3.1 版本起，默认值由 100 变为 1000。当数据库中正在运行的导入相关事务超过最大个数限制时，后续的导入不会执行。如果是同步的导入作业请求，作业会被拒绝；如果是异步的导入作业请求，作业会在队列中等待。不建议调大该值，会增加系统负载。
- 引入版本：-

##### max_stream_load_timeout_second

- 默认值：259200
- 类型：Int
- 单位：Seconds
- 是否动态：是
- 描述：Stream Load 的最大超时时间。
- 引入版本：-

##### max_tolerable_backend_down_num

- 默认值：0
- 类型：Int
- 单位：-
- 是否动态：是
- 描述：允许的最大故障 BE 数。如果故障的 BE 节点数超过该阈值，则不能自动恢复 Routine Load 作业。
- 引入版本：-

##### min_bytes_per_broker_scanner

- 默认值：67108864
- 类型：Long
- 单位：Bytes
- 是否动态：是
- 描述：单个 Broker Load 实例处理的最小数据量。
- 引入版本：-

##### min_load_timeout_second

- 默认值：1
- 类型：Int
- 单位：Seconds
- 是否动态：是
- 描述：导入作业的最小超时时间，适用于所有导入。
- 引入版本：-

##### min_routine_load_lag_for_metrics

- 默认值：10000
- 类型：Int
- 单位：-
- 是否动态：是
- 描述：要在监控指标中显示的 Routine Load 任务的最小 Offset Lag。Offset Lag 大于此值的 Routine Load 任务将显示在指标中。
- 引入版本：-

##### period_of_auto_resume_min

- 默认值：5
- 类型：Int
- 单位：Minutes
- 是否动态：是
- 描述：自动恢复 Routine Load 的时间间隔。
- 引入版本：-

##### prepared_transaction_default_timeout_second

- 默认值：86400
- 类型：Int
- 单位：Seconds
- 是否动态：是
- 描述：预提交事务的默认超时时间。
- 引入版本：-

##### routine_load_task_consume_second

- 默认值：15
- 类型：Long
- 单位：Seconds
- 是否动态：是
- 描述：集群内每个 Routine Load 导入任务消费数据的最大时间。自 v3.1.0 起，Routine Load 导入作业 [job_properties](../../sql-reference/sql-statements/loading_unloading/routine_load/CREATE_ROUTINE_LOAD.md#job_properties) 新增参数 `task_consume_second`，作用于单个 Routine Load 导入作业内的导入任务，更加灵活。
- 引入版本：-

##### routine_load_task_timeout_second

- 默认值：60
- 类型：Long
- 单位：Seconds
- 是否动态：是
- 描述：集群内每个 Routine Load 导入任务超时时间，自 v3.1.0 起，Routine Load 导入作业 [job_properties](../../sql-reference/sql-statements/loading_unloading/routine_load/CREATE_ROUTINE_LOAD.md#job_properties) 新增参数 `task_timeout_second`，作用于单个 Routine Load 导入作业内的任务，更加灵活。
- 引入版本：-

##### routine_load_unstable_threshold_second

- 默认值：3600
- 类型：Long
- 单位：Seconds
- 是否动态：是
- 描述：Routine Load 导入作业的任一导入任务消费延迟，即正在消费的消息时间戳与当前时间的差值超过该阈值，且数据源中存在未被消费的消息，则导入作业置为 UNSTABLE 状态。
- 引入版本：-

##### spark_dpp_version

- 默认值：1.0.0
- 类型：String
- 单位：-
- 是否动态：否
- 描述：Spark DPP 特性的版本。
- 引入版本：-

##### spark_home_default_dir

- 默认值：StarRocksFE.STARROCKS_HOME_DIR + "/lib/spark2x"
- 类型：String
- 单位：-
- 是否动态：否
- 描述：Spark 客户端根目录。
- 引入版本：-

##### spark_launcher_log_dir

- 默认值：sys_log_dir + "/spark_launcher_log"
- 类型：String
- 单位：-
- 是否动态：否
- 描述：Spark 日志的保存目录。
- 引入版本：-

##### spark_load_default_timeout_second

- 默认值：86400
- 类型：Int
- 单位：Seconds
- 是否动态：是
- 描述：Spark 导入的超时时间。
- 引入版本：-

##### spark_resource_path

- 默认值：空字符串
- 类型：String
- 单位：-
- 是否动态：否
- 描述：Spark 依赖包的根目录。
- 引入版本：-

##### stream_load_default_timeout_second

- 默认值：600
- 类型：Int
- 单位：Seconds
- 是否动态：是
- 描述：Stream Load 的默认超时时间。
- 引入版本：-

##### stream_load_task_keep_max_second

- 默认值: 3 * 24 * 3600
- 类型: Int
- 单位: Seconds
- 是否可变: Yes
- 描述: 已完成或已取消的 StreamLoad 任务的保留窗口（秒）。当任务达到最终状态且其结束时间戳早于此阈值时（代码以毫秒比较：currentMs - endTimeMs > stream_load_task_keep_max_second * 1000），该任务将有资格被 `StreamLoadMgr.cleanOldStreamLoadTasks` 移除，并在加载持久化状态时被丢弃。适用于 `StreamLoadTask` 和 `StreamLoadMultiStmtTask`。如果总任务数超过 `stream_load_task_keep_max_num`，可能会提前触发清理（同步任务由 `cleanSyncStreamLoadTasks` 优先处理）。请根据历史记录/可调试性与内存使用之间的权衡设置此值。
- 引入版本: v3.2.0

##### transaction_clean_interval_second

- 默认值：30
- 类型：Int
- 单位：Seconds
- 是否动态：否
- 描述：已结束事务的清理间隔。建议清理间隔尽量短，从而确保已完成的事务能够及时清理掉。
- 引入版本：-

##### transaction_stream_load_coordinator_cache_capacity

- 默认值：4096
- 类型：Int
- 单位：-
- 是否动态：是
- 描述：存储事务标签到coordinator节点映射的缓存容量。
- 引入版本：-

##### transaction_stream_load_coordinator_cache_expire_seconds

- 默认值：900
- 类型：Int
- 单位：-
- 是否动态：是
- 描述：事务标签与coordinator节点映射关系在缓存中的存活时间(TTL)。
- 引入版本：-

##### yarn_client_path

- 默认值：StarRocksFE.STARROCKS_HOME_DIR + "/lib/yarn-client/hadoop/bin/yarn"
- 类型：String
- 单位：-
- 是否动态：否
- 描述：Yarn 客户端的根目录。
- 引入版本：-

##### yarn_config_dir

- 默认值：StarRocksFE.STARROCKS_HOME_DIR + "/lib/yarn-config"
- 类型：String
- 单位：-
- 是否动态：否
- 描述：Yarn 配置文件的保存目录。
- 引入版本：-

### 统计信息

### 存储

##### alter_table_timeout_second

- 默认值：86400
- 类型：Int
- 单位：Seconds
- 是否动态：是
- 描述：Schema Change 超时时间。
- 引入版本：-

##### catalog_trash_expire_second

- 默认值：86400
- 类型：Long
- 单位：Seconds
- 是否动态：是
- 描述：删除表/数据库之后，元数据在回收站中保留的时长，超过这个时长，数据就不可以通过[RECOVER](../../sql-reference/sql-statements/backup_restore/RECOVER.md) 语句恢复。
- 引入版本：-

##### check_consistency_default_timeout_second

- 默认值：600
- 类型：Long
- 单位：Seconds
- 是否动态：是
- 描述：副本一致性检测的超时时间。
- 引入版本：-

##### default_replication_num

- 默认值：3
- 类型：Short
- 单位：-
- 是否动态：是
- 描述：用于配置分区默认的副本数。如果建表时指定了 `replication_num` 属性，则该属性优先生效；如果建表时未指定 `replication_num`，则配置的 `default_replication_num` 生效。建议该参数的取值不要超过集群内 BE 节点数。
- 引入版本：-

##### enable_auto_tablet_distribution

- 默认值：true
- 类型：Boolean
- 单位：-
- 是否动态：是
- 描述：是否开启自动设置分桶功能。
  - 设置为 `true` 表示开启，您在建表或新增分区时无需指定分桶数目，StarRocks 自动决定分桶数量。自动设置分桶数目的策略，请参见[设置分桶数量](../../table_design/data_distribution/Data_distribution.md#设置分桶数量)。
  - 设置为 `false` 表示关闭，您在建表时需要手动指定分桶数量。
  - 新增分区时，如果您不指定分桶数量，则新分区的分桶数量继承建表时候的分桶数量。当然您也可以手动指定新增分区的分桶数量。
- 引入版本：v2.5.7

##### enable_experimental_rowstore

- 默认值：false
- 类型：Boolean
- 单位：-
- 是否动态：是
- 描述：是否开启[行列混存表](../../table_design/hybrid_table.md)功能。
- 引入版本：v3.2.3

##### enable_fast_schema_evolution

- 默认值：true
- 类型：Boolean
- 单位：-
- 是否动态：是
- 描述：是否开启集群内所有表的 fast schema evolution，取值：`TRUE` 或 `FALSE`。开启后增删列时可以提高 Schema Change 速度并降低资源使用。
- 引入版本：v3.2.0

> **说明**
>
> - StarRocks 存算分离集群自 v3.3.0 起支持该参数。
> - 如果您需要为某张表设置该配置，例如关闭该表的 fast schema evolution，则可以在建表时设置表属性 [`fast_schema_evolution`](../../sql-reference/sql-statements/table_bucket_part_index/CREATE_TABLE.md#设置-fast-schema-evolution)。

##### enable_online_optimize_table

- 默认值: `true`
- 类型: Boolean
- 单位: -
- 是否可变: Yes
- 描述: 控制在创建优化（optimize）任务时 StarRocks 是否使用非阻塞的在线优化路径。当 `enable_online_optimize_table` 为 true 且目标表满足兼容性检查（没有分区/键/排序规范，分发方式不是 `RandomDistributionDesc`，存储类型不是 `COLUMN_WITH_ROW`，启用了副本存储，并且该表不是云原生表或物化视图）时，planner 会创建 `OnlineOptimizeJobV2` 来执行优化而不阻塞写入。如果为 false 或任一兼容性条件不满足，StarRocks 将回退到 `OptimizeJobV2`，在优化期间可能会阻塞写操作。
- 引入版本: `v3.3.3, v3.4.0, v3.5.0`

##### enable_strict_storage_medium_check

- 默认值：false
- 类型：Boolean
- 单位：-
- 是否动态：是
- 描述：建表时，是否严格校验存储介质类型。该值为 `true` 时表示在建表时，会严格校验 BE 上的存储介质。比如建表时指定 `storage_medium = HDD`，而 BE 上只配置了 SSD，那么建表失败。该值为 `false` 时则忽略介质匹配，建表成功。
- 引入版本：-

##### max_bucket_number_per_partition

- 默认值：1024
- 类型：Int
- 单位：-
- 是否动态：是
- 描述：单个分区中最多可以创建的分桶数量。
- 引入版本：v3.3.2

##### max_column_number_per_table

- 默认值：10000
- 类型：Int
- 单位：-
- 是否动态：是
- 描述：单个表中最多可以创建的列数量。
- 引入版本：v3.3.2

##### max_partition_number_per_table

- 默认值：100000
- 类型：Int
- 单位：-
- 是否动态：是
- 描述：单个表中最多可以创建的分区数量。
- 引入版本：v3.3.2

##### partition_recycle_retention_period_secs

- 默认值：1800
- 类型：Long
- 单位：Seconds
- 是否动态：是
- 描述：因 INSERT OVERWRITE 或物化视图刷新操作而被删除的分区的元数据保留时间。请注意，此类元数据无法通过执行 [RECOVER](../../sql-reference/sql-statements/backup_restore/RECOVER.md) 命令恢复。
- 引入版本：v3.5.9

##### recover_with_empty_tablet

- 默认值：false
- 类型：Boolean
- 单位：-
- 是否动态：是
- 描述：在 Tablet 副本丢失/损坏时，是否使用空的 Tablet 代替。这样可以保证在有 Tablet 副本丢失/损坏时，查询依然能被执行（但是由于缺失了数据，结果可能是错误的）。默认为 `false`，表示不进行替代，查询会失败。
- 引入版本：-

##### storage_usage_hard_limit_percent

- 默认值：95
- 别名：storage_flood_stage_usage_percent
- 类型：Int
- 单位：-
- 是否动态：是
- 描述：单个 BE 存储目录空间使用率硬上限。如果 BE 存储目录空间使用率超过该值且剩余空间小于 `storage_usage_hard_limit_reserve_bytes`，StarRocks 会拒绝 Load 和 Restore 作业。需要同步修改 BE 配置 `storage_flood_stage_usage_percent` 以使其生效。
- 引入版本：-

##### storage_usage_hard_limit_reserve_bytes

- 默认值：100 * 1024 * 1024 * 1024
- 别名：storage_flood_stage_left_capacity_bytes
- 类型：Long
- 单位：Bytes
- 是否动态：是
- 描述：单个 BE 存储目录剩余空间硬限制。如果 BE 存储目录下剩余空间小于该值且空间使用率超过 `storage_usage_hard_limit_percent`，StarRocks 会拒绝 Load 和 Restore 作业。需要同步修改 BE 配置 `storage_flood_stage_left_capacity_bytes` 以使其生效。
- 引入版本：-

##### storage_usage_soft_limit_percent

- 默认值：90
- 别名：storage_high_watermark_usage_percent
- 类型：Int
- 单位：-
- 是否动态：是
- 描述：单个 BE 存储目录空间使用率软上限。如果 BE 存储目录空间使用率超过该值且剩余空间小于 `storage_usage_soft_limit_reserve_bytes`，则不能继续向该路径克隆 Tablet。
- 引入版本：-

##### storage_usage_soft_limit_reserve_bytes

- 默认值：200 * 1024 * 1024 * 1024
- 别名：storage_min_left_capacity_bytes
- 类型：Long
- 单位：Bytes
- 是否动态：是
- 描述：单个 BE 存储目录剩余空间软限制。如果 BE 存储目录下剩余空间小于该值且空间使用率超过 `storage_usage_soft_limit_percent`，则不能继续向该路径克隆 Tablet。
- 引入版本：-

##### tablet_checker_lock_time_per_cycle_ms

- 默认值：1000
- 类型：Int
- 单位：Milliseconds
- 是否动态：是
- 描述：Tablet Checker 在释放并重新获取表锁之前，每个周期持有锁的最大时间（毫秒）。小于 100 的值将被视为 100。
- 引入版本：v3.5.9, v4.0.2

##### tablet_create_timeout_second

- 默认值：10
- 类型：Int
- 单位：Seconds
- 是否动态：是
- 描述：创建 tablet 的超时时长。自 v3.1 版本起，默认值由 1 改为 10。
- 引入版本：-

##### tablet_delete_timeout_second

- 默认值：2
- 类型：Int
- 单位：Seconds
- 是否动态：是
- 描述：删除 tablet 的超时时长。
- 引入版本：-

##### tablet_sched_balance_load_disk_safe_threshold

- 默认值：0.5
- 别名：balance_load_disk_safe_threshold
- 类型：Double
- 单位：-
- 是否动态：是
- 描述：判断 BE 磁盘使用率是否均衡的百分比阈值。如果所有 BE 的磁盘使用率低于该值，认为磁盘使用均衡。当有 BE 磁盘使用率超过该阈值时，如果最大和最小 BE 磁盘使用率之差高于 10%，则认为磁盘使用不均衡，会触发 Tablet 重新均衡。
- 引入版本：-

##### tablet_sched_balance_load_score_threshold

- 默认值：0.1
- 别名：balance_load_score_threshold
- 类型：Double
- 单位：-
- 是否动态：是
- 描述：用于判断 BE 负载是否均衡的百分比阈值。如果一个 BE 的负载低于所有 BE 的平均负载，且差值大于该阈值，则认为该 BE 处于低负载状态。相反，如果一个 BE 的负载比平均负载高且差值大于该阈值，则认为该 BE 处于高负载状态。
- 引入版本：-

##### tablet_sched_be_down_tolerate_time_s

- 默认值：900
- 类型：Long
- 单位：Seconds
- 是否动态：是
- 描述：调度器容忍 BE 节点保持不存活状态的最长时间。超时之后该节点上的 Tablet 会被迁移到其他存活的 BE 节点上。
- 引入版本：2.5.7

##### tablet_sched_disable_balance

- 默认值：false
- 别名：disable_balance
- 类型：Boolean
- 单位：-
- 是否动态：是
- 描述：是否禁用 Tablet 均衡调度。
- 引入版本：-

##### tablet_sched_disable_colocate_balance

- 默认值：false
- 别名：disable_colocate_balance
- 类型：Boolean
- 单位：-
- 是否动态：是
- 描述：是否禁用 Colocate Table 的副本均衡。
- 引入版本：-

##### tablet_sched_max_balancing_tablets

- 默认值：500
- 别名：max_balancing_tablets
- 类型：Int
- 单位：-
- 是否动态：是
- 描述：正在均衡的 Tablet 数量的最大值。如果正在均衡的 Tablet 数量超过该值，跳过 Tablet 重新均衡。
- 引入版本：-

##### tablet_sched_max_clone_task_timeout_sec

- 默认值：2 * 60 * 60
- 别名：max_clone_task_timeout_sec
- 类型：Long
- 单位：Seconds
- 是否动态：是
- 描述：克隆 Tablet 的最大超时时间。
- 引入版本：-

##### tablet_sched_max_not_being_scheduled_interval_ms

- 默认值：15 * 60 * 1000
- 类型：Long
- 单位：Milliseconds
- 是否动态：是
- 描述：克隆 Tablet 调度时，如果超过该时间一直未被调度，则将该 Tablet 的调度优先级升高，以尽可能优先调度。
- 引入版本：-

##### tablet_sched_max_scheduling_tablets

- 默认值：10000
- 别名：max_scheduling_tablets
- 类型：Int
- 单位：-
- 是否动态：是
- 描述：可同时调度的 Tablet 的数量。如果正在调度的 Tablet 数量超过该值，跳过 Tablet 均衡和修复检查。
- 引入版本：-

##### tablet_sched_min_clone_task_timeout_sec

- 默认值：3 * 60
- 别名：min_clone_task_timeout_sec
- 类型：Long
- 单位：Seconds
- 是否动态：是
- 描述：克隆 Tablet 的最小超时时间。
- 引入版本：-

##### tablet_sched_num_based_balance_threshold_ratio

- 默认值：0.5
- 别名：-
- 类型：Double
- 单位：-
- 是否动态：是
- 描述：做分布均衡时可能会打破磁盘大小均衡，但磁盘间的最大差距不能超过tablet_sched_num_based_balance_threshold_ratio * table_sched_balance_load_score_threshold。 如果集群中存在不断从 A 到 B、从 B 到 A 的克隆，请减小该值。 如果希望tablet分布更加均衡，请调大该值。
- 引入版本：3.1

##### tablet_sched_repair_delay_factor_second

- 默认值：60
- 别名：tablet_repair_delay_factor_second
- 类型：Long
- 单位：Seconds
- 是否动态：是
- 描述：FE 进行副本修复的间隔。
- 引入版本：-

##### tablet_sched_slot_num_per_path

- 默认值：8
- 别名：schedule_slot_num_per_path
- 类型：Int
- 单位：-
- 是否动态：是
- 描述：一个 BE 存储目录能够同时执行 tablet 相关任务的数目。参数别名 `schedule_slot_num_per_path`。从 2.5 版本开始，该参数默认值从 2.4 版本的 `4` 变为 `8`。
- 引入版本：-

##### tablet_sched_storage_cooldown_second

- 默认值：-1
- 别名：storage_cooldown_second
- 类型：Long
- 单位：Seconds
- 是否动态：是
- 描述：从 Table 创建时间点开始计算，自动降冷的时延。降冷是指从 SSD 介质迁移到 HDD 介质。<br />参数别名为 `storage_cooldown_second`。默认值 `-1` 表示不进行自动降冷。如需启用自动降冷功能，请显式设置参数取值大于 `-1`。
- 引入版本：-

##### tablet_stat_update_interval_second

- 默认值：300
- 类型：Int
- 单位：Seconds
- 是否动态：否
- 描述：FE 向每个 BE 请求收集 Tablet 统计信息的时间间隔。
- 引入版本：-

### 存算分离

##### aws_s3_access_key

- 默认值：空字符串
- 类型：String
- 单位：-
- 是否动态：否
- 描述：访问 S3 存储空间的 Access Key。
- 引入版本：v3.0

##### aws_s3_endpoint

- 默认值：空字符串
- 类型：String
- 单位：-
- 是否动态：否
- 描述：访问 S3 存储空间的连接地址，如 `https://s3.us-west-2.amazonaws.com`。
- 引入版本：v3.0

##### aws_s3_external_id

- 默认值：空字符串
- 类型：String
- 单位：-
- 是否动态：否
- 描述：用于跨 AWS 账户访问 S3 存储空间的外部 ID。
- 引入版本：v3.0

##### aws_s3_iam_role_arn

- 默认值：空字符串
- 类型：String
- 单位：-
- 是否动态：否
- 描述：有访问 S3 存储空间权限 IAM Role 的 ARN。
- 引入版本：v3.0

##### aws_s3_path

- 默认值：空字符串
- 类型：String
- 单位：-
- 是否动态：否
- 描述：用于存储数据的 S3 路径。它由 S3 存储桶的名称及其下的子路径（如有）组成，例如，`testbucket/subpath`。
- 引入版本：v3.0

##### aws_s3_region

- 默认值：空字符串
- 类型：String
- 单位：-
- 是否动态：否
- 描述：需访问的 S3 存储空间的地区，如 `us-west-2`。
- 引入版本：v3.0

##### aws_s3_secret_key

- 默认值：空字符串
- 类型：String
- 单位：-
- 是否动态：否
- 描述：访问 S3 存储空间的 Secret Key。
- 引入版本：v3.0

##### aws_s3_use_aws_sdk_default_behavior

- 默认值：false
- 类型：Boolean
- 单位：-
- 是否动态：否
- 描述：是否使用 AWS SDK 默认的认证凭证。有效值：`true` 和 `false`。
- 引入版本：v3.0

##### aws_s3_use_instance_profile

- 默认值：false
- 类型：Boolean
- 单位：-
- 是否动态：否
- 描述：是否使用 Instance Profile 或 Assumed Role 作为安全凭证访问 S3。有效值：`true` 和 `false`。
  - 如果您使用 IAM 用户凭证（Access Key 和 Secret Key）访问 S3，则需要将此项设为 `false`，并指定 `aws_s3_access_key` 和 `aws_s3_secret_key`。
  - 如果您使用 Instance Profile 访问 S3，则需要将此项设为 `true`。
  - 如果您使用 Assumed Role 访问 S3，则需要将此项设为 `true`，并指定 `aws_s3_iam_role_arn`。
  - 如果您使用外部 AWS 账户通过 Assumed Role 认证访问 S3，则需要额外指定 `aws_s3_external_id`。
- 引入版本：v3.0

##### azure_adls2_endpoint

- 默认值：空字符串
- 类型：String
- 单位：-
- 是否动态：否
- 描述：Azure Data Lake Storage Gen2 帐户的端点。示例：`https://test.dfs.core.windows.net`。
- 引入版本：v3.4.1

##### azure_adls2_oauth2_client_id

- 默认值：空字符串
- 类型：String
- 单位：-
- 是否动态：否
- 描述：用于授权 Azure Data Lake Storage Gen2 请求的 Managed Identity 的 Client ID。
- 引入版本：v3.4.4

##### azure_adls2_oauth2_tenant_id

- 默认值：空字符串
- 类型：String
- 单位：-
- 是否动态：否
- 描述：用于授权 Azure Data Lake Storage Gen2 请求的 Managed Identity 的 Tenant ID。
- 引入版本：v3.4.4

##### azure_adls2_oauth2_use_managed_identity

- 默认值：false
- 类型：Boolean
- 单位：-
- 是否动态：否
- 描述：是否使用 Managed Identity 用于授权 Azure Data Lake Storage Gen2 请求。
- 引入版本：v3.4.4

##### azure_adls2_path

- 默认值：空字符串
- 类型：String
- 单位：-
- 是否动态：否
- 描述：用于存储数据的 Azure Data Lake Storage Gen2 路径，由文件系统名称和目录名称组成。示例：`testfilesystem/starrocks`。
- 引入版本：v3.4.1

##### azure_adls2_sas_token

- 默认值：空字符串
- 类型：String
- 单位：-
- 是否动态：否
- 描述：用于授权 Azure Data Lake Storage Gen2 请求的共享访问签名 (SAS)。
- 引入版本：v3.4.1

##### azure_adls2_shared_key

- 默认值：空字符串
- 类型：String
- 单位：-
- 是否动态：否
- 描述：用于授权 Azure Data Lake Storage Gen2 请求的 Shared Key。
- 引入版本：v3.4.1

##### azure_blob_endpoint

- 默认值：空字符串
- 类型：String
- 单位：-
- 是否动态：否
- 描述：Azure Blob Storage 的链接地址，如 `https://test.blob.core.windows.net`。
- 引入版本：v3.1

##### azure_blob_path

- 默认值：空字符串
- 类型：String
- 单位：-
- 是否动态：否
- 描述：用于存储数据的 Azure Blob Storage 路径，由存 Storage Account 中的容器名称和容器下的子路径（如有）组成，如 `testcontainer/subpath`。
- 引入版本：v3.1

##### azure_blob_sas_token

- 默认值：空字符串
- 类型：String
- 单位：-
- 是否动态：否
- 描述：访问 Azure Blob Storage 的共享访问签名（SAS）。
- 引入版本：v3.1

##### azure_blob_shared_key

- 默认值：空字符串
- 类型：String
- 单位：-
- 是否动态：否
- 描述：访问 Azure Blob Storage 的 Shared Key。
- 引入版本：v3.1

##### azure_use_native_sdk

- 默认值：true
- 类型：Boolean
- 单位：-
- 是否动态：是
- 描述：是否使用 Native SDK 访问 Azure Blob Storage，从而允许使用 Managed Identity 和 Service Principal 进行身份验证。如果该项设置为 `false`，则只允许使用 Shared Key 和 SAS 令牌进行身份验证。
- 引入版本：v3.4.4

##### cloud_native_hdfs_url

- 默认值：空字符串
- 类型：String
- 单位：-
- 是否动态：否
- 描述：HDFS 存储的 URL，例如 `hdfs://127.0.0.1:9000/user/xxx/starrocks/`。
- 引入版本：-

##### cloud_native_meta_port

- 默认值：6090
- 类型：Int
- 单位：-
- 是否动态：否
- 描述：云原生元数据服务监听端口。
- 引入版本：-

##### cloud_native_storage_type

- 默认值：S3
- 类型：String
- 单位：-
- 是否动态：否
- 描述：您使用的存储类型。在存算分离模式下，StarRocks 支持将数据存储在 HDFS 、Azure Blob（自 v3.1.1 起支持）、Azure Data Lake Storage Gen2（自 v3.4.1 起支持）、Google Storage（Native SDK 自 v3.5.1 起支持）以及兼容 S3 协议的对象存储中（例如 AWS S3、阿里云 OSS 以及 MinIO）。有效值：`S3`（默认）、`AZBLOB`、`ADLS2` 和 `HDFS`。如果您将此项指定为 `S3`，则必须添加以 `aws_s3` 为前缀的配置项。如果您将此项指定为 `AZBLOB`，则必须添加以 `azure_blob` 为前缀的配置项。如果您将此项指定为 `ADLS2`，则必须添加以 `azure_adls2` 为前缀的配置项。如果您将此项指定为 `GS`，则必须添加以 `gcp_gcs` 为前缀的配置项。如果将此项指定为 `HDFS`，则只需指定 `cloud_native_hdfs_url`。
- 引入版本：-

##### enable_load_volume_from_conf

- 默认值：false
- 类型：Boolean
- 单位：-
- 是否动态：否
- 描述：是否允许 StarRocks 使用 FE 配置文件中指定的存储相关属性创建默认存储卷。自 v3.4.1 起，默认值由 `true` 变为 `false`。
- 引入版本：v3.1.0

##### gcp_gcs_impersonation_service_account

- 默认值：空字符串
- 类型：String
- 单位：-
- 是否动态：否
- 描述：如果使用基于模拟身份的身份验证，需要要模拟的 Service Account。
- 引入版本：v3.5.1

##### gcp_gcs_path

- 默认值：空字符串
- 类型：String
- 单位：-
- 是否动态：否
- 描述：用于存储数据的 Google Storage 路径。它由 Google Storage 存储桶的名称及其下的子路径（如有）组成，例如，`testbucket/subpath`。
- 引入版本：v3.5.1

##### gcp_gcs_service_account_email

- 默认值：空字符串
- 类型：String
- 单位：-
- 是否动态：否
- 描述：创建 Service Account 时生成的 JSON 文件中的 Email。示例：`user@hello.iam.gserviceaccount.com`。
- 引入版本：v3.5.1

##### gcp_gcs_service_account_private_key

- 默认值：空字符串
- 类型：String
- 单位：-
- 是否动态：否
- 描述：创建 Service Account 时生成的 JSON 文件中的 Private Key。示例：`-----BEGIN PRIVATE KEY----xxxx-----END PRIVATE KEY-----\n`。
- 引入版本：v3.5.1

##### gcp_gcs_service_account_private_key_id

- 默认值：空字符串
- 类型：String
- 单位：-
- 是否动态：否
- 描述：创建 Service Account 时生成的 JSON 文件中的 Private Key ID。
- 引入版本：v3.5.1

##### gcp_gcs_use_compute_engine_service_account

- 默认值：true
- 类型：Boolean
- 单位：-
- 是否动态：否
- 描述：是否使用 Compute Engine 上面绑定的 Service Account。
- 引入版本：v3.5.1

##### lake_autovacuum_grace_period_minutes

- 默认值：30
- 类型：Long
- 单位：Minutes
- 是否动态：是
- 描述：存算分离集群下保留历史数据版本的时间范围。此时间范围内的历史数据版本不会被自动清理。您需要将该值设置为大于最大查询时间，以避免正在访问中的数据被删除导致查询失败。自 v3.3.0，v3.2.5 及 v3.1.10 起，默认值由 `5` 变更为 `30`。
- 引入版本：v3.1.0

##### lake_autovacuum_parallel_partitions

- 默认值：8
- 类型：Int
- 单位：-
- 是否动态：否
- 描述：存算分离集群下最多可以同时对多少个表分区进行垃圾数据清理（AutoVacuum，即在 Compaction 后进行的垃圾文件回收）。
- 引入版本：v3.1.0

##### lake_autovacuum_partition_naptime_seconds

- 默认值：180
- 类型：Long
- 单位：Seconds
- 是否动态：是
- 描述：存算分离集群下对同一个表分区进行垃圾数据清理的最小间隔时间。
- 引入版本：v3.1.0

##### lake_autovacuum_stale_partition_threshold

- 默认值：12
- 类型：Long
- 单位：Hours
- 是否动态：是
- 描述：存算分离集群下，如果某个表分区在该阈值范围内没有任何更新操作(导入、删除或 Compaction)，将不再触发该分区的自动垃圾数据清理操作。
- 引入版本：v3.1.0

##### lake_compaction_allow_partial_success

- 默认值: true
- 类型：Boolean
- 单位：-
- 是否动态：是
- 描述：如果该项设置为 `true`，存算分离集群中的 Compaction 操作即使只有其中一个子任务成功，系统也将认为操作成功。
- 引入版本：v3.5.2

##### lake_compaction_disable_ids

- 默认值：""
- 类型：String
- 单位：-
- 是否动态：是
- 描述：禁止存算分离内表 compaction 的 table 或 partition id 名单。格式为 `tableId1;partitionId2`，id 之间用分号隔开，例如 `12345;98765`。
- 引入版本：v3.4.4

##### lake_compaction_history_size

- 默认值：20
- 类型：Int
- 单位：-
- 是否动态：是
- 描述：存算分离集群下在 Leader FE 节点内存中保留多少条最近成功的 Compaction 任务历史记录。您可以通过 `SHOW PROC '/compactions'` 命令查看最近成功的 Compaction 任务记录。请注意，Compaction 历史记录是保存在 FE 进程内存中的，FE 进程重启后历史记录会丢失。
- 引入版本：v3.1.0

##### lake_compaction_max_tasks

- 默认值：-1
- 类型：Int
- 单位：-
- 是否动态：是
- 描述：存算分离集群下允许同时执行的 Compaction 任务数。系统依据分区中 Tablet 数量来计算 Compaction 任务数。如果一个分区有 10 个 Tablet，那么对该分区作一次 Compaction 就会创建 10 个 Compaction 任务。如果正在执行中的 Compaction 任务数超过该阈值，系统将不会创建新的 Compaction 任务。将该值设置为 `0` 表示禁止 Compaction，设置为 `-1` 表示系统依据自适应策略自动计算该值。
- 引入版本：v3.1.0

##### lake_compaction_score_selector_min_score

- 默认值：10.0
- 类型：Double
- 单位：-
- 是否动态：是
- 描述：存算分离集群下，触发 Compaction 操作的 Compaction Score 阈值。当一个表分区的 Compaction Score 大于或等于该值时，系统会对该分区执行 Compaction 操作。
- 引入版本：v3.1.0

Compaction Score 代表了一个表分区是否值得进行 Compaction 的评分，您可以通过 [SHOW PARTITIONS](../../sql-reference/sql-statements/table_bucket_part_index/SHOW_PARTITIONS.md) 语句返回中的 `MaxCS` 一列的值来查看某个分区的 Compaction Score。Compaction Score 和分区中的文件数量有关系。文件数量过多将影响查询性能，因此系统后台会定期执行 Compaction 操作来合并小文件，减少文件数量。

##### lake_compaction_score_upper_bound

- 默认值：2000
- 类型：Long
- 单位：-
- 是否动态：是
- 描述：表分区的 Compaction Score 的上限, `0` 表示没有上限。只有当 `lake_enable_ingest_slowdown` 设置为 `true` 后，该配置项才会生效。当表分区 Compaction Score 达到或超过该上限后，新的导入会被拒绝。自 v3.3.6 起，默认值由 `0` 变为 `2000`。
- 引入版本：v3.2.0

##### lake_enable_balance_tablets_between_workers

- 默认值：true
- 类型：Boolean
- 单位：-
- 是否动态：是
- 描述：是否在存算分离集群内表的 Tablet 调度过程中平衡 CN 节点之间的 Tablet 数量。`true` 表示启用平衡 Tablet 数量，`false` 表示禁用此功能。
- 引入版本：v3.3.4

##### lake_enable_ingest_slowdown

- 默认值：true
- 类型：Boolean
- 单位：-
- 是否动态：是
- 描述：是否为存算分离集群开启导入限速功能。开启导入限速功能后，当某个表分区的 Compaction Score 超过了 `lake_ingest_slowdown_threshold`，该表分区上的导入任务将会被限速。只有当 `run_mode` 设置为 `shared_data` 后，该配置项才会生效。自 v3.3.6 起，默认值由 `false` 变为 `true`。
- 引入版本：v3.2.0

##### lake_ingest_slowdown_threshold

- 默认值：100
- 类型：Long
- 单位：-
- 是否动态：是
- 描述：触发导入限速的 Compaction Score 阈值。只有当 `lake_enable_ingest_slowdown` 设置为 `true` 后，该配置项才会生效。
- 引入版本：v3.2.0

> **说明**
>
> 当 `lake_ingest_slowdown_threshold` 比配置项 `lake_compaction_score_selector_min_score` 小时，实际生效的阈值会是 `lake_compaction_score_selector_min_score`。

##### lake_publish_version_max_threads

- 默认值：512
- 类型：Int
- 单位：-
- 是否动态：是
- 描述：存算分离集群下发送生效版本（Publish Version）任务的最大线程数。
- 引入版本：v3.2.0

##### meta_sync_force_delete_shard_meta

- 默认值：false
- 类型：Boolean
- 单位：-
- 是否动态：是
- 描述：是否允许直接删除存算分离集群元数据，不清理远程存储上对应的数据。建议只在存算分离集群中待清理 Shard 数量过多，导致 FE 节点 JVM 内存压力过大的情况下将此项设为 `true`。注意，开启此功能会导致元数据被清理的 Shard 对应在远程存储上的数据文件无法被自动清理。
- 引入版本：v3.2.10, v3.3.3

##### run_mode

- 默认值：shared_nothing
- 类型：String
- 单位：-
- 是否动态：否
- 描述：StarRocks 集群的运行模式。有效值：`shared_data` 和 `shared_nothing` (默认)。
  - `shared_data` 表示在存算分离模式下运行 StarRocks。
  - `shared_nothing` 表示在存算一体模式下运行 StarRocks。

  > **注意**
  >
  > - StarRocks 集群不支持存算分离和存算一体模式混合部署。
  > - 请勿在集群部署完成后更改 `run_mode`，否则将导致集群无法再次启动。不支持从存算一体集群转换为存算分离集群，反之亦然。

- 引入版本：-

##### shard_group_clean_threshold_sec

- 默认值：3600
- 类型：Long
- 单位：秒
- 是否动态：是
- 描述：存算分离集群中，FE 清理未使用的 Tablet 和 Shard Group 的时间阈值。在此时间阈值内创建的 Tablet 和 Shard Group 不会被自动清理。
- 引入版本：-

##### star_mgr_meta_sync_interval_sec

- 默认值：600
- 类型：Long
- 单位：秒
- 是否动态：否
- 描述：存算分离集群下 FE 与 StarMgr 定期同步元数据的时间间隔。
- 引入版本：-

### 数据湖

##### lake_batch_publish_min_version_num

- 默认值: `1`
- 类型: Int
- 単位: -
- 是否可变: 是
- 描述: 设置形成 lake 表发布批次所需的连续事务版本的最小数量。DatabaseTransactionMgr.getReadyToPublishTxnListBatch 将此值与 `lake_batch_publish_max_version_num` 一起传递给 transactionGraph.getTxnsWithTxnDependencyBatch 用于选择依赖事务。值为 `1` 允许单事务发布（不进行批处理）。值 >1 要求至少有该数量的连续版本、单表、非复制事务可用；如果版本不连续、出现复制事务，或架构变更消耗了某个版本，则中止批处理。增大此值可以通过将提交分组来提高发布吞吐，但在等待足够数量的连续事务时可能会延迟发布。
- 引入版本: v3.2.0

##### lake_use_combined_txn_log

- 默认值: `false`
- 类型: Boolean
- 単位: -
- 是否可变: 是
- 描述: 启用时，StarRocks 允许 Lake 表对相关事务使用 combined transaction log 路径。仅在集群以 shared-data 模式运行（RunMode.isSharedDataMode()）时此标志才会被考虑。设置 `lake_use_combined_txn_log = true` 时，类型为 BACKEND_STREAMING、ROUTINE_LOAD_TASK、INSERT_STREAMING 和 BATCH_LOAD_JOB 的加载事务将有资格使用 combined txn logs（参见 LakeTableHelper.supportCombinedTxnLog）。包含 compaction 的代码路径通过 isTransactionSupportCombinedTxnLog 检查 combined-log 支持。如果禁用或不在 shared-data 模式下，则不使用 combined transaction log 行为。
- 引入版本: `v3.3.7, v3.4.0, v3.5.0`

### 其他

##### agent_task_resend_wait_time_ms

- 默认值：5000
- 类型：Long
- 单位：Milliseconds
- 是否动态：是
- 描述：Agent task 重新发送前的等待时间。当代理任务的创建时间已设置，并且距离现在超过该值，才能重新发送代理任务。该参数用于防止过于频繁的代理任务发送。
- 引入版本：-

##### allow_system_reserved_names

- 默认值：false
- 类型：Boolean
- 单位：-
- 是否动态：是
- 描述：是否允许用户创建以 `__op` 或 `__row` 开头命名的列。TRUE 表示启用此功能。请注意，在 StarRocks 中，这样的列名被保留用于特殊目的，创建这样的列可能导致未知行为，因此系统默认禁止使用这类名字。
- 引入版本：v3.2.0

##### auth_token

- 默认值：空字符串
- 类型：String
- 单位：-
- 是否动态：否
- 描述：用于内部身份验证的集群令牌。为空则在 Leader FE 第一次启动时随机生成一个。
- 引入版本：-

##### authentication_ldap_simple_bind_base_dn

- 默认值：空字符串
- 类型：String
- 单位：-
- 是否动态：是
- 描述：检索用户时，使用的 Base DN，用于指定 LDAP 服务器检索用户鉴权信息的起始点。
- 引入版本：-

##### authentication_ldap_simple_bind_root_dn

- 默认值：空字符串
- 类型：String
- 单位：-
- 是否动态：是
- 描述：检索用户时，使用的管理员账号的 DN。
- 引入版本：-

##### authentication_ldap_simple_bind_root_pwd

- 默认值：空字符串
- 类型：String
- 单位：-
- 是否动态：是
- 描述：检索用户时，使用的管理员账号的密码。
- 引入版本：-

##### authentication_ldap_simple_server_host

- 默认值：空字符串
- 类型：String
- 单位：-
- 是否动态：是
- 描述：LDAP 服务器所在主机的主机名。
- 引入版本：-

##### authentication_ldap_simple_server_port

- 默认值：389
- 类型：Int
- 单位：-
- 是否动态：是
- 描述：LDAP 服务器的端口。
- 引入版本：-

##### authentication_ldap_simple_user_search_attr

- 默认值：uid
- 类型：String
- 单位：-
- 是否动态：是
- 描述：LDAP 对象中标识用户的属性名称。
- 引入版本：-

##### backup_job_default_timeout_ms

- 默认值：86400 * 1000
- 类型：Int
- 单位：Milliseconds
- 是否动态：是
- 描述：Backup 作业的超时时间。
- 引入版本：-

##### enable_collect_tablet_num_in_show_proc_backend_disk_path

<<<<<<< HEAD
- 默认：true
- 类型：Boolean
- 单位：-
- 是否动态：是
- 描述：是否在 `SHOW PROC /BACKENDS/{id}` 命令中，启用每个磁盘的 tablet 编号收集。
- 引入版本：v4.0.1、v3.5.8
=======
- 默认值: true
- 类型: Boolean
- 单位: -
- 是否可变: 是
- 描述: 是否在 `SHOW PROC /BACKENDS/{id}` 命令中启用对每个磁盘的 tablet 数量的采集
- 引入版本: v4.0.1, v3.5.8
>>>>>>> 90663b82

##### enable_colocate_restore

- 默认值：false
- 类型：Boolean
- 单位：-
- 是否动态：是
- 描述：是否为 Colocate 表启用备份恢复。`true` 表示启用 Colocate 表备份恢复，`false` 表示禁用。
- 引入版本：v3.2.10、v3.3.3

##### enable_metric_calculator

- 默认值：true
- 类型：Boolean
- 单位：-
- 是否动态：否
- 描述：是否开启定期收集指标 (Metrics) 的功能。取值范围：`TRUE` 和 `FALSE`。`TRUE` 表示开该功能。`FALSE`表示关闭该功能。
- 引入版本：-

##### enable_mv_post_image_reload_cache

- 默认值：true
- 类型：布尔值
- 单位：-
- 是否动态：是
- 描述：FE 加载镜像后是否进行重载标志检测。如果某个 Base MV 已完成重载，其他依赖它的 MV 则无需再次重载。
- 引入版本：v3.5.0

##### enable_mv_query_context_cache

- 默认值：true
- 类型：Boolean
- Unit:
- 是否动态：是
- 描述：是否开启Query级别的用于透明加速改写的物化视图Cache，用于加速改写性能。
- 引入版本： v3.3

##### enable_mv_refresh_collect_profile

- 默认值：false
- 类型：布尔值
- 单位：-
- 是否动态：是
- 描述：是否为所有物化视图默认启用刷新时的 Profile 信息收集。
- 引入版本：v3.3.0

##### enable_mv_refresh_extra_prefix_logging

- 默认值：true
- 类型：布尔值
- 单位：-
- 是否动态：是
- 描述：是否启用附加物化视图名称前缀的日志记录，用于提升调试能力。
- 引入版本：v3.4.0

##### enable_mv_refresh_query_rewrite

- 默认值：false
- 类型：布尔值
- 单位：-
- 是否动态：是
- 描述：是否开启物化视图刷新时的查询改写功能，从而可以使用重写后的物化视图代替原始基表以提升性能。
- 引入版本：v3.3.0

##### enable_trace_historical_node

- 默认值：false
- 类型：布尔值
- 单位：-
- 是否动态：是
- 描述：是否允许系统跟踪历史节点。将此项设置为 `true`，就可以启用 Cache Sharing 功能，并允许系统在弹性扩展过程中选择正确的缓存节点。
- 引入版本：v3.5.1

##### es_state_sync_interval_second

- 默认值：10
- 类型：Long
- 单位：Seconds
- 是否动态：否
- 描述：FE 获取 Elasticsearch Index 和同步 StarRocks 外部表元数据的时间间隔。
- 引入版本：-

##### hive_meta_cache_refresh_interval_s

- 默认值：3600 * 2
- 类型：Long
- 单位：Seconds
- 是否动态：否
- 描述：刷新 Hive 外表元数据缓存的时间间隔。
- 引入版本：-

##### hive_meta_store_timeout_s

- 默认值：10
- 类型：Long
- 单位：Seconds
- 是否动态：否
- 描述：连接 Hive Metastore 的超时时间。
- 引入版本：-

##### jdbc_connection_idle_timeout_ms

- 默认值：600000
- 类型：Int
- 单位：Milliseconds
- 是否动态：否
- 描述：访问 JDBC Catalog 时，连接建立的超时时长。超过参数取值时间的连接被认为是 idle 状态。
- 引入版本：-

##### jdbc_connection_pool_size

- 默认值：8
- 类型：Int
- 单位：-
- 是否动态：否
- 描述：访问 JDBC Catalog 时，JDBC Connection Pool 的容量上限。
- 引入版本：-

##### jdbc_meta_default_cache_enable

- 默认值：false
- 类型：Boolean
- 单位：-
- 是否动态：是
- 描述：JDBC Catalog 元数据缓存是否开启的默认值。当设置为 `TRUE` 时，新创建的 JDBC Catalog 会默认开启元数据缓存。
- 引入版本：-

##### jdbc_meta_default_cache_expire_sec

- 默认值：600
- 类型：Long
- 单位：Seconds
- 是否动态：是
- 描述：JDBC Catalog 元数据缓存的默认过期时间。当 `jdbc_meta_default_cache_enable` 设置为 `TRUE` 时，新创建的 JDBC Catalog 会默认设置元数据缓存的过期时间。
- 引入版本：-

##### jdbc_minimum_idle_connections

- 默认值：1
- 类型：Int
- 单位：-
- 是否动态：否
- 描述：访问 JDBC Catalog 时，JDBC Connection Pool 中处于 idle 状态的连接最低数量。
- 引入版本：-

##### jwt_jwks_url

- 默认值：空字符串
- 类型：String
- 单位：-
- 是否动态：否
- 描述：JSON Web Key Set (JWKS) 服务的 URL 或 `fe/conf` 目录下公钥本地文件的路径。
- 引入版本：v3.5.0

##### jwt_principal_field

- 默认值：空字符串
- 类型：String
- 单位：-
- 是否动态：否
- 描述：用于标识 JWT 中主体 (`sub`) 的字段的字符串。默认值为 `sub`。此字段的值必须与登录 StarRocks 的用户名相同。
- 引入版本：v3.5.0

##### jwt_required_audience

- 默认值：空字符串
- 类型：String
- 单位：-
- 是否动态：否
- 描述：用于标识 JWT 中受众 (`aud`) 的字符串列表。仅当列表中的某个值与 JWT 受众匹配时，JWT 才被视为有效。
- 引入版本：v3.5.0

##### jwt_required_issuer

- 默认值：空字符串
- 类型：String
- 单位：-
- 是否动态：否
- 描述：用于标识 JWT 中发行者 (`iss`) 的字符串列表。仅当列表中的某个值与 JWT 发行者匹配时，JWT 才被视为有效。
- 引入版本：v3.5.0

##### locale

- 默认值：zh_CN.UTF-8
- 类型：String
- 单位：-
- 是否动态：否
- 描述：FE 所使用的字符集。
- 引入版本：-

##### max_agent_task_threads_num

- 默认值：4096
- 类型：Int
- 单位：-
- 是否动态：否
- 描述：代理任务线程池中用于处理代理任务的最大线程数。
- 引入版本：-

##### max_download_task_per_be

- 默认值：0
- 类型：Int
- 单位：-
- 是否动态：是
- 描述：单次 RESTORE 操作下，系统向单个 BE 节点下发的最大下载任务数。设置为小于或等于 0 时表示不限制任务数。
- 引入版本：v3.1.0

##### max_mv_check_base_table_change_retry_times

- 默认值：10
- 类型：整数
- 单位：-
- 是否动态：是
- 描述：刷新物化视图时，检测基表变更的最大重试次数。
- 引入版本：v3.3.0

##### max_mv_refresh_failure_retry_times

- 默认值：1
- 类型：整数
- 单位：-
- 是否动态：是
- 描述：物化视图刷新失败时的最大重试次数。
- 引入版本：v3.3.0

##### max_mv_refresh_try_lock_failure_retry_times

- 默认值：3
- 类型：整数
- 单位：-
- 是否动态：是
- 描述：物化视图刷新过程中尝试加锁失败时的最大重试次数。
- 引入版本：v3.3.0

##### max_small_file_number

- 默认值：100
- 类型：Int
- 单位：-
- 是否动态：是
- 描述：允许存储小文件数目的最大值。
- 引入版本：-

##### max_small_file_size_bytes

- 默认值：1024 * 1024
- 类型：Int
- 单位：Bytes
- 是否动态：是
- 描述：存储文件的大小上限。
- 引入版本：-

##### max_upload_task_per_be

- 默认值：0
- 类型：Int
- 单位：-
- 是否动态：是
- 描述：单次 BACKUP 操作下，系统向单个 BE 节点下发的最大上传任务数。设置为小于或等于 0 时表示不限制任务数。
- 引入版本：v3.1.0

##### mv_create_partition_batch_interval_ms

- 默认值：1000
- 类型：布尔值
- 单位：ms
- 是否动态：是
- 描述：在物化视图刷新时，如果需要一次性创建多个分区，系统将每 64 个分区划分为一个批次进行创建。为了降低因频繁创建导致失败的风险，系统在不同批次之间设置了默认的间隔时间（单位为毫秒），用于控制创建频率。
- 引入版本：v3.3.0

##### mv_plan_cache_max_size

- 默认值：1000
- 类型：Long
- Unit:
- 是否动态：是
- 描述：用于物化视图改写的 MV 计划缓存的最大大小。如果存在大量用于透明改写的物化视图，可以考虑增加此配置项的大小。默认1000个。
- 引入版本： v3.2

##### mv_plan_cache_thread_pool_size

- 默认值：3
- 类型：Int
- Unit:
- 是否动态：是
- 描述：用于物化视图改写的 MV 计划缓存的默认线程池大小，默认3个。
- 引入版本： v3.2

##### mv_refresh_default_planner_optimize_timeout

- 默认值：30000
- 类型：整数
- 单位：ms
- 是否动态：是
- 描述：刷新物化视图时优化器规划阶段的默认超时时间（单位为毫秒），默认 30 秒。
- 引入版本：v3.3.0

##### mv_refresh_fail_on_filter_data

- 默认值：true
- 类型：布尔值
- 单位：-
- 是否动态：是
- 描述：当物化视图刷新过程中存在被过滤的数据时，刷新会失败（默认值为 true）。如果设置为 false，则会忽略被过滤的数据并返回刷新成功。
- 引入版本：-

##### mv_refresh_try_lock_timeout_ms

- 默认值：30000
- 类型：整数
- 单位：ms
- 是否动态：是
- 描述：物化视图刷新尝试获取基表或物化视图数据库锁的默认超时时间（单位为毫秒）。
- 引入版本：v3.3.0

##### oauth2_auth_server_url

- 默认值：空字符串
- 类型：String
- 单位：-
- 是否动态：否
- 描述：授权 URL。用户浏览器将被重定向到此 URL，以开始 OAuth 2.0 授权过程。
- 引入版本：v3.5.0

##### oauth2_client_id

- 默认值：空字符串
- 类型：String
- 单位：-
- 是否动态：否
- 描述：StarRocks 客户端的公共标识符。
- 引入版本：v3.5.0

##### oauth2_client_secret

- 默认值：空字符串
- 类型：String
- 单位：-
- 是否动态：否
- 描述：用于授权 StarRocks 客户端与授权服务器通信的密钥。
- 引入版本：v3.5.0

##### oauth2_jwks_url

- 默认值：空字符串
- 类型：String
- 单位：-
- 是否动态：否
- 描述：JSON Web Key Set (JWKS) 服务的 URL 或 `conf` 目录下本地文件的路径。
- 引入版本：v3.5.0

##### oauth2_principal_field

- 默认值：空字符串
- 类型：String
- 单位：-
- 是否动态：否
- 描述：用于标识 JWT 中表示主体 (`sub`) 的字段的字符串。默认值为 `sub`。此字段的值必须与登录 StarRocks 的用户名相同。
- 引入版本：v3.5.0

##### oauth2_redirect_url

- 默认值：空字符串
- 类型：String
- 单位：-
- 是否动态：否
- 描述：OAuth 2.0 认证成功后，用户浏览器将被重定向到的 URL。授权码将发送到此 URL。在大多数情况下，需要配置为 `http://<starrocks_fe_url>:<fe_http_port>/api/oauth2`。
- 引入版本：v3.5.0

##### oauth2_required_audience

- 默认值：空字符串
- 类型：String
- 单位：-
- 是否动态：否
- 描述：用于标识 JWT 中受众 (`aud`) 的字符串列表。仅当列表中的某个值与 JWT 受众匹配时，JWT 才被视为有效。
- 引入版本：v3.5.0

##### oauth2_required_issuer

- 默认值：空字符串
- 类型：String
- 单位：-
- 是否动态：否
- 描述：用于标识 JWT 中发行者 (`iss`) 的字符串列表。仅当列表中的某个值与 JWT 发行者匹配时，JWT 才被视为有效。
- 引入版本：v3.5.0

##### oauth2_token_server_url

- 默认值：空字符串
- 类型：String
- 单位：-
- 是否动态：否
- 描述：授权服务器上用于获取访问令牌的端点 URL。
- 引入版本：v3.5.0

##### plugin_dir

- 默认值：System.getenv("STARROCKS_HOME") + "/plugins"
- 类型：String
- 单位：-
- 是否动态：否
- 描述：插件的安装目录。
- 引入版本：-

##### plugin_enable

- 默认值：true
- 类型：Boolean
- 单位：-
- 是否动态：是
- 描述：是否开启了插件功能。只能在 Leader FE 安装/卸载插件。
- 引入版本：-

##### query_detail_explain_level

- 默认值：COSTS
- 类型：String
- 单位：-
- 是否动态：是
- 描述：EXPLAIN 语句返回的查询计划的解释级别。有效值：COSTS、NORMAL、VERBOSE。
- 引入版本：v3.2.12，v3.3.5

##### replication_interval_ms

- 默认值：100
- 类型：Int
- 单位：-
- 是否动态：否
- 描述：调度执行同步任务的最小时间间隔。
- 引入版本：v3.3.5

##### replication_max_parallel_data_size_mb

- 默认值：1048576
- 类型：Int
- 单位：MB
- 是否动态：是
- 描述：允许并发同步的数据量。
- 引入版本：v3.3.5

##### replication_max_parallel_replica_count

- 默认值：10240
- 类型：Int
- 单位：-
- 是否动态：是
- 描述：允许并发同步的 Tablet 副本数。
- 引入版本：v3.3.5

##### replication_max_parallel_table_count

- 默认值：100
- 类型：Int
- 单位：-
- 是否动态：是
- 描述：允许并发执行的数据同步任务数。StarRocks 为一张表创建一个同步任务。
- 引入版本：v3.3.5

##### replication_transaction_timeout_sec

- 默认值：86400
- 类型：Int
- 单位：Seconds
- 是否动态：是
- 描述：同步任务的超时时间。
- 引入版本：v3.3.5

##### small_file_dir

- 默认值：StarRocksFE.STARROCKS_HOME_DIR + "/small_files"
- 类型：String
- 单位：-
- 是否动态：否
- 描述：小文件的根目录。
- 引入版本：-

##### task_runs_max_history_number

- 默认值: 10000
- 类型: Int
- 单位: -
- 是否可变: 是
- 描述: 内存中保留的任务运行记录的最大数量，并在查询归档的 task-run 历史时用作默认的 LIMIT。当 `enable_task_history_archive` 为 false 时，此值约束内存中的历史：Force GC 会修剪较旧的条目，使得只保留最新的 `task_runs_max_history_number` 条记录。当查询归档历史（且未提供显式 LIMIT）时，如果该值大于 0，`TaskRunHistoryTable.lookup` 会使用 `"ORDER BY create_time DESC LIMIT <value>"`。注意：将此值设置为 0 会禁用查询侧的 LIMIT（无限制），但会导致内存中的历史被截断为零（除非启用了归档）。
- 引入版本: v3.2.0

##### tmp_dir

- 默认值：StarRocksFE.STARROCKS_HOME_DIR + "/temp_dir"
- 类型：String
- 单位：-
- 是否动态：否
- 描述：临时文件的保存目录，例如备份和恢复过程中产生的临时文件。<br />这些过程完成以后，所产生的临时文件会被清除掉。
- 引入版本：-

##### transform_type_prefer_string_for_varchar

- 默认值：true
- 类型：布尔值
- 单位：-
- 是否动态：是
- 描述：在物化视图创建和 CTAS 操作中，是否优先对固定长度的 VARCHAR 列使用 STRING 类型。
- 引入版本：v4.0.0




<EditionSpecificFEItem /><|MERGE_RESOLUTION|>--- conflicted
+++ resolved
@@ -3027,21 +3027,12 @@
 
 ##### enable_collect_tablet_num_in_show_proc_backend_disk_path
 
-<<<<<<< HEAD
-- 默认：true
-- 类型：Boolean
-- 单位：-
-- 是否动态：是
-- 描述：是否在 `SHOW PROC /BACKENDS/{id}` 命令中，启用每个磁盘的 tablet 编号收集。
-- 引入版本：v4.0.1、v3.5.8
-=======
 - 默认值: true
 - 类型: Boolean
 - 单位: -
 - 是否可变: 是
 - 描述: 是否在 `SHOW PROC /BACKENDS/{id}` 命令中启用对每个磁盘的 tablet 数量的采集
 - 引入版本: v4.0.1, v3.5.8
->>>>>>> 90663b82
 
 ##### enable_colocate_restore
 
