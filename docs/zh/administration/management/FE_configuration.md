---
displayed_sidebar: docs
keywords: ['Canshu']
---

import FEConfigMethod from '../../_assets/commonMarkdown/FE_config_method.md'

import AdminSetFrontendNote from '../../_assets/commonMarkdown/FE_config_note.md'

import StaticFEConfigNote from '../../_assets/commonMarkdown/StaticFE_config_note.md'

# FE 配置项

<FEConfigMethod />

## 查看 FE 配置项

FE 启动后，您可以在 MySQL 客户端执行 ADMIN SHOW FRONTEND CONFIG 命令来查看参数配置。如果您想查看具体参数的配置，执行如下命令：

```SQL
 ADMIN SHOW FRONTEND CONFIG [LIKE "pattern"];
 ```

详细的命令返回字段解释，参见 [ADMIN SHOW CONFIG](../../sql-reference/sql-statements/cluster-management/config_vars/ADMIN_SHOW_CONFIG.md)。

:::note
只有拥有 `cluster_admin` 角色的用户才可以执行集群管理相关命令。
:::

## 配置 FE 参数

### 配置 FE 动态参数

您可以通过 [ADMIN SET FRONTEND CONFIG](../../sql-reference/sql-statements/cluster-management/config_vars/ADMIN_SET_CONFIG.md) 命令在线修改 FE 动态参数。

```sql
ADMIN SET FRONTEND CONFIG ("key" = "value");
```

<AdminSetFrontendNote />

### 配置 FE 静态参数

<StaticFEConfigNote />

## FE 参数描述

### 日志

##### log_roll_size_mb

- 默认值：1024
- 类型：Int
- 单位：MB
- 是否动态：否
- 描述：单个系统日志或审计日志文件的大小上限。
- 引入版本：-

##### sys_log_dir

- 默认值：StarRocksFE.STARROCKS_HOME_DIR + "/log"
- 类型：String
- 单位：-
- 是否动态：否
- 描述：系统日志文件的保存目录。
- 引入版本：-

##### sys_log_level

- 默认值：INFO
- 类型：String
- 单位：-
- 是否动态：否
- 描述：系统日志的级别，从低到高依次为 `INFO`、`WARN`、`ERROR`、`FATAL`。
- 引入版本：-

##### sys_log_roll_num

- 默认值：10
- 类型：Int
- 单位：-
- 是否动态：否
- 描述：每个 `sys_log_roll_interval` 时间段内，允许保留的系统日志文件的最大数目。
- 引入版本：-

##### sys_log_verbose_modules

- 默认值：空字符串
- 类型：String[]
- 单位：-
- 是否动态：否
- 描述：打印系统日志的模块。如果设置参数取值为 `org.apache.starrocks.catalog`，则表示只打印 Catalog 模块下的日志。
- 引入版本：-

##### sys_log_roll_interval

- 默认值：DAY
- 类型：String
- 单位：-
- 是否动态：否
- 描述：系统日志滚动的时间间隔。取值范围：`DAY` 和 `HOUR`。
  - 取值为 `DAY` 时，日志文件名的后缀为 `yyyyMMdd`。
  - 取值为 `HOUR` 时，日志文件名的后缀为 `yyyyMMddHH`。
- 引入版本：-

##### sys_log_delete_age

- 默认值：7d
- 类型：String
- 单位：-
- 是否动态：否
- 描述：系统日志文件的保留时长。默认值 `7d` 表示系统日志文件可以保留 7 天，保留时长超过 7 天的系统日志文件会被删除。
- 引入版本：-

<!--
##### sys_log_roll_mode (Deprecated)

- 默认值：SIZE-MB-1024
- 类型：String
- 单位：-
- 是否动态：否
- 描述：
- 引入版本：-
-->

<!--
##### sys_log_to_console

- 默认值：false
- 类型：Boolean
- 单位：-
- 是否动态：否
- 描述：
- 引入版本：-
-->

##### audit_log_dir

- 默认值：StarRocksFE.STARROCKS_HOME_DIR + "/log"
- 类型：String
- 单位：-
- 是否动态：否
- 描述：审计日志文件的保存目录。
- 引入版本：-

##### audit_log_roll_num

- 默认值：90
- 类型：Int
- 单位：-
- 是否动态：否
- 描述：每个 `audit_log_roll_interval` 时间段内，允许保留的审计日志文件的最大数目。
- 引入版本：-

##### audit_log_modules

- 默认值：slow_query, query
- 类型：String[]
- 单位：-
- 是否动态：否
- 描述：打印审计日志的模块。默认打印 `slow_query` 和 `query` 模块的日志。自 v3.0 起 支持 `connection` 模块，即连接日志。可以指定多个模块，模块名称之间用英文逗号加一个空格分隔。
- 引入版本：-

##### qe_slow_log_ms

- 默认值：5000
- 类型：Long
- 单位：Milliseconds
- 是否动态：是
- 描述：Slow query 的认定时长。如果查询的响应时间超过此阈值，则会在审计日志 `fe.audit.log` 中记录为 slow query。
- 引入版本：-

##### audit_log_roll_interval

- 默认值：DAY
- 类型：String
- 单位：-
- 是否动态：否
- 描述：审计日志滚动的时间间隔。取值范围：`DAY` 和 `HOUR`。
  - 取值为 `DAY` 时，日志文件名的后缀为 `yyyyMMdd`。
  - 取值为 `HOUR` 时，日志文件名的后缀为 `yyyyMMddHH`。
- 引入版本：-

##### audit_log_delete_age

- 默认值：30d
- 类型：String
- 单位：-
- 是否动态：否
- 描述：审计日志文件的保留时长。默认值 `30d` 表示审计日志文件可以保留 30 天，保留时长超过 30 天的审计日志文件会被删除。
- 引入版本：-

<!--
##### slow_lock_threshold_ms

- 默认值：3000
- 类型：Long
- 单位：Milliseconds
- 是否动态：是
- 描述：
- 引入版本：-
-->

<!--
##### slow_lock_log_every_ms

- 默认值：3000
- 类型：Long
- 单位：Milliseconds
- 是否动态：是
- 描述：
- 引入版本：-
-->

<!--
##### custom_config_dir

- 默认值：/conf
- 类型：String
- 单位：-
- 是否动态：否
- 描述：
- 引入版本：-
-->

<!--
##### internal_log_dir

- 默认值：StarRocksFE.STARROCKS_HOME_DIR + "/log"
- 类型：String
- 单位：-
- 是否动态：否
- 描述：
- 引入版本：-
-->

<!--
##### internal_log_roll_num

- 默认值：90
- 类型：Int
- 单位：-
- 是否动态：否
- 描述：
- 引入版本：-
-->

<!--
##### internal_log_modules

- 默认值：{"base", "statistic"}
- 类型：String
- 单位：-
- 是否动态：否
- 描述：
- 引入版本：-
-->

<!--
##### internal_log_roll_interval

- 默认值：DAY
- 类型：String
- 单位：-
- 是否动态：否
- 描述：
- 引入版本：-
-->

<!--
##### internal_log_delete_age

- 默认值：7d
- 类型：String
- 单位：-
- 是否动态：否
- 描述：
- 引入版本：-
-->

##### dump_log_dir

- 默认值：StarRocksFE.STARROCKS_HOME_DIR + "/log"
- 类型：String
- 单位：-
- 是否动态：否
- 描述：Dump 日志文件的保存目录。
- 引入版本：-

##### dump_log_roll_num

- 默认值：10
- 类型：Int
- 单位：-
- 是否动态：否
- 描述：每个 `dump_log_roll_interval` 时间内，允许保留的 Dump 日志文件的最大数目。
- 引入版本：-

##### dump_log_modules

- 默认值：query
- 类型：String[]
- 单位：-
- 是否动态：否
- 描述：打印 Dump 日志的模块。默认打印 query 模块的日志。可以指定多个模块，模块名称之间用英文逗号加一个空格分隔。
- 引入版本：-

##### dump_log_roll_interval

- 默认值：DAY
- 类型：String
- 单位：-
- 是否动态：否
- 描述：Dump 日志滚动的时间间隔。取值范围：`DAY` 和 `HOUR`。
  - 取值为 `DAY` 时，日志文件名的后缀为 `yyyyMMdd`。
  - 取值为 `HOUR` 时，日志文件名的后缀为 `yyyyMMddHH`。
- 引入版本：-

##### dump_log_delete_age

- 默认值：7d
- 类型：String
- 单位：-
- 是否动态：否
- 描述：Dump 日志文件的保留时长。默认值 `7d` 表示 Dump 日志文件可以保留 7 天，保留时长超过 7 天的 Dump 日志文件会被删除。
- 引入版本：-

<!--
##### big_query_log_dir

- 默认值：StarRocksFE.STARROCKS_HOME_DIR + "/log"
- 类型：String
- 单位：-
- 是否动态：否
- 描述：
- 引入版本：-
-->

<!--
##### big_query_log_roll_num

- 默认值：10
- 类型：Int
- 单位：-
- 是否动态：否
- 描述：
- 引入版本：-
-->

<!--
##### big_query_log_modules

- 默认值：query
- 类型：String[]
- 单位：-
- 是否动态：否
- 描述：
- 引入版本：-
-->

<!--
##### big_query_log_roll_interval

- 默认值：DAY
- 类型：String
- 单位：-
- 是否动态：否
- 描述：
- 引入版本：-
-->

<!--
##### big_query_log_delete_age

- 默认值：7d
- 类型：String
- 单位：-
- 是否动态：否
- 描述：
- 引入版本：-
-->

<!--
##### log_plan_cancelled_by_crash_be

- 默认值：true
- 类型：Boolean
- 单位：-
- 是否动态：是
- 描述：是否在查询异常结束时，打印 COSTS 计划到日志中。只有在 `enable_collect_query_detail_info` 为 `false` 时有效，因为 `enable_collect_query_detail_info` 为 `true` 时，plan 会被记录到 query detail 中。
- 引入版本：v3.1
-->

<!--
##### log_register_and_unregister_query_id

- 默认值：true
- 类型：Boolean
- 单位：-
- 是否动态：是
- 描述：
- 引入版本：-
-->

### Server

##### frontend_address

- 默认值：0.0.0.0
- 类型：String
- 单位：-
- 是否动态：否
- 描述：FE 节点的 IP 地址。
- 引入版本：-

##### priority_networks

- 默认值：空字符串
- 类型：String
- 单位：-
- 是否动态：否
- 描述：为有多个 IP 地址的服务器声明 IP 选择策略。请注意，最多应该有一个 IP 地址与此列表匹配。此参数的值是一个以分号分隔格式的列表，用 CIDR 表示法，例如 `10.10.10.0/24`。如果没有 IP 地址匹配此列表中的条目，系统将随机选择服务器的一个可用 IP 地址。从 v3.3.0 开始，StarRocks 支持基于 IPv6 的部署。如果服务器同时具有 IPv4 和 IPv6 地址，并且未指定此参数，系统将默认使用 IPv4 地址。您可以通过将 `net_use_ipv6_when_priority_networks_empty` 设置为 `true` 来更改此行为。
- 引入版本：-

##### net_use_ipv6_when_priority_networks_empty

- 默认值：false
- 类型：Boolean
- 单位：-
- 是否动态：否
- 描述：用于控制在未指定 `priority_networks` 时是否优先使用 IPv6 地址的布尔值。`true` 表示当托管节点的服务器同时具有 IPv4 和 IPv6 地址且未指定 `priority_networks` 时，允许系统优先使用 IPv6 地址。
- 引入版本：-

##### http_port

- 默认值：8030
- 类型：Int
- 单位：-
- 是否动态：否
- 描述：FE 节点上 HTTP 服务器的端口。
- 引入版本：-

##### http_worker_threads_num

- 默认值：0
- 类型：Int
- 单位：-
- 是否动态：否
- 描述：Http Server 用于处理 HTTP 请求的线程数。如果配置为负数或 0 ，线程数将设置为 CPU 核数的 2 倍。
- 引入版本：v2.5.18，v3.0.10，v3.1.7，v3.2.2

##### http_backlog_num

- 默认值：1024
- 类型：Int
- 单位：-
- 是否动态：否
- 描述：HTTP 服务器支持的 Backlog 队列长度。
- 引入版本：-

<!--
##### http_max_initial_line_length

- 默认值：4096
- 类型：Int
- Unit:
- 是否动态：否
- 描述：
- 引入版本：-
-->

<!--
##### http_max_header_size

- 默认值：32768
- 类型：Int
- Unit:
- 是否动态：否
- 描述：
- 引入版本：-
-->

<!--
##### http_max_chunk_size

- 默认值：8192
- 类型：Int
- Unit:
- 是否动态：否
- 描述：
- 引入版本：-
-->

<!--
##### http_web_page_display_hardware

- 默认值：false
- 类型：Boolean
- 单位：-
- 是否动态：是
- 描述：
- 引入版本：-
-->

<!--
##### enable_http_detail_metrics

- 默认值：false
- 类型：Boolean
- 单位：-
- 是否动态：是
- 描述：
- 引入版本：-
-->

##### cluster_name

- 默认值：StarRocks Cluster
- 类型：String
- 单位：-
- 是否动态：否
- 描述：FE 所在 StarRocks 集群的名称，显示为网页标题。
- 引入版本：-

##### rpc_port

- 默认值：9020
- 类型：Int
- 单位：-
- 是否动态：否
- 描述：FE 节点上 Thrift 服务器的端口。
- 引入版本：-

##### thrift_server_max_worker_threads

- 默认值：4096
- 类型：Int
- 单位：-
- 是否动态：是
- 描述：Thrift 服务器支持的最大工作线程数。
- 引入版本：-

##### thrift_server_queue_size

- 默认值：4096
- 类型：Int
- 单位：-
- 是否动态：否
- 描述：Thrift 服务器 pending 队列长度。如果当前处理线程数量超过了配置项 `thrift_server_max_worker_threads` 的值，则将超出的线程加入 Pending 队列。
- 引入版本：-

##### thrift_client_timeout_ms

- 默认值：5000
- 类型：Int
- 单位：Milliseconds
- 是否动态：否
- 描述：Thrift 客户端链接的空闲超时时间，即链接超过该时间无新请求后则将链接断开。
- 引入版本：-

##### thrift_backlog_num

- 默认值：1024
- 类型：Int
- 单位：-
- 是否动态：否
- 描述：Thrift 服务器支持的 Backlog 队列长度。
- 引入版本：-

<!--
##### thrift_rpc_timeout_ms

- 默认值：10000
- 类型：Int
- 单位：Milliseconds
- 是否动态：是
- 描述：
- 引入版本：-
-->

<!--
##### thrift_rpc_retry_times

- 默认值：3
- 类型：Int
- Unit:
- 是否动态：是
- 描述：
- 引入版本：-
-->

<!--
##### thrift_rpc_strict_mode

- 默认值：true
- 类型：Boolean
- 单位：-
- 是否动态：否
- 描述：
- 引入版本：-
-->

<!--
##### thrift_rpc_max_body_size

- 默认值：-1
- 类型：Int
- Unit:
- 是否动态：否
- 描述：
- 引入版本：-
-->

<!--
##### brpc_connection_pool_size

- 默认值：16
- 类型：Int
- Unit:
- 是否动态：否
- 描述：
- 引入版本：-
-->

##### brpc_idle_wait_max_time

- 默认值：10000
- 类型：Int
- 单位：ms
- 是否动态：否
- 描述：bRPC 的空闲等待时间。
- 引入版本：-

##### query_port

- 默认值：9030
- 类型：Int
- 单位：-
- 是否动态：否
- 描述：FE 节点上 MySQL 服务器的端口。
- 引入版本：-

##### mysql_nio_backlog_num

- 默认值：1024
- 类型：Int
- 单位：-
- 是否动态：否
- 描述：MySQL 服务器支持的 Backlog 队列长度。
- 引入版本：-

##### mysql_service_nio_enabled

- 默认值：true
- 类型：Boolean
- 单位：-
- 是否动态：否
- 描述：是否开启 MySQL 服务器的异步 I/O 选项。
- 引入版本：-

##### mysql_service_io_threads_num

- 默认值：4
- 类型：Int
- 单位：-
- 是否动态：否
- 描述：MySQL 服务器中用于处理 I/O 事件的最大线程数。
- 引入版本：-

##### max_mysql_service_task_threads_num

- 默认值：4096
- 类型：Int
- 单位：-
- 是否动态：否
- 描述：MySQL 服务器中用于处理任务的最大线程数。
- 引入版本：-

<!--
##### max_http_sql_service_task_threads_num

- 默认值：4096
- 类型：Int
- 单位：-
- 是否动态：否
- 描述：
- 引入版本：-
-->

##### mysql_server_version

- 默认值：5.1.0
- 类型：String
- 单位：-
- 是否动态：是
- 描述：MySQL 服务器的版本。修改该参数配置会影响以下场景中返回的版本号：
  1. `select version();`
  2. Handshake packet 版本
  3. 全局变量 `version` 的取值 (`show variables like 'version';`)
- 引入版本：-

##### qe_max_connection

- 默认值：4096
- 类型：Int
- 单位：-
- 是否动态：否
- 描述：FE 支持的最大连接数，包括所有用户发起的连接。默认值由 v3.1.12、v3.2.7 起由 `1024` 变为 `4096`。
- 引入版本：-

##### max_connection_scheduler_threads_num

- 默认值：4096
- 类型：Int
- 单位：-
- 是否动态：否
- 描述：连接调度器支持的最大线程数。
- 引入版本：-

### 元数据与集群管理

##### cluster_id

- 默认值：-1
- 类型：Int
- 单位：-
- 是否动态：否
- 描述：FE 所在 StarRocks 集群的 ID。具有相同集群 ID 的 FE 或 BE 属于同一个 StarRocks 集群。取值范围：正整数。默认值 `-1` 表示在 Leader FE 首次启动时随机生成一个。
- 引入版本：-

##### meta_dir

- 默认值：StarRocksFE.STARROCKS_HOME_DIR + "/meta"
- 类型：String
- 单位：-
- 是否动态：否
- 描述：元数据的保存目录。
- 引入版本：-

##### edit_log_type

- 默认值：BDB
- 类型：String
- 单位：-
- 是否动态：否
- 描述：编辑日志的类型。取值只能为 `BDB`。
- 引入版本：-

##### edit_log_port

- 默认值：9010
- 类型：Int
- 单位：-
- 是否动态：否
- 描述：FE 所在 StarRocks 集群中各 Leader FE、Follower FE、Observer FE 之间通信用的端口。
- 引入版本：-

##### edit_log_roll_num

- 默认值：50000
- 类型：Int
- 单位：-
- 是否动态：是
- 描述：该参数用于控制日志文件的大小，指定了每写多少条元数据日志，执行一次日志滚动操作来为这些日志生成新的日志文件。新日志文件会写入到 BDBJE Database。
- 引入版本：-

<!--
##### edit_log_write_slow_log_threshold_ms

- 默认值：2000
- 类型：Int
- 单位：Milliseconds
- 是否动态：是
- 描述：
- 引入版本：-
-->

##### ignore_unknown_log_id

- 默认值：false
- 类型：Boolean
- 单位：-
- 是否动态：是
- 描述：是否忽略未知的 logID。当 FE 回滚到低版本时，可能存在低版本 FE 无法识别的 logID。如果设置为 `TRUE`，则 FE 会忽略这些 logID；否则 FE 会退出。
- 引入版本：-

<!--
##### hdfs_read_buffer_size_kb

- 默认值：8192
- 类型：Int
- 单位：KB
- 是否动态：是
- 描述：
- 引入版本：-
-->

<!--
##### hdfs_write_buffer_size_kb

- 默认值：1024
- 类型：Int
- 单位：KB
- 是否动态：是
- 描述：
- 引入版本：-
-->

<!--
##### hdfs_file_system_expire_seconds

- 默认值：300
- 别名：hdfs_file_sytem_expire_seconds
- 类型：Int
- 单位：Seconds
- 是否动态：是
- 描述：
- 引入版本：-
-->

##### meta_delay_toleration_second

- 默认值：300
- 类型：Int
- 单位：Seconds
- 是否动态：是
- 描述：FE 所在 StarRocks 集群中，非 Leader FE 能够容忍的元数据落后的最大时间。如果非 Leader FE 上的元数据与 Leader FE 上的元数据之间的延迟时间超过该参数取值，则该非 Leader FE 将停止服务。
- 引入版本：-

##### master_sync_policy

- 默认值：SYNC
- 类型：String
- 单位：-
- 是否动态：否
- 描述：FE 所在 StarRocks 集群中，Leader FE 上的日志刷盘方式。该参数仅在当前 FE 为 Leader 时有效。取值范围：
  - `SYNC`：事务提交时同步写日志并刷盘。
  - `NO_SYNC`：事务提交时不同步写日志。
  - `WRITE_NO_SYNC`：事务提交时同步写日志，但是不刷盘。
  
  如果您只部署了一个 Follower FE，建议将其设置为 `SYNC`。 如果您部署了 3 个及以上 Follower FE，建议将其与下面的 `replica_sync_policy` 均设置为 `WRITE_NO_SYNC`。

- 引入版本：-

##### replica_sync_policy

- 默认值：SYNC
- 类型：String
- 单位：-
- 是否动态：否
- 描述：FE 所在 StarRocks 集群中，Follower FE 上的日志刷盘方式。取值范围：
  - `SYNC`：事务提交时同步写日志并刷盘。
  - `NO_SYNC`：事务提交时不同步写日志。
  - `WRITE_NO_SYNC`：事务提交时同步写日志，但是不刷盘。
- 引入版本：-

##### replica_ack_policy

- 默认值：SIMPLE_MAJORITY
- 类型：String
- 单位：-
- 是否动态：否
- 描述：判定日志是否有效的策略，默认值表示多数 Follower FE 返回确认消息，就认为生效。
- 引入版本：-

##### bdbje_heartbeat_timeout_second

- 默认值：30
- 类型：Int
- 单位：Seconds
- 是否动态：否
- 描述：FE 所在 StarRocks 集群中 Leader FE 和 Follower FE 之间的 BDB JE 心跳超时时间。
- 引入版本：-

##### bdbje_replica_ack_timeout_second

- 默认值：10
- 类型：Int
- 单位：Seconds
- 是否动态：否
- 描述：FE 所在 StarRocks 集群中，元数据从 Leader FE 写入到多个 Follower FE 时，Leader FE 等待足够多的 Follower FE 发送 ACK 消息的超时时间。当写入的元数据较多时，可能返回 ACK 的时间较长，进而导致等待超时。如果超时，会导致写元数据失败，FE 进程退出，此时可以适当地调大该参数取值。
- 引入版本：-

##### bdbje_lock_timeout_second

- 默认值：1
- 类型：Int
- 单位：Seconds
- 是否动态：否
- 描述：BDB JE 操作的锁超时时间。
- 引入版本：-

##### bdbje_reset_election_group

- 默认值：false
- 类型：String
- 单位：-
- 是否动态：否
- 描述：是否重置 BDBJE 复制组。如果设置为 `TRUE`，FE 将重置 BDBJE 复制组（即删除所有 FE 节点的信息）并以 Leader 身份启动。重置后，该 FE 将成为集群中唯一的成员，其他 FE 节点通过 `ALTER SYSTEM ADD/DROP FOLLOWER/OBSERVER 'xxx'` 重新加入该集群。仅当无法成功选举出 leader FE 时（因为大部分 follower FE 数据已损坏）才使用此配置。该参数用来替代 `metadata_failure_recovery`。
- 引入版本：-

##### max_bdbje_clock_delta_ms

- 默认值：5000
- 类型：Long
- 单位：Milliseconds
- 是否动态：否
- 描述：FE 所在 StarRocks 集群中 Leader FE 与非 Leader FE 之间能够容忍的最大时钟偏移。
- 引入版本：-

<!--
##### bdbje_log_level

- 默认值：INFO
- 类型：String
- 单位：-
- 是否动态：否
- 描述：
- 引入版本：-
-->

<!--
##### bdbje_cleaner_threads

- 默认值：1
- 类型：Int
- 单位：-
- 是否动态：否
- 描述：
- 引入版本：-
-->

<!--
##### bdbje_replay_cost_percent

- 默认值：150
- 类型：Int
- 单位：-
- 是否动态：否
- 描述：
- 引入版本：-
-->

<!--
##### bdbje_reserved_disk_size

- 默认值：512 * 1024 * 1024
- 类型：Long
- Unit:
- 是否动态：否
- 描述：
- 引入版本：-
-->

##### txn_rollback_limit

- 默认值：100
- 类型：Int
- 单位：-
- 是否动态：否
- 描述：允许回滚的最大事务数。
- 引入版本：-

##### heartbeat_mgr_threads_num

- 默认值：8
- 类型：Int
- 单位：-
- 是否动态：否
- 描述：Heartbeat Manager 中用于发送心跳任务的最大线程数。
- 引入版本：-

##### heartbeat_mgr_blocking_queue_size

- 默认值：1024
- 类型：Int
- 单位：-
- 是否动态：否
- 描述：Heartbeat Manager 中存储心跳任务的阻塞队列大小。
- 引入版本：-

##### catalog_try_lock_timeout_ms

- 默认值：5000
- 类型：Long
- 单位：Milliseconds
- 是否动态：是
- 描述：全局锁（Global Lock）获取的超时时长。
- 引入版本：-

##### ignore_materialized_view_error

- 默认值：false
- 类型：Boolean
- 单位：-
- 是否动态：是
- 描述：是否忽略因物化视图错误导致的元数据异常。如果 FE 因为物化视图错误导致的元数据异常而无法启动，您可以通过将该参数设置为 `true` 以忽略错误。
- 引入版本：v2.5.10

##### ignore_meta_check

- 默认值：false
- 类型：Boolean
- 单位：-
- 是否动态：是
- 描述：是否忽略元数据落后的情形。如果为 true，非主 FE 将忽略主 FE 与其自身之间的元数据延迟间隙，即使元数据延迟间隙超过 `meta_delay_toleration_second`，非主 FE 仍将提供读取服务。当您尝试停止 Leader FE 较长时间，但仍希望非 Leader FE 可以提供读取服务时，该参数会很有帮助。
- 引入版本：-

##### drop_backend_after_decommission

- 默认值：true
- 类型：Boolean
- 单位：-
- 是否动态：是
- 描述：BE 被下线后，是否删除该 BE。true 代表 BE 被下线后会立即删除该 BE。False 代表下线完成后不删除 BE。
- 引入版本：-

##### enable_collect_query_detail_info

- 默认值：false
- 类型：Boolean
- 单位：-
- 是否动态：是
- 描述：是否收集查询的 Profile 信息。设置为 `true` 时，系统会收集查询的 Profile。设置为 `false` 时，系统不会收集查询的 profile。
- 引入版本：-

##### enable_background_refresh_connector_metadata

- 默认值：true in v3.0 and later and false in v2.5
- 类型：Boolean
- 单位：-
- 是否动态：是
- 描述：是否开启 Hive 元数据缓存周期性刷新。开启后，StarRocks 会轮询 Hive 集群的元数据服务（Hive Metastore 或 AWS Glue），并刷新经常访问的 Hive 外部数据目录的元数据缓存，以感知数据更新。`true` 代表开启，`false` 代表关闭。
- 引入版本：v2.5.5

<!--
##### enable_background_refresh_resource_table_metadata

- 默认值：false
- 类型：Boolean
- 单位：-
- 是否动态：否
- 描述：
- 引入版本：-
-->

<!--
##### background_refresh_file_metadata_concurrency

- 默认值：4
- 类型：Int
- Unit:
- 是否动态：否
- 描述：
- 引入版本：-
-->

##### background_refresh_metadata_interval_millis

- 默认值：600000
- 类型：Int
- 单位：Milliseconds
- 是否动态：是
- 描述：接连两次 Hive 元数据缓存刷新之间的间隔。
- 引入版本：v2.5.5

##### background_refresh_metadata_time_secs_since_last_access_secs

- 默认值：3600 * 24
- 类型：Long
- 单位：Seconds
- 是否动态：是
- 描述：Hive 元数据缓存刷新任务过期时间。对于已被访问过的 Hive Catalog，如果超过该时间没有被访问，则停止刷新其元数据缓存。对于未被访问过的 Hive Catalog，StarRocks 不会刷新其元数据缓存。
- 引入版本：v2.5.5

##### enable_statistics_collect_profile

- 默认值：false
- 类型：Boolean
- 单位：-
- 是否动态：是
- 描述：统计信息查询时是否生成 Profile。您可以将此项设置为 `true`，以允许 StarRocks 为系统统计查询生成 Profile。
- 引入版本：v3.1.5

#### metadata_enable_recovery_mode

- 默认值：false
- 类型：Boolean
- 单位：-
- 是否动态：否
- 描述：是否开启元数据恢复模式。开启此模式后，在部分元数据丢失的情况下，系统会根据 BE 上的信息恢复元数据。当前仅支持恢复分区的版本信息。
- 引入版本：v3.3.0

#### lock_manager_enabled

- 默认值：true
- 类型：Boolean
- 单位：-
- 是否动态：否
- 描述：是否开启锁管理。lock manager 可以对锁实现集中管理，例如控制是否将元数据锁的粒度从库级别细化为表级别。
- 引入版本：v3.3.0

##### lock_manager_enable_using_fine_granularity_lock

- 默认值：true
- 类型：Boolean
- 单位：-
- 是否动态：否
- 描述：是否将元数据锁的粒度从库级别细化为表级别。元数据锁细化为表级别后，可以减小锁冲突和竞争，提高导入和查询的并发性能。该参数只在 `lock_manager_enabled` 开启的前提下生效。
- 引入版本：v3.3.0

##### black_host_history_sec

- 默认值：2 * 60
- 类型：Int
- 单位：Seconds
- 是否动态：是
- 描述：黑名单中 BE 节点连接失败记录的保留时长。如果一个 BE 节点被自动添加到 BE 黑名单中，StarRocks 将评估其连接状态，并判断是否可以将其从 BE 黑名单中移除。在 `black_host_history_sec` 内，只有当黑名单中的 BE 节点的连接失败次数少于 `black_host_connect_failures_within_time` 中设置的阈值时，StarRocks 才会将其从 BE 黑名单中移除。
- 引入版本：v3.3.0

##### black_host_connect_failures_within_time

- 默认值：5
- 类型：Int
- Unit:
- 是否动态：是
- 描述：黑名单中的 BE 节点允许连接失败的上限。如果一个 BE 节点被自动添加到 BE 黑名单中，StarRocks 将评估其连接状态，并判断是否可以将其从 BE 黑名单中移除。在 `black_host_history_sec` 内，只有当黑名单中的 BE 节点的连接失败次数少于 `black_host_connect_failures_within_time` 中设置的阈值时，StarRocks 才会将其从 BE 黑名单中移除。
- 引入版本：v3.3.0

##### enable_legacy_compatibility_for_replication

- 默认值：false
- 类型：Boolean
- 单位：-
- 是否动态：是
- 描述：是否为跨集群数据迁移开启旧版本兼容。新旧版本的集群间可能存在行为差异，从而导致跨集群数据迁移时出现问题。因此在数据迁移前，您需要为目标集群开启旧版本兼容，并在数据迁移完成后关闭。`true` 表示开启兼容。
- 引入版本：v3.1.10, v3.2.6

### 用户，角色及权限

##### privilege_max_total_roles_per_user

- 默认值：64
- 类型：Int
- 单位：-
- 是否动态：是
- 描述：每个用户最多可以拥有的角色数量。
- 引入版本：-

##### privilege_max_role_depth

- 默认值：16
- 类型：Int
- 单位：-
- 是否动态：是
- 描述：每个角色最多的嵌套层数。
- 引入版本：-

### 查询引擎

##### publish_version_interval_ms

- 默认值：10
- 类型：Int
- 单位：Milliseconds
- 是否动态：否
- 描述：两个版本发布操作之间的时间间隔。
- 引入版本：-

##### statistic_cache_columns

- 默认值：100000
- 类型：Long
- 单位：-
- 是否动态：否
- 描述：缓存统计信息表的最大行数。
- 引入版本：-

##### statistic_cache_thread_pool_size

- 默认值：10
- 类型：Int
- 单位：-
- 是否动态：否
- 描述：用于刷新统计缓存的线程池大小。
- 引入版本：-

##### max_allowed_in_element_num_of_delete

- 默认值：10000
- 类型：Int
- 单位：-
- 是否动态：是
- 描述：DELETE 语句中 IN 谓词最多允许的元素数量。
- 引入版本：-

##### enable_materialized_view

- 默认值：true
- 类型：Boolean
- 单位：-
- 是否动态：是
- 描述：是否允许创建物化视图。
- 引入版本：-

##### enable_materialized_view_spill

- 默认值：true
- 类型：Boolean
- 单位：-
- 是否动态：是
- 描述：是否为物化视图的刷新任务开启中间结果落盘功能。
- 引入版本：v3.1.1

##### enable_backup_materialized_view

- 默认值：true
- 类型：Boolean
- 单位：-
- 是否动态：是
- 描述：在数据库的备份操作中，是否对数据库中的异步物化视图进行备份。如果设置为 `false`，将跳过对异步物化视图的备份。
- 引入版本：v3.2.0

<!--
##### enable_show_materialized_views_include_all_task_runs

- 默认值：true
- 类型：Boolean
- 单位：-
- 是否动态：是
- 描述：
- 引入版本：-
-->

<!--
##### materialized_view_min_refresh_interval

- 默认值：60
- 类型：Int
- Unit:
- 是否动态：是
- 描述：
- 引入版本：-
-->

<!--
##### skip_whole_phase_lock_mv_limit

- 默认值：5
- 类型：Int
- 单位：-
- 是否动态：是
- 描述：
- 引入版本：-
-->

##### enable_experimental_mv

- 默认值：true
- 类型：Boolean
- 单位：-
- 是否动态：是
- 描述：是否开启异步物化视图功能。`TRUE` 表示开启。从 2.5.2 版本开始，该功能默认开启。2.5.2 版本之前默认值为 `FALSE`。
- 引入版本：v2.4

##### enable_colocate_mv_index

- 默认值：true
- 类型：Boolean
- 单位：-
- 是否动态：是
- 描述：在创建同步物化视图时，是否将同步物化视图的索引与基表加入到相同的 Colocate Group。如果设置为 `true`，TabletSink 将加速同步物化视图的写入性能。
- 引入版本：v3.2.0

##### default_mv_refresh_immediate

- 默认值：true
- 类型：Boolean
- 单位：-
- 是否动态：是
- 描述：创建异步物化视图后，是否立即刷新该物化视图。当设置为 `true` 时，异步物化视图创建后会立即刷新。
- 引入版本：v3.2.3

##### enable_materialized_view_metrics_collect

- 默认值：true
- 类型：Boolean
- 单位：-
- 是否动态：是
- 描述：是否默认收集异步物化视图的监控指标。
- 引入版本：v3.1.11，v3.2.5

##### enable_materialized_view_text_based_rewrite

- 默认值：true
- 类型：Boolean
- 单位：-
- 是否动态：是
- 描述：是否默认启用基于文本的查询改写。如果此项设置为 `true`，则系统在创建异步物化视图时构建抽象语法树。
- 引入版本：v3.2.5

##### enable_mv_automatic_active_check

- 默认值：true
- 类型：Boolean
- 单位：-
- 是否动态：是
- 描述：是否允许系统自动检查和重新激活异步物化视图。启用此功能后，系统将会自动激活因基表（或视图）Schema Change 或重建而失效（Inactive）的物化视图。请注意，此功能不会激活由用户手动设置为 Inactive 的物化视图。
- 引入版本：v3.1.6

##### enable_active_materialized_view_schema_strict_check

- 默认值：true
- 类型：Boolean
- 单位：-
- 是否动态：是
- 描述：在激活失效物化视图时是否严格检查数据类型长度一致性。当设置为 `false` 时，如基表的数据类型长度有变化，也不影响物化视图的激活。
- 引入版本：v3.3.4

<!--
##### mv_active_checker_interval_seconds

- 默认值：60
- 类型：Long
- 单位：Seconds
- 是否动态：是
- 描述：
- 引入版本：-
-->

<!--
##### default_mv_partition_refresh_number

- 默认值：1
- 类型：Int
- 单位：-
- 是否动态：是
- 描述：
- 引入版本：-
-->

<!--
##### mv_auto_analyze_async

- 默认值：true
- 类型：Boolean
- 单位：-
- 是否动态：是
- 描述：
- 引入版本：-
-->

##### enable_udf

- 默认值：false
- 类型：Boolean
- 单位：-
- 是否动态：否
- 描述：是否开启 UDF。
- 引入版本：-

##### enable_decimal_v3

- 默认值：true
- 类型：Boolean
- 单位：-
- 是否动态：是
- 描述：是否开启 Decimal V3。
- 引入版本：-

##### enable_sql_blacklist

- 默认值：false
- 类型：Boolean
- 单位：-
- 是否动态：是
- 描述：是否开启 SQL Query 黑名单校验。如果开启，在黑名单中的 Query 不能被执行。
- 引入版本：-

##### dynamic_partition_enable

- 默认值：true
- 类型：Boolean
- 单位：-
- 是否动态：是
- 描述：是否开启动态分区功能。打开后，您可以按需为新数据动态创建分区，同时 StarRocks 会⾃动删除过期分区，从而确保数据的时效性。
- 引入版本：-

##### dynamic_partition_check_interval_seconds

- 默认值：600
- 类型：Long
- 单位：Seconds
- 是否动态：是
- 描述：动态分区检查的时间周期。如果有新数据生成，会自动生成分区。
- 引入版本：-

<!--
##### max_dynamic_partition_num

- 默认值：500
- 类型：Int
- 单位：-
- 是否动态：是
- 描述：
- 引入版本：-
-->

<!--
##### memory_tracker_enable

- 默认值：true
- 类型：Boolean
- 单位：-
- 是否动态：是
- 描述：
- 引入版本：-
-->

<!--
##### memory_tracker_interval_seconds

- 默认值：60
- 类型：Long
- 单位：Seconds
- 是否动态：是
- 描述：
- 引入版本：-
-->

<!--
##### enable_create_partial_partition_in_batch

- 默认值：false
- 类型：Boolean
- 单位：-
- 是否动态：是
- 描述：
- 引入版本：-
-->

##### max_query_retry_time

- 默认值：2
- 类型：Int
- 单位：-
- 是否动态：是
- 描述：FE 上查询重试的最大次数。
- 引入版本：-

##### max_create_table_timeout_second

- 默认值：600
- 类型：Int
- 单位：Seconds
- 是否动态：是
- 描述：建表的最大超时时间。
- 引入版本：-

##### create_table_max_serial_replicas

- 默认值：128
- 类型：Int
- 单位：-
- 是否动态：是
- 描述：串行创建副本的最大数量。如果实际副本数量超过此值，副本将并发创建。如果建表需要长时间才能完成，请尝试减少此值。
- 引入版本：-

##### http_slow_request_threshold_ms

- 默认值：5000
- 类型：Int
- 单位：Milliseconds
- 是否动态：是
- 描述：如果一条 HTTP 请求的时间超过了该参数指定的时长，会生成日志来跟踪该请求。
- 引入版本：v2.5.15，v3.1.5

##### max_partitions_in_one_batch

- 默认值：4096
- 类型：Long
- 单位：-
- 是否动态：是
- 描述：批量创建分区时，分区数目的最大值。
- 引入版本：-

##### max_running_rollup_job_num_per_table

- 默认值：1
- 类型：Int
- 单位：-
- 是否动态：是
- 描述：每个 Table 执行 Rollup 任务的最大并发度。
- 引入版本：-

##### expr_children_limit

- 默认值：10000
- 类型：Int
- 单位：-
- 是否动态：是
- 描述：单个表达式中允许的最大子表达式数量。
- 引入版本：-

##### max_planner_scalar_rewrite_num

- 默认值：100000
- 类型：Long
- 单位：-
- 是否动态：是
- 描述：优化器重写 ScalarOperator 允许的最大次数。
- 引入版本：-

##### enable_statistic_collect

- 默认值：true
- 类型：Boolean
- 单位：-
- 是否动态：是
- 描述：是否采集统计信息，该开关默认打开。
- 引入版本：-

##### enable_statistic_collect_on_first_load

- 默认值：true
- 类型：Boolean
- 单位：-
- 是否动态：是
- 描述：当空表第一次导入数据时，是否自动触发统计信息采集。如果一张表包含多个分区，只要是某个空的分区第一次导入数据，都会触发该分区的统计信息采集。如果系统频繁创建新表并且导入数据，会存在一定内存和 CPU 开销。
- 引入版本：v3.1

<!--
##### semi_sync_collect_statistic_await_seconds

- 默认值：30
- 类型：Long
- 单位：Seconds
- 是否动态：是
- 描述：
- 引入版本：-
-->

##### statistic_auto_analyze_start_time

- 默认值：00:00:00
- 类型：String
- 单位：-
- 是否动态：是
- 描述：用于配置自动全量采集的起始时间。取值范围：`00:00:00` ~ `23:59:59`。
- 引入版本：-

##### statistic_auto_analyze_end_time

- 默认值：23:59:59
- 类型：String
- 单位：-
- 是否动态：是
- 描述：用于配置自动全量采集的结束时间。取值范围：`00:00:00` ~ `23:59:59`。
- 引入版本：-

<!--
##### statistic_manager_sleep_time_sec

- 默认值：60
- 类型：Long
- 单位：Seconds
- 是否动态：是
- 描述：
- 引入版本：-
-->

##### statistic_analyze_status_keep_second

- 默认值：3 * 24 * 3600
- 类型：Long
- 单位：Seconds
- 是否动态：是
- 描述：统计信息采集任务的记录保留时间，默认为 3 天。
- 引入版本：-

<!--
##### statistic_check_expire_partition

- 默认值：true
- 类型：Boolean
- 单位：-
- 是否动态：是
- 描述：
- 引入版本：-
-->

##### statistic_collect_interval_sec

- 默认值：5 * 60
- 类型：Long
- 单位：Seconds
- 是否动态：是
- 描述：自动定期采集任务中，检测数据更新的间隔时间。
- 引入版本：-

<!--
##### statistic_analyze_task_pool_size

- 默认值：3
- 类型：Int
- Unit:
- 是否动态：是
- 描述：
- 引入版本：-
-->

<!--
##### statistic_collect_query_timeout

- 默认值：3600
- 类型：Long
- Unit:
- 是否动态：是
- 描述：
- 引入版本：-
-->

<!--
##### slot_manager_response_thread_pool_size

- 默认值：16
- 类型：Int
- Unit:
- 是否动态：否
- 描述：
- 引入版本：-
-->

<!--
##### statistic_dict_columns

- 默认值：100000
- 类型：Long
- Unit:
- 是否动态：否
- 描述：
- 引入版本：-
-->

##### statistic_update_interval_sec

- 默认值：24 * 60 * 60
- 类型：Long
- 单位：Seconds
- 是否动态：是
- 描述：统计信息内存 Cache 失效时间。
- 引入版本：-

<!--
##### statistic_collect_too_many_version_sleep

- 默认值：600000
- 类型：Long
- Unit:
- 是否动态：是
- 描述：
- 引入版本：-
-->

##### enable_collect_full_statistic

- 默认值：true
- 类型：Boolean
- 单位：-
- 是否动态：是
- 描述：是否开启自动全量统计信息采集，该开关默认打开。
- 引入版本：-

##### statistic_auto_collect_ratio

- 默认值：0.8
- 类型：Double
- 单位：-
- 是否动态：是
- 描述：自动统计信息的健康度阈值。如果统计信息的健康度小于该阈值，则触发自动采集。
- 引入版本：-

<!--
##### statistic_full_collect_buffer

- 默认值：1024 * 1024 * 20
- 类型：Long
- Unit:
- 是否动态：是
- 描述：
- 引入版本：-
-->

<!--
##### statistic_auto_collect_sample_threshold

- 默认值：0.3
- 类型：Double
- Unit:
- 是否动态：是
- 描述：
- 引入版本：-
-->

<!--
##### statistic_auto_collect_small_table_size

- 默认值：5 * 1024 * 1024 * 1024
- 类型：Long
- Unit:
- 是否动态：是
- 描述：
- 引入版本：-
-->

##### statistic_auto_collect_small_table_rows

- 默认值：10000000
- 类型：Long
- 单位：-
- 是否动态：是
- 描述：自动收集中，用于判断外部数据源下的表 (Hive, Iceberg, Hudi) 是否为小表的行数门限。
- 引入版本：v3.2

<!--
##### statistic_auto_collect_small_table_interval

- 默认值：0
- 类型：Long
- Unit:
- 是否动态：是
- 描述：
- 引入版本：-
-->

<!--
##### statistic_auto_collect_large_table_interval

- 默认值：3600 * 12
- 类型：Long
- Unit:
- 是否动态：是
- 描述：
- 引入版本：-
-->

##### statistic_max_full_collect_data_size

- 默认值：100 * 1024 * 1024 * 1024
- 类型：Long
- 单位：bytes
- 是否动态：是
- 描述：自动统计信息采集的最大分区大小。如果超过该值，则放弃全量采集，转为对该表进行抽样采集。
- 引入版本：-

##### statistic_collect_max_row_count_per_query

- 默认值：5000000000
- 类型：Long
- 单位：-
- 是否动态：是
- 描述：单个 ANALYZE 任务查询的最大行数。如果超过此值， ANALYZE 任务将被拆分为多个查询。
- 引入版本：-

##### statistic_sample_collect_rows

- 默认值：200000
- 类型：Long
- 单位：-
- 是否动态：是
- 描述：最小采样行数。如果指定了采集类型为抽样采集（SAMPLE），需要设置该参数。如果参数取值超过了实际的表行数，默认进行全量采集。
- 引入版本：-

##### histogram_buckets_size

- 默认值：64
- 类型：Long
- 单位：-
- 是否动态：是
- 描述：直方图默认分桶数。
- 引入版本：-

##### histogram_mcv_size

- 默认值：100
- 类型：Long
- 单位：-
- 是否动态：是
- 描述：直方图默认 Most Common Value 的数量。
- 引入版本：-

##### histogram_sample_ratio

- 默认值：0.1
- 类型：Double
- 单位：-
- 是否动态：是
- 描述：直方图默认采样比例。
- 引入版本：-

##### histogram_max_sample_row_count

- 默认值：10000000
- 类型：Long
- 单位：-
- 是否动态：是
- 描述：直方图最大采样行数。
- 引入版本：-

##### enable_local_replica_selection

- 默认值：false
- 类型：Boolean
- 单位：-
- 是否动态：是
- 描述：是否选择本地副本进行查询。本地副本可以减少数据传输的网络时延。如果设置为 `true`，优化器优先选择与当前 FE 相同 IP 的 BE 节点上的 Tablet 副本。设置为 `false` 表示选择可选择本地或非本地副本进行查询。
- 引入版本：-

##### max_distribution_pruner_recursion_depth

- 默认值：100
- 类型：Int
- 单位：-
- 是否动态：是
- 描述：: 分区裁剪允许的最大递归深度。增加递归深度可以裁剪更多元素但同时增加 CPU 资源消耗。
- 引入版本：-

### 导入导出

##### load_straggler_wait_second

- 默认值：300
- 类型：Int
- 单位：Seconds
- 是否动态：是
- 描述：控制 BE 副本最大容忍的导入落后时长，超过这个时长就进行克隆。
- 引入版本：-

##### load_checker_interval_second

- 默认值：5
- 类型：Int
- 单位：Seconds
- 是否动态：否
- 描述：导入作业的轮询间隔。
- 引入版本：-

<!--
##### lock_checker_interval_second

- 默认值：30
- 类型：Long
- 单位：Seconds
- 是否动态：是
- 描述：
- 引入版本：-
-->

<!--
##### lock_checker_enable_deadlock_check

- 默认值：false
- 类型：Boolean
- 单位：-
- 是否动态：是
- 描述：
- 引入版本：-
-->

##### broker_load_default_timeout_second

- 默认值：14400
- 类型：Int
- 单位：Seconds
- 是否动态：是
- 描述：Broker Load 的超时时间。
- 引入版本：-

<!--
##### spark_load_submit_timeout_second

- 默认值：300
- 类型：Long
- 单位：Seconds
- 是否动态：否
- 描述：
- 引入版本：-
-->

##### min_bytes_per_broker_scanner

- 默认值：67108864
- 类型：Long
- 单位：Bytes
- 是否动态：是
- 描述：单个 Broker Load 实例处理的最小数据量。
- 引入版本：-

##### insert_load_default_timeout_second

- 默认值：3600
- 类型：Int
- 单位：Seconds
- 是否动态：是
- 描述：Insert Into 语句的超时时间。
- 引入版本：-

##### stream_load_default_timeout_second

- 默认值：600
- 类型：Int
- 单位：Seconds
- 是否动态：是
- 描述：Stream Load 的默认超时时间。
- 引入版本：-

##### max_stream_load_timeout_second

- 默认值：259200
- 类型：Int
- 单位：Seconds
- 是否动态：是
- 描述：Stream Load 的最大超时时间。
- 引入版本：-

<!--
##### max_stream_load_batch_size_mb

- 默认值：100
- 类型：Int
- 单位：MB
- 是否动态：是
- 描述：
- 引入版本：-
-->

<!--
##### stream_load_max_txn_num_per_be

- 默认值：-1
- 类型：Int
- Unit:
- 是否动态：是
- 描述：
- 引入版本：-
-->

<!--
##### prepared_transaction_default_timeout_second

- 默认值：86400
- 类型：Int
- 单位：Seconds
- 是否动态：是
- 描述：
- 引入版本：-
-->

##### max_load_timeout_second

- 默认值：259200
- 类型：Int
- 单位：Seconds
- 是否动态：是
- 描述：导入作业的最大超时时间，适用于所有导入。
- 引入版本：-

##### min_load_timeout_second

- 默认值：1
- 类型：Int
- 单位：Seconds
- 是否动态：是
- 描述：导入作业的最小超时时间，适用于所有导入。
- 引入版本：-

##### spark_dpp_version

- 默认值：1.0.0
- 类型：String
- 单位：-
- 是否动态：否
- 描述：Spark DPP 特性的版本。
- 引入版本：-

##### spark_load_default_timeout_second

- 默认值：86400
- 类型：Int
- 单位：Seconds
- 是否动态：是
- 描述：Spark 导入的超时时间。
- 引入版本：-

##### spark_home_default_dir

- 默认值：StarRocksFE.STARROCKS_HOME_DIR + "/lib/spark2x"
- 类型：String
- 单位：-
- 是否动态：否
- 描述：Spark 客户端根目录。
- 引入版本：-

##### spark_resource_path

- 默认值：空字符串
- 类型：String
- 单位：-
- 是否动态：否
- 描述：Spark 依赖包的根目录。
- 引入版本：-

##### spark_launcher_log_dir

- 默认值：sys_log_dir + "/spark_launcher_log"
- 类型：String
- 单位：-
- 是否动态：否
- 描述：Spark 日志的保存目录。
- 引入版本：-

##### yarn_client_path

- 默认值：StarRocksFE.STARROCKS_HOME_DIR + "/lib/yarn-client/hadoop/bin/yarn"
- 类型：String
- 单位：-
- 是否动态：否
- 描述：Yarn 客户端的根目录。
- 引入版本：-

##### yarn_config_dir

- 默认值：StarRocksFE.STARROCKS_HOME_DIR + "/lib/yarn-config"
- 类型：String
- 单位：-
- 是否动态：否
- 描述：Yarn 配置文件的保存目录。
- 引入版本：-

##### desired_max_waiting_jobs

- 默认值：1024
- 类型：Int
- 单位：-
- 是否动态：是
- 描述：最多等待的任务数，适用于所有的任务，建表、导入、Schema Change。如果 FE 中处于 PENDING 状态的作业数目达到该值，FE 会拒绝新的导入请求。该参数配置仅对异步执行的导入有效。从 2.5 版本开始，该参数默认值从 100 变为 1024。
- 引入版本：-

##### max_running_txn_num_per_db

- 默认值：1000
- 类型：Int
- 单位：-
- 是否动态：是
- 描述：StarRocks 集群每个数据库中正在运行的导入相关事务的最大个数，默认值为 `1000`。自 3.1 版本起，默认值由 100 变为 1000。当数据库中正在运行的导入相关事务超过最大个数限制时，后续的导入不会执行。如果是同步的导入作业请求，作业会被拒绝；如果是异步的导入作业请求，作业会在队列中等待。不建议调大该值，会增加系统负载。
- 引入版本：-

##### max_broker_load_job_concurrency

- 默认值：5
- 别名：async_load_task_pool_size
- 类型：Int
- 单位：-
- 是否动态：是
- 描述：StarRocks 集群中可以并行执行的 Broker Load 作业的最大数量。本参数仅适用于 Broker Load。取值必须小于 `max_running_txn_num_per_db`。从 2.5 版本开始，该参数默认值从 `10` 变为 `5`。
- 引入版本：-

##### load_parallel_instance_num (Deprecated)

- 默认值：1
- 类型：Int
- 单位：-
- 是否动态：是
- 描述：单个 BE 上每个作业允许的最大并发实例数。自 3.1 版本起弃用。
- 引入版本：-

##### disable_load_job

- 默认值：false
- 类型：Boolean
- 单位：-
- 是否动态：是
- 描述：当集群遇到错误时是否禁用导入。这可以防止因集群错误而造成的任何损失。默认值为 `FALSE`，表示导入未禁用。`TRUE` 表示导入已禁用，集群处于只读状态。
- 引入版本：-

##### history_job_keep_max_second

- 默认值：7 * 24 * 3600
- 类型：Int
- 单位：Seconds
- 是否动态：是
- 描述：历史任务最大的保留时长，例如 Schema Change 任务。
- 引入版本：-

##### label_keep_max_second

- 默认值：3 * 24 * 3600
- 类型：Int
- 单位：Seconds
- 是否动态：是
- 描述：已经完成、且处于 FINISHED 或 CANCELLED 状态的导入作业记录在 StarRocks 系统 label 的保留时长，默认值为 3 天。该参数配置适用于所有模式的导入作业。设定过大将会消耗大量内存。
- 引入版本：-

##### label_keep_max_num

- 默认值：1000
- 类型：Int
- 单位：-
- 是否动态：是
- 描述：一定时间内所保留导入任务的最大数量。超过之后历史导入作业的信息会被删除。
- 引入版本：-

##### max_routine_load_task_concurrent_num

- 默认值：5
- 类型：Int
- 单位：-
- 是否动态：是
- 描述：每个 Routine Load 作业最大并发执行的 Task 数。
- 引入版本：-

##### max_routine_load_task_num_per_be

- 默认值：16
- 类型：Int
- 单位：-
- 是否动态：是
- 描述：每个 BE 并发执行的 Routine Load 导入任务数量上限。从 3.1.0 版本开始，参数默认值从 5 变为 16，并且不再需要小于等于 BE 的配置项 `routine_load_thread_pool_size`（已废弃）。
- 引入版本：-

##### max_routine_load_batch_size

- 默认值：4294967296
- 类型：Long
- 单位：Bytes
- 是否动态：是
- 描述：每个 Routine Load Task 导入的最大数据量。
- 引入版本：-

##### routine_load_task_consume_second

- 默认值：15
- 类型：Long
- 单位：Seconds
- 是否动态：是
- 描述：集群内每个 Routine Load 导入任务消费数据的最大时间。自 v3.1.0 起，Routine Load 导入作业 [job_properties](../../sql-reference/sql-statements/loading_unloading/routine_load/CREATE_ROUTINE_LOAD.md#job_properties) 新增参数 `task_consume_second`，作用于单个 Routine Load 导入作业内的导入任务，更加灵活。
- 引入版本：-

##### routine_load_task_timeout_second

- 默认值：60
- 类型：Long
- 单位：Seconds
- 是否动态：是
- 描述：集群内每个 Routine Load 导入任务超时时间，自 v3.1.0 起，Routine Load 导入作业 [job_properties](../../sql-reference/sql-statements/loading_unloading/routine_load/CREATE_ROUTINE_LOAD.md#job_properties) 新增参数 `task_timeout_second`，作用于单个 Routine Load 导入作业内的任务，更加灵活。
- 引入版本：-

<!--
##### routine_load_kafka_timeout_second

- 默认值：12
- 类型：Long
- 单位：Seconds
- 是否动态：是
- 描述：
- 引入版本：-
-->

<!--
##### routine_load_pulsar_timeout_second

- 默认值：12
- 类型：Long
- 单位：Seconds
- 是否动态：是
- 描述：
- 引入版本：-
-->

##### routine_load_unstable_threshold_second

- 默认值：3600
- 类型：Long
- 单位：Seconds
- 是否动态：是
- 描述：Routine Load 导入作业的任一导入任务消费延迟，即正在消费的消息时间戳与当前时间的差值超过该阈值，且数据源中存在未被消费的消息，则导入作业置为 UNSTABLE 状态。
- 引入版本：-

##### max_tolerable_backend_down_num

- 默认值：0
- 类型：Int
- 单位：-
- 是否动态：是
- 描述：允许的最大故障 BE 数。如果故障的 BE 节点数超过该阈值，则不能自动恢复 Routine Load 作业。
- 引入版本：-

##### period_of_auto_resume_min

- 默认值：5
- 类型：Int
- 单位：Minutes
- 是否动态：是
- 描述：自动恢复 Routine Load 的时间间隔。
- 引入版本：-

##### export_task_default_timeout_second

- 默认值：2 * 3600
- 类型：Int
- 单位：Seconds
- 是否动态：是
- 描述：导出作业的超时时长。
- 引入版本：-

##### export_max_bytes_per_be_per_task

- 默认值：268435456
- 类型：Long
- 单位：Bytes
- 是否动态：是
- 描述：单个导出任务在单个 BE 上导出的最大数据量。
- 引入版本：-

##### export_task_pool_size

- 默认值：5
- 类型：Int
- 单位：-
- 是否动态：否
- 描述：导出任务线程池的大小。
- 引入版本：-

##### export_checker_interval_second

- 默认值：5
- 类型：Int
- 单位：Seconds
- 是否动态：否
- 描述：导出作业调度器的调度间隔。
- 引入版本：-

##### export_running_job_num_limit

- 默认值：5
- 类型：Int
- 单位：-
- 是否动态：是
- 描述：导出作业最大的运行数目。
- 引入版本：-

##### empty_load_as_error

- 默认值：true
- 类型：Boolean
- 单位：-
- 是否动态：是
- 描述：导入数据为空时，是否返回报错提示 `all partitions have no load data`。有效值：
  - `true`：当导入数据为空时，显示导入失败，并返回报错提示 `all partitions have no load data`。
  - `false`：当导入数据为空时，显示导入成功，并返回 `OK`，不返回报错提示。
- 引入版本：-

##### external_table_commit_timeout_ms

- 默认值：10000
- 类型：Int
- 单位：Milliseconds
- 是否动态：是
- 描述：发布写事务到 StarRocks 外表的超时时长，单位为毫秒。默认值 `10000` 表示超时时长为 10 秒。
- 引入版本：-

##### enable_sync_publish

- 默认值：true
- 类型：Boolean
- 单位：-
- 是否动态：是
- 描述：是否在导入事务 publish 阶段同步执行 apply 任务，仅适用于主键表。有效值：
  - `TRUE`：导入事务 publish 阶段同步执行 apply 任务，即 apply 任务完成后才会返回导入事务 publish 成功，此时所导入数据真正可查。因此当导入任务一次导入的数据量比较大，或者导入频率较高时，开启该参数可以提升查询性能和稳定性，但是会增加导入耗时。
  - `FALSE`：在导入事务 publish 阶段异步执行 apply 任务，即在导入事务 publish 阶段 apply 任务提交之后立即返回导入事务 publish 成功，然而此时导入数据并不真正可查。这时并发的查询需要等到 apply 任务完成或者超时，才能继续执行。因此当导入任务一次导入的数据量比较大，或者导入频率较高时，关闭该参数会影响查询性能和稳定性。
- 引入版本：v3.2.0

<!--
##### stream_load_task_keep_max_num

- 默认值：1000
- 类型：Int
- 单位：-
- 是否动态：是
- 描述：
- 引入版本：-
-->

<!--
##### stream_load_task_keep_max_second

- 默认值：3 * 24 * 3600
- 类型：Int
- 单位：Seconds
- 是否动态：是
- 描述：
- 引入版本：-
-->

##### label_clean_interval_second

- 默认值：4 * 3600
- 类型：Int
- 单位：Seconds
- 是否动态：否
- 描述：作业标签的清理间隔。建议清理间隔尽量短，从而确保历史作业的标签能够及时清理掉。
- 引入版本：-

<!--
##### task_check_interval_second

- 默认值：3600
- 类型：Int
- 单位：Seconds
- 是否动态：否
- 描述：
- 引入版本：-
-->

<!--
##### task_ttl_second

- 默认值：24 * 3600
- 类型：Int
- 单位：Seconds
- 是否动态：是
- 描述：
- 引入版本：-
-->

<!--
##### task_runs_ttl_second

- 默认值：24 * 3600
- 类型：Int
- 单位：Seconds
- 是否动态：是
- 描述：
- 引入版本：-
-->

<!--
##### task_runs_max_history_number

- 默认值：10000
- 类型：Int
- 单位：-
- 是否动态：是
- 描述：
- 引入版本：-
-->

##### transaction_clean_interval_second

- 默认值：30
- 类型：Int
- 单位：Seconds
- 是否动态：否
- 描述：已结束事务的清理间隔。建议清理间隔尽量短，从而确保已完成的事务能够及时清理掉。
- 引入版本：-

### 存储

##### default_replication_num

- 默认值：3
- 类型：Short
- 单位：-
- 是否动态：是
- 描述：用于配置分区默认的副本数。如果建表时指定了 `replication_num` 属性，则该属性优先生效；如果建表时未指定 `replication_num`，则配置的 `default_replication_num` 生效。建议该参数的取值不要超过集群内 BE 节点数。
- 引入版本：-

##### enable_strict_storage_medium_check

- 默认值：false
- 类型：Boolean
- 单位：-
- 是否动态：是
- 描述：建表时，是否严格校验存储介质类型。该值为 `true` 时表示在建表时，会严格校验 BE 上的存储介质。比如建表时指定 `storage_medium = HDD`，而 BE 上只配置了 SSD，那么建表失败。该值为 `false` 时则忽略介质匹配，建表成功。
- 引入版本：-

##### catalog_trash_expire_second

- 默认值：86400
- 类型：Long
- 单位：Seconds
- 是否动态：是
- 描述：删除表/数据库之后，元数据在回收站中保留的时长，超过这个时长，数据就不可以通过[RECOVER](../../sql-reference/sql-statements/backup_restore/RECOVER.md) 语句恢复。
- 引入版本：-

##### enable_auto_tablet_distribution

- 默认值：true
- 类型：Boolean
- 单位：-
- 是否动态：是
- 描述：是否开启自动设置分桶功能。
  - 设置为 `true` 表示开启，您在建表或新增分区时无需指定分桶数目，StarRocks 自动决定分桶数量。自动设置分桶数目的策略，请参见[设置分桶数量](../../table_design/data_distribution/Data_distribution.md#设置分桶数量)。
  - 设置为 `false` 表示关闭，您在建表时需要手动指定分桶数量。
  - 新增分区时，如果您不指定分桶数量，则新分区的分桶数量继承建表时候的分桶数量。当然您也可以手动指定新增分区的分桶数量。
- 引入版本：v2.5.7

##### enable_experimental_rowstore

- 默认值：false
- 类型：Boolean
- 单位：-
- 是否动态：是
- 描述：是否开启[行列混存表](../../table_design/hybrid_table.md)功能。
- 引入版本：v3.2.3

##### enable_experimental_gin

- 默认值：false
- 类型：Boolean
- 单位：-
- 是否动态：是
- 描述：是否开启[全文倒排索引](../../table_design/indexes/inverted_index.md)功能。
- 引入版本：v3.3.0

##### storage_usage_soft_limit_percent

- 默认值：90
- 别名：storage_high_watermark_usage_percent
- 类型：Int
- 单位：-
- 是否动态：是
- 描述：单个 BE 存储目录空间使用率软上限。如果 BE 存储目录空间使用率超过该值且剩余空间小于 `storage_usage_soft_limit_reserve_bytes`，则不能继续向该路径克隆 Tablet。
- 引入版本：-

##### storage_usage_soft_limit_reserve_bytes

- 默认值：200 * 1024 * 1024 * 1024
- 别名：storage_min_left_capacity_bytes
- 类型：Long
- 单位：Bytes
- 是否动态：是
- 描述：单个 BE 存储目录剩余空间软限制。如果 BE 存储目录下剩余空间小于该值且空间使用率超过 `storage_usage_soft_limit_percent`，则不能继续向该路径克隆 Tablet。
- 引入版本：-

##### storage_usage_hard_limit_percent

- 默认值：95
- 别名：storage_flood_stage_usage_percent
- 类型：Int
- 单位：-
- 是否动态：是
- 描述：单个 BE 存储目录空间使用率硬上限。如果 BE 存储目录空间使用率超过该值且剩余空间小于 `storage_usage_hard_limit_reserve_bytes`，StarRocks 会拒绝 Load 和 Restore 作业。需要同步修改 BE 配置 `storage_flood_stage_usage_percent` 以使其生效。
- 引入版本：-

##### storage_usage_hard_limit_reserve_bytes

- 默认值：100 * 1024 * 1024 * 1024
- 别名：storage_flood_stage_left_capacity_bytes
- 类型：Long
- 单位：Bytes
- 是否动态：是
- 描述：单个 BE 存储目录剩余空间硬限制。如果 BE 存储目录下剩余空间小于该值且空间使用率超过 `storage_usage_hard_limit_percent`，StarRocks 会拒绝 Load 和 Restore 作业。需要同步修改 BE 配置 `storage_flood_stage_left_capacity_bytes` 以使其生效。
- 引入版本：-

##### alter_table_timeout_second

- 默认值：86400
- 类型：Int
- 单位：Seconds
- 是否动态：是
- 描述：Schema Change 超时时间。
- 引入版本：-

##### enable_fast_schema_evolution

- 默认值：true
- 类型：Boolean
- 单位：-
- 是否动态：是
- 描述：是否开启集群内所有表的 fast schema evolution，取值：`TRUE` 或 `FALSE`。开启后增删列时可以提高 Schema Change 速度并降低资源使用。
- 引入版本：v3.2.0

> **说明**
>
> - StarRocks 存算分离集群自 v3.3.0 起支持该参数。
> - 如果您需要为某张表设置该配置，例如关闭该表的 fast schema evolution，则可以在建表时设置表属性 [`fast_schema_evolution`](../../sql-reference/sql-statements/table_bucket_part_index/CREATE_TABLE.md#设置-fast-schema-evolution)。

##### recover_with_empty_tablet

- 默认值：false
- 类型：Boolean
- 单位：-
- 是否动态：是
- 描述：在 Tablet 副本丢失/损坏时，是否使用空的 Tablet 代替。这样可以保证在有 Tablet 副本丢失/损坏时，查询依然能被执行（但是由于缺失了数据，结果可能是错误的）。默认为 `false`，表示不进行替代，查询会失败。
- 引入版本：-

##### tablet_create_timeout_second

- 默认值：10
- 类型：Int
- 单位：Seconds
- 是否动态：是
- 描述：创建 tablet 的超时时长。自 v3.1 版本起，默认值由 1 改为 10。
- 引入版本：-

##### tablet_delete_timeout_second

- 默认值：2
- 类型：Int
- 单位：Seconds
- 是否动态：是
- 描述：删除 tablet 的超时时长。
- 引入版本：-

##### check_consistency_default_timeout_second

- 默认值：600
- 类型：Long
- 单位：Seconds
- 是否动态：是
- 描述：副本一致性检测的超时时间。
- 引入版本：-

##### tablet_sched_slot_num_per_path

- 默认值：8
- 别名：schedule_slot_num_per_path
- 类型：Int
- 单位：-
- 是否动态：是
- 描述：一个 BE 存储目录能够同时执行 tablet 相关任务的数目。参数别名 `schedule_slot_num_per_path`。从 2.5 版本开始，该参数默认值从 2.4 版本的 `4` 变为 `8`。
- 引入版本：-

##### tablet_sched_max_scheduling_tablets

- 默认值：10000
- 别名：max_scheduling_tablets
- 类型：Int
- 单位：-
- 是否动态：是
- 描述：可同时调度的 Tablet 的数量。如果正在调度的 Tablet 数量超过该值，跳过 Tablet 均衡和修复检查。
- 引入版本：-

##### tablet_sched_disable_balance

- 默认值：false
- 别名：disable_balance
- 类型：Boolean
- 单位：-
- 是否动态：是
- 描述：是否禁用 Tablet 均衡调度。
- 引入版本：-

##### tablet_sched_disable_colocate_balance

- 默认值：false
- 别名：disable_colocate_balance
- 类型：Boolean
- 单位：-
- 是否动态：是
- 描述：是否禁用 Colocate Table 的副本均衡。
- 引入版本：-

<!--
##### tablet_sched_disable_colocate_overall_balance

- 默认值：true
- 类型：Boolean
- 单位：-
- 是否动态：是
- 描述：
- 引入版本：-
-->

<!--
##### tablet_sched_colocate_balance_high_prio_backends

- 默认值：{}
- 类型：Long[]
- Unit:
- 是否动态：是
- 描述：
- 引入版本：-
-->

<!--
##### tablet_sched_always_force_decommission_replica

- 默认值：false
- 类型：Boolean
- 单位：-
- 是否动态：是
- 描述：
- 引入版本：-
-->

##### tablet_sched_be_down_tolerate_time_s

- 默认值：900
- 类型：Long
- 单位：Seconds
- 是否动态：是
- 描述：调度器容忍 BE 节点保持不存活状态的最长时间。超时之后该节点上的 Tablet 会被迁移到其他存活的 BE 节点上。
- 引入版本：2.5.7

<!--
##### tablet_sched_colocate_be_down_tolerate_time_s

- 默认值：12 * 3600
- 类型：Long
- 单位：Seconds
- 是否动态：是
- 描述：
- 引入版本：-
-->

##### tablet_sched_max_balancing_tablets

- 默认值：500
- 别名：max_balancing_tablets
- 类型：Int
- 单位：-
- 是否动态：是
- 描述：正在均衡的 Tablet 数量的最大值。如果正在均衡的 Tablet 数量超过该值，跳过 Tablet 重新均衡。
- 引入版本：-

##### tablet_sched_storage_cooldown_second

- 默认值：-1
- 别名：storage_cooldown_second
- 类型：Long
- 单位：Seconds
- 是否动态：是
- 描述：从 Table 创建时间点开始计算，自动降冷的时延。降冷是指从 SSD 介质迁移到 HDD 介质。<br />参数别名为 `storage_cooldown_second`。默认值 `-1` 表示不进行自动降冷。如需启用自动降冷功能，请显式设置参数取值大于 `-1`。
- 引入版本：-

##### tablet_sched_max_not_being_scheduled_interval_ms

- 默认值：15 * 60 * 1000
- 类型：Long
- 单位：Milliseconds
- 是否动态：是
- 描述：克隆 Tablet 调度时，如果超过该时间一直未被调度，则将该 Tablet 的调度优先级升高，以尽可能优先调度。
- 引入版本：-

##### tablet_sched_balance_load_score_threshold

- 默认值：0.1
- 别名：balance_load_score_threshold
- 类型：Double
- 单位：-
- 是否动态：是
- 描述：用于判断 BE 负载是否均衡的百分比阈值。如果一个 BE 的负载低于所有 BE 的平均负载，且差值大于该阈值，则认为该 BE 处于低负载状态。相反，如果一个 BE 的负载比平均负载高且差值大于该阈值，则认为该 BE 处于高负载状态。
- 引入版本：-

##### tablet_sched_num_based_balance_threshold_ratio

- 默认值：0.5
- 别名：-
- 类型：Double
- 单位：-
- 是否动态：是
- 描述：做分布均衡时可能会打破磁盘大小均衡，但磁盘间的最大差距不能超过tablet_sched_num_based_balance_threshold_ratio * table_sched_balance_load_score_threshold。 如果集群中存在不断从 A 到 B、从 B 到 A 的克隆，请减小该值。 如果希望tablet分布更加均衡，请调大该值。
- 引入版本：3.1

##### tablet_sched_balance_load_disk_safe_threshold

- 默认值：0.5
- 别名：balance_load_disk_safe_threshold
- 类型：Double
- 单位：-
- 是否动态：是
- 描述：判断 BE 磁盘使用率是否均衡的百分比阈值。如果所有 BE 的磁盘使用率低于该值，认为磁盘使用均衡。当有 BE 磁盘使用率超过该阈值时，如果最大和最小 BE 磁盘使用率之差高于 10%，则认为磁盘使用不均衡，会触发 Tablet 重新均衡。
- 引入版本：-

##### tablet_sched_repair_delay_factor_second

- 默认值：60
- 别名：tablet_repair_delay_factor_second
- 类型：Long
- 单位：Seconds
- 是否动态：是
- 描述：FE 进行副本修复的间隔。
- 引入版本：-

##### tablet_sched_min_clone_task_timeout_sec

- 默认值：3 * 60
- 别名：min_clone_task_timeout_sec
- 类型：Long
- 单位：Seconds
- 是否动态：是
- 描述：克隆 Tablet 的最小超时时间。
- 引入版本：-

##### tablet_sched_max_clone_task_timeout_sec

- 默认值：2 * 60 * 60
- 别名：max_clone_task_timeout_sec
- 类型：Long
- 单位：Seconds
- 是否动态：是
- 描述：克隆 Tablet 的最大超时时间。
- 引入版本：-

<!--
##### tablet_sched_checker_interval_seconds

- 默认值：20
- 类型：Int
- 单位：Seconds
- 是否动态：否
- 描述：
- 引入版本：-
-->

<!--
##### tablet_sched_max_migration_task_sent_once

- 默认值：1000
- 类型：Int
- Unit:
- 是否动态：是
- 描述：
- 引入版本：-
-->

<!--
##### tablet_sched_consecutive_full_clone_delay_sec

- 默认值：180
- 类型：Long
- 单位：Seconds
- 是否动态：是
- 描述：
- 引入版本：-
-->

<!--
##### tablet_report_drop_tablet_delay_sec

- 默认值：120
- 类型：Long
- 单位：Seconds
- 是否动态：是
- 描述：
- 引入版本：-
-->

<!--
##### tablet_checker_partition_batch_num

- 默认值：500
- 类型：Int
- 单位：-
- 是否动态：是
- 描述：
- 引入版本：-
-->

##### tablet_stat_update_interval_second

- 默认值：300
- 类型：Int
- 单位：Seconds
- 是否动态：否
- 描述：FE 向每个 BE 请求收集 Tablet 统计信息的时间间隔。
- 引入版本：-

##### auto_partition_max_creation_number_per_load

- 默认值：4096
- 类型：Int
- 单位：-
- 是否动态：是
- 描述：单个导入任务在表达式分区表中最多可以创建的分区数量。
- 引入版本：v3.3.2

##### max_partition_number_per_table

- 默认值：100000
- 类型：Int
- 单位：-
- 是否动态：是
- 描述：单个表中最多可以创建的分区数量。
- 引入版本：v3.3.2

##### max_bucket_number_per_partition

- 默认值：1024
- 类型：Int
- 单位：-
- 是否动态：是
- 描述：单个分区中最多可以创建的分桶数量。
- 引入版本：v3.3.2

##### max_column_number_per_table

- 默认值：10000
- 类型：Int
- 单位：-
- 是否动态：是
- 描述：单个表中最多可以创建的列数量。
- 引入版本：v3.3.2

### 存算分离

##### run_mode

- 默认值：shared_nothing
- 类型：String
- 单位：-
- 是否动态：否
- 描述：StarRocks 集群的运行模式。有效值：`shared_data` 和 `shared_nothing` (默认)。
  - `shared_data` 表示在存算分离模式下运行 StarRocks。
  - `shared_nothing` 表示在存算一体模式下运行 StarRocks。

  > **注意**
  >
  > - StarRocks 集群不支持存算分离和存算一体模式混合部署。
  > - 请勿在集群部署完成后更改 `run_mode`，否则将导致集群无法再次启动。不支持从存算一体集群转换为存算分离集群，反之亦然。

- 引入版本：-

<!--
##### shard_group_clean_threshold_sec

- 默认值：3600
- 类型：Long
- 单位：Seconds
- 是否动态：否
- 描述：
- 引入版本：-
-->

<!--
##### star_mgr_meta_sync_interval_sec

- 默认值：600
- 类型：Long
- 单位：Seconds
- 是否动态：否
- 描述：
- 引入版本：-
-->

##### cloud_native_meta_port

- 默认值：6090
- 类型：Int
- 单位：-
- 是否动态：否
- 描述：云原生元数据服务监听端口。
- 引入版本：-

<!--
##### enable_load_volume_from_conf

- 默认值：true
- 类型：Boolean
- 单位：-
- 是否动态：否
- 描述：
- 引入版本：-
-->

##### cloud_native_storage_type

- 默认值：S3
- 类型：String
- 单位：-
- 是否动态：否
- 描述：您使用的存储类型。在存算分离模式下，StarRocks 支持将数据存储在 HDFS 、Azure Blob（自 v3.1.1 起支持）、以及兼容 S3 协议的对象存储中（例如 AWS S3、Google GCP、阿里云 OSS 以及 MinIO）。有效值：`S3`（默认）、`AZBLOB` 和 `HDFS`。如果您将此项指定为 `S3`，则必须添加以 `aws_s3` 为前缀的配置项。如果您将此项指定为 `AZBLOB`，则必须添加以 `azure_blob` 为前缀的配置项。如果将此项指定为 `HDFS`，则只需指定 `cloud_native_hdfs_url`。
- 引入版本：-

##### cloud_native_hdfs_url

- 默认值：空字符串
- 类型：String
- 单位：-
- 是否动态：否
- 描述：HDFS 存储的 URL，例如 `hdfs://127.0.0.1:9000/user/xxx/starrocks/`。
- 引入版本：-

##### aws_s3_path

- 默认值：空字符串
- 类型：String
- 单位：-
- 是否动态：否
- 描述：The S3 path used to store data. It consists of the name of your S3 bucket and the sub-path (if any) under it, for example, `testbucket/subpath`.
- 引入版本：v3.0

##### aws_s3_region

- 默认值：空字符串
- 类型：String
- 单位：-
- 是否动态：否
- 描述：需访问的 S3 存储空间的地区，如 `us-west-2`。
- 引入版本：v3.0

##### aws_s3_endpoint

- 默认值：空字符串
- 类型：String
- 单位：-
- 是否动态：否
- 描述：访问 S3 存储空间的连接地址，如 `https://s3.us-west-2.amazonaws.com`。
- 引入版本：v3.0

##### aws_s3_use_aws_sdk_default_behavior

- 默认值：false
- 类型：Boolean
- 单位：-
- 是否动态：否
- 描述：是否使用 AWS SDK 默认的认证凭证。有效值：`true` 和 `false`。
- 引入版本：v3.0

##### aws_s3_use_instance_profile

- 默认值：false
- 类型：Boolean
- 单位：-
- 是否动态：否
- 描述：是否使用 Instance Profile 或 Assumed Role 作为安全凭证访问 S3。有效值：`true` 和 `false`。
  - 如果您使用 IAM 用户凭证（Access Key 和 Secret Key）访问 S3，则需要将此项设为 `false`，并指定 `aws_s3_access_key` 和 `aws_s3_secret_key`。
  - 如果您使用 Instance Profile 访问 S3，则需要将此项设为 `true`。
  - 如果您使用 Assumed Role 访问 S3，则需要将此项设为 `true`，并指定 `aws_s3_iam_role_arn`。
  - 如果您使用外部 AWS 账户通过 Assumed Role 认证访问 S3，则需要额外指定 `aws_s3_external_id`。
- 引入版本：v3.0

##### aws_s3_access_key

- 默认值：空字符串
- 类型：String
- 单位：-
- 是否动态：否
- 描述：访问 S3 存储空间的 Access Key。
- 引入版本：v3.0

##### aws_s3_secret_key

- 默认值：空字符串
- 类型：String
- 单位：-
- 是否动态：否
- 描述：访问 S3 存储空间的 Secret Key。
- 引入版本：v3.0

##### aws_s3_iam_role_arn

- 默认值：空字符串
- 类型：String
- 单位：-
- 是否动态：否
- 描述：有访问 S3 存储空间权限 IAM Role 的 ARN。
- 引入版本：v3.0

##### aws_s3_external_id

- 默认值：空字符串
- 类型：String
- 单位：-
- 是否动态：否
- 描述：用于跨 AWS 账户访问 S3 存储空间的外部 ID。
- 引入版本：v3.0

##### azure_blob_endpoint

- 默认值：空字符串
- 类型：String
- 单位：-
- 是否动态：否
- 描述：Azure Blob Storage 的链接地址，如 `https://test.blob.core.windows.net`。
- 引入版本：v3.1

##### azure_blob_path

- 默认值：空字符串
- 类型：String
- 单位：-
- 是否动态：否
- 描述：用于存储数据的 Azure Blob Storage 路径，由存 Storage Account 中的容器名称和容器下的子路径（如有）组成，如 `testcontainer/subpath`。
- 引入版本：v3.1

##### azure_blob_shared_key

- 默认值：空字符串
- 类型：String
- 单位：-
- 是否动态：否
- 描述：访问 Azure Blob Storage 的 Shared Key。
- 引入版本：v3.1

##### azure_blob_sas_token

- 默认值：空字符串
- 类型：String
- 单位：-
- 是否动态：否
- 描述：访问 Azure Blob Storage 的共享访问签名（SAS）。
- 引入版本：v3.1

<!--
##### starmgr_grpc_timeout_seconds

- 默认值：5
- 类型：Int
- 单位：Seconds
- 是否动态：是
- 描述：
- 引入版本：-
-->

##### lake_compaction_score_selector_min_score

- 默认值：10.0
- 类型：Double
- 单位：-
- 是否动态：是
- 描述：存算分离集群下，触发 Compaction 操作的 Compaction Score 阈值。当一个表分区的 Compaction Score 大于或等于该值时，系统会对该分区执行 Compaction 操作。
- 引入版本：v3.1.0

Compaction Score 代表了一个表分区是否值得进行 Compaction 的评分，您可以通过 [SHOW PARTITIONS](../../sql-reference/sql-statements/table_bucket_part_index/SHOW_PARTITIONS.md) 语句返回中的 `MaxCS` 一列的值来查看某个分区的 Compaction Score。Compaction Score 和分区中的文件数量有关系。文件数量过多将影响查询性能，因此系统后台会定期执行 Compaction 操作来合并小文件，减少文件数量。

##### lake_compaction_max_tasks

- 默认值：-1
- 类型：Int
- 单位：-
- 是否动态：是
- 描述：存算分离集群下允许同时执行的 Compaction 任务数。系统依据分区中 Tablet 数量来计算 Compaction 任务数。如果一个分区有 10 个 Tablet，那么对该分区作一次 Compaction 就会创建 10 个 Compaction 任务。如果正在执行中的 Compaction 任务数超过该阈值，系统将不会创建新的 Compaction 任务。将该值设置为 `0` 表示禁止 Compaction，设置为 `-1` 表示系统依据自适应策略自动计算该值。
- 引入版本：v3.1.0

##### lake_compaction_history_size

- 默认值：20
- 类型：Int
- 单位：-
- 是否动态：是
- 描述：存算分离集群下在 Leader FE 节点内存中保留多少条最近成功的 Compaction 任务历史记录。您可以通过 `SHOW PROC '/compactions'` 命令查看最近成功的 Compaction 任务记录。请注意，Compaction 历史记录是保存在 FE 进程内存中的，FE 进程重启后历史记录会丢失。
- 引入版本：v3.1.0

##### lake_publish_version_max_threads

- 默认值：512
- 类型：Int
- 单位：-
- 是否动态：是
- 描述：存算分离集群下发送生效版本（Publish Version）任务的最大线程数。
- 引入版本：v3.2.0

<!--
##### lake_publish_delete_txnlog_max_threads

- 默认值：16
- 类型：Int
- 单位：-
- 是否动态：是
- 描述：
- 引入版本：-
-->

<!--
##### lake_compaction_default_timeout_second

- 默认值：86400
- 类型：Int
- 单位：Seconds
- 是否动态：是
- 描述：
- 引入版本：-
-->

<!--
##### lake_autovacuum_max_previous_versions

- 默认值：0
- 类型：Int
- Unit:
- 是否动态：是
- 描述：
- 引入版本：-
-->

##### lake_autovacuum_parallel_partitions

- 默认值：8
- 类型：Int
- 单位：-
- 是否动态：否
- 描述：存算分离集群下最多可以同时对多少个表分区进行垃圾数据清理（AutoVacuum，即在 Compaction 后进行的垃圾文件回收）。
- 引入版本：v3.1.0

##### lake_autovacuum_partition_naptime_seconds

- 默认值：180
- 类型：Long
- 单位：Seconds
- 是否动态：是
- 描述：存算分离集群下对同一个表分区进行垃圾数据清理的最小间隔时间。
- 引入版本：v3.1.0

##### lake_autovacuum_grace_period_minutes

- 默认值：30
- 类型：Long
- 单位：Minutes
- 是否动态：是
- 描述：存算分离集群下保留历史数据版本的时间范围。此时间范围内的历史数据版本不会被自动清理。您需要将该值设置为大于最大查询时间，以避免正在访问中的数据被删除导致查询失败。自 v3.3.0，v3.2.5 及 v3.1.10 起，默认值由 `5` 变更为 `30`。
- 引入版本：v3.1.0

##### lake_autovacuum_stale_partition_threshold

- 默认值：12
- 类型：Long
- 单位：Hours
- 是否动态：是
- 描述：存算分离集群下，如果某个表分区在该阈值范围内没有任何更新操作(导入、删除或 Compaction)，将不再触发该分区的自动垃圾数据清理操作。
- 引入版本：v3.1.0

##### lake_enable_ingest_slowdown

- 默认值：false
- 类型：Boolean
- 单位：-
- 是否动态：是
- 描述：是否为存算分离集群开启导入限速功能。开启导入限速功能后，当某个表分区的 Compaction Score 超过了 `lake_ingest_slowdown_threshold`，该表分区上的导入任务将会被限速。只有当 `run_mode` 设置为 `shared_data` 后，该配置项才会生效。
- 引入版本：v3.2.0

##### lake_ingest_slowdown_threshold

- 默认值：100
- 类型：Long
- 单位：-
- 是否动态：是
- 描述：触发导入限速的 Compaction Score 阈值。只有当 `lake_enable_ingest_slowdown` 设置为 `true` 后，该配置项才会生效。
- 引入版本：v3.2.0

> **说明**
>
> 当 `lake_ingest_slowdown_threshold` 比配置项 `lake_compaction_score_selector_min_score` 小时，实际生效的阈值会是 `lake_compaction_score_selector_min_score`。

##### lake_ingest_slowdown_ratio

- 默认值：0.1
- 类型：Double
- 单位：-
- 是否动态：是
- 描述：导入限速比例。

  数据导入任务可以分为数据写入和数据提交（COMMIT）两个阶段，导入限速是通过延迟数据提交来达到限速的目的的，延迟比例计算公式为：`(compaction_score - lake_ingest_slowdown_threshold) * lake_ingest_slowdown_ratio`。例如，数据写入阶段耗时为 5 分钟，`lake_ingest_slowdown_ratio` 为 0.1，Compaction Score 比 `lake_ingest_slowdown_threshold` 多 10，那么延迟提交的时间为 `5 * 10 * 0.1 = 5` 分钟，相当于写入阶段的耗时由 5 分钟增加到了 10 分钟，平均导入速度下降了一倍。

- 引入版本：v3.2.0

> **说明**
>
> - 如果一个导入任务同时向多个分区写入，那么会取所有分区的 Compaction Score 的最大值来计算延迟提交时间。
> - 延迟提交的时间是在第一次尝试提交时计算的，一旦确定便不会更改，延迟时间一到，只要 Compaction Score 不超过 `lake_compaction_score_upper_bound`，系统都会执行数据提交（COMMIT）操作。
> - 如果延迟之后的提交时间超过了导入任务的超时时间，那么导入任务会直接失败。

##### lake_compaction_score_upper_bound

- 默认值：0
- 类型：Long
- 单位：-
- 是否动态：是
- 描述：表分区的 Compaction Score 的上限, `0` 表示没有上限。只有当 `lake_enable_ingest_slowdown` 设置为 `true` 后，该配置项才会生效。当表分区 Compaction Score 达到或超过该上限后，所有涉及到该分区的导入任务将会被无限延迟提交，直到 Compaction Score 降到该值以下或者任务超时。
- 引入版本：v3.2.0

##### lake_compaction_disable_tables

- 默认值：""
- 类型：String
- 单位：-
- 是否动态：是
- 描述：禁止存算分离内表 compaction 的 table id 名单。格式为 `tableId1;tableId2`，table id 之间用分号隔开，例如 `12345;98765`。
- 引入版本：v3.1.11

##### lake_enable_balance_tablets_between_workers

- 默认值：false
- 类型：Boolean
- Unit: -
- 是否动态：是
- 描述：是否在存算分离集群内表的 Tablet 调度过程中平衡 CN 节点之间的 Tablet 数量。`true` 表示启用平衡 Tablet 数量，`false` 表示禁用此功能。
- 引入版本：v3.3.4

##### lake_balance_tablets_threshold

- 默认值：0.15
- 类型：Double
- Unit: -
- 是否动态：是
- 描述：系统用于判断存算分离集群中 Worker 之间 Tablet 分布平衡的阈值，不平衡因子的计算公式为 `f = (MAX(tablets) - MIN(tablets)) / AVERAGE(tablets)`。如果该因子大于 `lake_balance_tablets_threshold`，则会触发节点间 Tablet 调度。此配置项仅在 `lake_enable_balance_tablets_between_workers` 设为 `true`时生效。
- 引入版本：v3.3.4

### 其他

##### tmp_dir

- 默认值：StarRocksFE.STARROCKS_HOME_DIR + "/temp_dir"
- 类型：String
- 单位：-
- 是否动态：否
- 描述：临时文件的保存目录，例如备份和恢复过程中产生的临时文件。<br />这些过程完成以后，所产生的临时文件会被清除掉。
- 引入版本：-

##### plugin_dir

- 默认值：System.getenv("STARROCKS_HOME") + "/plugins"
- 类型：String
- 单位：-
- 是否动态：否
- 描述：插件的安装目录。
- 引入版本：-

##### plugin_enable

- 默认值：true
- 类型：Boolean
- 单位：-
- 是否动态：是
- 描述：是否开启了插件功能。只能在 Leader FE 安装/卸载插件。
- 引入版本：-

<!--
##### profile_process_threads_num

- 默认值：2
- 类型：Int
- 单位：-
- 是否动态：否
- 描述：
- 引入版本：-
-->

<!--
##### profile_process_blocking_queue_size

- 默认值：profile_process_threads_num * 128
- 类型：Int
- 单位：-
- 是否动态：否
- 描述：
- 引入版本：-
-->

##### max_agent_task_threads_num

- 默认值：4096
- 类型：Int
- 单位：-
- 是否动态：否
- 描述：代理任务线程池中用于处理代理任务的最大线程数。
- 引入版本：-

##### agent_task_resend_wait_time_ms

- 默认值：5000
- 类型：Long
- 单位：Milliseconds
- 是否动态：是
- 描述：Agent task 重新发送前的等待时间。当代理任务的创建时间已设置，并且距离现在超过该值，才能重新发送代理任务。该参数用于防止过于频繁的代理任务发送。
- 引入版本：-

<!--
##### start_with_incomplete_meta

- 默认值：false
- 类型：Boolean
- 单位：-
- 是否动态：否
- 描述：
- 引入版本：-
-->

<!--
##### max_backend_down_time_second

- 默认值：3600
- 类型：Int
- 单位：Seconds
- 是否动态：是
- 描述：
- 引入版本：-
-->

<!--
##### lake_enable_batch_publish_version 

- 默认值：true
- 类型：Boolean
- 单位：-
- 是否动态：是
- 描述：
- 引入版本：-
-->

<!--
##### lake_batch_publish_max_version_num

- 默认值：10
- 类型：Int
- 单位：-
- 是否动态：是
- 描述：
- 引入版本：-
-->

<!--
##### lake_batch_publish_min_version_num

- 默认值：1
- 类型：Int
- 单位：-
- 是否动态：是
- 描述：
- 引入版本：-
-->

<!--
##### capacity_used_percent_high_water

- 默认值：0.75
- 类型：Double
- Unit:
- 是否动态：是
- 描述：
- 引入版本：-
-->

<!--
##### alter_max_worker_threads

- 默认值：4
- 类型：Int
- 单位：-
- 是否动态：否
- 描述：
- 引入版本：-
-->

<!--
##### alter_max_worker_queue_size

- 默认值：4096
- 类型：Int
- 单位：-
- 是否动态：否
- 描述：
- 引入版本：-
-->

<!--
##### task_runs_queue_length

- 默认值：500
- 类型：Int
- Unit:
- 是否动态：是
- 描述：
- 引入版本：-
-->

<!--
##### task_runs_concurrency

- 默认值：4
- 类型：Int
- Unit:
- 是否动态：是
- 描述：
- 引入版本：-
-->

<!--
##### max_task_runs_threads_num

- 默认值：512
- 类型：Int
- 单位：-
- 是否动态：否
- 描述：
- 引入版本：-
-->

<!--
##### consistency_check_start_time

- 默认值：23
- 类型：String
- 单位：-
- 是否动态：否
- 描述：
- 引入版本：-
-->

<!--
##### consistency_check_end_time

- 默认值：4
- 类型：String
- 单位：-
- 是否动态：否
- 描述：
- 引入版本：-
-->

<!--
##### consistency_tablet_meta_check_interval_ms

- 默认值：2 * 3600 * 1000
- 类型：Long
- 单位：Milliseconds
- 是否动态：是
- 描述：
- 引入版本：-
-->

<!--
##### backup_plugin_path (Deprecated)

- 默认值：/tools/trans_file_tool/trans_files.sh
- 类型：String
- 单位：-
- 是否动态：否
- 描述：
- 引入版本：-
-->

##### backup_job_default_timeout_ms

- 默认值：86400 * 1000
- 类型：Int
- 单位：Milliseconds
- 是否动态：是
- 描述：Backup 作业的超时时间。
- 引入版本：-

##### locale

- 默认值：zh_CN.UTF-8
- 类型：String
- 单位：-
- 是否动态：否
- 描述：FE 所使用的字符集。
- 引入版本：-

<!--
##### db_used_data_quota_update_interval_secs

- 默认值：300
- 类型：Int
- Unit:
- 是否动态：否
- 描述：
- 引入版本：-
-->

<!--
##### disable_hadoop_load

- 默认值：false
- 类型：Boolean
- 单位：-
- 是否动态：是
- 描述：
- 引入版本：-
-->

##### report_queue_size (Deprecated)

- 默认值：100
- 类型：Int
- 单位：-
- 是否动态：是
- 描述：
- 引入版本：-

##### enable_metric_calculator

- 默认值：true
- 类型：Boolean
- 单位：-
- 是否动态：否
- 描述：是否开启定期收集指标 (Metrics) 的功能。取值范围：`TRUE` 和 `FALSE`。`TRUE` 表示开该功能。`FALSE`表示关闭该功能。
- 引入版本：-

<!--
##### enable_replicated_storage_as_default_engine

- 默认值：true
- 类型：Boolean
- 单位：-
- 是否动态：是
- 描述：
- 引入版本：-
-->

<!--
##### enable_schedule_insert_query_by_row_count

- 默认值：true
- 类型：Boolean
- 单位：-
- 是否动态：是
- 描述：
- 引入版本：-
-->

##### max_small_file_number

- 默认值：100
- 类型：Int
- 单位：-
- 是否动态：是
- 描述：允许存储小文件数目的最大值。
- 引入版本：-

##### max_small_file_size_bytes

- 默认值：1024 * 1024
- 类型：Int
- 单位：Bytes
- 是否动态：是
- 描述：存储文件的大小上限。
- 引入版本：-

##### small_file_dir

- 默认值：StarRocksFE.STARROCKS_HOME_DIR + "/small_files"
- 类型：String
- 单位：-
- 是否动态：否
- 描述：小文件的根目录。
- 引入版本：-

##### enable_auth_check

- 默认值：true
- 类型：Boolean
- 单位：-
- 是否动态：否
- 描述：是否开启鉴权检查功能。取值范围：`TRUE` 和 `FALSE`。`TRUE` 表示开启该功能。`FALSE`表示关闭该功能。
- 引入版本：-

<!--
##### enable_starrocks_external_table_auth_check

- 默认值：true
- 类型：Boolean
- 单位：-
- 是否动态：是
- 描述：
- 引入版本：-
-->

<!--
##### authorization_enable_column_level_privilege

- 默认值：false
- 类型：Boolean
- 单位：-
- 是否动态：是
- 描述：
- 引入版本：-
-->

<!--
##### authentication_chain

- 默认值：{AUTHENTICATION_CHAIN_MECHANISM_NATIVE}
- 类型：String[]
- 单位：-
- 是否动态：是
- 描述：
- 引入版本：-
-->

##### authentication_ldap_simple_server_host

- 默认值：空字符串
- 类型：String
- 单位：-
- 是否动态：是
- 描述：LDAP 服务器所在主机的主机名。
- 引入版本：-

##### authentication_ldap_simple_server_port

- 默认值：389
- 类型：Int
- 单位：-
- 是否动态：是
- 描述：LDAP 服务器的端口。
- 引入版本：-

##### authentication_ldap_simple_bind_base_dn

- 默认值：空字符串
- 类型：String
- 单位：-
- 是否动态：是
- 描述：检索用户时，使用的 Base DN，用于指定 LDAP 服务器检索用户鉴权信息的起始点。
- 引入版本：-

##### authentication_ldap_simple_user_search_attr

- 默认值：uid
- 类型：String
- 单位：-
- 是否动态：是
- 描述：LDAP 对象中标识用户的属性名称。
- 引入版本：-

##### authentication_ldap_simple_bind_root_dn

- 默认值：空字符串
- 类型：String
- 单位：-
- 是否动态：是
- 描述：检索用户时，使用的管理员账号的 DN。
- 引入版本：-

##### authentication_ldap_simple_bind_root_pwd

- 默认值：空字符串
- 类型：String
- 单位：-
- 是否动态：是
- 描述：检索用户时，使用的管理员账号的密码。
- 引入版本：-

<!--
##### enable_token_check

- 默认值：true
- 类型：Boolean
- 单位：-
- 是否动态：否
- 描述：
- 引入版本：-
-->

##### auth_token

- 默认值：空字符串
- 类型：String
- 单位：-
- 是否动态：否
- 描述：用于内部身份验证的集群令牌。为空则在 Leader FE 第一次启动时随机生成一个。
- 引入版本：-

<!--
##### enable_authentication_kerberos

- 默认值：false
- 类型：Boolean
- 单位：-
- 是否动态：是
- 描述：
- 引入版本：-
-->

<!--
##### authentication_kerberos_service_principal

- 默认值：空字符串
- 类型：String
- 单位：-
- 是否动态：是
- 描述：
- 引入版本：-
-->

<!--
##### authentication_kerberos_service_key_tab

- 默认值：空字符串
- 类型：String
- 单位：-
- 是否动态：是
- 描述：
- 引入版本：-
-->

<!--
##### authorization_enable_admin_user_protection

- 默认值：false
- 类型：Boolean
- 单位：-
- 是否动态：是
- 描述：
- 引入版本：-
-->

<!--
##### authorization_enable_priv_collection_cache

- 默认值：true
- 类型：Boolean
- 单位：-
- 是否动态：是
- 描述：
- 引入版本：-
-->

<!--
##### max_automatic_partition_number

- 默认值：4096
- 类型：Long
- 单位：-
- 是否动态：是
- 描述：
- 引入版本：-
-->

<!--
##### enable_automatic_bucket

- 默认值：true
- 类型：Boolean
- 单位：-
- 是否动态：是
- 描述：
- 引入版本：-
-->

<!--
##### default_automatic_bucket_size

- 默认值：4 * 1024 * 1024 * 1024
- 类型：Long
- Unit:
- 是否动态：是
- 描述：
- 引入版本：-
-->

<!--
##### max_agent_tasks_send_per_be

- 默认值：10000
- 类型：Int
- Unit:
- 是否动态：是
- 描述：
- 引入版本：-
-->

<!--
##### hive_meta_cache_refresh_min_threads

- 默认值：50
- 类型：Int
- 单位：-
- 是否动态：否
- 描述：
- 引入版本：-
-->

##### hive_meta_load_concurrency

- 默认值：4
- 类型：Int
- 单位：-
- 是否动态：否
- 描述：Hive 元数据支持的最大并发线程数。
- 引入版本：-

##### hive_meta_cache_refresh_interval_s

- 默认值：3600 * 2
- 类型：Long
- 单位：Seconds
- 是否动态：否
- 描述：刷新 Hive 外表元数据缓存的时间间隔。
- 引入版本：-

##### hive_meta_cache_ttl_s

- 默认值：3600 * 24
- 类型：Long
- 单位：Seconds
- 是否动态：否
- 描述：Hive 外表元数据缓存的失效时间。
- 引入版本：-

<!--
##### remote_file_cache_ttl_s

- 默认值：3600 * 36
- 类型：Long
- 单位：Seconds
- 是否动态：否
- 描述：
- 引入版本：-
-->

<!--
##### max_hive_partitions_per_rpc

- 默认值：5000
- 类型：Int
- Unit:
- 是否动态：否
- 描述：
- 引入版本：-
-->

<!--
##### remote_file_cache_refresh_interval_s

- 默认值：60
- 类型：Long
- 单位：Seconds
- 是否动态：否
- 描述：
- 引入版本：-
-->

<!--
##### remote_file_metadata_load_concurrency

- 默认值：32
- 类型：Int
- Unit:
- 是否动态：否
- 描述：
- 引入版本：-
-->

##### hive_meta_store_timeout_s

- 默认值：10
- 类型：Long
- 单位：Seconds
- 是否动态：否
- 描述：连接 Hive Metastore 的超时时间。
- 引入版本：-

<!--
##### enable_hms_events_incremental_sync

- 默认值：false
- 类型：Boolean
- 单位：-
- 是否动态：否
- 描述：
- 引入版本：-
-->

<!--
##### hms_events_polling_interval_ms

- 默认值：5000
- 类型：Int
- 单位：Milliseconds
- 是否动态：否
- 描述：
- 引入版本：-
-->

<!--
##### hms_events_batch_size_per_rpc

- 默认值：500
- 类型：Int
- Unit:
- 是否动态：是
- 描述：
- 引入版本：-
-->

<!--
##### enable_hms_parallel_process_evens

- 默认值：true
- 类型：Boolean
- 单位：-
- 是否动态：是
- 描述：
- 引入版本：-
-->

<!--
##### hms_process_events_parallel_num

- 默认值：4
- 类型：Int
- 单位：-
- 是否动态：否
- 描述：
- 引入版本：-
-->

<!--
##### hive_max_split_size

- 默认值：64 * 1024 * 1024
- 类型：Long
- Unit:
- 是否动态：是
- 描述：
- 引入版本：-
-->

<!--
##### enable_refresh_hive_partitions_statistics

- 默认值：true
- 类型：Boolean
- 单位：-
- 是否动态：是
- 描述：
- 引入版本：-
-->

<!--
##### enable_iceberg_custom_worker_thread

- 默认值：false
- 类型：Boolean
- 单位：-
- 是否动态：是
- 描述：
- 引入版本：-
-->

<!--
##### iceberg_worker_num_threads

- 默认值：Runtime.getRuntime().availableProcessors()
- 类型：Long
- 单位：-
- 是否动态：是
- 描述：
- 引入版本：-
-->

<!--
##### iceberg_table_refresh_threads

- 默认值：128
- 类型：Int
- 单位：-
- 是否动态：是
- 描述：
- 引入版本：-
-->

<!--
##### iceberg_table_refresh_expire_sec

- 默认值：86400
- 类型：Int
- 单位：Seconds
- 是否动态：是
- 描述：
- 引入版本：-
-->

<!--
##### iceberg_metadata_cache_disk_path

- 默认值：StarRocksFE.STARROCKS_HOME_DIR + "/caches/iceberg"
- 类型：String
- 单位：-
- 是否动态：是
- 描述：
- 引入版本：-
-->

<!--
##### iceberg_metadata_memory_cache_capacity

- 默认值：536870912
- 类型：Long
- Unit:
- 是否动态：是
- 描述：
- 引入版本：-
-->

<!--
##### iceberg_metadata_memory_cache_expiration_seconds

- 默认值：86500
- 类型：Long
- 单位：Seconds
- 是否动态：是
- 描述：
- 引入版本：-
-->

<!--
##### enable_iceberg_metadata_disk_cache

- 默认值：false
- 类型：Boolean
- 单位：-
- 是否动态：是
- 描述：
- 引入版本：-
-->

<!--
##### iceberg_metadata_disk_cache_capacity

- 默认值：2147483648
- 类型：Long
- Unit:
- 是否动态：是
- 描述：
- 引入版本：-
-->

<!--
##### iceberg_metadata_disk_cache_expiration_seconds

- 默认值：7 * 24 * 60 * 60
- 类型：Long
- 单位：Seconds
- 是否动态：否
- 描述：
- 引入版本：-
-->

<!--
##### iceberg_metadata_cache_max_entry_size

- 默认值：8388608
- 类型：Long
- Unit:
- 是否动态：是
- 描述：
- 引入版本：-
-->

##### es_state_sync_interval_second

- 默认值：10
- 类型：Long
- 单位：Seconds
- 是否动态：否
- 描述：FE 获取 Elasticsearch Index 和同步 StarRocks 外部表元数据的时间间隔。
- 引入版本：-

<!--
##### broker_client_timeout_ms

- 默认值：120000
- 类型：Int
- 单位：Milliseconds
- 是否动态：否
- 描述：
- 引入版本：-
-->

<!--
##### vectorized_load_enable (Deprecated)

- 默认值：true
- 类型：Boolean
- 单位：-
- 是否动态：是
- 描述：
- 引入版本：-
-->

<!--
##### enable_pipeline_load (Deprecated)

- 默认值：true
- 类型：Boolean
- 单位：-
- 是否动态：是
- 描述：
- 引入版本：-
-->

<!--
##### enable_shuffle_load

- 默认值：true
- 类型：Boolean
- 单位：-
- 是否动态：是
- 描述：
- 引入版本：-
-->

<!--
##### eliminate_shuffle_load_by_replicated_storage

- 默认值：true
- 类型：Boolean
- 单位：-
- 是否动态：是
- 描述：
- 引入版本：-
-->

<!--
##### enable_vectorized_file_load (Deprecated)

- 默认值：true
- 类型：Boolean
- 单位：-
- 是否动态：是
- 描述：
- 引入版本：-
-->

<!--
##### enable_routine_load_lag_metrics

- 默认值：false
- 类型：Boolean
- 单位：-
- 是否动态：是
- 描述：
- 引入版本：-
-->

<!--
##### query_detail_cache_time_nanosecond

- 默认值：30000000000
- 类型：Long
- Unit:
- 是否动态：是
- 描述：
- 引入版本：-
-->

<!--
##### min_routine_load_lag_for_metrics

- 默认值：10000
- 类型：Long
- Unit:
- 是否动态：是
- 描述：
- 引入版本：-
-->

<!--
##### heartbeat_timeout_second

- 默认值：5
- 类型：Int
- 单位：Seconds
- 是否动态：是
- 描述：
- 引入版本：-
-->

<!--
##### heartbeat_retry_times

- 默认值：3
- 类型：Int
- Unit:
- 是否动态：是
- 描述：
- 引入版本：-
-->

<!--
##### enable_display_shadow_partitions

- 默认值：false
- 类型：Boolean
- 单位：-
- 是否动态：是
- 描述：
- 引入版本：-
-->

<!--
##### enable_dict_optimize_routine_load

- 默认值：false
- 类型：Boolean
- 单位：-
- 是否动态：否
- 描述：
- 引入版本：-
-->

<!--
##### enable_dict_optimize_stream_load

- 默认值：true
- 类型：Boolean
- 单位：-
- 是否动态：是
- 描述：
- 引入版本：-
-->

<!--
##### enable_validate_password

- 默认值：false
- 类型：Boolean
- 单位：-
- 是否动态：是
- 描述：
- 引入版本：-
-->

<!--
##### enable_password_reuse

- 默认值：true
- 类型：Boolean
- 单位：-
- 是否动态：是
- 描述：
- 引入版本：-
-->

<!--
##### quorum_publish_wait_time_ms

- 默认值：5000
- 别名：quorom_publish_wait_time_ms
- 类型：Int
- 单位：Milliseconds
- 是否动态：是
- 描述：等待该参数指定的时间后，才能执行 Quorum publish。可以增加该参数值来避免不必要的 Clone。
- 引入版本：v3.1
-->

<!--
##### metadata_journal_queue_size

- 默认值：1000
- 类型：Int
- 单位：-
- 是否动态：是
- 描述：
- 引入版本：-
-->

<!--
##### metadata_journal_max_batch_size_mb

- 默认值：10
- 类型：Int
- 单位：MB
- 是否动态：是
- 描述：
- 引入版本：-
-->

<!--
##### metadata_journal_max_batch_cnt

- 默认值：100
- 类型：Int
- Unit:
- 是否动态：是
- 描述：
- 引入版本：-
-->

<!--
##### jaeger_grpc_endpoint

- 默认值：空字符串
- 类型：String
- 单位：-
- 是否动态：否
- 描述：
- 引入版本：-
-->

<!--
##### lake_compaction_selector

- 默认值：ScoreSelector
- 类型：String
- 单位：-
- 是否动态：否
- 描述：
- 引入版本：-
-->

<!--
##### lake_compaction_sorter

- 默认值：ScoreSorter
- 类型：String
- 单位：-
- 是否动态：否
- 描述：
- 引入版本：-
-->

<!--
##### lake_compaction_simple_selector_min_versions

- 默认值：3
- 类型：Long
- Unit:
- 是否动态：是
- 描述：
- 引入版本：-
-->

<!--
##### lake_compaction_simple_selector_threshold_versions

- 默认值：10
- 类型：Long
- Unit:
- 是否动态：是
- 描述：
- 引入版本：-
-->

<!--
##### lake_compaction_simple_selector_threshold_seconds

- 默认值：300
- 类型：Long
- 单位：Seconds
- 是否动态：是
- 描述：
- 引入版本：-
-->

<!--
##### enable_new_publish_mechanism

- 默认值：false
- 类型：Boolean
- 单位：-
- 是否动态：是
- 描述：
- 引入版本：-
-->

<!--
##### metadata_journal_skip_bad_journal_ids

- 默认值：空字符串
- 类型：String
- 单位：-
- 是否动态：是
- 描述：
- 引入版本：-
-->

<!--
##### profile_info_reserved_num

- 默认值：500
- 类型：Int
- 单位：-
- 是否动态：是
- 描述：
- 引入版本：-
-->

<!--
##### load_profile_info_reserved_num

- 默认值：500
- 类型：Int
- 单位：-
- 是否动态：是
- 描述：
- 引入版本：-
-->

<!--
##### profile_info_format

- 默认值：default
- 类型：String
- 单位：-
- 是否动态：是
- 描述：
- 引入版本：-
-->

<!--
##### ignore_invalid_privilege_authentications

- 默认值：false
- 类型：Boolean
- 单位：-
- 是否动态：是
- 描述：
- 引入版本：-
-->

<!--
##### ssl_keystore_location

- 默认值：空字符串
- 类型：String
- 单位：-
- 是否动态：否
- 描述：
- 引入版本：-
-->

<!--
##### ssl_keystore_password

- 默认值：空字符串
- 类型：String
- 单位：-
- 是否动态：否
- 描述：
- 引入版本：-
-->

<!--
##### ssl_key_password

- 默认值：空字符串
- 类型：String
- 单位：-
- 是否动态：否
- 描述：
- 引入版本：-
-->

<!--
##### ssl_truststore_location

- 默认值：空字符串
- 类型：String
- 单位：-
- 是否动态：否
- 描述：
- 引入版本：-
-->

<!--
##### ssl_truststore_password

- 默认值：空字符串
- 类型：String
- 单位：-
- 是否动态：否
- 描述：
- 引入版本：-
-->

<!--
##### enable_check_db_state

- 默认值：true
- 类型：Boolean
- 单位：-
- 是否动态：是
- 描述：
- 引入版本：-
-->

<!--
##### binlog_ttl_second

- 默认值：60 * 30
- 类型：Long
- 单位：Seconds
- 是否动态：否
- 描述：
- 引入版本：-
-->

<!--
##### binlog_max_size

- 默认值：Long.MAX_VALUE
- 类型：Long
- Unit:
- 是否动态：否
- 描述：
- 引入版本：-
-->

<!--
##### enable_safe_mode

- 默认值：false
- 类型：Boolean
- 单位：-
- 是否动态：是
- 描述：
- 引入版本：-
-->

<!--
##### safe_mode_checker_interval_sec

- 默认值：5
- 类型：Long
- 单位：Seconds
- 是否动态：是
- 描述：
- 引入版本：-
-->

<!--
##### auto_increment_cache_size

- 默认值：100000
- 类型：Int
- Unit:
- 是否动态：是
- 描述：
- 引入版本：-
-->

<!--
##### enable_experimental_temporary_table

- 默认值：false
- 类型：Boolean
- 单位：-
- 是否动态：是
- 描述：
- 引入版本：-
-->

<!--
##### max_per_node_grep_log_limit

- 默认值：500000
- 类型：Long
- 单位：-
- 是否动态：是
- 描述：
- 引入版本：-
-->

<!--
##### enable_execute_script_on_frontend

- 默认值：true
- 类型：Boolean
- 单位：-
- 是否动态：否
- 描述：
- 引入版本：-
-->

<!--
##### alter_scheduler_interval_millisecond

- 默认值：10000
- 类型：Int
- Unit:
- 是否动态：是
- 描述：
- 引入版本：-
-->

<!--
##### routine_load_scheduler_interval_millisecond

- 默认值：10000
- 类型：Int
- Unit:
- 是否动态：是
- 描述：
- 引入版本：-
-->

<!--
##### stream_load_profile_collect_threshold_second

- 默认值：0
- 类型：Long
- 单位：Seconds
- 是否动态：是
- 描述：
- 引入版本：-
-->

##### max_upload_task_per_be

- 默认值：0
- 类型：Int
- 单位：-
- 是否动态：是
- 描述：单次 BACKUP 操作下，系统向单个 BE 节点下发的最大上传任务数。设置为小于或等于 0 时表示不限制任务数。
- 引入版本：v3.1.0

##### max_download_task_per_be

- 默认值：0
- 类型：Int
- 单位：-
- 是否动态：是
- 描述：单次 RESTORE 操作下，系统向单个 BE 节点下发的最大下载任务数。设置为小于或等于 0 时表示不限制任务数。
- 引入版本：v3.1.0

##### enable_colocate_restore

- 默认值：false
- 类型：Boolean
- 单位：-
- 是否动态：是
- 描述：是否为 Colocate 表启用备份恢复。`true` 表示启用 Colocate 表备份恢复，`false` 表示禁用。
- 引入版本：v3.2.10、v3.3.3

<!--
##### enable_persistent_index_by_default

- 默认值：true
- 类型：Boolean
- 单位：-
- 是否动态：是
- 描述：
- 引入版本：-
-->

<!--
##### experimental_enable_fast_schema_evolution_in_shared_data

- 默认值：false
- 类型：Boolean
- 单位：-
- 是否动态：是
- 描述：
- 引入版本：-
-->

<!--
##### pipe_listener_interval_millis

- 默认值：1000
- 类型：Int
- 单位：Milliseconds
- 是否动态：否
- 描述：
- 引入版本：-
-->

<!--
##### pipe_scheduler_interval_millis

- 默认值：1000
- 类型：Int
- 单位：Milliseconds
- 是否动态：否
- 描述：
- 引入版本：-
-->

<!--
##### enable_show_external_catalog_privilege

- 默认值：true
- 类型：Boolean
- 单位：-
- 是否动态：是
- 描述：
- 引入版本：-
-->

<!--
##### primary_key_disk_schedule_time

- 默认值：3600
- 类型：Int
- Unit:
- 是否动态：是
- 描述：
- 引入版本：-
-->

<!--
##### access_control

- 默认值：native
- 类型：String
- 单位：-
- 是否动态：是
- 描述：
- 引入版本：-
-->

<!--
##### ranger_user_ugi

- 默认值：false
- 类型：Boolean
- 单位：-
- 是否动态：是
- 描述：
- 引入版本：-
-->

<!--
##### catalog_metadata_cache_size

- 默认值：500
- 类型：Int
- Unit:
- 是否动态：是
- 描述：
- 引入版本：-
-->

<!--
##### mv_plan_cache_expire_interval_sec

- 默认值：24 * 60 * 60
- 类型：Long
- 单位：Seconds
- 是否动态：是
- 描述：
- 引入版本：-
-->

<!--
##### mv_plan_cache_max_size

- 默认值：1000
- 类型：Long
- Unit:
- 是否动态：是
- 描述：
- 引入版本：-
-->

<!--
##### mv_query_context_cache_max_size

- 默认值：1000
- 类型：Long
- Unit:
- 是否动态：是
- 描述：
- 引入版本：-
-->

<!--
##### port_connectivity_check_interval_sec

- 默认值：60
- 类型：Long
- 单位：Seconds
- 是否动态：是
- 描述：
- 引入版本：-
-->

<!--
##### port_connectivity_check_retry_times

- 默认值：3
- 类型：Long
- Unit:
- 是否动态：是
- 描述：
- 引入版本：-
-->

<!--
##### port_connectivity_check_timeout_ms

- 默认值：10000
- 类型：Int
- 单位：Milliseconds
- 是否动态：是
- 描述：
- 引入版本：-
-->

<!--
##### json_file_size_limit

- 默认值：4294967296
- 类型：Long
- 单位：-
- 是否动态：是
- 描述：
- 引入版本：-
-->

##### allow_system_reserved_names

- 默认值：false
- 类型：Boolean
- 单位：-
- 是否动态：是
- 描述：是否允许用户创建以 `__op` 或 `__row` 开头命名的列。TRUE 表示启用此功能。请注意，在 StarRocks 中，这样的列名被保留用于特殊目的，创建这样的列可能导致未知行为，因此系统默认禁止使用这类名字。
- 引入版本：v3.2.0

<!--
##### use_lock_manager

- 默认值：false
- 类型：Boolean
- 单位：-
- 是否动态：否
- 描述：
- 引入版本：-
-->

<!--
##### lock_table_num

- 默认值：32
- 类型：Int
- 单位：-
- 是否动态：否
- 描述：
- 引入版本：-
-->

<!--
##### lock_manager_enable_resolve_deadlock

- 默认值：false
- 类型：Boolean
- 单位：-
- 是否动态：是
- 描述：
- 引入版本：-
-->

<!--
##### lock_manager_dead_lock_detection_delay_time_ms

- 默认值：3000
- 类型：Long
- 单位：Milliseconds
- 是否动态：是
- 描述：
- 引入版本：-
-->

<!--
##### refresh_dictionary_cache_thread_num

- 默认值：2
- 类型：Int
- 单位：-
- 是否动态：是
- 描述：
- 引入版本：-
-->

##### replication_interval_ms

- 默认值：100
- 类型：Int
- 单位：-
- 是否动态：否
- 描述：调度执行同步任务的最小时间间隔。
- 引入版本：v3.3.5

##### replication_max_parallel_table_count

- 默认值：100
- 类型：Int
- 单位：-
- 是否动态：是
- 描述：允许并发执行的数据同步任务数。StarRocks 为一张表创建一个同步任务。
- 引入版本：v3.3.5

##### replication_max_parallel_replica_count

- 默认值：10240
- 类型：Int
- 单位：-
- 是否动态：是
- 描述：允许并发同步的 Tablet 副本数。
- 引入版本：v3.3.5

##### replication_max_parallel_data_size_mb

- 默认值：1048576
- 类型：Int
- 单位：MB
- 是否动态：是
- 描述：允许并发同步的数据量。
- 引入版本：v3.3.5

##### replication_transaction_timeout_sec

<<<<<<< HEAD
- 默认值：24 * 60 * 60
=======
- 默认值：86400
>>>>>>> ec5963f9
- 类型：Int
- 单位：Seconds
- 是否动态：是
- 描述：同步任务的超时时间。
- 引入版本：v3.3.5

##### jdbc_meta_default_cache_enable

- 默认值：false
- 类型：Boolean
- 单位：-
- 是否动态：是
- 描述：JDBC Catalog 元数据缓存是否开启的默认值。当设置为 `TRUE` 时，新创建的 JDBC Catalog 会默认开启元数据缓存。
- 引入版本：-

##### jdbc_meta_default_cache_expire_sec

- 默认值：600
- 类型：Long
- 单位：Seconds
- 是否动态：是
- 描述：JDBC Catalog 元数据缓存的默认过期时间。当 `jdbc_meta_default_cache_enable` 设置为 `TRUE` 时，新创建的 JDBC Catalog 会默认设置元数据缓存的过期时间。
- 引入版本：-

##### jdbc_connection_pool_size

- 默认值：8
- 类型：Int
- 单位：-
- 是否动态：是
- 描述：访问 JDBC Catalog 时，JDBC Connection Pool 的容量上限。
- 引入版本：-

##### jdbc_minimum_idle_connections

- 默认值：1
- 类型：Int
- 单位：-
- 是否动态：是
- 描述：访问 JDBC Catalog 时，JDBC Connection Pool 中处于 idle 状态的连接最低数量。
- 引入版本：-

##### jdbc_connection_idle_timeout_ms

- 默认值：600000
- 类型：Int
- 单位：Milliseconds
- 是否动态：是
- 描述：访问 JDBC Catalog 时，连接建立的超时时长。超过参数取值时间的连接被认为是 idle 状态。
- 引入版本：-

##### query_detail_explain_level

- 默认值：COSTS
- 类型：String
- 单位：-
- 是否动态：是
- 描述：EXPLAIN 语句返回的查询计划的解释级别。有效值：COSTS、NORMAL、VERBOSE。
- 引入版本：v3.2.12，v3.3.5

<!--
##### max_varchar_length

- 默认值：1048576
- 类型：Int
- Unit:
- 是否动态：是
- 描述：
- 引入版本：-
--><|MERGE_RESOLUTION|>--- conflicted
+++ resolved
@@ -4897,11 +4897,8 @@
 
 ##### replication_transaction_timeout_sec
 
-<<<<<<< HEAD
-- 默认值：24 * 60 * 60
-=======
+
 - 默认值：86400
->>>>>>> ec5963f9
 - 类型：Int
 - 单位：Seconds
 - 是否动态：是
