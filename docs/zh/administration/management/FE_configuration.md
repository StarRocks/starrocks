--- conflicted
+++ resolved
@@ -1082,7 +1082,6 @@
 - 描述：是否开启元数据恢复模式。开启此模式后，在部分元数据丢失的情况下，系统会根据 BE 上的信息恢复元数据。当前仅支持恢复分区的版本信息。
 - 引入版本：v3.3.0
 
-<<<<<<< HEAD
 #### lock_manager_enabled
 
 - 默认值：false
@@ -1099,7 +1098,8 @@
 - 单位：-
 - 是否动态：否
 - 描述：是否将元数据锁的粒度从库级别细化为表级别。元数据锁细化为表级别后，可以减小锁冲突和竞争，提高导入和查询的并发性能。该参数只在 `lock_manager_enabled` 开启的前提下生效。
-=======
+- 引入版本：v3.3.0
+
 ##### black_host_history_sec
 
 - 默认值：2 * 60
@@ -1116,7 +1116,6 @@
 - Unit:
 - 是否动态：是
 - 描述：黑名单中的 BE 节点允许连接失败的上限。如果一个 BE 节点被自动添加到 BE 黑名单中，StarRocks 将评估其连接状态，并判断是否可以将其从 BE 黑名单中移除。在 `black_host_history_sec` 内，只有当黑名单中的 BE 节点的连接失败次数少于 `black_host_connect_failures_within_time` 中设置的阈值时，StarRocks 才会将其从 BE 黑名单中移除。
->>>>>>> 6be16f8c
 - 引入版本：v3.3.0
 
 ### 用户，角色及权限
