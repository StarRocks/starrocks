---
displayed_sidebar: docs
keywords: ['Canshu']
---

import FEConfigMethod from '../../_assets/commonMarkdown/FE_config_method.mdx'

import AdminSetFrontendNote from '../../_assets/commonMarkdown/FE_config_note.mdx'

import StaticFEConfigNote from '../../_assets/commonMarkdown/StaticFE_config_note.mdx'

import EditionSpecificFEItem from '../../_assets/commonMarkdown/Edition_Specific_FE_Item.mdx'

# FE 配置项

<FEConfigMethod />

## 查看 FE 配置项

FE 启动后，您可以在 MySQL 客户端执行 ADMIN SHOW FRONTEND CONFIG 命令来查看参数配置。如果您想查看具体参数的配置，执行如下命令：

```SQL
 ADMIN SHOW FRONTEND CONFIG [LIKE "pattern"];
```

详细的命令返回字段解释，参见 [ADMIN SHOW CONFIG](../../sql-reference/sql-statements/cluster-management/config_vars/ADMIN_SHOW_CONFIG.md)。

:::note
只有拥有 `cluster_admin` 角色的用户才可以执行集群管理相关命令。
:::

## 配置 FE 参数

### 配置 FE 动态参数

您可以通过 [ADMIN SET FRONTEND CONFIG](../../sql-reference/sql-statements/cluster-management/config_vars/ADMIN_SET_CONFIG.md) 命令在线修改 FE 动态参数。

```sql
ADMIN SET FRONTEND CONFIG ("key" = "value");
```

<AdminSetFrontendNote />

### 配置 FE 静态参数

<StaticFEConfigNote />

## FE 参数描述

### 日志

##### audit_log_delete_age

- 默认值：30d
- 类型：String
- 单位：-
- 是否动态：否
- 描述：审计日志文件的保留时长。默认值 `30d` 表示审计日志文件可以保留 30 天，保留时长超过 30 天的审计日志文件会被删除。
- 引入版本：-

##### audit_log_dir

- 默认值：StarRocksFE.STARROCKS_HOME_DIR + "/log"
- 类型：String
- 单位：-
- 是否动态：否
- 描述：审计日志文件的保存目录。
- 引入版本：-

##### audit_log_modules

- 默认值：slow_query, query
- 类型：String[]
- 单位：-
- 是否动态：否
- 描述：打印审计日志的模块。默认打印 `slow_query` 和 `query` 模块的日志。自 v3.0 起 支持 `connection` 模块，即连接日志。可以指定多个模块，模块名称之间用英文逗号加一个空格分隔。
- 引入版本：-

##### audit_log_roll_interval

- 默认值：DAY
- 类型：String
- 单位：-
- 是否动态：否
- 描述：审计日志滚动的时间间隔。取值范围：`DAY` 和 `HOUR`。
  - 取值为 `DAY` 时，日志文件名的后缀为 `yyyyMMdd`。
  - 取值为 `HOUR` 时，日志文件名的后缀为 `yyyyMMddHH`。
- 引入版本：-

##### audit_log_roll_num

- 默认值：90
- 类型：Int
- 单位：-
- 是否动态：否
- 描述：每个 `audit_log_roll_interval` 时间段内，允许保留的审计日志文件的最大数目。
- 引入版本：-

##### dump_log_delete_age

- 默认值：7d
- 类型：String
- 单位：-
- 是否动态：否
- 描述：Dump 日志文件的保留时长。默认值 `7d` 表示 Dump 日志文件可以保留 7 天，保留时长超过 7 天的 Dump 日志文件会被删除。
- 引入版本：-

##### dump_log_dir

- 默认值：StarRocksFE.STARROCKS_HOME_DIR + "/log"
- 类型：String
- 单位：-
- 是否动态：否
- 描述：Dump 日志文件的保存目录。
- 引入版本：-

##### dump_log_modules

- 默认值：query
- 类型：String[]
- 单位：-
- 是否动态：否
- 描述：打印 Dump 日志的模块。默认打印 query 模块的日志。可以指定多个模块，模块名称之间用英文逗号加一个空格分隔。
- 引入版本：-

##### dump_log_roll_interval

- 默认值：DAY
- 类型：String
- 单位：-
- 是否动态：否
- 描述：Dump 日志滚动的时间间隔。取值范围：`DAY` 和 `HOUR`。
  - 取值为 `DAY` 时，日志文件名的后缀为 `yyyyMMdd`。
  - 取值为 `HOUR` 时，日志文件名的后缀为 `yyyyMMddHH`。
- 引入版本：-

##### dump_log_roll_num

- 默认值：10
- 类型：Int
- 单位：-
- 是否动态：否
- 描述：每个 `dump_log_roll_interval` 时间内，允许保留的 Dump 日志文件的最大数目。
- 引入版本：-

##### log_roll_size_mb

- 默认值：1024
- 类型：Int
- 单位：MB
- 是否动态：否
- 描述：单个系统日志或审计日志文件的大小上限。
- 引入版本：-

##### qe_slow_log_ms

- 默认值：5000
- 类型：Long
- 单位：Milliseconds
- 是否动态：是
- 描述：Slow query 的认定时长。如果查询的响应时间超过此阈值，则会在审计日志 `fe.audit.log` 中记录为 slow query。
- 引入版本：-

##### sys_log_delete_age

- 默认值：7d
- 类型：String
- 单位：-
- 是否动态：否
- 描述：系统日志文件的保留时长。默认值 `7d` 表示系统日志文件可以保留 7 天，保留时长超过 7 天的系统日志文件会被删除。
- 引入版本：-

##### sys_log_dir

- 默认值：StarRocksFE.STARROCKS_HOME_DIR + "/log"
- 类型：String
- 单位：-
- 是否动态：否
- 描述：系统日志文件的保存目录。
- 引入版本：-

##### sys_log_json_max_string_length

- 默认值: 1048576
- 类型: Int
- 単位: Bytes
- 是否可变: 否
- 描述: 设置用于系统 JSON 格式系统日志的 JsonTemplateLayout 的 "maxStringLength" 值。当 `sys_log_format` 被设置为 `"json"` 时，如果字符串类型字段（例如 "message" 和字符串化的异常堆栈跟踪）的长度超过此限制则会被截断。该值在 `Log4jConfig.generateActiveLog4jXmlConfig()` 中注入到生成的 Log4j XML，并应用于 default、warning、audit、dump 和 bigquery 布局；Profile 布局使用单独的配置（`sys_log_json_profile_max_string_length`）。降低此值可减少日志大小，但可能截断有用信息。由于此设置不可变，更改需要重启或重新配置负责重新生成 Log4j 配置的进程。
- 引入版本: v3.2.11

##### sys_log_json_profile_max_string_length

- 默认值: 104857600 (100 MB)
- 类型: Int
- 単位: Bytes
- 是否可变: 否
- 描述: 当 `sys_log_format` 为 `"json"` 时，为 Profile（及相关功能）日志 Appender 设置 JsonTemplateLayout 的 maxStringLength。JSON 格式的 Profile 日志中的字符串字段值将被截断到此字节长度；非字符串字段不受影响。此设置在 Log4jConfig（JsonTemplateLayout 的 maxStringLength）中应用，在使用纯文本日志时被忽略。请将值设置为能够包含所需完整消息的足够大值，但注意过大的值会增加日志大小和 I/O。
- 引入版本: v3.2.11

##### sys_log_level

- 默认值：INFO
- 类型：String
- 单位：-
- 是否动态：否
- 描述：系统日志的级别，从低到高依次为 `INFO`、`WARN`、`ERROR`、`FATAL`。
- 引入版本：-

##### sys_log_roll_interval

- 默认值：DAY
- 类型：String
- 单位：-
- 是否动态：否
- 描述：系统日志滚动的时间间隔。取值范围：`DAY` 和 `HOUR`。
  - 取值为 `DAY` 时，日志文件名的后缀为 `yyyyMMdd`。
  - 取值为 `HOUR` 时，日志文件名的后缀为 `yyyyMMddHH`。
- 引入版本：-

##### sys_log_roll_num

- 默认值：10
- 类型：Int
- 单位：-
- 是否动态：否
- 描述：每个 `sys_log_roll_interval` 时间段内，允许保留的系统日志文件的最大数目。
- 引入版本：-

##### sys_log_verbose_modules

- 默认值：空字符串
- 类型：String[]
- 单位：-
- 是否动态：否
- 描述：打印系统日志的模块。如果设置参数取值为 `org.apache.starrocks.catalog`，则表示只打印 Catalog 模块下的日志。
- 引入版本：-

### 服务器

##### brpc_idle_wait_max_time

- 默认值：10000
- 类型：Int
- 单位：ms
- 是否动态：否
- 描述：bRPC 的空闲等待时间。
- 引入版本：-

##### cluster_name

- 默认值：StarRocks Cluster
- 类型：String
- 单位：-
- 是否动态：否
- 描述：FE 所在 StarRocks 集群的名称，显示为网页标题。
- 引入版本：-

##### enable_http_async_handler

- 默认值：true
- 类型：Boolean
- 单位：-
- 是否动态：是
- 描述：是否允许系统异步处理 HTTP 请求。如果启用此功能，Netty 工作线程收到的 HTTP 请求将提交到单独的线程池进行业务逻辑处理，以避免阻塞 HTTP 服务器。如果禁用，Netty 工作线程将处理业务逻辑。
- 引入版本：4.0.0

##### enable_https

- 默认值：false
- 类型：Boolean
- 单位：-
- 是否动态：No
- 描述：是否在 FE 节点上同时启用 HTTPS 服务器和 HTTP 服务器。
- 引入版本：v4.0

##### frontend_address

- 默认值：0.0.0.0
- 类型：String
- 单位：-
- 是否动态：否
- 描述：FE 节点的 IP 地址。
- 引入版本：-

##### http_async_threads_num

- 默认值：4096
- 类型：Int
- 单位：-
- 是否动态：是
- 描述：用于异步处理 HTTP 请求的线程池大小。别名为 `max_http_sql_service_task_threads_num`。
- 引入版本：4.0.0

##### http_backlog_num

- 默认值：1024
- 类型：Int
- 单位：-
- 是否动态：否
- 描述：HTTP 服务器支持的 Backlog 队列长度。
- 引入版本：-

##### http_port

- 默认值：8030
- 类型：Int
- 单位：-
- 是否动态：否
- 描述：FE 节点上 HTTP 服务器的端口。
- 引入版本：-

##### http_worker_threads_num

- 默认值：0
- 类型：Int
- 单位：-
- 是否动态：否
- 描述：Http Server 用于处理 HTTP 请求的线程数。如果配置为负数或 0 ，线程数将设置为 CPU 核数的 2 倍。
- 引入版本：v2.5.18，v3.0.10，v3.1.7，v3.2.2

##### https_port

- 默认值：8443
- 类型：Int
- 单位：-
- 是否动态：No
- 描述：FE 节点中 HTTPS 服务器监听的端口。
- 引入版本：v4.0

##### max_mysql_service_task_threads_num

- 默认值：4096
- 类型：Int
- 单位：-
- 是否动态：否
- 描述：MySQL 服务器中用于处理任务的最大线程数。
- 引入版本：-

##### mysql_nio_backlog_num

- 默认值：1024
- 类型：Int
- 单位：-
- 是否动态：否
- 描述：MySQL 服务器支持的 Backlog 队列长度。
- 引入版本：-

##### mysql_server_version

- 默认值：8.0.33
- 类型：String
- 单位：-
- 是否动态：是
- 描述：MySQL 服务器的版本。修改该参数配置会影响以下场景中返回的版本号：
  1. `select version();`
  2. Handshake packet 版本
  3. 全局变量 `version` 的取值 (`show variables like 'version';`)
- 引入版本：-

##### mysql_service_io_threads_num

- 默认值：4
- 类型：Int
- 单位：-
- 是否动态：否
- 描述：MySQL 服务器中用于处理 I/O 事件的最大线程数。
- 引入版本：-

##### mysql_service_nio_enable_keep_alive

- 默认值: true
- 类型: Boolean
- 单位: -
- 是否可变: 否
- 描述: 是否为 MySQL 连接启用 TCP Keep-Alive。适用于位于负载均衡器后且长时间空闲的连接。
- 引入版本: -

##### net_use_ipv6_when_priority_networks_empty

- 默认值：false
- 类型：Boolean
- 单位：-
- 是否动态：否
- 描述：用于控制在未指定 `priority_networks` 时是否优先使用 IPv6 地址的布尔值。`true` 表示当托管节点的服务器同时具有 IPv4 和 IPv6 地址且未指定 `priority_networks` 时，允许系统优先使用 IPv6 地址。
- 引入版本：-

##### priority_networks

- 默认值：空字符串
- 类型：String
- 单位：-
- 是否动态：否
- 描述：为有多个 IP 地址的服务器声明 IP 选择策略。请注意，最多应该有一个 IP 地址与此列表匹配。此参数的值是一个以分号分隔格式的列表，用 CIDR 表示法，例如 `10.10.10.0/24`。如果没有 IP 地址匹配此列表中的条目，系统将随机选择服务器的一个可用 IP 地址。从 v3.3.0 开始，StarRocks 支持基于 IPv6 的部署。如果服务器同时具有 IPv4 和 IPv6 地址，并且未指定此参数，系统将默认使用 IPv4 地址。您可以通过将 `net_use_ipv6_when_priority_networks_empty` 设置为 `true` 来更改此行为。
- 引入版本：-

##### qe_max_connection

- 默认值：4096
- 类型：Int
- 单位：-
- 是否动态：否
- 描述：FE 支持的最大连接数，包括所有用户发起的连接。默认值由 v3.1.12、v3.2.7 起由 `1024` 变为 `4096`。
- 引入版本：-

##### query_port

- 默认值：9030
- 类型：Int
- 单位：-
- 是否动态：否
- 描述：FE 节点上 MySQL 服务器的端口。
- 引入版本：-

##### rpc_port

- 默认值：9020
- 类型：Int
- 单位：-
- 是否动态：否
- 描述：FE 节点上 Thrift 服务器的端口。
- 引入版本：-

##### ssl_cipher_blacklist

- 默认值: Empty string
- 类型: String
- 単位: -
- 是否可变: No
- 描述:基于 IANA 名称的 SSL 密文 Suite 黑名单，多项以逗号分隔，支持正则表达式。如果同时设置了白名单和黑名单，则黑名单优先。
- 引入版本: v4.0

##### ssl_cipher_whitelist

- 默认值: Empty string
- 类型: String
- 単位: -
- 是否可变: No
- 描述: 基于 IANA 名称的 SSL 密文 Suite 白名单，多项以逗号分隔，支持正则表达式。如果同时设置了白名单和黑名单，则黑名单优先。
- 引入版本: v4.0

##### thrift_backlog_num

- 默认值：1024
- 类型：Int
- 单位：-
- 是否动态：否
- 描述：Thrift 服务器支持的 Backlog 队列长度。
- 引入版本：-

##### thrift_client_timeout_ms

- 默认值：5000
- 类型：Int
- 单位：Milliseconds
- 是否动态：否
- 描述：Thrift 客户端链接的空闲超时时间，即链接超过该时间无新请求后则将链接断开。
- 引入版本：-

##### thrift_server_max_worker_threads

- 默认值：4096
- 类型：Int
- 单位：-
- 是否动态：是
- 描述：Thrift 服务器支持的最大工作线程数。
- 引入版本：-

##### thrift_server_queue_size

- 默认值：4096
- 类型：Int
- 单位：-
- 是否动态：否
- 描述：Thrift 服务器 pending 队列长度。如果当前处理线程数量超过了配置项 `thrift_server_max_worker_threads` 的值，则将超出的线程加入 Pending 队列。
- 引入版本：-

### 元数据与集群管理

##### automated_cluster_snapshot_interval_seconds

- 默认值：600
- 类型：Int
- 单位：秒
- 是否动态：是
- 描述：自动化集群快照任务的触发间隔。
- 引入版本：v3.4.2

##### background_refresh_metadata_interval_millis

- 默认值：600000
- 类型：Int
- 单位：Milliseconds
- 是否动态：是
- 描述：接连两次 Hive 元数据缓存刷新之间的间隔。
- 引入版本：v2.5.5

##### background_refresh_metadata_time_secs_since_last_access_secs

- 默认值：3600 * 24
- 类型：Long
- 单位：Seconds
- 是否动态：是
- 描述：Hive 元数据缓存刷新任务过期时间。对于已被访问过的 Hive Catalog，如果超过该时间没有被访问，则停止刷新其元数据缓存。对于未被访问过的 Hive Catalog，StarRocks 不会刷新其元数据缓存。
- 引入版本：v2.5.5

##### bdbje_heartbeat_timeout_second

- 默认值：30
- 类型：Int
- 单位：Seconds
- 是否动态：否
- 描述：FE 所在 StarRocks 集群中 Leader FE 和 Follower FE 之间的 BDB JE 心跳超时时间。
- 引入版本：-

##### bdbje_lock_timeout_second

- 默认值：1
- 类型：Int
- 单位：Seconds
- 是否动态：否
- 描述：BDB JE 操作的锁超时时间。
- 引入版本：-

##### bdbje_replica_ack_timeout_second

- 默认值：10
- 类型：Int
- 单位：Seconds
- 是否动态：否
- 描述：FE 所在 StarRocks 集群中，元数据从 Leader FE 写入到多个 Follower FE 时，Leader FE 等待足够多的 Follower FE 发送 ACK 消息的超时时间。当写入的元数据较多时，可能返回 ACK 的时间较长，进而导致等待超时。如果超时，会导致写元数据失败，FE 进程退出，此时可以适当地调大该参数取值。
- 引入版本：-

##### bdbje_reset_election_group

- 默认值：false
- 类型：String
- 单位：-
- 是否动态：否
- 描述：是否重置 BDBJE 复制组。如果设置为 `TRUE`，FE 将重置 BDBJE 复制组（即删除所有 FE 节点的信息）并以 Leader 身份启动。重置后，该 FE 将成为集群中唯一的成员，其他 FE 节点通过 `ALTER SYSTEM ADD/DROP FOLLOWER/OBSERVER 'xxx'` 重新加入该集群。仅当无法成功选举出 leader FE 时（因为大部分 follower FE 数据已损坏）才使用此配置。该参数用来替代 `metadata_failure_recovery`。
- 引入版本：-

##### black_host_connect_failures_within_time

- 默认值：5
- 类型：Int
- Unit:
- 是否动态：是
- 描述：黑名单中的 BE 节点允许连接失败的上限。如果一个 BE 节点被自动添加到 BE 黑名单中，StarRocks 将评估其连接状态，并判断是否可以将其从 BE 黑名单中移除。在 `black_host_history_sec` 内，只有当黑名单中的 BE 节点的连接失败次数少于 `black_host_connect_failures_within_time` 中设置的阈值时，StarRocks 才会将其从 BE 黑名单中移除。
- 引入版本：v3.3.0

##### black_host_history_sec

- 默认值：2 * 60
- 类型：Int
- 单位：Seconds
- 是否动态：是
- 描述：黑名单中 BE 节点连接失败记录的保留时长。如果一个 BE 节点被自动添加到 BE 黑名单中，StarRocks 将评估其连接状态，并判断是否可以将其从 BE 黑名单中移除。在 `black_host_history_sec` 内，只有当黑名单中的 BE 节点的连接失败次数少于 `black_host_connect_failures_within_time` 中设置的阈值时，StarRocks 才会将其从 BE 黑名单中移除。
- 引入版本：v3.3.0

##### catalog_try_lock_timeout_ms

- 默认值：5000
- 类型：Long
- 单位：Milliseconds
- 是否动态：是
- 描述：全局锁（Global Lock）获取的超时时长。
- 引入版本：-

##### drop_backend_after_decommission

- 默认值：true
- 类型：Boolean
- 单位：-
- 是否动态：是
- 描述：BE 被下线后，是否删除该 BE。true 代表 BE 被下线后会立即删除该 BE。False 代表下线完成后不删除 BE。
- 引入版本：-

##### edit_log_port

- 默认值：9010
- 类型：Int
- 单位：-
- 是否动态：否
- 描述：FE 所在 StarRocks 集群中各 Leader FE、Follower FE、Observer FE 之间通信用的端口。
- 引入版本：-

##### edit_log_roll_num

- 默认值：50000
- 类型：Int
- 单位：-
- 是否动态：是
- 描述：该参数用于控制日志文件的大小，指定了每写多少条元数据日志，执行一次日志滚动操作来为这些日志生成新的日志文件。新日志文件会写入到 BDBJE Database。
- 引入版本：-

##### edit_log_type

- 默认值：BDB
- 类型：String
- 单位：-
- 是否动态：否
- 描述：编辑日志的类型。取值只能为 `BDB`。
- 引入版本：-

##### enable_background_refresh_connector_metadata

- 默认值：true in v3.0 and later and false in v2.5
- 类型：Boolean
- 单位：-
- 是否动态：是
- 描述：是否开启 Hive 元数据缓存周期性刷新。开启后，StarRocks 会轮询 Hive 集群的元数据服务（Hive Metastore 或 AWS Glue），并刷新经常访问的 Hive 外部数据目录的元数据缓存，以感知数据更新。`true` 代表开启，`false` 代表关闭。
- 引入版本：v2.5.5

##### enable_collect_query_detail_info

- 默认值：false
- 类型：Boolean
- 单位：-
- 是否动态：是
- 描述：是否收集查询的 Profile 信息。设置为 `true` 时，系统会收集查询的 Profile。设置为 `false` 时，系统不会收集查询的 profile。
- 引入版本：-

##### enable_legacy_compatibility_for_replication

- 默认值：false
- 类型：Boolean
- 单位：-
- 是否动态：是
- 描述：是否为跨集群数据迁移开启旧版本兼容。新旧版本的集群间可能存在行为差异，从而导致跨集群数据迁移时出现问题。因此在数据迁移前，您需要为目标集群开启旧版本兼容，并在数据迁移完成后关闭。`true` 表示开启兼容。
- 引入版本：v3.1.10, v3.2.6

##### enable_statistics_collect_profile

- 默认值：false
- 类型：Boolean
- 单位：-
- 是否动态：是
- 描述：统计信息查询时是否生成 Profile。您可以将此项设置为 `true`，以允许 StarRocks 为系统统计查询生成 Profile。
- 引入版本：v3.1.5

##### enable_table_name_case_insensitive

- 默认值：false
- 类型：Boolean
- 单位：-
- 是否动态：否
- 描述：是否启用针对 Catalog 名称、数据库名称、表名称、视图名称以及异步物化视图名称的大小写不敏感处理。目前，表名称默认区分大小写。
  - 启用此功能后，所有相关名称将以小写形式存储，且所有包含这些名称的 SQL 命令将自动将其转换为小写。
  - 您只能在创建集群时启用此功能。**集群启动后，此配置项的值无法通过任何方式修改**。任何修改尝试均会导致错误。当 FE 检测到此配置项的值与集群首次启动时不一致时，FE 将无法启动。  
  - 目前，此功能不支持 JDBC Catalog 和表名。若需对 JDBC 或 ODBC 数据源进行大小写不敏感处理，请勿启用此功能。
- 引入版本：v4.0

##### heartbeat_mgr_blocking_queue_size

- 默认值：1024
- 类型：Int
- 单位：-
- 是否动态：否
- 描述：Heartbeat Manager 中存储心跳任务的阻塞队列大小。
- 引入版本：-

##### heartbeat_mgr_threads_num

- 默认值：8
- 类型：Int
- 单位：-
- 是否动态：否
- 描述：Heartbeat Manager 中用于发送心跳任务的最大线程数。
- 引入版本：-

##### ignore_materialized_view_error

- 默认值：false
- 类型：Boolean
- 单位：-
- 是否动态：是
- 描述：是否忽略因物化视图错误导致的元数据异常。如果 FE 因为物化视图错误导致的元数据异常而无法启动，您可以通过将该参数设置为 `true` 以忽略错误。
- 引入版本：v2.5.10

##### ignore_meta_check

- 默认值：false
- 类型：Boolean
- 单位：-
- 是否动态：是
- 描述：是否忽略元数据落后的情形。如果为 true，非主 FE 将忽略主 FE 与其自身之间的元数据延迟间隙，即使元数据延迟间隙超过 `meta_delay_toleration_second`，非主 FE 仍将提供读取服务。当您尝试停止 Leader FE 较长时间，但仍希望非 Leader FE 可以提供读取服务时，该参数会很有帮助。
- 引入版本：-

##### master_sync_policy

- 默认值：SYNC
- 类型：String
- 单位：-
- 是否动态：否
- 描述：FE 所在 StarRocks 集群中，Leader FE 上的日志刷盘方式。该参数仅在当前 FE 为 Leader 时有效。取值范围：
  - `SYNC`：事务提交时同步写日志并刷盘。
  - `NO_SYNC`：事务提交时不同步写日志。
  - `WRITE_NO_SYNC`：事务提交时同步写日志，但是不刷盘。
  
  如果您只部署了一个 Follower FE，建议将其设置为 `SYNC`。 如果您部署了 3 个及以上 Follower FE，建议将其与下面的 `replica_sync_policy` 均设置为 `WRITE_NO_SYNC`。

- 引入版本：-

##### max_bdbje_clock_delta_ms

- 默认值：5000
- 类型：Long
- 单位：Milliseconds
- 是否动态：否
- 描述：FE 所在 StarRocks 集群中 Leader FE 与非 Leader FE 之间能够容忍的最大时钟偏移。
- 引入版本：-

##### meta_delay_toleration_second

- 默认值：300
- 类型：Int
- 单位：Seconds
- 是否动态：是
- 描述：FE 所在 StarRocks 集群中，非 Leader FE 能够容忍的元数据落后的最大时间。如果非 Leader FE 上的元数据与 Leader FE 上的元数据之间的延迟时间超过该参数取值，则该非 Leader FE 将停止服务。
- 引入版本：-

##### meta_dir

- 默认值：StarRocksFE.STARROCKS_HOME_DIR + "/meta"
- 类型：String
- 单位：-
- 是否动态：否
- 描述：元数据的保存目录。
- 引入版本：-

##### metadata_ignore_unknown_operation_type

- 默认值：false
- 类型：Boolean
- 单位：-
- 是否动态：是
- 描述：是否忽略未知的 logID。当 FE 回滚到低版本时，可能存在低版本 FE 无法识别的 logID。如果设置为 `TRUE`，则 FE 会忽略这些 logID；否则 FE 会退出。
- 引入版本：-

##### profile_info_format

- 默认值：default
- 类型：String
- 单位：-
- 是否动态：是
- 描述：系统输出 Profile 的格式。有效值：`default` 和 `json`。设置为 `default` 时，Profile 为默认格式。设置为 `json` 时，系统输出 JSON 格式 Profile。
- 引入版本：V2.5

##### replica_ack_policy

- 默认值：SIMPLE_MAJORITY
- 类型：String
- 单位：-
- 是否动态：否
- 描述：判定日志是否有效的策略，默认值表示多数 Follower FE 返回确认消息，就认为生效。
- 引入版本：-

##### replica_sync_policy

- 默认值：SYNC
- 类型：String
- 单位：-
- 是否动态：否
- 描述：FE 所在 StarRocks 集群中，Follower FE 上的日志刷盘方式。取值范围：
  - `SYNC`：事务提交时同步写日志并刷盘。
  - `NO_SYNC`：事务提交时不同步写日志。
  - `WRITE_NO_SYNC`：事务提交时同步写日志，但是不刷盘。
- 引入版本：-

##### txn_latency_metric_report_groups

- 默认值：空字符串
- 类型：String
- 单位：-
- 是否可变: 是
- 描述：需要汇报的事务延迟监控指标组，多个指标组通过逗号分隔。导入类型基于监控组分类，被启用的组其名称会作为 'type' 标签添加到监控指标中。常见的组包括 `stream_load`、`routine_load`、`broker_load`、`insert`，以及 `compaction` (仅适用于存算分离集群)。示例：`"stream_load,routine_load"`。
- 引入版本: v4.0

##### txn_rollback_limit

- 默认值：100
- 类型：Int
- 单位：-
- 是否动态：否
- 描述：允许回滚的最大事务数。
- 引入版本：-

### 用户，角色及权限

##### privilege_max_role_depth

- 默认值：16
- 类型：Int
- 单位：-
- 是否动态：是
- 描述：每个角色最多的嵌套层数。
- 引入版本：-

##### privilege_max_total_roles_per_user

- 默认值：64
- 类型：Int
- 单位：-
- 是否动态：是
- 描述：每个用户最多可以拥有的角色数量。
- 引入版本：-

### 查询引擎

##### connector_table_query_trigger_analyze_large_table_interval

- 默认值：12 * 3600
- 类型：Int
- 单位：秒
- 是否动态：是
- 描述：查询触发 ANALYZE 任务的大表采集间隔。
- 引入版本：v3.4.0

##### connector_table_query_trigger_analyze_max_pending_task_num

- 默认值：100
- 类型：Int
- 单位：-
- 是否动态：是
- 描述：FE 中处于 Pending 状态的查询触发 ANALYZE 任务的最大数量。
- 引入版本：v3.4.0

##### connector_table_query_trigger_analyze_max_running_task_num

- 默认值：2
- 类型：Int
- 单位：-
- 是否动态：是
- 描述：FE 中处于 Running 状态的查询触发 ANALYZE 任务的最大数量。
- 引入版本：v3.4.0

##### connector_table_query_trigger_analyze_small_table_interval

- 默认值：2 * 3600
- 类型：Int
- 单位：秒
- 是否动态：是
- 描述：查询触发 ANALYZE 任务的小表采集间隔。
- 引入版本：v3.4.0

##### connector_table_query_trigger_analyze_small_table_rows

- 默认值：10000000
- 类型：Int
- 单位：-
- 是否动态：是
- 描述：查询触发 ANALYZE 任务的小表阈值。
- 引入版本：v3.4.0

##### connector_table_query_trigger_task_schedule_interval

- 默认值：30
- 类型：Int
- 单位：秒
- 是否动态：是
- 描述：Schedule 线程调度查询触发的后台任务的周期。该项用于取代 v3.4.0 中引入的 `connector_table_query_trigger_analyze_schedule_interval`。此处后台任务是指 v3.4 中的 `ANALYZE` 任务，以及 v3.4 之后版本中引入的低基数列字典的收集任务。
- 引入版本：v3.4.2

##### create_table_max_serial_replicas

- 默认值：128
- 类型：Int
- 单位：-
- 是否动态：是
- 描述：串行创建副本的最大数量。如果实际副本数量超过此值，副本将并发创建。如果建表需要长时间才能完成，请尝试减少此值。
- 引入版本：-

##### default_mv_partition_refresh_number

- 默认值：1
- 类型：Int
- 单位：-
- 是否动态：是
- 描述： 当一次物化视图刷新涉及多个分区时，该参数用于控制默认每次刷新多少个分区。
从 3.3.0 版本开始，系统默认每次仅刷新一个分区，以避免内存占用过高的问题；而在此前的版本中，系统会尝试一次性刷新所有分区，这可能导致刷新任务因内存不足（OOM）而失败。但也需注意：当每次物化视图刷新涉及大量分区时，默认每次仅刷新一个分区可能导致调度频繁、整体刷新耗时较长，甚至生成过多的刷新记录。因此，在特定场景下，可适当调整该参数值，以提升刷新效率并控制调度开销。
- 引入版本：v3.3.0

##### default_mv_refresh_immediate

- 默认值：true
- 类型：Boolean
- 单位：-
- 是否动态：是
- 描述：创建异步物化视图后，是否立即刷新该物化视图。当设置为 `true` 时，异步物化视图创建后会立即刷新。
- 引入版本：v3.2.3

##### dynamic_partition_check_interval_seconds

- 默认值：600
- 类型：Long
- 单位：Seconds
- 是否动态：是
- 描述：动态分区检查的时间周期。如果有新数据生成，会自动生成分区。
- 引入版本：-

##### dynamic_partition_enable

- 默认值：true
- 类型：Boolean
- 单位：-
- 是否动态：是
- 描述：是否开启动态分区功能。打开后，您可以按需为新数据动态创建分区，同时 StarRocks 会⾃动删除过期分区，从而确保数据的时效性。
- 引入版本：-

##### enable_active_materialized_view_schema_strict_check

- 默认值：true
- 类型：Boolean
- 单位：-
- 是否动态：是
- 描述：在激活失效物化视图时是否严格检查数据类型长度一致性。当设置为 `false` 时，如基表的数据类型长度有变化，也不影响物化视图的激活。
- 引入版本：v3.3.4

##### enable_auto_collect_array_ndv

- 默认值：false
- 类型：Boolean
- 单位：-
- 是否动态：是
- 描述：是否允许自动采集 ARRAY 类型列的 NDV 信息。
- 引入版本：v4.0

##### enable_backup_materialized_view

- 默认值：false
- 类型：Boolean
- 单位：-
- 是否动态：是
- 描述：在数据库的备份操作中，是否对数据库中的异步物化视图进行备份。如果设置为 `false`，将跳过对异步物化视图的备份。
- 引入版本：v3.2.0

##### enable_collect_full_statistic

- 默认值：true
- 类型：Boolean
- 单位：-
- 是否动态：是
- 描述：是否开启自动全量统计信息采集，该开关默认打开。
- 引入版本：-

##### enable_colocate_mv_index

- 默认值：true
- 类型：Boolean
- 单位：-
- 是否动态：是
- 描述：在创建同步物化视图时，是否将同步物化视图的索引与基表加入到相同的 Colocate Group。如果设置为 `true`，TabletSink 将加速同步物化视图的写入性能。
- 引入版本：v3.2.0

##### enable_decimal_v3

- 默认值：true
- 类型：Boolean
- 单位：-
- 是否动态：是
- 描述：是否开启 Decimal V3。
- 引入版本：-

##### enable_experimental_mv

- 默认值：true
- 类型：Boolean
- 单位：-
- 是否动态：是
- 描述：是否开启异步物化视图功能。`TRUE` 表示开启。从 2.5.2 版本开始，该功能默认开启。2.5.2 版本之前默认值为 `FALSE`。
- 引入版本：v2.4

##### enable_local_replica_selection

- 默认值：false
- 类型：Boolean
- 单位：-
- 是否动态：是
- 描述：是否选择本地副本进行查询。本地副本可以减少数据传输的网络时延。如果设置为 `true`，优化器优先选择与当前 FE 相同 IP 的 BE 节点上的 Tablet 副本。设置为 `false` 表示选择可选择本地或非本地副本进行查询。
- 引入版本：-

##### enable_manual_collect_array_ndv

- 默认值：false
- 类型：Boolean
- 单位：-
- 是否动态：是
- 描述：是否允许手动采集 ARRAY 类型列的 NDV 信息。
- 引入版本：v4.0

##### enable_materialized_view

- 默认值：true
- 类型：Boolean
- 单位：-
- 是否动态：是
- 描述：是否允许创建物化视图。
- 引入版本：-

##### enable_materialized_view_metrics_collect

- 默认值：true
- 类型：Boolean
- 单位：-
- 是否动态：是
- 描述：是否默认收集异步物化视图的监控指标。
- 引入版本：v3.1.11，v3.2.5

##### enable_materialized_view_spill

- 默认值：true
- 类型：Boolean
- 单位：-
- 是否动态：是
- 描述：是否为物化视图的刷新任务开启中间结果落盘功能。
- 引入版本：v3.1.1

##### enable_materialized_view_text_based_rewrite

- 默认值：true
- 类型：Boolean
- 单位：-
- 是否动态：是
- 描述：是否默认启用基于文本的查询改写。如果此项设置为 `true`，则系统在创建异步物化视图时构建抽象语法树。
- 引入版本：v3.2.5

##### enable_mv_automatic_active_check

- 默认值：true
- 类型：Boolean
- 单位：-
- 是否动态：是
- 描述：是否允许系统自动检查和重新激活异步物化视图。启用此功能后，系统将会自动激活因基表（或视图）Schema Change 或重建而失效（Inactive）的物化视图。请注意，此功能不会激活由用户手动设置为 Inactive 的物化视图。
- 引入版本：v3.1.6

##### enable_predicate_columns_collection

- 默认值：true
- 类型：Boolean
- 单位：-
- 是否动态：是
- 描述：是否启用 Predicate Column 采集。如果禁用，在查询优化期间将不会记录 Predicate Column。
- 引入版本：-

##### enable_sql_blacklist

- 默认值：false
- 类型：Boolean
- 单位：-
- 是否动态：是
- 描述：是否开启 SQL Query 黑名单校验。如果开启，在黑名单中的 Query 不能被执行。
- 引入版本：-

##### enable_statistic_collect

- 默认值：true
- 类型：Boolean
- 单位：-
- 是否动态：是
- 描述：是否采集统计信息，该开关默认打开。
- 引入版本：-

##### enable_statistic_collect_on_first_load

- 默认值：true
- 类型：Boolean
- 单位：-
- 是否动态：是
- 描述：控制数据导入操作触发的自动统计信息采集和维护。包括：
  - 分区首次导入数据时的统计信息采集（分区版本号为 2）。
  - 多分区表的空分区导入数据时的统计信息采集。
  - INSERT OVERWRITE 操作的统计信息复制和更新。

  **统计信息采集类型的决策策略：**
  
  - 对于 INSERT OVERWRITE：`deltaRatio = |targetRows - sourceRows| / (sourceRows + 1)`
    - 如果 `deltaRatio < statistic_sample_collect_ratio_threshold_of_first_load`（默认：0.1），则不采集统计信息，仅复制现有统计信息。
    - 否则，如果 `targetRows > statistic_sample_collect_rows`（默认：200000），则使用抽样统计信息。
    - 否则，使用全量统计信息。
  
  - 对于首次导入：`deltaRatio = loadRows / (totalRows + 1)`
    - 如果 `deltaRatio < statistic_sample_collect_ratio_threshold_of_first_load`（默认：0.1），则不采集统计信息。
    - 否则，如果 `loadRows > statistic_sample_collect_rows`（默认：200000），则使用抽样统计信息。
    - 否则，使用全量统计信息。
  
  **同步行为：**
  
  - DML 语句（INSERT INTO/INSERT OVERWRITE）：同步模式，带表锁。等待统计信息采集完成（最多等待 `semi_sync_collect_statistic_await_seconds` 秒）。
  - Stream Load 和 Broker Load：异步模式，不加锁。统计信息采集在后台运行，不阻塞导入。
  
  :::note
  禁用此配置将阻止所有由导入触发的统计信息操作，包括 INSERT OVERWRITE 的统计信息维护，这可能导致表缺少统计信息。如果系统频繁创建新表并且导入数据，启用此功能会存在一定内存和 CPU 开销。
  :::

- 引入版本：v3.1

##### enable_udf

- 默认值：false
- 类型：Boolean
- 单位：-
- 是否动态：否
- 描述：是否开启 UDF。
- 引入版本：-

##### expr_children_limit

- 默认值：10000
- 类型：Int
- 单位：-
- 是否动态：是
- 描述：单个表达式中允许的最大子表达式数量。
- 引入版本：-

##### histogram_buckets_size

- 默认值：64
- 类型：Long
- 单位：-
- 是否动态：是
- 描述：直方图默认分桶数。
- 引入版本：-

##### histogram_max_sample_row_count

- 默认值：10000000
- 类型：Long
- 单位：-
- 是否动态：是
- 描述：直方图最大采样行数。
- 引入版本：-

##### histogram_mcv_size

- 默认值：100
- 类型：Long
- 单位：-
- 是否动态：是
- 描述：直方图默认 Most Common Value 的数量。
- 引入版本：-

##### histogram_sample_ratio

- 默认值：0.1
- 类型：Double
- 单位：-
- 是否动态：是
- 描述：直方图默认采样比例。
- 引入版本：-

##### http_slow_request_threshold_ms

- 默认值：5000
- 类型：Int
- 单位：Milliseconds
- 是否动态：是
- 描述：如果一条 HTTP 请求的时间超过了该参数指定的时长，会生成日志来跟踪该请求。
- 引入版本：v2.5.15，v3.1.5

##### low_cardinality_threshold

- 默认值：255
- 类型：Int
- 单位：-
- 是否动态：否
- 描述：低基数字典阈值。
- 引入版本：v3.5.0

##### max_allowed_in_element_num_of_delete

- 默认值：10000
- 类型：Int
- 单位：-
- 是否动态：是
- 描述：DELETE 语句中 IN 谓词最多允许的元素数量。
- 引入版本：-

##### max_create_table_timeout_second

- 默认值：600
- 类型：Int
- 单位：Seconds
- 是否动态：是
- 描述：建表的最大超时时间。
- 引入版本：-

##### max_distribution_pruner_recursion_depth

- 默认值：100
- 类型：Int
- 单位：-
- 是否动态：是
- 描述：: 分区裁剪允许的最大递归深度。增加递归深度可以裁剪更多元素但同时增加 CPU 资源消耗。
- 引入版本：-

<<<<<<< HEAD
##### tablet_meta_update_max_pending_replicas_per_be

- 默认值：200
- 类型：Int
- 单位：-
- 是否动态：是
- 描述：存算分离集群并行alter tablet的元数据时,每台BE节点最大待处理副本数。
- 引入版本：-

##### http_slow_request_threshold_ms

- 默认值：5000
- 类型：Int
- 单位：Milliseconds
- 是否动态：是
- 描述：如果一条 HTTP 请求的时间超过了该参数指定的时长，会生成日志来跟踪该请求。
- 引入版本：v2.5.15，v3.1.5

=======
>>>>>>> 22e8e2de
##### max_partitions_in_one_batch

- 默认值：4096
- 类型：Long
- 单位：-
- 是否动态：是
- 描述：批量创建分区时，分区数目的最大值。
- 引入版本：-

##### max_planner_scalar_rewrite_num

- 默认值：100000
- 类型：Long
- 单位：-
- 是否动态：是
- 描述：优化器重写 ScalarOperator 允许的最大次数。
- 引入版本：-

##### max_query_retry_time

- 默认值：2
- 类型：Int
- 单位：-
- 是否动态：是
- 描述：FE 上查询重试的最大次数。
- 引入版本：-

##### max_running_rollup_job_num_per_table

- 默认值：1
- 类型：Int
- 单位：-
- 是否动态：是
- 描述：每个 Table 执行 Rollup 任务的最大并发度。
- 引入版本：-

##### max_scalar_operator_flat_children

- 默认值：10000
- 类型：Int
- 单位：-
- 是否动态：是
- 描述：优化器中 ScalarOperator 允许最多后代节点数量, 这个限制通常是避免优化器使用过多内存。
- 引入版本：-

##### max_scalar_operator_optimize_depth

- 默认值：256
- 类型：Int
- 单位：-
- 是否动态：是
- 描述：优化器中 ScalarOperator 进行优化的最大深度。
- 引入版本：-

##### mv_active_checker_interval_seconds

- 默认值：60
- 类型：Long
- 单位：Seconds
- 是否动态：是
- 描述：当开启后台 active_checker 线程后，系统将定期自动检查并激活因基表（或视图）发生 Schema 变更或重建而变为失效状态（Inactive）的物化视图。该参数用于控制该线程的调度执行间隔，单位为秒。默认值为系统设定的时间间隔。
- 引入版本：v3.1.6

##### publish_version_interval_ms

- 默认值：10
- 类型：Int
- 单位：Milliseconds
- 是否动态：否
- 描述：两个版本发布操作之间的时间间隔。
- 引入版本：-

##### semi_sync_collect_statistic_await_seconds

- 默认值：30
- 类型：Int
- 单位：Seconds
- 是否动态：是
- 描述：DML 操作（INSERT 和 INSERT OVERWRITE 语句）期间半同步统计信息采集的最大等待时间。Stream Load 和 Broker Load 使用异步模式，不受此设置影响。如果统计信息采集超过此超时时间，导入将继续进行而不等待采集完成。此设置与 `enable_statistic_collect_on_first_load` 配合使用。
- 引入版本：v3.1

##### slow_query_analyze_threshold

- 默认值：5
- 类型：Int
- 单位：秒
- 是否动态：是
- 描述：查询触发 Query Feedback 分析的执行时间阈值。
- 引入版本：v3.4.0

##### statistic_analyze_status_keep_second

- 默认值：3 * 24 * 3600
- 类型：Long
- 单位：Seconds
- 是否动态：是
- 描述：统计信息采集任务的记录保留时间，默认为 3 天。
- 引入版本：-

##### statistic_auto_analyze_end_time

- 默认值：23:59:59
- 类型：String
- 单位：-
- 是否动态：是
- 描述：用于配置自动全量采集的结束时间。取值范围：`00:00:00` ~ `23:59:59`。
- 引入版本：-

##### statistic_auto_analyze_start_time

- 默认值：00:00:00
- 类型：String
- 单位：-
- 是否动态：是
- 描述：用于配置自动全量采集的起始时间。取值范围：`00:00:00` ~ `23:59:59`。
- 引入版本：-

##### statistic_auto_collect_ratio

- 默认值：0.8
- 类型：Double
- 单位：-
- 是否动态：是
- 描述：自动统计信息的健康度阈值。如果统计信息的健康度小于该阈值，则触发自动采集。
- 引入版本：-

##### statistic_auto_collect_small_table_rows

- 默认值：10000000
- 类型：Long
- 单位：-
- 是否动态：是
- 描述：自动收集中，用于判断外部数据源下的表 (Hive, Iceberg, Hudi) 是否为小表的行数门限。
- 引入版本：v3.2

##### statistic_cache_columns

- 默认值：100000
- 类型：Long
- 单位：-
- 是否动态：否
- 描述：缓存统计信息表的最大行数。
- 引入版本：-

##### statistic_cache_thread_pool_size

- 默认值：10
- 类型：Int
- 单位：-
- 是否动态：否
- 描述：用于刷新统计缓存的线程池大小。
- 引入版本：-

##### statistic_collect_interval_sec

- 默认值：5 * 60
- 类型：Long
- 单位：Seconds
- 是否动态：是
- 描述：自动定期采集任务中，检测数据更新的间隔时间。
- 引入版本：-

##### statistic_max_full_collect_data_size

- 默认值：100 * 1024 * 1024 * 1024
- 类型：Long
- 单位：bytes
- 是否动态：是
- 描述：自动统计信息采集的单次任务最大数据量。如果超过该值，则放弃全量采集，转为对该表进行抽样采集。
- 引入版本：-

##### statistic_sample_collect_rows

- 默认值：200000
- 类型：Long
- 单位：-
- 是否动态：是
- 描述：导入触发的统计信息采集操作中用于决定抽样采集和全量采集的行数阈值。如果加载或更改的行数超过此阈值（默认 200,000 行），则使用抽样统计信息采集；否则使用全量统计信息采集。此设置与 `enable_statistic_collect_on_first_load` 和 `statistic_sample_collect_ratio_threshold_of_first_load` 配合使用。
- 引入版本：-

##### statistic_update_interval_sec

- 默认值：24 * 60 * 60
- 类型：Long
- 单位：Seconds
- 是否动态：是
- 描述：统计信息内存 Cache 失效时间。
- 引入版本：-

### 导入导出

##### broker_load_default_timeout_second

- 默认值：14400
- 类型：Int
- 单位：Seconds
- 是否动态：是
- 描述：Broker Load 的超时时间。
- 引入版本：-

##### desired_max_waiting_jobs

- 默认值：1024
- 类型：Int
- 单位：-
- 是否动态：是
- 描述：最多等待的任务数，适用于所有的任务，建表、导入、Schema Change。如果 FE 中处于 PENDING 状态的作业数目达到该值，FE 会拒绝新的导入请求。该参数配置仅对异步执行的导入有效。从 2.5 版本开始，该参数默认值从 100 变为 1024。
- 引入版本：-

##### disable_load_job

- 默认值：false
- 类型：Boolean
- 单位：-
- 是否动态：是
- 描述：当集群遇到错误时是否禁用导入。这可以防止因集群错误而造成的任何损失。默认值为 `FALSE`，表示导入未禁用。`TRUE` 表示导入已禁用，集群处于只读状态。
- 引入版本：-

##### empty_load_as_error

- 默认值：true
- 类型：Boolean
- 单位：-
- 是否动态：是
- 描述：导入数据为空时，是否返回报错提示 `all partitions have no load data`。有效值：
  - `true`：当导入数据为空时，显示导入失败，并返回报错提示 `all partitions have no load data`。
  - `false`：当导入数据为空时，显示导入成功，并返回 `OK`，不返回报错提示。
- 引入版本：-

##### enable_file_bundling

- 默认值：true
- 类型：Boolean
- 单位：-
- 是否动态：是
- 描述：是否为云原生表启用 File Bundling 优化功能。当启用该功能（设置为 `true`）时，系统会自动将导入、Compaction 或 Publish 操作生成的数据文件进行打包，从而减少因频繁访问外部存储系统而产生的 API 成本。您还可以通过 CREATE TABLE 语句的 `file_bundling` 属性在表级别控制此行为。有关详细说明，请参阅 [CREATE TABLE](../../sql-reference/sql-statements/table_bucket_part_index/CREATE_TABLE.md)。
- 引入版本：v4.0

##### enable_routine_load_lag_metrics

- 默认值：false
- 类型：Boolean
- 单位：-
- 是否动态：是
- 描述：是否收集 Routine Load Partition Offset Lag 的指标。请注意，将此项目设置为 `true` 会调用 Kafka API 来获取 Partition 的最新 Offset。
- 引入版本：-

##### enable_sync_publish

- 默认值：true
- 类型：Boolean
- 单位：-
- 是否动态：是
- 描述：是否在导入事务 publish 阶段同步执行 apply 任务，仅适用于主键表。有效值：
  - `TRUE`：导入事务 publish 阶段同步执行 apply 任务，即 apply 任务完成后才会返回导入事务 publish 成功，此时所导入数据真正可查。因此当导入任务一次导入的数据量比较大，或者导入频率较高时，开启该参数可以提升查询性能和稳定性，但是会增加导入耗时。
  - `FALSE`：在导入事务 publish 阶段异步执行 apply 任务，即在导入事务 publish 阶段 apply 任务提交之后立即返回导入事务 publish 成功，然而此时导入数据并不真正可查。这时并发的查询需要等到 apply 任务完成或者超时，才能继续执行。因此当导入任务一次导入的数据量比较大，或者导入频率较高时，关闭该参数会影响查询性能和稳定性。
- 引入版本：v3.2.0

##### export_checker_interval_second

- 默认值：5
- 类型：Int
- 单位：Seconds
- 是否动态：否
- 描述：导出作业调度器的调度间隔。
- 引入版本：-

##### export_max_bytes_per_be_per_task

- 默认值：268435456
- 类型：Long
- 单位：Bytes
- 是否动态：是
- 描述：单个导出任务在单个 BE 上导出的最大数据量。
- 引入版本：-

##### export_running_job_num_limit

- 默认值：5
- 类型：Int
- 单位：-
- 是否动态：是
- 描述：导出作业最大的运行数目。
- 引入版本：-

##### export_task_default_timeout_second

- 默认值：2 * 3600
- 类型：Int
- 单位：Seconds
- 是否动态：是
- 描述：导出作业的超时时长。
- 引入版本：-

##### export_task_pool_size

- 默认值：5
- 类型：Int
- 单位：-
- 是否动态：否
- 描述：导出任务线程池的大小。
- 引入版本：-

##### external_table_commit_timeout_ms

- 默认值：10000
- 类型：Int
- 单位：Milliseconds
- 是否动态：是
- 描述：发布写事务到 StarRocks 外表的超时时长，单位为毫秒。默认值 `10000` 表示超时时长为 10 秒。
- 引入版本：-

##### finish_transaction_default_lock_timeout_ms

- 默认值: 1000
- 类型: Int
- 单位: MilliSeconds
- 是否可变: 是
- 描述: 完成事务时获取数据库和表锁的默认超时时间。
- 引入版本: v4.0.0, v3.5.8

##### history_job_keep_max_second

- 默认值：7 * 24 * 3600
- 类型：Int
- 单位：Seconds
- 是否动态：是
- 描述：历史任务最大的保留时长，例如 Schema Change 任务。
- 引入版本：-

##### insert_load_default_timeout_second

- 默认值：3600
- 类型：Int
- 单位：Seconds
- 是否动态：是
- 描述：Insert Into 语句的超时时间。
- 引入版本：-

##### label_clean_interval_second

- 默认值：4 * 3600
- 类型：Int
- 单位：Seconds
- 是否动态：否
- 描述：作业标签的清理间隔。建议清理间隔尽量短，从而确保历史作业的标签能够及时清理掉。
- 引入版本：-

##### label_keep_max_num

- 默认值：1000
- 类型：Int
- 单位：-
- 是否动态：是
- 描述：一定时间内所保留导入任务的最大数量。超过之后历史导入作业的信息会被删除。
- 引入版本：-

##### label_keep_max_second

- 默认值：3 * 24 * 3600
- 类型：Int
- 单位：Seconds
- 是否动态：是
- 描述：已经完成、且处于 FINISHED 或 CANCELLED 状态的导入作业记录在 StarRocks 系统 label 的保留时长，默认值为 3 天。该参数配置适用于所有模式的导入作业。设定过大将会消耗大量内存。
- 引入版本：-

##### load_checker_interval_second

- 默认值：5
- 类型：Int
- 单位：Seconds
- 是否动态：否
- 描述：导入作业的轮询间隔。
- 引入版本：-

##### load_straggler_wait_second

- 默认值：300
- 类型：Int
- 单位：Seconds
- 是否动态：是
- 描述：控制 BE 副本最大容忍的导入落后时长，超过这个时长就进行克隆。
- 引入版本：-

##### max_broker_load_job_concurrency

- 默认值：5
- 别名：async_load_task_pool_size
- 类型：Int
- 单位：-
- 是否动态：是
- 描述：StarRocks 集群中可以并行执行的 Broker Load 作业的最大数量。本参数仅适用于 Broker Load。取值必须小于 `max_running_txn_num_per_db`。从 2.5 版本开始，该参数默认值从 `10` 变为 `5`。
- 引入版本：-

##### max_load_timeout_second

- 默认值：259200
- 类型：Int
- 单位：Seconds
- 是否动态：是
- 描述：导入作业的最大超时时间，适用于所有导入。
- 引入版本：-

##### max_routine_load_batch_size

- 默认值：4294967296
- 类型：Long
- 单位：Bytes
- 是否动态：是
- 描述：每个 Routine Load Task 导入的最大数据量。
- 引入版本：-

##### max_routine_load_task_concurrent_num

- 默认值：5
- 类型：Int
- 单位：-
- 是否动态：是
- 描述：每个 Routine Load 作业最大并发执行的 Task 数。
- 引入版本：-

##### max_routine_load_task_num_per_be

- 默认值：16
- 类型：Int
- 单位：-
- 是否动态：是
- 描述：每个 BE 并发执行的 Routine Load 导入任务数量上限。从 3.1.0 版本开始，参数默认值从 5 变为 16，并且不再需要小于等于 BE 的配置项 `routine_load_thread_pool_size`（已废弃）。
- 引入版本：-

##### max_running_txn_num_per_db

- 默认值：1000
- 类型：Int
- 单位：-
- 是否动态：是
- 描述：StarRocks 集群每个数据库中正在运行的导入相关事务的最大个数，默认值为 `1000`。自 3.1 版本起，默认值由 100 变为 1000。当数据库中正在运行的导入相关事务超过最大个数限制时，后续的导入不会执行。如果是同步的导入作业请求，作业会被拒绝；如果是异步的导入作业请求，作业会在队列中等待。不建议调大该值，会增加系统负载。
- 引入版本：-

##### max_stream_load_timeout_second

- 默认值：259200
- 类型：Int
- 单位：Seconds
- 是否动态：是
- 描述：Stream Load 的最大超时时间。
- 引入版本：-

##### max_tolerable_backend_down_num

- 默认值：0
- 类型：Int
- 单位：-
- 是否动态：是
- 描述：允许的最大故障 BE 数。如果故障的 BE 节点数超过该阈值，则不能自动恢复 Routine Load 作业。
- 引入版本：-

##### min_bytes_per_broker_scanner

- 默认值：67108864
- 类型：Long
- 单位：Bytes
- 是否动态：是
- 描述：单个 Broker Load 实例处理的最小数据量。
- 引入版本：-

##### min_load_timeout_second

- 默认值：1
- 类型：Int
- 单位：Seconds
- 是否动态：是
- 描述：导入作业的最小超时时间，适用于所有导入。
- 引入版本：-

##### min_routine_load_lag_for_metrics

- 默认值：10000
- 类型：Int
- 单位：-
- 是否动态：是
- 描述：要在监控指标中显示的 Routine Load 任务的最小 Offset Lag。Offset Lag 大于此值的 Routine Load 任务将显示在指标中。
- 引入版本：-

##### period_of_auto_resume_min

- 默认值：5
- 类型：Int
- 单位：Minutes
- 是否动态：是
- 描述：自动恢复 Routine Load 的时间间隔。
- 引入版本：-

##### prepared_transaction_default_timeout_second

- 默认值：86400
- 类型：Int
- 单位：Seconds
- 是否动态：是
- 描述：预提交事务的默认超时时间。
- 引入版本：-

##### routine_load_task_consume_second

- 默认值：15
- 类型：Long
- 单位：Seconds
- 是否动态：是
- 描述：集群内每个 Routine Load 导入任务消费数据的最大时间。自 v3.1.0 起，Routine Load 导入作业 [job_properties](../../sql-reference/sql-statements/loading_unloading/routine_load/CREATE_ROUTINE_LOAD.md#job_properties) 新增参数 `task_consume_second`，作用于单个 Routine Load 导入作业内的导入任务，更加灵活。
- 引入版本：-

##### routine_load_task_timeout_second

- 默认值：60
- 类型：Long
- 单位：Seconds
- 是否动态：是
- 描述：集群内每个 Routine Load 导入任务超时时间，自 v3.1.0 起，Routine Load 导入作业 [job_properties](../../sql-reference/sql-statements/loading_unloading/routine_load/CREATE_ROUTINE_LOAD.md#job_properties) 新增参数 `task_timeout_second`，作用于单个 Routine Load 导入作业内的任务，更加灵活。
- 引入版本：-

##### routine_load_unstable_threshold_second

- 默认值：3600
- 类型：Long
- 单位：Seconds
- 是否动态：是
- 描述：Routine Load 导入作业的任一导入任务消费延迟，即正在消费的消息时间戳与当前时间的差值超过该阈值，且数据源中存在未被消费的消息，则导入作业置为 UNSTABLE 状态。
- 引入版本：-

##### spark_dpp_version

- 默认值：1.0.0
- 类型：String
- 单位：-
- 是否动态：否
- 描述：Spark DPP 特性的版本。
- 引入版本：-

##### spark_home_default_dir

- 默认值：StarRocksFE.STARROCKS_HOME_DIR + "/lib/spark2x"
- 类型：String
- 单位：-
- 是否动态：否
- 描述：Spark 客户端根目录。
- 引入版本：-

##### spark_launcher_log_dir

- 默认值：sys_log_dir + "/spark_launcher_log"
- 类型：String
- 单位：-
- 是否动态：否
- 描述：Spark 日志的保存目录。
- 引入版本：-

##### spark_load_default_timeout_second

- 默认值：86400
- 类型：Int
- 单位：Seconds
- 是否动态：是
- 描述：Spark 导入的超时时间。
- 引入版本：-

##### spark_resource_path

- 默认值：空字符串
- 类型：String
- 单位：-
- 是否动态：否
- 描述：Spark 依赖包的根目录。
- 引入版本：-

##### stream_load_default_timeout_second

- 默认值：600
- 类型：Int
- 单位：Seconds
- 是否动态：是
- 描述：Stream Load 的默认超时时间。
- 引入版本：-

##### transaction_clean_interval_second

- 默认值：30
- 类型：Int
- 单位：Seconds
- 是否动态：否
- 描述：已结束事务的清理间隔。建议清理间隔尽量短，从而确保已完成的事务能够及时清理掉。
- 引入版本：-

##### transaction_stream_load_coordinator_cache_capacity

- 默认值：4096
- 类型：Int
- 单位：-
- 是否动态：是
- 描述：存储事务标签到coordinator节点映射的缓存容量。
- 引入版本：-

##### transaction_stream_load_coordinator_cache_expire_seconds

- 默认值：900
- 类型：Int
- 单位：-
- 是否动态：是
- 描述：事务标签与coordinator节点映射关系在缓存中的存活时间(TTL)。
- 引入版本：-

##### yarn_client_path

- 默认值：StarRocksFE.STARROCKS_HOME_DIR + "/lib/yarn-client/hadoop/bin/yarn"
- 类型：String
- 单位：-
- 是否动态：否
- 描述：Yarn 客户端的根目录。
- 引入版本：-

##### yarn_config_dir

- 默认值：StarRocksFE.STARROCKS_HOME_DIR + "/lib/yarn-config"
- 类型：String
- 单位：-
- 是否动态：否
- 描述：Yarn 配置文件的保存目录。
- 引入版本：-

### 存储

##### alter_table_timeout_second

- 默认值：86400
- 类型：Int
- 单位：Seconds
- 是否动态：是
- 描述：Schema Change 超时时间。
- 引入版本：-

##### catalog_trash_expire_second

- 默认值：86400
- 类型：Long
- 单位：Seconds
- 是否动态：是
- 描述：删除表/数据库之后，元数据在回收站中保留的时长，超过这个时长，数据就不可以通过[RECOVER](../../sql-reference/sql-statements/backup_restore/RECOVER.md) 语句恢复。
- 引入版本：-

##### check_consistency_default_timeout_second

- 默认值：600
- 类型：Long
- 单位：Seconds
- 是否动态：是
- 描述：副本一致性检测的超时时间。
- 引入版本：-

##### default_replication_num

- 默认值：3
- 类型：Short
- 单位：-
- 是否动态：是
- 描述：用于配置分区默认的副本数。如果建表时指定了 `replication_num` 属性，则该属性优先生效；如果建表时未指定 `replication_num`，则配置的 `default_replication_num` 生效。建议该参数的取值不要超过集群内 BE 节点数。
- 引入版本：-

##### enable_auto_tablet_distribution

- 默认值：true
- 类型：Boolean
- 单位：-
- 是否动态：是
- 描述：是否开启自动设置分桶功能。
  - 设置为 `true` 表示开启，您在建表或新增分区时无需指定分桶数目，StarRocks 自动决定分桶数量。自动设置分桶数目的策略，请参见[设置分桶数量](../../table_design/data_distribution/Data_distribution.md#设置分桶数量)。
  - 设置为 `false` 表示关闭，您在建表时需要手动指定分桶数量。
  - 新增分区时，如果您不指定分桶数量，则新分区的分桶数量继承建表时候的分桶数量。当然您也可以手动指定新增分区的分桶数量。
- 引入版本：v2.5.7

##### enable_experimental_rowstore

- 默认值：false
- 类型：Boolean
- 单位：-
- 是否动态：是
- 描述：是否开启[行列混存表](../../table_design/hybrid_table.md)功能。
- 引入版本：v3.2.3

##### enable_fast_schema_evolution

- 默认值：true
- 类型：Boolean
- 单位：-
- 是否动态：是
- 描述：是否开启集群内所有表的 fast schema evolution，取值：`TRUE` 或 `FALSE`。开启后增删列时可以提高 Schema Change 速度并降低资源使用。
- 引入版本：v3.2.0

> **说明**
>
> - StarRocks 存算分离集群自 v3.3.0 起支持该参数。
> - 如果您需要为某张表设置该配置，例如关闭该表的 fast schema evolution，则可以在建表时设置表属性 [`fast_schema_evolution`](../../sql-reference/sql-statements/table_bucket_part_index/CREATE_TABLE.md#设置-fast-schema-evolution)。

##### enable_strict_storage_medium_check

- 默认值：false
- 类型：Boolean
- 单位：-
- 是否动态：是
- 描述：建表时，是否严格校验存储介质类型。该值为 `true` 时表示在建表时，会严格校验 BE 上的存储介质。比如建表时指定 `storage_medium = HDD`，而 BE 上只配置了 SSD，那么建表失败。该值为 `false` 时则忽略介质匹配，建表成功。
- 引入版本：-

##### max_bucket_number_per_partition

- 默认值：1024
- 类型：Int
- 单位：-
- 是否动态：是
- 描述：单个分区中最多可以创建的分桶数量。
- 引入版本：v3.3.2

##### max_column_number_per_table

- 默认值：10000
- 类型：Int
- 单位：-
- 是否动态：是
- 描述：单个表中最多可以创建的列数量。
- 引入版本：v3.3.2

##### max_partition_number_per_table

- 默认值：100000
- 类型：Int
- 单位：-
- 是否动态：是
- 描述：单个表中最多可以创建的分区数量。
- 引入版本：v3.3.2

##### partition_recycle_retention_period_secs

- 默认值：1800
- 类型：Long
- 单位：Seconds
- 是否动态：是
- 描述：因 INSERT OVERWRITE 或物化视图刷新操作而被删除的分区的元数据保留时间。请注意，此类元数据无法通过执行 [RECOVER](../../sql-reference/sql-statements/backup_restore/RECOVER.md) 命令恢复。
- 引入版本：v3.5.9

##### recover_with_empty_tablet

- 默认值：false
- 类型：Boolean
- 单位：-
- 是否动态：是
- 描述：在 Tablet 副本丢失/损坏时，是否使用空的 Tablet 代替。这样可以保证在有 Tablet 副本丢失/损坏时，查询依然能被执行（但是由于缺失了数据，结果可能是错误的）。默认为 `false`，表示不进行替代，查询会失败。
- 引入版本：-

##### storage_usage_hard_limit_percent

- 默认值：95
- 别名：storage_flood_stage_usage_percent
- 类型：Int
- 单位：-
- 是否动态：是
- 描述：单个 BE 存储目录空间使用率硬上限。如果 BE 存储目录空间使用率超过该值且剩余空间小于 `storage_usage_hard_limit_reserve_bytes`，StarRocks 会拒绝 Load 和 Restore 作业。需要同步修改 BE 配置 `storage_flood_stage_usage_percent` 以使其生效。
- 引入版本：-

##### storage_usage_hard_limit_reserve_bytes

- 默认值：100 * 1024 * 1024 * 1024
- 别名：storage_flood_stage_left_capacity_bytes
- 类型：Long
- 单位：Bytes
- 是否动态：是
- 描述：单个 BE 存储目录剩余空间硬限制。如果 BE 存储目录下剩余空间小于该值且空间使用率超过 `storage_usage_hard_limit_percent`，StarRocks 会拒绝 Load 和 Restore 作业。需要同步修改 BE 配置 `storage_flood_stage_left_capacity_bytes` 以使其生效。
- 引入版本：-

##### storage_usage_soft_limit_percent

- 默认值：90
- 别名：storage_high_watermark_usage_percent
- 类型：Int
- 单位：-
- 是否动态：是
- 描述：单个 BE 存储目录空间使用率软上限。如果 BE 存储目录空间使用率超过该值且剩余空间小于 `storage_usage_soft_limit_reserve_bytes`，则不能继续向该路径克隆 Tablet。
- 引入版本：-

##### storage_usage_soft_limit_reserve_bytes

- 默认值：200 * 1024 * 1024 * 1024
- 别名：storage_min_left_capacity_bytes
- 类型：Long
- 单位：Bytes
- 是否动态：是
- 描述：单个 BE 存储目录剩余空间软限制。如果 BE 存储目录下剩余空间小于该值且空间使用率超过 `storage_usage_soft_limit_percent`，则不能继续向该路径克隆 Tablet。
- 引入版本：-

##### tablet_checker_lock_time_per_cycle_ms

- 默认值：1000
- 类型：Int
- 单位：Milliseconds
- 是否动态：是
- 描述：Tablet Checker 在释放并重新获取表锁之前，每个周期持有锁的最大时间（毫秒）。小于 100 的值将被视为 100。
- 引入版本：v3.5.9, v4.0.2

##### tablet_create_timeout_second

- 默认值：10
- 类型：Int
- 单位：Seconds
- 是否动态：是
- 描述：创建 tablet 的超时时长。自 v3.1 版本起，默认值由 1 改为 10。
- 引入版本：-

##### tablet_delete_timeout_second

- 默认值：2
- 类型：Int
- 单位：Seconds
- 是否动态：是
- 描述：删除 tablet 的超时时长。
- 引入版本：-

##### tablet_sched_balance_load_disk_safe_threshold

- 默认值：0.5
- 别名：balance_load_disk_safe_threshold
- 类型：Double
- 单位：-
- 是否动态：是
- 描述：判断 BE 磁盘使用率是否均衡的百分比阈值。如果所有 BE 的磁盘使用率低于该值，认为磁盘使用均衡。当有 BE 磁盘使用率超过该阈值时，如果最大和最小 BE 磁盘使用率之差高于 10%，则认为磁盘使用不均衡，会触发 Tablet 重新均衡。
- 引入版本：-

##### tablet_sched_balance_load_score_threshold

- 默认值：0.1
- 别名：balance_load_score_threshold
- 类型：Double
- 单位：-
- 是否动态：是
- 描述：用于判断 BE 负载是否均衡的百分比阈值。如果一个 BE 的负载低于所有 BE 的平均负载，且差值大于该阈值，则认为该 BE 处于低负载状态。相反，如果一个 BE 的负载比平均负载高且差值大于该阈值，则认为该 BE 处于高负载状态。
- 引入版本：-

##### tablet_sched_be_down_tolerate_time_s

- 默认值：900
- 类型：Long
- 单位：Seconds
- 是否动态：是
- 描述：调度器容忍 BE 节点保持不存活状态的最长时间。超时之后该节点上的 Tablet 会被迁移到其他存活的 BE 节点上。
- 引入版本：2.5.7

##### tablet_sched_disable_balance

- 默认值：false
- 别名：disable_balance
- 类型：Boolean
- 单位：-
- 是否动态：是
- 描述：是否禁用 Tablet 均衡调度。
- 引入版本：-

##### tablet_sched_disable_colocate_balance

- 默认值：false
- 别名：disable_colocate_balance
- 类型：Boolean
- 单位：-
- 是否动态：是
- 描述：是否禁用 Colocate Table 的副本均衡。
- 引入版本：-

##### tablet_sched_max_balancing_tablets

- 默认值：500
- 别名：max_balancing_tablets
- 类型：Int
- 单位：-
- 是否动态：是
- 描述：正在均衡的 Tablet 数量的最大值。如果正在均衡的 Tablet 数量超过该值，跳过 Tablet 重新均衡。
- 引入版本：-

##### tablet_sched_max_clone_task_timeout_sec

- 默认值：2 * 60 * 60
- 别名：max_clone_task_timeout_sec
- 类型：Long
- 单位：Seconds
- 是否动态：是
- 描述：克隆 Tablet 的最大超时时间。
- 引入版本：-

##### tablet_sched_max_not_being_scheduled_interval_ms

- 默认值：15 * 60 * 1000
- 类型：Long
- 单位：Milliseconds
- 是否动态：是
- 描述：克隆 Tablet 调度时，如果超过该时间一直未被调度，则将该 Tablet 的调度优先级升高，以尽可能优先调度。
- 引入版本：-

##### tablet_sched_max_scheduling_tablets

- 默认值：10000
- 别名：max_scheduling_tablets
- 类型：Int
- 单位：-
- 是否动态：是
- 描述：可同时调度的 Tablet 的数量。如果正在调度的 Tablet 数量超过该值，跳过 Tablet 均衡和修复检查。
- 引入版本：-

##### tablet_sched_min_clone_task_timeout_sec

- 默认值：3 * 60
- 别名：min_clone_task_timeout_sec
- 类型：Long
- 单位：Seconds
- 是否动态：是
- 描述：克隆 Tablet 的最小超时时间。
- 引入版本：-

##### tablet_sched_num_based_balance_threshold_ratio

- 默认值：0.5
- 别名：-
- 类型：Double
- 单位：-
- 是否动态：是
- 描述：做分布均衡时可能会打破磁盘大小均衡，但磁盘间的最大差距不能超过tablet_sched_num_based_balance_threshold_ratio * table_sched_balance_load_score_threshold。 如果集群中存在不断从 A 到 B、从 B 到 A 的克隆，请减小该值。 如果希望tablet分布更加均衡，请调大该值。
- 引入版本：3.1

##### tablet_sched_repair_delay_factor_second

- 默认值：60
- 别名：tablet_repair_delay_factor_second
- 类型：Long
- 单位：Seconds
- 是否动态：是
- 描述：FE 进行副本修复的间隔。
- 引入版本：-

##### tablet_sched_slot_num_per_path

- 默认值：8
- 别名：schedule_slot_num_per_path
- 类型：Int
- 单位：-
- 是否动态：是
- 描述：一个 BE 存储目录能够同时执行 tablet 相关任务的数目。参数别名 `schedule_slot_num_per_path`。从 2.5 版本开始，该参数默认值从 2.4 版本的 `4` 变为 `8`。
- 引入版本：-

##### tablet_sched_storage_cooldown_second

- 默认值：-1
- 别名：storage_cooldown_second
- 类型：Long
- 单位：Seconds
- 是否动态：是
- 描述：从 Table 创建时间点开始计算，自动降冷的时延。降冷是指从 SSD 介质迁移到 HDD 介质。<br />参数别名为 `storage_cooldown_second`。默认值 `-1` 表示不进行自动降冷。如需启用自动降冷功能，请显式设置参数取值大于 `-1`。
- 引入版本：-

##### tablet_stat_update_interval_second

- 默认值：300
- 类型：Int
- 单位：Seconds
- 是否动态：否
- 描述：FE 向每个 BE 请求收集 Tablet 统计信息的时间间隔。
- 引入版本：-

### 存算分离

##### aws_s3_access_key

- 默认值：空字符串
- 类型：String
- 单位：-
- 是否动态：否
- 描述：访问 S3 存储空间的 Access Key。
- 引入版本：v3.0

##### aws_s3_endpoint

- 默认值：空字符串
- 类型：String
- 单位：-
- 是否动态：否
- 描述：访问 S3 存储空间的连接地址，如 `https://s3.us-west-2.amazonaws.com`。
- 引入版本：v3.0

##### aws_s3_external_id

- 默认值：空字符串
- 类型：String
- 单位：-
- 是否动态：否
- 描述：用于跨 AWS 账户访问 S3 存储空间的外部 ID。
- 引入版本：v3.0

##### aws_s3_iam_role_arn

- 默认值：空字符串
- 类型：String
- 单位：-
- 是否动态：否
- 描述：有访问 S3 存储空间权限 IAM Role 的 ARN。
- 引入版本：v3.0

##### aws_s3_path

- 默认值：空字符串
- 类型：String
- 单位：-
- 是否动态：否
- 描述：用于存储数据的 S3 路径。它由 S3 存储桶的名称及其下的子路径（如有）组成，例如，`testbucket/subpath`。
- 引入版本：v3.0

##### aws_s3_region

- 默认值：空字符串
- 类型：String
- 单位：-
- 是否动态：否
- 描述：需访问的 S3 存储空间的地区，如 `us-west-2`。
- 引入版本：v3.0

##### aws_s3_secret_key

- 默认值：空字符串
- 类型：String
- 单位：-
- 是否动态：否
- 描述：访问 S3 存储空间的 Secret Key。
- 引入版本：v3.0

##### aws_s3_use_aws_sdk_default_behavior

- 默认值：false
- 类型：Boolean
- 单位：-
- 是否动态：否
- 描述：是否使用 AWS SDK 默认的认证凭证。有效值：`true` 和 `false`。
- 引入版本：v3.0

##### aws_s3_use_instance_profile

- 默认值：false
- 类型：Boolean
- 单位：-
- 是否动态：否
- 描述：是否使用 Instance Profile 或 Assumed Role 作为安全凭证访问 S3。有效值：`true` 和 `false`。
  - 如果您使用 IAM 用户凭证（Access Key 和 Secret Key）访问 S3，则需要将此项设为 `false`，并指定 `aws_s3_access_key` 和 `aws_s3_secret_key`。
  - 如果您使用 Instance Profile 访问 S3，则需要将此项设为 `true`。
  - 如果您使用 Assumed Role 访问 S3，则需要将此项设为 `true`，并指定 `aws_s3_iam_role_arn`。
  - 如果您使用外部 AWS 账户通过 Assumed Role 认证访问 S3，则需要额外指定 `aws_s3_external_id`。
- 引入版本：v3.0

##### azure_adls2_endpoint

- 默认值：空字符串
- 类型：String
- 单位：-
- 是否动态：否
- 描述：Azure Data Lake Storage Gen2 帐户的端点。示例：`https://test.dfs.core.windows.net`。
- 引入版本：v3.4.1

##### azure_adls2_oauth2_client_id

- 默认值：空字符串
- 类型：String
- 单位：-
- 是否动态：否
- 描述：用于授权 Azure Data Lake Storage Gen2 请求的 Managed Identity 的 Client ID。
- 引入版本：v3.4.4

##### azure_adls2_oauth2_tenant_id

- 默认值：空字符串
- 类型：String
- 单位：-
- 是否动态：否
- 描述：用于授权 Azure Data Lake Storage Gen2 请求的 Managed Identity 的 Tenant ID。
- 引入版本：v3.4.4

##### azure_adls2_oauth2_use_managed_identity

- 默认值：false
- 类型：Boolean
- 单位：-
- 是否动态：否
- 描述：是否使用 Managed Identity 用于授权 Azure Data Lake Storage Gen2 请求。
- 引入版本：v3.4.4

##### azure_adls2_path

- 默认值：空字符串
- 类型：String
- 单位：-
- 是否动态：否
- 描述：用于存储数据的 Azure Data Lake Storage Gen2 路径，由文件系统名称和目录名称组成。示例：`testfilesystem/starrocks`。
- 引入版本：v3.4.1

##### azure_adls2_sas_token

- 默认值：空字符串
- 类型：String
- 单位：-
- 是否动态：否
- 描述：用于授权 Azure Data Lake Storage Gen2 请求的共享访问签名 (SAS)。
- 引入版本：v3.4.1

##### azure_adls2_shared_key

- 默认值：空字符串
- 类型：String
- 单位：-
- 是否动态：否
- 描述：用于授权 Azure Data Lake Storage Gen2 请求的 Shared Key。
- 引入版本：v3.4.1

##### azure_blob_endpoint

- 默认值：空字符串
- 类型：String
- 单位：-
- 是否动态：否
- 描述：Azure Blob Storage 的链接地址，如 `https://test.blob.core.windows.net`。
- 引入版本：v3.1

##### azure_blob_path

- 默认值：空字符串
- 类型：String
- 单位：-
- 是否动态：否
- 描述：用于存储数据的 Azure Blob Storage 路径，由存 Storage Account 中的容器名称和容器下的子路径（如有）组成，如 `testcontainer/subpath`。
- 引入版本：v3.1

##### azure_blob_sas_token

- 默认值：空字符串
- 类型：String
- 单位：-
- 是否动态：否
- 描述：访问 Azure Blob Storage 的共享访问签名（SAS）。
- 引入版本：v3.1

##### azure_blob_shared_key

- 默认值：空字符串
- 类型：String
- 单位：-
- 是否动态：否
- 描述：访问 Azure Blob Storage 的 Shared Key。
- 引入版本：v3.1

##### azure_use_native_sdk

- 默认值：true
- 类型：Boolean
- 单位：-
- 是否动态：是
- 描述：是否使用 Native SDK 访问 Azure Blob Storage，从而允许使用 Managed Identity 和 Service Principal 进行身份验证。如果该项设置为 `false`，则只允许使用 Shared Key 和 SAS 令牌进行身份验证。
- 引入版本：v3.4.4

##### cloud_native_hdfs_url

- 默认值：空字符串
- 类型：String
- 单位：-
- 是否动态：否
- 描述：HDFS 存储的 URL，例如 `hdfs://127.0.0.1:9000/user/xxx/starrocks/`。
- 引入版本：-

##### cloud_native_meta_port

- 默认值：6090
- 类型：Int
- 单位：-
- 是否动态：否
- 描述：云原生元数据服务监听端口。
- 引入版本：-

##### cloud_native_storage_type

- 默认值：S3
- 类型：String
- 单位：-
- 是否动态：否
- 描述：您使用的存储类型。在存算分离模式下，StarRocks 支持将数据存储在 HDFS 、Azure Blob（自 v3.1.1 起支持）、Azure Data Lake Storage Gen2（自 v3.4.1 起支持）、Google Storage（Native SDK 自 v3.5.1 起支持）以及兼容 S3 协议的对象存储中（例如 AWS S3、阿里云 OSS 以及 MinIO）。有效值：`S3`（默认）、`AZBLOB`、`ADLS2` 和 `HDFS`。如果您将此项指定为 `S3`，则必须添加以 `aws_s3` 为前缀的配置项。如果您将此项指定为 `AZBLOB`，则必须添加以 `azure_blob` 为前缀的配置项。如果您将此项指定为 `ADLS2`，则必须添加以 `azure_adls2` 为前缀的配置项。如果您将此项指定为 `GS`，则必须添加以 `gcp_gcs` 为前缀的配置项。如果将此项指定为 `HDFS`，则只需指定 `cloud_native_hdfs_url`。
- 引入版本：-

##### enable_load_volume_from_conf

- 默认值：false
- 类型：Boolean
- 单位：-
- 是否动态：否
- 描述：是否允许 StarRocks 使用 FE 配置文件中指定的存储相关属性创建默认存储卷。自 v3.4.1 起，默认值由 `true` 变为 `false`。
- 引入版本：v3.1.0

##### gcp_gcs_impersonation_service_account

- 默认值：空字符串
- 类型：String
- 单位：-
- 是否动态：否
- 描述：如果使用基于模拟身份的身份验证，需要要模拟的 Service Account。
- 引入版本：v3.5.1

##### gcp_gcs_path

- 默认值：空字符串
- 类型：String
- 单位：-
- 是否动态：否
- 描述：用于存储数据的 Google Storage 路径。它由 Google Storage 存储桶的名称及其下的子路径（如有）组成，例如，`testbucket/subpath`。
- 引入版本：v3.5.1

##### gcp_gcs_service_account_email

- 默认值：空字符串
- 类型：String
- 单位：-
- 是否动态：否
- 描述：创建 Service Account 时生成的 JSON 文件中的 Email。示例：`user@hello.iam.gserviceaccount.com`。
- 引入版本：v3.5.1

##### gcp_gcs_service_account_private_key

- 默认值：空字符串
- 类型：String
- 单位：-
- 是否动态：否
- 描述：创建 Service Account 时生成的 JSON 文件中的 Private Key。示例：`-----BEGIN PRIVATE KEY----xxxx-----END PRIVATE KEY-----\n`。
- 引入版本：v3.5.1

##### gcp_gcs_service_account_private_key_id

- 默认值：空字符串
- 类型：String
- 单位：-
- 是否动态：否
- 描述：创建 Service Account 时生成的 JSON 文件中的 Private Key ID。
- 引入版本：v3.5.1

##### gcp_gcs_use_compute_engine_service_account

- 默认值：true
- 类型：Boolean
- 单位：-
- 是否动态：否
- 描述：是否使用 Compute Engine 上面绑定的 Service Account。
- 引入版本：v3.5.1

##### lake_autovacuum_grace_period_minutes

- 默认值：30
- 类型：Long
- 单位：Minutes
- 是否动态：是
- 描述：存算分离集群下保留历史数据版本的时间范围。此时间范围内的历史数据版本不会被自动清理。您需要将该值设置为大于最大查询时间，以避免正在访问中的数据被删除导致查询失败。自 v3.3.0，v3.2.5 及 v3.1.10 起，默认值由 `5` 变更为 `30`。
- 引入版本：v3.1.0

##### lake_autovacuum_parallel_partitions

- 默认值：8
- 类型：Int
- 单位：-
- 是否动态：否
- 描述：存算分离集群下最多可以同时对多少个表分区进行垃圾数据清理（AutoVacuum，即在 Compaction 后进行的垃圾文件回收）。
- 引入版本：v3.1.0

##### lake_autovacuum_partition_naptime_seconds

- 默认值：180
- 类型：Long
- 单位：Seconds
- 是否动态：是
- 描述：存算分离集群下对同一个表分区进行垃圾数据清理的最小间隔时间。
- 引入版本：v3.1.0

##### lake_autovacuum_stale_partition_threshold

- 默认值：12
- 类型：Long
- 单位：Hours
- 是否动态：是
- 描述：存算分离集群下，如果某个表分区在该阈值范围内没有任何更新操作(导入、删除或 Compaction)，将不再触发该分区的自动垃圾数据清理操作。
- 引入版本：v3.1.0

##### lake_compaction_allow_partial_success

- 默认值: true
- 类型：Boolean
- 单位：-
- 是否动态：是
- 描述：如果该项设置为 `true`，存算分离集群中的 Compaction 操作即使只有其中一个子任务成功，系统也将认为操作成功。
- 引入版本：v3.5.2

##### lake_compaction_disable_ids

- 默认值：""
- 类型：String
- 单位：-
- 是否动态：是
- 描述：禁止存算分离内表 compaction 的 table 或 partition id 名单。格式为 `tableId1;partitionId2`，id 之间用分号隔开，例如 `12345;98765`。
- 引入版本：v3.4.4

##### lake_compaction_history_size

- 默认值：20
- 类型：Int
- 单位：-
- 是否动态：是
- 描述：存算分离集群下在 Leader FE 节点内存中保留多少条最近成功的 Compaction 任务历史记录。您可以通过 `SHOW PROC '/compactions'` 命令查看最近成功的 Compaction 任务记录。请注意，Compaction 历史记录是保存在 FE 进程内存中的，FE 进程重启后历史记录会丢失。
- 引入版本：v3.1.0

##### lake_compaction_max_tasks

- 默认值：-1
- 类型：Int
- 单位：-
- 是否动态：是
- 描述：存算分离集群下允许同时执行的 Compaction 任务数。系统依据分区中 Tablet 数量来计算 Compaction 任务数。如果一个分区有 10 个 Tablet，那么对该分区作一次 Compaction 就会创建 10 个 Compaction 任务。如果正在执行中的 Compaction 任务数超过该阈值，系统将不会创建新的 Compaction 任务。将该值设置为 `0` 表示禁止 Compaction，设置为 `-1` 表示系统依据自适应策略自动计算该值。
- 引入版本：v3.1.0

##### lake_compaction_score_selector_min_score

- 默认值：10.0
- 类型：Double
- 单位：-
- 是否动态：是
- 描述：存算分离集群下，触发 Compaction 操作的 Compaction Score 阈值。当一个表分区的 Compaction Score 大于或等于该值时，系统会对该分区执行 Compaction 操作。
- 引入版本：v3.1.0

Compaction Score 代表了一个表分区是否值得进行 Compaction 的评分，您可以通过 [SHOW PARTITIONS](../../sql-reference/sql-statements/table_bucket_part_index/SHOW_PARTITIONS.md) 语句返回中的 `MaxCS` 一列的值来查看某个分区的 Compaction Score。Compaction Score 和分区中的文件数量有关系。文件数量过多将影响查询性能，因此系统后台会定期执行 Compaction 操作来合并小文件，减少文件数量。

##### lake_compaction_score_upper_bound

- 默认值：2000
- 类型：Long
- 单位：-
- 是否动态：是
- 描述：表分区的 Compaction Score 的上限, `0` 表示没有上限。只有当 `lake_enable_ingest_slowdown` 设置为 `true` 后，该配置项才会生效。当表分区 Compaction Score 达到或超过该上限后，新的导入会被拒绝。自 v3.3.6 起，默认值由 `0` 变为 `2000`。
- 引入版本：v3.2.0

##### lake_enable_balance_tablets_between_workers

- 默认值：true
- 类型：Boolean
- 单位：-
- 是否动态：是
- 描述：是否在存算分离集群内表的 Tablet 调度过程中平衡 CN 节点之间的 Tablet 数量。`true` 表示启用平衡 Tablet 数量，`false` 表示禁用此功能。
- 引入版本：v3.3.4

##### lake_enable_ingest_slowdown

- 默认值：true
- 类型：Boolean
- 单位：-
- 是否动态：是
- 描述：是否为存算分离集群开启导入限速功能。开启导入限速功能后，当某个表分区的 Compaction Score 超过了 `lake_ingest_slowdown_threshold`，该表分区上的导入任务将会被限速。只有当 `run_mode` 设置为 `shared_data` 后，该配置项才会生效。自 v3.3.6 起，默认值由 `false` 变为 `true`。
- 引入版本：v3.2.0

##### lake_ingest_slowdown_threshold

- 默认值：100
- 类型：Long
- 单位：-
- 是否动态：是
- 描述：触发导入限速的 Compaction Score 阈值。只有当 `lake_enable_ingest_slowdown` 设置为 `true` 后，该配置项才会生效。
- 引入版本：v3.2.0

> **说明**
>
> 当 `lake_ingest_slowdown_threshold` 比配置项 `lake_compaction_score_selector_min_score` 小时，实际生效的阈值会是 `lake_compaction_score_selector_min_score`。

##### lake_publish_version_max_threads

- 默认值：512
- 类型：Int
- 单位：-
- 是否动态：是
- 描述：存算分离集群下发送生效版本（Publish Version）任务的最大线程数。
- 引入版本：v3.2.0

##### meta_sync_force_delete_shard_meta

- 默认值：false
- 类型：Boolean
- 单位：-
- 是否动态：是
- 描述：是否允许直接删除存算分离集群元数据，不清理远程存储上对应的数据。建议只在存算分离集群中待清理 Shard 数量过多，导致 FE 节点 JVM 内存压力过大的情况下将此项设为 `true`。注意，开启此功能会导致元数据被清理的 Shard 对应在远程存储上的数据文件无法被自动清理。
- 引入版本：v3.2.10, v3.3.3

##### run_mode

- 默认值：shared_nothing
- 类型：String
- 单位：-
- 是否动态：否
- 描述：StarRocks 集群的运行模式。有效值：`shared_data` 和 `shared_nothing` (默认)。
  - `shared_data` 表示在存算分离模式下运行 StarRocks。
  - `shared_nothing` 表示在存算一体模式下运行 StarRocks。

  > **注意**
  >
  > - StarRocks 集群不支持存算分离和存算一体模式混合部署。
  > - 请勿在集群部署完成后更改 `run_mode`，否则将导致集群无法再次启动。不支持从存算一体集群转换为存算分离集群，反之亦然。

- 引入版本：-

##### shard_group_clean_threshold_sec

- 默认值：3600
- 类型：Long
- 单位：秒
- 是否动态：是
- 描述：存算分离集群中，FE 清理未使用的 Tablet 和 Shard Group 的时间阈值。在此时间阈值内创建的 Tablet 和 Shard Group 不会被自动清理。
- 引入版本：-

##### star_mgr_meta_sync_interval_sec

- 默认值：600
- 类型：Long
- 单位：秒
- 是否动态：否
- 描述：存算分离集群下 FE 与 StarMgr 定期同步元数据的时间间隔。
- 引入版本：-

### 其他

##### agent_task_resend_wait_time_ms

- 默认值：5000
- 类型：Long
- 单位：Milliseconds
- 是否动态：是
- 描述：Agent task 重新发送前的等待时间。当代理任务的创建时间已设置，并且距离现在超过该值，才能重新发送代理任务。该参数用于防止过于频繁的代理任务发送。
- 引入版本：-

##### allow_system_reserved_names

- 默认值：false
- 类型：Boolean
- 单位：-
- 是否动态：是
- 描述：是否允许用户创建以 `__op` 或 `__row` 开头命名的列。TRUE 表示启用此功能。请注意，在 StarRocks 中，这样的列名被保留用于特殊目的，创建这样的列可能导致未知行为，因此系统默认禁止使用这类名字。
- 引入版本：v3.2.0

##### auth_token

- 默认值：空字符串
- 类型：String
- 单位：-
- 是否动态：否
- 描述：用于内部身份验证的集群令牌。为空则在 Leader FE 第一次启动时随机生成一个。
- 引入版本：-

##### authentication_ldap_simple_bind_base_dn

- 默认值：空字符串
- 类型：String
- 单位：-
- 是否动态：是
- 描述：检索用户时，使用的 Base DN，用于指定 LDAP 服务器检索用户鉴权信息的起始点。
- 引入版本：-

##### authentication_ldap_simple_bind_root_dn

- 默认值：空字符串
- 类型：String
- 单位：-
- 是否动态：是
- 描述：检索用户时，使用的管理员账号的 DN。
- 引入版本：-

##### authentication_ldap_simple_bind_root_pwd

- 默认值：空字符串
- 类型：String
- 单位：-
- 是否动态：是
- 描述：检索用户时，使用的管理员账号的密码。
- 引入版本：-

##### authentication_ldap_simple_server_host

- 默认值：空字符串
- 类型：String
- 单位：-
- 是否动态：是
- 描述：LDAP 服务器所在主机的主机名。
- 引入版本：-

##### authentication_ldap_simple_server_port

- 默认值：389
- 类型：Int
- 单位：-
- 是否动态：是
- 描述：LDAP 服务器的端口。
- 引入版本：-

##### authentication_ldap_simple_user_search_attr

- 默认值：uid
- 类型：String
- 单位：-
- 是否动态：是
- 描述：LDAP 对象中标识用户的属性名称。
- 引入版本：-

##### backup_job_default_timeout_ms

- 默认值：86400 * 1000
- 类型：Int
- 单位：Milliseconds
- 是否动态：是
- 描述：Backup 作业的超时时间。
- 引入版本：-

##### enable_colocate_restore

- 默认值：false
- 类型：Boolean
- 单位：-
- 是否动态：是
- 描述：是否为 Colocate 表启用备份恢复。`true` 表示启用 Colocate 表备份恢复，`false` 表示禁用。
- 引入版本：v3.2.10、v3.3.3

##### enable_metric_calculator

- 默认值：true
- 类型：Boolean
- 单位：-
- 是否动态：否
- 描述：是否开启定期收集指标 (Metrics) 的功能。取值范围：`TRUE` 和 `FALSE`。`TRUE` 表示开该功能。`FALSE`表示关闭该功能。
- 引入版本：-

##### enable_mv_post_image_reload_cache

- 默认值：true
- 类型：布尔值
- 单位：-
- 是否动态：是
- 描述：FE 加载镜像后是否进行重载标志检测。如果某个 Base MV 已完成重载，其他依赖它的 MV 则无需再次重载。
- 引入版本：v3.5.0

##### enable_mv_query_context_cache

- 默认值：true
- 类型：Boolean
- Unit:
- 是否动态：是
- 描述：是否开启Query级别的用于透明加速改写的物化视图Cache，用于加速改写性能。
- 引入版本： v3.3

##### enable_mv_refresh_collect_profile

- 默认值：false
- 类型：布尔值
- 单位：-
- 是否动态：是
- 描述：是否为所有物化视图默认启用刷新时的 Profile 信息收集。
- 引入版本：v3.3.0

##### enable_mv_refresh_extra_prefix_logging

- 默认值：true
- 类型：布尔值
- 单位：-
- 是否动态：是
- 描述：是否启用附加物化视图名称前缀的日志记录，用于提升调试能力。
- 引入版本：v3.4.0

##### enable_mv_refresh_query_rewrite

- 默认值：false
- 类型：布尔值
- 单位：-
- 是否动态：是
- 描述：是否开启物化视图刷新时的查询改写功能，从而可以使用重写后的物化视图代替原始基表以提升性能。
- 引入版本：v3.3.0

##### enable_trace_historical_node

- 默认值：false
- 类型：布尔值
- 单位：-
- 是否动态：是
- 描述：是否允许系统跟踪历史节点。将此项设置为 `true`，就可以启用 Cache Sharing 功能，并允许系统在弹性扩展过程中选择正确的缓存节点。
- 引入版本：v3.5.1

##### es_state_sync_interval_second

- 默认值：10
- 类型：Long
- 单位：Seconds
- 是否动态：否
- 描述：FE 获取 Elasticsearch Index 和同步 StarRocks 外部表元数据的时间间隔。
- 引入版本：-

##### hive_meta_cache_refresh_interval_s

- 默认值：3600 * 2
- 类型：Long
- 单位：Seconds
- 是否动态：否
- 描述：刷新 Hive 外表元数据缓存的时间间隔。
- 引入版本：-

##### hive_meta_store_timeout_s

- 默认值：10
- 类型：Long
- 单位：Seconds
- 是否动态：否
- 描述：连接 Hive Metastore 的超时时间。
- 引入版本：-

##### jdbc_connection_idle_timeout_ms

- 默认值：600000
- 类型：Int
- 单位：Milliseconds
- 是否动态：否
- 描述：访问 JDBC Catalog 时，连接建立的超时时长。超过参数取值时间的连接被认为是 idle 状态。
- 引入版本：-

##### jdbc_connection_pool_size

- 默认值：8
- 类型：Int
- 单位：-
- 是否动态：否
- 描述：访问 JDBC Catalog 时，JDBC Connection Pool 的容量上限。
- 引入版本：-

##### jdbc_meta_default_cache_enable

- 默认值：false
- 类型：Boolean
- 单位：-
- 是否动态：是
- 描述：JDBC Catalog 元数据缓存是否开启的默认值。当设置为 `TRUE` 时，新创建的 JDBC Catalog 会默认开启元数据缓存。
- 引入版本：-

##### jdbc_meta_default_cache_expire_sec

- 默认值：600
- 类型：Long
- 单位：Seconds
- 是否动态：是
- 描述：JDBC Catalog 元数据缓存的默认过期时间。当 `jdbc_meta_default_cache_enable` 设置为 `TRUE` 时，新创建的 JDBC Catalog 会默认设置元数据缓存的过期时间。
- 引入版本：-

##### jdbc_minimum_idle_connections

- 默认值：1
- 类型：Int
- 单位：-
- 是否动态：否
- 描述：访问 JDBC Catalog 时，JDBC Connection Pool 中处于 idle 状态的连接最低数量。
- 引入版本：-

##### jwt_jwks_url

- 默认值：空字符串
- 类型：String
- 单位：-
- 是否动态：否
- 描述：JSON Web Key Set (JWKS) 服务的 URL 或 `fe/conf` 目录下公钥本地文件的路径。
- 引入版本：v3.5.0

##### jwt_principal_field

- 默认值：空字符串
- 类型：String
- 单位：-
- 是否动态：否
- 描述：用于标识 JWT 中主体 (`sub`) 的字段的字符串。默认值为 `sub`。此字段的值必须与登录 StarRocks 的用户名相同。
- 引入版本：v3.5.0

##### jwt_required_audience

- 默认值：空字符串
- 类型：String
- 单位：-
- 是否动态：否
- 描述：用于标识 JWT 中受众 (`aud`) 的字符串列表。仅当列表中的某个值与 JWT 受众匹配时，JWT 才被视为有效。
- 引入版本：v3.5.0

##### jwt_required_issuer

- 默认值：空字符串
- 类型：String
- 单位：-
- 是否动态：否
- 描述：用于标识 JWT 中发行者 (`iss`) 的字符串列表。仅当列表中的某个值与 JWT 发行者匹配时，JWT 才被视为有效。
- 引入版本：v3.5.0

##### locale

- 默认值：zh_CN.UTF-8
- 类型：String
- 单位：-
- 是否动态：否
- 描述：FE 所使用的字符集。
- 引入版本：-

##### max_agent_task_threads_num

- 默认值：4096
- 类型：Int
- 单位：-
- 是否动态：否
- 描述：代理任务线程池中用于处理代理任务的最大线程数。
- 引入版本：-

##### max_download_task_per_be

- 默认值：0
- 类型：Int
- 单位：-
- 是否动态：是
- 描述：单次 RESTORE 操作下，系统向单个 BE 节点下发的最大下载任务数。设置为小于或等于 0 时表示不限制任务数。
- 引入版本：v3.1.0

##### max_mv_check_base_table_change_retry_times

- 默认值：10
- 类型：整数
- 单位：-
- 是否动态：是
- 描述：刷新物化视图时，检测基表变更的最大重试次数。
- 引入版本：v3.3.0

##### max_mv_refresh_failure_retry_times

- 默认值：1
- 类型：整数
- 单位：-
- 是否动态：是
- 描述：物化视图刷新失败时的最大重试次数。
- 引入版本：v3.3.0

##### max_mv_refresh_try_lock_failure_retry_times

- 默认值：3
- 类型：整数
- 单位：-
- 是否动态：是
- 描述：物化视图刷新过程中尝试加锁失败时的最大重试次数。
- 引入版本：v3.3.0

##### max_small_file_number

- 默认值：100
- 类型：Int
- 单位：-
- 是否动态：是
- 描述：允许存储小文件数目的最大值。
- 引入版本：-

##### max_small_file_size_bytes

- 默认值：1024 * 1024
- 类型：Int
- 单位：Bytes
- 是否动态：是
- 描述：存储文件的大小上限。
- 引入版本：-

##### max_upload_task_per_be

- 默认值：0
- 类型：Int
- 单位：-
- 是否动态：是
- 描述：单次 BACKUP 操作下，系统向单个 BE 节点下发的最大上传任务数。设置为小于或等于 0 时表示不限制任务数。
- 引入版本：v3.1.0

##### mv_create_partition_batch_interval_ms

- 默认值：1000
- 类型：布尔值
- 单位：ms
- 是否动态：是
- 描述：在物化视图刷新时，如果需要一次性创建多个分区，系统将每 64 个分区划分为一个批次进行创建。为了降低因频繁创建导致失败的风险，系统在不同批次之间设置了默认的间隔时间（单位为毫秒），用于控制创建频率。
- 引入版本：v3.3.0

##### mv_plan_cache_max_size

- 默认值：1000
- 类型：Long
- Unit:
- 是否动态：是
- 描述：用于物化视图改写的 MV 计划缓存的最大大小。如果存在大量用于透明改写的物化视图，可以考虑增加此配置项的大小。默认1000个。
- 引入版本： v3.2

##### mv_plan_cache_thread_pool_size

- 默认值：3
- 类型：Int
- Unit:
- 是否动态：是
- 描述：用于物化视图改写的 MV 计划缓存的默认线程池大小，默认3个。
- 引入版本： v3.2

##### mv_refresh_default_planner_optimize_timeout

- 默认值：30000
- 类型：整数
- 单位：ms
- 是否动态：是
- 描述：刷新物化视图时优化器规划阶段的默认超时时间（单位为毫秒），默认 30 秒。
- 引入版本：v3.3.0

##### mv_refresh_fail_on_filter_data

- 默认值：true
- 类型：布尔值
- 单位：-
- 是否动态：是
- 描述：当物化视图刷新过程中存在被过滤的数据时，刷新会失败（默认值为 true）。如果设置为 false，则会忽略被过滤的数据并返回刷新成功。
- 引入版本：-

##### mv_refresh_try_lock_timeout_ms

- 默认值：30000
- 类型：整数
- 单位：ms
- 是否动态：是
- 描述：物化视图刷新尝试获取基表或物化视图数据库锁的默认超时时间（单位为毫秒）。
- 引入版本：v3.3.0

##### oauth2_auth_server_url

- 默认值：空字符串
- 类型：String
- 单位：-
- 是否动态：否
- 描述：授权 URL。用户浏览器将被重定向到此 URL，以开始 OAuth 2.0 授权过程。
- 引入版本：v3.5.0

##### oauth2_client_id

- 默认值：空字符串
- 类型：String
- 单位：-
- 是否动态：否
- 描述：StarRocks 客户端的公共标识符。
- 引入版本：v3.5.0

##### oauth2_client_secret

- 默认值：空字符串
- 类型：String
- 单位：-
- 是否动态：否
- 描述：用于授权 StarRocks 客户端与授权服务器通信的密钥。
- 引入版本：v3.5.0

##### oauth2_jwks_url

- 默认值：空字符串
- 类型：String
- 单位：-
- 是否动态：否
- 描述：JSON Web Key Set (JWKS) 服务的 URL 或 `conf` 目录下本地文件的路径。
- 引入版本：v3.5.0

##### oauth2_principal_field

- 默认值：空字符串
- 类型：String
- 单位：-
- 是否动态：否
- 描述：用于标识 JWT 中表示主体 (`sub`) 的字段的字符串。默认值为 `sub`。此字段的值必须与登录 StarRocks 的用户名相同。
- 引入版本：v3.5.0

##### oauth2_redirect_url

- 默认值：空字符串
- 类型：String
- 单位：-
- 是否动态：否
- 描述：OAuth 2.0 认证成功后，用户浏览器将被重定向到的 URL。授权码将发送到此 URL。在大多数情况下，需要配置为 `http://<starrocks_fe_url>:<fe_http_port>/api/oauth2`。
- 引入版本：v3.5.0

##### oauth2_required_audience

- 默认值：空字符串
- 类型：String
- 单位：-
- 是否动态：否
- 描述：用于标识 JWT 中受众 (`aud`) 的字符串列表。仅当列表中的某个值与 JWT 受众匹配时，JWT 才被视为有效。
- 引入版本：v3.5.0

##### oauth2_required_issuer

- 默认值：空字符串
- 类型：String
- 单位：-
- 是否动态：否
- 描述：用于标识 JWT 中发行者 (`iss`) 的字符串列表。仅当列表中的某个值与 JWT 发行者匹配时，JWT 才被视为有效。
- 引入版本：v3.5.0

##### oauth2_token_server_url

- 默认值：空字符串
- 类型：String
- 单位：-
- 是否动态：否
- 描述：授权服务器上用于获取访问令牌的端点 URL。
- 引入版本：v3.5.0

##### plugin_dir

- 默认值：System.getenv("STARROCKS_HOME") + "/plugins"
- 类型：String
- 单位：-
- 是否动态：否
- 描述：插件的安装目录。
- 引入版本：-

##### plugin_enable

- 默认值：true
- 类型：Boolean
- 单位：-
- 是否动态：是
- 描述：是否开启了插件功能。只能在 Leader FE 安装/卸载插件。
- 引入版本：-

##### query_detail_explain_level

- 默认值：COSTS
- 类型：String
- 单位：-
- 是否动态：是
- 描述：EXPLAIN 语句返回的查询计划的解释级别。有效值：COSTS、NORMAL、VERBOSE。
- 引入版本：v3.2.12，v3.3.5

##### replication_interval_ms

- 默认值：100
- 类型：Int
- 单位：-
- 是否动态：否
- 描述：调度执行同步任务的最小时间间隔。
- 引入版本：v3.3.5

##### replication_max_parallel_data_size_mb

- 默认值：1048576
- 类型：Int
- 单位：MB
- 是否动态：是
- 描述：允许并发同步的数据量。
- 引入版本：v3.3.5

##### replication_max_parallel_replica_count

- 默认值：10240
- 类型：Int
- 单位：-
- 是否动态：是
- 描述：允许并发同步的 Tablet 副本数。
- 引入版本：v3.3.5

##### replication_max_parallel_table_count

- 默认值：100
- 类型：Int
- 单位：-
- 是否动态：是
- 描述：允许并发执行的数据同步任务数。StarRocks 为一张表创建一个同步任务。
- 引入版本：v3.3.5

##### replication_transaction_timeout_sec

- 默认值：86400
- 类型：Int
- 单位：Seconds
- 是否动态：是
- 描述：同步任务的超时时间。
- 引入版本：v3.3.5

##### small_file_dir

- 默认值：StarRocksFE.STARROCKS_HOME_DIR + "/small_files"
- 类型：String
- 单位：-
- 是否动态：否
- 描述：小文件的根目录。
- 引入版本：-

##### tmp_dir

- 默认值：StarRocksFE.STARROCKS_HOME_DIR + "/temp_dir"
- 类型：String
- 单位：-
- 是否动态：否
- 描述：临时文件的保存目录，例如备份和恢复过程中产生的临时文件。<br />这些过程完成以后，所产生的临时文件会被清除掉。
- 引入版本：-

##### transform_type_prefer_string_for_varchar

- 默认值：true
- 类型：布尔值
- 单位：-
- 是否动态：是
- 描述：在物化视图创建和 CTAS 操作中，是否优先对固定长度的 VARCHAR 列使用 STRING 类型。
- 引入版本：v4.0.0




<EditionSpecificFEItem /><|MERGE_RESOLUTION|>--- conflicted
+++ resolved
@@ -1148,6 +1148,15 @@
 - 描述：直方图默认采样比例。
 - 引入版本：-
 
+##### tablet_meta_update_max_pending_replicas_per_be
+
+- 默认值：200
+- 类型：Int
+- 单位：-
+- 是否动态：是
+- 描述：存算分离集群并行alter tablet的元数据时,每台BE节点最大待处理副本数。
+- 引入版本：-
+
 ##### http_slow_request_threshold_ms
 
 - 默认值：5000
@@ -1193,27 +1202,6 @@
 - 描述：: 分区裁剪允许的最大递归深度。增加递归深度可以裁剪更多元素但同时增加 CPU 资源消耗。
 - 引入版本：-
 
-<<<<<<< HEAD
-##### tablet_meta_update_max_pending_replicas_per_be
-
-- 默认值：200
-- 类型：Int
-- 单位：-
-- 是否动态：是
-- 描述：存算分离集群并行alter tablet的元数据时,每台BE节点最大待处理副本数。
-- 引入版本：-
-
-##### http_slow_request_threshold_ms
-
-- 默认值：5000
-- 类型：Int
-- 单位：Milliseconds
-- 是否动态：是
-- 描述：如果一条 HTTP 请求的时间超过了该参数指定的时长，会生成日志来跟踪该请求。
-- 引入版本：v2.5.15，v3.1.5
-
-=======
->>>>>>> 22e8e2de
 ##### max_partitions_in_one_batch
 
 - 默认值：4096
