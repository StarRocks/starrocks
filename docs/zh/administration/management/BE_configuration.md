--- conflicted
+++ resolved
@@ -4161,249 +4161,210 @@
 -->
 
 <!--
-<<<<<<< HEAD
+##### primary_key_batch_get_index_memory_limit
+
+- 默认值：104857600
+- 类型：Int
+- 单位：
+- 是否动态：是
+- 描述：
+- 引入版本：-
+-->
+
+<!--
+##### enable_short_key_for_one_column_filter
+
+- 默认值：false
+- 类型：Boolean
+- 单位：-
+- 是否动态：是
+- 描述：如果 sort key 是高基数，可以考虑开启该特性加速点查。
+- 引入版本：v3.1
+-->
+
+<!--
+##### enable_http_stream_load_limit
+
+- 默认值：false
+- 类型：Boolean
+- 单位：-
+- 是否动态：是
+- 描述：
+- 引入版本：-
+-->
+
+<!--
+##### finish_publish_version_internal
+
+- 默认值：100
+- 类型：Int
+- 单位：
+- 是否动态：是
+- 描述：
+- 引入版本：-
+-->
+
+<!--
+##### get_txn_status_internal_sec
+
+- 默认值：30
+- 类型：Int
+- 单位：Seconds
+- 是否动态：是
+- 描述：
+- 引入版本：-
+-->
+
+<!--
+##### dump_metrics_with_bvar
+
+- 默认值：true
+- 类型：Boolean
+- 单位：-
+- 是否动态：是
+- 描述：
+- 引入版本：-
+-->
+
+<!--
+##### enable_drop_tablet_if_unfinished_txn
+
+- 默认值：true
+- 类型：Boolean
+- 单位：-
+- 是否动态：是
+- 描述：
+- 引入版本：-
+-->
+
+##### lake_service_max_concurrency
+
+- 默认值：0
+- 类型：Int
+- 单位：-
+- 是否动态：否
+- 描述：在存算分离集群中，RPC 请求的最大并发数。当达到此阈值时，新请求会被拒绝。将此项设置为 `0` 表示对并发不做限制。
+- 引入版本：-
+
+<!--
+##### lake_vacuum_min_batch_delete_size
+
+- 默认值：100
+- 类型：Int
+- 单位：
+- 是否动态：是
+- 描述：
+- 引入版本：-
+-->
+
+<!--
+##### desc_hint_split_range
+
+- 默认值：10
+- 类型：Int
+- 单位：
+- 是否动态：是
+- 描述：
+- 引入版本：-
+-->
+
+<!--
+##### lake_local_pk_index_unused_threshold_seconds
+
+- 默认值：86400
+- 类型：Int
+- 单位：Seconds
+- 是否动态：是
+- 描述：
+- 引入版本：-
+-->
+
+##### lake_enable_vertical_compaction_fill_data_cache
+
+- 默认值：false
+- 类型：Boolean
+- 单位：-
+- 是否动态：是
+- 描述：存算分离集群下，是否允许 Compaction 任务在执行时缓存数据到本地磁盘上。`true` 表示启用，`false` 表示不启用。
+- 引入版本：v3.1.7, v3.2.3
+
+<!--
+##### pk_dump_interval_seconds
+
+- 默认值：3600
+- 类型：Int
+- 单位：Seconds
+- 是否动态：是
+- 描述：
+- 引入版本：-
+-->
+
+<!--
+##### enable_profile_for_external_plan
+
+- 默认值：false
+- 类型：Boolean
+- 单位：-
+- 是否动态：是
+- 描述：
+- 引入版本：-
+-->
+
+<!--
+##### olap_string_max_length
+
+- 默认值：1048576
+- 类型：Int
+- 单位：
+- 是否动态：是
+- 描述：
+- 引入版本：-
+-->
+
+### 其他
+
+##### user_function_dir
+
+- 默认值：`${STARROCKS_HOME}/lib/udf`
+- 类型：String
+- 单位：-
+- 是否动态：否
+- 描述：UDF 存放的路径。
+- 引入版本：-
+
 ##### default_mv_resource_group_memory_limit
 
 - 默认值：0.8
 - 类型：Double
 - 单位：
-- 是否动态：否
-- 描述：物化视图刷新所占用的资源组 Memory 上限，默认 80%。
+- 是否动态：是
+- 描述：物化视图刷新任务占用单个 BE 内存上限，默认 80%。
 - 引入版本：v3.1
--->
-
-<!--
+
 ##### default_mv_resource_group_cpu_limit
 
 - 默认值：1
 - 类型：Int
-- 单位：
-- 是否动态：否
-- 描述：物化视图刷新占用的资源组 CPU 比例，默认 1%。
-- 引入版本：-
--->
-
-<!--
-<<<<<<< HEAD
-##### primary_key_limit_size
-
-- 默认值：128
-- 类型：Int
-- 单位：
-- 是否动态：是
-- 描述：
-- 引入版本：-
--->
-
-<!--
-=======
->>>>>>> f08863fe3d ([Doc] Add docs for MV Default Resource Group (#47695))
-=======
->>>>>>> 1cabbf22
-##### primary_key_batch_get_index_memory_limit
-
-- 默认值：104857600
-- 类型：Int
-- 单位：
-- 是否动态：是
-- 描述：
-- 引入版本：-
--->
-
-<!--
-##### enable_short_key_for_one_column_filter
-
-- 默认值：false
-- 类型：Boolean
-- 单位：-
-- 是否动态：是
-- 描述：如果 sort key 是高基数，可以考虑开启该特性加速点查。
-- 引入版本：v3.1
--->
-
-<!--
-##### enable_http_stream_load_limit
-
-- 默认值：false
-- 类型：Boolean
-- 单位：-
-- 是否动态：是
-- 描述：
-- 引入版本：-
--->
-
-<!--
-##### finish_publish_version_internal
-
-- 默认值：100
-- 类型：Int
-- 单位：
-- 是否动态：是
-- 描述：
-- 引入版本：-
--->
-
-<!--
-##### get_txn_status_internal_sec
-
-- 默认值：30
-- 类型：Int
-- 单位：Seconds
-- 是否动态：是
-- 描述：
-- 引入版本：-
--->
-
-<!--
-##### dump_metrics_with_bvar
-
-- 默认值：true
-- 类型：Boolean
-- 单位：-
-- 是否动态：是
-- 描述：
-- 引入版本：-
--->
-
-<!--
-##### enable_drop_tablet_if_unfinished_txn
-
-- 默认值：true
-- 类型：Boolean
-- 单位：-
-- 是否动态：是
-- 描述：
-- 引入版本：-
--->
-
-##### lake_service_max_concurrency
+- 单位：-
+- 是否动态：是
+- 描述：物化视图刷新任务占用单个 BE 的 CPU 核数上限。
+- 引入版本：-
+
+##### default_mv_resource_group_concurrency_limit
 
 - 默认值：0
 - 类型：Int
 - 单位：-
-- 是否动态：否
-- 描述：在存算分离集群中，RPC 请求的最大并发数。当达到此阈值时，新请求会被拒绝。将此项设置为 `0` 表示对并发不做限制。
-- 引入版本：-
-
-<!--
-##### lake_vacuum_min_batch_delete_size
-
-- 默认值：100
-- 类型：Int
-- 单位：
-- 是否动态：是
-- 描述：
-- 引入版本：-
--->
-
-<!--
-##### desc_hint_split_range
-
-- 默认值：10
-- 类型：Int
-- 单位：
-- 是否动态：是
-- 描述：
-- 引入版本：-
--->
-
-<!--
-##### lake_local_pk_index_unused_threshold_seconds
-
-- 默认值：86400
-- 类型：Int
-- 单位：Seconds
-- 是否动态：是
-- 描述：
-- 引入版本：-
--->
-
-##### lake_enable_vertical_compaction_fill_data_cache
-
-- 默认值：false
-- 类型：Boolean
-- 单位：-
-- 是否动态：是
-- 描述：存算分离集群下，是否允许 Compaction 任务在执行时缓存数据到本地磁盘上。`true` 表示启用，`false` 表示不启用。
-- 引入版本：v3.1.7, v3.2.3
-
-<!--
-##### pk_dump_interval_seconds
-
-- 默认值：3600
-- 类型：Int
-- 单位：Seconds
-- 是否动态：是
-- 描述：
-- 引入版本：-
--->
-
-<!--
-##### enable_profile_for_external_plan
-
-- 默认值：false
-- 类型：Boolean
-- 单位：-
-- 是否动态：是
-- 描述：
-- 引入版本：-
--->
-
-<!--
-##### olap_string_max_length
-
-- 默认值：1048576
-- 类型：Int
-- 单位：
-- 是否动态：是
-- 描述：
-- 引入版本：-
--->
-
-### 其他
-
-##### user_function_dir
-
-- 默认值：`${STARROCKS_HOME}/lib/udf`
-- 类型：String
-- 单位：-
-- 是否动态：否
-- 描述：UDF 存放的路径。
-- 引入版本：-
-
-##### default_mv_resource_group_memory_limit
+- 是否动态：是
+- 描述：物化视图刷新任务在单个 BE 上的并发上限。默认为 `0`，即不做并发数限制。
+- 引入版本：-
+
+##### default_mv_resource_group_spill_mem_limit_threshold
 
 - 默认值：0.8
 - 类型：Double
 - 单位：
 - 是否动态：是
-- 描述：物化视图刷新任务占用单个 BE 内存上限，默认 80%。
-- 引入版本：v3.1
-
-##### default_mv_resource_group_cpu_limit
-
-- 默认值：1
-- 类型：Int
-- 单位：-
-- 是否动态：是
-- 描述：物化视图刷新任务占用单个 BE 的 CPU 核数上限。
-- 引入版本：-
-
-##### default_mv_resource_group_concurrency_limit
-
-- 默认值：0
-- 类型：Int
-- 单位：-
-- 是否动态：是
-- 描述：物化视图刷新任务在单个 BE 上的并发上限。默认为 `0`，即不做并发数限制。
-- 引入版本：-
-
-##### default_mv_resource_group_spill_mem_limit_threshold
-
-- 默认值：0.8
-- 类型：Double
-- 单位：
-- 是否动态：是
 - 描述：物化视图刷新任务触发落盘的内存占用阈值，默认80%。
 - 引入版本：v3.1
 
