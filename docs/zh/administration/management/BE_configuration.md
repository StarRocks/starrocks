---
displayed_sidebar: docs
keywords: ['Canshu']
---

import BEConfigMethod from '../../_assets/commonMarkdown/BE_config_method.mdx'

import PostBEConfig from '../../_assets/commonMarkdown/BE_dynamic_note.mdx'

import StaticBEConfigNote from '../../_assets/commonMarkdown/StaticBE_config_note.mdx'

# BE 配置项

<BEConfigMethod />

## 查看 BE 配置项

您可以通过以下命令查看 BE 配置项：

```shell
curl http://<BE_IP>:<BE_HTTP_PORT>/varz
```

## 配置 BE 参数

<PostBEConfig />

<StaticBEConfigNote />

## BE 参数描述

### 日志

##### sys_log_dir

- 默认值：`${STARROCKS_HOME}/log`
- 类型：String
- 单位：-
- 是否动态：否
- 描述：存放日志的地方，包括 INFO、WARNING、ERROR、FATAL 日志。
- 引入版本：-

##### sys_log_level

- 默认值：INFO
- 类型：String
- 单位：-
- 是否动态：是（自 v3.3.0、v3.2.7 及 v3.1.12 起）
- 描述：日志级别。有效值：INFO、WARNING、ERROR、FATAL。自 v3.3.0、v3.2.7 及 v3.1.12 起，该参数变为动态参数。
- 引入版本：-

##### sys_log_roll_mode

- 默认值：SIZE-MB-1024
- 类型：String
- 单位：-
- 是否动态：否
- 描述：系统日志分卷的模式。有效值包括 `TIME-DAY`、`TIME-HOUR` 和 `SIZE-MB-` 大小。默认值表示日志被分割成大小为 1GB 的日志卷。
- 引入版本：-

##### sys_log_roll_num

- 默认值：10
- 类型：Int
- 单位：-
- 是否动态：否
- 描述：日志卷保留的数目。
- 引入版本：-

##### sys_log_verbose_modules

- 默认值：
- 类型：Strings
- 单位：-
- 是否动态：否
- 描述：日志打印的模块。有效值为 BE 的 namespace，包括 `starrocks`、`starrocks::debug`、`starrocks::fs`、`starrocks::io`、`starrocks::lake`、`starrocks::pipeline`、`starrocks::query_cache`、`starrocks::stream` 以及 `starrocks::workgroup`。
- 引入版本：-

##### sys_log_verbose_level

- 默认值：10
- 类型：Int
- 单位：-
- 是否动态：否
- 描述：日志显示的级别，用于控制代码中 VLOG 开头的日志输出。
- 引入版本：-

##### log_buffer_level

- 默认值：空字符串
- 类型：String
- 单位：-
- 是否动态：否
- 描述：日志落盘的策略。默认值表示日志缓存在内存中。有效值为 `-1` 和 `0`。`-1` 表示日志不在内存中缓存。
- 引入版本：-

### 服务器

##### be_port

- 默认值：9060
- 类型：Int
- 单位：-
- 是否动态：否
- 描述：BE 上 Thrift Server 的端口，用于接收来自 FE 的请求。
- 引入版本：-

##### brpc_port

- 默认值：8060
- 类型：Int
- 单位：-
- 是否动态：否
- 描述：bRPC 的端口，可以查看 bRPC 的一些网络统计信息。
- 引入版本：-

##### brpc_num_threads

- 默认值：-1
- 类型：Int
- 单位：-
- 是否动态：否
- 描述：bRPC 的 bthread 线程数量，`-1` 表示和 CPU 核数一样。
- 引入版本：-

##### priority_networks

- 默认值：空字符串
- 类型：String
- 单位：-
- 是否动态：否
- 描述：为有多个 IP 地址的服务器声明 IP 选择策略。请注意，最多应该有一个 IP 地址与此列表匹配。此参数的值是一个以分号分隔格式的列表，用 CIDR 表示法，例如 `10.10.10.0/24`。如果没有 IP 地址匹配此列表中的条目，系统将随机选择服务器的一个可用 IP 地址。从 v3.3.0 开始，StarRocks 支持基于 IPv6 的部署。如果服务器同时具有 IPv4 和 IPv6 地址，并且未指定此参数，系统将默认使用 IPv4 地址。您可以通过将 `net_use_ipv6_when_priority_networks_empty` 设置为 `true` 来更改此行为。
- 引入版本：-

##### net_use_ipv6_when_priority_networks_empty

- 默认值：false
- 类型：Boolean
- 单位：-
- 是否动态：否
- 描述：用于控制在未指定 `priority_networks` 时是否优先使用 IPv6 地址的布尔值。`true` 表示当托管节点的服务器同时具有 IPv4 和 IPv6 地址且未指定 `priority_networks` 时，允许系统优先使用 IPv6 地址。
- 引入版本：-

##### mem_limit

- 默认值：90%
- 类型：String
- 单位：-
- 是否动态：否
- 描述：BE 进程内存上限。可设为比例上限（如 "80%"）或物理上限（如 "100G"）。默认的硬限制为服务器内存大小的 90%，软限制为 80%。如果您希望在同一台服务器上同时部署 StarRocks 和其他内存密集型服务，则需要配置此参数。
- 引入版本：-

##### heartbeat_service_port

- 默认值：9050
- 类型：Int
- 单位：-
- 是否动态：否
- 描述：BE 心跳服务端口，用于接收来自 FE 的心跳。
- 引入版本：-

##### heartbeat_service_thread_count

- 默认值：1
- 类型：Int
- 单位：-
- 是否动态：否
- 描述：心跳线程数。
- 引入版本：-

##### compress_rowbatches

- 默认值：true
- 类型：Boolean
- 单位：-
- 是否动态：否
- 描述：BE 之间 RPC 通信是否压缩 RowBatch，用于查询层之间的数据传输。`true` 表示压缩，`false` 表示不压缩。
- 引入版本：-

##### thrift_client_retry_interval_ms

- 默认值：100
- 类型：Int
- 单位：Milliseconds
- 是否动态：是
- 描述：Thrift Client 默认的重试时间间隔。
- 引入版本：-

##### be_http_port

- 默认值：8040
- 类型：Int
- 单位：-
- 是否动态：否
- 描述：BE HTTP Server 端口。
- 引入版本：-

##### be_http_num_workers

- 默认值：48
- 类型：Int
- 单位：-
- 是否动态：否
- 描述：HTTP Server 线程数。
- 引入版本：-

##### be_exit_after_disk_write_hang_second

- 默认值：60
- 类型：Int
- 单位：Seconds
- 是否动态：否
- 描述：磁盘挂起后触发 BE 进程退出的等待时间。
- 引入版本：-

##### thrift_rpc_timeout_ms

- 默认值：5000
- 类型：Int
- 单位：Milliseconds
- 是否动态：是
- 描述：Thrift RPC 超时的时长。
- 引入版本：-

##### thrift_rpc_strict_mode

- 默认值：true
- 类型：Boolean
- 单位：-
- 是否动态：否
- 描述：是否启用了 Thrift 的严格执行模式。 Thrift 严格模式，参见 [Thrift Binary protocol encoding](https://github.com/apache/thrift/blob/master/doc/specs/thrift-binary-protocol.md)。
- 引入版本：-

##### thrift_rpc_max_body_size

- 默认值：0
- 类型：Int
- 单位：单位：Milliseconds
- 是否动态：否
- 描述：RPC 最大字符串体大小。`0` 表示无限制。
- 引入版本：-

##### thrift_rpc_connection_max_valid_time_ms

- 默认值：5000
- 类型：Int
- 单位：
- 是否动态：否
- 描述：Thrift RPC 连接的最长有效时间。如果连接池中存在的时间超过此值，连接将被关闭。需要与 FE 配置项 `thrift_client_timeout_ms` 保持一致。
- 引入版本：-

##### brpc_max_body_size

- 默认值：2147483648
- 类型：Int
- 单位：Bytes
- 是否动态：否
- 描述：bRPC 最大的包容量。
- 引入版本：-

### 查询引擎

##### scanner_thread_pool_thread_num

- 默认值：48
- 类型：Int
- 单位：-
- 是否动态：是
- 描述：存储引擎并发扫描磁盘的线程数，统一管理在线程池中。
- 引入版本：-

##### scanner_thread_pool_queue_size

- 默认值：102400
- 类型：Int
- 单位：-
- 是否动态：否
- 描述：存储引擎支持的扫描任务数。
- 引入版本：-

##### scanner_row_num

- 默认值：16384
- 类型：Int
- 单位：-
- 是否动态：是
- 描述：每个扫描线程单次执行最多返回的数据行数。
- 引入版本：-

##### max_scan_key_num

- 默认值：1024
- 类型：Int
- 单位：-
- 是否动态：是
- 描述：查询最多拆分的 Scan Key 数目。
- 引入版本：-

##### max_pushdown_conditions_per_column

- 默认值：1024
- 类型：Int
- 单位：-
- 是否动态：是
- 描述：单列上允许下推的最大谓词数量，如果超出数量限制，谓词不会下推到存储层。
- 引入版本：-

##### exchg_node_buffer_size_bytes

- 默认值：10485760
- 类型：Int
- 单位：Bytes
- 是否动态：是
- 描述：Exchange 算子中，单个查询在接收端的 Buffer 容量。这是一个软限制，如果数据的发送速度过快，接收端会触发反压来限制发送速度。
- 引入版本：-

##### file_descriptor_cache_capacity

- 默认值：16384
- 类型：Int
- 单位：-
- 是否动态：否
- 描述：文件描述符缓存的容量。
- 引入版本：-

##### min_file_descriptor_number

- 默认值：60000
- 类型：Int
- 单位：-
- 是否动态：否
- 描述：BE 进程中文件描述符的最小数量。
- 引入版本：-

##### disable_storage_page_cache

- 默认值：false
- 类型：Boolean
- 单位：-
- 是否动态：是
- 描述：是否开启 PageCache。
  - 开启 PageCache 后，StarRocks 会缓存最近扫描过的数据，
  - 对于查询重复性高的场景，会大幅提升查询效率。
  - `true` 表示不开启。
  - 自 2.4 版本起，该参数默认值由 `true` 变更为 `false`。自 3.1 版本起，该参数由静态变为动态。
- 引入版本：-

##### enable_bitmap_index_memory_page_cache

- 默认值：true
- 类型：Boolean
- 单位：-
- 是否动态：是
- 描述：是否为 Bitmap index 开启 Memory Cache。使用 Bitmap index 加速点查时，可以考虑开启。
- 引入版本：v3.1

##### enable_zonemap_index_memory_page_cache

- 默认值：true
- 类型：Boolean
- 单位：-
- 是否动态：是
- 描述：是否为 Zonemap index 开启 Memory Cache。使用 Zonemap index 加速 Scan 时，可以考虑开启。
- 引入版本：-

##### enable_ordinal_index_memory_page_cache

- 默认值：true
- 类型：Boolean
- 单位：-
- 是否动态：是
- 描述：是否为 Ordinal index 开启 Memory Cache。Ordinal index 是行号到数据 page position 的映射，可以加速 Scan。
- 引入版本：-

##### enable_string_prefix_zonemap

- 默认值：true
- 类型：Boolean
- 单位：-
- 是否动态：是
- 描述：是否为字符串（CHAR/VARCHAR）列启用基于前缀的 Zonemap 索引。对于非键列，最小值/最大值会截断到由 `string_prefix_zonemap_prefix_len` 配置的前缀长度。
- 引入版本：-

##### string_prefix_zonemap_prefix_len

- 默认值：16
- 类型：Int
- 单位：-
- 是否动态：是
- 描述：启用 `enable_string_prefix_zonemap` 时用于字符串 Zonemap 最小值/最大值的前缀长度。
- 引入版本：-

##### fragment_pool_thread_num_min

- 默认值：64
- 类型：Int
- 单位：-
- 是否动态：否
- 描述：最小查询线程数。
- 引入版本：-

##### fragment_pool_thread_num_max

- 默认值：4096
- 类型：Int
- 单位：-
- 是否动态：否
- 描述：最大查询线程数。
- 引入版本：-

##### fragment_pool_queue_size

- 默认值：2048
- 类型：Int
- 单位：-
- 是否动态：否
- 描述：单 BE 节点上能够处理的查询请求上限。
- 引入版本：-

##### flamegraph_tool_dir

- 默认值：`${STARROCKS_HOME}/bin/flamegraph`
- 类型：String
- 单位：-
- 是否动态：否
- 描述：火焰图工具的目录，该目录应包含 pprof、stackcollapse-go.pl 和 flamegraph.pl 脚本，用于从性能分析数据生成火焰图。
- 引入版本：-

##### query_pool_spill_mem_limit_threshold

- 默认值：1.0
- 类型：Double
- 单位：-
- 是否动态：否
- 描述：如果开启自动落盘功能, 当所有查询使用的内存超过 `query_pool memory limit * query_pool_spill_mem_limit_threshold` 时，系统触发中间结果落盘。
- 引入版本：3.2.7

##### result_buffer_cancelled_interval_time

- 默认值：300
- 类型：Int
- 单位：Seconds
- 是否动态：是
- 描述：BufferControlBlock 释放数据的等待时间。
- 引入版本：-

##### max_memory_sink_batch_count

- 默认值：20
- 类型：Int
- 单位：-
- 是否动态：是
- 描述：Scan Cache 的最大缓存批次数量。
- 引入版本：-

##### scan_context_gc_interval_min

- 默认值：5
- 类型：Int
- 单位：Minutes
- 是否动态：是
- 描述：Scan Context 的清理间隔。
- 引入版本：-

##### path_gc_check_step

- 默认值：1000
- 类型：Int
- 单位：-
- 是否动态：是
- 描述：：单次连续 Scan 最大的文件数量。
- 引入版本：-

##### path_gc_check_step_interval_ms

- 默认值：10
- 类型：Int
- 单位：Milliseconds
- 是否动态：是
- 描述：多次连续 Scan 文件间隔时间。
- 引入版本：-

##### path_scan_interval_second

- 默认值：86400
- 类型：Int
- 单位：Seconds
- 是否动态：是
- 描述：GC 线程清理过期数据的间隔时间。
- 引入版本：-

##### pipeline_poller_timeout_guard_ms

- 默认值：-1
- 类型：Int
- 单位：Milliseconds
- 是否动态：是
- 描述：当该值大于 `0` 时，则在轮询器中，如果某个 Driver 的单次调度时间超过了 `pipeline_poller_timeout_guard_ms` 的时间，则会打印该 Driver 以及 Operator 信息。
- 引入版本：-

##### pipeline_prepare_timeout_guard_ms

- 默认值：-1
- 类型：Int
- 单位：Milliseconds
- 是否动态：是
- 描述：当该值大于 `0` 时，如果 PREPARE 过程中 Plan Fragment 超过 `pipeline_prepare_timeout_guard_ms` 的时间，则会打印 Plan Fragment 的堆栈跟踪。
- 引入版本：-

##### pipeline_connector_scan_thread_num_per_cpu

- 默认值：8
- 类型：Double
- 单位：-
- 是否动态：是
- 描述：BE 节点中每个 CPU 核心分配给 Pipeline Connector 的扫描线程数量。自 v3.1.7 起变为动态参数。
- 引入版本：-

##### pipeline_scan_thread_pool_queue_size

- 默认值：102400
- 类型：Int
- 单位：-
- 是否动态：否
- 描述：Pipeline 执行引擎扫描线程池任务队列的最大队列长度。
- 引入版本：-

##### pipeline_prepare_thread_pool_thread_num

- 默认值：0
- 类型：Int
- 单位：-
- 是否动态：否
- 描述：Pipeline 执行引擎准备片段线程池中的线程数。`0` 表示等于系统 VCPU 数量。
- 引入版本：-

##### pipeline_prepare_thread_pool_queue_size

- 默认值：102400
- 类型：Int
- 单位：-
- 是否动态：否
- 描述：Pipeline 执行引擎在线程池中执行 PREPARE Fragment 的队列长度。
- 引入版本：-

##### max_hdfs_file_handle

- 默认值：1000
- 类型：Int
- 单位：-
- 是否动态：是
- 描述：最多可以打开的 HDFS 文件描述符数量。
- 引入版本：-

##### object_storage_connect_timeout_ms

- 默认值：-1
- 类型：Int
- 单位：Milliseconds
- 是否动态：否
- 描述：对象存储 Socket 连接的超时时间。`-1` 表示使用 SDK 中的默认时间。
- 引入版本：v3.0.9

##### object_storage_request_timeout_ms

- 默认值：-1
- 类型：Int
- 单位：Milliseconds
- 是否动态：否
- 描述：对象存储 HTTP 连接的超时时间。`-1` 表示使用 SDK 中的默认时间。
- 引入版本：v3.0.9

##### parquet_late_materialization_enable

- 默认值：true
- 类型：Boolean
- 单位：-
- 是否动态：否
- 描述：是否使用延迟物化优化 Parquet 读性能。
- 引入版本：-

##### parquet_page_index_enable

- 默认值：true
- 类型：Boolean
- 单位：-
- 是否动态：是
- 描述：是否启用 Parquet 文件的 Bloom Filter 以提高性能。`true` 表示启用 Bloom Filter，`false` 表示禁用。还可以使用系统变量 `enable_parquet_reader_bloom_filter` 在 Session 级别上控制这一行为。Parquet 中的 Bloom Filter 是在**每个行组的列级维护的**。如果 Parquet 文件包含某些列的 Bloom Filter，查询就可以使用这些列上的谓词来有效地跳过行组。
- 引入版本：v3.5

##### io_coalesce_adaptive_lazy_active

- 默认值：true
- 类型：Boolean
- 单位：-
- 是否动态：是
- 描述：根据谓词选择度，自适应决定是否将谓词列 IO 和非谓词列 IO 进行合并。
- 引入版本：v3.2

##### hdfs_client_enable_hedged_read

- 默认值：false
- 类型：Boolean
- 单位：-
- 是否动态：否
- 描述：是否开启 Hedged Read 功能。`true` 表示开启，`false` 表示不开启。
- 引入版本：v3.0

##### hdfs_client_hedged_read_threadpool_size

- 默认值：128
- 类型：Int
- 单位：-
- 是否动态：否
- 描述：HDFS 客户端侧 Hedged Read 线程池的大小，即 HDFS 客户端侧允许有多少个线程用于服务 Hedged Read。该参数对应 HDFS 集群配置文件 **hdfs-site.xml** 中的 `dfs.client.hedged.read.threadpool.size` 参数。
- 引入版本：v3.0

##### hdfs_client_hedged_read_threshold_millis

- 默认值：2500
- 类型：Int
- 单位：Milliseconds
- 是否动态：否
- 描述：发起 Hedged Read 请求前需要等待多少毫秒。例如，假设该参数设置为 `30`，那么如果一个 Read 任务未能在 30 毫秒内返回结果，则 HDFS 客户端会立即发起一个 Hedged Read，从目标数据块的副本上读取数据。该参数对应 HDFS 集群配置文件 **hdfs-site.xml** 中的 `dfs.client.hedged.read.threshold.millis` 参数。
- 引入版本：v3.0

##### query_cache_capacity

- 默认值：536870912
- 类型：Int
- 单位：Bytes
- 是否动态：否
- 描述：指定 Query Cache 的大小。默认为 512 MB。最小不低于 4 MB。如果当前的 BE 内存容量无法满足您期望的 Query Cache 大小，可以增加 BE 的内存容量，然后再设置合理的 Query Cache 大小。每个 BE 都有自己私有的 Query Cache 存储空间，BE 只 Populate 或 Probe 自己本地的 Query Cache 存储空间。
- 引入版本：-

##### enable_json_flat

- 默认值：false
- 类型：Boolean
- 单位：
- 是否动态：是
- 描述：是否开启 Flat JSON 特性。开启后新导入的 JSON 数据会自动打平，提升 JSON 数据查询性能。
- 引入版本：v3.3.0

##### enable_compaction_flat_json

- 默认值：True
- 类型：Bool
- 单位：
- 是否动态：是
- 描述：控制是否为 Flat Json 数据进行 Compaction。
- 引入版本：v3.3.3

##### enable_lazy_dynamic_flat_json

- 默认值：True
- 类型：Bool
- 单位：
- 是否动态：是
- 描述：当查询在读过程中未命中 Flat JSON Schema 时，是否启用 Lazy Dynamic Flat JSON。当此项设置为 `true` 时，StarRocks 将把 Flat JSON 操作推迟到计算流程，而不是读取流程。
- 引入版本：v3.3.3

##### json_flat_create_zonemap

- 默认值：true
- 类型：Boolean
- 单位：
- 是否动态：是
- 描述：是否为打平后的 JSON 子列创建 Zonemap。仅当 `enable_json_flat` 为 `true` 时生效。
- 引入版本：-

##### json_flat_null_factor

- 默认值：0.3
- 类型：Double
- 单位：
- 是否动态：是
- 描述：控制 Flat JSON 时，提取列的 NULL 值占比阈值，高于该比例不对该列进行提取，默认为 0.3。该参数仅在 `enable_json_flat` 为 `true` 时生效。
- 引入版本：v3.3.0

##### json_flat_sparsity_factor

- 默认值：0.9
- 类型：Double
- 单位：
- 是否动态：是
- 描述：控制 Flat JSON 时，同名列的占比阈值，当同名列占比低于该值时不进行提取，默认为 0.9。该参数仅在 `enable_json_flat` 为 `true` 时生效。
- 引入版本：v3.3.0

##### json_flat_column_max

- 默认值：100
- 类型：Int
- 单位：
- 是否动态：是
- 描述：控制 Flat JSON 时，最多提取的子列数量。该参数仅在 `enable_json_flat` 为 `true` 时生效。
- 引入版本：v3.3.0

##### jit_lru_cache_size

- 默认值：0
- 类型：Int
- 单位：Bytes
- 是否动态：是
- 描述：JIT 编译的 LRU 缓存大小。如果设置为大于 0，则表示实际的缓存大小。如果设置为小于或等于 0，系统将自适应设置缓存大小，使用的公式为 `jit_lru_cache_size = min(mem_limit*0.01, 1GB)` （节点的 `mem_limit` 必须大于或等于 16 GB）。
- 引入版本：-

### 导入

##### push_worker_count_normal_priority

- 默认值：3
- 类型：Int
- 单位：-
- 是否动态：否
- 描述：导入线程数，用于处理 NORMAL 优先级任务。
- 引入版本：-

##### push_worker_count_high_priority

- 默认值：3
- 类型：Int
- 单位：-
- 是否动态：否
- 描述：导入线程数，用于处理 HIGH 优先级任务。
- 引入版本：-

##### transaction_publish_version_worker_count

- 默认值：0
- 类型：Int
- 单位：-
- 是否动态：是
- 描述：生效版本的最大线程数。当该参数被设置为小于或等于 `0` 时，系统默认使用当前节点的 CPU 核数，以避免因使用固定值而导致在导入并行较高时线程资源不足。自 2.5 版本起，默认值由 `8` 变更为 `0`。
- 引入版本：-

##### transaction_publish_version_thread_pool_idle_time_ms

- 默认值：60000
- 类型：Int
- 单位：毫秒
- 是否动态：否
- 描述：线程被 Publish Version 线程池回收前的 Idle 时间。
- 引入版本：-

##### clear_transaction_task_worker_count

- 默认值：1
- 类型：Int
- 单位：-
- 是否动态：否
- 描述：清理事务的线程数。
- 引入版本：-

##### load_data_reserve_hours

- 默认值：4
- 类型：Int
- 单位：Hours
- 是否动态：否
- 描述：小批量导入生成的文件保留的时长。
- 引入版本：-

##### load_error_log_reserve_hours

- 默认值：48
- 类型：Int
- 单位：Hours
- 是否动态：是
- 描述：导入数据信息保留的时长。
- 引入版本：-

##### number_tablet_writer_threads

- 默认值：0
- 类型：Int
- 单位：-
- 是否动态：是
- 描述：导入用的 tablet writer 线程数, 用于 Stream Load、Broker Load、Insert 等。当参数设置为小于等于 0 时，系统使用 CPU 核数的二分之一，最小为 16。当参数设置为大于 0 时，系统使用该值。自 v3.1.7 起变为动态参数。
- 引入版本：-

##### streaming_load_max_mb

- 默认值：102400
- 类型：Int
- 单位：MB
- 是否动态：是
- 描述：流式导入单个文件大小的上限。自 3.0 版本起，默认值由 10240 变为 102400。
- 引入版本：-

##### streaming_load_max_batch_size_mb

- 默认值：100
- 类型：Int
- 单位：MB
- 是否动态：是
- 描述：流式导入单个 JSON 文件大小的上限。
- 引入版本：-

##### streaming_load_rpc_max_alive_time_sec

- 默认值：1200
- 类型：Int
- 单位：Seconds
- 是否动态：否
- 描述：Stream Load 的 RPC 超时时长。
- 引入版本：-

##### write_buffer_size

- 默认值：104857600
- 类型：Int
- 单位：Bytes
- 是否动态：是
- 描述：MemTable 在内存中的 Buffer 大小，超过这个限制会触发 Flush。
- 引入版本：-

##### load_process_max_memory_limit_bytes

- 默认值：107374182400
- 类型：Int
- 单位：Bytes
- 是否动态：否
- 描述：单节点上所有的导入线程占据的内存上限。
- 引入版本：-

##### max_consumer_num_per_group

- 默认值：3
- 类型：Int
- 单位：-
- 是否动态：是
- 描述：Routine load 中，每个 Consumer Group 内最大的 Consumer 数量。
- 引入版本：-

##### flush_thread_num_per_store

- 默认值：2
- 类型：Int
- 单位：-
- 是否动态：是
- 描述：每个 Store 用以 Flush MemTable 的线程数。
- 引入版本：-

##### lake_flush_thread_num_per_store

- 默认值：0
- 类型：Int
- 单位：-
- 是否动态：是
- 描述：在存算分离模式下，每个 Store 用以 Flush MemTable 的线程数。当该参数被设置为 `0` 时，系统使用 CPU 核数的两倍。
当该参数被设置为小于 `0` 时，系统使用该参数的绝对值与 CPU 核数的乘积。
- 引入版本：3.1.12, 3.2.7

##### max_runnings_transactions_per_txn_map

- 默认值：100
- 类型：Int
- 单位：-
- 是否动态：是
- 描述：每个分区内部同时运行的最大事务数量。
- 引入版本：-

##### enable_stream_load_verbose_log

- 默认值：false
- 类型：Boolean
- 单位：-
- 是否动态：是
- 描述：是否在日志中记录 Stream Load 的 HTTP 请求和响应信息。`true` 表示启用，`false` 表示不启用。
- 引入版本：v2.5.17, v3.0.9, v3.1.6, v3.2.1

### 统计信息

##### report_task_interval_seconds

- 默认值：10
- 类型：Int
- 单位：Seconds
- 是否动态：是
- 描述：汇报单个任务的间隔。建表，删除表，导入，Schema Change 都可以被认定是任务。
- 引入版本：-

##### report_disk_state_interval_seconds

- 默认值：60
- 类型：Int
- 单位：Seconds
- 是否动态：是
- 描述：汇报磁盘状态的间隔。汇报各个磁盘的状态，以及其中数据量等。
- 引入版本：-

##### report_tablet_interval_seconds

- 默认值：60
- 类型：Int
- 单位：Seconds
- 是否动态：是
- 描述：汇报 Tablet 的间隔。汇报所有的 Tablet 的最新版本。
- 引入版本：-

##### report_workgroup_interval_seconds

- 默认值：5
- 类型：Int
- 单位：Seconds
- 是否动态：是
- 描述：汇报 Workgroup 的间隔。汇报所有 Workgroup 的最新版本。
- 引入版本：-

### 存储

##### drop_tablet_worker_count

- 默认值：3
- 类型：Int
- 单位：-
- 是否动态：是
- 描述：删除 Tablet 的线程数。
- 引入版本：-

##### alter_tablet_worker_count

- 默认值：3
- 类型：Int
- 单位：-
- 是否动态：是
- 描述：进行 Schema Change 的线程数。自 2.5 版本起，该参数由静态变为动态。
- 引入版本：-

##### storage_medium_migrate_count

- 默认值：3
- 类型：Int
- 单位：-
- 是否动态：否
- 描述：介质迁移的线程数，用于从 SATA 迁移到 SSD。
- 引入版本：-

##### check_consistency_worker_count

- 默认值：1
- 类型：Int
- 单位：-
- 是否动态：否
- 描述：计算 Tablet 的校验和（checksum）的线程数。
- 引入版本：-

##### upload_worker_count

- 默认值：0
- 类型：Int
- 单位：-
- 是否动态：是
- 描述：BE 节点上传任务的最大线程数，用于备份作业。`0` 表示设置线程数为 BE 所在机器的 CPU 核数。
- 引入版本：-

##### download_worker_count

- 默认值：0
- 类型：Int
- 单位：-
- 是否动态：是
- 描述：BE 节点下载任务的最大线程数，用于恢复作业。`0` 表示设置线程数为 BE 所在机器的 CPU 核数。
- 引入版本：-

##### make_snapshot_worker_count

- 默认值：5
- 类型：Int
- 单位：-
- 是否动态：是
- 描述：BE 节点快照任务的最大线程数。
- 引入版本：-

##### release_snapshot_worker_count

- 默认值：5
- 类型：Int
- 单位：-
- 是否动态：是
- 描述：BE 节点释放快照任务的最大线程数。
- 引入版本：-

##### max_download_speed_kbps

- 默认值：50000
- 类型：Int
- 单位：KB/Second
- 是否动态：是
- 描述：单个 HTTP 请求的最大下载速率。这个值会影响 BE 之间同步数据副本的速度。
- 引入版本：-

##### download_low_speed_limit_kbps

- 默认值：50
- 类型：Int
- 单位：KB/Second
- 是否动态：是
- 描述：单个 HTTP 请求的下载速率下限。如果在 `download_low_speed_time` 秒内下载速度一直低于 `download_low_speed_limit_kbps`，那么请求会被终止。
- 引入版本：-

##### download_low_speed_time

- 默认值：300
- 类型：Int
- 单位：Seconds
- 是否动态：是
- 描述：单个 HTTP 请求持续以低于 `download_low_speed_limit_kbps` 值的速度运行时，允许运行的最长时间。在配置项中指定的时间跨度内，当一个 HTTP 请求持续以低于该值的速度运行时，该请求将被中止。
- 引入版本：-

##### compact_threads

- 默认值：4
- 类型：Int
- 单位：-
- 是否动态：是
- 描述：并发 Compaction 任务的最大线程数。自 v3.1.7，v3.2.2 起变为动态参数。
- 引入版本：v3.0.0

##### replication_threads

- 默认值：0
- 类型：Int
- 单位：-
- 是否动态：是
- 描述：用于同步的最大线程数。0 表示将线程数设置为 BE CPU 内核数的四倍。
- 引入版本：v3.3.5

##### replication_max_speed_limit_kbps

- 默认值：50000
- 类型：Int
- 单位：KB/s
- 是否动态：是
- 描述：每个同步线程的最大速度。
- 引入版本：v3.3.5

##### replication_min_speed_limit_kbps

- 默认值：50
- 类型：Int
- 单位：KB/s
- 是否动态：是
- 描述：每个同步线程的最小速度。
- 引入版本：v3.3.5

##### replication_min_speed_time_seconds

- 默认值：300
- 类型：Int
- 单位：Seconds
- 是否动态：是
- 描述：同步线程低于最低速度所允许的持续时间。如果实际速度低于 `replication_min_speed_limit_kbps` 的时间超过此值，同步将失败。
- 引入版本：v3.3.5

##### clear_expired_replication_snapshots_interval_seconds

- 默认值：3600
- 类型：Int
- 单位：Seconds
- 是否动态：是
- 描述：系统清除异常同步遗留的过期快照的时间间隔。
- 引入版本：v3.3.5

##### memory_limitation_per_thread_for_schema_change

- 默认值：2
- 类型：Int
- 单位：GB
- 是否动态：是
- 描述：单个 Schema Change 任务允许占用的最大内存。
- 引入版本：-

##### update_cache_expire_sec

- 默认值：360
- 类型：Int
- 单位：Seconds
- 是否动态：是
- 描述：Update Cache 的过期时间。
- 引入版本：-

##### file_descriptor_cache_clean_interval

- 默认值：3600
- 类型：Int
- 单位：Seconds
- 是否动态：是
- 描述：文件描述符缓存清理的间隔，用于清理长期不用的文件描述符。
- 引入版本：-

##### disk_stat_monitor_interval

- 默认值：5
- 类型：Int
- 单位：Seconds
- 是否动态：是
- 描述：磁盘健康状态检测的间隔。
- 引入版本：-

##### unused_rowset_monitor_interval

- 默认值：30
- 类型：Int
- 单位：Seconds
- 是否动态：是
- 描述：清理过期 Rowset 的时间间隔。
- 引入版本：-

##### storage_root_path

- 默认值：`${STARROCKS_HOME}/storage`
- 类型：String
- 单位：-
- 是否动态：否
- 描述：存储数据的目录以及存储介质类型。示例：`/data1,medium:hdd;/data2,medium:ssd`。
  - 多块盘配置使用分号 `;` 隔开。
  - 如果为 SSD 磁盘，需在路径后添加 `,medium:ssd`。
  - 如果为 HDD 磁盘，需在路径后添加 `,medium:hdd`。
- 引入版本：-

##### max_percentage_of_error_disk

- 默认值：0
- 类型：Int
- 单位：-
- 是否动态：是
- 描述：错误磁盘达到该比例上限，BE 退出。
- 引入版本：-

##### default_num_rows_per_column_file_block

- 默认值：1024
- 类型：Int
- 单位：-
- 是否动态：是
- 描述：每个 Row Block 最多存放的行数。
- 引入版本：-

##### pending_data_expire_time_sec

- 默认值：1800
- 类型：Int
- 单位：Seconds
- 是否动态：是
- 描述：存储引擎保留的未生效数据的最大时长。
- 引入版本：-

##### inc_rowset_expired_sec

- 默认值：1800
- 类型：Int
- 单位：Seconds
- 是否动态：是
- 描述：导入生效的数据，存储引擎保留的时间，用于增量克隆。
- 引入版本：-

##### tablet_rowset_stale_sweep_time_sec

- 默认值：1800
- 类型：Int
- 单位：Seconds
- 是否动态：是
- 描述：失效 Rowset 的清理间隔。
- 引入版本：-

##### max_garbage_sweep_interval

- 默认值：3600
- 类型：Int
- 单位：Seconds
- 是否动态：是
- 描述：磁盘进行垃圾清理的最大间隔。自 3.0 版本起，该参数由静态变为动态。
- 引入版本：-

##### min_garbage_sweep_interval

- 默认值：180
- 类型：Int
- 单位：Seconds
- 是否动态：是
- 描述：磁盘进行垃圾清理的最小间隔。自 3.0 版本起，该参数由静态变为动态。
- 引入版本：-

##### snapshot_expire_time_sec

- 默认值：172800
- 类型：Int
- 单位：Seconds
- 是否动态：是
- 描述：快照文件清理的间隔。
- 引入版本：-

##### trash_file_expire_time_sec

- 默认值：86400
- 类型：Int
- 单位：Seconds
- 是否动态：是
- 描述：回收站清理的间隔。自 v2.5.17、v3.0.9 以及 v3.1.6 起，默认值由 259200 变为 86400。
- 引入版本：-

##### base_compaction_check_interval_seconds

- 默认值：60
- 类型：Int
- 单位：Seconds
- 是否动态：是
- 描述：Base Compaction 线程轮询的间隔。
- 引入版本：-

<<<<<<< HEAD
<!--
##### enable_pindex_filter

- 默认值：true
- 类型：Boolean
- 单位：-
- 是否动态：是
- 描述：
- 引入版本：-
-->

<!--
##### enable_pindex_compression

- 默认值：true
- 类型：Boolean
- 单位：-
- 是否动态：是
- 描述：
- 引入版本：-
-->

<!--
##### max_bf_read_bytes_percent

- 默认值：10
- 类型：Int
- 单位：-
- 是否动态：是
- 描述：
- 引入版本：-
-->

<!--
##### enable_pindex_rebuild_in_compaction

- 默认值：true
- 类型：Boolean
- 单位：-
- 是否动态：是
- 描述：
- 引入版本：-
-->

### 导入导出

##### push_worker_count_normal_priority

- 默认值：3
- 类型：Int
- 单位：-
- 是否动态：否
- 描述：导入线程数，用于处理 NORMAL 优先级任务。
- 引入版本：-

##### push_worker_count_high_priority

- 默认值：3
- 类型：Int
- 单位：-
- 是否动态：否
- 描述：导入线程数，用于处理 HIGH 优先级任务。
- 引入版本：-

##### transaction_publish_version_worker_count

- 默认值：0
- 类型：Int
- 单位：-
- 是否动态：是
- 描述：生效版本的最大线程数。当该参数被设置为小于或等于 `0` 时，系统默认使用当前节点的 CPU 核数，以避免因使用固定值而导致在导入并行较高时线程资源不足。自 2.5 版本起，默认值由 `8` 变更为 `0`。
- 引入版本：-

##### transaction_publish_version_thread_pool_idle_time_ms

- 默认值：60000
- 类型：Int
- 单位：毫秒
- 是否动态：否
- 描述：线程被 Publish Version 线程池回收前的 Idle 时间。
- 引入版本：-

<!--
##### transaction_apply_worker_count

- 默认值：0
- 类型：Int
- 单位：-
- 是否动态：是
- 描述：
- 引入版本：-
-->

<!--
##### get_pindex_worker_count

- 默认值：0
- 类型：Int
- 单位：-
- 是否动态：是
- 描述：
- 引入版本：-
-->

##### clear_transaction_task_worker_count

- 默认值：1
- 类型：Int
- 单位：-
- 是否动态：否
- 描述：清理事务的线程数。
- 引入版本：-

##### load_data_reserve_hours

- 默认值：4
- 类型：Int
- 单位：Hours
- 是否动态：否
- 描述：小批量导入生成的文件保留的时长。
- 引入版本：-

##### load_error_log_reserve_hours

- 默认值：48
- 类型：Int
- 单位：Hours
- 是否动态：是
- 描述：导入数据信息保留的时长。
- 引入版本：-

##### number_tablet_writer_threads

- 默认值：0
- 类型：Int
- 单位：-
- 是否动态：是
- 描述：导入用的 tablet writer 线程数, 用于 Stream Load、Broker Load、Insert 等。当参数设置为小于等于 0 时，系统使用 CPU 核数的二分之一，最小为 16。当参数设置为大于 0 时，系统使用该值。自 v3.1.7 起变为动态参数。
- 引入版本：-

<!--
##### max_queueing_memtable_per_tablet

- 默认值：2
- 类型：Int
- 单位：
- 是否动态：是
- 描述：每个 tablet 上排队的 memtable 个数。用于控制导入内存使用量。
- 引入版本：v3.1
-->

<!--
##### stale_memtable_flush_time_sec

- 默认值：0
- 类型：Int
- 单位：Seconds
- 是否动态：是
- 描述：0表示禁止，其他上次更新时间大于stale_memtable_flush_time_sec的memtable会在内存不足时持久化
- 引入版本：-
-->

<!--
##### dictionary_encoding_ratio

- 默认值：0.7
- 类型：Double
- 单位：-
- 是否动态：否
- 描述：
- 引入版本：-
-->

<!--
##### dictionary_page_size

- 默认值：1048576
- 类型：Int
- 单位：
- 是否动态：否
- 描述：
- 引入版本：-
-->

<!--
##### dictionary_encoding_ratio_for_non_string_column

- 默认值：0
- 类型：Double
- 单位：
- 是否动态：否
- 描述：
- 引入版本：-
-->

<!--
##### dictionary_speculate_min_chunk_size

- 默认值：10000
- 类型：Int
- 单位：
- 是否动态：否
- 描述：
- 引入版本：-
-->

<!--
##### enable_streaming_load_thread_pool

- 默认值：true
- 类型：Boolean
- 单位：-
- 是否动态：是
- 描述：
- 引入版本：-
-->

<!--
##### streaming_load_thread_pool_num_min

- 默认值：0
- 类型：Int
- 单位：-
- 是否动态：否
- 描述：
- 引入版本：-
-->

<!--
##### streaming_load_thread_pool_idle_time_ms

- 默认值：2000
- 类型：Int
- 单位：Milliseconds
- 是否动态：否
- 描述：
- 引入版本：-
-->

##### streaming_load_max_mb

- 默认值：102400
- 类型：Int
- 单位：MB
- 是否动态：是
- 描述：流式导入单个文件大小的上限。自 3.0 版本起，默认值由 10240 变为 102400。
- 引入版本：-

##### streaming_load_max_batch_size_mb

- 默认值：100
- 类型：Int
- 单位：MB
- 是否动态：是
- 描述：流式导入单个 JSON 文件大小的上限。
- 引入版本：-

##### streaming_load_rpc_max_alive_time_sec

- 默认值：1200
- 类型：Int
- 单位：Seconds
- 是否动态：否
- 描述：Stream Load 的 RPC 超时时长。
- 引入版本：-

##### write_buffer_size

- 默认值：104857600
- 类型：Int
- 单位：Bytes
- 是否动态：是
- 描述：MemTable 在内存中的 Buffer 大小，超过这个限制会触发 Flush。
- 引入版本：-

##### load_process_max_memory_limit_bytes

- 默认值：107374182400
- 类型：Int
- 单位：Bytes
- 是否动态：否
- 描述：单节点上所有的导入线程占据的内存上限。
- 引入版本：-

##### load_process_max_memory_limit_percent

- 默认值：30
- 类型：Int
- 单位：-
- 是否动态：否
- 描述：单节点上所有的导入线程占据内存的软上限（百分比）。
- 引入版本：-

##### load_process_max_memory_hard_limit_ratio

- 默认值：2
- 类型：Int
- 单位：-
- 是否动态：是
- 描述：单节点上所有的导入线程占据内存的硬上限（比例）。当 `enable_new_load_on_memory_limit_exceeded` 设置为 `false`，并且所有导入线程的内存占用超过 `load_process_max_memory_limit_percent * load_process_max_memory_hard_limit_ratio` 时，系统将会拒绝新的导入线程。
- 引入版本：v3.3.2

##### enable_new_load_on_memory_limit_exceeded

- 默认值：false
- 类型：Boolean
- 单位：-
- 是否动态：是
- 描述：在导入线程内存占用达到硬上限后，是否允许新的导入线程。`true` 表示允许新导入线程，`false` 表示拒绝新导入线程。
- 引入版本：v3.3.2

##### txn_commit_rpc_timeout_ms (Deprecated)

- 默认值：60000
- 类型：Int
- 单位：Milliseconds
- 是否动态：是
- 描述：Transaction Commit RPC 超时的时长。该参数自 v3.2.0 起弃用。
- 引入版本：-

##### max_consumer_num_per_group

- 默认值：3
- 类型：Int
- 单位：-
- 是否动态：是
- 描述：Routine load 中，每个 Consumer Group 内最大的 Consumer 数量。
- 引入版本：-

<!--
##### max_pulsar_consumer_num_per_group

- 默认值：10
- 类型：Int
- 单位：
- 是否动态：是
- 描述：
- 引入版本：-
-->

<!--
##### routine_load_kafka_timeout_second

- 默认值：10
- 类型：Int
- 单位：Seconds
- 是否动态：否
- 描述：
- 引入版本：-
-->

<!--
##### routine_load_pulsar_timeout_second

- 默认值：10
- 类型：Int
- 单位：Seconds
- 是否动态：否
- 描述：
- 引入版本：-
-->

##### flush_thread_num_per_store

- 默认值：2
- 类型：Int
- 单位：-
- 是否动态：是
- 描述：每个 Store 用以 Flush MemTable 的线程数。
- 引入版本：-

##### lake_flush_thread_num_per_store

- 默认值：0
- 类型：Int
- 单位：-
- 是否动态：是
- 描述：在存算分离模式下，每个 Store 用以 Flush MemTable 的线程数。当该参数被设置为 `0` 时，系统使用 CPU 核数的两倍。
当该参数被设置为小于 `0` 时，系统使用该参数的绝对值与 CPU 核数的乘积。
- 引入版本：3.1.12, 3.2.7

##### column_mode_partial_update_insert_batch_size

- 默认值：4096
- 类型：Int
- 单位：-
- 是否动态：是
- 描述：列模式部分更新中处理插入行时的批次大小。如果设置为 `0` 或负数，将会被限制为 `1` 以避免无限循环。该参数控制每次批量处理新插入行的数量，较大的值可以提高写入性能但会占用更多内存。
- 引入版本：3.5.10, 4.0.2

##### max_runnings_transactions_per_txn_map

- 默认值：100
- 类型：Int
- 单位：-
- 是否动态：是
- 描述：每个分区内部同时运行的最大事务数量。
- 引入版本：-

##### enable_stream_load_verbose_log

- 默认值：false
- 类型：Boolean
- 单位：-
- 是否动态：是
- 描述：是否在日志中记录 Stream Load 的 HTTP 请求和响应信息。`true` 表示启用，`false` 表示不启用。
- 引入版本：v2.5.17, v3.0.9, v3.1.6, v3.2.1

### 查询引擎

##### scanner_thread_pool_thread_num

- 默认值：48
- 类型：Int
- 单位：-
- 是否动态：是
- 描述：存储引擎并发扫描磁盘的线程数，统一管理在线程池中。
- 引入版本：-

##### scanner_thread_pool_queue_size

- 默认值：102400
- 类型：Int
- 单位：-
- 是否动态：否
- 描述：存储引擎支持的扫描任务数。
- 引入版本：-

<!--
##### udf_thread_pool_size

- 默认值：1
- 类型：Int
- 单位：-
- 是否动态：否
- 描述：
- 引入版本：-
-->

<!--
##### port

- 默认值：20001
- 类型：Int
- 单位：
- 是否动态：否
- 描述：
- 引入版本：-
-->

<!--
##### broker_write_timeout_seconds

- 默认值：30
- 类型：Int
- 单位：Seconds
- 是否动态：否
- 描述：
- 引入版本：-
-->

##### scanner_row_num

- 默认值：16384
- 类型：Int
- 单位：-
- 是否动态：是
- 描述：每个扫描线程单次执行最多返回的数据行数。
- 引入版本：-

<!--
##### max_hdfs_scanner_num

- 默认值：50
- 类型：Int
- 单位：-
- 是否动态：否
- 描述：
- 引入版本：-
-->

##### max_scan_key_num

- 默认值：1024
- 类型：Int
- 单位：-
- 是否动态：是
- 描述：查询最多拆分的 Scan Key 数目。
- 引入版本：-

##### max_pushdown_conditions_per_column

- 默认值：1024
- 类型：Int
- 单位：-
- 是否动态：是
- 描述：单列上允许下推的最大谓词数量，如果超出数量限制，谓词不会下推到存储层。
- 引入版本：-

##### exchg_node_buffer_size_bytes

- 默认值：10485760
- 类型：Int
- 单位：Bytes
- 是否动态：是
- 描述：Exchange 算子中，单个查询在接收端的 Buffer 容量。这是一个软限制，如果数据的发送速度过快，接收端会触发反压来限制发送速度。
- 引入版本：-

<!--
##### sorter_block_size

- 默认值：8388608
- 类型：Int
- 单位：
- 是否动态：否
- 描述：
- 引入版本：-
-->

<!--
##### column_dictionary_key_ratio_threshold

- 默认值：0
- 类型：Int
- 单位：
- 是否动态：是
- 描述：
- 引入版本：-
-->

<!--
##### column_dictionary_key_size_threshold

- 默认值：0
- 类型：Int
- 单位：
- 是否动态：是
- 描述：
- 引入版本：-
-->


<!--
##### profile_report_interval

- 默认值：30
- 类型：Int
- 单位：
- 是否动态：是
- 描述：
- 引入版本：-
-->

##### file_descriptor_cache_capacity

- 默认值：16384
- 类型：Int
- 单位：-
- 是否动态：否
- 描述：文件描述符缓存的容量。
- 引入版本：-

##### min_file_descriptor_number

- 默认值：60000
- 类型：Int
- 单位：-
- 是否动态：否
- 描述：BE 进程中文件描述符的最小数量。
- 引入版本：-

##### storage_page_cache_limit

- 默认值：20%
- 类型：String
- 单位：-
- 是否动态：是
- 描述：PageCache 的容量，可写为容量大小，例如： `20G`、`20480M`、`20971520K` 或 `21474836480B`。也可以写为 PageCache 占系统内存的比例，例如，`20%`。该参数仅在 `disable_storage_page_cache` 为 `false` 时生效。
- 引入版本：-

##### disable_storage_page_cache

- 默认值：false
- 类型：Boolean
- 单位：-
- 是否动态：是
- 描述：是否开启 PageCache。
  - 开启 PageCache 后，StarRocks 会缓存最近扫描过的数据，
  - 对于查询重复性高的场景，会大幅提升查询效率。
  - `true` 表示不开启。
  - 自 2.4 版本起，该参数默认值由 `true` 变更为 `false`。自 3.1 版本起，该参数由静态变为动态。
- 引入版本：-

##### enable_bitmap_index_memory_page_cache

- 默认值：true
- 类型：Boolean
- 单位：-
- 是否动态：是
- 描述：是否为 Bitmap index 开启 Memory Cache。使用 Bitmap index 加速点查时，可以考虑开启。
- 引入版本：v3.1

##### enable_zonemap_index_memory_page_cache

- 默认值：true
- 类型：Boolean
- 单位：-
- 是否动态：是
- 描述：是否为 Zonemap index 开启 Memory Cache。使用 Zonemap index 加速 Scan 时，可以考虑开启。
- 引入版本：-

##### enable_string_prefix_zonemap

- 默认值：true
- 类型：Boolean
- 单位：-
- 是否动态：是
- 描述：是否为字符串（CHAR/VARCHAR）列启用基于前缀的 Zonemap 索引。对于非键列，最小值/最大值会截断到由 `string_prefix_zonemap_prefix_len` 配置的前缀长度。
- 引入版本：-

##### string_prefix_zonemap_prefix_len

- 默认值：16
- 类型：Int
- 单位：-
- 是否动态：是
- 描述：启用 `enable_string_prefix_zonemap` 时用于字符串 Zonemap 最小值/最大值的前缀长度。
- 引入版本：-


##### enable_ordinal_index_memory_page_cache

- 默认值：true
- 类型：Boolean
- 单位：-
- 是否动态：是
- 描述：是否为 Ordinal index 开启 Memory Cache。Ordinal index 是行号到数据 page position 的映射，可以加速 Scan。
- 引入版本：-

##### fragment_pool_thread_num_min

- 默认值：64
- 类型：Int
- 单位：-
- 是否动态：否
- 描述：最小查询线程数。
- 引入版本：-

##### fragment_pool_thread_num_max

- 默认值：4096
- 类型：Int
- 单位：-
- 是否动态：否
- 描述：最大查询线程数。
- 引入版本：-

##### fragment_pool_queue_size

- 默认值：2048
- 类型：Int
- 单位：-
- 是否动态：否
- 描述：单 BE 节点上能够处理的查询请求上限。
- 引入版本：-

<!--
##### query_scratch_dirs

- 默认值：`${STARROCKS_HOME}`
- 类型：String
- 单位：-
- 是否动态：否
- 描述：
- 引入版本：-
-->

<!--
##### max_free_io_buffers

- 默认值：128
- 类型：Int
- 单位：
- 是否动态：否
- 描述：
- 引入版本：-
-->

<!--
##### disable_mem_pools

- 默认值：false
- 类型：Boolean
- 单位：-
- 是否动态：否
- 描述：
- 引入版本：-
-->

<!--
##### use_mmap_allocate_chunk

- 默认值：false
- 类型：Boolean
- 单位：-
- 是否动态：否
- 描述：
- 引入版本：-
-->

<!--
##### chunk_reserved_bytes_limit

- 默认值：2147483648
- 类型：Int
- 单位：
- 是否动态：否
- 描述：
- 引入版本：-
-->

<!--
##### pprof_profile_dir

- 默认值：`${STARROCKS_HOME}/log`
- 类型：String
- 单位：-
- 是否动态：否
- 描述：
- 引入版本：-
-->

##### enable_prefetch

- 默认值：true
- 类型：Boolean
- 单位：-
- 是否动态：是
- 描述：是否开启查询提前预取。`true` 表示开启，`false` 表示不开启。
- 引入版本：-

<!--
##### query_max_memory_limit_percent

- 默认值：90
- 类型：Int
- 单位：-
- 是否动态：否
- 描述：
- 引入版本：-
-->

##### query_pool_spill_mem_limit_threshold

- 默认值：1.0
- 类型：Double
- 单位：-
- 是否动态：否
- 描述：如果开启自动落盘功能, 当所有查询使用的内存超过 `query_pool memory limit * query_pool_spill_mem_limit_threshold` 时，系统触发中间结果落盘。
- 引入版本：3.2.7

##### result_buffer_cancelled_interval_time

- 默认值：300
- 类型：Int
- 单位：Seconds
- 是否动态：是
- 描述：BufferControlBlock 释放数据的等待时间。
- 引入版本：-

##### max_memory_sink_batch_count

- 默认值：20
- 类型：Int
- 单位：-
- 是否动态：是
- 描述：Scan Cache 的最大缓存批次数量。
- 引入版本：-

##### scan_context_gc_interval_min

- 默认值：5
- 类型：Int
- 单位：Minutes
- 是否动态：是
- 描述：Scan Context 的清理间隔。
- 引入版本：-

##### path_gc_check_step

- 默认值：1000
- 类型：Int
- 单位：-
- 是否动态：是
- 描述：：单次连续 Scan 最大的文件数量。
- 引入版本：-

##### path_gc_check_step_interval_ms

- 默认值：10
- 类型：Int
- 单位：Milliseconds
- 是否动态：是
- 描述：多次连续 Scan 文件间隔时间。
- 引入版本：-

##### path_scan_interval_second

- 默认值：86400
- 类型：Int
- 单位：Seconds
- 是否动态：是
- 描述：GC 线程清理过期数据的间隔时间。
- 引入版本：-

<!--
##### pipeline_scan_thread_pool_thread_num

- 默认值：0
- 类型：Int
- 单位：-
- 是否动态：否
- 描述：
- 引入版本：-
-->

##### pipeline_connector_scan_thread_num_per_cpu

- 默认值：8
- 类型：Double
- 单位：-
- 是否动态：是
- 描述：BE 节点中每个 CPU 核心分配给 Pipeline Connector 的扫描线程数量。自 v3.1.7 起变为动态参数。
- 引入版本：-

##### pipeline_scan_thread_pool_queue_size

- 默认值：102400
- 类型：Int
- 单位：-
- 是否动态：否
- 描述：Pipeline 执行引擎扫描线程池任务队列的最大队列长度。
- 引入版本：-

<!--
##### pipeline_exec_thread_pool_thread_num

- 默认值：0
- 类型：Int
- 单位：-
- 是否动态：否
- 描述：
- 引入版本：-
-->

##### pipeline_prepare_thread_pool_thread_num

- 默认值：0
- 类型：Int
- 单位：-
- 是否动态：否
- 描述：Pipeline 执行引擎准备片段线程池中的线程数。`0` 表示等于系统 VCPU 数量。
- 引入版本：-

##### pipeline_prepare_thread_pool_queue_size

- 默认值：102400
- 类型：Int
- 单位：-
- 是否动态：否
- 描述：Pipeline 执行引擎在线程池中执行 PREPARE Fragment 的队列长度。
- 引入版本：-

##### pipeline_poller_timeout_guard_ms

- 默认值：-1
- 类型：Int
- 单位：Milliseconds
- 是否动态：是
- 描述：当该值大于 `0` 时，则在轮询器中，如果某个 Driver 的单次调度时间超过了 `pipeline_poller_timeout_guard_ms` 的时间，则会打印该 Driver 以及 Operator 信息。
- 引入版本：-

##### pipeline_prepare_timeout_guard_ms

- 默认值：-1
- 类型：Int
- 单位：Milliseconds
- 是否动态：是
- 描述：当该值大于 `0` 时，如果 PREPARE 过程中 Plan Fragment 超过 `pipeline_prepare_timeout_guard_ms` 的时间，则会打印 Plan Fragment 的堆栈跟踪。
- 引入版本：-

<!--
##### pipeline_sink_io_thread_pool_thread_num

- 默认值：0
- 类型：Int
- 单位：-
- 是否动态：否
- 描述：
- 引入版本：-
-->

<!--
##### pipeline_sink_io_thread_pool_queue_size

- 默认值：102400
- 类型：Int
- 单位：-
- 是否动态：否
- 描述：
- 引入版本：-
-->

<!--
##### pipeline_sink_buffer_size

- 默认值：64
- 类型：Int
- 单位：
- 是否动态：否
- 描述：
- 引入版本：-
-->

<!--
##### pipeline_sink_brpc_dop

- 默认值：64
- 类型：Int
- 单位：
- 是否动态：否
- 描述：
- 引入版本：-
-->

<!--
##### pipeline_max_num_drivers_per_exec_thread

- 默认值：10240
- 类型：Int
- 单位：
- 是否动态：否
- 描述：
- 引入版本：-
-->

<!--
##### pipeline_print_profile

- 默认值：false
- 类型：Boolean
- 单位：-
- 是否动态：是
- 描述：
- 引入版本：-
-->

<!--
##### pipeline_driver_queue_level_time_slice_base_ns

- 默认值：200000000
- 类型：Int
- 单位：
- 是否动态：否
- 描述：pipeline 执行线程多级反馈队列的调度参数，最低优先级队列的时间片。
- 引入版本：v3.1
-->

<!--
##### pipeline_driver_queue_ratio_of_adjacent_queue

- 默认值：1.2
- 类型：Double
- 单位：
- 是否动态：否
- 描述：pipeline 执行线程多级反馈队列的调度参数。相邻两级队列时间片的倍数关系。
- 引入版本：v3.1
-->

<!--
##### pipeline_scan_queue_mode

- 默认值：0
- 类型：Int
- 单位：
- 是否动态：否
- 描述：控制 Scan Task 的调度策略。`0` 表示 PriorityScanTaskQueue，`1` 表示 MultiLevelFeedScanTaskQueue。
  - PriorityScanTaskQueue 以提交的任务次数为优先级。
  - MultiLevelFeedScanTaskQueue 以最短执行时间为优先级。
- 引入版本：v3.1
-->

<!--
##### pipeline_scan_queue_level_time_slice_base_ns

- 默认值：100000000
- 类型：Int
- 单位：
- 是否动态：否
- 描述：控制 MultiLevelFeedScanTaskQueue 的调度参数，在 `pipeline_scan_queue_mode` 为 1 时有效。
最低优先级队列的时间片。
- 引入版本：v3.1
-->

<!--
##### pipeline_scan_queue_ratio_of_adjacent_queue

- 默认值：1.5
- 类型：Double
- 单位：
- 是否动态：否
- 描述：控制 MultiLevelFeedScanTaskQueue 的调度参数，在 `pipeline_scan_queue_mode` 为 1 时有效。
相邻两级队列时间片的倍数关系。
- 引入版本：v3.1
-->

<!--
##### pipeline_analytic_max_buffer_size

- 默认值：128
- 类型：Int
- 单位：
- 是否动态：否
- 描述：
- 引入版本：-
-->

<!--
##### pipeline_analytic_removable_chunk_num

- 默认值：128
- 类型：Int
- 单位：-
- 是否动态：否
- 描述：
- 引入版本：-
-->

<!--
##### pipeline_analytic_enable_streaming_process

- 默认值：true
- 类型：Boolean
- 单位：-
- 是否动态：否
- 描述：
- 引入版本：-
-->

<!--
##### pipeline_analytic_enable_removable_cumulative_process

- 默认值：true
- 类型：Boolean
- 单位：-
- 是否动态：否
- 描述：
- 引入版本：-
-->

<!--
##### tablet_internal_parallel_min_splitted_scan_rows

- 默认值：16384
- 类型：Int
- 单位：
- 是否动态：是
- 描述：
- 引入版本：-
-->

<!--
##### tablet_internal_parallel_max_splitted_scan_rows

- 默认值：1048576
- 类型：Int
- 单位：
- 是否动态：是
- 描述：
- 引入版本：-
-->

<!--
##### tablet_internal_parallel_max_splitted_scan_bytes

- 默认值：536870912
- 类型：Int
- 单位：Bytes
- 是否动态：是
- 描述：
- 引入版本：-
-->

<!--
##### tablet_internal_parallel_min_scan_dop

- 默认值：4
- 类型：Int
- 单位：
- 是否动态：是
- 描述：
- 引入版本：-
-->

<!--
##### bitmap_serialize_version

- 默认值：1
- 类型：Int
- 单位：
- 是否动态：否
- 描述：
- 引入版本：-
-->

##### max_hdfs_file_handle

- 默认值：1000
- 类型：Int
- 单位：-
- 是否动态：是
- 描述：最多可以打开的 HDFS 文件描述符数量。
- 引入版本：-

<!--
##### max_segment_file_size

- 默认值：1073741824
- 类型：Int
- 单位：
- 是否动态：否
- 描述：
- 引入版本：-
-->

<!--
##### rewrite_partial_segment

- 默认值：true
- 类型：Boolean
- 单位：-
- 是否动态：否
- 描述：
- 引入版本：-
-->

<!--
##### object_storage_access_key_id

- 默认值：空字符串
- 类型：String
- 单位：-
- 是否动态：否
- 描述：
- 引入版本：-
-->

<!--
##### object_storage_secret_access_key

- 默认值：空字符串
- 类型：String
- 单位：-
- 是否动态：否
- 描述：
- 引入版本：-
-->

<!--
##### object_storage_endpoint

- 默认值：空字符串
- 类型：String
- 单位：-
- 是否动态：否
- 描述：
- 引入版本：-
-->

<!--
##### object_storage_bucket

- 默认值：空字符串
- 类型：String
- 单位：-
- 是否动态：否
- 描述：
- 引入版本：-
-->

<!--
##### object_storage_region

- 默认值：空字符串
- 类型：String
- 单位：-
- 是否动态：否
- 描述：
- 引入版本：-
-->

<!--
##### object_storage_max_connection

- 默认值：102400
- 类型：Int
- 单位：
- 是否动态：否
- 描述：
- 引入版本：-
-->

<!--
##### object_storage_endpoint_use_https

- 默认值：false
- 类型：Boolean
- 单位：-
- 是否动态：否
- 描述：
- 引入版本：-
-->

<!--
##### object_storage_endpoint_path_style_access

- 默认值：false
- 类型：Boolean
- 单位：-
- 是否动态：否
- 描述：
- 引入版本：-
-->

##### object_storage_connect_timeout_ms

- 默认值：-1
- 类型：Int
- 单位：Milliseconds
- 是否动态：否
- 描述：对象存储 Socket 连接的超时时间。`-1` 表示使用 SDK 中的默认时间。
- 引入版本：v3.0.9

##### object_storage_request_timeout_ms

- 默认值：-1
- 类型：Int
- 单位：Milliseconds
- 是否动态：否
- 描述：对象存储 HTTP 连接的超时时间。`-1` 表示使用 SDK 中的默认时间。
- 引入版本：v3.0.9

<!--
##### text_io_range_size

- 默认值：16777216
- 类型：Int
- 单位：
- 是否动态：否
- 描述：
- 引入版本：-
-->

<!--
##### enable_orc_late_materialization

- 默认值：true
- 类型：Boolean
- 单位：-
- 是否动态：否
- 描述：
- 引入版本：-
-->

<!--
##### enable_orc_libdeflate_decompression

- 默认值：true
- 类型：Boolean
- 单位：-
- 是否动态：否
- 描述：
- 引入版本：-
-->

<!--
##### orc_natural_read_size

- 默认值：8388608
- 类型：Int
- 单位：
- 是否动态：否
- 描述：
- 引入版本：-
-->

<!--
##### orc_coalesce_read_enable

- 默认值：true
- 类型：Boolean
- 单位：-
- 是否动态：是
- 描述：
- 引入版本：-
-->

<!--
##### orc_tiny_stripe_threshold_size

- 默认值：8388608
- 类型：Int
- 单位：
- 是否动态：否
- 描述：
- 引入版本：-
-->

<!--
##### parquet_coalesce_read_enable

- 默认值：true
- 类型：Boolean
- 单位：-
- 是否动态：是
- 描述：
- 引入版本：-
-->

##### parquet_late_materialization_enable

- 默认值：true
- 类型：Boolean
- 单位：-
- 是否动态：否
- 描述：是否使用延迟物化优化 Parquet 读性能。
- 引入版本：-


##### parquet_late_materialization_v2_enable

- 默认值：true
- 类型：Boolean
- 单位：-
- 是否动态：否
- 描述：是否使用 v2 版延迟物化优化 Parquet 读性能。v3.2 版本支持两个版本的 Parquet Reader 延迟物化，v3.3 版本仅保留 `parquet_late_materialization_enable` 延迟物化，并删除该变量。
- 引入版本：v3.2

##### parquet_page_index_enable

- 默认值：true
- 类型：Boolean
- 单位：-
- 是否动态：否
- 描述：是否使用 Parquet Pageindex 信息优化读性能。
- 引入版本：v3.3

##### parquet_page_index_enable

- 默认值：true
- 类型：Boolean
- 单位：-
- 是否动态：是
- 描述：是否启用 Parquet 文件的 Bloom Filter 以提高性能。`true` 表示启用 Bloom Filter，`false` 表示禁用。还可以使用系统变量 `enable_parquet_reader_bloom_filter` 在 Session 级别上控制这一行为。Parquet 中的 Bloom Filter 是在**每个行组的列级维护的**。如果 Parquet 文件包含某些列的 Bloom Filter，查询就可以使用这些列上的谓词来有效地跳过行组。
- 引入版本：v3.5

<!--
##### io_coalesce_read_max_buffer_size

- 默认值：8388608
- 类型：Int
- 单位：
- 是否动态：否
- 描述：
- 引入版本：-
-->

<!--
##### io_coalesce_read_max_distance_size

- 默认值：1048576
- 类型：Int
- 单位：
- 是否动态：否
- 描述：
- 引入版本：-
-->

##### io_coalesce_adaptive_lazy_active

- 默认值：true
- 类型：Boolean
- 单位：-
- 是否动态：是
- 描述：根据谓词选择度，自适应决定是否将谓词列 IO 和非谓词列 IO 进行合并。
- 引入版本：v3.2

<!--
##### io_tasks_per_scan_operator

- 默认值：4
- 类型：Int
- 单位：
- 是否动态：否
- 描述：
- 引入版本：-
-->

<!--
##### connector_io_tasks_per_scan_operator

- 默认值：16
- 类型：Int
- 单位：
- 是否动态：否
- 描述：
- 引入版本：-
-->

<!--
##### connector_io_tasks_min_size

- 默认值：2
- 类型：Int
- 单位：
- 是否动态：否
- 描述：
- 引入版本：-
-->

<!--
##### connector_io_tasks_adjust_interval_ms

- 默认值：50
- 类型：Int
- 单位：Milliseconds
- 是否动态：否
- 描述：
- 引入版本：-
-->

<!--
##### connector_io_tasks_adjust_step

- 默认值：1
- 类型：Int
- 单位：
- 是否动态：否
- 描述：
- 引入版本：-
-->

<!--
##### connector_io_tasks_adjust_smooth

- 默认值：4
- 类型：Int
- 单位：
- 是否动态：否
- 描述：
- 引入版本：-
-->

<!--
##### connector_io_tasks_slow_io_latency_ms

- 默认值：50
- 类型：Int
- 单位：Milliseconds
- 是否动态：否
- 描述：
- 引入版本：-
-->

<!--
##### scan_use_query_mem_ratio

- 默认值：0.25
- 类型：Double
- 单位：-
- 是否动态：是
- 描述：
- 引入版本：-
-->

<!--
##### connector_scan_use_query_mem_ratio

- 默认值：0.3
- 类型：Double
- 单位：-
- 是否动态：否
- 描述：
- 引入版本：-
-->

##### hdfs_client_enable_hedged_read

- 默认值：false
- 类型：Boolean
- 单位：-
- 是否动态：否
- 描述：是否开启 Hedged Read 功能。`true` 表示开启，`false` 表示不开启。
- 引入版本：v3.0

##### hdfs_client_hedged_read_threadpool_size

- 默认值：128
- 类型：Int
- 单位：-
- 是否动态：否
- 描述：HDFS 客户端侧 Hedged Read 线程池的大小，即 HDFS 客户端侧允许有多少个线程用于服务 Hedged Read。该参数对应 HDFS 集群配置文件 **hdfs-site.xml** 中的 `dfs.client.hedged.read.threadpool.size` 参数。
- 引入版本：v3.0

##### hdfs_client_hedged_read_threshold_millis

- 默认值：2500
- 类型：Int
- 单位：Milliseconds
- 是否动态：否
- 描述：发起 Hedged Read 请求前需要等待多少毫秒。例如，假设该参数设置为 `30`，那么如果一个 Read 任务未能在 30 毫秒内返回结果，则 HDFS 客户端会立即发起一个 Hedged Read，从目标数据块的副本上读取数据。该参数对应 HDFS 集群配置文件 **hdfs-site.xml** 中的 `dfs.client.hedged.read.threshold.millis` 参数。
- 引入版本：v3.0

<!--
##### hdfs_client_max_cache_size

- 默认值：64
- 类型：Int
- 单位：
- 是否动态：否
- 描述：
- 引入版本：-
-->

<!--
##### hdfs_client_io_read_retry

- 默认值：0
- 类型：Int
- 单位：
- 是否动态：否
- 描述：
- 引入版本：-
-->

<!--
##### aws_sdk_logging_trace_enabled

- 默认值：false
- 类型：Boolean
- 单位：-
- 是否动态：是
- 描述：
- 引入版本：-
-->

<!--
##### aws_sdk_logging_trace_level

- 默认值：trace
- 类型：String
- 单位：-
- 是否动态：否
- 描述：
- 引入版本：-
-->

##### aws_sdk_enable_compliant_rfc3986_encoding

- 默认值：false
- 类型：Boolean
- 单位：-
- 是否动态：否
- 描述：是否开启 RFC-3986 编码。从 Google GCS 查询数据时，如果 Object.key 包含特殊字符（例如 `=`，`$`），由于 result URL 未解析这些字符，会导致认证失败。开启 RFC-3986 编码能确保字符正确编码。该特性对于 Hive 分区表非常重要。如果使用 OBS 或 KS3 对象存储，需要在 `be.conf` 开启该参数，不然访问不通。
- 引入版本：v3.1

<!--
##### experimental_s3_max_single_part_size

- 默认值：16777216
- 类型：Int
- 单位：
- 是否动态：是
- 描述：
- 引入版本：-
-->

<!--
##### experimental_s3_min_upload_part_size

- 默认值：16777216
- 类型：Int
- 单位：
- 是否动态：是
- 描述：
- 引入版本：-
-->

<!--
##### max_load_dop

- 默认值：16
- 类型：Int
- 单位：
- 是否动态：否
- 描述：
- 引入版本：-
-->

<!--
##### enable_load_colocate_mv

- 默认值：true
- 类型：Boolean
- 单位：-
- 是否动态：否
- 描述：
- 引入版本：-
-->

<!--
##### meta_threshold_to_manual_compact

- 默认值：10737418240
- 类型：Int
- 单位：
- 是否动态：否
- 描述：
- 引入版本：-
-->

<!--
##### manual_compact_before_data_dir_load

- 默认值：false
- 类型：Boolean
- 单位：-
- 是否动态：否
- 描述：
- 引入版本：-
-->

<!--
##### deliver_broadcast_rf_passthrough_bytes_limit

- 默认值：131072
- 类型：Int
- 单位：
- 是否动态：否
- 描述：
- 引入版本：-
-->

<!--
##### deliver_broadcast_rf_passthrough_inflight_num

- 默认值：10
- 类型：Int
- 单位：-
- 是否动态：否
- 描述：
- 引入版本：-
-->

<!--
##### send_rpc_runtime_filter_timeout_ms

- 默认值：1000
- 类型：Int
- 单位：Milliseconds
- 是否动态：否
- 描述：
- 引入版本：-
-->

<!--
##### send_runtime_filter_via_http_rpc_min_size

- 默认值：67108864
- 类型：Int
- 单位：
- 是否动态：否
- 描述：
- 引入版本：-
-->

<!--
##### rpc_connect_timeout_ms

- 默认值：30000
- 类型：Int
- 单位：Milliseconds
- 是否动态：否
- 描述：
- 引入版本：-
-->

<!--
##### max_batch_publish_latency_ms

- 默认值：100
- 类型：Int
- 单位：Milliseconds
- 是否动态：否
- 描述：
- 引入版本：-
-->

<!--
##### jaeger_endpoint

- 默认值：空字符串
- 类型：String
- 单位：-
- 是否动态：否
- 描述：
- 引入版本：-
-->

<!--
##### query_debug_trace_dir

- 默认值：`${STARROCKS_HOME}/query_debug_trace`
- 类型：String
- 单位：-
- 是否动态：否
- 描述：
- 引入版本：-
-->

##### query_cache_capacity

- 默认值：536870912
- 类型：Int
- 单位：Bytes
- 是否动态：否
- 描述：指定 Query Cache 的大小。默认为 512 MB。最小不低于 4 MB。如果当前的 BE 内存容量无法满足您期望的 Query Cache 大小，可以增加 BE 的内存容量，然后再设置合理的 Query Cache 大小。每个 BE 都有自己私有的 Query Cache 存储空间，BE 只 Populate 或 Probe 自己本地的 Query Cache 存储空间。
- 引入版本：-

##### enable_json_flat

- 默认值：false
- 类型：Boolean
- 单位：
- 是否动态：是
- 描述：是否开启 Flat JSON 特性。开启后新导入的 JSON 数据会自动打平，提升 JSON 数据查询性能。
- 引入版本：v3.3.0

##### json_flat_null_factor

- 默认值：0.3
- 类型：Double
- 单位：
- 是否动态：是
- 描述：控制 Flat JSON 时，提取列的 NULL 值占比阈值，高于该比例不对该列进行提取，默认为 0.3。该参数仅在 `enable_json_flat` 为 `true` 时生效。
- 引入版本：v3.3.0

##### json_flat_sparsity_factor

- 默认值：0.9
- 类型：Double
- 单位：
- 是否动态：是
- 描述：控制 Flat JSON 时，同名列的占比阈值，当同名列占比低于该值时不进行提取，默认为 0.9。该参数仅在 `enable_json_flat` 为 `true` 时生效。
- 引入版本：v3.3.0

##### json_flat_column_max

- 默认值：100
- 类型：Int
- 单位：
- 是否动态：是
- 描述：控制 Flat JSON 时，最多提取的子列数量。该参数仅在 `enable_json_flat` 为 `true` 时生效。
- 引入版本：v3.3.0

##### json_flat_create_zonemap

- 默认值：true
- 类型：Boolean
- 单位：
- 是否动态：是
- 描述：是否为打平后的 JSON 子列创建 Zonemap。仅当 `enable_json_flat` 为 `true` 时生效。
- 引入版本：-

##### enable_compaction_flat_json

- 默认值：True
- 类型：Bool
- 单位：
- 是否动态：是
- 描述：控制是否为 Flat Json 数据进行 Compaction。
- 引入版本：v3.3.3

##### enable_lazy_dynamic_flat_json

- 默认值：True
- 类型：Bool
- 单位：
- 是否动态：是
- 描述：当查询在读过程中未命中 Flat JSON Schema 时，是否启用 Lazy Dynamic Flat JSON。当此项设置为 `true` 时，StarRocks 将把 Flat JSON 操作推迟到计算流程，而不是读取流程。
- 引入版本：v3.3.3

##### jit_lru_cache_size

- 默认值：0
- 类型：Int
- 单位：Bytes
- 是否动态：是
- 描述：JIT 编译的 LRU 缓存大小。如果设置为大于 0，则表示实际的缓存大小。如果设置为小于或等于 0，系统将自适应设置缓存大小，使用的公式为 `jit_lru_cache_size = min(mem_limit*0.01, 1GB)` （节点的 `mem_limit` 必须大于或等于 16 GB）。
- 引入版本：-

### 存算分离

##### starlet_port

- 默认值：9070
- 类型：Int
- 单位：-
- 是否动态：否
- 描述：BE 和 CN 的额外 Agent 服务端口。
- 引入版本：-

<!--
##### starlet_cache_thread_num

- 默认值：16
- 类型：Int
- 单位：-
- 是否动态：是
- 描述：
- 引入版本：-
-->

<!--
##### starlet_cache_dir

- 默认值：空字符串
- 类型：String
- 单位：-
- 是否动态：否
- 描述：
- 引入版本：-
-->

<!--
##### starlet_cache_check_interval

- 默认值：900
- 类型：Int
- 单位：
- 是否动态：否
- 描述：
- 引入版本：-
-->

<!--
##### starlet_cache_evict_interval

- 默认值：60
- 类型：Int
- 单位：秒
- 是否动态：是
- 描述：在存算分离模式下启用 file data cache，系统进行缓存淘汰（Cache Eviction）的间隔。
- 引入版本：v3.0
-->

<!--
##### starlet_cache_evict_low_water

- 默认值：0.1
- 类型：Double
- 单位：-
- 是否动态：是
- 描述：在存算分离模式下启用 file data cache，如果当前剩余磁盘空间（百分比）低于此配置项中指定的值，将会触发缓存淘汰。
- 引入版本：v3.0
-->

<!--  
##### starlet_cache_evict_high_water

- 默认值：0.2
- 类型：Double
- 单位：-
- 是否动态：是
- 描述：在存算分离模式下启用 file data cache，如果当前剩余磁盘空间（百分比）高于此配置项中指定的值，将会停止缓存淘汰。
- 引入版本：v3.0
-->

<!--
##### starlet_cache_dir_allocate_policy

- 默认值：0
- 类型：Int
- 单位：
- 是否动态：否
- 描述：
- 引入版本：-
-->

<!--
##### starlet_cache_evict_percent

- 默认值：0.1
- 类型：Double
- 单位：-
- 是否动态：是
- 描述：
- 引入版本：-
-->

<!--
##### starlet_cache_evict_throughput_mb

- 默认值：200
- 类型：Int
- 单位：MB
- 是否动态：否
- 描述：
- 引入版本：-
-->

<!--
##### starlet_fs_stream_buffer_size_bytes

- 默认值：1048576
- 类型：Int
- 单位：Bytes
- 是否动态：是
- 描述：
- 引入版本：-
-->

##### starlet_use_star_cache

- 默认值：false（v3.1）true（v3.2.3 起）
- 类型：Boolean
- 单位：-
- 是否动态：是
- 描述：存算分离模式下是否使用 Data Cache。`true` 表示启用该功能，`false` 表示禁用。自 v3.2.3 起，默认值由 `false` 调整为 `true`。
- 引入版本：v3.1

<!--
##### starlet_star_cache_mem_size_percent

- 默认值：0
- 类型：Int
- 单位：-
- 是否动态：否
- 描述：
- 引入版本：-
-->

##### starlet_star_cache_disk_size_percent

- 默认值：80
- 类型：Int
- 单位：-
- 是否动态：否
- 描述：存算分离模式下，Data Cache 最多可使用的磁盘容量百分比。
- 引入版本：v3.1

<!--
##### starlet_star_cache_disk_size_bytes

- 默认值：0
- 类型：Int
- 单位：Bytes
- 是否动态：否
- 描述：
- 引入版本：-
-->

<!--
##### starlet_star_cache_block_size_bytes

- 默认值：1048576
- 类型：Int
- 单位：Bytes
- 是否动态：否
- 描述：
- 引入版本：-
-->

<!--
##### starlet_s3_virtual_address_domainlist

- 默认值：空字符串
- 类型：String
- 单位：-
- 是否动态：否
- 描述：
- 引入版本：-
-->

<!--
##### starlet_s3_client_max_cache_capacity

- 默认值：8
- 类型：Int
- 单位：
- 是否动态：否
- 描述：
- 引入版本：-
-->

<!--
##### starlet_s3_client_num_instances_per_cache

- 默认值：1
- 类型：Int
- 单位：
- 是否动态：否
- 描述：
- 引入版本：-
-->

<!--
##### starlet_fs_read_prefetch_enable

- 默认值：false
- 类型：Boolean
- 单位：-
- 是否动态：是
- 描述：
- 引入版本：-
-->

<!--
##### starlet_fs_read_prefetch_threadpool_size

- 默认值：128
- 类型：Int
- 单位：
- 是否动态：是
- 描述：
- 引入版本：-
-->

<!--
##### starlet_fslib_s3client_nonread_max_retries

- 默认值：5
- 类型：Int
- 单位：
- 是否动态：是
- 描述：
- 引入版本：-
-->

<!--
##### starlet_fslib_s3client_nonread_retry_scale_factor

- 默认值：200
- 类型：Int
- 单位：
- 是否动态：是
- 描述：
- 引入版本：-
-->

<!--
##### starlet_fslib_s3client_connect_timeout_ms

- 默认值：1000
- 类型：Int
- 单位：Milliseconds
- 是否动态：是
- 描述：
- 引入版本：-
-->

<!--
##### lake_metadata_cache_limit

- 默认值：2147483648
- 类型：Int
- 单位：
- 是否动态：是
- 描述：
- 引入版本：-
-->

<!--
##### lake_print_delete_log

- 默认值：true
- 类型：Boolean
- 单位：-
- 是否动态：是
- 描述：
- 引入版本：-
-->

##### starlet_fslib_s3client_request_timeout_ms

- 默认值：-1
- 类型：Int
- 单位：Milliseconds
- 是否动态：否
- 描述: `object_storage_request_timeout_ms` 的别名。详细信息请参考配置项 [object_storage_request_timeout_ms](#object_storage_request_timeout_ms)。
- 引入版本: v3.3.9

##### starlet_filesystem_instance_cache_capacity

- 默认值：10000
- 类型：Int
- 单位：-
- 是否动态：是
- 描述: starlet filesystem 实例的缓存容量。
- 引入版本: v3.2.16, v3.3.11, v3.4.1

##### starlet_filesystem_instance_cache_ttl_sec

- 默认值：86400
- 类型：Int
- 单位：秒
- 是否动态：是
- 描述: starlet filesystem 实例缓存的过期时间。
- 引入版本: v3.3.15, 3.4.5

##### starlet_write_file_with_tag

- 默认值：false
- 类型：Boolean
- 单位：-
- 是否动态：是
- 描述: 存算分离集群下，是否将写入到对象存储的文件打上对象存储 Tag，方便自定义管理文件。
- 引入版本: v3.5.3

##### lake_compaction_stream_buffer_size_bytes

- 默认值：1048576
- 类型：Int
- 单位：Bytes
- 是否动态：是
- 描述：存算分离集群 Compaction 任务在远程 FS 读 I/O 阶段的 Buffer 大小。默认值为 1MB。您可以适当增大该配置项取值以加速 Compaction 任务。
- 引入版本：v3.2.3

<!--
##### experimental_lake_ignore_lost_segment

- 默认值：false
- 类型：Boolean
- 单位：-
- 是否动态：是
- 描述：
- 引入版本：-
-->

<!--
##### experimental_lake_wait_per_put_ms

- 默认值：0
- 类型：Int
- 单位：Milliseconds
- 是否动态：是
- 描述：
- 引入版本：-
-->

<!--
##### experimental_lake_wait_per_get_ms

- 默认值：0
- 类型：Int
- 单位：Milliseconds
- 是否动态：是
- 描述：
- 引入版本：-
-->

<!--
##### experimental_lake_wait_per_delete_ms

- 默认值：0
- 类型：Int
- 单位：Milliseconds
- 是否动态：是
- 描述：
- 引入版本：-
-->

<!--
##### experimental_lake_ignore_pk_consistency_check

- 默认值：false
- 类型：Boolean
- 单位：-
- 是否动态：是
- 描述：
- 引入版本：-
-->

<!--
##### lake_publish_version_slow_log_ms

- 默认值：1000
- 类型：Int
- 单位：Milliseconds
- 是否动态：是
- 描述：
- 引入版本：-
-->

<!--
##### lake_enable_publish_version_trace_log

- 默认值：false
- 类型：Boolean
- 单位：-
- 是否动态：是
- 描述：
- 引入版本：-
-->

<!--
##### lake_vacuum_retry_pattern

- 默认值：*request rate*
- 类型：String
- 单位：-
- 是否动态：是
- 描述：
- 引入版本：-
-->

<!--
##### lake_vacuum_retry_max_attempts

- 默认值：5
- 类型：Int
- 单位：
- 是否动态：是
- 描述：
- 引入版本：-
-->

<!--
##### lake_vacuum_retry_min_delay_ms

- 默认值：100
- 类型：Int
- 单位：Milliseconds
- 是否动态：是
- 描述：
- 引入版本：-
-->

<!--
##### lake_max_garbage_version_distance

- 默认值：100
- 类型：Int
- 单位：
- 是否动态：是
- 描述：
- 引入版本：-
-->

<!--
##### enable_primary_key_recover

- 默认值：false
- 类型：Boolean
- 单位：-
- 是否动态：是
- 描述：
- 引入版本：-
-->

<!--
##### lake_enable_compaction_async_write

- 默认值：false
- 类型：Boolean
- 单位：-
- 是否动态：是
- 描述：
- 引入版本：-
-->

##### lake_pk_compaction_max_input_rowsets

- 默认值：500
- 类型：Int
- 单位：-
- 是否动态：是
- 描述：存算分离集群下，主键表 Compaction 任务中允许的最大输入 Rowset 数量。该参数默认值自 v3.2.4 和 v3.1.10 版本开始从 `5` 变更为 `1000`，并自 v3.3.1 和 v3.2.9 版本开始变更为 `500`。存算分离集群中的主键表在开启 Sized-tiered Compaction 策略后 (即设置 `enable_pk_size_tiered_compaction_strategy` 为 `true`)，无需通过限制每次 Compaction 的 Rowset 个数来降低写放大，因此调大该值。
- 引入版本：v3.1.8, v3.2.3

<!--
##### lake_pk_preload_memory_limit_percent

- 默认值：30
- 类型：Int
- 单位：-
- 是否动态：是
- 描述：
- 引入版本：-
-->

<!--
##### dependency_librdkafka_debug_enable

- 默认值：false
- 类型：Boolean
- 单位：-
- 是否动态：是
- 描述：
- 引入版本：-
-->

<!--
##### dependency_librdkafka_debug

- 默认值：all
- 类型：String
- 单位：-
- 是否动态：否
- 描述：
- 引入版本：-
-->

##### loop_count_wait_fragments_finish

- 默认值: 2
- 类型：Int
- 单位：-
- 是否动态： 是
- 描述：BE/CN 退出时需要等待正在执行的查询完成的轮次，一轮次固定 10 秒。设置为 `0` 表示禁用轮询等待，立即退出。自 v3.4 起，该参数变为动态参数，且默认值由 `0` 变为 `2`。
- 引入版本：v2.5

##### graceful_exit_wait_for_frontend_heartbeat

- 默认值：false
- 类型： Boolean
- 单位：-
- 是否动态：是
- 描述： 确定是否在完成优雅退出前等待至少一个指示SHUTDOWN状态的FE心跳响应。启用后，优雅关闭进程将持续运行直至通过心跳RPC返回给FE SHUTDOWN状态变化，确保FE在两次常规心跳探测间隔期间有足够时间感知终止状态。
- 引入版本：v3.4.5

### 数据湖

##### jdbc_connection_pool_size

- 默认值：8
- 类型：Int
- 单位：-
- 是否动态：否
- 描述：JDBC 连接池大小。每个 BE 节点上访问 `jdbc_url` 相同的外表时会共用同一个连接池。
- 引入版本：-

##### jdbc_minimum_idle_connections

- 默认值：1
- 类型：Int
- 单位：-
- 是否动态：否
- 描述：JDBC 连接池中最少的空闲连接数量。
- 引入版本：-

##### jdbc_connection_idle_timeout_ms

- 默认值：600000
- 类型：Int
- 单位：Milliseconds
- 是否动态：否
- 描述：JDBC 空闲连接超时时间。如果 JDBC 连接池内的连接空闲时间超过此值，连接池会关闭超过 `jdbc_minimum_idle_connections` 配置项中指定数量的空闲连接。
- 引入版本：-

<!--
##### spill_local_storage_dir

- 默认值：`${STARROCKS_HOME}/spill`
- 类型：String
- 单位：-
- 是否动态：否
- 描述：
- 引入版本：-
-->

<!--
##### experimental_spill_skip_sync

- 默认值：true
- 类型：Boolean
- 单位：-
- 是否动态：是
- 描述：
- 引入版本：-
-->

<!--
##### spill_init_partition

- 默认值：16
- 类型：Int
- 单位：
- 是否动态：是
- 描述：
- 引入版本：-
-->

<!--
##### spill_max_partition_level

- 默认值：7
- 类型：Int
- 单位：
- 是否动态：否
- 描述：
- 引入版本：-
-->

<!--
##### spill_max_partition_size

- 默认值：1024
- 类型：Int
- 单位：
- 是否动态：否
- 描述：
- 引入版本：-
-->

<!--
##### spill_max_log_block_container_bytes

- 默认值：10737418240
- 类型：Int
- 单位：Bytes
- 是否动态：否
- 描述：
- 引入版本：-
-->

<!--
##### spill_max_dir_bytes_ratio

- 默认值：0.8
- 类型：Double
- 单位：-
- 是否动态：是
- 描述：
- 引入版本：-
-->

<!--
##### internal_service_query_rpc_thread_num

- 默认值：-1
- 类型：Int
- 单位：-
- 是否动态：否
- 描述：
- 引入版本：-
-->

<!--
##### cardinality_of_inject

- 默认值：10
- 类型：Int
- 单位：
- 是否动态：否
- 描述：
- 引入版本：-
-->

<!--
##### directory_of_inject

- 默认值：/src/exec/pipeline/hashjoin,/src/exec/pipeline/scan,/src/exec/pipeline/aggregate,/src/exec/pipeline/crossjoin,/src/exec/pipeline/sort,/src/exec/pipeline/exchange,/src/exec/pipeline/analysis
- 类型：String
- 单位：-
- 是否动态：否
- 描述：
- 引入版本：-
-->

##### datacache_enable

- 默认值：true
- 类型：Boolean
- 单位：-
- 是否动态：否
- 描述：是否启用 Data Cache。`true` 表示启用，`false` 表示不启用。自 v3.3 起，默认值变为 `true`。
- 引入版本：-

##### datacache_mem_size

- 默认值：0
- 类型：String
- 单位：-
- 是否动态：是
- 描述：内存缓存数据量的上限，可设为比例上限（如 `10%`）或物理上限（如 `10G`, `21474836480` 等）。
- 引入版本：-

##### datacache_disk_size

- 默认值：0
- 类型：String
- 单位：-
- 是否动态：是
- 描述：单个磁盘缓存数据量的上限，可设为比例上限（如 `80%`）或物理上限（如 `2T`, `500G` 等）。假设系统使用了两块磁盘进行缓存，并设置 `datacache_disk_size` 参数值为 `21474836480`，即 20 GB，那么最多可缓存 40 GB 的磁盘数据。默认值为 `0`，即仅使用内存作为缓存介质，不使用磁盘。
- 引入版本：-

##### enable_datacache_disk_auto_adjust

- 默认值：true
- 类型：Boolean
- 单位：-
- 是否动态：是
- 描述：Data Cache 磁盘容量自动调整开关，启用后会根据当前磁盘使用率动态调整缓存容量。该参数自 v4.0 起由 `datacache_auto_adjust_enable` 更名为 `enable_datacache_disk_auto_adjust`。
- 引入版本：v3.3.0

##### disk_high_level

- 默认值：90
- 类型：Int
- 单位：-
- 是否动态：是
- 描述：磁盘高水位（百分比）。当磁盘使用率高于该值时，系统自动淘汰 Data Cache 中的缓存数据。自 v3.4.0 起，该参数默认值由 `80` 变更为 `90`。该参数自 v4.0 起由 `datacache_disk_high_level` 更名为 `disk_high_level`。
- 引入版本：v3.3.0

##### disk_safe_level

- 默认值：80
- 类型：Int
- 单位：-
- 是否动态：是
- 描述：磁盘安全水位（百分比）。当 Data Cache 进行缓存自动扩缩容时，系统将尽可能以该阈值为磁盘使用率目标调整缓存容量。自 v3.4.0 起，该参数默认值由 `70` 变更为 `80`。该参数自 v4.0 起由 `datacache_disk_safe_level` 更名为 `disk_safe_level`。
- 引入版本：v3.3.0

##### disk_low_level

- 默认值：60
- 类型：Int
- 单位：-
- 是否动态：是
- 描述：磁盘低水位（百分比）。当磁盘使用率在 `datacache_disk_idle_seconds_for_expansion` 指定的时间内持续低于该值，且用于缓存数据的空间已经写满时，系统将自动进行缓存扩容，增加缓存上限。该参数自 v4.0 起由 `datacache_disk_low_level` 更名为 `disk_low_level`。
- 引入版本：v3.3.0

##### datacache_disk_adjust_interval_seconds

- 默认值：10
- 类型：Int
- 单位：Seconds
- 是否动态：是
- 描述：Data Cache 容量自动调整周期。每隔这段时间系统会进行一次缓存磁盘使用率检测，必要时触发相应扩缩容操作。
- 引入版本：v3.3.0

##### datacache_disk_idle_seconds_for_expansion

- 默认值：7200
- 类型：Int
- 单位：Seconds
- 是否动态：是
- 描述：Data Cache 自动扩容最小等待时间。只有当磁盘使用率在 `datacache_disk_low_level` 以下持续时间超过该时长，才会触发自动扩容。
- 引入版本：v3.3.0

##### datacache_min_disk_quota_for_adjustment

- 默认值：107374182400
- 类型：Int
- 单位：Bytes
- 是否动态：是
- 描述：Data Cache 自动扩缩容时的最小有效容量。当需要调整的目标容量小于该值时，系统会直接将缓存空间调整为 `0`，以避免缓存空间过小导致频繁填充和淘汰带来负优化。
- 引入版本：v3.3.0

##### datacache_block_buffer_enable

- 默认值：true
- 类型：Boolean
- 单位：-
- 是否动态：否
- 描述：是否启用 Block Buffer 优化 Data Cache 效率。当启用 Block Buffer 时，系统会从 Data Cache 中读取完整的 Block 数据并缓存在临时 Buffer 中，从而减少频繁读取缓存带来的额外开销。
- 引入版本：v3.2.0

##### datacache_eviction_policy

- 默认值：slru
- 类型：String
- 单位：-
- 是否动态：否
- 描述：缓存淘汰策略。有效值：`lru` (least recently used) 和 `slru` (Segmented LRU)。
- 引入版本：v3.4.0

##### datacache_inline_item_count_limit

- 默认值：130172
- 类型：Int
- 单位：-
- 是否动态：否
- 描述：Data Cache 内联对象数量上限。当缓存的 Block 对象特别小时，Data Cache 会选择使用内联方式将 Block 数据和元数据一起缓存在内存中。
- 引入版本：v3.4.0

##### enable_connector_sink_spill

- 默认值：true
- 类型：Boolean
- 单位：-
- 是否动态：是
- 描述：是否支持在外表写入时启用数据 Spill。启用该功能能够避免当内存不足时写入外表导致生成大量小文件问题。当前仅支持向 Iceberg 表写入数据时启用 Spill 功能。
- 引入版本：v4.0.0

<!--
##### datacache_unified_instance_enable

- 默认值：true
- 类型：Boolean
- 单位：-
- 是否动态：否
- 描述：在存算分离集群中，是否为存算分离内表和数据湖查询使用同一个 Data Cache 实例。
- 引入版本：v3.4.0
-->

##### query_max_memory_limit_percent

- 默认值：90
- 类型：Int
- 单位：-
- 是否动态：否
- 描述：Query Pool 能够使用的最大内存上限。以 Process 内存上限的百分比来表示。
- 引入版本：v3.1.0

##### rocksdb_write_buffer_memory_percent
=======
##### min_base_compaction_num_singleton_deltas
>>>>>>> 444532ba

- 默认值：5
- 类型：Int
- 单位：-
- 是否动态：是
- 描述：触发 Base Compaction 的最小 Segment 数。
- 引入版本：-

##### max_base_compaction_num_singleton_deltas

- 默认值：100
- 类型：Int
- 单位：-
- 是否动态：是
- 描述：单次 Base Compaction 合并的最大 Segment 数。
- 引入版本：-

##### base_compaction_num_threads_per_disk

- 默认值：1
- 类型：Int
- 单位：-
- 是否动态：否
- 描述：每个磁盘 Base Compaction 线程的数目。
- 引入版本：-

##### base_cumulative_delta_ratio

- 默认值：0.3
- 类型：Double
- 单位：-
- 是否动态：是
- 描述：Cumulative 文件大小达到 Base 文件的比例。此项为 Base Compaction 触发条件之一。
- 引入版本：-

##### base_compaction_interval_seconds_since_last_operation

- 默认值：86400
- 类型：Int
- 单位：Seconds
- 是否动态：是
- 描述：上一轮 Base Compaction 距今的间隔。此项为 Base Compaction 触发条件之一。
- 引入版本：-

##### cumulative_compaction_check_interval_seconds

- 默认值：1
- 类型：Int
- 单位：Seconds
- 是否动态：是
- 描述：Cumulative Compaction 线程轮询的间隔。
- 引入版本：-

##### min_cumulative_compaction_num_singleton_deltas

- 默认值：5
- 类型：Int
- 单位：-
- 是否动态：是
- 描述：触发 Cumulative Compaction 的最小 Segment 数。
- 引入版本：-

##### max_cumulative_compaction_num_singleton_deltas

- 默认值：1000
- 类型：Int
- 单位：-
- 是否动态：是
- 描述：单次 Cumulative Compaction 能合并的最大 Segment 数。如果 Compaction 时出现内存不足的情况，可以调小该值。
- 引入版本：-

##### cumulative_compaction_num_threads_per_disk

- 默认值：1
- 类型：Int
- 单位：-
- 是否动态：否
- 描述：每个磁盘 Cumulative Compaction 线程的数目。
- 引入版本：-

##### max_compaction_candidate_num

- 默认值：40960
- 类型：Int
- 单位：-
- 是否动态：是
- 描述：Compaction 候选 Tablet 的最大数量。太大会导致内存占用和 CPU 负载高。
- 引入版本：-

##### update_compaction_check_interval_seconds

- 默认值：10
- 类型：Int
- 单位：Seconds
- 是否动态：是
- 描述：主键表 Compaction 的检查间隔。
- 引入版本：-

##### update_compaction_num_threads_per_disk

- 默认值：1
- 类型：Int
- 单位：-
- 是否动态：是
- 描述：主键表每个磁盘 Compaction 线程的数目。
- 引入版本：-

##### update_compaction_per_tablet_min_interval_seconds

- 默认值：120
- 类型：Int
- 单位：Seconds
- 是否动态：是
- 描述：主键表每个 Tablet 做 Compaction 的最小时间间隔。
- 引入版本：-

##### max_update_compaction_num_singleton_deltas

- 默认值：1000
- 类型：Int
- 单位：-
- 是否动态：是
- 描述：主键表单次 Compaction 合并的最大 Rowset 数。
- 引入版本：-

##### update_compaction_size_threshold

- 默认值：268435456
- 类型：Int
- 单位：-
- 是否动态：是
- 描述：主键表的 Compaction Score 是基于文件大小计算的，与其他表类型的文件数量不同。通过该参数可以使主键表的 Compaction Score 与其他类型表的相近，便于用户理解。
- 引入版本：-

##### update_compaction_result_bytes

- 默认值：1073741824
- 类型：Int
- 单位：Bytes
- 是否动态：是
- 描述：主键表单次 Compaction 合并的最大结果的大小。
- 引入版本：-

##### update_compaction_delvec_file_io_amp_ratio

- 默认值：2
- 类型：Int
- 单位：-
- 是否动态：是
- 描述：用于控制主键表包含 Delvec 文件的 Rowset 做 Compaction 的优先级。该值越大优先级越高。
- 引入版本：-

##### update_compaction_ratio_threshold

- 默认值：0.5
- 类型：Double
- 单位：-
- 是否动态：是
- 描述：存算分离集群下主键表单次 Compaction 可以合并的最大数据比例。如果单个 Tablet 过大，建议适当调小该配置项取值。
- 引入版本：v3.1.5

##### repair_compaction_interval_seconds

- 默认值：600
- 类型：Int
- 单位：Seconds
- 是否动态：是
- 描述：Repair Compaction 线程轮询的间隔。
- 引入版本：-

##### manual_compaction_threads

- 默认值：4
- 类型：Int
- 单位：-
- 是否动态：否
- 描述：Number of threads for Manual Compaction.
- 引入版本：-

##### min_compaction_failure_interval_sec

- 默认值：120
- 类型：Int
- 单位：Seconds
- 是否动态：是
- 描述：Tablet Compaction 失败之后，再次被调度的间隔。
- 引入版本：-

##### min_cumulative_compaction_failure_interval_sec

- 默认值：30
- 类型：Int
- 单位：Seconds
- 是否动态：是
- 描述：Cumulative Compaction 失败后的最小重试间隔。
- 引入版本：-

##### max_compaction_concurrency

- 默认值：-1
- 类型：Int
- 单位：-
- 是否动态：是
- 描述：Compaction 线程数上限（即 BaseCompaction + CumulativeCompaction 的最大并发）。该参数防止 Compaction 占用过多内存。 `-1` 代表没有限制。`0` 表示禁用 Compaction。开启 Event-based Compaction Framework 时，该参数才支持动态设置。
- 引入版本：-

##### compaction_trace_threshold

- 默认值：60
- 类型：Int
- 单位：Seconds
- 是否动态：是
- 描述：单次 Compaction 打印 Trace 的时间阈值，如果单次 Compaction 时间超过该阈值就打印 Trace。
- 引入版本：-

##### enable_rowset_verify

- 默认值：false
- 类型：Boolean
- 单位：-
- 是否动态：是
- 描述：是否检查 Rowset 的正确性。开启后，会在 Compaction、Schema Change 后检查生成的 Rowset 的正确性。
- 引入版本：-

##### vertical_compaction_max_columns_per_group

- 默认值：5
- 类型：Int
- 单位：-
- 是否动态：否
- 描述：每组 Vertical Compaction 的最大列数。
- 引入版本：-

##### enable_event_based_compaction_framework

- 默认值：true
- 类型：Boolean
- 单位：-
- 是否动态：否
- 描述：是否开启 Event-based Compaction Framework。`true` 代表开启。`false` 代表关闭。开启则能够在 Tablet 数比较多或者单个 Tablet 数据量比较大的场景下大幅降低 Compaction 的开销。
- 引入版本：-

##### enable_size_tiered_compaction_strategy

- 默认值：true
- 类型：Boolean
- 单位：-
- 是否动态：否
- 描述：是否开启 Size-tiered Compaction 策略 (Primary Key 表除外)。`true` 代表开启。`false` 代表关闭。
- 引入版本：-

##### enable_pk_size_tiered_compaction_strategy

- 默认值：true
- 类型：Boolean
- 单位：-
- 是否动态：否
- 描述：是否为 Primary Key 表开启 Size-tiered Compaction 策略。`true` 代表开启。`false` 代表关闭。
- 引入版本：存算分离集群自 v3.2.4, v3.1.10 起生效，存算一体集群自 v3.2.5, v3.1.10 起生效

##### enable_pk_parallel_execution

- 默认值：true
- 类型：Boolean
- 单位：-
- 是否动态：是
- 描述：是否为 Primary Key 表并行执行策略。当并行执行策略开启时，pk索引文件会在导入和compaction阶段生成。
- 引入版本：-

##### pk_parallel_execution_threshold_bytes

- 默认值：314572800
- 类型：Int
- 单位：-
- 是否动态：是
- 描述：当enable_pk_parallel_execution设置为true后，导入或者compaction生成的数据大于该阈值时，Primary Key 表并行执行策略将被启用。
- 引入版本：-

##### size_tiered_min_level_size

- 默认值：131072
- 类型：Int
- 单位：Bytes
- 是否动态：是
- 描述：Size-tiered Compaction 策略中，最小 Level 的大小，小于此数值的 Rowset 会直接触发 Compaction。
- 引入版本：-

##### size_tiered_level_multiple

- 默认值：5
- 类型：Int
- 单位：-
- 是否动态：是
- 描述：Size-tiered Compaction 策略中，相邻两个 Level 之间相差的数据量的倍数。
- 引入版本：-

##### size_tiered_level_multiple_dupkey

- 默认值：10
- 类型：Int
- 单位：-
- 是否动态：是
- 描述：Size-tiered Compaction 策略中，Duplicate Key 表相邻两个 Level 之间相差的数据量的倍数。
- 引入版本：-

##### size_tiered_level_num

- 默认值：7
- 类型：Int
- 单位：-
- 是否动态：是
- 描述：Size-tiered Compaction 策略的 Level 数量。每个 Level 最多保留一个 Rowset，因此稳定状态下最多会有和 Level 数相同的 Rowset。
- 引入版本：-

##### enable_check_string_lengths

- 默认值：true
- 类型：Boolean
- 单位：-
- 是否动态：否
- 描述：是否在导入时进行数据长度检查，以解决 VARCHAR 类型数据越界导致的 Compaction 失败问题。
- 引入版本：-

##### max_row_source_mask_memory_bytes

- 默认值：209715200
- 类型：Int
- 单位：Bytes
- 是否动态：否
- 描述：Row source mask buffer 的最大内存占用大小。当 buffer 大于该值时将会持久化到磁盘临时文件中。该值应该小于 `compaction_memory_limit_per_worker` 参数的值。
- 引入版本：-

##### load_process_max_memory_limit_percent

- 默认值：30
- 类型：Int
- 单位：-
- 是否动态：否
- 描述：单节点上所有的导入线程占据内存的软上限（百分比）。
- 引入版本：-

##### load_process_max_memory_hard_limit_ratio

- 默认值：2
- 类型：Int
- 单位：-
- 是否动态：是
- 描述：单节点上所有的导入线程占据内存的硬上限（比例）。当 `enable_new_load_on_memory_limit_exceeded` 设置为 `false`，并且所有导入线程的内存占用超过 `load_process_max_memory_limit_percent * load_process_max_memory_hard_limit_ratio` 时，系统将会拒绝新的导入线程。
- 引入版本：v3.3.2

##### enable_new_load_on_memory_limit_exceeded

- 默认值：false
- 类型：Boolean
- 单位：-
- 是否动态：是
- 描述：在导入线程内存占用达到硬上限后，是否允许新的导入线程。`true` 表示允许新导入线程，`false` 表示拒绝新导入线程。
- 引入版本：v3.3.2

##### tablet_stat_cache_update_interval_second

- 默认值：300
- 类型：Int
- 单位：Seconds
- 是否动态：是
- 描述：Tablet Stat Cache 的更新间隔。
- 引入版本：-

##### sync_tablet_meta

- 默认值：false
- 类型：Boolean
- 单位：-
- 是否动态：是
- 描述：是否启用 Tablet 元数据同步。`true` 表示开启，`false` 表示不开启。
- 引入版本：-

##### storage_flood_stage_usage_percent

- 默认值：95
- 类型：Int
- 单位：-
- 是否动态：是
- 描述：BE 存储目录整体磁盘空间使用率的硬上限。如果空间使用率超过该值且剩余空间小于 `storage_flood_stage_left_capacity_bytes`，StarRocks 会拒绝 Load 和 Restore 作业。需要同步修改 FE 配置 `storage_usage_hard_limit_percent` 以使其生效。
- 引入版本：-

##### storage_flood_stage_left_capacity_bytes

- 默认值：107374182400
- 类型：Int
- 单位：Bytes
- 是否动态：是
- 描述：BE 存储目录整体磁盘剩余空间的硬限制。如果剩余空间小于该值且空间使用率超过 `storage_flood_stage_usage_percent`，StarRocks 会拒绝 Load 和 Restore 作业，默认 100GB。需要同步修改 FE 配置 `storage_usage_hard_limit_reserve_bytes` 以使其生效。
- 引入版本：-

##### tablet_meta_checkpoint_min_new_rowsets_num

- 默认值：10
- 类型：Int
- 单位：-
- 是否动态：是
- 描述：自上次 TabletMeta Checkpoint 至今新创建的 Rowset 数量。
- 引入版本：-

##### tablet_meta_checkpoint_min_interval_secs

- 默认值：600
- 类型：Int
- 单位：Seconds
- 是否动态：是
- 描述：TabletMeta Checkpoint 线程轮询的时间间隔。
- 引入版本：-

##### tablet_map_shard_size

- 默认值：1024
- 类型：Int
- 单位：-
- 是否动态：否
- 描述：Tablet Map Shard 大小。该值必须是二的倍数。
- 引入版本：-

##### tablet_max_versions

- 默认值：1000
- 类型：Int
- 单位：-
- 是否动态：是
- 描述：每个 Tablet 上允许的最大版本数。如果超过该值，新的写入请求会失败。
- 引入版本：-

##### tablet_max_pending_versions

- 默认值：1000
- 类型：Int
- 单位：-
- 是否动态：是
- 描述：主键表每个 Tablet 上允许已提交 (Commit) 但是未 Apply 的最大版本数。
- 引入版本：-

##### pindex_major_compaction_limit_per_disk

- 默认值：1
- 类型：Int
- 单位：-
- 是否动态：是
- 描述：每块盘 Compaction 的最大并发数，用于解决 Compaction 在磁盘之间不均衡导致个别磁盘 I/O 过高的问题。
- 引入版本：v3.0.9

##### primary_key_limit_size

- 默认值：128
- 类型：Int
- 单位：Byte
- 是否动态：是
- 描述：主键表中单条主键值最大长度。
- 引入版本：v2.5

##### avro_ignore_union_type_tag

- 默认值：true
- 类型：Boolean
- 单位：-
- 是否动态：是
- 描述：是否在 Avro Union 数据结构序列化成 JSON 格式时，去除 Union 结构的类型标签信息。
- 引入版本：v3.3.7, v3.4

### 存算分离

##### starlet_port

- 默认值：9070
- 类型：Int
- 单位：-
- 是否动态：否
- 描述：BE 和 CN 的额外 Agent 服务端口。
- 引入版本：-

##### starlet_use_star_cache

- 默认值：false（v3.1）true（v3.2.3 起）
- 类型：Boolean
- 单位：-
- 是否动态：是
- 描述：存算分离模式下是否使用 Data Cache。`true` 表示启用该功能，`false` 表示禁用。自 v3.2.3 起，默认值由 `false` 调整为 `true`。
- 引入版本：v3.1

##### starlet_star_cache_disk_size_percent

- 默认值：80
- 类型：Int
- 单位：-
- 是否动态：否
- 描述：存算分离模式下，Data Cache 最多可使用的磁盘容量百分比。
- 引入版本：v3.1

##### starlet_filesystem_instance_cache_capacity

- 默认值：10000
- 类型：Int
- 单位：-
- 是否动态：是
- 描述: starlet filesystem 实例的缓存容量。
- 引入版本: v3.2.16, v3.3.11, v3.4.1

##### starlet_filesystem_instance_cache_ttl_sec

- 默认值：86400
- 类型：Int
- 单位：秒
- 是否动态：是
- 描述: starlet filesystem 实例缓存的过期时间。
- 引入版本: v3.3.15, 3.4.5

##### starlet_write_file_with_tag

- 默认值：false
- 类型：Boolean
- 单位：-
- 是否动态：是
- 描述: 存算分离集群下，是否将写入到对象存储的文件打上对象存储 Tag，方便自定义管理文件。
- 引入版本: v3.5.3

##### lake_compaction_stream_buffer_size_bytes

- 默认值：1048576
- 类型：Int
- 单位：Bytes
- 是否动态：是
- 描述：存算分离集群 Compaction 任务在远程 FS 读 I/O 阶段的 Buffer 大小。默认值为 1MB。您可以适当增大该配置项取值以加速 Compaction 任务。
- 引入版本：v3.2.3

##### lake_pk_compaction_max_input_rowsets

- 默认值：500
- 类型：Int
- 单位：-
- 是否动态：是
- 描述：存算分离集群下，主键表 Compaction 任务中允许的最大输入 Rowset 数量。该参数默认值自 v3.2.4 和 v3.1.10 版本开始从 `5` 变更为 `1000`，并自 v3.3.1 和 v3.2.9 版本开始变更为 `500`。存算分离集群中的主键表在开启 Sized-tiered Compaction 策略后 (即设置 `enable_pk_size_tiered_compaction_strategy` 为 `true`)，无需通过限制每次 Compaction 的 Rowset 个数来降低写放大，因此调大该值。
- 引入版本：v3.1.8, v3.2.3

##### loop_count_wait_fragments_finish

- 默认值: 2
- 类型：Int
- 单位：-
- 是否动态： 是
- 描述：BE/CN 退出时需要等待正在执行的查询完成的轮次，一轮次固定 10 秒。设置为 `0` 表示禁用轮询等待，立即退出。自 v3.4 起，该参数变为动态参数，且默认值由 `0` 变为 `2`。
- 引入版本：v2.5

##### graceful_exit_wait_for_frontend_heartbeat

- 默认值：false
- 类型： Boolean
- 单位：-
- 是否动态：是
- 描述： 确定是否在完成优雅退出前等待至少一个指示SHUTDOWN状态的FE心跳响应。启用后，优雅关闭进程将持续运行直至通过心跳RPC返回给FE SHUTDOWN状态变化，确保FE在两次常规心跳探测间隔期间有足够时间感知终止状态。
- 引入版本：v3.4.5

### 数据湖

##### disk_high_level

- 默认值：90
- 类型：Int
- 单位：-
- 是否动态：是
- 描述：磁盘高水位（百分比）。当磁盘使用率高于该值时，系统自动淘汰 Data Cache 中的缓存数据。自 v3.4.0 起，该参数默认值由 `80` 变更为 `90`。该参数自 v4.0 起由 `datacache_disk_high_level` 更名为 `disk_high_level`。
- 引入版本：v3.3.0

##### disk_safe_level

- 默认值：80
- 类型：Int
- 单位：-
- 是否动态：是
- 描述：磁盘安全水位（百分比）。当 Data Cache 进行缓存自动扩缩容时，系统将尽可能以该阈值为磁盘使用率目标调整缓存容量。自 v3.4.0 起，该参数默认值由 `70` 变更为 `80`。该参数自 v4.0 起由 `datacache_disk_safe_level` 更名为 `disk_safe_level`。
- 引入版本：v3.3.0

##### disk_low_level

- 默认值：60
- 类型：Int
- 单位：-
- 是否动态：是
- 描述：磁盘低水位（百分比）。当磁盘使用率在 `datacache_disk_idle_seconds_for_expansion` 指定的时间内持续低于该值，且用于缓存数据的空间已经写满时，系统将自动进行缓存扩容，增加缓存上限。该参数自 v4.0 起由 `datacache_disk_low_level` 更名为 `disk_low_level`。
- 引入版本：v3.3.0

##### query_max_memory_limit_percent

- 默认值：90
- 类型：Int
- 单位：-
- 是否动态：否
- 描述：Query Pool 能够使用的最大内存上限。以 Process 内存上限的百分比来表示。
- 引入版本：v3.1.0

##### lake_clear_corrupted_cache_meta

- 默认值：true
- 类型：Boolean
- 单位：-
- 是否动态：是
- 描述：存算分离集群下，是否允许自动清理损坏的元数据缓存。
- 引入版本：v3.3

##### lake_clear_corrupted_cache_data

- 默认值：false
- 类型：Boolean
- 单位：-
- 是否动态：是
- 描述：存算分离集群下，是否允许自动清理损坏的数据缓存。
- 引入版本：v3.4

##### jdbc_connection_pool_size

- 默认值：8
- 类型：Int
- 单位：-
- 是否动态：否
- 描述：JDBC 连接池大小。每个 BE 节点上访问 `jdbc_url` 相同的外表时会共用同一个连接池。
- 引入版本：-

##### jdbc_minimum_idle_connections

- 默认值：1
- 类型：Int
- 单位：-
- 是否动态：否
- 描述：JDBC 连接池中最少的空闲连接数量。
- 引入版本：-

##### jdbc_connection_idle_timeout_ms

- 默认值：600000
- 类型：Int
- 单位：Milliseconds
- 是否动态：否
- 描述：JDBC 空闲连接超时时间。如果 JDBC 连接池内的连接空闲时间超过此值，连接池会关闭超过 `jdbc_minimum_idle_connections` 配置项中指定数量的空闲连接。
- 引入版本：-

##### datacache_enable

- 默认值：true
- 类型：Boolean
- 单位：-
- 是否动态：否
- 描述：是否启用 Data Cache。`true` 表示启用，`false` 表示不启用。自 v3.3 起，默认值变为 `true`。
- 引入版本：-

##### datacache_mem_size

- 默认值：0
- 类型：String
- 单位：-
- 是否动态：是
- 描述：内存缓存数据量的上限，可设为比例上限（如 `10%`）或物理上限（如 `10G`, `21474836480` 等）。
- 引入版本：-

##### datacache_disk_size

- 默认值：0
- 类型：String
- 单位：-
- 是否动态：是
- 描述：单个磁盘缓存数据量的上限，可设为比例上限（如 `80%`）或物理上限（如 `2T`, `500G` 等）。假设系统使用了两块磁盘进行缓存，并设置 `datacache_disk_size` 参数值为 `21474836480`，即 20 GB，那么最多可缓存 40 GB 的磁盘数据。默认值为 `0`，即仅使用内存作为缓存介质，不使用磁盘。
- 引入版本：-

##### datacache_block_buffer_enable

- 默认值：true
- 类型：Boolean
- 单位：-
- 是否动态：否
- 描述：是否启用 Block Buffer 优化 Data Cache 效率。当启用 Block Buffer 时，系统会从 Data Cache 中读取完整的 Block 数据并缓存在临时 Buffer 中，从而减少频繁读取缓存带来的额外开销。
- 引入版本：v3.2.0

##### enable_datacache_disk_auto_adjust

- 默认值：true
- 类型：Boolean
- 单位：-
- 是否动态：是
- 描述：Data Cache 磁盘容量自动调整开关，启用后会根据当前磁盘使用率动态调整缓存容量。该参数自 v4.0 起由 `datacache_auto_adjust_enable` 更名为 `enable_datacache_disk_auto_adjust`。
- 引入版本：v3.3.0

##### datacache_disk_adjust_interval_seconds

- 默认值：10
- 类型：Int
- 单位：Seconds
- 是否动态：是
- 描述：Data Cache 容量自动调整周期。每隔这段时间系统会进行一次缓存磁盘使用率检测，必要时触发相应扩缩容操作。
- 引入版本：v3.3.0

##### datacache_disk_idle_seconds_for_expansion

- 默认值：7200
- 类型：Int
- 单位：Seconds
- 是否动态：是
- 描述：Data Cache 自动扩容最小等待时间。只有当磁盘使用率在 `datacache_disk_low_level` 以下持续时间超过该时长，才会触发自动扩容。
- 引入版本：v3.3.0

##### datacache_min_disk_quota_for_adjustment

- 默认值：10737418240
- 类型：Int
- 单位：Bytes
- 是否动态：是
- 描述：Data Cache 自动扩缩容时的最小有效容量。当需要调整的目标容量小于该值时，系统会直接将缓存空间调整为 `0`，以避免缓存空间过小导致频繁填充和淘汰带来负优化。
- 引入版本：v3.3.0

##### datacache_inline_item_count_limit

- 默认值：130172
- 类型：Int
- 单位：-
- 是否动态：否
- 描述：Data Cache 内联对象数量上限。当缓存的 Block 对象特别小时，Data Cache 会选择使用内联方式将 Block 数据和元数据一起缓存在内存中。
- 引入版本：v3.4.0

##### datacache_eviction_policy

- 默认值：slru
- 类型：String
- 单位：-
- 是否动态：否
- 描述：缓存淘汰策略。有效值：`lru` (least recently used) 和 `slru` (Segmented LRU)。
- 引入版本：v3.4.0

##### rocksdb_write_buffer_memory_percent

- 默认值：5
- 类型：Int64
- 单位：-
- 是否动态：否
- 描述：rocksdb中write buffer可以使用的内存占比。默认值是百分之5，最终取值不会小于64MB，也不会大于1GB。
- 引入版本：v3.5.0

##### rocksdb_max_write_buffer_memory_bytes

- 默认值：1073741824
- 类型：Int64
- 单位：-
- 是否动态：否
- 描述：rocksdb中write buffer内存的最大上限。
- 引入版本：v3.5.0

##### lake_service_max_concurrency

- 默认值：0
- 类型：Int
- 单位：-
- 是否动态：否
- 描述：在存算分离集群中，RPC 请求的最大并发数。当达到此阈值时，新请求会被拒绝。将此项设置为 `0` 表示对并发不做限制。
- 引入版本：-

##### lake_enable_vertical_compaction_fill_data_cache

- 默认值：true
- 类型：Boolean
- 单位：-
- 是否动态：是
- 描述：存算分离集群下，是否允许 Vertical Compaction 任务在执行时缓存数据到本地磁盘上。`true` 表示启用，`false` 表示不启用。
- 引入版本：v3.1.7, v3.2.3

##### enable_connector_sink_spill

- 默认值：true
- 类型：Boolean
- 单位：-
- 是否动态：是
- 描述：是否支持在外表写入时启用数据 Spill。启用该功能能够避免当内存不足时写入外表导致生成大量小文件问题。当前仅支持向 Iceberg 表写入数据时启用 Spill 功能。
- 引入版本：v4.0.0

### 其他

##### enable_resolve_hostname_to_ip_in_load_error_url

- 默认值: false
- 类型: Boolean
- 单位: -
- 是否动态: 是
- 描述: `error_urls` Debug 过程中，是否允许 Operator 根据环境需求选择使用 FE 心跳的原始主机名，或强制解析为 IP 地址。
  - `true`：将主机名解析为 IP 地址。
  - `false`（默认）：在错误 URL 中保留原始主机名。
- 引入版本：v4.0.1

##### user_function_dir

- 默认值：`${STARROCKS_HOME}/lib/udf`
- 类型：String
- 单位：-
- 是否动态：否
- 描述：UDF 存放的路径。
- 引入版本：-

##### enable_token_check

- 默认值：true
- 类型：Boolean
- 单位：-
- 是否动态：是
- 描述：是否开启 Token 检验。`true` 表示开启，`false` 表示不开启。
- 引入版本：-

##### small_file_dir

- 默认值：`${STARROCKS_HOME}/lib/small_file/`
- 类型：String
- 单位：-
- 是否动态：否
- 描述：保存文件管理器下载的文件的目录。
- 引入版本：-

##### report_exec_rpc_request_retry_num

- 默认值：10
- 类型: Int
- 单位：-
- 是否动态：是
- 描述：用于向 FE 汇报执行状态的 RPC 请求的重试次数。默认值为 10，意味着如果该 RPC 请求失败（仅限于 fragment instance 的 finish RPC），将最多重试 10 次。该请求对于导入任务（load job）非常重要，如果某个 fragment instance 的完成状态报告失败，整个导入任务将会一直挂起，直到超时。
-引入版本：-

##### max_length_for_to_base64

- 默认值：200000
- 类型：Int
- 单位：Bytes
- 是否动态：否
- 描述：to_base64() 函数输入值的最大长度。
- 引入版本：-

##### max_length_for_bitmap_function

- 默认值：1000000
- 类型：Int
- 单位：Bytes
- 是否动态：否
- 描述：bitmap 函数输入值的最大长度。
- 引入版本：-

##### default_mv_resource_group_memory_limit

- 默认值：0.8
- 类型：Double
- 单位：
- 是否动态：是
- 描述：物化视图刷新任务占用单个 BE 内存上限，默认 80%。
- 引入版本：v3.1

##### default_mv_resource_group_cpu_limit

- 默认值：1
- 类型：Int
- 单位：-
- 是否动态：是
- 描述：物化视图刷新任务占用单个 BE 的 CPU 核数上限。
- 引入版本：-

##### default_mv_resource_group_concurrency_limit

- 默认值：0
- 类型：Int
- 单位：-
- 是否动态：是
- 描述：物化视图刷新任务在单个 BE 上的并发上限。默认为 `0`，即不做并发数限制。
- 引入版本：-

##### default_mv_resource_group_spill_mem_limit_threshold

- 默认值：0.8
- 类型：Double
- 单位：
- 是否动态：是
- 描述：物化视图刷新任务触发落盘的内存占用阈值，默认80%。
- 引入版本：v3.1
<|MERGE_RESOLUTION|>--- conflicted
+++ resolved
@@ -852,6 +852,15 @@
 当该参数被设置为小于 `0` 时，系统使用该参数的绝对值与 CPU 核数的乘积。
 - 引入版本：3.1.12, 3.2.7
 
+##### column_mode_partial_update_insert_batch_size
+
+- 默认值：4096
+- 类型：Int
+- 单位：-
+- 是否动态：是
+- 描述：列模式部分更新中处理插入行时的批次大小。如果设置为 `0` 或负数，将会被限制为 `1` 以避免无限循环。该参数控制每次批量处理新插入行的数量，较大的值可以提高写入性能但会占用更多内存。
+- 引入版本：v3.5.10, v4.0.2
+
 ##### max_runnings_transactions_per_txn_map
 
 - 默认值：100
@@ -1210,2637 +1219,7 @@
 - 描述：Base Compaction 线程轮询的间隔。
 - 引入版本：-
 
-<<<<<<< HEAD
-<!--
-##### enable_pindex_filter
-
-- 默认值：true
-- 类型：Boolean
-- 单位：-
-- 是否动态：是
-- 描述：
-- 引入版本：-
--->
-
-<!--
-##### enable_pindex_compression
-
-- 默认值：true
-- 类型：Boolean
-- 单位：-
-- 是否动态：是
-- 描述：
-- 引入版本：-
--->
-
-<!--
-##### max_bf_read_bytes_percent
-
-- 默认值：10
-- 类型：Int
-- 单位：-
-- 是否动态：是
-- 描述：
-- 引入版本：-
--->
-
-<!--
-##### enable_pindex_rebuild_in_compaction
-
-- 默认值：true
-- 类型：Boolean
-- 单位：-
-- 是否动态：是
-- 描述：
-- 引入版本：-
--->
-
-### 导入导出
-
-##### push_worker_count_normal_priority
-
-- 默认值：3
-- 类型：Int
-- 单位：-
-- 是否动态：否
-- 描述：导入线程数，用于处理 NORMAL 优先级任务。
-- 引入版本：-
-
-##### push_worker_count_high_priority
-
-- 默认值：3
-- 类型：Int
-- 单位：-
-- 是否动态：否
-- 描述：导入线程数，用于处理 HIGH 优先级任务。
-- 引入版本：-
-
-##### transaction_publish_version_worker_count
-
-- 默认值：0
-- 类型：Int
-- 单位：-
-- 是否动态：是
-- 描述：生效版本的最大线程数。当该参数被设置为小于或等于 `0` 时，系统默认使用当前节点的 CPU 核数，以避免因使用固定值而导致在导入并行较高时线程资源不足。自 2.5 版本起，默认值由 `8` 变更为 `0`。
-- 引入版本：-
-
-##### transaction_publish_version_thread_pool_idle_time_ms
-
-- 默认值：60000
-- 类型：Int
-- 单位：毫秒
-- 是否动态：否
-- 描述：线程被 Publish Version 线程池回收前的 Idle 时间。
-- 引入版本：-
-
-<!--
-##### transaction_apply_worker_count
-
-- 默认值：0
-- 类型：Int
-- 单位：-
-- 是否动态：是
-- 描述：
-- 引入版本：-
--->
-
-<!--
-##### get_pindex_worker_count
-
-- 默认值：0
-- 类型：Int
-- 单位：-
-- 是否动态：是
-- 描述：
-- 引入版本：-
--->
-
-##### clear_transaction_task_worker_count
-
-- 默认值：1
-- 类型：Int
-- 单位：-
-- 是否动态：否
-- 描述：清理事务的线程数。
-- 引入版本：-
-
-##### load_data_reserve_hours
-
-- 默认值：4
-- 类型：Int
-- 单位：Hours
-- 是否动态：否
-- 描述：小批量导入生成的文件保留的时长。
-- 引入版本：-
-
-##### load_error_log_reserve_hours
-
-- 默认值：48
-- 类型：Int
-- 单位：Hours
-- 是否动态：是
-- 描述：导入数据信息保留的时长。
-- 引入版本：-
-
-##### number_tablet_writer_threads
-
-- 默认值：0
-- 类型：Int
-- 单位：-
-- 是否动态：是
-- 描述：导入用的 tablet writer 线程数, 用于 Stream Load、Broker Load、Insert 等。当参数设置为小于等于 0 时，系统使用 CPU 核数的二分之一，最小为 16。当参数设置为大于 0 时，系统使用该值。自 v3.1.7 起变为动态参数。
-- 引入版本：-
-
-<!--
-##### max_queueing_memtable_per_tablet
-
-- 默认值：2
-- 类型：Int
-- 单位：
-- 是否动态：是
-- 描述：每个 tablet 上排队的 memtable 个数。用于控制导入内存使用量。
-- 引入版本：v3.1
--->
-
-<!--
-##### stale_memtable_flush_time_sec
-
-- 默认值：0
-- 类型：Int
-- 单位：Seconds
-- 是否动态：是
-- 描述：0表示禁止，其他上次更新时间大于stale_memtable_flush_time_sec的memtable会在内存不足时持久化
-- 引入版本：-
--->
-
-<!--
-##### dictionary_encoding_ratio
-
-- 默认值：0.7
-- 类型：Double
-- 单位：-
-- 是否动态：否
-- 描述：
-- 引入版本：-
--->
-
-<!--
-##### dictionary_page_size
-
-- 默认值：1048576
-- 类型：Int
-- 单位：
-- 是否动态：否
-- 描述：
-- 引入版本：-
--->
-
-<!--
-##### dictionary_encoding_ratio_for_non_string_column
-
-- 默认值：0
-- 类型：Double
-- 单位：
-- 是否动态：否
-- 描述：
-- 引入版本：-
--->
-
-<!--
-##### dictionary_speculate_min_chunk_size
-
-- 默认值：10000
-- 类型：Int
-- 单位：
-- 是否动态：否
-- 描述：
-- 引入版本：-
--->
-
-<!--
-##### enable_streaming_load_thread_pool
-
-- 默认值：true
-- 类型：Boolean
-- 单位：-
-- 是否动态：是
-- 描述：
-- 引入版本：-
--->
-
-<!--
-##### streaming_load_thread_pool_num_min
-
-- 默认值：0
-- 类型：Int
-- 单位：-
-- 是否动态：否
-- 描述：
-- 引入版本：-
--->
-
-<!--
-##### streaming_load_thread_pool_idle_time_ms
-
-- 默认值：2000
-- 类型：Int
-- 单位：Milliseconds
-- 是否动态：否
-- 描述：
-- 引入版本：-
--->
-
-##### streaming_load_max_mb
-
-- 默认值：102400
-- 类型：Int
-- 单位：MB
-- 是否动态：是
-- 描述：流式导入单个文件大小的上限。自 3.0 版本起，默认值由 10240 变为 102400。
-- 引入版本：-
-
-##### streaming_load_max_batch_size_mb
-
-- 默认值：100
-- 类型：Int
-- 单位：MB
-- 是否动态：是
-- 描述：流式导入单个 JSON 文件大小的上限。
-- 引入版本：-
-
-##### streaming_load_rpc_max_alive_time_sec
-
-- 默认值：1200
-- 类型：Int
-- 单位：Seconds
-- 是否动态：否
-- 描述：Stream Load 的 RPC 超时时长。
-- 引入版本：-
-
-##### write_buffer_size
-
-- 默认值：104857600
-- 类型：Int
-- 单位：Bytes
-- 是否动态：是
-- 描述：MemTable 在内存中的 Buffer 大小，超过这个限制会触发 Flush。
-- 引入版本：-
-
-##### load_process_max_memory_limit_bytes
-
-- 默认值：107374182400
-- 类型：Int
-- 单位：Bytes
-- 是否动态：否
-- 描述：单节点上所有的导入线程占据的内存上限。
-- 引入版本：-
-
-##### load_process_max_memory_limit_percent
-
-- 默认值：30
-- 类型：Int
-- 单位：-
-- 是否动态：否
-- 描述：单节点上所有的导入线程占据内存的软上限（百分比）。
-- 引入版本：-
-
-##### load_process_max_memory_hard_limit_ratio
-
-- 默认值：2
-- 类型：Int
-- 单位：-
-- 是否动态：是
-- 描述：单节点上所有的导入线程占据内存的硬上限（比例）。当 `enable_new_load_on_memory_limit_exceeded` 设置为 `false`，并且所有导入线程的内存占用超过 `load_process_max_memory_limit_percent * load_process_max_memory_hard_limit_ratio` 时，系统将会拒绝新的导入线程。
-- 引入版本：v3.3.2
-
-##### enable_new_load_on_memory_limit_exceeded
-
-- 默认值：false
-- 类型：Boolean
-- 单位：-
-- 是否动态：是
-- 描述：在导入线程内存占用达到硬上限后，是否允许新的导入线程。`true` 表示允许新导入线程，`false` 表示拒绝新导入线程。
-- 引入版本：v3.3.2
-
-##### txn_commit_rpc_timeout_ms (Deprecated)
-
-- 默认值：60000
-- 类型：Int
-- 单位：Milliseconds
-- 是否动态：是
-- 描述：Transaction Commit RPC 超时的时长。该参数自 v3.2.0 起弃用。
-- 引入版本：-
-
-##### max_consumer_num_per_group
-
-- 默认值：3
-- 类型：Int
-- 单位：-
-- 是否动态：是
-- 描述：Routine load 中，每个 Consumer Group 内最大的 Consumer 数量。
-- 引入版本：-
-
-<!--
-##### max_pulsar_consumer_num_per_group
-
-- 默认值：10
-- 类型：Int
-- 单位：
-- 是否动态：是
-- 描述：
-- 引入版本：-
--->
-
-<!--
-##### routine_load_kafka_timeout_second
-
-- 默认值：10
-- 类型：Int
-- 单位：Seconds
-- 是否动态：否
-- 描述：
-- 引入版本：-
--->
-
-<!--
-##### routine_load_pulsar_timeout_second
-
-- 默认值：10
-- 类型：Int
-- 单位：Seconds
-- 是否动态：否
-- 描述：
-- 引入版本：-
--->
-
-##### flush_thread_num_per_store
-
-- 默认值：2
-- 类型：Int
-- 单位：-
-- 是否动态：是
-- 描述：每个 Store 用以 Flush MemTable 的线程数。
-- 引入版本：-
-
-##### lake_flush_thread_num_per_store
-
-- 默认值：0
-- 类型：Int
-- 单位：-
-- 是否动态：是
-- 描述：在存算分离模式下，每个 Store 用以 Flush MemTable 的线程数。当该参数被设置为 `0` 时，系统使用 CPU 核数的两倍。
-当该参数被设置为小于 `0` 时，系统使用该参数的绝对值与 CPU 核数的乘积。
-- 引入版本：3.1.12, 3.2.7
-
-##### column_mode_partial_update_insert_batch_size
-
-- 默认值：4096
-- 类型：Int
-- 单位：-
-- 是否动态：是
-- 描述：列模式部分更新中处理插入行时的批次大小。如果设置为 `0` 或负数，将会被限制为 `1` 以避免无限循环。该参数控制每次批量处理新插入行的数量，较大的值可以提高写入性能但会占用更多内存。
-- 引入版本：3.5.10, 4.0.2
-
-##### max_runnings_transactions_per_txn_map
-
-- 默认值：100
-- 类型：Int
-- 单位：-
-- 是否动态：是
-- 描述：每个分区内部同时运行的最大事务数量。
-- 引入版本：-
-
-##### enable_stream_load_verbose_log
-
-- 默认值：false
-- 类型：Boolean
-- 单位：-
-- 是否动态：是
-- 描述：是否在日志中记录 Stream Load 的 HTTP 请求和响应信息。`true` 表示启用，`false` 表示不启用。
-- 引入版本：v2.5.17, v3.0.9, v3.1.6, v3.2.1
-
-### 查询引擎
-
-##### scanner_thread_pool_thread_num
-
-- 默认值：48
-- 类型：Int
-- 单位：-
-- 是否动态：是
-- 描述：存储引擎并发扫描磁盘的线程数，统一管理在线程池中。
-- 引入版本：-
-
-##### scanner_thread_pool_queue_size
-
-- 默认值：102400
-- 类型：Int
-- 单位：-
-- 是否动态：否
-- 描述：存储引擎支持的扫描任务数。
-- 引入版本：-
-
-<!--
-##### udf_thread_pool_size
-
-- 默认值：1
-- 类型：Int
-- 单位：-
-- 是否动态：否
-- 描述：
-- 引入版本：-
--->
-
-<!--
-##### port
-
-- 默认值：20001
-- 类型：Int
-- 单位：
-- 是否动态：否
-- 描述：
-- 引入版本：-
--->
-
-<!--
-##### broker_write_timeout_seconds
-
-- 默认值：30
-- 类型：Int
-- 单位：Seconds
-- 是否动态：否
-- 描述：
-- 引入版本：-
--->
-
-##### scanner_row_num
-
-- 默认值：16384
-- 类型：Int
-- 单位：-
-- 是否动态：是
-- 描述：每个扫描线程单次执行最多返回的数据行数。
-- 引入版本：-
-
-<!--
-##### max_hdfs_scanner_num
-
-- 默认值：50
-- 类型：Int
-- 单位：-
-- 是否动态：否
-- 描述：
-- 引入版本：-
--->
-
-##### max_scan_key_num
-
-- 默认值：1024
-- 类型：Int
-- 单位：-
-- 是否动态：是
-- 描述：查询最多拆分的 Scan Key 数目。
-- 引入版本：-
-
-##### max_pushdown_conditions_per_column
-
-- 默认值：1024
-- 类型：Int
-- 单位：-
-- 是否动态：是
-- 描述：单列上允许下推的最大谓词数量，如果超出数量限制，谓词不会下推到存储层。
-- 引入版本：-
-
-##### exchg_node_buffer_size_bytes
-
-- 默认值：10485760
-- 类型：Int
-- 单位：Bytes
-- 是否动态：是
-- 描述：Exchange 算子中，单个查询在接收端的 Buffer 容量。这是一个软限制，如果数据的发送速度过快，接收端会触发反压来限制发送速度。
-- 引入版本：-
-
-<!--
-##### sorter_block_size
-
-- 默认值：8388608
-- 类型：Int
-- 单位：
-- 是否动态：否
-- 描述：
-- 引入版本：-
--->
-
-<!--
-##### column_dictionary_key_ratio_threshold
-
-- 默认值：0
-- 类型：Int
-- 单位：
-- 是否动态：是
-- 描述：
-- 引入版本：-
--->
-
-<!--
-##### column_dictionary_key_size_threshold
-
-- 默认值：0
-- 类型：Int
-- 单位：
-- 是否动态：是
-- 描述：
-- 引入版本：-
--->
-
-
-<!--
-##### profile_report_interval
-
-- 默认值：30
-- 类型：Int
-- 单位：
-- 是否动态：是
-- 描述：
-- 引入版本：-
--->
-
-##### file_descriptor_cache_capacity
-
-- 默认值：16384
-- 类型：Int
-- 单位：-
-- 是否动态：否
-- 描述：文件描述符缓存的容量。
-- 引入版本：-
-
-##### min_file_descriptor_number
-
-- 默认值：60000
-- 类型：Int
-- 单位：-
-- 是否动态：否
-- 描述：BE 进程中文件描述符的最小数量。
-- 引入版本：-
-
-##### storage_page_cache_limit
-
-- 默认值：20%
-- 类型：String
-- 单位：-
-- 是否动态：是
-- 描述：PageCache 的容量，可写为容量大小，例如： `20G`、`20480M`、`20971520K` 或 `21474836480B`。也可以写为 PageCache 占系统内存的比例，例如，`20%`。该参数仅在 `disable_storage_page_cache` 为 `false` 时生效。
-- 引入版本：-
-
-##### disable_storage_page_cache
-
-- 默认值：false
-- 类型：Boolean
-- 单位：-
-- 是否动态：是
-- 描述：是否开启 PageCache。
-  - 开启 PageCache 后，StarRocks 会缓存最近扫描过的数据，
-  - 对于查询重复性高的场景，会大幅提升查询效率。
-  - `true` 表示不开启。
-  - 自 2.4 版本起，该参数默认值由 `true` 变更为 `false`。自 3.1 版本起，该参数由静态变为动态。
-- 引入版本：-
-
-##### enable_bitmap_index_memory_page_cache
-
-- 默认值：true
-- 类型：Boolean
-- 单位：-
-- 是否动态：是
-- 描述：是否为 Bitmap index 开启 Memory Cache。使用 Bitmap index 加速点查时，可以考虑开启。
-- 引入版本：v3.1
-
-##### enable_zonemap_index_memory_page_cache
-
-- 默认值：true
-- 类型：Boolean
-- 单位：-
-- 是否动态：是
-- 描述：是否为 Zonemap index 开启 Memory Cache。使用 Zonemap index 加速 Scan 时，可以考虑开启。
-- 引入版本：-
-
-##### enable_string_prefix_zonemap
-
-- 默认值：true
-- 类型：Boolean
-- 单位：-
-- 是否动态：是
-- 描述：是否为字符串（CHAR/VARCHAR）列启用基于前缀的 Zonemap 索引。对于非键列，最小值/最大值会截断到由 `string_prefix_zonemap_prefix_len` 配置的前缀长度。
-- 引入版本：-
-
-##### string_prefix_zonemap_prefix_len
-
-- 默认值：16
-- 类型：Int
-- 单位：-
-- 是否动态：是
-- 描述：启用 `enable_string_prefix_zonemap` 时用于字符串 Zonemap 最小值/最大值的前缀长度。
-- 引入版本：-
-
-
-##### enable_ordinal_index_memory_page_cache
-
-- 默认值：true
-- 类型：Boolean
-- 单位：-
-- 是否动态：是
-- 描述：是否为 Ordinal index 开启 Memory Cache。Ordinal index 是行号到数据 page position 的映射，可以加速 Scan。
-- 引入版本：-
-
-##### fragment_pool_thread_num_min
-
-- 默认值：64
-- 类型：Int
-- 单位：-
-- 是否动态：否
-- 描述：最小查询线程数。
-- 引入版本：-
-
-##### fragment_pool_thread_num_max
-
-- 默认值：4096
-- 类型：Int
-- 单位：-
-- 是否动态：否
-- 描述：最大查询线程数。
-- 引入版本：-
-
-##### fragment_pool_queue_size
-
-- 默认值：2048
-- 类型：Int
-- 单位：-
-- 是否动态：否
-- 描述：单 BE 节点上能够处理的查询请求上限。
-- 引入版本：-
-
-<!--
-##### query_scratch_dirs
-
-- 默认值：`${STARROCKS_HOME}`
-- 类型：String
-- 单位：-
-- 是否动态：否
-- 描述：
-- 引入版本：-
--->
-
-<!--
-##### max_free_io_buffers
-
-- 默认值：128
-- 类型：Int
-- 单位：
-- 是否动态：否
-- 描述：
-- 引入版本：-
--->
-
-<!--
-##### disable_mem_pools
-
-- 默认值：false
-- 类型：Boolean
-- 单位：-
-- 是否动态：否
-- 描述：
-- 引入版本：-
--->
-
-<!--
-##### use_mmap_allocate_chunk
-
-- 默认值：false
-- 类型：Boolean
-- 单位：-
-- 是否动态：否
-- 描述：
-- 引入版本：-
--->
-
-<!--
-##### chunk_reserved_bytes_limit
-
-- 默认值：2147483648
-- 类型：Int
-- 单位：
-- 是否动态：否
-- 描述：
-- 引入版本：-
--->
-
-<!--
-##### pprof_profile_dir
-
-- 默认值：`${STARROCKS_HOME}/log`
-- 类型：String
-- 单位：-
-- 是否动态：否
-- 描述：
-- 引入版本：-
--->
-
-##### enable_prefetch
-
-- 默认值：true
-- 类型：Boolean
-- 单位：-
-- 是否动态：是
-- 描述：是否开启查询提前预取。`true` 表示开启，`false` 表示不开启。
-- 引入版本：-
-
-<!--
-##### query_max_memory_limit_percent
-
-- 默认值：90
-- 类型：Int
-- 单位：-
-- 是否动态：否
-- 描述：
-- 引入版本：-
--->
-
-##### query_pool_spill_mem_limit_threshold
-
-- 默认值：1.0
-- 类型：Double
-- 单位：-
-- 是否动态：否
-- 描述：如果开启自动落盘功能, 当所有查询使用的内存超过 `query_pool memory limit * query_pool_spill_mem_limit_threshold` 时，系统触发中间结果落盘。
-- 引入版本：3.2.7
-
-##### result_buffer_cancelled_interval_time
-
-- 默认值：300
-- 类型：Int
-- 单位：Seconds
-- 是否动态：是
-- 描述：BufferControlBlock 释放数据的等待时间。
-- 引入版本：-
-
-##### max_memory_sink_batch_count
-
-- 默认值：20
-- 类型：Int
-- 单位：-
-- 是否动态：是
-- 描述：Scan Cache 的最大缓存批次数量。
-- 引入版本：-
-
-##### scan_context_gc_interval_min
-
-- 默认值：5
-- 类型：Int
-- 单位：Minutes
-- 是否动态：是
-- 描述：Scan Context 的清理间隔。
-- 引入版本：-
-
-##### path_gc_check_step
-
-- 默认值：1000
-- 类型：Int
-- 单位：-
-- 是否动态：是
-- 描述：：单次连续 Scan 最大的文件数量。
-- 引入版本：-
-
-##### path_gc_check_step_interval_ms
-
-- 默认值：10
-- 类型：Int
-- 单位：Milliseconds
-- 是否动态：是
-- 描述：多次连续 Scan 文件间隔时间。
-- 引入版本：-
-
-##### path_scan_interval_second
-
-- 默认值：86400
-- 类型：Int
-- 单位：Seconds
-- 是否动态：是
-- 描述：GC 线程清理过期数据的间隔时间。
-- 引入版本：-
-
-<!--
-##### pipeline_scan_thread_pool_thread_num
-
-- 默认值：0
-- 类型：Int
-- 单位：-
-- 是否动态：否
-- 描述：
-- 引入版本：-
--->
-
-##### pipeline_connector_scan_thread_num_per_cpu
-
-- 默认值：8
-- 类型：Double
-- 单位：-
-- 是否动态：是
-- 描述：BE 节点中每个 CPU 核心分配给 Pipeline Connector 的扫描线程数量。自 v3.1.7 起变为动态参数。
-- 引入版本：-
-
-##### pipeline_scan_thread_pool_queue_size
-
-- 默认值：102400
-- 类型：Int
-- 单位：-
-- 是否动态：否
-- 描述：Pipeline 执行引擎扫描线程池任务队列的最大队列长度。
-- 引入版本：-
-
-<!--
-##### pipeline_exec_thread_pool_thread_num
-
-- 默认值：0
-- 类型：Int
-- 单位：-
-- 是否动态：否
-- 描述：
-- 引入版本：-
--->
-
-##### pipeline_prepare_thread_pool_thread_num
-
-- 默认值：0
-- 类型：Int
-- 单位：-
-- 是否动态：否
-- 描述：Pipeline 执行引擎准备片段线程池中的线程数。`0` 表示等于系统 VCPU 数量。
-- 引入版本：-
-
-##### pipeline_prepare_thread_pool_queue_size
-
-- 默认值：102400
-- 类型：Int
-- 单位：-
-- 是否动态：否
-- 描述：Pipeline 执行引擎在线程池中执行 PREPARE Fragment 的队列长度。
-- 引入版本：-
-
-##### pipeline_poller_timeout_guard_ms
-
-- 默认值：-1
-- 类型：Int
-- 单位：Milliseconds
-- 是否动态：是
-- 描述：当该值大于 `0` 时，则在轮询器中，如果某个 Driver 的单次调度时间超过了 `pipeline_poller_timeout_guard_ms` 的时间，则会打印该 Driver 以及 Operator 信息。
-- 引入版本：-
-
-##### pipeline_prepare_timeout_guard_ms
-
-- 默认值：-1
-- 类型：Int
-- 单位：Milliseconds
-- 是否动态：是
-- 描述：当该值大于 `0` 时，如果 PREPARE 过程中 Plan Fragment 超过 `pipeline_prepare_timeout_guard_ms` 的时间，则会打印 Plan Fragment 的堆栈跟踪。
-- 引入版本：-
-
-<!--
-##### pipeline_sink_io_thread_pool_thread_num
-
-- 默认值：0
-- 类型：Int
-- 单位：-
-- 是否动态：否
-- 描述：
-- 引入版本：-
--->
-
-<!--
-##### pipeline_sink_io_thread_pool_queue_size
-
-- 默认值：102400
-- 类型：Int
-- 单位：-
-- 是否动态：否
-- 描述：
-- 引入版本：-
--->
-
-<!--
-##### pipeline_sink_buffer_size
-
-- 默认值：64
-- 类型：Int
-- 单位：
-- 是否动态：否
-- 描述：
-- 引入版本：-
--->
-
-<!--
-##### pipeline_sink_brpc_dop
-
-- 默认值：64
-- 类型：Int
-- 单位：
-- 是否动态：否
-- 描述：
-- 引入版本：-
--->
-
-<!--
-##### pipeline_max_num_drivers_per_exec_thread
-
-- 默认值：10240
-- 类型：Int
-- 单位：
-- 是否动态：否
-- 描述：
-- 引入版本：-
--->
-
-<!--
-##### pipeline_print_profile
-
-- 默认值：false
-- 类型：Boolean
-- 单位：-
-- 是否动态：是
-- 描述：
-- 引入版本：-
--->
-
-<!--
-##### pipeline_driver_queue_level_time_slice_base_ns
-
-- 默认值：200000000
-- 类型：Int
-- 单位：
-- 是否动态：否
-- 描述：pipeline 执行线程多级反馈队列的调度参数，最低优先级队列的时间片。
-- 引入版本：v3.1
--->
-
-<!--
-##### pipeline_driver_queue_ratio_of_adjacent_queue
-
-- 默认值：1.2
-- 类型：Double
-- 单位：
-- 是否动态：否
-- 描述：pipeline 执行线程多级反馈队列的调度参数。相邻两级队列时间片的倍数关系。
-- 引入版本：v3.1
--->
-
-<!--
-##### pipeline_scan_queue_mode
-
-- 默认值：0
-- 类型：Int
-- 单位：
-- 是否动态：否
-- 描述：控制 Scan Task 的调度策略。`0` 表示 PriorityScanTaskQueue，`1` 表示 MultiLevelFeedScanTaskQueue。
-  - PriorityScanTaskQueue 以提交的任务次数为优先级。
-  - MultiLevelFeedScanTaskQueue 以最短执行时间为优先级。
-- 引入版本：v3.1
--->
-
-<!--
-##### pipeline_scan_queue_level_time_slice_base_ns
-
-- 默认值：100000000
-- 类型：Int
-- 单位：
-- 是否动态：否
-- 描述：控制 MultiLevelFeedScanTaskQueue 的调度参数，在 `pipeline_scan_queue_mode` 为 1 时有效。
-最低优先级队列的时间片。
-- 引入版本：v3.1
--->
-
-<!--
-##### pipeline_scan_queue_ratio_of_adjacent_queue
-
-- 默认值：1.5
-- 类型：Double
-- 单位：
-- 是否动态：否
-- 描述：控制 MultiLevelFeedScanTaskQueue 的调度参数，在 `pipeline_scan_queue_mode` 为 1 时有效。
-相邻两级队列时间片的倍数关系。
-- 引入版本：v3.1
--->
-
-<!--
-##### pipeline_analytic_max_buffer_size
-
-- 默认值：128
-- 类型：Int
-- 单位：
-- 是否动态：否
-- 描述：
-- 引入版本：-
--->
-
-<!--
-##### pipeline_analytic_removable_chunk_num
-
-- 默认值：128
-- 类型：Int
-- 单位：-
-- 是否动态：否
-- 描述：
-- 引入版本：-
--->
-
-<!--
-##### pipeline_analytic_enable_streaming_process
-
-- 默认值：true
-- 类型：Boolean
-- 单位：-
-- 是否动态：否
-- 描述：
-- 引入版本：-
--->
-
-<!--
-##### pipeline_analytic_enable_removable_cumulative_process
-
-- 默认值：true
-- 类型：Boolean
-- 单位：-
-- 是否动态：否
-- 描述：
-- 引入版本：-
--->
-
-<!--
-##### tablet_internal_parallel_min_splitted_scan_rows
-
-- 默认值：16384
-- 类型：Int
-- 单位：
-- 是否动态：是
-- 描述：
-- 引入版本：-
--->
-
-<!--
-##### tablet_internal_parallel_max_splitted_scan_rows
-
-- 默认值：1048576
-- 类型：Int
-- 单位：
-- 是否动态：是
-- 描述：
-- 引入版本：-
--->
-
-<!--
-##### tablet_internal_parallel_max_splitted_scan_bytes
-
-- 默认值：536870912
-- 类型：Int
-- 单位：Bytes
-- 是否动态：是
-- 描述：
-- 引入版本：-
--->
-
-<!--
-##### tablet_internal_parallel_min_scan_dop
-
-- 默认值：4
-- 类型：Int
-- 单位：
-- 是否动态：是
-- 描述：
-- 引入版本：-
--->
-
-<!--
-##### bitmap_serialize_version
-
-- 默认值：1
-- 类型：Int
-- 单位：
-- 是否动态：否
-- 描述：
-- 引入版本：-
--->
-
-##### max_hdfs_file_handle
-
-- 默认值：1000
-- 类型：Int
-- 单位：-
-- 是否动态：是
-- 描述：最多可以打开的 HDFS 文件描述符数量。
-- 引入版本：-
-
-<!--
-##### max_segment_file_size
-
-- 默认值：1073741824
-- 类型：Int
-- 单位：
-- 是否动态：否
-- 描述：
-- 引入版本：-
--->
-
-<!--
-##### rewrite_partial_segment
-
-- 默认值：true
-- 类型：Boolean
-- 单位：-
-- 是否动态：否
-- 描述：
-- 引入版本：-
--->
-
-<!--
-##### object_storage_access_key_id
-
-- 默认值：空字符串
-- 类型：String
-- 单位：-
-- 是否动态：否
-- 描述：
-- 引入版本：-
--->
-
-<!--
-##### object_storage_secret_access_key
-
-- 默认值：空字符串
-- 类型：String
-- 单位：-
-- 是否动态：否
-- 描述：
-- 引入版本：-
--->
-
-<!--
-##### object_storage_endpoint
-
-- 默认值：空字符串
-- 类型：String
-- 单位：-
-- 是否动态：否
-- 描述：
-- 引入版本：-
--->
-
-<!--
-##### object_storage_bucket
-
-- 默认值：空字符串
-- 类型：String
-- 单位：-
-- 是否动态：否
-- 描述：
-- 引入版本：-
--->
-
-<!--
-##### object_storage_region
-
-- 默认值：空字符串
-- 类型：String
-- 单位：-
-- 是否动态：否
-- 描述：
-- 引入版本：-
--->
-
-<!--
-##### object_storage_max_connection
-
-- 默认值：102400
-- 类型：Int
-- 单位：
-- 是否动态：否
-- 描述：
-- 引入版本：-
--->
-
-<!--
-##### object_storage_endpoint_use_https
-
-- 默认值：false
-- 类型：Boolean
-- 单位：-
-- 是否动态：否
-- 描述：
-- 引入版本：-
--->
-
-<!--
-##### object_storage_endpoint_path_style_access
-
-- 默认值：false
-- 类型：Boolean
-- 单位：-
-- 是否动态：否
-- 描述：
-- 引入版本：-
--->
-
-##### object_storage_connect_timeout_ms
-
-- 默认值：-1
-- 类型：Int
-- 单位：Milliseconds
-- 是否动态：否
-- 描述：对象存储 Socket 连接的超时时间。`-1` 表示使用 SDK 中的默认时间。
-- 引入版本：v3.0.9
-
-##### object_storage_request_timeout_ms
-
-- 默认值：-1
-- 类型：Int
-- 单位：Milliseconds
-- 是否动态：否
-- 描述：对象存储 HTTP 连接的超时时间。`-1` 表示使用 SDK 中的默认时间。
-- 引入版本：v3.0.9
-
-<!--
-##### text_io_range_size
-
-- 默认值：16777216
-- 类型：Int
-- 单位：
-- 是否动态：否
-- 描述：
-- 引入版本：-
--->
-
-<!--
-##### enable_orc_late_materialization
-
-- 默认值：true
-- 类型：Boolean
-- 单位：-
-- 是否动态：否
-- 描述：
-- 引入版本：-
--->
-
-<!--
-##### enable_orc_libdeflate_decompression
-
-- 默认值：true
-- 类型：Boolean
-- 单位：-
-- 是否动态：否
-- 描述：
-- 引入版本：-
--->
-
-<!--
-##### orc_natural_read_size
-
-- 默认值：8388608
-- 类型：Int
-- 单位：
-- 是否动态：否
-- 描述：
-- 引入版本：-
--->
-
-<!--
-##### orc_coalesce_read_enable
-
-- 默认值：true
-- 类型：Boolean
-- 单位：-
-- 是否动态：是
-- 描述：
-- 引入版本：-
--->
-
-<!--
-##### orc_tiny_stripe_threshold_size
-
-- 默认值：8388608
-- 类型：Int
-- 单位：
-- 是否动态：否
-- 描述：
-- 引入版本：-
--->
-
-<!--
-##### parquet_coalesce_read_enable
-
-- 默认值：true
-- 类型：Boolean
-- 单位：-
-- 是否动态：是
-- 描述：
-- 引入版本：-
--->
-
-##### parquet_late_materialization_enable
-
-- 默认值：true
-- 类型：Boolean
-- 单位：-
-- 是否动态：否
-- 描述：是否使用延迟物化优化 Parquet 读性能。
-- 引入版本：-
-
-
-##### parquet_late_materialization_v2_enable
-
-- 默认值：true
-- 类型：Boolean
-- 单位：-
-- 是否动态：否
-- 描述：是否使用 v2 版延迟物化优化 Parquet 读性能。v3.2 版本支持两个版本的 Parquet Reader 延迟物化，v3.3 版本仅保留 `parquet_late_materialization_enable` 延迟物化，并删除该变量。
-- 引入版本：v3.2
-
-##### parquet_page_index_enable
-
-- 默认值：true
-- 类型：Boolean
-- 单位：-
-- 是否动态：否
-- 描述：是否使用 Parquet Pageindex 信息优化读性能。
-- 引入版本：v3.3
-
-##### parquet_page_index_enable
-
-- 默认值：true
-- 类型：Boolean
-- 单位：-
-- 是否动态：是
-- 描述：是否启用 Parquet 文件的 Bloom Filter 以提高性能。`true` 表示启用 Bloom Filter，`false` 表示禁用。还可以使用系统变量 `enable_parquet_reader_bloom_filter` 在 Session 级别上控制这一行为。Parquet 中的 Bloom Filter 是在**每个行组的列级维护的**。如果 Parquet 文件包含某些列的 Bloom Filter，查询就可以使用这些列上的谓词来有效地跳过行组。
-- 引入版本：v3.5
-
-<!--
-##### io_coalesce_read_max_buffer_size
-
-- 默认值：8388608
-- 类型：Int
-- 单位：
-- 是否动态：否
-- 描述：
-- 引入版本：-
--->
-
-<!--
-##### io_coalesce_read_max_distance_size
-
-- 默认值：1048576
-- 类型：Int
-- 单位：
-- 是否动态：否
-- 描述：
-- 引入版本：-
--->
-
-##### io_coalesce_adaptive_lazy_active
-
-- 默认值：true
-- 类型：Boolean
-- 单位：-
-- 是否动态：是
-- 描述：根据谓词选择度，自适应决定是否将谓词列 IO 和非谓词列 IO 进行合并。
-- 引入版本：v3.2
-
-<!--
-##### io_tasks_per_scan_operator
-
-- 默认值：4
-- 类型：Int
-- 单位：
-- 是否动态：否
-- 描述：
-- 引入版本：-
--->
-
-<!--
-##### connector_io_tasks_per_scan_operator
-
-- 默认值：16
-- 类型：Int
-- 单位：
-- 是否动态：否
-- 描述：
-- 引入版本：-
--->
-
-<!--
-##### connector_io_tasks_min_size
-
-- 默认值：2
-- 类型：Int
-- 单位：
-- 是否动态：否
-- 描述：
-- 引入版本：-
--->
-
-<!--
-##### connector_io_tasks_adjust_interval_ms
-
-- 默认值：50
-- 类型：Int
-- 单位：Milliseconds
-- 是否动态：否
-- 描述：
-- 引入版本：-
--->
-
-<!--
-##### connector_io_tasks_adjust_step
-
-- 默认值：1
-- 类型：Int
-- 单位：
-- 是否动态：否
-- 描述：
-- 引入版本：-
--->
-
-<!--
-##### connector_io_tasks_adjust_smooth
-
-- 默认值：4
-- 类型：Int
-- 单位：
-- 是否动态：否
-- 描述：
-- 引入版本：-
--->
-
-<!--
-##### connector_io_tasks_slow_io_latency_ms
-
-- 默认值：50
-- 类型：Int
-- 单位：Milliseconds
-- 是否动态：否
-- 描述：
-- 引入版本：-
--->
-
-<!--
-##### scan_use_query_mem_ratio
-
-- 默认值：0.25
-- 类型：Double
-- 单位：-
-- 是否动态：是
-- 描述：
-- 引入版本：-
--->
-
-<!--
-##### connector_scan_use_query_mem_ratio
-
-- 默认值：0.3
-- 类型：Double
-- 单位：-
-- 是否动态：否
-- 描述：
-- 引入版本：-
--->
-
-##### hdfs_client_enable_hedged_read
-
-- 默认值：false
-- 类型：Boolean
-- 单位：-
-- 是否动态：否
-- 描述：是否开启 Hedged Read 功能。`true` 表示开启，`false` 表示不开启。
-- 引入版本：v3.0
-
-##### hdfs_client_hedged_read_threadpool_size
-
-- 默认值：128
-- 类型：Int
-- 单位：-
-- 是否动态：否
-- 描述：HDFS 客户端侧 Hedged Read 线程池的大小，即 HDFS 客户端侧允许有多少个线程用于服务 Hedged Read。该参数对应 HDFS 集群配置文件 **hdfs-site.xml** 中的 `dfs.client.hedged.read.threadpool.size` 参数。
-- 引入版本：v3.0
-
-##### hdfs_client_hedged_read_threshold_millis
-
-- 默认值：2500
-- 类型：Int
-- 单位：Milliseconds
-- 是否动态：否
-- 描述：发起 Hedged Read 请求前需要等待多少毫秒。例如，假设该参数设置为 `30`，那么如果一个 Read 任务未能在 30 毫秒内返回结果，则 HDFS 客户端会立即发起一个 Hedged Read，从目标数据块的副本上读取数据。该参数对应 HDFS 集群配置文件 **hdfs-site.xml** 中的 `dfs.client.hedged.read.threshold.millis` 参数。
-- 引入版本：v3.0
-
-<!--
-##### hdfs_client_max_cache_size
-
-- 默认值：64
-- 类型：Int
-- 单位：
-- 是否动态：否
-- 描述：
-- 引入版本：-
--->
-
-<!--
-##### hdfs_client_io_read_retry
-
-- 默认值：0
-- 类型：Int
-- 单位：
-- 是否动态：否
-- 描述：
-- 引入版本：-
--->
-
-<!--
-##### aws_sdk_logging_trace_enabled
-
-- 默认值：false
-- 类型：Boolean
-- 单位：-
-- 是否动态：是
-- 描述：
-- 引入版本：-
--->
-
-<!--
-##### aws_sdk_logging_trace_level
-
-- 默认值：trace
-- 类型：String
-- 单位：-
-- 是否动态：否
-- 描述：
-- 引入版本：-
--->
-
-##### aws_sdk_enable_compliant_rfc3986_encoding
-
-- 默认值：false
-- 类型：Boolean
-- 单位：-
-- 是否动态：否
-- 描述：是否开启 RFC-3986 编码。从 Google GCS 查询数据时，如果 Object.key 包含特殊字符（例如 `=`，`$`），由于 result URL 未解析这些字符，会导致认证失败。开启 RFC-3986 编码能确保字符正确编码。该特性对于 Hive 分区表非常重要。如果使用 OBS 或 KS3 对象存储，需要在 `be.conf` 开启该参数，不然访问不通。
-- 引入版本：v3.1
-
-<!--
-##### experimental_s3_max_single_part_size
-
-- 默认值：16777216
-- 类型：Int
-- 单位：
-- 是否动态：是
-- 描述：
-- 引入版本：-
--->
-
-<!--
-##### experimental_s3_min_upload_part_size
-
-- 默认值：16777216
-- 类型：Int
-- 单位：
-- 是否动态：是
-- 描述：
-- 引入版本：-
--->
-
-<!--
-##### max_load_dop
-
-- 默认值：16
-- 类型：Int
-- 单位：
-- 是否动态：否
-- 描述：
-- 引入版本：-
--->
-
-<!--
-##### enable_load_colocate_mv
-
-- 默认值：true
-- 类型：Boolean
-- 单位：-
-- 是否动态：否
-- 描述：
-- 引入版本：-
--->
-
-<!--
-##### meta_threshold_to_manual_compact
-
-- 默认值：10737418240
-- 类型：Int
-- 单位：
-- 是否动态：否
-- 描述：
-- 引入版本：-
--->
-
-<!--
-##### manual_compact_before_data_dir_load
-
-- 默认值：false
-- 类型：Boolean
-- 单位：-
-- 是否动态：否
-- 描述：
-- 引入版本：-
--->
-
-<!--
-##### deliver_broadcast_rf_passthrough_bytes_limit
-
-- 默认值：131072
-- 类型：Int
-- 单位：
-- 是否动态：否
-- 描述：
-- 引入版本：-
--->
-
-<!--
-##### deliver_broadcast_rf_passthrough_inflight_num
-
-- 默认值：10
-- 类型：Int
-- 单位：-
-- 是否动态：否
-- 描述：
-- 引入版本：-
--->
-
-<!--
-##### send_rpc_runtime_filter_timeout_ms
-
-- 默认值：1000
-- 类型：Int
-- 单位：Milliseconds
-- 是否动态：否
-- 描述：
-- 引入版本：-
--->
-
-<!--
-##### send_runtime_filter_via_http_rpc_min_size
-
-- 默认值：67108864
-- 类型：Int
-- 单位：
-- 是否动态：否
-- 描述：
-- 引入版本：-
--->
-
-<!--
-##### rpc_connect_timeout_ms
-
-- 默认值：30000
-- 类型：Int
-- 单位：Milliseconds
-- 是否动态：否
-- 描述：
-- 引入版本：-
--->
-
-<!--
-##### max_batch_publish_latency_ms
-
-- 默认值：100
-- 类型：Int
-- 单位：Milliseconds
-- 是否动态：否
-- 描述：
-- 引入版本：-
--->
-
-<!--
-##### jaeger_endpoint
-
-- 默认值：空字符串
-- 类型：String
-- 单位：-
-- 是否动态：否
-- 描述：
-- 引入版本：-
--->
-
-<!--
-##### query_debug_trace_dir
-
-- 默认值：`${STARROCKS_HOME}/query_debug_trace`
-- 类型：String
-- 单位：-
-- 是否动态：否
-- 描述：
-- 引入版本：-
--->
-
-##### query_cache_capacity
-
-- 默认值：536870912
-- 类型：Int
-- 单位：Bytes
-- 是否动态：否
-- 描述：指定 Query Cache 的大小。默认为 512 MB。最小不低于 4 MB。如果当前的 BE 内存容量无法满足您期望的 Query Cache 大小，可以增加 BE 的内存容量，然后再设置合理的 Query Cache 大小。每个 BE 都有自己私有的 Query Cache 存储空间，BE 只 Populate 或 Probe 自己本地的 Query Cache 存储空间。
-- 引入版本：-
-
-##### enable_json_flat
-
-- 默认值：false
-- 类型：Boolean
-- 单位：
-- 是否动态：是
-- 描述：是否开启 Flat JSON 特性。开启后新导入的 JSON 数据会自动打平，提升 JSON 数据查询性能。
-- 引入版本：v3.3.0
-
-##### json_flat_null_factor
-
-- 默认值：0.3
-- 类型：Double
-- 单位：
-- 是否动态：是
-- 描述：控制 Flat JSON 时，提取列的 NULL 值占比阈值，高于该比例不对该列进行提取，默认为 0.3。该参数仅在 `enable_json_flat` 为 `true` 时生效。
-- 引入版本：v3.3.0
-
-##### json_flat_sparsity_factor
-
-- 默认值：0.9
-- 类型：Double
-- 单位：
-- 是否动态：是
-- 描述：控制 Flat JSON 时，同名列的占比阈值，当同名列占比低于该值时不进行提取，默认为 0.9。该参数仅在 `enable_json_flat` 为 `true` 时生效。
-- 引入版本：v3.3.0
-
-##### json_flat_column_max
-
-- 默认值：100
-- 类型：Int
-- 单位：
-- 是否动态：是
-- 描述：控制 Flat JSON 时，最多提取的子列数量。该参数仅在 `enable_json_flat` 为 `true` 时生效。
-- 引入版本：v3.3.0
-
-##### json_flat_create_zonemap
-
-- 默认值：true
-- 类型：Boolean
-- 单位：
-- 是否动态：是
-- 描述：是否为打平后的 JSON 子列创建 Zonemap。仅当 `enable_json_flat` 为 `true` 时生效。
-- 引入版本：-
-
-##### enable_compaction_flat_json
-
-- 默认值：True
-- 类型：Bool
-- 单位：
-- 是否动态：是
-- 描述：控制是否为 Flat Json 数据进行 Compaction。
-- 引入版本：v3.3.3
-
-##### enable_lazy_dynamic_flat_json
-
-- 默认值：True
-- 类型：Bool
-- 单位：
-- 是否动态：是
-- 描述：当查询在读过程中未命中 Flat JSON Schema 时，是否启用 Lazy Dynamic Flat JSON。当此项设置为 `true` 时，StarRocks 将把 Flat JSON 操作推迟到计算流程，而不是读取流程。
-- 引入版本：v3.3.3
-
-##### jit_lru_cache_size
-
-- 默认值：0
-- 类型：Int
-- 单位：Bytes
-- 是否动态：是
-- 描述：JIT 编译的 LRU 缓存大小。如果设置为大于 0，则表示实际的缓存大小。如果设置为小于或等于 0，系统将自适应设置缓存大小，使用的公式为 `jit_lru_cache_size = min(mem_limit*0.01, 1GB)` （节点的 `mem_limit` 必须大于或等于 16 GB）。
-- 引入版本：-
-
-### 存算分离
-
-##### starlet_port
-
-- 默认值：9070
-- 类型：Int
-- 单位：-
-- 是否动态：否
-- 描述：BE 和 CN 的额外 Agent 服务端口。
-- 引入版本：-
-
-<!--
-##### starlet_cache_thread_num
-
-- 默认值：16
-- 类型：Int
-- 单位：-
-- 是否动态：是
-- 描述：
-- 引入版本：-
--->
-
-<!--
-##### starlet_cache_dir
-
-- 默认值：空字符串
-- 类型：String
-- 单位：-
-- 是否动态：否
-- 描述：
-- 引入版本：-
--->
-
-<!--
-##### starlet_cache_check_interval
-
-- 默认值：900
-- 类型：Int
-- 单位：
-- 是否动态：否
-- 描述：
-- 引入版本：-
--->
-
-<!--
-##### starlet_cache_evict_interval
-
-- 默认值：60
-- 类型：Int
-- 单位：秒
-- 是否动态：是
-- 描述：在存算分离模式下启用 file data cache，系统进行缓存淘汰（Cache Eviction）的间隔。
-- 引入版本：v3.0
--->
-
-<!--
-##### starlet_cache_evict_low_water
-
-- 默认值：0.1
-- 类型：Double
-- 单位：-
-- 是否动态：是
-- 描述：在存算分离模式下启用 file data cache，如果当前剩余磁盘空间（百分比）低于此配置项中指定的值，将会触发缓存淘汰。
-- 引入版本：v3.0
--->
-
-<!--  
-##### starlet_cache_evict_high_water
-
-- 默认值：0.2
-- 类型：Double
-- 单位：-
-- 是否动态：是
-- 描述：在存算分离模式下启用 file data cache，如果当前剩余磁盘空间（百分比）高于此配置项中指定的值，将会停止缓存淘汰。
-- 引入版本：v3.0
--->
-
-<!--
-##### starlet_cache_dir_allocate_policy
-
-- 默认值：0
-- 类型：Int
-- 单位：
-- 是否动态：否
-- 描述：
-- 引入版本：-
--->
-
-<!--
-##### starlet_cache_evict_percent
-
-- 默认值：0.1
-- 类型：Double
-- 单位：-
-- 是否动态：是
-- 描述：
-- 引入版本：-
--->
-
-<!--
-##### starlet_cache_evict_throughput_mb
-
-- 默认值：200
-- 类型：Int
-- 单位：MB
-- 是否动态：否
-- 描述：
-- 引入版本：-
--->
-
-<!--
-##### starlet_fs_stream_buffer_size_bytes
-
-- 默认值：1048576
-- 类型：Int
-- 单位：Bytes
-- 是否动态：是
-- 描述：
-- 引入版本：-
--->
-
-##### starlet_use_star_cache
-
-- 默认值：false（v3.1）true（v3.2.3 起）
-- 类型：Boolean
-- 单位：-
-- 是否动态：是
-- 描述：存算分离模式下是否使用 Data Cache。`true` 表示启用该功能，`false` 表示禁用。自 v3.2.3 起，默认值由 `false` 调整为 `true`。
-- 引入版本：v3.1
-
-<!--
-##### starlet_star_cache_mem_size_percent
-
-- 默认值：0
-- 类型：Int
-- 单位：-
-- 是否动态：否
-- 描述：
-- 引入版本：-
--->
-
-##### starlet_star_cache_disk_size_percent
-
-- 默认值：80
-- 类型：Int
-- 单位：-
-- 是否动态：否
-- 描述：存算分离模式下，Data Cache 最多可使用的磁盘容量百分比。
-- 引入版本：v3.1
-
-<!--
-##### starlet_star_cache_disk_size_bytes
-
-- 默认值：0
-- 类型：Int
-- 单位：Bytes
-- 是否动态：否
-- 描述：
-- 引入版本：-
--->
-
-<!--
-##### starlet_star_cache_block_size_bytes
-
-- 默认值：1048576
-- 类型：Int
-- 单位：Bytes
-- 是否动态：否
-- 描述：
-- 引入版本：-
--->
-
-<!--
-##### starlet_s3_virtual_address_domainlist
-
-- 默认值：空字符串
-- 类型：String
-- 单位：-
-- 是否动态：否
-- 描述：
-- 引入版本：-
--->
-
-<!--
-##### starlet_s3_client_max_cache_capacity
-
-- 默认值：8
-- 类型：Int
-- 单位：
-- 是否动态：否
-- 描述：
-- 引入版本：-
--->
-
-<!--
-##### starlet_s3_client_num_instances_per_cache
-
-- 默认值：1
-- 类型：Int
-- 单位：
-- 是否动态：否
-- 描述：
-- 引入版本：-
--->
-
-<!--
-##### starlet_fs_read_prefetch_enable
-
-- 默认值：false
-- 类型：Boolean
-- 单位：-
-- 是否动态：是
-- 描述：
-- 引入版本：-
--->
-
-<!--
-##### starlet_fs_read_prefetch_threadpool_size
-
-- 默认值：128
-- 类型：Int
-- 单位：
-- 是否动态：是
-- 描述：
-- 引入版本：-
--->
-
-<!--
-##### starlet_fslib_s3client_nonread_max_retries
-
-- 默认值：5
-- 类型：Int
-- 单位：
-- 是否动态：是
-- 描述：
-- 引入版本：-
--->
-
-<!--
-##### starlet_fslib_s3client_nonread_retry_scale_factor
-
-- 默认值：200
-- 类型：Int
-- 单位：
-- 是否动态：是
-- 描述：
-- 引入版本：-
--->
-
-<!--
-##### starlet_fslib_s3client_connect_timeout_ms
-
-- 默认值：1000
-- 类型：Int
-- 单位：Milliseconds
-- 是否动态：是
-- 描述：
-- 引入版本：-
--->
-
-<!--
-##### lake_metadata_cache_limit
-
-- 默认值：2147483648
-- 类型：Int
-- 单位：
-- 是否动态：是
-- 描述：
-- 引入版本：-
--->
-
-<!--
-##### lake_print_delete_log
-
-- 默认值：true
-- 类型：Boolean
-- 单位：-
-- 是否动态：是
-- 描述：
-- 引入版本：-
--->
-
-##### starlet_fslib_s3client_request_timeout_ms
-
-- 默认值：-1
-- 类型：Int
-- 单位：Milliseconds
-- 是否动态：否
-- 描述: `object_storage_request_timeout_ms` 的别名。详细信息请参考配置项 [object_storage_request_timeout_ms](#object_storage_request_timeout_ms)。
-- 引入版本: v3.3.9
-
-##### starlet_filesystem_instance_cache_capacity
-
-- 默认值：10000
-- 类型：Int
-- 单位：-
-- 是否动态：是
-- 描述: starlet filesystem 实例的缓存容量。
-- 引入版本: v3.2.16, v3.3.11, v3.4.1
-
-##### starlet_filesystem_instance_cache_ttl_sec
-
-- 默认值：86400
-- 类型：Int
-- 单位：秒
-- 是否动态：是
-- 描述: starlet filesystem 实例缓存的过期时间。
-- 引入版本: v3.3.15, 3.4.5
-
-##### starlet_write_file_with_tag
-
-- 默认值：false
-- 类型：Boolean
-- 单位：-
-- 是否动态：是
-- 描述: 存算分离集群下，是否将写入到对象存储的文件打上对象存储 Tag，方便自定义管理文件。
-- 引入版本: v3.5.3
-
-##### lake_compaction_stream_buffer_size_bytes
-
-- 默认值：1048576
-- 类型：Int
-- 单位：Bytes
-- 是否动态：是
-- 描述：存算分离集群 Compaction 任务在远程 FS 读 I/O 阶段的 Buffer 大小。默认值为 1MB。您可以适当增大该配置项取值以加速 Compaction 任务。
-- 引入版本：v3.2.3
-
-<!--
-##### experimental_lake_ignore_lost_segment
-
-- 默认值：false
-- 类型：Boolean
-- 单位：-
-- 是否动态：是
-- 描述：
-- 引入版本：-
--->
-
-<!--
-##### experimental_lake_wait_per_put_ms
-
-- 默认值：0
-- 类型：Int
-- 单位：Milliseconds
-- 是否动态：是
-- 描述：
-- 引入版本：-
--->
-
-<!--
-##### experimental_lake_wait_per_get_ms
-
-- 默认值：0
-- 类型：Int
-- 单位：Milliseconds
-- 是否动态：是
-- 描述：
-- 引入版本：-
--->
-
-<!--
-##### experimental_lake_wait_per_delete_ms
-
-- 默认值：0
-- 类型：Int
-- 单位：Milliseconds
-- 是否动态：是
-- 描述：
-- 引入版本：-
--->
-
-<!--
-##### experimental_lake_ignore_pk_consistency_check
-
-- 默认值：false
-- 类型：Boolean
-- 单位：-
-- 是否动态：是
-- 描述：
-- 引入版本：-
--->
-
-<!--
-##### lake_publish_version_slow_log_ms
-
-- 默认值：1000
-- 类型：Int
-- 单位：Milliseconds
-- 是否动态：是
-- 描述：
-- 引入版本：-
--->
-
-<!--
-##### lake_enable_publish_version_trace_log
-
-- 默认值：false
-- 类型：Boolean
-- 单位：-
-- 是否动态：是
-- 描述：
-- 引入版本：-
--->
-
-<!--
-##### lake_vacuum_retry_pattern
-
-- 默认值：*request rate*
-- 类型：String
-- 单位：-
-- 是否动态：是
-- 描述：
-- 引入版本：-
--->
-
-<!--
-##### lake_vacuum_retry_max_attempts
-
-- 默认值：5
-- 类型：Int
-- 单位：
-- 是否动态：是
-- 描述：
-- 引入版本：-
--->
-
-<!--
-##### lake_vacuum_retry_min_delay_ms
-
-- 默认值：100
-- 类型：Int
-- 单位：Milliseconds
-- 是否动态：是
-- 描述：
-- 引入版本：-
--->
-
-<!--
-##### lake_max_garbage_version_distance
-
-- 默认值：100
-- 类型：Int
-- 单位：
-- 是否动态：是
-- 描述：
-- 引入版本：-
--->
-
-<!--
-##### enable_primary_key_recover
-
-- 默认值：false
-- 类型：Boolean
-- 单位：-
-- 是否动态：是
-- 描述：
-- 引入版本：-
--->
-
-<!--
-##### lake_enable_compaction_async_write
-
-- 默认值：false
-- 类型：Boolean
-- 单位：-
-- 是否动态：是
-- 描述：
-- 引入版本：-
--->
-
-##### lake_pk_compaction_max_input_rowsets
-
-- 默认值：500
-- 类型：Int
-- 单位：-
-- 是否动态：是
-- 描述：存算分离集群下，主键表 Compaction 任务中允许的最大输入 Rowset 数量。该参数默认值自 v3.2.4 和 v3.1.10 版本开始从 `5` 变更为 `1000`，并自 v3.3.1 和 v3.2.9 版本开始变更为 `500`。存算分离集群中的主键表在开启 Sized-tiered Compaction 策略后 (即设置 `enable_pk_size_tiered_compaction_strategy` 为 `true`)，无需通过限制每次 Compaction 的 Rowset 个数来降低写放大，因此调大该值。
-- 引入版本：v3.1.8, v3.2.3
-
-<!--
-##### lake_pk_preload_memory_limit_percent
-
-- 默认值：30
-- 类型：Int
-- 单位：-
-- 是否动态：是
-- 描述：
-- 引入版本：-
--->
-
-<!--
-##### dependency_librdkafka_debug_enable
-
-- 默认值：false
-- 类型：Boolean
-- 单位：-
-- 是否动态：是
-- 描述：
-- 引入版本：-
--->
-
-<!--
-##### dependency_librdkafka_debug
-
-- 默认值：all
-- 类型：String
-- 单位：-
-- 是否动态：否
-- 描述：
-- 引入版本：-
--->
-
-##### loop_count_wait_fragments_finish
-
-- 默认值: 2
-- 类型：Int
-- 单位：-
-- 是否动态： 是
-- 描述：BE/CN 退出时需要等待正在执行的查询完成的轮次，一轮次固定 10 秒。设置为 `0` 表示禁用轮询等待，立即退出。自 v3.4 起，该参数变为动态参数，且默认值由 `0` 变为 `2`。
-- 引入版本：v2.5
-
-##### graceful_exit_wait_for_frontend_heartbeat
-
-- 默认值：false
-- 类型： Boolean
-- 单位：-
-- 是否动态：是
-- 描述： 确定是否在完成优雅退出前等待至少一个指示SHUTDOWN状态的FE心跳响应。启用后，优雅关闭进程将持续运行直至通过心跳RPC返回给FE SHUTDOWN状态变化，确保FE在两次常规心跳探测间隔期间有足够时间感知终止状态。
-- 引入版本：v3.4.5
-
-### 数据湖
-
-##### jdbc_connection_pool_size
-
-- 默认值：8
-- 类型：Int
-- 单位：-
-- 是否动态：否
-- 描述：JDBC 连接池大小。每个 BE 节点上访问 `jdbc_url` 相同的外表时会共用同一个连接池。
-- 引入版本：-
-
-##### jdbc_minimum_idle_connections
-
-- 默认值：1
-- 类型：Int
-- 单位：-
-- 是否动态：否
-- 描述：JDBC 连接池中最少的空闲连接数量。
-- 引入版本：-
-
-##### jdbc_connection_idle_timeout_ms
-
-- 默认值：600000
-- 类型：Int
-- 单位：Milliseconds
-- 是否动态：否
-- 描述：JDBC 空闲连接超时时间。如果 JDBC 连接池内的连接空闲时间超过此值，连接池会关闭超过 `jdbc_minimum_idle_connections` 配置项中指定数量的空闲连接。
-- 引入版本：-
-
-<!--
-##### spill_local_storage_dir
-
-- 默认值：`${STARROCKS_HOME}/spill`
-- 类型：String
-- 单位：-
-- 是否动态：否
-- 描述：
-- 引入版本：-
--->
-
-<!--
-##### experimental_spill_skip_sync
-
-- 默认值：true
-- 类型：Boolean
-- 单位：-
-- 是否动态：是
-- 描述：
-- 引入版本：-
--->
-
-<!--
-##### spill_init_partition
-
-- 默认值：16
-- 类型：Int
-- 单位：
-- 是否动态：是
-- 描述：
-- 引入版本：-
--->
-
-<!--
-##### spill_max_partition_level
-
-- 默认值：7
-- 类型：Int
-- 单位：
-- 是否动态：否
-- 描述：
-- 引入版本：-
--->
-
-<!--
-##### spill_max_partition_size
-
-- 默认值：1024
-- 类型：Int
-- 单位：
-- 是否动态：否
-- 描述：
-- 引入版本：-
--->
-
-<!--
-##### spill_max_log_block_container_bytes
-
-- 默认值：10737418240
-- 类型：Int
-- 单位：Bytes
-- 是否动态：否
-- 描述：
-- 引入版本：-
--->
-
-<!--
-##### spill_max_dir_bytes_ratio
-
-- 默认值：0.8
-- 类型：Double
-- 单位：-
-- 是否动态：是
-- 描述：
-- 引入版本：-
--->
-
-<!--
-##### internal_service_query_rpc_thread_num
-
-- 默认值：-1
-- 类型：Int
-- 单位：-
-- 是否动态：否
-- 描述：
-- 引入版本：-
--->
-
-<!--
-##### cardinality_of_inject
-
-- 默认值：10
-- 类型：Int
-- 单位：
-- 是否动态：否
-- 描述：
-- 引入版本：-
--->
-
-<!--
-##### directory_of_inject
-
-- 默认值：/src/exec/pipeline/hashjoin,/src/exec/pipeline/scan,/src/exec/pipeline/aggregate,/src/exec/pipeline/crossjoin,/src/exec/pipeline/sort,/src/exec/pipeline/exchange,/src/exec/pipeline/analysis
-- 类型：String
-- 单位：-
-- 是否动态：否
-- 描述：
-- 引入版本：-
--->
-
-##### datacache_enable
-
-- 默认值：true
-- 类型：Boolean
-- 单位：-
-- 是否动态：否
-- 描述：是否启用 Data Cache。`true` 表示启用，`false` 表示不启用。自 v3.3 起，默认值变为 `true`。
-- 引入版本：-
-
-##### datacache_mem_size
-
-- 默认值：0
-- 类型：String
-- 单位：-
-- 是否动态：是
-- 描述：内存缓存数据量的上限，可设为比例上限（如 `10%`）或物理上限（如 `10G`, `21474836480` 等）。
-- 引入版本：-
-
-##### datacache_disk_size
-
-- 默认值：0
-- 类型：String
-- 单位：-
-- 是否动态：是
-- 描述：单个磁盘缓存数据量的上限，可设为比例上限（如 `80%`）或物理上限（如 `2T`, `500G` 等）。假设系统使用了两块磁盘进行缓存，并设置 `datacache_disk_size` 参数值为 `21474836480`，即 20 GB，那么最多可缓存 40 GB 的磁盘数据。默认值为 `0`，即仅使用内存作为缓存介质，不使用磁盘。
-- 引入版本：-
-
-##### enable_datacache_disk_auto_adjust
-
-- 默认值：true
-- 类型：Boolean
-- 单位：-
-- 是否动态：是
-- 描述：Data Cache 磁盘容量自动调整开关，启用后会根据当前磁盘使用率动态调整缓存容量。该参数自 v4.0 起由 `datacache_auto_adjust_enable` 更名为 `enable_datacache_disk_auto_adjust`。
-- 引入版本：v3.3.0
-
-##### disk_high_level
-
-- 默认值：90
-- 类型：Int
-- 单位：-
-- 是否动态：是
-- 描述：磁盘高水位（百分比）。当磁盘使用率高于该值时，系统自动淘汰 Data Cache 中的缓存数据。自 v3.4.0 起，该参数默认值由 `80` 变更为 `90`。该参数自 v4.0 起由 `datacache_disk_high_level` 更名为 `disk_high_level`。
-- 引入版本：v3.3.0
-
-##### disk_safe_level
-
-- 默认值：80
-- 类型：Int
-- 单位：-
-- 是否动态：是
-- 描述：磁盘安全水位（百分比）。当 Data Cache 进行缓存自动扩缩容时，系统将尽可能以该阈值为磁盘使用率目标调整缓存容量。自 v3.4.0 起，该参数默认值由 `70` 变更为 `80`。该参数自 v4.0 起由 `datacache_disk_safe_level` 更名为 `disk_safe_level`。
-- 引入版本：v3.3.0
-
-##### disk_low_level
-
-- 默认值：60
-- 类型：Int
-- 单位：-
-- 是否动态：是
-- 描述：磁盘低水位（百分比）。当磁盘使用率在 `datacache_disk_idle_seconds_for_expansion` 指定的时间内持续低于该值，且用于缓存数据的空间已经写满时，系统将自动进行缓存扩容，增加缓存上限。该参数自 v4.0 起由 `datacache_disk_low_level` 更名为 `disk_low_level`。
-- 引入版本：v3.3.0
-
-##### datacache_disk_adjust_interval_seconds
-
-- 默认值：10
-- 类型：Int
-- 单位：Seconds
-- 是否动态：是
-- 描述：Data Cache 容量自动调整周期。每隔这段时间系统会进行一次缓存磁盘使用率检测，必要时触发相应扩缩容操作。
-- 引入版本：v3.3.0
-
-##### datacache_disk_idle_seconds_for_expansion
-
-- 默认值：7200
-- 类型：Int
-- 单位：Seconds
-- 是否动态：是
-- 描述：Data Cache 自动扩容最小等待时间。只有当磁盘使用率在 `datacache_disk_low_level` 以下持续时间超过该时长，才会触发自动扩容。
-- 引入版本：v3.3.0
-
-##### datacache_min_disk_quota_for_adjustment
-
-- 默认值：107374182400
-- 类型：Int
-- 单位：Bytes
-- 是否动态：是
-- 描述：Data Cache 自动扩缩容时的最小有效容量。当需要调整的目标容量小于该值时，系统会直接将缓存空间调整为 `0`，以避免缓存空间过小导致频繁填充和淘汰带来负优化。
-- 引入版本：v3.3.0
-
-##### datacache_block_buffer_enable
-
-- 默认值：true
-- 类型：Boolean
-- 单位：-
-- 是否动态：否
-- 描述：是否启用 Block Buffer 优化 Data Cache 效率。当启用 Block Buffer 时，系统会从 Data Cache 中读取完整的 Block 数据并缓存在临时 Buffer 中，从而减少频繁读取缓存带来的额外开销。
-- 引入版本：v3.2.0
-
-##### datacache_eviction_policy
-
-- 默认值：slru
-- 类型：String
-- 单位：-
-- 是否动态：否
-- 描述：缓存淘汰策略。有效值：`lru` (least recently used) 和 `slru` (Segmented LRU)。
-- 引入版本：v3.4.0
-
-##### datacache_inline_item_count_limit
-
-- 默认值：130172
-- 类型：Int
-- 单位：-
-- 是否动态：否
-- 描述：Data Cache 内联对象数量上限。当缓存的 Block 对象特别小时，Data Cache 会选择使用内联方式将 Block 数据和元数据一起缓存在内存中。
-- 引入版本：v3.4.0
-
-##### enable_connector_sink_spill
-
-- 默认值：true
-- 类型：Boolean
-- 单位：-
-- 是否动态：是
-- 描述：是否支持在外表写入时启用数据 Spill。启用该功能能够避免当内存不足时写入外表导致生成大量小文件问题。当前仅支持向 Iceberg 表写入数据时启用 Spill 功能。
-- 引入版本：v4.0.0
-
-<!--
-##### datacache_unified_instance_enable
-
-- 默认值：true
-- 类型：Boolean
-- 单位：-
-- 是否动态：否
-- 描述：在存算分离集群中，是否为存算分离内表和数据湖查询使用同一个 Data Cache 实例。
-- 引入版本：v3.4.0
--->
-
-##### query_max_memory_limit_percent
-
-- 默认值：90
-- 类型：Int
-- 单位：-
-- 是否动态：否
-- 描述：Query Pool 能够使用的最大内存上限。以 Process 内存上限的百分比来表示。
-- 引入版本：v3.1.0
-
-##### rocksdb_write_buffer_memory_percent
-=======
 ##### min_base_compaction_num_singleton_deltas
->>>>>>> 444532ba
 
 - 默认值：5
 - 类型：Int
