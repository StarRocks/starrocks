--- conflicted
+++ resolved
@@ -3994,11 +3994,6 @@
 - 描述：缓存淘汰策略。有效值：`lru` (least recently used) 和 `slru` (Segmented LRU)。
 - 引入版本：v3.4.0
 
-<<<<<<< HEAD
-<<<<<<< HEAD
-=======
-=======
->>>>>>> 62a65bbd
 ##### datacache_inline_item_count_limit
 
 - 默认值：130172
@@ -4008,7 +4003,6 @@
 - 描述：Data Cache 内联对象数量上限。当缓存的 Block 对象特别小时，Data Cache 会选择使用内联方式将 Block 数据和元数据一起缓存在内存中。
 - 引入版本：v3.4.0
 
-<<<<<<< HEAD
 <!--
 ##### datacache_unified_instance_enable
 
@@ -4020,9 +4014,6 @@
 - 引入版本：v3.4.0
 -->
 
->>>>>>> f7f18b479 ([Doc] adjust data cache doc for 3.4 (#54267))
-=======
->>>>>>> 62a65bbd
 ##### query_max_memory_limit_percent
 
 - 默认值：90
