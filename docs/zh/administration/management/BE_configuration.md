---
displayed_sidebar: "Chinese"
keywords: ['Canshu']
---

import BEConfigMethod from '../../assets/commonMarkdown/BE_config_method.md'

import PostBEConfig from '../../assets/commonMarkdown/BE_dynamic_note.md'

import StaticBEConfigNote from '../../assets/commonMarkdown/StaticBE_config_note.md'

# BE 配置项

<BEConfigMethod />

## 查看 BE 配置项

您可以通过以下命令查看 BE 配置项：

```shell
curl http://<BE_IP>:<BE_HTTP_PORT>/varz
```

## 配置 BE 参数

<PostBEConfig />

<StaticBEConfigNote />

## BE 参数描述

### Server

<!--
##### cluster_id

- 默认值：-1
- 类型：Int
- 单位：
- 是否动态：否
- 描述：
- 引入版本：-
-->

##### priority_networks

- 默认值：空字符串
- 类型：String
- 单位：-
- 是否动态：否
- 描述：以 CIDR 形式指定 BE IP 地址，适用于机器有多个 IP，需要指定优先使用的网络。
- 引入版本：-

##### mem_limit

- 默认值：90%
- 类型：String
- 单位：-
- 是否动态：否
- 描述：BE 进程内存上限。可设为比例上限（如 "80%"）或物理上限（如 "100G"）。默认的硬限制为服务器内存大小的 90%，软限制为 80%。如果您希望在同一台服务器上同时部署 StarRocks 和其他内存密集型服务，则需要配置此参数。
- 引入版本：-

##### num_threads_per_core

- 默认值：3
- 类型：Int
- 单位：-
- 是否动态：否
- 描述：每个 CPU Core 启动的线程数。
- 引入版本：-

##### be_http_port

- 默认值：8040
- 类型：Int
- 单位：-
- 是否动态：否
- 描述：BE HTTP Server 端口。
- 引入版本：-

##### be_http_num_workers

- 默认值：48
- 类型：Int
- 单位：-
- 是否动态：否
- 描述：HTTP Server 线程数。
- 引入版本：-

##### be_exit_after_disk_write_hang_second

- 默认值：60
- 类型：Int
- 单位：Seconds
- 是否动态：否
- 描述：磁盘挂起后触发 BE 进程退出的等待时间。
- 引入版本：-

##### compress_rowbatches

- 默认值：true
- 类型：Boolean
- 单位：-
- 是否动态：否
- 描述：BE 之间 RPC 通信是否压缩 RowBatch，用于查询层之间的数据传输。`true` 表示压缩，`false` 表示不压缩。
- 引入版本：-

<!--
##### rpc_compress_ratio_threshold

- 默认值：1.1
- 类型：Double
- 单位：
- 是否动态：是
- 描述：
- 引入版本：-
-->

##### serialize_batch

- 默认值：false
- 类型：Boolean
- 单位：-
- 是否动态：否
- 描述：BE 之间 RPC 通信是否序列化 RowBatch，用于查询层之间的数据传输。`true` 表示序列化，`false` 表示不进行序列化。
- 引入版本：-

#### Thrift

##### be_port

- 默认值：9060
- 类型：Int
- 单位：-
- 是否动态：否
- 描述：BE 上 Thrift Server 的端口，用于接收来自 FE 的请求。
- 引入版本：-

<!--
##### thrift_port

- 默认值：0
- 类型：Int
- 单位：-
- 是否动态：否
- 描述：
- 引入版本：-
-->

<!--
##### thrift_connect_timeout_seconds

- 默认值：3
- 类型：Int
- 单位：Seconds
- 是否动态：否
- 描述：
- 引入版本：-
-->

##### thrift_client_retry_interval_ms

- 默认值：100
- 类型：Int
- 单位：Milliseconds
- 是否动态：是
- 描述：Thrift Client 默认的重试时间间隔。
- 引入版本：-

##### thrift_rpc_timeout_ms

- 默认值：5000
- 类型：Int
- 单位：Milliseconds
- 是否动态：是
- 描述：Thrift RPC 超时的时长。
- 引入版本：-

<!--
##### thrift_rpc_strict_mode

- 默认值：true
- 类型：Boolean
- 单位：-
- 是否动态：否
- 描述：
- 引入版本：-
-->

<!--
##### thrift_rpc_max_body_size

- 默认值：0
- 类型：Int
- 单位：
- 是否动态：否
- 描述：
- 引入版本：-
-->

#### bRPC

##### brpc_port

- 默认值：8060
- 类型：Int
- 单位：-
- 是否动态：否
- 描述：bRPC 的端口，可以查看 bRPC 的一些网络统计信息。
- 引入版本：-

##### brpc_num_threads

- 默认值：-1
- 类型：Int
- 单位：-
- 是否动态：否
- 描述：bRPC 的 bthread 线程数量，`-1` 表示和 CPU 核数一样。
- 引入版本：-

<!--
##### brpc_max_connections_per_server

- 默认值：1
- 类型：Int
- 单位：
- 是否动态：否
- 描述：
- 引入版本：-
-->

##### brpc_max_body_size

- 默认值：2147483648
- 类型：Int
- 单位：Bytes
- 是否动态：否
- 描述：bRPC 最大的包容量。
- 引入版本：-

<!--
##### brpc_socket_max_unwritten_bytes

- 默认值：1073741824
- 类型：Int
- 单位：Bytes
- 是否动态：否
- 描述：
- 引入版本：-
-->

<!--
##### enable_auto_adjust_pagecache

- 默认值：true
- 类型：Boolean
- 单位：-
- 是否动态：是
- 描述：
- 引入版本：-
-->

<!--
##### memory_urgent_level

- 默认值：85
- 类型：Int
- 单位：
- 是否动态：是
- 描述：
- 引入版本：-
-->

<!--
##### memory_high_level

- 默认值：75
- 类型：Int
- 单位：
- 是否动态：是
- 描述：
- 引入版本：-
-->

<!--
##### pagecache_adjust_period

- 默认值：20
- 类型：Int
- 单位：
- 是否动态：是
- 描述：
- 引入版本：-
-->

<!--
##### auto_adjust_pagecache_interval_seconds

- 默认值：10
- 类型：Int
- 单位：Seconds
- 是否动态：是
- 描述：
- 引入版本：-
-->

#### Heartbeat

##### heartbeat_service_port

- 默认值：9050
- 类型：Int
- 单位：-
- 是否动态：否
- 描述：BE 心跳服务端口，用于接收来自 FE 的心跳。
- 引入版本：-

##### heartbeat_service_thread_count

- 默认值：1
- 类型：Int
- 单位：-
- 是否动态：否
- 描述：心跳线程数。
- 引入版本：-

### 日志

##### sys_log_dir

- 默认值：`${STARROCKS_HOME}/log`
- 类型：String
- 单位：-
- 是否动态：否
- 描述：存放日志的地方，包括 INFO、WARNING、ERROR、FATAL 日志。
- 引入版本：-

##### sys_log_level

- 默认值：INFO
- 类型：String
- 单位：-
- 是否动态：否
- 描述：日志级别。有效值：INFO、WARNING、ERROR、FATAL。
- 引入版本：-

##### sys_log_roll_mode

- 默认值：SIZE-MB-1024
- 类型：String
- 单位：-
- 是否动态：否
- 描述：系统日志分卷的模式。有效值包括 `TIME-DAY`、`TIME-HOUR` 和 `SIZE-MB-` 大小。默认值表示日志被分割成大小为 1GB 的日志卷。
- 引入版本：-

##### sys_log_roll_num

- 默认值：10
- 类型：Int
- 单位：-
- 是否动态：否
- 描述：日志卷保留的数目。
- 引入版本：-

##### sys_log_verbose_modules

- 默认值：
- 类型：Strings
- 单位：-
- 是否动态：否
- 描述：日志打印的模块。有效值为 BE 的 namespace，包括 `starrocks`、`starrocks::debug`、`starrocks::fs`、`starrocks::io`、`starrocks::lake`、`starrocks::pipeline`、`starrocks::query_cache`、`starrocks::stream` 以及 `starrocks::workgroup`。
- 引入版本：-

##### sys_log_verbose_level

- 默认值：10
- 类型：Int
- 单位：-
- 是否动态：否
- 描述：日志显示的级别，用于控制代码中 VLOG 开头的日志输出。
- 引入版本：-

##### log_buffer_level

- 默认值：空字符串
- 类型：String
- 单位：-
- 是否动态：否
- 描述：日志落盘的策略。默认值表示日志缓存在内存中。有效值为 `-1` 和 `0`。`-1` 表示日志不在内存中缓存。
- 引入版本：-

### 统计信息

##### report_task_interval_seconds

- 默认值：10
- 类型：Int
- 单位：Seconds
- 是否动态：是
- 描述：汇报单个任务的间隔。建表，删除表，导入，Schema Change 都可以被认定是任务。
- 引入版本：-

##### report_disk_state_interval_seconds

- 默认值：60
- 类型：Int
- 单位：Seconds
- 是否动态：是
- 描述：汇报磁盘状态的间隔。汇报各个磁盘的状态，以及其中数据量等。
- 引入版本：-

##### report_tablet_interval_seconds

- 默认值：60
- 类型：Int
- 单位：Seconds
- 是否动态：是
- 描述：汇报 Tablet 的间隔。汇报所有的 Tablet 的最新版本。
- 引入版本：-

##### report_workgroup_interval_seconds

- 默认值：5
- 类型：Int
- 单位：Seconds
- 是否动态：是
- 描述：汇报 Workgroup 的间隔。汇报所有 Workgroup 的最新版本。
- 引入版本：-

<!--
##### report_resource_usage_interval_ms

- 默认值：1000
- 类型：Int
- 单位：Milliseconds
- 是否动态：是
- 描述：
- 引入版本：-
-->

##### status_report_interval

- 默认值：5
- 类型：Int
- 单位：Seconds
- 是否动态：是
- 描述：查询汇报 Profile 的间隔，用于 FE 收集查询统计信息。
- 引入版本：-

<!--
##### sleep_one_second

- 默认值：1
- 类型：Int
- 单位：Seconds
- 是否动态：否
- 描述：
- 引入版本：-
-->

<!--
##### sleep_five_seconds

- 默认值：5
- 类型：Int
- 单位：Seconds
- 是否动态：否
- 描述：
- 引入版本：-
-->

##### periodic_counter_update_period_ms

- 默认值：500
- 类型：Int
- 单位：Milliseconds
- 是否动态：是
- 描述：Counter 统计信息的间隔。
- 引入版本：-

### 存储

<!--
##### create_tablet_worker_count

- 默认值：3
- 类型：Int
- 单位：-
- 是否动态：是
- 描述：
- 引入版本：The number of threads used to create a tablet. This configuration is changed to dynamic from v3.1.7 onwards.
-->

##### drop_tablet_worker_count

- 默认值：3
- 类型：Int
- 单位：-
- 是否动态：是
- 描述：删除 Tablet 的线程数。
- 引入版本：-

##### alter_tablet_worker_count

- 默认值：3
- 类型：Int
- 单位：-
- 是否动态：是
- 描述：进行 Schema Change 的线程数。自 2.5 版本起，该参数由静态变为动态。
- 引入版本：-

<!--
##### delete_worker_count_normal_priority

- 默认值：2
- 类型：Int
- 单位：-
- 是否动态：否
- 描述：
- 引入版本：-
-->

<!--
##### delete_worker_count_high_priority

- 默认值：1
- 类型：Int
- 单位：-
- 是否动态：否
- 描述：
- 引入版本：-
-->

<!--
##### parallel_clone_task_per_path

- 默认值：8
- 类型：Int
- 单位：
- 是否动态：是
- 描述：
- 引入版本：-
-->

##### clone_worker_count

- 默认值：3
- 类型：Int
- 单位：-
- 是否动态：否
- 描述：克隆的线程数。
- 引入版本：-

##### storage_medium_migrate_count

- 默认值：3
- 类型：Int
- 单位：-
- 是否动态：否
- 描述：介质迁移的线程数，用于从 SATA 迁移到 SSD。
- 引入版本：-

##### check_consistency_worker_count

- 默认值：1
- 类型：Int
- 单位：-
- 是否动态：否
- 描述：计算 Tablet 的校验和（checksum）的线程数。
- 引入版本：-

<!--
##### update_schema_worker_count

- 默认值：3
- 类型：Int
- 单位：-
- 是否动态：否
- 描述：
- 引入版本：-
-->

<!--
##### upload_worker_count

- 默认值：1
- 类型：Int
- 单位：-
- 是否动态：否
- 描述：
- 引入版本：-
-->

<!--
##### download_worker_count

- 默认值：1
- 类型：Int
- 单位：-
- 是否动态：否
- 描述：
- 引入版本：-
-->

<!--
##### make_snapshot_worker_count

- 默认值：5
- 类型：Int
- 单位：-
- 是否动态：是
- 描述：
- 引入版本：-
-->

<!--
##### release_snapshot_worker_count

- 默认值：5
- 类型：Int
- 单位：-
- 是否动态：否
- 描述：
- 引入版本：-
-->

##### max_download_speed_kbps

- 默认值：50000
- 类型：Int
- 单位：KB/Second
- 是否动态：是
- 描述：单个 HTTP 请求的最大下载速率。这个值会影响 BE 之间同步数据副本的速度。
- 引入版本：-

##### download_low_speed_limit_kbps

- 默认值：50
- 类型：Int
- 单位：KB/Second
- 是否动态：是
- 描述：单个 HTTP 请求的下载速率下限。如果在 `download_low_speed_time` 秒内下载速度一直低于 `download_low_speed_limit_kbps`，那么请求会被终止。
- 引入版本：-

##### download_low_speed_time

- 默认值：300
- 类型：Int
- 单位：Seconds
- 是否动态：是
- 描述：单个 HTTP 请求持续以低于 `download_low_speed_limit_kbps` 值的速度运行时，允许运行的最长时间。在配置项中指定的时间跨度内，当一个 HTTP 请求持续以低于该值的速度运行时，该请求将被中止。
- 引入版本：-

##### memory_limitation_per_thread_for_schema_change

- 默认值：2
- 类型：Int
- 单位：GB
- 是否动态：是
- 描述：单个 Schema Change 任务允许占用的最大内存。
- 引入版本：-

<!--
##### memory_ratio_for_sorting_schema_change

- 默认值：0.8
- 类型：Double
- 单位：
- 是否动态：是
- 描述：
- 引入版本：-
-->

##### update_cache_expire_sec

- 默认值：360
- 类型：Int
- 单位：Seconds
- 是否动态：是
- 描述：Update Cache 的过期时间。
- 引入版本：-

##### file_descriptor_cache_clean_interval

- 默认值：3600
- 类型：Int
- 单位：Seconds
- 是否动态：是
- 描述：文件描述符缓存清理的间隔，用于清理长期不用的文件描述符。
- 引入版本：-

##### disk_stat_monitor_interval

- 默认值：5
- 类型：Int
- 单位：Seconds
- 是否动态：是
- 描述：磁盘健康状态检测的间隔。
- 引入版本：-

<!--
##### replication_threads

- 默认值：0
- 类型：Int
- 单位：-
- 是否动态：是
- 描述：
- 引入版本：-
-->

<!--
##### clear_expired_replcation_snapshots_interval_seconds

- 默认值：3600
- 类型：Int
- 单位：Seconds
- 是否动态：是
- 描述：
- 引入版本：-
-->

##### unused_rowset_monitor_interval

- 默认值：30
- 类型：Int
- 单位：Seconds
- 是否动态：是
- 描述：清理过期 Rowset 的时间间隔。
- 引入版本：-

##### storage_root_path

- 默认值：`${STARROCKS_HOME}/storage`
- 类型：String
- 单位：-
- 是否动态：否
- 描述：存储数据的目录以及存储介质类型。示例：`/data1,medium:hdd;/data2,medium:ssd`。
  - 多块盘配置使用分号 `;` 隔开。
  - 如果为 SSD 磁盘，需在路径后添加 `,medium:ssd`。
  - 如果为 HDD 磁盘，需在路径后添加 `,medium:hdd`。
- 引入版本：-

##### max_percentage_of_error_disk

- 默认值：0
- 类型：Int
- 单位：-
- 是否动态：是
- 描述：错误磁盘达到该比例上限，BE 退出。
- 引入版本：-

##### default_num_rows_per_column_file_block

- 默认值：1024
- 类型：Int
- 单位：-
- 是否动态：是
- 描述：每个 Row Block 最多存放的行数。
- 引入版本：-

##### max_tablet_num_per_shard

- 默认值：1024
- 类型：Int
- 单位：-
- 是否动态：否
- 描述：每个 Shard 的 Tablet 数目，用于划分 Tablet，防止单个目录下 Tablet 子目录过多。
- 引入版本：-

##### pending_data_expire_time_sec

- 默认值：1800
- 类型：Int
- 单位：Seconds
- 是否动态：是
- 描述：存储引擎保留的未生效数据的最大时长。
- 引入版本：-

##### inc_rowset_expired_sec

- 默认值：1800
- 类型：Int
- 单位：Seconds
- 是否动态：是
- 描述：导入生效的数据，存储引擎保留的时间，用于增量克隆。
- 引入版本：-

##### tablet_rowset_stale_sweep_time_sec

- 默认值：1800
- 类型：Int
- 单位：Seconds
- 是否动态：是
- 描述：失效 Rowset 的清理间隔。
- 引入版本：-

##### max_garbage_sweep_interval

- 默认值：3600
- 类型：Int
- 单位：Seconds
- 是否动态：是
- 描述：磁盘进行垃圾清理的最大间隔。自 3.0 版本起，该参数由静态变为动态。
- 引入版本：-

##### min_garbage_sweep_interval

- 默认值：180
- 类型：Int
- 单位：Seconds
- 是否动态：是
- 描述：磁盘进行垃圾清理的最小间隔。自 3.0 版本起，该参数由静态变为动态。
- 引入版本：-

##### snapshot_expire_time_sec

- 默认值：172800
- 类型：Int
- 单位：Seconds
- 是否动态：是
- 描述：快照文件清理的间隔。
- 引入版本：-

##### trash_file_expire_time_sec

- 默认值：86400
- 类型：Int
- 单位：Seconds
- 是否动态：是
- 描述：回收站清理的间隔。自 v2.5.17、v3.0.9 以及 v3.1.6 起，默认值由 259200 变为 86400。
- 引入版本：-

##### compact_threads

- 默认值：4
- 类型：Int
- 单位：-
- 是否动态：是
- 描述：并发 Compaction 任务的最大线程数。自 v3.1.7，v3.2.2 起变为动态参数。
- 引入版本：v3.0.0

<!--
##### compact_thread_pool_queue_size

- 默认值：100
- 类型：Int
- 单位：-
- 是否动态：否
- 描述：
- 引入版本：-
-->

##### base_compaction_check_interval_seconds

- 默认值：60
- 类型：Int
- 单位：Seconds
- 是否动态：是
- 描述：Base Compaction 线程轮询的间隔。
- 引入版本：-

##### min_base_compaction_num_singleton_deltas

- 默认值：5
- 类型：Int
- 单位：-
- 是否动态：是
- 描述：触发 Base Compaction 的最小 Segment 数。
- 引入版本：-

##### max_base_compaction_num_singleton_deltas

- 默认值：100
- 类型：Int
- 单位：-
- 是否动态：是
- 描述：单次 Base Compaction 合并的最大 Segment 数。
- 引入版本：-

##### base_compaction_num_threads_per_disk

- 默认值：1
- 类型：Int
- 单位：-
- 是否动态：否
- 描述：每个磁盘 Base Compaction 线程的数目。
- 引入版本：-

##### base_cumulative_delta_ratio

- 默认值：0.3
- 类型：Double
- 单位：-
- 是否动态：是
- 描述：Cumulative 文件大小达到 Base 文件的比例。此项为 Base Compaction 触发条件之一。
- 引入版本：-

##### base_compaction_interval_seconds_since_last_operation

- 默认值：86400
- 类型：Int
- 单位：Seconds
- 是否动态：是
- 描述：上一轮 Base Compaction 距今的间隔。此项为 Base Compaction 触发条件之一。
- 引入版本：-

##### cumulative_compaction_check_interval_seconds

- 默认值：1
- 类型：Int
- 单位：Seconds
- 是否动态：是
- 描述：Cumulative Compaction 线程轮询的间隔。
- 引入版本：-

##### min_cumulative_compaction_num_singleton_deltas

- 默认值：5
- 类型：Int
- 单位：-
- 是否动态：是
- 描述：触发 Cumulative Compaction 的最小 Segment 数。
- 引入版本：-

##### max_cumulative_compaction_num_singleton_deltas

- 默认值：1000
- 类型：Int
- 单位：-
- 是否动态：是
- 描述：单次 Cumulative Compaction 能合并的最大 Segment 数。如果 Compaction 时出现内存不足的情况，可以调小该值。
- 引入版本：-

##### cumulative_compaction_num_threads_per_disk

- 默认值：1
- 类型：Int
- 单位：-
- 是否动态：否
- 描述：每个磁盘 Cumulative Compaction 线程的数目。
- 引入版本：-

##### max_compaction_candidate_num

- 默认值：40960
- 类型：Int
- 单位：-
- 是否动态：是
- 描述：Compaction 候选 Tablet 的最大数量。太大会导致内存占用和 CPU 负载高。
- 引入版本：-

<!--
##### enable_lazy_delta_column_compaction

- 默认值：true
- 类型：Boolean
- 单位：-
- 是否动态：是
- 描述：
- 引入版本：-
-->

##### update_compaction_check_interval_seconds

- 默认值：10
- 类型：Int
- 单位：Seconds
- 是否动态：是
- 描述：主键表 Compaction 的检查间隔。
- 引入版本：-

##### update_compaction_num_threads_per_disk

- 默认值：1
- 类型：Int
- 单位：-
- 是否动态：是
- 描述：主键表每个磁盘 Compaction 线程的数目。
- 引入版本：-

##### update_compaction_per_tablet_min_interval_seconds

- 默认值：120
- 类型：Int
- 单位：Seconds
- 是否动态：是
- 描述：主键表每个 Tablet 做 Compaction 的最小时间间隔。
- 引入版本：-

<!--
##### update_compaction_chunk_size_for_row_store

- 默认值：0
- 类型：Int
- 单位：
- 是否动态：是
- 描述：
- 引入版本：-
-->

##### max_update_compaction_num_singleton_deltas

- 默认值：1000
- 类型：Int
- 单位：-
- 是否动态：是
- 描述：主键表单次 Compaction 合并的最大 Rowset 数。
- 引入版本：-

##### update_compaction_size_threshold

- 默认值：268435456
- 类型：Int
- 单位：-
- 是否动态：是
- 描述：主键表的 Compaction Score 是基于文件大小计算的，与其他表类型的文件数量不同。通过该参数可以使主键表的 Compaction Score 与其他类型表的相近，便于用户理解。
- 引入版本：-

##### update_compaction_result_bytes

- 默认值：1073741824
- 类型：Int
- 单位：Bytes
- 是否动态：是
- 描述：主键表单次 Compaction 合并的最大结果的大小。
- 引入版本：-

##### update_compaction_delvec_file_io_amp_ratio

- 默认值：2
- 类型：Int
- 单位：-
- 是否动态：是
- 描述：用于控制主键表包含 Delvec 文件的 Rowset 做 Compaction 的优先级。该值越大优先级越高。
- 引入版本：-

##### update_compaction_ratio_threshold

- 默认值：0.5
- 类型：Double
- 单位：-
- 是否动态：是
- 描述：存算分离集群下主键表单次 Compaction 可以合并的最大数据比例。如果单个 Tablet 过大，建议适当调小该配置项取值。
- 引入版本：v3.1.5

##### repair_compaction_interval_seconds

- 默认值：600
- 类型：Int
- 单位：Seconds
- 是否动态：是
- 描述：Repair Compaction 线程轮询的间隔。
- 引入版本：-

##### manual_compaction_threads

- 默认值：4
- 类型：Int
- 单位：-
- 是否动态：否
- 描述：Number of threads for Manual Compaction.
- 引入版本：-

##### min_compaction_failure_interval_sec

- 默认值：120
- 类型：Int
- 单位：Seconds
- 是否动态：是
- 描述：Tablet Compaction 失败之后，再次被调度的间隔。
- 引入版本：-

##### min_cumulative_compaction_failure_interval_sec

- 默认值：30
- 类型：Int
- 单位：Seconds
- 是否动态：是
- 描述：Cumulative Compaction 失败后的最小重试间隔。
- 引入版本：-

##### max_compaction_concurrency

- 默认值：-1
- 类型：Int
- 单位：-
- 是否动态：是
- 描述：Compaction 线程数上限（即 BaseCompaction + CumulativeCompaction 的最大并发）。该参数防止 Compaction 占用过多内存。 `-1` 代表没有限制。`0` 表示禁用 Compaction。
- 引入版本：-

##### compaction_trace_threshold

- 默认值：60
- 类型：Int
- 单位：Seconds
- 是否动态：是
- 描述：单次 Compaction 打印 Trace 的时间阈值，如果单次 Compaction 时间超过该阈值就打印 Trace。
- 引入版本：-

##### enable_rowset_verify

- 默认值：false
- 类型：Boolean
- 单位：-
- 是否动态：是
- 描述：是否检查 Rowset 的正确性。开启后，会在 Compaction、Schema Change 后检查生成的 Rowset 的正确性。
- 引入版本：-

##### vertical_compaction_max_columns_per_group

- 默认值：5
- 类型：Int
- 单位：-
- 是否动态：否
- 描述：每组 Vertical Compaction 的最大列数。
- 引入版本：-

##### enable_event_based_compaction_framework

- 默认值：true
- 类型：Boolean
- 单位：-
- 是否动态：否
- 描述：是否开启 Event-based Compaction Framework。`true` 代表开启。`false` 代表关闭。开启则能够在 Tablet 数比较多或者单个 Tablet 数据量比较大的场景下大幅降低 Compaction 的开销。
- 引入版本：-

##### enable_size_tiered_compaction_strategy

- 默认值：true
- 类型：Boolean
- 单位：-
- 是否动态：否
- 描述：是否开启 Size-tiered Compaction 策略 (Primary Key 表除外)。`true` 代表开启。`false` 代表关闭。
- 引入版本：-

##### enable_pk_size_tiered_compaction_strategy

- 默认值：true
- 类型：Boolean
- 单位：-
- 是否动态：否
- 描述：是否为 Primary Key 表开启 Size-tiered Compaction 策略。`true` 代表开启。`false` 代表关闭。
- 引入版本：存算分离集群自 v3.2.4, v3.1.10 起生效，存算一体集群自 v3.2.5, v3.1.10 起生效

##### size_tiered_min_level_size

- 默认值：131072
- 类型：Int
- 单位：Bytes
- 是否动态：是
- 描述：Size-tiered Compaction 策略中，最小 Level 的大小，小于此数值的 Rowset 会直接触发 Compaction。
- 引入版本：-

##### size_tiered_level_multiple

- 默认值：5
- 类型：Int
- 单位：-
- 是否动态：是
- 描述：Size-tiered Compaction 策略中，相邻两个 Level 之间相差的数据量的倍数。
- 引入版本：-

##### size_tiered_level_multiple_dupkey

- 默认值：10
- 类型：Int
- 单位：-
- 是否动态：是
- 描述：Size-tiered Compaction 策略中，Duplicate Key 表相邻两个 Level 之间相差的数据量的倍数。
- 引入版本：-

##### size_tiered_level_num

- 默认值：7
- 类型：Int
- 单位：-
- 是否动态：是
- 描述：Size-tiered Compaction 策略的 Level 数量。每个 Level 最多保留一个 Rowset，因此稳定状态下最多会有和 Level 数相同的 Rowset。
- 引入版本：-

##### enable_check_string_lengths

- 默认值：true
- 类型：Boolean
- 单位：-
- 是否动态：否
- 描述：是否在导入时进行数据长度检查，以解决 VARCHAR 类型数据越界导致的 Compaction 失败问题。
- 引入版本：-

##### max_row_source_mask_memory_bytes

- 默认值：209715200
- 类型：Int
- 单位：Bytes
- 是否动态：否
- 描述：Row source mask buffer 的最大内存占用大小。当 buffer 大于该值时将会持久化到磁盘临时文件中。该值应该小于 `compaction_mem_limit` 参数的值。
- 引入版本：-

##### memory_maintenance_sleep_time_s

- 默认值：10
- 类型：Int
- 单位：Seconds
- 是否动态：是
- 描述：触发 ColumnPool GC 任务的时间间隔。StarRocks 会周期运行 GC 任务，尝试将空闲内存返还给操作系统。
- 引入版本：-

##### sync_tablet_meta

- 默认值：false
- 类型：Boolean
- 单位：-
- 是否动态：是
- 描述：是否启用 Tablet 元数据同步。`true` 表示开启，`false` 表示不开启。
- 引入版本：-

##### storage_flood_stage_usage_percent

- 默认值：95
- 类型：Int
- 单位：-
- 是否动态：是
- 描述：BE 存储目录整体磁盘空间使用率的硬上限。如果空间使用率超过该值且剩余空间小于 `storage_flood_stage_left_capacity_bytes`，StarRocks 会拒绝 Load 和 Restore 作业。需要同步修改 FE 配置 `storage_usage_hard_limit_percent` 以使其生效。
- 引入版本：-

##### storage_flood_stage_left_capacity_bytes

- 默认值：107374182400
- 类型：Int
- 单位：Bytes
- 是否动态：是
- 描述：BE 存储目录整体磁盘剩余空间的硬限制。如果剩余空间小于该值且空间使用率超过 `storage_flood_stage_usage_percent`，StarRocks 会拒绝 Load 和 Restore 作业，默认 100GB。需要同步修改 FE 配置 `storage_usage_hard_limit_reserve_bytes` 以使其生效。
- 引入版本：-

<!--
##### storage_high_usage_disk_protect_ratio

- 默认值：0.1
- 类型：Double
- 单位：-
- 是否动态：是
- 描述：
- 引入版本：-
-->

##### tablet_meta_checkpoint_min_new_rowsets_num

- 默认值：10
- 类型：Int
- 单位：-
- 是否动态：是
- 描述：自上次 TabletMeta Checkpoint 至今新创建的 Rowset 数量。
- 引入版本：-

##### tablet_meta_checkpoint_min_interval_secs

- 默认值：600
- 类型：Int
- 单位：Seconds
- 是否动态：是
- 描述：TabletMeta Checkpoint 线程轮询的时间间隔。
- 引入版本：-

##### tablet_map_shard_size

- 默认值：32
- 类型：Int
- 单位：-
- 是否动态：否
- 描述：Tablet Map Shard 大小。该值必须是二的倍数。
- 引入版本：-

##### tablet_max_versions

- 默认值：1000
- 类型：Int
- 单位：-
- 是否动态：是
- 描述：每个 Tablet 上允许的最大版本数。如果超过该值，新的写入请求会失败。
- 引入版本：-

##### tablet_max_pending_versions

- 默认值：1000
- 类型：Int
- 单位：-
- 是否动态：是
- 描述：主键表每个 Tablet 上允许已提交 (Commit) 但是未 Apply 的最大版本数。
- 引入版本：-

##### tablet_stat_cache_update_interval_second

- 默认值：300
- 类型：Int
- 单位：Seconds
- 是否动态：是
- 描述：Tablet Stat Cache 的更新间隔。
- 引入版本：-

##### enable_bitmap_union_disk_format_with_set

- 默认值：false
- 类型：Boolean
- 单位：-
- 是否动态：是
- 描述：是否开启 Bitmap 新存储格式，可以优化 bitmap_union 性能。`true` 表示开启，`false` 表示不开启。
- 引入版本：-

<!--
##### l0_l1_merge_ratio

- 默认值：10
- 类型：Int
- 单位：-
- 是否动态：是
- 描述：
- 引入版本：-
-->

<!--
##### l0_max_file_size

- 默认值：209715200
- 类型：Int
- 单位：
- 是否动态：是
- 描述：
- 引入版本：-
-->

<!--
##### l0_min_mem_usage

- 默认值：2097152
- 类型：Int
- 单位：
- 是否动态：是
- 描述：
- 引入版本：-
-->

<!--
##### l0_max_mem_usage

- 默认值：104857600
- 类型：Int
- 单位：
- 是否动态：是
- 描述：
- 引入版本：-
-->

<!--
##### l0_snapshot_size

- 默认值：16777216
- 类型：Int
- 单位：
- 是否动态：是
- 描述：
- 引入版本：-
-->

<!--
##### max_tmp_l1_num

- 默认值：10
- 类型：Int
- 单位：-
- 是否动态：是
- 描述：
- 引入版本：-
-->

<!--
##### enable_parallel_get_and_bf

- 默认值：true
- 类型：Boolean
- 单位：-
- 是否动态：是
- 描述：
- 引入版本：-
-->

<!--
##### enable_pindex_minor_compaction

- 默认值：true
- 类型：Boolean
- 单位：-
- 是否动态：否
- 描述：
- 引入版本：-
-->

<!--
##### max_allow_pindex_l2_num

- 默认值：5
- 类型：Int
- 单位：-
- 是否动态：是
- 描述：
- 引入版本：-
-->

<!--
##### pindex_major_compaction_num_threads

- 默认值：0
- 类型：Int
- 单位：-
- 是否动态：是
- 描述：
- 引入版本：-
-->

##### pindex_major_compaction_limit_per_disk

- 默认值：1
- 类型：Int
- 单位：-
- 是否动态：是
- 描述：每块盘 Compaction 的最大并发数，用于解决 Compaction 在磁盘之间不均衡导致个别磁盘 I/O 过高的问题。
- 引入版本：v3.0.9

<!--
##### pindex_major_compaction_schedule_interval_seconds

- 默认值：15
- 类型：Int
- 单位：Seconds
- 是否动态：是
- 描述：
- 引入版本：-
-->

<!--
##### pindex_shared_data_gc_evict_interval_seconds

- 默认值：18000
- 类型：Int
- 单位：Seconds
- 是否动态：是
- 描述：
- 引入版本：-
-->

<!--
##### enable_pindex_filter

- 默认值：true
- 类型：Boolean
- 单位：-
- 是否动态：是
- 描述：
- 引入版本：-
-->

<!--
##### enable_pindex_compression

- 默认值：true
- 类型：Boolean
- 单位：-
- 是否动态：是
- 描述：
- 引入版本：-
-->

<!--
##### max_bf_read_bytes_percent

- 默认值：10
- 类型：Int
- 单位：-
- 是否动态：是
- 描述：
- 引入版本：-
-->

<!--
##### enable_pindex_rebuild_in_compaction

- 默认值：true
- 类型：Boolean
- 单位：-
- 是否动态：是
- 描述：
- 引入版本：-
-->

### 导入导出

##### push_worker_count_normal_priority

- 默认值：3
- 类型：Int
- 单位：-
- 是否动态：否
- 描述：导入线程数，用于处理 NORMAL 优先级任务。
- 引入版本：-

##### push_worker_count_high_priority

- 默认值：3
- 类型：Int
- 单位：-
- 是否动态：否
- 描述：导入线程数，用于处理 HIGH 优先级任务。
- 引入版本：-

##### transaction_publish_version_worker_count

- 默认值：0
- 类型：Int
- 单位：-
- 是否动态：是
- 描述：生效版本的最大线程数。当该参数被设置为小于或等于 `0` 时，系统默认使用 CPU 核数的一半，以避免因使用固定值而导致在导入并行较高时线程资源不足。自 2.5 版本起，默认值由 `8` 变更为 `0`。
- 引入版本：-

<!--
##### transaction_apply_worker_count

- 默认值：0
- 类型：Int
- 单位：-
- 是否动态：是
- 描述：
- 引入版本：-
-->

<!--
##### get_pindex_worker_count

- 默认值：0
- 类型：Int
- 单位：-
- 是否动态：是
- 描述：
- 引入版本：-
-->

##### clear_transaction_task_worker_count

- 默认值：1
- 类型：Int
- 单位：-
- 是否动态：否
- 描述：清理事务的线程数。
- 引入版本：-

##### load_data_reserve_hours

- 默认值：4
- 类型：Int
- 单位：Hours
- 是否动态：否
- 描述：小批量导入生成的文件保留的时长。
- 引入版本：-

##### load_error_log_reserve_hours

- 默认值：48
- 类型：Int
- 单位：Hours
- 是否动态：是
- 描述：导入数据信息保留的时长。
- 引入版本：-

##### number_tablet_writer_threads

- 默认值：16
- 类型：Int
- 单位：-
- 是否动态：是
- 描述：用于 Stream Load 的线程数。自 v3.1.7 起变为动态参数。
- 引入版本：-

<!--
##### max_queueing_memtable_per_tablet

- 默认值：2
- 类型：Int
- 单位：
- 是否动态：是
- 描述：每个 tablet 上排队的 memtable 个数。用于控制导入内存使用量。
- 引入版本：v3.1
-->

<!--
##### stale_memtable_flush_time_sec

- 默认值：30
- 类型：Int
- 单位：Seconds
- 是否动态：是
- 描述：
- 引入版本：-
-->

<!--
##### dictionary_encoding_ratio

- 默认值：0.7
- 类型：Double
- 单位：-
- 是否动态：否
- 描述：
- 引入版本：-
-->

<!--
##### dictionary_page_size

- 默认值：1048576
- 类型：Int
- 单位：
- 是否动态：否
- 描述：
- 引入版本：-
-->

<!--
##### dictionary_encoding_ratio_for_non_string_column

- 默认值：0
- 类型：Double
- 单位：
- 是否动态：否
- 描述：
- 引入版本：-
-->

<!--
##### dictionary_speculate_min_chunk_size

- 默认值：10000
- 类型：Int
- 单位：
- 是否动态：否
- 描述：
- 引入版本：-
-->

<!--
##### enable_streaming_load_thread_pool

- 默认值：true
- 类型：Boolean
- 单位：-
- 是否动态：是
- 描述：
- 引入版本：-
-->

<!--
##### streaming_load_thread_pool_num_min

- 默认值：0
- 类型：Int
- 单位：-
- 是否动态：否
- 描述：
- 引入版本：-
-->

<!--
##### streaming_load_thread_pool_idle_time_ms

- 默认值：2000
- 类型：Int
- 单位：Milliseconds
- 是否动态：否
- 描述：
- 引入版本：-
-->

##### streaming_load_max_mb

- 默认值：102400
- 类型：Int
- 单位：MB
- 是否动态：是
- 描述：流式导入单个文件大小的上限。自 3.0 版本起，默认值由 10240 变为 102400。
- 引入版本：-

##### streaming_load_max_batch_size_mb

- 默认值：100
- 类型：Int
- 单位：MB
- 是否动态：是
- 描述：The maximum size of a JSON file that can be streamed into StarRocks.
- 引入版本：-

##### streaming_load_rpc_max_alive_time_sec

- 默认值：1200
- 类型：Int
- 单位：Seconds
- 是否动态：否
- 描述：流式导入单个 JSON 文件大小的上限。
- 引入版本：-

##### write_buffer_size

- 默认值：104857600
- 类型：Int
- 单位：Bytes
- 是否动态：是
- 描述：MemTable 在内存中的 Buffer 大小，超过这个限制会触发 Flush。
- 引入版本：-

##### load_process_max_memory_limit_bytes

- 默认值：107374182400
- 类型：Int
- 单位：Bytes
- 是否动态：否
- 描述：单节点上所有的导入线程占据的内存上限。
- 引入版本：-

##### load_process_max_memory_limit_percent

- 默认值：30
- 类型：Int
- 单位：-
- 是否动态：否
- 描述：单节点上所有的导入线程占据的内存上限比例。
- 引入版本：-

<!--
##### enable_new_load_on_memory_limit_exceeded

- 默认值：true
- 类型：Boolean
- 单位：-
- 是否动态：是
- 描述：
- 引入版本：-
-->

##### txn_commit_rpc_timeout_ms (Deprecated)

- 默认值：60000
- 类型：Int
- 单位：Milliseconds
- 是否动态：是
- 描述：Transaction Commit RPC 超时的时长。该参数自 v3.1.0 起弃用。
- 引入版本：-

##### max_consumer_num_per_group

- 默认值：3
- 类型：Int
- 单位：-
- 是否动态：是
- 描述：Routine load 中，每个 Consumer Group 内最大的 Consumer 数量。
- 引入版本：-

<!--
##### max_pulsar_consumer_num_per_group

- 默认值：10
- 类型：Int
- 单位：
- 是否动态：是
- 描述：
- 引入版本：-
-->

<!--
##### routine_load_kafka_timeout_second

- 默认值：10
- 类型：Int
- 单位：Seconds
- 是否动态：否
- 描述：
- 引入版本：-
-->

<!--
##### routine_load_pulsar_timeout_second

- 默认值：10
- 类型：Int
- 单位：Seconds
- 是否动态：否
- 描述：
- 引入版本：-
-->

##### flush_thread_num_per_store

- 默认值：2
- 类型：Int
- 单位：-
- 是否动态：是
- 描述：每个 Store 用以 Flush MemTable 的线程数。
- 引入版本：-

##### lake_flush_thread_num_per_store

- 默认值：0
- 类型：Int
- 单位：-
- 是否动态：是
- 描述：在存算分离模式下，每个 Store 用以 Flush MemTable 的线程数。当该参数被设置为 `0` 时，系统使用 CPU 核数的两倍。
当该参数被设置为小于 `0` 时，系统使用该参数的绝对值与 CPU 核数的乘积。
- 引入版本：3.1.12, 3.2.7

##### max_runnings_transactions_per_txn_map

- 默认值：100
- 类型：Int
- 单位：-
- 是否动态：是
- 描述：每个分区内部同时运行的最大事务数量。
- 引入版本：-

##### enable_stream_load_verbose_log

- 默认值：false
- 类型：Boolean
- 单位：-
- 是否动态：是
- 描述：是否在日志中记录 Stream Load 的 HTTP 请求和响应信息。`true` 表示启用，`false` 表示不启用。
- 引入版本：v2.5.17, v3.0.9, v3.1.6, v3.2.1

### 查询引擎

##### scanner_thread_pool_thread_num

- 默认值：48
- 类型：Int
- 单位：-
- 是否动态：是
- 描述：存储引擎并发扫描磁盘的线程数，统一管理在线程池中。
- 引入版本：-

##### scanner_thread_pool_queue_size

- 默认值：102400
- 类型：Int
- 单位：-
- 是否动态：否
- 描述：存储引擎支持的扫描任务数。
- 引入版本：-

<!--
##### udf_thread_pool_size

- 默认值：1
- 类型：Int
- 单位：-
- 是否动态：否
- 描述：
- 引入版本：-
-->

<!--
##### port

- 默认值：20001
- 类型：Int
- 单位：
- 是否动态：否
- 描述：
- 引入版本：-
-->

<!--
##### broker_write_timeout_seconds

- 默认值：30
- 类型：Int
- 单位：Seconds
- 是否动态：否
- 描述：
- 引入版本：-
-->

##### scanner_row_num

- 默认值：16384
- 类型：Int
- 单位：-
- 是否动态：是
- 描述：每个扫描线程单次执行最多返回的数据行数。
- 引入版本：-

<!--
##### max_hdfs_scanner_num

- 默认值：50
- 类型：Int
- 单位：-
- 是否动态：否
- 描述：
- 引入版本：-
-->

##### max_scan_key_num

- 默认值：1024
- 类型：Int
- 单位：-
- 是否动态：是
- 描述：查询最多拆分的 Scan Key 数目。
- 引入版本：-

##### max_pushdown_conditions_per_column

- 默认值：1024
- 类型：Int
- 单位：-
- 是否动态：是
- 描述：单列上允许下推的最大谓词数量，如果超出数量限制，谓词不会下推到存储层。
- 引入版本：-

##### exchg_node_buffer_size_bytes

- 默认值：10485760
- 类型：Int
- 单位：Bytes
- 是否动态：是
- 描述：Exchange 算子中，单个查询在接收端的 Buffer 容量。这是一个软限制，如果数据的发送速度过快，接收端会触发反压来限制发送速度。
- 引入版本：-

<!--
##### sorter_block_size

- 默认值：8388608
- 类型：Int
- 单位：
- 是否动态：否
- 描述：
- 引入版本：-
-->

<!--
##### column_dictionary_key_ratio_threshold

- 默认值：0
- 类型：Int
- 单位：
- 是否动态：是
- 描述：
- 引入版本：-
-->

<!--
##### column_dictionary_key_size_threshold

- 默认值：0
- 类型：Int
- 单位：
- 是否动态：是
- 描述：
- 引入版本：-
-->


<!--
##### profile_report_interval

- 默认值：30
- 类型：Int
- 单位：
- 是否动态：是
- 描述：
- 引入版本：-
-->

##### file_descriptor_cache_capacity

- 默认值：16384
- 类型：Int
- 单位：-
- 是否动态：否
- 描述：文件描述符缓存的容量。
- 引入版本：-

##### min_file_descriptor_number

- 默认值：60000
- 类型：Int
- 单位：-
- 是否动态：否
- 描述：BE 进程中文件描述符的最小数量。
- 引入版本：-

##### index_stream_cache_capacity

- 默认值：10737418240
- 类型：Int
- 单位：Bytes
- 是否动态：否
- 描述：BloomFilter/Min/Max 等统计信息缓存的容量。
- 引入版本：-

##### storage_page_cache_limit

- 默认值：20%
- 类型：String
- 单位：-
- 是否动态：是
- 描述：PageCache 的容量，可写为容量大小，例如： `20G`、`20480M`、`20971520K` 或 `21474836480B`。也可以写为 PageCache 占系统内存的比例，例如，`20%`。该参数仅在 `disable_storage_page_cache` 为 `false` 时生效。
- 引入版本：-

##### disable_storage_page_cache

- 默认值：false
- 类型：Boolean
- 单位：-
- 是否动态：是
- 描述：是否开启 PageCache。
  - 开启 PageCache 后，StarRocks 会缓存最近扫描过的数据，
  - 对于查询重复性高的场景，会大幅提升查询效率。
  - `true` 表示不开启。
  - 自 2.4 版本起，该参数默认值由 `true` 变更为 `false`。自 3.1 版本起，该参数由静态变为动态。
- 引入版本：-

<!--
##### enable_bitmap_index_memory_page_cache

- 默认值：false
- 类型：Boolean
- 单位：-
- 是否动态：是
- 描述：是否为 Bitmap index 开启 Memory Cache。使用 Bitmap index 加速点查时，可以考虑开启。
- 引入版本：v3.1
-->

<!--
##### enable_zonemap_index_memory_page_cache

- 默认值：false
- 类型：Boolean
- 单位：-
- 是否动态：是
- 描述：
- 引入版本：-
-->

<!--
##### enable_ordinal_index_memory_page_cache

- 默认值：false
- 类型：Boolean
- 单位：-
- 是否动态：是
- 描述：
- 引入版本：-
-->

<!--
##### disable_column_pool

- 默认值：true
- 类型：Boolean
- 单位：-
- 是否动态：否
- 描述：
- 引入版本：-
-->

##### fragment_pool_thread_num_min

- 默认值：64
- 类型：Int
- 单位：-
- 是否动态：否
- 描述：最小查询线程数。
- 引入版本：-

##### fragment_pool_thread_num_max

- 默认值：4096
- 类型：Int
- 单位：-
- 是否动态：否
- 描述：最大查询线程数。
- 引入版本：-

##### fragment_pool_queue_size

- 默认值：2048
- 类型：Int
- 单位：-
- 是否动态：否
- 描述：单 BE 节点上能够处理的查询请求上限。
- 引入版本：-

<!--
##### query_scratch_dirs

- 默认值：`${STARROCKS_HOME}`
- 类型：String
- 单位：-
- 是否动态：否
- 描述：
- 引入版本：-
-->

<!--
##### max_free_io_buffers

- 默认值：128
- 类型：Int
- 单位：
- 是否动态：否
- 描述：
- 引入版本：-
-->

<!--
##### disable_mem_pools

- 默认值：false
- 类型：Boolean
- 单位：-
- 是否动态：否
- 描述：
- 引入版本：-
-->

<!--
##### use_mmap_allocate_chunk

- 默认值：false
- 类型：Boolean
- 单位：-
- 是否动态：否
- 描述：
- 引入版本：-
-->

<!--
##### chunk_reserved_bytes_limit

- 默认值：2147483648
- 类型：Int
- 单位：
- 是否动态：否
- 描述：
- 引入版本：-
-->

<!--
##### pprof_profile_dir

- 默认值：`${STARROCKS_HOME}/log`
- 类型：String
- 单位：-
- 是否动态：否
- 描述：
- 引入版本：-
-->

##### enable_prefetch

- 默认值：true
- 类型：Boolean
- 单位：-
- 是否动态：是
- 描述：是否开启查询提前预取。`true` 表示开启，`false` 表示不开启。
- 引入版本：-

<!--
##### query_max_memory_limit_percent

- 默认值：90
- 类型：Int
- 单位：-
- 是否动态：否
- 描述：
- 引入版本：-
-->

##### query_pool_spill_mem_limit_threshold

- 默认值：1.0
- 类型：Double
- 单位：-
- 是否动态：否
- 描述：如果开启自动落盘功能, 当所有查询使用的内存超过 `query_pool memory limit * query_pool_spill_mem_limit_threshold` 时，系统触发中间结果落盘。
- 引入版本：3.2.7

##### result_buffer_cancelled_interval_time

- 默认值：300
- 类型：Int
- 单位：Seconds
- 是否动态：是
- 描述：BufferControlBlock 释放数据的等待时间。
- 引入版本：-

##### max_memory_sink_batch_count

- 默认值：20
- 类型：Int
- 单位：-
- 是否动态：是
- 描述：Scan Cache 的最大缓存批次数量。
- 引入版本：-

##### scan_context_gc_interval_min

- 默认值：5
- 类型：Int
- 单位：Minutes
- 是否动态：是
- 描述：Scan Context 的清理间隔。
- 引入版本：-

##### path_gc_check_step

- 默认值：1000
- 类型：Int
- 单位：-
- 是否动态：是
- 描述：：单次连续 Scan 最大的文件数量。
- 引入版本：-

##### path_gc_check_step_interval_ms

- 默认值：10
- 类型：Int
- 单位：Milliseconds
- 是否动态：是
- 描述：多次连续 Scan 文件间隔时间。
- 引入版本：-

##### path_scan_interval_second

- 默认值：86400
- 类型：Int
- 单位：Seconds
- 是否动态：是
- 描述：GC 线程清理过期数据的间隔时间。
- 引入版本：-

<!--
##### pipeline_scan_thread_pool_thread_num

- 默认值：0
- 类型：Int
- 单位：-
- 是否动态：否
- 描述：
- 引入版本：-
-->

##### pipeline_connector_scan_thread_num_per_cpu

- 默认值：8
- 类型：Double
- 单位：-
- 是否动态：是
- 描述：BE 节点中每个 CPU 核心分配给 Pipeline Connector 的扫描线程数量。自 v3.1.7 起变为动态参数。
- 引入版本：-

<!--
##### pipeline_scan_thread_pool_queue_size

- 默认值：102400
- 类型：Int
- 单位：-
- 是否动态：否
- 描述：
- 引入版本：-
-->

<!--
##### pipeline_exec_thread_pool_thread_num

- 默认值：0
- 类型：Int
- 单位：-
- 是否动态：否
- 描述：
- 引入版本：-
-->

<!--
##### pipeline_prepare_thread_pool_thread_num

- 默认值：0
- 类型：Int
- 单位：-
- 是否动态：否
- 描述：
- 引入版本：-
-->

<!--
##### pipeline_prepare_thread_pool_queue_size

- 默认值：102400
- 类型：Int
- 单位：-
- 是否动态：否
- 描述：
- 引入版本：-
-->

<!--
##### pipeline_sink_io_thread_pool_thread_num

- 默认值：0
- 类型：Int
- 单位：-
- 是否动态：否
- 描述：
- 引入版本：-
-->

<!--
##### pipeline_sink_io_thread_pool_queue_size

- 默认值：102400
- 类型：Int
- 单位：-
- 是否动态：否
- 描述：
- 引入版本：-
-->

<!--
##### pipeline_sink_buffer_size

- 默认值：64
- 类型：Int
- 单位：
- 是否动态：否
- 描述：
- 引入版本：-
-->

<!--
##### pipeline_sink_brpc_dop

- 默认值：64
- 类型：Int
- 单位：
- 是否动态：否
- 描述：
- 引入版本：-
-->

<!--
##### pipeline_max_num_drivers_per_exec_thread

- 默认值：10240
- 类型：Int
- 单位：
- 是否动态：否
- 描述：
- 引入版本：-
-->

<!--
##### pipeline_print_profile

- 默认值：false
- 类型：Boolean
- 单位：-
- 是否动态：是
- 描述：
- 引入版本：-
-->

<!--
##### pipeline_driver_queue_level_time_slice_base_ns

- 默认值：200000000
- 类型：Int
- 单位：
- 是否动态：否
- 描述：pipeline 执行线程多级反馈队列的调度参数，最低优先级队列的时间片。
- 引入版本：v3.1
-->

<!--
##### pipeline_driver_queue_ratio_of_adjacent_queue

- 默认值：1.2
- 类型：Double
- 单位：
- 是否动态：否
- 描述：pipeline 执行线程多级反馈队列的调度参数。相邻两级队列时间片的倍数关系。
- 引入版本：v3.1
-->

<!--
##### pipeline_scan_queue_mode

- 默认值：0
- 类型：Int
- 单位：
- 是否动态：否
- 描述：控制 Scan Task 的调度策略。`0` 表示 PriorityScanTaskQueue，`1` 表示 MultiLevelFeedScanTaskQueue。
  - PriorityScanTaskQueue 以提交的任务次数为优先级。
  - MultiLevelFeedScanTaskQueue 以最短执行时间为优先级。
- 引入版本：v3.1
-->

<!--
##### pipeline_scan_queue_level_time_slice_base_ns

- 默认值：100000000
- 类型：Int
- 单位：
- 是否动态：否
- 描述：控制 MultiLevelFeedScanTaskQueue 的调度参数，在 `pipeline_scan_queue_mode` 为 1 时有效。
最低优先级队列的时间片。
- 引入版本：v3.1
-->

<!--
##### pipeline_scan_queue_ratio_of_adjacent_queue

- 默认值：1.5
- 类型：Double
- 单位：
- 是否动态：否
- 描述：控制 MultiLevelFeedScanTaskQueue 的调度参数，在 `pipeline_scan_queue_mode` 为 1 时有效。
相邻两级队列时间片的倍数关系。
- 引入版本：v3.1
-->

<!--
##### pipeline_analytic_max_buffer_size

- 默认值：128
- 类型：Int
- 单位：
- 是否动态：否
- 描述：
- 引入版本：-
-->

<!--
##### pipeline_analytic_removable_chunk_num

- 默认值：128
- 类型：Int
- 单位：-
- 是否动态：否
- 描述：
- 引入版本：-
-->

<!--
##### pipeline_analytic_enable_streaming_process

- 默认值：true
- 类型：Boolean
- 单位：-
- 是否动态：否
- 描述：
- 引入版本：-
-->

<!--
##### pipeline_analytic_enable_removable_cumulative_process

- 默认值：true
- 类型：Boolean
- 单位：-
- 是否动态：否
- 描述：
- 引入版本：-
-->

<!--
##### tablet_internal_parallel_min_splitted_scan_rows

- 默认值：16384
- 类型：Int
- 单位：
- 是否动态：是
- 描述：
- 引入版本：-
-->

<!--
##### tablet_internal_parallel_max_splitted_scan_rows

- 默认值：1048576
- 类型：Int
- 单位：
- 是否动态：是
- 描述：
- 引入版本：-
-->

<!--
##### tablet_internal_parallel_max_splitted_scan_bytes

- 默认值：536870912
- 类型：Int
- 单位：Bytes
- 是否动态：是
- 描述：
- 引入版本：-
-->

<!--
##### tablet_internal_parallel_min_scan_dop

- 默认值：4
- 类型：Int
- 单位：
- 是否动态：是
- 描述：
- 引入版本：-
-->

<!--
##### bitmap_serialize_version

- 默认值：1
- 类型：Int
- 单位：
- 是否动态：否
- 描述：
- 引入版本：-
-->

##### max_hdfs_file_handle

- 默认值：1000
- 类型：Int
- 单位：-
- 是否动态：是
- 描述：最多可以打开的 HDFS 文件描述符数量。
- 引入版本：-

<!--
##### max_segment_file_size

- 默认值：1073741824
- 类型：Int
- 单位：
- 是否动态：否
- 描述：
- 引入版本：-
-->

<!--
##### rewrite_partial_segment

- 默认值：true
- 类型：Boolean
- 单位：-
- 是否动态：否
- 描述：
- 引入版本：-
-->

<!--
##### object_storage_access_key_id

- 默认值：空字符串
- 类型：String
- 单位：-
- 是否动态：否
- 描述：
- 引入版本：-
-->

<!--
##### object_storage_secret_access_key

- 默认值：空字符串
- 类型：String
- 单位：-
- 是否动态：否
- 描述：
- 引入版本：-
-->

<!--
##### object_storage_endpoint

- 默认值：空字符串
- 类型：String
- 单位：-
- 是否动态：否
- 描述：
- 引入版本：-
-->

<!--
##### object_storage_bucket

- 默认值：空字符串
- 类型：String
- 单位：-
- 是否动态：否
- 描述：
- 引入版本：-
-->

<!--
##### object_storage_region

- 默认值：空字符串
- 类型：String
- 单位：-
- 是否动态：否
- 描述：
- 引入版本：-
-->

<!--
##### object_storage_max_connection

- 默认值：102400
- 类型：Int
- 单位：
- 是否动态：否
- 描述：
- 引入版本：-
-->

<!--
##### object_storage_endpoint_use_https

- 默认值：false
- 类型：Boolean
- 单位：-
- 是否动态：否
- 描述：
- 引入版本：-
-->

<!--
##### object_storage_endpoint_path_style_access

- 默认值：false
- 类型：Boolean
- 单位：-
- 是否动态：否
- 描述：
- 引入版本：-
-->

##### object_storage_connect_timeout_ms

- 默认值：-1
- 类型：Int
- 单位：Milliseconds
- 是否动态：否
- 描述：对象存储 Socket 连接的超时时间。`-1` 表示使用 SDK 中的默认时间。
- 引入版本：v3.0.9

##### object_storage_request_timeout_ms

- 默认值：-1
- 类型：Int
- 单位：Milliseconds
- 是否动态：否
- 描述：对象存储 HTTP 连接的超时时间。`-1` 表示使用 SDK 中的默认时间。
- 引入版本：v3.0.9

<!--
##### text_io_range_size

- 默认值：16777216
- 类型：Int
- 单位：
- 是否动态：否
- 描述：
- 引入版本：-
-->

<!--
##### enable_orc_late_materialization

- 默认值：true
- 类型：Boolean
- 单位：-
- 是否动态：否
- 描述：
- 引入版本：-
-->

<!--
##### enable_orc_libdeflate_decompression

- 默认值：true
- 类型：Boolean
- 单位：-
- 是否动态：否
- 描述：
- 引入版本：-
-->

<!--
##### orc_natural_read_size

- 默认值：8388608
- 类型：Int
- 单位：
- 是否动态：否
- 描述：
- 引入版本：-
-->

<!--
##### orc_coalesce_read_enable

- 默认值：true
- 类型：Boolean
- 单位：-
- 是否动态：是
- 描述：
- 引入版本：-
-->

<!--
##### orc_tiny_stripe_threshold_size

- 默认值：8388608
- 类型：Int
- 单位：
- 是否动态：否
- 描述：
- 引入版本：-
-->

<!--
##### parquet_coalesce_read_enable

- 默认值：true
- 类型：Boolean
- 单位：-
- 是否动态：是
- 描述：
- 引入版本：-
-->

##### parquet_late_materialization_enable

- 默认值：true
- 类型：Boolean
- 单位：-
- 是否动态：否
- 描述：是否使用延迟物化优化 Parquet 读性能。
- 引入版本：-


##### parquet_late_materialization_v2_enable

- 默认值：true
- 类型：Boolean
- 单位：-
- 是否动态：否
- 描述：是否使用 v2 版延迟物化优化 Parquet 读性能。v3.2 版本支持两个版本的 Parquet Reader 延迟物化，v3.3 版本仅保留 `parquet_late_materialization_enable` 延迟物化，并删除该变量。
- 引入版本：v3.2

##### parquet_page_index_enable

- 默认值：true
- 类型：Boolean
- 单位：-
- 是否动态：否
- 描述：是否使用 Parquet Pageindex 信息优化读性能。
- 引入版本：v3.3

<!--
##### io_coalesce_read_max_buffer_size

- 默认值：8388608
- 类型：Int
- 单位：
- 是否动态：否
- 描述：
- 引入版本：-
-->

<!--
##### io_coalesce_read_max_distance_size

- 默认值：1048576
- 类型：Int
- 单位：
- 是否动态：否
- 描述：
- 引入版本：-
-->

##### io_coalesce_adaptive_lazy_active

- 默认值：true
- 类型：Boolean
- 单位：-
- 是否动态：是
- 描述：根据谓词选择度，自适应决定是否将谓词列 IO 和非谓词列 IO 进行合并。
- 引入版本：v3.2

<!--
##### io_tasks_per_scan_operator

- 默认值：4
- 类型：Int
- 单位：
- 是否动态：否
- 描述：
- 引入版本：-
-->

<!--
##### connector_io_tasks_per_scan_operator

- 默认值：16
- 类型：Int
- 单位：
- 是否动态：否
- 描述：
- 引入版本：-
-->

<!--
##### connector_io_tasks_min_size

- 默认值：2
- 类型：Int
- 单位：
- 是否动态：否
- 描述：
- 引入版本：-
-->

<!--
##### connector_io_tasks_adjust_interval_ms

- 默认值：50
- 类型：Int
- 单位：Milliseconds
- 是否动态：否
- 描述：
- 引入版本：-
-->

<!--
##### connector_io_tasks_adjust_step

- 默认值：1
- 类型：Int
- 单位：
- 是否动态：否
- 描述：
- 引入版本：-
-->

<!--
##### connector_io_tasks_adjust_smooth

- 默认值：4
- 类型：Int
- 单位：
- 是否动态：否
- 描述：
- 引入版本：-
-->

<!--
##### connector_io_tasks_slow_io_latency_ms

- 默认值：50
- 类型：Int
- 单位：Milliseconds
- 是否动态：否
- 描述：
- 引入版本：-
-->

<!--
##### scan_use_query_mem_ratio

- 默认值：0.25
- 类型：Double
- 单位：-
- 是否动态：是
- 描述：
- 引入版本：-
-->

<!--
##### connector_scan_use_query_mem_ratio

- 默认值：0.3
- 类型：Double
- 单位：-
- 是否动态：否
- 描述：
- 引入版本：-
-->

##### hdfs_client_enable_hedged_read

- 默认值：false
- 类型：Boolean
- 单位：-
- 是否动态：否
- 描述：是否开启 Hedged Read 功能。`true` 表示开启，`false` 表示不开启。
- 引入版本：v3.0

##### hdfs_client_hedged_read_threadpool_size

- 默认值：128
- 类型：Int
- 单位：-
- 是否动态：否
- 描述：HDFS 客户端侧 Hedged Read 线程池的大小，即 HDFS 客户端侧允许有多少个线程用于服务 Hedged Read。该参数对应 HDFS 集群配置文件 **hdfs-site.xml** 中的 `dfs.client.hedged.read.threadpool.size` 参数。
- 引入版本：v3.0

##### hdfs_client_hedged_read_threshold_millis

- 默认值：2500
- 类型：Int
- 单位：Milliseconds
- 是否动态：否
- 描述：发起 Hedged Read 请求前需要等待多少毫秒。例如，假设该参数设置为 `30`，那么如果一个 Read 任务未能在 30 毫秒内返回结果，则 HDFS 客户端会立即发起一个 Hedged Read，从目标数据块的副本上读取数据。该参数对应 HDFS 集群配置文件 **hdfs-site.xml** 中的 `dfs.client.hedged.read.threshold.millis` 参数。
- 引入版本：v3.0

<!--
##### hdfs_client_max_cache_size

- 默认值：64
- 类型：Int
- 单位：
- 是否动态：否
- 描述：
- 引入版本：-
-->

<!--
##### hdfs_client_io_read_retry

- 默认值：0
- 类型：Int
- 单位：
- 是否动态：否
- 描述：
- 引入版本：-
-->

<!--
##### aws_sdk_logging_trace_enabled

- 默认值：false
- 类型：Boolean
- 单位：-
- 是否动态：是
- 描述：
- 引入版本：-
-->

<!--
##### aws_sdk_logging_trace_level

- 默认值：trace
- 类型：String
- 单位：-
- 是否动态：否
- 描述：
- 引入版本：-
-->

##### aws_sdk_enable_compliant_rfc3986_encoding

- 默认值：false
- 类型：Boolean
- 单位：-
- 是否动态：是
- 描述：是否开启 RFC-3986 编码。从 Google GCS 查询数据时，如果 Object.key 包含特殊字符（例如 `=`，`$`），由于 result URL 未解析这些字符，会导致认证失败。开启 RFC-3986 编码能确保字符正确编码。该特性对于 Hive 分区表非常重要。如果使用 OBS 或 KS3 对象存储，需要在 `be.conf` 开启该参数，不然访问不通。
- 引入版本：v3.1

<!--
##### experimental_s3_max_single_part_size

- 默认值：16777216
- 类型：Int
- 单位：
- 是否动态：是
- 描述：
- 引入版本：-
-->

<!--
##### experimental_s3_min_upload_part_size

- 默认值：16777216
- 类型：Int
- 单位：
- 是否动态：是
- 描述：
- 引入版本：-
-->

<!--
##### max_load_dop

- 默认值：16
- 类型：Int
- 单位：
- 是否动态：否
- 描述：
- 引入版本：-
-->

<!--
##### enable_load_colocate_mv

- 默认值：true
- 类型：Boolean
- 单位：-
- 是否动态：否
- 描述：
- 引入版本：-
-->

<!--
##### meta_threshold_to_manual_compact

- 默认值：10737418240
- 类型：Int
- 单位：
- 是否动态：否
- 描述：
- 引入版本：-
-->

<!--
##### manual_compact_before_data_dir_load

- 默认值：false
- 类型：Boolean
- 单位：-
- 是否动态：否
- 描述：
- 引入版本：-
-->

<!--
##### deliver_broadcast_rf_passthrough_bytes_limit

- 默认值：131072
- 类型：Int
- 单位：
- 是否动态：否
- 描述：
- 引入版本：-
-->

<!--
##### deliver_broadcast_rf_passthrough_inflight_num

- 默认值：10
- 类型：Int
- 单位：-
- 是否动态：否
- 描述：
- 引入版本：-
-->

<!--
##### send_rpc_runtime_filter_timeout_ms

- 默认值：1000
- 类型：Int
- 单位：Milliseconds
- 是否动态：否
- 描述：
- 引入版本：-
-->

<!--
##### send_runtime_filter_via_http_rpc_min_size

- 默认值：67108864
- 类型：Int
- 单位：
- 是否动态：否
- 描述：
- 引入版本：-
-->

<!--
##### rpc_connect_timeout_ms

- 默认值：30000
- 类型：Int
- 单位：Milliseconds
- 是否动态：否
- 描述：
- 引入版本：-
-->

<!--
##### max_batch_publish_latency_ms

- 默认值：100
- 类型：Int
- 单位：Milliseconds
- 是否动态：否
- 描述：
- 引入版本：-
-->

<!--
##### jaeger_endpoint

- 默认值：空字符串
- 类型：String
- 单位：-
- 是否动态：否
- 描述：
- 引入版本：-
-->

<!--
##### query_debug_trace_dir

- 默认值：`${STARROCKS_HOME}/query_debug_trace`
- 类型：String
- 单位：-
- 是否动态：否
- 描述：
- 引入版本：-
-->

##### query_cache_capacity

- 默认值：536870912
- 类型：Int
- 单位：Bytes
- 是否动态：否
- 描述：指定 Query Cache 的大小。默认为 512 MB。最小不低于 4 MB。如果当前的 BE 内存容量无法满足您期望的 Query Cache 大小，可以增加 BE 的内存容量，然后再设置合理的 Query Cache 大小。每个 BE 都有自己私有的 Query Cache 存储空间，BE 只 Populate 或 Probe 自己本地的 Query Cache 存储空间。
- 引入版本：-

##### enable_json_flat

- 默认值：false
- 类型：Boolean
- 单位：
- 是否动态：是
- 描述：是否开启 Flat JSON 特性。开启后新导入的 JSON 数据会自动打平，提升 JSON 数据查询性能。
- 引入版本：v3.3.0

##### json_flat_null_factor

- 默认值：0.3
- 类型：Double
- 单位：
- 是否动态：是
- 描述：控制 Flat JSON 时，提取列的 NULL 值占比阈值，高于该比例不对该列进行提取，默认为 0.3。该参数仅在 `enable_json_flat` 为 `true` 时生效。
- 引入版本：v3.3.0

##### json_flat_sparsity_factor

- 默认值：0.9
- 类型：Double
- 单位：
- 是否动态：是
- 描述：控制 Flat JSON 时，同名列的占比阈值，当同名列占比低于该值时不进行提取，默认为 0.9。该参数仅在 `enable_json_flat` 为 `true` 时生效。
- 引入版本：v3.3.0

##### json_flat_internal_column_min_limit

- 默认值：5
- 类型：Int
- 单位：
- 是否动态：是
- 描述：控制 Flat JSON 时，JSON 内部字段数量限制，低于该数量的 JSON 不执行 Flat JSON 优化，默认为 5。该参数仅在 `enable_json_flat` 为 `true` 时生效。
- 引入版本：v3.3.0

##### json_flat_column_max

- 默认值：20
- 类型：Int
- 单位：
- 是否动态：是
- 描述：控制 Flat JSON 时，最多提取的子列数量，默认为 20。该参数仅在 `enable_json_flat` 为 `true` 时生效。
- 引入版本：v3.3.0

### 存算分离

##### starlet_port

- 默认值：9070
- 类型：Int
- 单位：-
- 是否动态：否
- 描述：存算分离集群中 CN（v3.0 中的 BE）的额外 Agent 服务端口。
- 引入版本：-

<!--
##### starlet_cache_thread_num

- 默认值：16
- 类型：Int
- 单位：-
- 是否动态：是
- 描述：
- 引入版本：-
-->

<!--
##### starlet_cache_dir

- 默认值：空字符串
- 类型：String
- 单位：-
- 是否动态：否
- 描述：
- 引入版本：-
-->

<!--
##### starlet_cache_check_interval

- 默认值：900
- 类型：Int
- 单位：
- 是否动态：否
- 描述：
- 引入版本：-
-->

##### starlet_cache_evict_interval

- 默认值：60
- 类型：Int
- 单位：秒
- 是否动态：是
- 描述：在存算分离模式下启用 file data cache，系统进行缓存淘汰（Cache Eviction）的间隔。
- 引入版本：v3.0

##### starlet_cache_evict_low_water

- 默认值：0.1
- 类型：Double
- 单位：-
- 是否动态：是
- 描述：在存算分离模式下启用 file data cache，如果当前剩余磁盘空间（百分比）低于此配置项中指定的值，将会触发缓存淘汰。
- 引入版本：v3.0

##### starlet_cache_evict_high_water

- 默认值：0.2
- 类型：Double
- 单位：-
- 是否动态：是
- 描述：在存算分离模式下启用 file data cache，如果当前剩余磁盘空间（百分比）高于此配置项中指定的值，将会停止缓存淘汰。
- 引入版本：v3.0

<!--
##### starlet_cache_dir_allocate_policy

- 默认值：0
- 类型：Int
- 单位：
- 是否动态：否
- 描述：
- 引入版本：-
-->

<!--
##### starlet_cache_evict_percent

- 默认值：0.1
- 类型：Double
- 单位：-
- 是否动态：是
- 描述：
- 引入版本：-
-->

<!--
##### starlet_cache_evict_throughput_mb

- 默认值：200
- 类型：Int
- 单位：MB
- 是否动态：否
- 描述：
- 引入版本：-
-->

<!--
##### starlet_fs_stream_buffer_size_bytes

- 默认值：1048576
- 类型：Int
- 单位：Bytes
- 是否动态：是
- 描述：
- 引入版本：-
-->

##### starlet_use_star_cache

- 默认值：false (v3.1)，true (v3.2.3 起)
- 类型：Boolean
- 单位：-
- 是否动态：是
<<<<<<< HEAD
- 描述：存算分离模式下是否使用 block data cache。`true` 表示启用该功能，`false` 表示禁用。从 3.2.3 版本起，该参数默认值变为 `true`。
=======
- 描述：存算分离模式下是否使用 block data cache。`true` 表示启用该功能，`false` 表示禁用。自 v3.2.3 起，默认值由 `false` 调整为 `true`。
>>>>>>> fd1f78b0
- 引入版本：v3.1

<!--
##### starlet_star_cache_mem_size_percent

- 默认值：0
- 类型：Int
- 单位：-
- 是否动态：否
- 描述：
- 引入版本：-
-->

##### starlet_star_cache_disk_size_percent

- 默认值：80
- 类型：Int
- 单位：-
- 是否动态：否
- 描述：存算分离模式下，block data cache 最多可使用的磁盘容量百分比。
- 引入版本：v3.1

<!--
##### starlet_star_cache_disk_size_bytes

- 默认值：0
- 类型：Int
- 单位：Bytes
- 是否动态：否
- 描述：
- 引入版本：-
-->

<!--
##### starlet_star_cache_block_size_bytes

- 默认值：1048576
- 类型：Int
- 单位：Bytes
- 是否动态：否
- 描述：
- 引入版本：-
-->

<!--
##### starlet_s3_virtual_address_domainlist

- 默认值：空字符串
- 类型：String
- 单位：-
- 是否动态：否
- 描述：
- 引入版本：-
-->

<!--
##### starlet_s3_client_max_cache_capacity

- 默认值：8
- 类型：Int
- 单位：
- 是否动态：否
- 描述：
- 引入版本：-
-->

<!--
##### starlet_s3_client_num_instances_per_cache

- 默认值：1
- 类型：Int
- 单位：
- 是否动态：否
- 描述：
- 引入版本：-
-->

<!--
##### starlet_fs_read_prefetch_enable

- 默认值：false
- 类型：Boolean
- 单位：-
- 是否动态：是
- 描述：
- 引入版本：-
-->

<!--
##### starlet_fs_read_prefetch_threadpool_size

- 默认值：128
- 类型：Int
- 单位：
- 是否动态：是
- 描述：
- 引入版本：-
-->

<!--
##### starlet_fslib_s3client_nonread_max_retries

- 默认值：5
- 类型：Int
- 单位：
- 是否动态：是
- 描述：
- 引入版本：-
-->

<!--
##### starlet_fslib_s3client_nonread_retry_scale_factor

- 默认值：200
- 类型：Int
- 单位：
- 是否动态：是
- 描述：
- 引入版本：-
-->

<!--
##### starlet_fslib_s3client_connect_timeout_ms

- 默认值：1000
- 类型：Int
- 单位：Milliseconds
- 是否动态：是
- 描述：
- 引入版本：-
-->

<!--
##### lake_metadata_cache_limit

- 默认值：2147483648
- 类型：Int
- 单位：
- 是否动态：是
- 描述：
- 引入版本：-
-->

<!--
##### lake_print_delete_log

- 默认值：true
- 类型：Boolean
- 单位：-
- 是否动态：是
- 描述：
- 引入版本：-
-->

##### lake_compaction_stream_buffer_size_bytes

- 默认值：1048576
- 类型：Int
- 单位：Bytes
- 是否动态：是
- 描述：存算分离集群 Compaction 任务在远程 FS 读 I/O 阶段的 Buffer 大小。默认值为 1MB。您可以适当增大该配置项取值以加速 Compaction 任务。
- 引入版本：v3.2.3

<!--
##### experimental_lake_ignore_lost_segment

- 默认值：false
- 类型：Boolean
- 单位：-
- 是否动态：是
- 描述：
- 引入版本：-
-->

<!--
##### experimental_lake_wait_per_put_ms

- 默认值：0
- 类型：Int
- 单位：Milliseconds
- 是否动态：是
- 描述：
- 引入版本：-
-->

<!--
##### experimental_lake_wait_per_get_ms

- 默认值：0
- 类型：Int
- 单位：Milliseconds
- 是否动态：是
- 描述：
- 引入版本：-
-->

<!--
##### experimental_lake_wait_per_delete_ms

- 默认值：0
- 类型：Int
- 单位：Milliseconds
- 是否动态：是
- 描述：
- 引入版本：-
-->

<!--
##### experimental_lake_ignore_pk_consistency_check

- 默认值：false
- 类型：Boolean
- 单位：-
- 是否动态：是
- 描述：
- 引入版本：-
-->

<!--
##### lake_publish_version_slow_log_ms

- 默认值：1000
- 类型：Int
- 单位：Milliseconds
- 是否动态：是
- 描述：
- 引入版本：-
-->

<!--
##### lake_enable_publish_version_trace_log

- 默认值：false
- 类型：Boolean
- 单位：-
- 是否动态：是
- 描述：
- 引入版本：-
-->

<!--
##### lake_vacuum_retry_pattern

- 默认值：*request rate*
- 类型：String
- 单位：-
- 是否动态：是
- 描述：
- 引入版本：-
-->

<!--
##### lake_vacuum_retry_max_attempts

- 默认值：5
- 类型：Int
- 单位：
- 是否动态：是
- 描述：
- 引入版本：-
-->

<!--
##### lake_vacuum_retry_min_delay_ms

- 默认值：100
- 类型：Int
- 单位：Milliseconds
- 是否动态：是
- 描述：
- 引入版本：-
-->

<!--
##### lake_max_garbage_version_distance

- 默认值：100
- 类型：Int
- 单位：
- 是否动态：是
- 描述：
- 引入版本：-
-->

<!--
##### enable_primary_key_recover

- 默认值：false
- 类型：Boolean
- 单位：-
- 是否动态：是
- 描述：
- 引入版本：-
-->

<!--
##### lake_enable_compaction_async_write

- 默认值：false
- 类型：Boolean
- 单位：-
- 是否动态：是
- 描述：
- 引入版本：-
-->

##### lake_pk_compaction_max_input_rowsets

- 默认值：1000
- 类型：Int
- 单位：-
- 是否动态：是
- 描述：存算分离集群下，主键表 Compaction 任务中允许的最大输入 Rowset 数量。从 v3.2.4 和 v3.1.10 版本开始，该参数默认值从 `5` 变更为 `1000`。存算分离集群中的主键表在开启 Sized-tiered Compaction 策略后 (即设置 `enable_pk_size_tiered_compaction_strategy` 为 `true`)，无需通过限制每次 Compaction 的 Rowset 个数来降低写放大，因此调大该值。
- 引入版本：v3.1.8, v3.2.3

<!--
##### lake_pk_preload_memory_limit_percent

- 默认值：30
- 类型：Int
- 单位：-
- 是否动态：是
- 描述：
- 引入版本：-
-->

<!--
##### dependency_librdkafka_debug_enable

- 默认值：false
- 类型：Boolean
- 单位：-
- 是否动态：是
- 描述：
- 引入版本：-
-->

<!--
##### dependency_librdkafka_debug

- 默认值：all
- 类型：String
- 单位：-
- 是否动态：否
- 描述：
- 引入版本：-
-->

<!--
##### loop_count_wait_fragments_finish

- 默认值：0
- 类型：Int
- 单位：
- 是否动态：否
- 描述：
- 引入版本：-
-->

### 数据湖

##### jdbc_connection_pool_size

- 默认值：8
- 类型：Int
- 单位：-
- 是否动态：否
- 描述：JDBC 连接池大小。每个 BE 节点上访问 `jdbc_url` 相同的外表时会共用同一个连接池。
- 引入版本：-

##### jdbc_minimum_idle_connections

- 默认值：1
- 类型：Int
- 单位：-
- 是否动态：否
- 描述：JDBC 连接池中最少的空闲连接数量。
- 引入版本：-

##### jdbc_connection_idle_timeout_ms

- 默认值：600000
- 类型：Int
- 单位：Milliseconds
- 是否动态：否
- 描述：JDBC 空闲连接超时时间。如果 JDBC 连接池内的连接空闲时间超过此值，连接池会关闭超过 `jdbc_minimum_idle_connections` 配置项中指定数量的空闲连接。
- 引入版本：-

<!--
##### spill_local_storage_dir

- 默认值：`${STARROCKS_HOME}/spill`
- 类型：String
- 单位：-
- 是否动态：否
- 描述：
- 引入版本：-
-->

<!--
##### experimental_spill_skip_sync

- 默认值：true
- 类型：Boolean
- 单位：-
- 是否动态：是
- 描述：
- 引入版本：-
-->

<!--
##### spill_init_partition

- 默认值：16
- 类型：Int
- 单位：
- 是否动态：是
- 描述：
- 引入版本：-
-->

<!--
##### spill_max_partition_level

- 默认值：7
- 类型：Int
- 单位：
- 是否动态：否
- 描述：
- 引入版本：-
-->

<!--
##### spill_max_partition_size

- 默认值：1024
- 类型：Int
- 单位：
- 是否动态：否
- 描述：
- 引入版本：-
-->

<!--
##### spill_max_log_block_container_bytes

- 默认值：10737418240
- 类型：Int
- 单位：Bytes
- 是否动态：否
- 描述：
- 引入版本：-
-->

<!--
##### spill_max_dir_bytes_ratio

- 默认值：0.8
- 类型：Double
- 单位：-
- 是否动态：是
- 描述：
- 引入版本：-
-->

<!--
##### internal_service_query_rpc_thread_num

- 默认值：-1
- 类型：Int
- 单位：-
- 是否动态：否
- 描述：
- 引入版本：-
-->

<!--
##### cardinality_of_inject

- 默认值：10
- 类型：Int
- 单位：
- 是否动态：否
- 描述：
- 引入版本：-
-->

<!--
##### directory_of_inject

- 默认值：/src/exec/pipeline/hashjoin,/src/exec/pipeline/scan,/src/exec/pipeline/aggregate,/src/exec/pipeline/crossjoin,/src/exec/pipeline/sort,/src/exec/pipeline/exchange,/src/exec/pipeline/analysis
- 类型：String
- 单位：-
- 是否动态：否
- 描述：
- 引入版本：-
-->

##### datacache_enable

- 默认值：false
- 类型：Boolean
- 单位：-
- 是否动态：否
- 描述：是否启用 Data Cache。`true` 表示启用，`false` 表示不启用。
- 引入版本：-

##### datacache_mem_size

- 默认值：10%
- 类型：String
- 单位：-
- 是否动态：否
- 描述：内存缓存数据量的上限，可设为比例上限（如 `10%`）或物理上限（如 `10G`, `21474836480` 等）。默认值为 `10%`。推荐将该参数值最低设置成 10 GB。
- 引入版本：-

##### datacache_disk_size

- 默认值：0
- 类型：String
- 单位：-
- 是否动态：否
- 描述：单个磁盘缓存数据量的上限，可设为比例上限（如 `80%`）或物理上限（如 `2T`, `500G` 等）。举例：在 `datacache_disk_path` 中配置了 2 个磁盘，并设置 `datacache_disk_size` 参数值为 `21474836480`，即 20 GB，那么最多可缓存 40 GB 的磁盘数据。默认值为 `0`，即仅使用内存作为缓存介质，不使用磁盘。
- 引入版本：-

##### datacache_disk_path

- 默认值：`${STARROCKS_HOME}/datacache/`
- 类型：String
- 单位：-
- 是否动态：否
- 描述：磁盘路径。支持添加多个路径，多个路径之间使用分号(;) 隔开。建议 BE 机器有几个磁盘即添加几个路径。
- 引入版本：-

##### datacache_meta_path

- 默认值：`${STARROCKS_HOME}/datacache/`
- 类型：String
- 单位：-
- 是否动态：否
- 描述：Block 的元数据存储目录，可自定义。推荐创建在 `$STARROCKS_HOME` 路径下。
- 引入版本：-

<!--
##### datacache_block_size

- 默认值：262144
- 类型：Int
- 单位：
- 是否动态：否
- 描述：
- 引入版本：-
-->

<!--
##### datacache_checksum_enable

- 默认值：false
- 类型：Boolean
- 单位：-
- 是否动态：否
- 描述：
- 引入版本：-
-->

<!--
##### datacache_direct_io_enable

- 默认值：false
- 类型：Boolean
- 单位：-
- 是否动态：否
- 描述：
- 引入版本：-
-->

<!--
##### datacache_max_concurrent_inserts

- 默认值：1500000
- 类型：Int
- 单位：
- 是否动态：否
- 描述：
- 引入版本：-
-->

<!--
##### datacache_max_flying_memory_mb

- 默认值：256
- 类型：Int
- 单位：MB
- 是否动态：否
- 描述：
- 引入版本：-
-->

<!--
##### datacache_adaptor_enable

- 默认值：true
- 类型：Boolean
- 单位：-
- 是否动态：否
- 描述：
- 引入版本：-
-->

<!--
##### datacache_skip_read_factor

- 默认值：1
- 类型：Int
- 单位：
- 是否动态：否
- 描述：
- 引入版本：-
-->

<!--
##### datacache_block_buffer_enable

- 默认值：true
- 类型：Boolean
- 单位：-
- 是否动态：否
- 描述：
- 引入版本：-
-->

<!--
##### datacache_engine

- 默认值：空字符串
- 类型：String
- 单位：-
- 是否动态：否
- 描述：
- 引入版本：-
-->

<!--
##### report_datacache_metrics_interval_ms

- 默认值：60000
- 类型：Int
- 单位：Milliseconds
- 是否动态：是
- 描述：
- 引入版本：-
-->

<!--
##### block_cache_enable

- 默认值：false
- 类型：Boolean
- 单位：-
- 是否动态：否
- 描述：
- 引入版本：-
-->

<!--
##### block_cache_disk_size

- 默认值：0
- 类型：Int
- 单位：
- 是否动态：否
- 描述：
- 引入版本：-
-->

<!--
##### block_cache_disk_path

- 默认值：`${STARROCKS_HOME}/block_cache/`
- 类型：String
- 单位：-
- 是否动态：否
- 描述：
- 引入版本：-
-->

<!--
##### block_cache_meta_path

- 默认值：`${STARROCKS_HOME}/block_cache/`
- 类型：String
- 单位：-
- 是否动态：否
- 描述：
- 引入版本：-
-->

<!--
##### block_cache_block_size

- 默认值：262144
- 类型：Int
- 单位：
- 是否动态：否
- 描述：
- 引入版本：-
-->

<!--
##### block_cache_mem_size

- 默认值：2147483648
- 类型：Int
- 单位：
- 是否动态：否
- 描述：
- 引入版本：-
-->

<!--
##### block_cache_max_concurrent_inserts

- 默认值：1500000
- 类型：Int
- 单位：
- 是否动态：否
- 描述：
- 引入版本：-
-->

<!--
##### block_cache_checksum_enable

- 默认值：false
- 类型：Boolean
- 单位：-
- 是否动态：否
- 描述：
- 引入版本：-
-->

<!--
##### block_cache_direct_io_enable

- 默认值：false
- 类型：Boolean
- 单位：-
- 是否动态：否
- 描述：
- 引入版本：-
-->

<!--
##### block_cache_engine

- 默认值：空字符串
- 类型：String
- 单位：-
- 是否动态：否
- 描述：
- 引入版本：-
-->

<!--
##### query_cache_num_lanes_per_driver

- 默认值：4
- 类型：Int
- 单位：
- 是否动态：是
- 描述：
- 引入版本：-
-->

<!--
##### send_channel_buffer_limit

- 默认值：67108864
- 类型：Int
- 单位：
- 是否动态：是
- 描述：
- 引入版本：-
-->

<!--
##### exception_stack_level

- 默认值：1
- 类型：Int
- 单位：
- 是否动态：否
- 描述：
- 引入版本：-
-->

<!--
##### exception_stack_white_list

- 默认值：std::
- 类型：String
- 单位：-
- 是否动态：否
- 描述：
- 引入版本：-
-->

<!--
##### exception_stack_black_list

- 默认值：apache::thrift::,ue2::,arangodb::
- 类型：String
- 单位：-
- 是否动态：否
- 描述：
- 引入版本：-
-->

<!--
##### rocksdb_cf_options_string

- 默认值：block_based_table_factory={block_cache={capacity=256M;num_shard_bits=0}}
- 类型：String
- 单位：-
- 是否动态：否
- 描述：
- 引入版本：-
-->

<!--
##### local_exchange_buffer_mem_limit_per_driver

- 默认值：134217728
- 类型：Int
- 单位：
- 是否动态：否
- 描述：
- 引入版本：-
-->

<!--
##### streaming_agg_limited_memory_size

- 默认值：134217728
- 类型：Int
- 单位：
- 是否动态：是
- 描述：
- 引入版本：-
-->

<!--
##### streaming_agg_chunk_buffer_size

- 默认值：1024
- 类型：Int
- 单位：
- 是否动态：是
- 描述：
- 引入版本：-
-->

<!--
##### wait_apply_time

- 默认值：6000
- 类型：Int
- 单位：
- 是否动态：是
- 描述：
- 引入版本：-
-->

<!--
##### binlog_file_max_size

- 默认值：536870912
- 类型：Int
- 单位：
- 是否动态：否
- 描述：
- 引入版本：-
-->

<!--
##### binlog_page_max_size

- 默认值：1048576
- 类型：Int
- 单位：
- 是否动态：否
- 描述：
- 引入版本：-
-->

<!--
##### txn_info_history_size

- 默认值：20000
- 类型：Int
- 单位：
- 是否动态：是
- 描述：
- 引入版本：-
-->

<!--
##### file_write_history_size

- 默认值：10000
- 类型：Int
- 单位：
- 是否动态：是
- 描述：
- 引入版本：-
-->

<!--
##### update_cache_evict_internal_sec

- 默认值：11
- 类型：Int
- 单位：Seconds
- 是否动态：是
- 描述：
- 引入版本：-
-->

<!--
##### enable_auto_evict_update_cache

- 默认值：true
- 类型：Boolean
- 单位：-
- 是否动态：是
- 描述：
- 引入版本：-
-->

<!--
##### load_tablet_timeout_seconds

- 默认值：60
- 类型：Int
- 单位：Seconds
- 是否动态：是
- 描述：
- 引入版本：-
-->

<!--
##### enable_pk_value_column_zonemap

- 默认值：true
- 类型：Boolean
- 单位：-
- 是否动态：是
- 描述：
- 引入版本：-
-->

<!--
##### default_mv_resource_group_memory_limit

- 默认值：0.8
- 类型：Double
- 单位：
- 是否动态：否
- 描述：物化视图刷新所占用的资源组 Memory 上限，默认 80%。
- 引入版本：v3.1
-->

<!--
##### default_mv_resource_group_cpu_limit

- 默认值：1
- 类型：Int
- 单位：
- 是否动态：否
- 描述：物化视图刷新占用的资源组 CPU 比例，默认 1%。
- 引入版本：-
-->

<!--
##### primary_key_limit_size

- 默认值：128
- 类型：Int
- 单位：
- 是否动态：是
- 描述：
- 引入版本：-
-->

<!--
##### primary_key_batch_get_index_memory_limit

- 默认值：104857600
- 类型：Int
- 单位：
- 是否动态：是
- 描述：
- 引入版本：-
-->

<!--
##### enable_short_key_for_one_column_filter

- 默认值：false
- 类型：Boolean
- 单位：-
- 是否动态：是
- 描述：如果 sort key 是高基数，可以考虑开启该特性加速点查。
- 引入版本：v3.1
-->

<!--
##### enable_http_stream_load_limit

- 默认值：false
- 类型：Boolean
- 单位：-
- 是否动态：是
- 描述：
- 引入版本：-
-->

<!--
##### finish_publish_version_internal

- 默认值：100
- 类型：Int
- 单位：
- 是否动态：是
- 描述：
- 引入版本：-
-->

<!--
##### get_txn_status_internal_sec

- 默认值：30
- 类型：Int
- 单位：Seconds
- 是否动态：是
- 描述：
- 引入版本：-
-->

<!--
##### dump_metrics_with_bvar

- 默认值：true
- 类型：Boolean
- 单位：-
- 是否动态：是
- 描述：
- 引入版本：-
-->

<!--
##### enable_drop_tablet_if_unfinished_txn

- 默认值：true
- 类型：Boolean
- 单位：-
- 是否动态：是
- 描述：
- 引入版本：-
-->

##### lake_service_max_concurrency

- 默认值：0
- 类型：Int
- 单位：-
- 是否动态：否
- 描述：在存算分离集群中，RPC 请求的最大并发数。当达到此阈值时，新请求会被拒绝。将此项设置为 `0` 表示对并发不做限制。
- 引入版本：-

<!--
##### lake_vacuum_min_batch_delete_size

- 默认值：100
- 类型：Int
- 单位：
- 是否动态：是
- 描述：
- 引入版本：-
-->

<!--
##### desc_hint_split_range

- 默认值：10
- 类型：Int
- 单位：
- 是否动态：是
- 描述：
- 引入版本：-
-->

<!--
##### lake_local_pk_index_unused_threshold_seconds

- 默认值：86400
- 类型：Int
- 单位：Seconds
- 是否动态：是
- 描述：
- 引入版本：-
-->

##### lake_enable_vertical_compaction_fill_data_cache

- 默认值：false
- 类型：Boolean
- 单位：-
- 是否动态：是
- 描述：存算分离集群下，是否允许 Compaction 任务在执行时缓存数据到本地磁盘上。`true` 表示启用，`false` 表示不启用。
- 引入版本：v3.1.7, v3.2.3

<!--
##### dictionary_cache_refresh_timeout_ms

- 默认值：60000
- 类型：Int
- 单位：Milliseconds
- 是否动态：是
- 描述：
- 引入版本：-
-->

<!--
##### dictionary_cache_refresh_threadpool_size

- 默认值：8
- 类型：Int
- 单位：
- 是否动态：是
- 描述：
- 引入版本：-
-->

<!--
##### enable_json_flat

- 默认值：true
- 类型：Boolean
- 单位：-
- 是否动态：是
- 描述：
- 引入版本：-
-->

<!--
##### json_flat_null_factor

- 默认值：0.3
- 类型：Double
- 单位：
- 是否动态：是
- 描述：
- 引入版本：-
-->

<!--
##### json_flat_sparsity_factor

- 默认值：0.9
- 类型：Double
- 单位：
- 是否动态：是
- 描述：
- 引入版本：-
-->

<!--
##### json_flat_internal_column_min_limit

- 默认值：5
- 类型：Int
- 单位：
- 是否动态：是
- 描述：
- 引入版本：-
-->

<!--
##### json_flat_column_max

- 默认值：20
- 类型：Int
- 单位：
- 是否动态：是
- 描述：
- 引入版本：-
-->

<!--
##### pk_dump_interval_seconds

- 默认值：3600
- 类型：Int
- 单位：Seconds
- 是否动态：是
- 描述：
- 引入版本：-
-->

<!--
##### enable_profile_for_external_plan

- 默认值：false
- 类型：Boolean
- 单位：-
- 是否动态：是
- 描述：
- 引入版本：-
-->

<!--
##### olap_string_max_length

- 默认值：1048576
- 类型：Int
- 单位：
- 是否动态：是
- 描述：
- 引入版本：-
-->

<!--
##### jit_lru_cache_size

- 默认值：0
- 类型：Int
- 单位：
- 是否动态：是
- 描述：
- 引入版本：-
-->

### 其他

##### user_function_dir

- 默认值：`${STARROCKS_HOME}/lib/udf`
- 类型：String
- 单位：-
- 是否动态：否
- 描述：UDF 存放的路径。
- 引入版本：-

<!--
##### pull_load_task_dir

- 默认值：`${STARROCKS_HOME}/var/pull_load`
- 类型：String
- 单位：-
- 是否动态：否
- 描述：
- 引入版本：-
-->

<!--
##### web_log_bytes

- 默认值：1048576
- 类型：Int
- 单位：Bytes
- 是否动态：否
- 描述：
- 引入版本：-
-->

<!--
##### be_service_threads

- 默认值：64
- 类型：Int
- 单位：-
- 是否动态：否
- 描述：
- 引入版本：-
-->

<!--
##### default_query_options

- 默认值：空字符串
- 类型：String
- 单位：-
- 是否动态：否
- 描述：
- 引入版本：-
-->

<!--
##### local_library_dir

- 默认值：`${UDF_RUNTIME_DIR}`
- 类型：String
- 单位：-
- 是否动态：否
- 描述：
- 引入版本：-
-->

<!--
##### tablet_writer_open_rpc_timeout_sec

- 默认值：60
- 类型：Int
- 单位：Seconds
- 是否动态：否
- 描述：
- 引入版本：-
-->

<!--
##### make_snapshot_rpc_timeout_ms

- 默认值：20000
- 类型：Int
- 单位：Milliseconds
- 是否动态：否
- 描述：
- 引入版本：-
-->

<!--
##### olap_table_sink_send_interval_ms

- 默认值：10
- 类型：Int
- 单位：Milliseconds
- 是否动态：是
- 描述：
- 引入版本：-
-->

##### enable_token_check

- 默认值：true
- 类型：Boolean
- 单位：-
- 是否动态：是
- 描述：是否开启 Token 检验。`true` 表示开启，`false` 表示不开启。
- 引入版本：-

<!--
##### enable_system_metrics

- 默认值：true
- 类型：Boolean
- 单位：-
- 是否动态：否
- 描述：
- 引入版本：-
-->

<!--
##### num_cores

- 默认值：0
- 类型：Int
- 单位：
- 是否动态：否
- 描述：
- 引入版本：-
-->

<!--
##### ignore_broken_disk

- 默认值：false
- 类型：Boolean
- 单位：-
- 是否动态：否
- 描述：
- 引入版本：-
-->

<!--
##### scratch_dirs

- 默认值：/tmp
- 类型：String
- 单位：-
- 是否动态：否
- 描述：
- 引入版本：-
-->

<!--
##### madvise_huge_pages

- 默认值：false
- 类型：Boolean
- 单位：-
- 是否动态：否
- 描述：
- 引入版本：-
-->

<!--
##### mmap_buffers

- 默认值：false
- 类型：Boolean
- 单位：-
- 是否动态：否
- 描述：
- 引入版本：-
-->

<!--
##### memory_max_alignment

- 默认值：16
- 类型：Int
- 单位：
- 是否动态：否
- 描述：
- 引入版本：-
-->

<!--
##### consistency_max_memory_limit

- 默认值：10G
- 类型：String
- 单位：-
- 是否动态：否
- 描述：
- 引入版本：-
-->

<!--
##### consistency_max_memory_limit_percent

- 默认值：20
- 类型：Int
- 单位：-
- 是否动态：否
- 描述：
- 引入版本：-
-->

<!--
##### update_memory_limit_percent

- 默认值：60
- 类型：Int
- 单位：-
- 是否动态：否
- 描述：
- 引入版本：-
-->

<!--
##### priority_queue_remaining_tasks_increased_frequency

- 默认值：512
- 类型：Int
- 单位：
- 是否动态：是
- 描述：
- 引入版本：-
-->

<!--
##### enable_metric_calculator

- 默认值：true
- 类型：Boolean
- 单位：-
- 是否动态：否
- 描述：
- 引入版本：-
-->

<!--
##### es_scroll_keepalive

- 默认值：5m
- 类型：String
- 单位：-
- 是否动态：否
- 描述：
- 引入版本：-
-->

<!--
##### es_http_timeout_ms

- 默认值：5000
- 类型：Int
- 单位：Milliseconds
- 是否动态：否
- 描述：
- 引入版本：-
-->

<!--
##### es_index_max_result_window

- 默认值：10000
- 类型：Int
- 单位：
- 是否动态：否
- 描述：
- 引入版本：-
-->

<!--
##### max_client_cache_size_per_host

- 默认值：10
- 类型：Int
- 单位：
- 是否动态：否
- 描述：
- 引入版本：-
-->

##### small_file_dir

- 默认值：`${STARROCKS_HOME}/lib/small_file/`
- 类型：String
- 单位：-
- 是否动态：否
- 描述：保存文件管理器下载的文件的目录。
- 引入版本：-

<!--
##### path_gc_check

- 默认值：true
- 类型：Boolean
- 单位：-
- 是否动态：否
- 描述：
- 引入版本：-
-->

<!--
##### path_gc_check_interval_second

- 默认值：86400
- 类型：Int
- 单位：Seconds
- 是否动态：否
- 描述：
- 引入版本：-
-->

<!--
##### pk_index_map_shard_size

- 默认值：4096
- 类型：Int
- 单位：
- 是否动态：否
- 描述：
- 引入版本：-
-->

<!--
##### plugin_path

- 默认值：`${STARROCKS_HOME}/plugin`
- 类型：String
- 单位：-
- 是否动态：否
- 描述：
- 引入版本：-
-->

<!--
##### txn_map_shard_size

- 默认值：128
- 类型：Int
- 单位：
- 是否动态：否
- 描述：
- 引入版本：-
-->

<!--
##### txn_shard_size

- 默认值：1024
- 类型：Int
- 单位：
- 是否动态：否
- 描述：
- 引入版本：-
-->

<!--
##### ignore_load_tablet_failure

- 默认值：false
- 类型：Boolean
- 单位：-
- 是否动态：否
- 描述：
- 引入版本：-
-->

<!--
##### ignore_rowset_stale_unconsistent_delete

- 默认值：false
- 类型：Boolean
- 单位：-
- 是否动态：否
- 描述：
- 引入版本：-
-->

<!--
##### vector_chunk_size

- 默认值：4096
- 类型：Int
- 单位：
- 是否动态：否
- 描述：
- 引入版本：-
-->

<!--
##### late_materialization_ratio

- 默认值：10
- 类型：Int
- 单位：-
- 是否动态：否
- 描述：
- 引入版本：-
-->

<!--
##### metric_late_materialization_ratio

- 默认值：1000
- 类型：Int
- 单位：-
- 是否动态：否
- 描述：
- 引入版本：-
-->

<!--
##### max_transmit_batched_bytes

- 默认值：262144
- 类型：Int
- 单位：Bytes
- 是否动态：否
- 描述：
- 引入版本：-
-->

<!--
##### bitmap_max_filter_items

- 默认值：30
- 类型：Int
- 单位：
- 是否动态：否
- 描述：
- 引入版本：-
-->

<!--
##### bitmap_max_filter_ratio

- 默认值：1
- 类型：Int
- 单位：-
- 是否动态：否
- 描述：
- 引入版本：-
-->

<!--
##### bitmap_filter_enable_not_equal

- 默认值：false
- 类型：Boolean
- 单位：-
- 是否动态：否
- 描述：
- 引入版本：-
-->

<!--
##### storage_format_version

- 默认值：2
- 类型：Int
- 单位：
- 是否动态：是
- 描述：
- 引入版本：-
-->

<!--
##### null_encoding

- 默认值：0
- 类型：Int
- 单位：
- 是否动态：是
- 描述：
- 引入版本：-
-->

<!--
##### pre_aggregate_factor

- 默认值：80
- 类型：Int
- 单位：
- 是否动态：否
- 描述：
- 引入版本：-
-->

<!--
##### sys_minidump_enable

- 默认值：false
- 类型：Boolean
- 单位：-
- 是否动态：否
- 描述：
- 引入版本：-
-->

<!--
##### sys_minidump_dir

- 默认值：`${STARROCKS_HOME}`
- 类型：String
- 单位：-
- 是否动态：否
- 描述：
- 引入版本：-
-->

<!--
##### sys_minidump_max_files

- 默认值：16
- 类型：Int
- 单位：
- 是否动态：是
- 描述：
- 引入版本：-
-->

<!--
##### sys_minidump_limit

- 默认值：20480
- 类型：Int
- 单位：
- 是否动态：是
- 描述：
- 引入版本：-
-->

<!--
##### sys_minidump_interval

- 默认值：600
- 类型：Int
- 单位：
- 是否动态：是
- 描述：
- 引入版本：-
-->

<!--
##### dump_trace_info

- 默认值：true
- 类型：Boolean
- 单位：-
- 是否动态：否
- 描述：
- 引入版本：-
-->

##### max_length_for_to_base64

- 默认值：200000
- 类型：Int
- 单位：Bytes
- 是否动态：否
- 描述：to_base64() 函数输入值的最大长度。
- 引入版本：-

##### max_length_for_bitmap_function

- 默认值：1000000
- 类型：Int
- 单位：Bytes
- 是否动态：否
- 描述：bitmap 函数输入值的最大长度。
- 引入版本：-<|MERGE_RESOLUTION|>--- conflicted
+++ resolved
@@ -3314,11 +3314,7 @@
 - 类型：Boolean
 - 单位：-
 - 是否动态：是
-<<<<<<< HEAD
-- 描述：存算分离模式下是否使用 block data cache。`true` 表示启用该功能，`false` 表示禁用。从 3.2.3 版本起，该参数默认值变为 `true`。
-=======
 - 描述：存算分离模式下是否使用 block data cache。`true` 表示启用该功能，`false` 表示禁用。自 v3.2.3 起，默认值由 `false` 调整为 `true`。
->>>>>>> fd1f78b0
 - 引入版本：v3.1
 
 <!--
