--- conflicted
+++ resolved
@@ -5,13 +5,7 @@
 
 # CANCEL RESTORE
 
-<<<<<<< HEAD
-## 功能
-
-取消一个正在进行的恢复任务。
-=======
-取消指定数据库中一个正在进行的恢复任务。更多信息，请见 备份和恢复。
->>>>>>> 5024fffa
+取消指定数据库中一个正在进行的恢复任务。
 
 > **注意**
 >
