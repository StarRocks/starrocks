---
displayed_sidebar: docs
keywords: ['beifen']
---

# CANCEL BACKUP

<<<<<<< HEAD
## 功能

取消正在进行的备份任务。
=======
取消指定数据库中一个正在进行的备份任务。更多信息，请见 备份和恢复。
>>>>>>> 5024fffa

## 语法

```SQL
CANCEL BACKUP { FROM <db_name> | FOR EXTERNAL CATALOG }
```

## 参数说明

| **参数** | **说明**               |
| -------- | ---------------------- |
| db_name  | 备份任务所属数据库名。 |
| FOR EXTERNAL CATALOG | 取消正在进行的 External Catalog 元数据备份任务。 |

## 示例

示例一：取消 `example_db` 数据库下的备份任务。

```SQL
CANCEL BACKUP FROM example_db;
```<|MERGE_RESOLUTION|>--- conflicted
+++ resolved
@@ -5,13 +5,7 @@
 
 # CANCEL BACKUP
 
-<<<<<<< HEAD
-## 功能
-
-取消正在进行的备份任务。
-=======
-取消指定数据库中一个正在进行的备份任务。更多信息，请见 备份和恢复。
->>>>>>> 5024fffa
+取消指定数据库中一个正在进行的备份任务。
 
 ## 语法
 
