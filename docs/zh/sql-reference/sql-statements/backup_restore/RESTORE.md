---
displayed_sidebar: docs
keywords: ['beifen']
---

# RESTORE

<<<<<<< HEAD
## 功能

从数据快照中恢复数据。
=======
恢复指定数据库、表或分区的数据。当前 StarRocks 仅支持恢复 OLAP 类型表。更多信息，请见 备份和恢复。
>>>>>>> 5024fffa

:::tip
有关备份和恢复的概述，请参阅 [备份和恢复指南](../../../administration/management/Backup_and_restore.md) 中。
:::

数据恢复为异步操作。您可以通过 [SHOW RESTORE](./SHOW_RESTORE.md) 语句查看恢复作业状态，或通过 [CANCEL RESTORE](./CANCEL_RESTORE.md) 语句取消恢复作业。

> **注意**
>
> - StarRocks 存算分离集群不支持数据备份和恢复。
> - 单一数据库内，仅可同时执行一个备份或恢复作业，否则系统报错。

## 权限要求

3.0 之前的版本中，拥有 admin_priv 权限才可执行此操作。3.0 及之后的版本中，如需恢复整个数据库，需要拥有 System 级的 REPOSITORY 权限，以及创建数据库、创建表、导入数据的权限；如需恢复特定表，则需要拥有 System 级的 REPOSITORY 权限，以及对特定表的导入权限（INSERT）。例如：

- 授予角色恢复指定表中数据的权限。

    ```SQL
    GRANT REPOSITORY ON SYSTEM TO ROLE recover_tbl;
    GRANT INSERT ON TABLE <table_name> TO ROLE recover_tbl;
    ```

- 授予角色恢复指定数据库下所有数据的权限。

    ```SQL
    GRANT REPOSITORY ON SYSTEM TO ROLE recover_db;
    GRANT INSERT ON ALL TABLES ALL DATABASES TO ROLE recover_db;
    ```

- 授予角色恢复 default_catalog 下全部数据库中数据的权限。

    ```SQL
    GRANT REPOSITORY ON SYSTEM TO ROLE recover_db;
    GRANT CREATE DATABASE ON CATALOG default_catalog TO ROLE recover_db;
    ```

## 语法（兼容先前版本）

```SQL
RESTORE SNAPSHOT <db_name>.<snapshot_name>
FROM <repository_name>
[ ON ( <table_name> [ PARTITION ( <partition_name> [, ...] ) ]
    [ AS <table_alias>] [, ...] ) ]
PROPERTIES ("key"="value", ...)
```

### 参数说明

| **参数**        | **说明**                                                     |
| --------------- | ------------------------------------------------------------ |
| db_name         | 恢复数据至该数据库。                                           |
| snapshot_name   | 数据快照名。                                                 |
| repository_name | 仓库名。                                                    |
| ON              | 需要恢复的表名。如不指定则恢复整个数据库。                   |
| PARTITION       | 需要恢复的分区名。如不指定则恢复对应表的所有分区。您可以通过 [SHOW PARTITIONS](../table_bucket_part_index/SHOW_PARTITIONS.md) 语句查看分区名。 |
| PROPERTIES      | 恢复操作属性。现支持以下属性：<ul><li>`backup_timestamp`：备份时间戳，**必填**。您可以通过 [SHOW SNAPSHOT](./SHOW_SNAPSHOT.md) 查看备份时间戳。</li><li>`replication_num`：指定恢复的表或分区的副本数。默认：`3`。</li><li>`meta_version`：该参数作为临时方案，仅用于恢复旧版本 StarRocks 备份的数据。最新版本的备份数据中已经包含 `meta version`，无需再指定。</li><li>`timeout`：任务超时时间。单位：秒。默认：`86400`。</li></ul> |

## 语法（自 v3.4.0 起支持）

```SQL
-- 恢复 External Catalog 元数据。
RESTORE SNAPSHOT [<db_name>.]<snapshot_name> FROM <repository_name>
{ ALL EXTERNAL CATALOGS | EXTERNAL CATALOG[S] <catalog_name>[, EXTERNAL CATALOG[S] <catalog_name> ...] [ AS <alias> ] }
[ DATABASE <db_name_in_snapshot> [AS <target_db>] ]
[ PROPERTIES ("key"="value" [, ...] ) ]

-- 恢复数据库、表、分区、物化视图、逻辑视图或 UDF。
RESTORE SNAPSHOT [<db_name>.]<snapshot_name> FROM <repository_name>
[ DATABASE <db_name_in_snapshot> [AS <target_db>] ]
[ ON ( restore_object [, ...] ) ]
[ PROPERTIES ("key"="value" [, ...] ) ]

restore_object ::= [
    { ALL TABLE[S]             | TABLE[S] <table_name>[, TABLE[S] <table_name> ...] [AS <alias>] } |
    { ALL MATERIALIZED VIEW[S] | MATERIALIZED VIEW[S] <mv_name>[, MATERIALIZED VIEW[S] <mv_name> ...] [AS <alias>] } |
    { ALL VIEW[S]              | VIEW[S] <view_name>[, VIEW[S] <view_name> ...] [AS <alias>] } |
    { ALL FUNCTION[S]          | FUNCTION[S] <udf_name>[, FUNCTION[S] <udf_name> ...] [AS <alias>] } |
     <table_name> PARTITION (<partition_name>[, ...]) [AS <alias>] ]
```

### 参数说明

| **参数**         | **说明**                                                     |
| --------------- | ------------------------------------------------------------ |
| db_name.        | 将对象或快照恢复到目标群集中的数据库的名称。如果该数据库不存在，系统将自动创建。只能指定 `AS <target_db>` 或 `<db_name>.` 其中之一。 |
| snapshot_name   | 数据快照名。                                                   |
| repository_name | 仓库名。                                                      |
| ALL EXTERNAL CATALOGS | 恢复所有 External Catalog 的元数据。                      |
| catalog_name    |  待恢复的 External Catalog 名称。                               |
| DATABASE db_name_in_snapshot | 对象或快照在源群集中备份时所属数据库的名称。            |
| AS target_db    | 将对象或快照恢复到目标群集中的数据库的名称。如果该数据库不存在，系统将自动创建。只能指定 `AS <target_db>` 或 `<db_name>.` 其中之一。 |
| ON              | 待恢复的对象。如不指定则恢复整个数据库。                           |
| table_name      | 待恢复的表的名称。                                             |
| mv_name         | 待恢复的物化视图的名称。                                        |
| view_name       | 待恢复的逻辑视图的名称。                                        |
| udf_name        | 待恢复的 UDF 的名称。                                          |
| PARTITION       | 待恢复的分区名。如不指定则恢复对应表的所有分区。                    |
| AS alias        | 为恢复到目标群集中的对象设置新名称。                              |
| PROPERTIES      | 恢复操作属性。现支持以下属性：<ul><li>`backup_timestamp`：备份时间戳，**必填**。您可以通过 [SHOW SNAPSHOT](./SHOW_SNAPSHOT.md) 查看备份时间戳。</li><li>`replication_num`：指定恢复的表或分区的副本数。默认：`3`。</li><li>`meta_version`：该参数作为临时方案，仅用于恢复旧版本 StarRocks 备份的数据。最新版本的备份数据中已经包含 `meta version`，无需再指定。</li><li>`timeout`：任务超时时间。单位：秒。默认：`86400`。</li></ul> |

## 示例

### 兼容先前版本语法

示例一：从 `example_repo` 仓库中恢复备份 `snapshot_label1` 中的表 `backup_tbl` 至数据库 `example_db`，备份时间戳为 `2018-05-04-16-45-08`。恢复为一个副本。

```SQL
RESTORE SNAPSHOT example_db.snapshot_label1
FROM example_repo
ON ( backup_tbl )
PROPERTIES
(
    "backup_timestamp"="2018-05-04-16-45-08",
    "replication_num" = "1"
);
```

示例二：从 `example_repo` 仓库中恢复备份 `snapshot_label2` 中的表 `backup_tbl` 的分区 `p1` 及 `p2`，以及表 `backup_tbl2` 到数据库 `example_db`，并重命名为 `new_tbl`，备份时间戳为 `2018-05-04-17-11-01`。默认恢复三个副本。

```SQL
RESTORE SNAPSHOT example_db.snapshot_label2
FROM example_repo
ON(
    backup_tbl PARTITION (p1, p2),
    backup_tbl2 AS new_tbl
)
PROPERTIES
(
    "backup_timestamp"="2018-05-04-17-11-01"
);
```

### 自 v3.4.0 起支持语法

示例一：恢复数据库。

```SQL
-- 用原名恢复数据库。
RESTORE SNAPSHOT sr_hub_backup
FROM test_repo
DATABASE sr_hub
PROPERTIES("backup_timestamp" = "2024-12-09-10-25-58-842");

-- 用新名称恢复数据库。
RESTORE SNAPSHOT sr_hub_backup
FROM test_repo
DATABASE sr_hub AS sr_hub_new
PROPERTIES("backup_timestamp" = "2024-12-09-10-25-58-842");
```

示例二：恢复数据库中的表。

```SQL
-- 用原名恢复一张表。
RESTORE SNAPSHOT sr_member_backup
FROM test_repo 
DATABASE sr_hub 
ON (TABLE sr_member) 
PROPERTIES ("backup_timestamp" = "2024-12-09-10-52-10-940");

-- 用新名称恢复一张表。
RESTORE SNAPSHOT sr_member_backup
FROM test_repo 
DATABASE sr_hub  AS sr_hub_new
ON (TABLE sr_member AS sr_member_new) 
PROPERTIES ("backup_timestamp" = "2024-12-09-10-52-10-940");

-- 恢复多张表。
RESTORE SNAPSHOT sr_core_backup
FROM test_repo 
DATABASE sr_hub
ON (TABLE sr_member, TABLE sr_pmc) 
PROPERTIES ("backup_timestamp" = "2024-12-09-10-52-10-940");

-- 恢复所有表。
RESTORE SNAPSHOT sr_all_backup
FROM test_repo
DATABASE sr_hub
ON (ALL TABLES);

-- 恢复所有表中其中一张。
RESTORE SNAPSHOT sr_all_backup
FROM test_repo
DATABASE sr_hub
ON (TABLE sr_member) 
PROPERTIES ("backup_timestamp" = "2024-12-09-10-52-10-940");
```

示例三：恢复表中分区。

```SQL
-- 恢复一个分区。
RESTORE SNAPSHOT sr_par_backup
FROM test_repo
DATABASE sr_hub
ON (TABLE sr_member PARTITION (p1)) 
PROPERTIES ("backup_timestamp" = "2024-12-09-10-52-10-940");

-- 恢复多个分区。
RESTORE SNAPSHOT sr_par_backup
FROM test_repo
DATABASE sr_hub
ON (TABLE sr_member PARTITION (p1,p2)) 
PROPERTIES ("backup_timestamp" = "2024-12-09-10-52-10-940");
```

示例四：恢复数据库中的物化视图。

```SQL
-- 恢复一张物化视图。
RESTORE SNAPSHOT sr_mv1_backup
FROM test_repo
DATABASE sr_hub
ON (MATERIALIZED VIEW sr_mv1) 
PROPERTIES ("backup_timestamp" = "2024-12-09-10-52-10-940");

-- 恢复多张物化视图。
RESTORE SNAPSHOT sr_mv2_backup
FROM test_repo
DATABASE sr_hub
ON (MATERIALIZED VIEW sr_mv1, MATERIALIZED VIEW sr_mv2) 
PROPERTIES ("backup_timestamp" = "2024-12-09-10-52-10-940");

-- 恢复所有物化视图。
RESTORE SNAPSHOT sr_mv3_backup
FROM test_repo
DATABASE sr_hub
ON (ALL MATERIALIZED VIEWS) 
PROPERTIES ("backup_timestamp" = "2024-12-09-10-52-10-940");

-- 恢复所有物化视图中其中一张。
RESTORE SNAPSHOT sr_mv3_backup
FROM test_repo
DATABASE sr_hub
ON (MATERIALIZED VIEW sr_mv1) 
PROPERTIES ("backup_timestamp" = "2024-12-09-10-52-10-940");
```

示例五：恢复数据库中的逻辑视图。

```SQL
-- 恢复数一张逻辑视图。
RESTORE SNAPSHOT sr_view1_backup
FROM test_repo
DATABASE sr_hub
ON (VIEW sr_view1) 
PROPERTIES ("backup_timestamp" = "2024-12-09-10-52-10-940");

-- 恢复多张逻辑视图。
RESTORE SNAPSHOT sr_view2_backup
FROM test_repo
DATABASE sr_hub
ON (VIEW sr_view1, VIEW sr_view2) 
PROPERTIES ("backup_timestamp" = "2024-12-09-10-52-10-940");

-- 恢复所有逻辑视图。
RESTORE SNAPSHOT sr_view3_backup
FROM test_repo
DATABASE sr_hub
ON (ALL VIEWS) 
PROPERTIES ("backup_timestamp" = "2024-12-09-10-52-10-940");

-- 恢复所有逻辑视图中其中一张。
RESTORE SNAPSHOT sr_view3_backup
FROM test_repo
DATABASE sr_hub
ON (VIEW sr_view1) 
PROPERTIES ("backup_timestamp" = "2024-12-09-10-52-10-940");
```

示例六：恢复数据库中的 UDF。

```SQL
-- 恢复一个 UDF。
RESTORE SNAPSHOT sr_udf1_backup
FROM test_repo
DATABASE sr_hub
ON (FUNCTION sr_udf1) 
PROPERTIES ("backup_timestamp" = "2024-12-09-10-52-10-940");

-- 恢复多个 UDF。
RESTORE SNAPSHOT sr_udf2_backup
FROM test_repo
DATABASE sr_hub
ON (FUNCTION sr_udf1, FUNCTION sr_udf2) 
PROPERTIES ("backup_timestamp" = "2024-12-09-10-52-10-940");

-- 恢复所有 UDF。
RESTORE SNAPSHOT sr_udf3_backup
FROM test_repo
DATABASE sr_hub
ON (ALL FUNCTIONS) 
PROPERTIES ("backup_timestamp" = "2024-12-09-10-52-10-940");

-- 恢复所有 UDF 中的一个。
RESTORE SNAPSHOT sr_udf3_backup
FROM test_repo
DATABASE sr_hub
ON (FUNCTION sr_udf1) 
PROPERTIES ("backup_timestamp" = "2024-12-09-10-52-10-940");
```

## 注意事项

- 执行全局、数据库级、表级以及分区级备份恢复需要不同权限。
- 单一数据库内，仅可同时执行一个备份或恢复作业。否则，StarRocks 返回错误。
- 因为备份与恢复操作会占用一定系统资源，建议您在集群业务低峰期进行该操作。
- 目前 StarRocks 不支持在备份数据时使用压缩算法。
- 因为数据备份是通过快照的形式完成的，所以在当前数据快照生成之后导入的数据不会被备份。因此，在快照生成至恢复（迁移）作业完成这段期间导入的数据，需要重新导入至集群。建议您在迁移完成后，对新旧两个集群并行导入一段时间，完成数据和业务正确性校验后，再将业务迁移到新的集群。
- 在恢复作业完成前，被恢复表无法被操作。
- Primary Key 表无法被恢复至 v2.5 之前版本的 StarRocks 集群中。
- 您无需在恢复作业前在新集群中创建需要被恢复表。恢复作业将自动创建该表。
- 如果被恢复表与已有表重名，StarRocks 会首先识别已有表的 Schema。如果 Schema 相同，StarRocks 会覆盖写入已有表。如果 Schema 不同，恢复作业失败。您可以通过 `AS` 关键字重新命名被恢复表，或者删除已有表后重新发起恢复作业。
- 如果恢复作业是一次覆盖操作（指定恢复数据到已经存在的表或分区中），那么从恢复作业的 COMMIT 阶段开始，当前集群上被覆盖的数据有可能不能再被还原。此时如果恢复作业失败或被取消，有可能造成之前的数据损坏且无法访问。这种情况下，只能通过再次执行恢复操作，并等待作业完成。因此，我们建议您，如无必要，不要使用覆盖的方式恢复数据，除非确认当前数据已不再使用。覆盖操作会检查快照和已存在的表或分区的元数据是否相同，包括 Schema 和 Rollup 等信息，如果不同则无法执行恢复操作。
- 目前 StarRocks 暂不支持备份恢复用户、权限以及资源组配置相关数据。
- StarRocks 不支持备份恢复表之间的 Colocate Join 关系。<|MERGE_RESOLUTION|>--- conflicted
+++ resolved
@@ -5,13 +5,13 @@
 
 # RESTORE
 
-<<<<<<< HEAD
-## 功能
-
-从数据快照中恢复数据。
-=======
-恢复指定数据库、表或分区的数据。当前 StarRocks 仅支持恢复 OLAP 类型表。更多信息，请见 备份和恢复。
->>>>>>> 5024fffa
+StarRocks 支持备份及恢复以下对象：
+
+- 内部数据库、表（所有类型和分区策略）和分区
+- External Catalog 的元数据（自 v3.4.0 开始支持）
+- 同步物化视图和异步物化视图
+- 逻辑视图（自 v3.4.0 开始支持）
+- UDF（自 v3.4.0 开始支持）
 
 :::tip
 有关备份和恢复的概述，请参阅 [备份和恢复指南](../../../administration/management/Backup_and_restore.md) 中。
