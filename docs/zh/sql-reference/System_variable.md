---
displayed_sidebar: docs
keywords: ['session','variable']
---

# 系统变量

StarRocks 提供多个系统变量（system variables），方便您根据业务情况进行调整。本文介绍 StarRocks 支持的变量。您可以在 MySQL 客户端通过命令 [SHOW VARIABLES](sql-statements/cluster-management/config_vars/SHOW_VARIABLES.md) 查看当前变量。也可以通过 [SET](sql-statements/cluster-management/config_vars/SET.md) 命令动态设置或者修改变量。您可以设置变量在系统全局 (global) 范围内生效、仅在当前会话 (session) 中生效、或者仅在单个查询语句中生效。

StarRocks 中的变量参考 MySQL 中的变量设置，但**部分变量仅用于兼容 MySQL 客户端协议，并不产生其在 MySQL 数据库中的实际意义**。

> **说明**
>
> 任何用户都有权限通过 SHOW VARIABLES 查看变量。任何用户都有权限设置变量在 Session 级别生效。只有拥有 System 级 OPERATE 权限的用户才可以设置变量为全局生效。设置全局生效后，后续所有新的会话都会使用新配置，当前会话仍然使用老的配置。

## 查看变量

可以通过 `SHOW VARIABLES [LIKE 'xxx'];` 查看所有或指定的变量。例如：

```SQL

-- 查看系统中所有变量。
SHOW VARIABLES;

-- 查看符合匹配规则的变量。
SHOW VARIABLES LIKE '%time_zone%';
```

## 变量层级和类型

StarRocks 支持三种类型（层级）的变量：全局变量、Session 变量和 `SET_VAR` Hint。它们的层级关系如下：

* 全局变量在全局级别生效，可以被 Session 变量和 `SET_VAR` Hint 覆盖。
* Session 变量仅在当前会话中生效，可以被 `SET_VAR` Hint 覆盖。
* `SET_VAR` Hint 仅在当前查询语句中生效。

## 设置变量

### 设置变量全局生效或在会话中生效

变量一般可以设置为**全局**生效或**仅当前会话**生效。设置为全局生效后，**后续所有新的会话**连接中会使用新设置的值，当前会话还会继续使用之前设置的值；设置为仅当前会话生效时，变量仅对当前会话产生作用。

通过 `SET <var_name> = xxx;` 语句设置的变量仅在当前会话生效。如：

```SQL
SET query_mem_limit = 137438953472;

SET forward_to_master = true;

SET time_zone = "Asia/Shanghai";
```

通过 `SET GLOBAL <var_name> = xxx;` 语句设置的变量全局生效。如：

 ```SQL
SET GLOBAL query_mem_limit = 137438953472;
 ```

以下变量仅支持全局生效，不支持设置为会话级别生效。您必须使用 `SET GLOBAL <var_name> = xxx;`，不能使用 `SET <var_name> = xxx;`，否则返回错误。

* activate_all_roles_on_login
* character_set_database
* cngroup_low_watermark_cpu_used_permille
* cngroup_low_watermark_running_query_count
* cngroup_resource_usage_fresh_ratio
* cngroup_schedule_mode
* default_rowset_type
* enable_group_level_query_queue
* enable_query_history
* enable_query_queue_load
* enable_query_queue_select
* enable_query_queue_statistic
* enable_table_name_case_insensitive
* enable_tde
* init_connect
* language
* license
* lower_case_table_names
* performance_schema
* query_cache_size
* query_history_keep_seconds
* query_history_load_interval_seconds
* query_queue_concurrency_limit
* query_queue_cpu_used_permille_limit
* query_queue_driver_high_water
* query_queue_driver_low_water
* query_queue_fresh_resource_usage_interval_ms
* query_queue_max_queued_queries
* query_queue_mem_used_pct_limit
* query_queue_pending_timeout_second
* system_time_zone
* version
* version_comment


Session 级变量既可以设置全局生效也可以设置 session 级生效。

此外，变量设置也支持常量表达式，如：

```SQL
SET query_mem_limit = 10 * 1024 * 1024 * 1024;
```

```SQL
SET forward_to_master = concat('tr', 'u', 'e');
```

### 设置变量在单个查询语句中生效

在一些场景中，可能需要对某些查询专门设置变量。可以使用 SET_VAR 提示 (Hint) 在查询中设置仅在单个语句内生效的会话变量。

当前，StarRocks 支持在以下语句中使用 `SET_VAR` Hint：

- SELECT
- INSERT（自 v3.1.12 和 v3.2.0 起支持）
- UPDATE（自 v3.1.12 和 v3.2.0 起支持）
- DELETE（自 v3.1.12 和 v3.2.0 起支持）

`SET_VAR` 只能跟在以上关键字之后，必须以 `/*+` 开头，以 `*/` 结束。

举例：

```sql
SELECT /*+ SET_VAR(query_mem_limit = 8589934592) */ name FROM people ORDER BY name;

SELECT /*+ SET_VAR(query_timeout = 1) */ sleep(3);

UPDATE /*+ SET_VAR(insert_timeout=100) */ tbl SET c1 = 2 WHERE c1 = 1;

DELETE /*+ SET_VAR(query_mem_limit = 8589934592) */
FROM my_table PARTITION p1
WHERE k1 = 3;

INSERT /*+ SET_VAR(insert_timeout = 10000000) */
INTO insert_wiki_edit
    SELECT * FROM FILES(
        "path" = "s3://inserttest/parquet/insert_wiki_edit_append.parquet",
        "format" = "parquet",
        "aws.s3.access_key" = "XXXXXXXXXX",
        "aws.s3.secret_key" = "YYYYYYYYYY",
        "aws.s3.region" = "us-west-2"
);
```

StarRocks 同时支持在单个语句中设置多个变量，参考如下示例：

```sql
SELECT /*+ SET_VAR
  (
  exec_mem_limit = 515396075520,
  query_timeout=10000000,
  batch_size=4096,
  parallel_fragment_exec_instance_num=32
  )
  */ * FROM TABLE;
```

### 设置变量为用户属性

您可以通过 [ALTER USER](../sql-reference/sql-statements/account-management/ALTER_USER.md) 将 Session 变量设置为用户属性该功能自 v3.3.3 起支持。

示例：

```SQL
-- 设置用户 jack 的 Session 变量 `query_timeout` 为 `600`。
ALTER USER 'jack' SET PROPERTIES ('session.query_timeout' = '600');
```

## 支持的变量

本节以字母顺序对变量进行解释。带 `global` 标记的变量为全局变量，仅支持全局生效。其余变量既可以设置全局生效，也可设置会话级别生效。

### activate_all_roles_on_login (global)

* 描述：用于控制是否在用户登录时默认激活所有角色（包括默认角色和授予的角色）。
  * 开启后，在用户登录时默认激活所有角色，优先级高于通过 [SET DEFAULT ROLE](sql-statements/account-management/SET_DEFAULT_ROLE.md) 设置的角色。
  * 如果不开启，则会默认激活 SET DEFAULT ROLE 中设置的角色。
* 默认值：false，表示不开启。
* 引入版本：v3.0

如果要在当前会话中激活一个角色，可以使用 [SET ROLE](sql-statements/account-management/SET_ROLE.md)。

### auto_increment_increment

* 描述：用于兼容 MySQL 客户端。无实际作用。
* 默认值：1
* 类型：Int

### big_query_profile_threshold

* 描述：用于设定大查询的阈值。当会话变量 `enable_profile` 设置为 `false` 且查询时间超过 `big_query_profile_threshold` 设定的阈值时，则会生成 Profile。

  NOTE：在 v3.1.5 至 v3.1.7 以及 v3.2.0 至 v3.2.2 中，引入了 `big_query_profile_second_threshold` 参数，用于设定大查询的阈值。而在 v3.1.8、v3.2.3 及后续版本中，此参数被 `big_query_profile_threshold` 替代，以便提供更加灵活的配置选项。
* 默认值：0
* 单位：秒
* 类型：String
* 引入版本：v3.1

### catalog（3.2.4 及以后）

* 描述：用于指定当前会话所在的 Catalog。
* 默认值：default_catalog
* 类型：String
* 引入版本：v3.2.4

### cbo_enable_low_cardinality_optimize

* 描述：是否开启低基数全局字典优化。开启后，查询 STRING 列时查询速度会有 3 倍左右提升。
* 默认值：true

### cbo_eq_base_type

* 描述：用来指定 DECIMAL 类型和 STRING 类型的数据比较时的强制类型，默认按照 `DECIMAL` 类型进行比较，可选 `VARCHAR`（按数值进行比较）。**该变量仅在进行 `=` 和 `!=` 比较时生效。**
* 类型：String
* 引入版本：v2.5.14

### cbo_json_v2_dict_opt

* 描述：是否为 JSON v2 路径改写生成的 Flat JSON 字符串子列启用低基数字典优化。开启后，优化器可以为这些子列构建并使用全局字典，从而加速字符串表达式、GROUP BY、JOIN 等操作。
* 默认值：true
* 类型：Boolean

### cbo_json_v2_rewrite

* 描述：是否在优化器中启用 JSON v2 路径改写。开启后，会将 JSON 函数（如 `get_json_*`）改写为直接访问 Flat JSON 子列，从而启用谓词下推、列裁剪以及字典优化。
* 默认值：true
* 类型：Boolean

<<<<<<< HEAD
=======
### cbo_materialized_view_rewrite_related_mvs_limit

* 描述：用于指定查询在 Plan 阶段最多拥有的候选物化视图个数。
* 默认值：16
* 类型：Int
* 引入版本：v3.1.9, v3.2.5

### cbo_prune_subfield

* 描述：是否开启 JSON 子列裁剪。需要配合 BE 动态参数 `enable_json_flat` 一起使用，单独使用可能会导致 JSON 性能变慢。
* 默认值：false
* 引入版本：v3.3.0

>>>>>>> a0a8b571
### character_set_database（global）

* 描述：StarRocks 数据库支持的字符集，当前仅支持 UTF8 编码（`utf8`）。
* 默认值：utf8
* 类型：String

### connector_io_tasks_per_scan_operator

* 描述：外表查询时每个 Scan 算子能同时下发的 I/O 任务的最大数量。目前外表查询时会使用自适应算法来调整并发 I/O 任务的数量，通过 `enable_connector_adaptive_io_tasks` 开关来控制，默认打开。
* 默认值：16
* 类型：Int
* 引入版本：v2.5

### connector_sink_compression_codec

* 描述：用于指定写入 Hive 表或 Iceberg 表时以及使用 Files() 导出数据时的压缩算法。有效值：`uncompressed`、`snappy`、`lz4`、`zstd`、`gzip`。
* 默认值：uncompressed
* 类型：String
* 引入版本：v3.2.3

### connector_sink_target_max_file_size

* 描述: 指定将数据写入 Hive 表或 Iceberg 表或使用 Files() 导出数据时目标文件的最大大小。该限制并不一定精确，只作为尽可能的保证。
* 单位：Bytes
* 默认值: 1073741824
* 类型: Long
* 引入版本: v3.3.0

### count_distinct_column_buckets

* 描述：group-by-count-distinct 查询中为 count distinct 列设置的分桶数。该变量只有在 `enable_distinct_column_bucketization` 设置为 `true` 时才会生效。
* 默认值：1024
* 引入版本：v2.5

### datacache_sharing_work_period

- 描述：Cache Sharing 功能的生效时长。每次群集扩展操作后，如果启用了缓存共享功能，只有在这段时间内的请求才会尝试访问其他节点的缓存数据。
- 默认值：600
- 单位：秒
- 引入版本：v3.5.1

### default_rowset_type (global)

全局变量，仅支持全局生效。用于设置计算节点存储引擎默认的存储格式。当前支持的存储格式包括：alpha/beta。

### default_table_compression

* 描述：存储表格数据时使用的默认压缩算法，支持 LZ4、Zstandard（或 zstd）、zlib 和 Snappy。如果您建表时在 PROPERTIES 设置了 `compression`，则 `compression` 指定的压缩算法生效。
* 默认值：lz4_frame
* 类型：String
* 引入版本：v3.0

### disable_colocate_join

* 描述：控制是否启用 Colocate Join 功能。默认值为 false，表示启用该功能。true 表示禁用该功能。当该功能被禁用后，查询规划将不会尝试执行 Colocate Join。
* 默认值：false

### div_precision_increment

* 描述：用于兼容 MySQL 客户端，无实际作用。
* 默认值：4
* 类型：Int

### dynamic_overwrite

* 描述：是否为 INSERT OVERWRITE 语句覆盖写分区表时启用 [Dynamic Overwrite](./sql-statements/loading_unloading/INSERT.md#dynamic-overwrite) 语义。有效值：
  * `true`：启用 Dynamic Overwrite。
  * `false`：禁用 Dynamic Overwrite 并使用默认语义。
* 默认值：false
* 引入版本：v3.4.0

### enable_adaptive_sink_dop

* 描述：是否开启导入自适应并行度。开启后 INSERT INTO 和 Broker Load 自动设置导入并行度，保持和 `pipeline_dop` 一致。新部署的 2.5 版本默认值为 `true`，从 2.4 版本升级上来为 `false`。
* 默认值：false
* 引入版本：v2.5

### enable_bucket_aware_execution_on_lake

* 描述：是否针对数据湖（如 Iceberg 表）查询启用 Bucket-aware 执行。启用后，系统通过利用分桶信息来优化查询执行，减少数据 Shuffle 并提高性能。此优化对分桶表的 Join 和 Aggregation 特别有效。
* 默认值：true
* 数据类型：Boolean
* 引入版本：v4.0

### enable_cbo_based_mv_rewrite

* 描述：是否在 CBO 阶段启用物化视图改写，这可以最大化查询改写成功的可能性（例如，当物化视图和查询之间的连接顺序不同时），但这会增加优化器阶段的执行时间。
* 默认值：true
* 引入版本：v3.5.5，v4.0.1

### enable_connector_adaptive_io_tasks

* 描述：外表查询时是否使用自适应策略来调整 I/O 任务的并发数。默认打开。如果未开启自适应策略，可以通过 `connector_io_tasks_per_scan_operator` 变量来手动设置外表查询时的 I/O 任务并发数。
* 默认值：true
* 引入版本：v2.5

### enable_datacache_async_populate_mode

* 描述：是否使用异步方式进行 Data Cache 填充。系统默认使用同步方式进行填充，即在查询数据时同步填充进行缓存填充。
* 默认值：false
* 引入版本：v3.2.7

### enable_datacache_io_adaptor

* 描述：是否开启 Data Cache I/O 自适应开关。`true` 表示开启。开启后，系统会根据当前磁盘 I/O 负载自动将一部分缓存请求路由到远端存储来减少磁盘压力。
* 默认值：true
* 引入版本：v3.3.0

### enable_datacache_sharing

- 描述：是否启用 Cache Sharing。设置为 `true` 可启用该功能。Cache Sharing 能够在本地缓存未命中时通过网络访问其他节点上的缓存数据，这有助于减少集群扩展过程中缓存失效造成的性能抖动。只有当 FE 参数 `enable_trace_historical_node` 设置为 `true` 时，此变量才会生效。
- 默认值：true
- 引入版本：v3.5.1

### enable_distinct_column_bucketization

* 描述：是否在 group-by-count-distinct 查询中开启对 count distinct 列的分桶优化。在类似 `select a, count(distinct b) from t group by a;` 的查询中，如果 group by 列 a 为低基数列，count distinct 列 b 为高基数列且发生严重数据倾斜时，会引发查询性能瓶颈。可以通过对 count distinct 列进行分桶来平衡数据，规避数据倾斜。

  该变量需要与 `count_distinct_column_buckets` 配合使用。

  您也可以通过添加 `skew` hint 来开启 count distinct 列的分桶优化，例如 `select a,count(distinct [skew] b) from t group by a;`。
* 默认值：false，表示不开启。
* 引入版本：v2.5

### enable_force_rule_based_mv_rewrite

* 描述：在优化器的 RBO（rule-based optimization）阶段是否针对多表查询启用查询改写。启用此功能将提高查询改写的鲁棒性。但如果查询未命中物化视图，则会增加优化耗时。
* 默认值：true
* 引入版本：v3.3

### enable_gin_filter

* 描述：查询时是否使用[全文倒排索引](../table_design/indexes/inverted_index.md)。
* 默认值：true
* 引入版本：v3.3.0

### enable_global_runtime_filter

* 描述：Global runtime filter 开关。Runtime Filter（简称 RF）在运行时对数据进行过滤，过滤通常发生在 Join 阶段。当多表进行 Join 时，往往伴随着谓词下推等优化手段进行数据过滤，以减少 Join 表的数据扫描以及 shuffle 等阶段产生的 IO，从而提升查询性能。StarRocks 中有两种 RF，分别是 Local RF 和 Global RF。Local RF 应用于 Broadcast Hash Join 场景。Global RF 应用于 Shuffle Join 场景。
* 默认值 `true`，表示打开 global runtime filter 开关。关闭该开关后, 不生成 Global RF, 但是依然会生成 Local RF。

### enable_group_by_compressed_key

* 描述：是否利用准确的统计信息来压缩 GROUP BY Key 列。有效值：`true` 和 `false`。
* 默认值：true
* 引入版本：v4.0

### enable_group_level_query_queue (global)

* 描述：是否开启资源组粒度的[查询队列](../administration/management/resource_management/query_queues.md)。
* 默认值：false，表示不开启。
* 引入版本：v3.1.4

### enable_insert_partial_update

* **描述**：是否为主键表的 INSERT 语句启用部分更新（Partial Update）。当设置为 `true`（默认）时，如果 INSERT 语句只指定了部分列（少于表中所有非生成列），系统会执行部分更新，即仅更新指定列，并保留其他列的现有值。当设置为 `false` 时，系统会对未指定的列使用默认值，而不是保留已有值。此功能特别适用于对主键表的特定列进行更新，而不影响其他列的值。
* **默认值**：true
* **引入版本**：v3.3.20、v3.4.9、v3.5.8、v4.0.2

### enable_insert_strict

* 描述：是否在使用 INSERT from FILES() 导入数据时启用严格模式。有效值：`true` 和 `false`（默认值）。启用严格模式时，系统仅导入合格的数据行，过滤掉不合格的行，并返回不合格行的详细信息。更多信息请参见 [严格模式](../loading/load_concept/strict_mode.md)。在早于 v3.4.0 的版本中，当 `enable_insert_strict` 设置为 `true` 时，INSERT 作业会在出现不合格行时失败。
* 默认值：true

### enable_lake_tablet_internal_parallel

* 描述：是否开启存算分离集群内云原生表的 Tablet 并行 Scan.
* 默认值：true
* 类型：Boolean
* 引入版本：v3.3.0

### enable_materialized_view_agg_pushdown_rewrite

* 描述：是否为物化视图查询改写启用聚合函数下推。如果设置为 `true`，聚合函数将在查询执行期间下推至 Scan Operator，并在执行 Join Operator 之前被物化视图改写。此举可以缓解 Join 操作导致的数据膨胀，从而提高查询性能。有关此功能的具体场景和限制的详细信息，请参见 [聚合函数下推](../using_starrocks/async_mv/use_cases/query_rewrite_with_materialized_views.md#聚合下推)。
* 默认值：false
* 引入版本：v3.3.0

### enable_materialized_view_for_insert

* 描述：是否允许 StarRocks 改写 INSERT INTO SELECT 语句中的查询。
* 默认值：false，即默认关闭该场景下的物化视图查询改写。
* 引入版本：v2.5.18, v3.0.9, v3.1.7, v3.2.2

### enable_materialized_view_text_match_rewrite

* 描述：是否启用基于文本的物化视图改写。当此项设置为 `true` 时，优化器将查询与现有的物化视图进行比较。如果物化视图定义的抽象语法树与查询或其子查询的抽象语法树匹配，则会对查询进行改写。
* 默认值：true
* 引入版本：v3.2.5，v3.3.0

### enable_materialized_view_union_rewrite

* 描述：是否启用物化视图 UNION 改写。如果此项设置为 true，则系统在物化视图的谓词不能满足查询的谓词时，会尝试使用 UNION ALL 来补偿谓词。
* 默认值：true
* 引入版本：v2.5.20，v3.1.9，v3.2.7，v3.3.0

### enable_metadata_profile

* 描述：是否为 Iceberg Catalog 的元数据收集查询开启 Profile。
* 默认值：true
* 引入版本：v3.3.3

### enable_multicolumn_global_runtime_filter

* 描述：多列 Global runtime filter 开关。默认值为 false，表示关闭该开关。

  对于 Broadcast 和 Replicated Join 类型之外的其他 Join，当 Join 的等值条件有多个的情况下：
  * 如果该选项关闭: 则只会产生 Local RF。
  * 如果该选项打开, 则会生成 multi-part GRF, 并且该 GRF 需要携带 multi-column 作为 partition-by 表达式.

* 默认值：false

### enable_parquet_reader_bloom_filter

* 默认值：true
* 类型：Boolean
* 单位：-
* 描述：是否在读取 Parquet 文件时启用 Bloom Filter 优化。
  * `true`（默认）：读取 Parquet 文件时启用 Bloom Filter 优化。
  * `false`：读取 Parquet 文件时禁用 Bloom Filter 优化。
* 引入版本：v3.5.0

### enable_parquet_reader_page_index

* 默认值：true
* 类型：Boolean
* 单位：-
* 描述：是否在读取 Parquet 文件时启用 Page Index 优化。
  * `true`（默认）：读取 Parquet 文件时启用 Page Index 优化。
  * `false`：读取 Parquet 文件时禁用 Page Index 优化。
* 引入版本：v3.5.0

### enable_partition_hash_join

* 描述: 是否启用自适应 Partition Hash Join。
* 默认值: true
* 引入版本: v3.4

### enable_phased_scheduler

* 描述: 是否启用多阶段调度。当启用多阶段调度时，系统将根据 Fragment 之间的依赖关系进行调度。例如，系统将首先调度 Shuffle Join 的 Build Side Fragment ，然后调度 Probe Side Fragment （注意，与分阶段调度不同，多阶段调度仍处于 MPP 执行模式下）。启用多阶段调度可显著降低大量 UNION ALL 查询的内存使用量。
* 默认值: false
* 引入版本: v3.3

### enable_pipeline_engine

* 描述：是否启用 Pipeline 执行引擎。`true`：启用（默认），`false`：不启用。
* 默认值：true

### enable_plan_advisor

* 描述：是否为慢查询或手动标记查询开启 Query Feedback 功能。
* 默认值：true
* 引入版本：v3.4.0

### enable_profile

用于设置是否需要查看查询的 profile。默认为 `false`，即不需要查看 profile。2.5 版本之前，该变量名称为 `is_report_success`，2.5 版本之后更名为 `enable_profile`。

默认情况下，只有在查询发生错误时，BE 才会发送 profile 给 FE，用于查看错误。正常结束的查询不会发送 profile。发送 profile 会产生一定的网络开销，对高并发查询场景不利。当用户希望对一个查询的 profile 进行分析时，可以将这个变量设为 `true` 后，发送查询。查询结束后，可以通过在当前连接的 FE 的 web 页面（地址：fe_host:fe_http_port/query）查看 profile。该页面会显示最近 100 条开启了 `enable_profile` 的查询的 profile。

### enable_query_cache

* 描述：是否开启 Query Cache。取值范围：true 和 false。true 表示开启，false 表示关闭（默认值）。开启该功能后，只有当查询满足[Query Cache](../using_starrocks/caching/query_cache.md#应用场景) 所述条件时，才会启用 Query Cache。
* 默认值：false
* 引入版本：v2.5

### enable_query_queue_load (global)

* 描述：用于控制是否为导入任务启用查询队列。
* 默认值：false
* 类型：Boolean

### enable_query_queue_select (global)

* 描述：用于控制是否为 SELECT 查询启用查询队列。
* 默认值：false
* 类型：Boolean

### enable_query_queue_statistic (global)

* 描述：用于控制是否为统计信息查询启用查询队列。
* 默认值：false
* 类型：Boolean

### enable_query_tablet_affinity

* 描述：用于控制在多次查询同一个 tablet 时是否倾向于选择固定的同一个副本。

  如果待查询的表中存在大量 tablet，开启该特性会对性能有提升，因为会更快的将 tablet 的元信息以及数据缓存在内存中。但是，如果查询存在一些热点 tablet，开启该特性可能会导致性能有所退化，因为该特性倾向于将一个热点 tablet 的查询调度到相同的 BE 上，在高并发的场景下无法充分利用多台 BE 的资源。
* 默认值：`false`，表示使用原来的机制，即每次查询会从多个副本中选择一个。
* 类型：Boolean
* 引入版本：v2.5.6、v3.0.8、v3.1.4、v3.2.0

### enable_query_trigger_analyze

* 默认值：true
* 类型：Boolean
* 单位：-
* 描述：是否开启查询触发 ANALYZE 外表任务。
* 引入版本：v3.4.0

### enable_scan_datacache

* 描述：是否开启 Data Cache 特性。该特性开启之后，StarRocks 通过将外部存储系统中的热数据缓存成多个 block，加速数据查询和分析。更多信息，参见 [Data Cache](../data_source/data_cache.md)。该特性从 2.5 版本开始支持。在 3.2 之前各版本中，对应变量为 `enable_scan_block_cache`。
* 默认值：true
* 引入版本：v2.5

### enable_short_circuit

* 描述：是否启用短路径查询。默认值：`false`。如果将其设置为 `true`，当[查询满足条件](../table_design/hybrid_table.md#查询数据)（用于评估是否为点查）：WHERE 子句的条件列必须包含所有主键列，并且运算符为 `=` 或者 `IN`，则该查询才会走短路径。
* 默认值：false
* 引入版本：v3.2.3

### enable_sort_aggregate

* 描述：是否开启 sorted streaming 聚合。`true` 表示开启 sorted streaming 聚合功能，对流中的数据进行排序。
* 默认值：false
* 引入版本：v2.5

### enable_spill

* 描述：是否启用中间结果落盘。默认值：`false`。如果将其设置为 `true`，StarRocks 会将中间结果落盘，以减少在查询中处理聚合、排序或连接算子时的内存使用量。
* 默认值：false
* 引入版本：v3.0

### enable_spill_to_remote_storage

* 描述：是否启用将中间结果落盘至对象存储。如果设置为 `true`，当本地磁盘的用量达到上限后，StarRocks 将中间结果落盘至 `spill_storage_volume` 中指定的存储卷中。有关更多信息，请参阅 [将中间结果落盘至对象存储](../administration/management/resource_management/spill_to_disk.md#preview-将中间结果落盘至对象存储)。
* 默认值：false
* 引入版本：v3.3.0

### enable_spm_rewrite

* 描述：是否启用 SQL Plan Manager (SPM) 查询改写功能。启用此功能后，StarRocks 将自动将相应的查询改写为绑定的查询计划，以提升查询性能和稳定性。
* 默认值：false

### enable_strict_order_by

* 描述：是否校验 ORDER BY 引用列是否有歧义。设置为默认值 `TRUE` 时，如果查询中的输出列存在不同的表达式使用重复别名的情况，且按照该别名进行排序，查询会报错，例如 `select distinct t1.* from tbl1 t1 order by t1.k1;`。该行为和 2.3 及之前版本的逻辑一致。如果取值为 `FALSE`，采用宽松的去重机制，把这类查询作为有效 SQL 处理。
* 默认值：true
* 引入版本：v2.5.18，v3.1.7

### enable_sync_materialized_view_rewrite

* 描述：是否启用基于同步物化视图的查询改写。
* 默认值：true
* 引入版本：v3.1.11，v3.2.5

### enable_tablet_internal_parallel

* 描述：是否开启自适应 Tablet 并行扫描，使用多个线程并行分段扫描一个 Tablet，可以减少 Tablet 数量对查询能力的限制。
* 默认值：true
* 引入版本：v2.3

### enable_topn_runtime_filter

* 描述: 是否启用 TopN Runtime Filter。如果启用此功能，对于 ORDER BY LIMIT 查询，将动态构建一个 Runtime Filter 并将其下推到 Scan 阶段进行过滤。
* 默认值: true
* 引入版本: v3.3

### enable_view_based_mv_rewrite

* 描述：是否为基于逻辑视图创建的物化视图启用查询改写。如果此项设置为 `true`，则逻辑视图被用作统一节点进行查询改写，从而获得更好的性能。如果此项设置为 `false`，则系统将针对逻辑视图的查询展开变为针对物理表或物化视图的查询，然后进行改写。
* 默认值：false
* 引入版本：v3.1.9，v3.2.5，v3.3.0

### enable_wait_dependent_event

* 描述: 在同一 Fragment 内，Pipeline 是否等待依赖的 Operator 完成执行后再继续执行。例如，在 Left Join 查询中，当启用此功能时，Probe Side Operator 会在 Build Side Operator 完成执行后再开始执行。启用此功能可减少内存使用，但可能增加查询延迟。然而，对于在CTE中重用的查询，启用此功能可能增加内存使用。
* 默认值: false
* 引入版本: v3.3

### enable_write_hive_external_table

* 描述：是否开启往 Hive 的 External Table 写数据的功能。
* 默认值：false
* 引入版本：v3.2

### event_scheduler

* 描述：用于兼容 MySQL 客户端。无实际作用。
* 默认值：OFF
* 类型：String

### forward_to_leader

用于设置是否将一些命令转发到 Leader FE 节点执行。默认为 `false`，即不转发。StarRocks 中存在多个 FE 节点，其中一个为 Leader 节点。通常用户可以连接任意 FE 节点进行全功能操作。但部分信息查看指令只有从 Leader FE 节点才能获取详细信息。别名 `forward_to_master`。

如 `SHOW BACKENDS;` 命令，如果不转发到 Leader FE 节点，则仅能看到节点是否存活等一些基本信息，而转发到 Leader FE 则可以获取包括节点启动时间、最后一次心跳时间等更详细的信息。

当前受该参数影响的命令如下：

* SHOW FRONTENDS;

  转发到 Leader 可以查看最后一次心跳信息。

* SHOW BACKENDS;

  转发到 Leader 可以查看启动时间、最后一次心跳信息、磁盘容量信息。

* SHOW BROKER;

  转发到 Leader 可以查看启动时间、最后一次心跳信息。

* SHOW TABLET;
* ADMIN SHOW REPLICA DISTRIBUTION;
* ADMIN SHOW REPLICA STATUS;

  转发到 Leader 可以查看 Leader FE 元数据中存储的 tablet 信息。正常情况下，不同 FE 元数据中 tablet 信息应该是一致的。当出现问题时，可以通过这个方法比较当前 FE 和 Leader FE 元数据的差异。

* SHOW PROC;

  转发到 Leader 可以查看 Leader FE 元数据中存储的相关 PROC 的信息。主要用于元数据比对。

### group_concat_max_len

* 描述：[group_concat](sql-functions/string-functions/group_concat.md) 函数返回的字符串的最大长度，单位为字符。
* 默认值：1024
* 最小值：4
* 类型：Long

### hash_join_push_down_right_table

* 描述：用于控制在 Join 查询中是否可以使用针对右表的过滤条件来过滤左表的数据，可以减少 Join 过程中需要处理的左表的数据量。取值为 `true` 时表示允许该操作，系统将根据实际情况决定是否能对左表进行过滤；取值为 `false` 表示禁用该操作。
* 默认值：true

### historical_nodes_min_update_interval

- 描述：历史节点记录两次更新之间的最小间隔。如果集群的节点在短时间内频繁变化（即小于此变量中设置的值），一些中间状态将不会被记录为有效的历史节点快照。历史节点是 Cache Sharing 功能在集群扩展时选择正确缓存节点的主要依据。
- 默认值：600
- 单位：秒
- 引入版本：v3.5.1

### init_connect (global)

用于兼容 MySQL 客户端。无实际作用。

### insert_max_filter_ratio

* 描述：INSERT 导入作业的最大容忍率，即导入作业能够容忍的因数据质量不合格而过滤掉的数据行所占的最大比例。当不合格行数比例超过该限制时，导入作业失败。默认值：`0`。范围：[0, 1]。
* 默认值：0
* 引入版本：v3.4.0

### insert_timeout

* 描述：INSERT 作业的超时时间。单位：秒。从 v3.4.0 版本开始，`insert_timeout` 作用于所有涉及 INSERT 的操作（例如，UPDATE、DELETE、CTAS、物化视图刷新、统计信息收集和 PIPE），替代原本的 `query_timeout`。
* 默认值：14400
* 引入版本：v3.4.0

### interactive_timeout

* 描述：用于兼容 MySQL 客户端。无实际作用。
* 默认值：1024
* 单位：秒
* 类型：Int

### io_tasks_per_scan_operator

* 每个 Scan 算子能同时下发的 I/0 任务的数量。如果使用远端存储系统（比如 HDFS 或 S3）且时延较长，可以增加该值。但是值过大会增加内存消耗。
* 默认值：4
* 类型：Int
* 引入版本：v2.5

### jit_level

* 描述：表达式 JIT 编译的启用级别。有效值：
  * `1`：系统为可编译表达式自适应启用 JIT 编译。
  * `-1`：对所有可编译的非常量表达式启用 JIT 编译。
  * `0`：禁用 JIT 编译。如果该功能返回任何错误，您可以手动禁用。
* 默认值：1
* 数据类型：Int
* 引入版本：-

### lake_bucket_assign_mode

* 描述：数据湖表查询的分桶分配模式。此变量控制系统执行查询期间启用 Bucket-aware 执行时如何将分桶分配给工作节点。有效值：
  * `balance`：在工作节点间均匀分配分桶以实现负载均衡，以获取更好的性能。
  * `elastic`：使用一致性哈希将分桶分配给工作节点，可以在弹性环境中提供更好的负载分配。
* 默认值：balance
* 数据类型：String
* 引入版本：v4.0

### language (global)

用于兼容 MySQL 客户端。无实际作用。

### license (global)

* 描述：显示 StarRocks 的 license。无其他作用。
* 默认值：Apache License 2.0
* 类型：String

### load_mem_limit

* 描述：用于指定导入操作的内存限制，单位为 Byte。默认值为 0，即表示不使用该变量，而采用 `query_mem_limit` 作为导入操作的内存限制。

  这个变量仅用于 INSERT 操作。因为 INSERT 操作涉及查询和导入两个部分，如果用户不设置此变量，则查询和导入操作各自的内存限制均为 `query_mem_limit`。否则，INSERT 的查询部分内存限制为 `query_mem_limit`，而导入部分限制为 `load_mem_limit`。

  其他导入方式，如 Broker Load，STREAM LOAD 的内存限制依然使用 `query_mem_limit`。

* 默认值：0
* 单位：Byte

### log_rejected_record_num（3.1 及以后）

* 描述：指定最多允许记录多少条因数据质量不合格而过滤掉的数据行数。取值范围：`0`、`-1`、大于 0 的正整数。
* 取值为 `0` 表示不记录过滤掉的数据行。
* 取值为 `-1` 表示记录所有过滤掉的数据行。
* 取值为大于 0 的正整数（比如 `n`）表示每个 BE 节点上最多可以记录 `n` 条过滤掉的数据行。

### low_cardinality_optimize_on_lake

* 默认值：true
* 类型：Boolean
* 单位：-
* 描述：是否在数据湖查询中启用低基数优化。有效值：
  * `true`（默认）：在数据湖查询中启用低基数优化。
  * `false`: 在数据湖查询中禁用低基数优化。
* 引入版本：v3.5.0

### lower_case_table_names (global)

用于兼容 MySQL 客户端，无实际作用。StarRocks 中的表名是大小写敏感的。

### materialized_view_rewrite_mode（3.2 及以后）

指定异步物化视图的查询改写模式。有效值：

* `disable`：禁用异步物化视图的自动查询改写。
* `default`（默认值）：启用异步物化视图的自动查询改写，并允许优化器根据 Cost 决定是否可以使用物化视图改写查询。如果查询无法改写，则直接查询基表中的数据。
* `default_or_error`：启用异步物化视图的自动查询改写，并允许优化器根据 Cost 决定是否可以使用物化视图改写查询。如果查询无法改写，将返回错误。
* `force`：启用异步物化视图的自动查询改写，并且优化器优先使用物化视图改写查询。如果查询无法改写，则直接查询基表中的数据。
* `force_or_error`：启用异步物化视图的自动查询改写，并且优化器优先使用物化视图改写查询。如果查询无法改写，将返回错误。

### materialized_view_subuqery_text_match_max_count

* 描述：指定系统比对查询的子查询是否与物化视图定义匹配的最大次数。
* 默认值：4
* 引入版本：v3.2.5，v3.3.0

### max_allowed_packet

* 描述：用于兼容 JDBC 连接池 C3P0。该变量值决定了服务端发送给客户端或客户端发送给服务端的最大 packet 大小。当客户端报 `PacketTooBigException` 异常时，可以考虑调大该值。
* 默认值：33554432 (32 MB)
* 单位：Byte
* 类型：Int

### max_pushdown_conditions_per_column

* 描述：该变量的具体含义请参阅 [BE 配置项](../administration/management/BE_configuration.md)中 `max_pushdown_conditions_per_column` 的说明。
* 默认值：`-1`，表示使用 `be.conf` 中的配置值。如果设置大于 0，则忽略 `be.conf` 中的配置值。
* 类型：Int

### max_scan_key_num

* 描述：该变量的具体含义请参阅 [BE 配置项](../administration/management/BE_configuration.md)中 `max_scan_key_num` 的说明。
* 默认值：`-1`，表示使用 `be.conf` 中的配置值。如果设置大于 0，则忽略 `be.conf` 中的配置值。

### metadata_collect_query_timeout

* 描述：Iceberg Catalog 元数据收集阶段的超时时间。
* 单位： 秒
* 默认值：60
* 引入版本：v3.3.3

### nested_mv_rewrite_max_level

* 描述：可用于查询改写的嵌套物化视图的最大层数。
* 取值范围：[1, +∞)。取值为 `1` 表示只可使用基于基表创建的物化视图用于查询改写。
* 默认值：`3`
* 类型：Int

### net_buffer_length

* 描述：用于兼容 MySQL 客户端。无实际作用。
* 默认值：16384
* 类型：Int

### net_read_timeout

* 描述：用于兼容 MySQL 客户端。无实际作用。
* 默认值：60
* 单位：秒
* 类型：Int

### net_write_timeout

* 描述：用于兼容 MySQL 客户端。无实际作用。
* 默认值：60
* 单位：秒
* 类型：Int

### new_planner_optimize_timeout

* 描述：查询优化器的超时时间。一般查询中 Join 过多时容易出现超时。超时后会报错并停止查询，影响查询性能。您可以根据查询的具体情况调大该参数配置，也可以将问题上报给 StarRocks 技术支持进行排查。
* 默认值：3000
* 单位：毫秒

### optimizer_materialized_view_timelimit

* 描述：指定一个物化视图改写规则可消耗的最大时间。当达到阈值时，将不再使用该规则进行查询改写。
* 默认值：1000
* 单位：毫秒
* 类型：Long

### orc_use_column_names

* 描述：设置通过 Hive Catalog 读取 ORC 文件时，列的对应方式。默认值是 `false`，即按照 Hive 表中列的顺序对应。如果设置为 `true`，则按照列名称对应。
* 引入版本：v3.1.10

### parallel_exchange_instance_num

用于设置执行计划中，一个上层节点接收下层节点数据所使用的 exchange node 数量。默认为 -1，即表示 exchange node 数量等于下层节点执行实例的个数（默认行为）。当设置大于 0，并且小于下层节点执行实例的个数，则 exchange node 数量等于设置值。

在一个分布式的查询执行计划中，上层节点通常有一个或多个 exchange node 用于接收来自下层节点在不同 BE 上的执行实例的数据。通常 exchange node 数量等于下层节点执行实例数量。

在一些聚合查询场景下，如果底层需要扫描的数据量较大，但聚合之后的数据量很小，则可以尝试修改此变量为一个较小的值，可以降低此类查询的资源开销。如在 DUPLICATE KEY 明细表上进行聚合查询的场景。

### parallel_fragment_exec_instance_num

针对扫描节点，设置其在每个 BE 节点上执行实例的个数。默认为 1。

一个查询计划通常会产生一组 scan range，即需要扫描的数据范围。这些数据分布在多个 BE 节点上。一个 BE 节点会有一个或多个 scan range。默认情况下，每个 BE 节点的一组 scan range 只由一个执行实例处理。当机器资源比较充裕时，可以将增加该变量，让更多的执行实例同时处理一组 scan range，从而提升查询效率。

而 scan 实例的数量决定了上层其他执行节点，如聚合节点，join 节点的数量。因此相当于增加了整个查询计划执行的并发度。修改该参数会对大查询效率提升有帮助，但较大数值会消耗更多的机器资源，如CPU、内存、磁盘I/O。

### partial_update_mode

* 描述：控制部分更新的模式，有效值为：

  * `auto`（默认值），表示由系统通过分析更新语句以及其涉及的列，自动判断执行部分更新时使用的模式。
  * `column`，指定使用列模式执行部分更新，比较适用于涉及少数列并且大量行的部分列更新场景。

  详细信息，请参见[UPDATE](sql-statements/table_bucket_part_index/UPDATE.md#列模式的部分更新自-31)。
* 默认值：auto
* 引入版本：v3.1

### performance_schema (global)

用于兼容 8.0.16 及以上版本的 MySQL JDBC。无实际作用。

### phased_scheduler_max_concurrency

* 描述: 多阶段调度器调度 Leaf Node Fragment 的并发度。例如，默认值表示在大量 UNION ALL Scan 查询中，最多允许同时调度两个 Scan Fragment。
* 默认值: 2
* 引入版本: v3.3

### pipeline_dop

* 描述：一个 Pipeline 实例的并行数量。可通过设置实例的并行数量调整查询并发度。默认值为 0，即系统自适应调整每个 pipeline 的并行度。该变量还控制着 OLAP 表上导入作业的并行度。您也可以设置为大于 0 的数值，通常为 BE 节点 CPU 物理核数的一半。从 3.0 版本开始，支持根据查询并发度自适应调节 `pipeline_dop`。
* 默认值：0
* 类型：Int

### pipeline_profile_level

* 描述：用于控制 profile 的等级。一个 profile 通常有 5 个层级：Fragment、FragmentInstance、Pipeline、PipelineDriver、Operator。不同等级下，profile 的详细程度有所区别：
  * 0：在此等级下，StarRocks 会合并 profile，只显示几个核心指标。
  * 1：默认值。在此等级下，StarRocks 会对 profile 进行简化处理，将同一个 pipeline 的指标做合并来缩减层级。
  * 2：在此等级下，StarRocks 会保留 Profile 所有的层级，不做简化。该设置下 profile 的体积会非常大，特别是 SQL 较复杂时，因此不推荐该设置。
* 默认值：1
* 类型：Int

### pipeline_sink_dop

* 描述：用于向 Iceberg 表、Hive 表导入数据以及通过 INSERT INTO FILES() 导出数据的 Sink 并行数量。该参数用于调整这些导入作业的并发性。默认值为 0，即系统自适应调整并行度。您也可以将此变量设置为大于 0 的值。
* 默认值：0
* 类型：Int

### plan_mode

* 描述：Iceberg Catalog 元数据获取方案模式。详细信息，参考 [Iceberg Catalog 元数据获取方案](../data_source/catalog/iceberg/iceberg_catalog.md#附录元数据周期性后台刷新方案)。有效值：
  * `auto`：系统自动选择方案。
  * `local`：使用本地缓存方案。
  * `distributed`：使用分布式方案。
* 默认值：auto
* 引入版本：v3.3.3

#### enable_iceberg_column_statistics

* 描述：是否获取列统计信息，例如 `min`、`max`、`null count`、`row size` 和 `ndv`（如果存在 puffin 文件）。当此项设置为 `false` 时，仅收集行数信息。
* 默认值：false
* 引入版本：v3.4

### populate_datacache_mode

* 描述：StarRocks 从外部存储系统读取数据时，控制数据缓存填充行为。有效值包括：
  * `auto`（默认）：系统自动根据查询的特点，选择性进行缓存。
  * `always`：总是缓存数据。 
  * `never` 永不缓存数据。
* 默认值：auto
* 引入版本：v3.3.2

### prefer_compute_node

* 描述：将部分执行计划调度到 CN 节点执行。
* 默认值：false
* 引入版本：v2.4

### query_cache_agg_cardinality_limit

* 描述：GROUP BY 聚合的高基数上限。GROUP BY 聚合的输出预估超过该行数, 则不启用 cache。
* 默认值：5000000
* 类型：Long
* 引入版本：v2.5

### query_cache_entry_max_bytes

* 描述：Cache 项的字节数上限，触发 Passthrough 模式的阈值。当一个 Tablet 上产生的计算结果的字节数或者行数超过 `query_cache_entry_max_bytes` 或 `query_cache_entry_max_rows` 指定的阈值时，则查询采用 Passthrough 模式执行。当 `query_cache_entry_max_bytes` 或 `query_cache_entry_max_rows` 取值为 0 时, 即便 Tablet 产生结果为空，也采用 Passthrough 模式。
* 取值范围：0 ~ 9223372036854775807
* 默认值：4194304
* 单位：字节
* 类型：Long
* 引入版本：v2.5

### query_cache_entry_max_rows

* 描述：Cache 项的行数上限，见 `query_cache_entry_max_bytes` 描述。
* 默认值：409600
* 类型：Long
* 引入版本：v2.5

### query_cache_size (global)

用于兼容 MySQL 客户端。无实际作用。

### query_cache_type

 用于兼容 JDBC 连接池 C3P0。无实际作用。

### query_mem_limit

* 描述：用于设置每个 BE 节点上单个查询的内存限制。该项仅在启用 Pipeline Engine 后生效。设置为 `0` 表示没有限制。
* 单位：字节
* 默认值：`0`

### query_queue_concurrency_limit (global)

* 描述：单个 BE 节点中并发查询上限。仅在设置为大于 `0` 后生效。设置为 `0` 表示没有限制。
* 默认值：`0`
* 单位：-
* 类型：Int

### query_queue_cpu_used_permille_limit (global)

* 描述：单个 BE 节点中内存使用千分比上限（即 CPU 使用率）。仅在设置为大于 `0` 后生效。设置为 `0` 表示没有限制。
* 默认值：0。
* 取值范围：[0, 1000]

### query_queue_max_queued_queries (global)

* 描述：队列中查询数量的上限。当达到此阈值时，新增查询将被拒绝执行。仅在设置为大于 `0` 后生效。设置为 `0` 表示没有限制。
* 默认值：1024。

### query_queue_mem_used_pct_limit (global)

* 描述：单个 BE 节点中内存使用百分比上限。仅在设置为大于 `0` 后生效。设置为 `0` 表示没有限制。
* 默认值：`0`
* 取值范围：[0, 1]

### query_queue_pending_timeout_second (global)

* 描述：队列中单个查询的最大超时时间。当达到此阈值时，该查询将被拒绝执行。
* 默认值：300
* 单位：秒

### query_timeout

* 描述：用于设置查询超时时间，单位为秒。该变量会作用于当前连接中所有的查询语句。从 v3.4.0 起，`query_timeout` 不再适用于涉及 INSERT 的操作（例如，UPDATE、DELETE、CTAS、物化视图刷新、统计数据收集和 PIPE）。
* 默认值：300 （5 分钟）
* 单位：秒
* 类型：Int
* 取值范围：1 ~ 259200

### range_pruner_max_predicate

* 描述：设置进行 Range 分区裁剪时，最多能使用的 IN 谓词的个数，默认值：100。如果超过该值，会扫描全部 tablet，降低查询性能。
* 默认值：100
* 引入版本：v3.0

### runtime_filter_on_exchange_node

* 描述：GRF 成功下推跨过 Exchange 算子后，是否在 Exchange Node 上放置 GRF。当一个 GRF 下推跨越 Exchange 算子，最终安装在 Exchange 算子更下层的算子上时，Exchange 算子本身是不放置 GRF 的，这样可以避免重复性使用 GRF 过滤数据而增加计算时间。但是 GRF 的投递本身是 try-best 模式，如果 query 执行时，Exchange 下层的算子接收 GRF 失败，而 Exchange 本身又没有安装 GRF，数据无法被过滤，会造成性能衰退.

  该选项打开（设置为 `true`）时，GRF 即使下推跨过了 Exchange 算子, 依然会在 Exchange 算子上放置 GRF 并生效。
* 默认值：false

### runtime_join_filter_push_down_limit

* 描述：生成 Bloomfilter 类型的 Local RF 的 Hash Table 的行数阈值。超过该阈值, 则不产生 Local RF。该变量避免产生过大 Local RF。取值为整数，表示行数。
* 默认值：1024000
* 类型：Long

### runtime_profile_report_interval

* 描述：Runtime Profile 的上报间隔。
* 默认值：10
* 单位：秒
* 类型：Int
* 引入版本：v3.1.0

### scan_olap_partition_num_limit

* 描述：在SQL执行计划中, 单表允许的最大扫描分区数.
* 默认值：0 (无限制)
* 引入版本：v3.3.9

### spill_mode (3.0 及以后)

中间结果落盘的执行方式。默认值：`auto`。有效值包括：

* `auto`：达到内存使用阈值时，会自动触发落盘。
* `force`：无论内存使用情况如何，StarRocks 都会强制落盘所有相关算子的中间结果。

此变量仅在变量 `enable_spill` 设置为 `true` 时生效。

### spill_storage_volume

* 描述：用于存储触发落盘的查询的中间结果的存储卷。有关更多信息，请参阅 [将中间结果落盘至对象存储](../administration/management/resource_management/spill_to_disk.md#preview-将中间结果落盘至对象存储)。
* 默认值：空字符串
* 引入版本：v3.3.0

### sql_dialect

* 描述：设置生效的 SQL 语法。例如，执行 `set sql_dialect = 'trino';` 命令可以切换为 Trino 语法，这样您就可以在查询中使用 Trino 特有的 SQL 语法和函数。

  > **注意**
  >
  > 设置使用 Trino 语法后，查询默认对大小写不敏感。因此，您在 StarRocks 内建库、表时必须使用小写的库、表名称，否则查询会失败。
* 默认值：StarRocks
* 类型：String
* 引入版本：v3.0

### sql_mode

用于指定 SQL 模式，以适应某些 SQL 方言。有效值包括：

* `PIPES_AS_CONCAT`：管道符号 `|` 用于连接字符串。例如：`select 'hello ' || 'world'`。
* `ONLY_FULL_GROUP_BY` (默认值)：SELECT LIST 中只能包含 GROUP BY 列或者聚合函数。
* `ALLOW_THROW_EXCEPTION`：类型转换报错而不是返回 NULL。
* `FORBID_INVALID_DATE`：禁止非法的日期。
* `MODE_DOUBLE_LITERAL`：将浮点类型解释为 DOUBLE 而非 DECIMAL。
* `SORT_NULLS_LAST`：排序后，将 NULL 值放到最后。
* `ERROR_IF_OVERFLOW`：运算溢出时，报错而不是返回 NULL，目前仅 DECIMAL 支持这一行为。
* `GROUP_CONCAT_LEGACY`：使用 2.5 及以前的 `group_concat` 的语法。该选项从 3.0.9，3.1.6 开始支持。

不同模式之间可以独立设置，您可以单独开启某一个模式，例如：

```SQL
set sql_mode = 'PIPES_AS_CONCAT';
```

或者，您也可以同时设置多个模式，例如：

```SQL
set sql_mode = 'PIPES_AS_CONCAT,ERROR_IF_OVERFLOW,GROUP_CONCAT_LEGACY';
```

### sql_safe_updates

用于兼容 MySQL 客户端。无实际作用。

### sql_select_limit

* 描述：用于限制查询返回的结果集的最大行数，可以防止因查询返回过多的数据而导致内存不足或网络拥堵等问题。
* 默认值：无限制
* 类型：Long

### storage_engine

指定系统使用的存储引擎。StarRocks 支持的引擎类型包括：

* olap (默认值)：StarRocks 系统自有引擎。
* mysql：使用 MySQL 外部表。
* broker：通过 Broker 程序访问外部表。
* ELASTICSEARCH 或者 es：使用 Elasticsearch 外部表。
* HIVE：使用 Hive 外部表。
* ICEBERG：使用 Iceberg 外部表。从 2.1 版本开始支持。
* HUDI: 使用 Hudi 外部表。从 2.2 版本开始支持。
* jdbc: 使用 JDBC 外部表。从2.3 版本开始支持。

### streaming_preaggregation_mode

用于设置多阶段聚合时，group-by 第一阶段的预聚合方式。如果第一阶段本地预聚合效果不好，则可以关闭预聚合，走流式方式，把数据简单序列化之后发出去。取值含义如下：

* `auto`（默认值）：先探索本地预聚合，如果预聚合效果好，则进行本地预聚合；否则切换成流式。默认值，建议保留。
* `force_preaggregation`: 不进行探索，直接进行本地预聚合。
* `force_streaming`: 不进行探索，直接做流式。

### system_time_zone (global)

显示当前系统时区。不可更改。

### time_zone

用于设置当前会话的时区。时区会对某些时间函数的结果产生影响。

### transaction_read_only

* 描述：用于兼容 MySQL 5.8 以上客户端，无实际作用。别名 `tx_read_only`。该变量用于指定事务访问模式。取值 `ON` 表示只读。取值 `OFF` 表示可读可写。
* 默认值：OFF
* 引入版本：v2.5.18, v3.0.9, v3.1.7

### tx_isolation

用于兼容 MySQL 客户端，无实际作用。别名 `transaction_isolation`。

### use_compute_nodes

* 描述：用于设置使用 CN 节点的数量上限。该设置只会在 `prefer_compute_node=true` 时才会生效。`-1`，表示使用所有 CN 节点。`0` 表示不使用 CN 节点。
* 默认值：-1
* 类型：Int
* 引入版本：v2.4

### version (global)

MySQL 服务器的版本，取值等于 FE 参数 `mysql_server_version`。

### version_comment (global)

用于显示 StarRocks 的版本，不可更改。

### wait_timeout

* 描述：用于设置客户端与 StarRocks 数据库交互时的最大空闲时长。如果一个空闲连接在该时长内与 StarRocks 数据库没有任何交互，StarRocks 会主动断开这个连接。
* 默认值：28800（即 8 小时）
* 单位：秒
* 类型：Int

<|MERGE_RESOLUTION|>--- conflicted
+++ resolved
@@ -226,8 +226,6 @@
 * 默认值：true
 * 类型：Boolean
 
-<<<<<<< HEAD
-=======
 ### cbo_materialized_view_rewrite_related_mvs_limit
 
 * 描述：用于指定查询在 Plan 阶段最多拥有的候选物化视图个数。
@@ -241,7 +239,6 @@
 * 默认值：false
 * 引入版本：v3.3.0
 
->>>>>>> a0a8b571
 ### character_set_database（global）
 
 * 描述：StarRocks 数据库支持的字符集，当前仅支持 UTF8 编码（`utf8`）。
