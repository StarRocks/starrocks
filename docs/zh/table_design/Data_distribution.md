--- conflicted
+++ resolved
@@ -688,37 +688,6 @@
   DISTRIBUTED BY RANDOM;
     ```
 
-<<<<<<< HEAD
-## 建表后优化数据分布（自 3.2）
-
-> **注意**
->
-> StarRocks [存算分离模式](../deployment/shared_data/)暂不支持该特性。
-
-随着业务场景中查询模式和数据量变化，建表时设置的分桶方式和分桶数量，以及排序键可能不再能适应新的业务场景，导致查询性能下降，此时可以通过 `ALTER TABLE` 调整分桶方式和分桶数量，以及排序键，优化数据分布。比如：
-
-- **分区中数据量增多，增加分桶数量**
-
-  当按天分区的分区数据量相比原来变大很多，原本的分桶数量不再合适时，可以加大分桶数量，以让每个 Tablet 的大小一般控制在 1 GB ~ 10 GB。
-
-- **通过调整分桶键，来避免数据倾斜**
-
-  当发现原有分桶键会导致数据倾斜（比如原来的分桶键只有 `k1` 一列），可以设置更合适的列、或者加入更多一些列到分桶键中。如下：
-
-    ```SQL
-    ALTER TABLE t DISTRIBUTED BY HASH(k1, k2) BUCKETS 20;
-    -- 如果是 StarRocks 的版本是 3.1及以上，并且使用的是明细模型表，则建议直接改成默认分桶设置，即随机分桶并且由 StarRocks 自动设置分桶数量
-    ALTER TABLE t DISTRIBUTED BY RANDOM;
-    ```
-
-- 如果表为主键模型表，当业务的查询模式有较大变化，经常需要用到表中另外几个列作为条件列时，则可以调整排序键。如下：
-
-    ```SQL
-    ALTER TABLE t ORDER BY k2, k1;
-    ```
-
-更多信息，参见 [ALTER TABLE](../sql-reference/sql-statements/data-definition/ALTER_TABLE.md) 。
-=======
     </TabItem>
     </Tabs>
 
@@ -781,7 +750,36 @@
 - 如果是随机分桶表，分区内部实际的划分层次为：分区 > 子分区 > 分桶，为了增加分桶数量，StarRocks 实际上是新增一个子分区，子分区包括一定数量的分桶，因此  [SHOW PARTITIONS](../sql-reference/sql-statements/data-manipulation/SHOW_PARTITIONS.md) 返回结果中会显示分区名称相同的多条数据行，表示同一分区中子分区的情况。
 
 :::
->>>>>>> 0be1783b
+
+## 建表后优化数据分布（自 3.2）
+
+> **注意**
+>
+> StarRocks [存算分离模式](../deployment/shared_data/)暂不支持该特性。
+
+随着业务场景中查询模式和数据量变化，建表时设置的分桶方式和分桶数量，以及排序键可能不再能适应新的业务场景，导致查询性能下降，此时可以通过 `ALTER TABLE` 调整分桶方式和分桶数量，以及排序键，优化数据分布。比如：
+
+- **分区中数据量增多，增加分桶数量**
+
+  当按天分区的分区数据量相比原来变大很多，原本的分桶数量不再合适时，可以加大分桶数量，以让每个 Tablet 的大小一般控制在 1 GB ~ 10 GB。
+
+- **通过调整分桶键，来避免数据倾斜**
+
+  当发现原有分桶键会导致数据倾斜（比如原来的分桶键只有 `k1` 一列），可以设置更合适的列、或者加入更多一些列到分桶键中。如下：
+
+    ```SQL
+    ALTER TABLE t DISTRIBUTED BY HASH(k1, k2) BUCKETS 20;
+    -- 如果是 StarRocks 的版本是 3.1及以上，并且使用的是明细模型表，则建议直接改成默认分桶设置，即随机分桶并且由 StarRocks 自动设置分桶数量
+    ALTER TABLE t DISTRIBUTED BY RANDOM;
+    ```
+
+- 如果表为主键模型表，当业务的查询模式有较大变化，经常需要用到表中另外几个列作为条件列时，则可以调整排序键。如下：
+
+    ```SQL
+    ALTER TABLE t ORDER BY k2, k1;
+    ```
+
+更多信息，参见 [ALTER TABLE](../sql-reference/sql-statements/data-definition/ALTER_TABLE.md) 。
 
 ## 最佳实践
 
