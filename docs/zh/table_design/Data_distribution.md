---
displayed_sidebar: "Chinese"
<<<<<<< HEAD
keywords: ['fenqu','fentong']
=======
keywords: ['fenqu','fentong', 'lengre']
>>>>>>> bfa706e8
---

# 数据分布

建表时，您可以通过设置合理的分区和分桶，实现数据均匀分布和查询性能提升。数据均匀分布是指数据按照一定规则划分为子集，并且均衡地分布在不同节点上。查询时能够有效裁剪数据扫描量，最大限度地利用集群的并发性能，从而提升查询性能。

> **说明**
>
> - 自 3.1 版本起，您在建表和新增分区时可以不设置分桶键（即 DISTRIBUTED BY 子句）。StarRocks 默认使用随机分桶，将数据随机地分布在分区的所有分桶中。更多信息，请参见[随机分桶](#随机分桶自-v31)。
> - 自 2.5.7 版本起，您在建表和新增分区时可以不设置分桶数量 (BUCKETS)。StarRocks 默认自动设置分桶数量，如果自动设置分桶数量后性能未能达到预期，并且您比较熟悉分桶机制，则您也可以[手动设置分桶数量](#确定分桶数量)。

## 数据分布概览

### 常见的数据分布方式

现代分布式数据库中，常见的数据分布方式有如下几种：Round-Robin、Range、List 和 Hash。如下图所示：

![数据分布方式](../assets/3.3.2-1.png)

- Round-Robin：以轮询的方式把数据逐个放置在相邻节点上。

- Range：按区间进行数据分布。如上图所示，区间 [1-3]、[4-6] 分别对应不同的范围 (Range)。

- List：直接基于离散的各个取值做数据分布，性别、省份等数据就满足这种离散的特性。每个离散值会映射到一个节点上，多个不同的取值可能也会映射到相同节点上。

- Hash：通过哈希函数把数据映射到不同节点上。

为了更灵活地划分数据，除了单独采用上述数据分布方式之一以外，您还可以根据具体的业务场景需求组合使用这些数据分布方式。常见的组合方式有 Hash+Hash、Range+Hash、Hash+List。

### StarRocks 的数据分布方式

StarRocks 支持单独和组合使用数据分布方式。
> **说明**
>
> 除了常见的分布方式外， StarRocks 还支持了 Random 分布，可以简化分桶设置。

并且 StarRocks 通过设置分区 + 分桶的方式来实现数据分布。

- 第一层为分区：在一张表中，可以进行分区，支持的分区方式有表达式分区、Range 分区和 List 分区，或者不分区（即全表只有一个分区）。
- 第二层为分桶：在一个分区中，必须进行分桶。支持的分桶方式有哈希分桶和随机分桶。

| 数据分布方式      | 分区和分桶方式                                               | 说明                                                         |
| ----------------- | ------------------------------------------------------------ | ------------------------------------------------------------ |
| Random 分布       | 随机分桶                                                     | 一张表为一个分区，表中数据随机分布至不同分桶。该方式为默认数据分布方式。 |
| Hash 分布         | 哈希分桶                                                     | 一张表为一个分区，对表中数据的分桶键值使用哈希函数进行计算后，得出其哈希值，分布到对应分桶。 |
| Range+Random 分布 | <ol><li>表达式分区或者 Range 分区</li><li>随机分桶</li></ol> | <ol><li>表的数据根据分区列值所属范围，分布至对应分区。</li><li>同一分区的数据随机分布至不同分桶。</li></ol> |
| Range+Hash 分布   | <ol><li>表达式分区或者 Range 分区</li><li>哈希分桶</li></ol> | <ol><li>表的数据根据分区列值所属范围，分布至对应分区。</li><li>对同一分区的数据的分桶键值使用哈希函数进行计算，得出其哈希值，分布到对应分桶。</li></ol> |
| List+Random 分布  | <ol><li>表达式分区或者 List 分区</li><li>随机分桶</li></ol>  | <ol><li>表的数据根据分区列值所属枚举值列表，分布至对应分区。</li><li>同一分区的数据随机分布至不同分桶。</li></ol> |
| List+ Hash 分布   | <ol><li>表达式分区或者 List 分区</li><li>哈希分桶</li></ol>  | <ol><li>表的数据根据分区列值所属枚举值列表，分布至对应分区。</li><li>对同一分区的数据的分桶键值使用哈希函数进行计算，得出其哈希值，分布到对应分桶。</li></ol> |

- Random 分布

  建表时不设置分区和分桶方式，则默认使用 Random 分布

    ```SQL
    CREATE TABLE site_access1 (
        event_day DATE,
        site_id INT DEFAULT '10', 
        pv BIGINT DEFAULT '0' ,
        city_code VARCHAR(100),
        user_name VARCHAR(32) DEFAULT ''
    )
    DUPLICATE KEY (event_day,site_id,pv);
    -- 没有设置任何分区和分桶方式，默认为 Random 分布（目前仅支持明细模型的表）
    ```

- Hash 分布

    ```SQL
    CREATE TABLE site_access2 (
        event_day DATE,
        site_id INT DEFAULT '10',
        city_code SMALLINT,
        user_name VARCHAR(32) DEFAULT '',
        pv BIGINT SUM DEFAULT '0'
    )
    AGGREGATE KEY (event_day, site_id, city_code, user_name)
    -- 设置分桶方式为哈希分桶，并且必须指定分桶键
    DISTRIBUTED BY HASH(event_day,site_id); 
    ```

- Range + Random 分布

    ```SQL
    CREATE TABLE site_access3 (
        event_day DATE,
        site_id INT DEFAULT '10', 
        pv BIGINT DEFAULT '0' ,
        city_code VARCHAR(100),
        user_name VARCHAR(32) DEFAULT ''
    )
    DUPLICATE KEY(event_day,site_id,pv)
    -- 设为分区方式为表达式分区，并且使用时间函数的分区表达式（当然您也可以设置分区方式为 Range 分区）
    PARTITION BY date_trunc('day', event_day);
    -- 没有设置分桶方式，默认为随机分桶（目前仅支持明细模型的表）
    ```

- Range + Hash 分布

    ```SQL
    CREATE TABLE site_access4 (
        event_day DATE,
        site_id INT DEFAULT '10',
        city_code VARCHAR(100),
        user_name VARCHAR(32) DEFAULT '',
        pv BIGINT SUM DEFAULT '0'
    )
    AGGREGATE KEY(event_day, site_id, city_code, user_name)
    -- 设为分区方式为表达式分区，并且使用时间函数的分区表达式（当然您也可以设置分区方式为 Range 分区）
    PARTITION BY date_trunc('day', event_day)
    -- 设置分桶方式为哈希分桶，必须指定分桶键
    DISTRIBUTED BY HASH(event_day, site_id);
    ```

- List + Random 分布

    ```SQL
    CREATE TABLE t_recharge_detail1 (
        id bigint,
        user_id bigint,
        recharge_money decimal(32,2), 
        city varchar(20) not null,
        dt date not null
    )
    DUPLICATE KEY(id)
    -- 设为分区方式为表达式分区，并且使用列分区表达式（当然您也可以设置分区方式为 List 分区）
    PARTITION BY (city);
    -- 没有设置分桶方式，默认为随机分桶（目前仅支持明细模型的表）
    ```

- List + Hash 分布

    ```SQL
    CREATE TABLE t_recharge_detail2 (
        id bigint,
        user_id bigint,
        recharge_money decimal(32,2), 
        city varchar(20) not null,
        dt date not null
    )
    DUPLICATE KEY(id)
    -- 设为分区方式为表达式分区，并且使用列分区表达式（当然您也可以设置分区方式为 List 分区）
    PARTITION BY (city)
    -- 设置分桶方式为哈希分桶，并且必须指定分桶键
    DISTRIBUTED BY HASH(city,id); 
    ```

#### 分区

分区用于将数据划分成不同的区间。分区的主要作用是将一张表按照分区键拆分成不同的管理单元，针对每一个管理单元选择相应的存储策略，比如分桶数、冷热策略、存储介质、副本数等。StarRocks 支持在一个集群内使用多种存储介质，您可以将新数据所在分区放在 SSD 盘上，利用 SSD 优秀的随机读写性能来提高查询性能，将旧数据存放在 SATA 盘上，以节省数据存储的成本。

| **分区方式**       | **适用场景**                                                     | **分区创建方式**                                  |
| ------------------ | ------------------------------------------------------------ | --------------------------------------------- |
| 表达式分区（推荐） | 原称自动创建分区，适用大多数场景，并且灵活易用。适用于按照连续日期范围或者枚举值来查询和管理数据。 | 导入时自动创建                                |
| Range 分区         | 典型的场景是数据简单有序，并且通常按照连续日期/数值范围来查询和管理数据。再如一些特殊场景，比如历史数据需要按月划分分区，而最近数据需要按天划分分区。 | 动态、批量或者手动创建 |
| List  分区         | 典型的场景是按照枚举值来查询和管理数据，并且一个分区中需要包含各分区列的多值。比如经常按照国家和城市来查询和管理数据，则可以使用该方式，选择分区列为 `city`，一个分区包含属于一个国家的多个城市的数据。 | 手动创建                              |

**选择分区列和分区粒度**

- 选择合理的分区列可以有效的裁剪查询数据时扫描的数据量。业务系统中⼀般会选择根据时间进行分区，以优化大量删除过期数据带来的性能问题，同时也方便冷热数据分级存储，此时可以使用时间列作为分区列进行表达式分区或者 Range 分区。此外，如果经常按照枚举值查询数据和管理数据，则可以选择枚举值的列作为分区列进行表达式分区或者 List 分区。
- 选择分区单位时需要综合考虑数据量、查询特点、数据管理粒度等因素。
  - 示例 1：表单月数据量很小，可以按月分区，相比于按天分区，可以减少元数据数量，从而减少元数据管理和调度的资源消耗。
  - 示例 2：表单月数据量很大，而大部分查询条件精确到天，如果按天分区，可以做有效的分区裁剪，减少查询扫描的数据量。
  - 示例 3：数据要求按天过期，可以按天分区。

#### 分桶

一个分区按分桶方式被分成了多个桶 bucket，每个桶的数据称之为一个 tablet。

分桶方式：StarRocks 支持[随机分桶](#随机分桶自-v31)（自 v3.1）和[哈希分桶](#哈希分桶)。

- 随机分桶，建表和新增分区时无需设置分桶键。在同一分区内，数据随机分布到不同的分桶中。
- 哈希分桶，建表和新增分区时需要指定分桶键。在同一分区内，数据按照分桶键划分分桶后，所有分桶键的值相同的行会唯一分配到对应的一个分桶。

分桶数量：默认由 StarRocks 自动设置分桶数量（自 v2.5.7）。同时也支持您手动设置分桶数量。更多信息，请参见[确定分桶数量](#确定分桶数量)。

## 创建和管理分区

### 创建分区

#### 表达式分区（推荐）

> **注意**
>
> 3.1 版本起，StarRocks [存算分离模式](../deployment/deploy_shared_data.md)支持时间函数的分区表达式。

[表达式分区](./expression_partitioning.md)，原称自动创建分区，更加灵活易用，适用于大多数场景，比如按照连续日期范围或者枚举值来查询和管理数据。

您仅需要在建表时使用分区表达式（时间函数表达式或列表达式），即可实现导入数据时自动创建分区，不需要预先创建出分区或者配置动态分区属性。

#### Range 分区

Range 分区适用于简单且具有连续性的数据，如时间序列数据（日期或时间戳）或连续的数值数据。并且经常按照连续日期/数值范围，来查询和管理数据。以及一些特殊场景，比如一张表的分区粒度不一致，历史数据需要按月划分分区，而最近数据需要按天划分分区。

StarRocks 会根据您显式定义的范围与分区的映射关系将数据分配到相应的分区中。

**动态分区**

建表时[配置动态分区属性](./dynamic_partitioning.md)，StarRocks 会⾃动提前创建新的分区，删除过期分区，从而确保数据的时效性，实现对分区的⽣命周期管理（Time to Life，简称 “TTL”）。

区别于表达式分区中自动创建分区功能，动态创建分区只是根据您配置的动态分区属性，定期提前创建一些分区。如果导入的新数据不属于这些提前创建的分区，则导入任务会报错。而表达式分区中自动创建分区功能会根据导入数据创建对应的新分区。

**手动创建分区**

选择合理的分区键可以有效的裁剪扫描的数据量。**目前仅支持分区键的数据类型为日期和整数类型**。在实际业务场景中，一般从数据管理的角度选择分区键，常见的分区键为时间或者区域。

```SQL
CREATE TABLE site_access(
    event_day DATE,
    site_id INT DEFAULT '10',
    city_code VARCHAR(100),
    user_name VARCHAR(32) DEFAULT '',
    pv BIGINT SUM DEFAULT '0'
)
AGGREGATE KEY(event_day, site_id, city_code, user_name)
PARTITION BY RANGE(event_day)(
    PARTITION p1 VALUES LESS THAN ("2020-01-31"),
    PARTITION p2 VALUES LESS THAN ("2020-02-29"),
    PARTITION p3 VALUES LESS THAN ("2020-03-31")
)
DISTRIBUTED BY HASH(site_id);
```

**批量创建分区**

建表时和建表后，支持批量创建分区，通过 START、END 指定批量分区的开始和结束，EVERY 子句指定分区增量值。其中，批量分区包含 START 的值，但是不包含 END 的值。分区的命名规则同动态分区一样。

- **建表时批量创建日期分区**

    当分区键为日期类型时，建表时通过 START、END 指定批量分区的开始日期和结束日期，EVERY 子句指定分区增量值。并且 EVERY 子句中用 INTERVAL 关键字表示日期间隔，目前支持日期间隔的单位为 HOUR（自 3.0 版本起）、DAY、WEEK、MONTH、YEAR。

    如下示例中，批量分区的开始日期为 `2021-01-01` 和结束日期为 `2021-01-04`，增量值为一天：

    ```SQL
    CREATE TABLE site_access (
        datekey DATE,
        site_id INT,
        city_code SMALLINT,
        user_name VARCHAR(32),
        pv BIGINT DEFAULT '0'
    )
    ENGINE=olap
    DUPLICATE KEY(datekey, site_id, city_code, user_name)
    PARTITION BY RANGE (datekey) (
        START ("2021-01-01") END ("2021-01-04") EVERY (INTERVAL 1 DAY)
    )
    DISTRIBUTED BY HASH(site_id)
    PROPERTIES (
        "replication_num" = "3" 
    );
    ```

    则相当于在建表语句中使用如下 PARTITION BY 子句：

    ```SQL
    PARTITION BY RANGE (datekey) (
        PARTITION p20210101 VALUES [('2021-01-01'), ('2021-01-02')),
        PARTITION p20210102 VALUES [('2021-01-02'), ('2021-01-03')),
        PARTITION p20210103 VALUES [('2021-01-03'), ('2021-01-04'))
    )
    ```

- **建表时批量创建不同日期间隔的日期分区**

    建表时批量创建日期分区时，支持针对不同的日期分区区间（日期分区区间不能相重合），使用不同的 EVERY 子句指定日期间隔。一个日期分区区间，按照对应 EVERY 子句定义的日期间隔，批量创建分区，例如：

    ```SQL
    CREATE TABLE site_access (
        datekey DATE,
        site_id INT,
        city_code SMALLINT,
        user_name VARCHAR(32),
        pv BIGINT DEFAULT '0'
    )
    ENGINE=olap
    DUPLICATE KEY(datekey, site_id, city_code, user_name)
    PARTITION BY RANGE (datekey) (
        START ("2019-01-01") END ("2021-01-01") EVERY (INTERVAL 1 YEAR),
        START ("2021-01-01") END ("2021-05-01") EVERY (INTERVAL 1 MONTH),
        START ("2021-05-01") END ("2021-05-04") EVERY (INTERVAL 1 DAY)
    )
    DISTRIBUTED BY HASH(site_id)
    PROPERTIES (
        "replication_num" = "3"
    );
    ```

    则相当于在建表语句中使用如下 PARTITION BY 子句：

    ```SQL
    PARTITION BY RANGE (datekey) (
        PARTITION p2019 VALUES [('2019-01-01'), ('2020-01-01')),
        PARTITION p2020 VALUES [('2020-01-01'), ('2021-01-01')),
        PARTITION p202101 VALUES [('2021-01-01'), ('2021-02-01')),
        PARTITION p202102 VALUES [('2021-02-01'), ('2021-03-01')),
        PARTITION p202103 VALUES [('2021-03-01'), ('2021-04-01')),
        PARTITION p202104 VALUES [('2021-04-01'), ('2021-05-01')),
        PARTITION p20210501 VALUES [('2021-05-01'), ('2021-05-02')),
        PARTITION p20210502 VALUES [('2021-05-02'), ('2021-05-03')),
        PARTITION p20210503 VALUES [('2021-05-03'), ('2021-05-04'))
    )
    ```

- **建表时批量创建数字分区**

    当分区键为整数类型时，建表时通过 START、END 指定批量分区的开始值和结束值，EVERY 子句指定分区增量值。

    > **说明**
    >
    > START、END 所指定的分区列的值需要使用英文引号包裹，而 EVERY 子句中的分区增量值不用英文引号包裹。

    如下示例中，批量分区的开始值为 `1` 和结束值为 `5`，分区增量值为 `1`：

    ```SQL
    CREATE TABLE site_access (
        datekey INT,
        site_id INT,
        city_code SMALLINT,
        user_name VARCHAR(32),
        pv BIGINT DEFAULT '0'
    )
    ENGINE=olap
    DUPLICATE KEY(datekey, site_id, city_code, user_name)
    PARTITION BY RANGE (datekey) (
        START ("1") END ("5") EVERY (1)
    )
    DISTRIBUTED BY HASH(site_id)
    PROPERTIES (
        "replication_num" = "3"
    );
    ```

    则相当于在建表语句中使用如下 PARTITION BY 子句：

    ```SQL
    PARTITION BY RANGE (datekey) (
        PARTITION p1 VALUES [("1"), ("2")),
        PARTITION p2 VALUES [("2"), ("3")),
        PARTITION p3 VALUES [("3"), ("4")),
        PARTITION p4 VALUES [("4"), ("5"))
    )
    ```

- **建表后批量创建分区**

    建表后，支持通过ALTER TABLE 语句批量创建分区。相关语法与建表时批量创建分区类似，通过指定 ADD PARTITIONS 关键字，以及 START、END 以及 EVERY 子句来批量创建分区。示例如下：

    ```SQL
    ALTER TABLE site_access 
    ADD PARTITIONS START ("2021-01-04") END ("2021-01-06") EVERY (INTERVAL 1 DAY);
    ```

#### List 分区（自 v3.1）

[List 分区](./list_partitioning.md)适用于按照枚举值来查询和管理数据。尤其适用于一个分区中需要包含各分区列的多个值。比如经常按照国家和城市来查询和管理数据，则可以使用该方式，选择分区列为 `city`，一个分区包含属于一个国家的多个城市的数据。

StarRocks 会按照您显式定义的枚举值列表与分区的映射关系将数据分配到相应的分区中。

### 管理分区

#### 增加分区

对于 Range 分区和 List 分区，您可以手动增加新的分区，用于存储新的数据，而表达式分区可以实现导入新数据时自动创建分区，您无需手动新增分区。
新增分区的默认分桶数量和原分区相同。您也可以根据新分区的数据规模调整分桶数量。

如下示例中，在 `site_access` 表添加新的分区，用于存储新月份的数据：

```SQL
ALTER TABLE site_access
ADD PARTITION p4 VALUES LESS THAN ("2020-04-30")
DISTRIBUTED BY HASH(site_id);
```

#### 删除分区

执行如下语句，删除 `site_access` 表中分区 p1 及数据：

> 说明：分区中的数据不会立即删除，会在 Trash 中保留一段时间（默认为一天）。如果误删分区，可以通过 [RECOVER 命令](../sql-reference/sql-statements/data-definition/RECOVER.md)恢复分区及数据。

```SQL
ALTER TABLE site_access
DROP PARTITION p1;
```

#### 恢复分区

执行如下语句，恢复 `site_access` 表中分区 `p1` 及数据：

```SQL
RECOVER PARTITION p1 FROM site_access;
```

#### 查看分区

执行如下语句，查看 `site_access` 表中分区情况：

```SQL
SHOW PARTITIONS FROM site_access;
```

## 设置分桶

### 随机分桶（自 v3.1）

对每个分区的数据，StarRocks 将数据随机地分布在所有分桶中，适用于数据量不大，对查询性能要求不高的场景。如果您不设置分桶方式，则默认由 StarRocks 使用随机分桶，并且自动设置分桶数量。

不过值得注意的是，如果查询海量数据且查询时经常使用一些列会作为条件列，随机分桶提供的查询性能可能不够理想。在该场景下建议您使用[哈希分桶](#哈希分桶)，当查询时经常使用这些列作为条件列时，只需要扫描和计算查询命中的少量分桶，则可以显著提高查询性能。

**使用限制**

- 仅支持明细模型表。
- 不支持指定 [Colocation Group](../using_starrocks/Colocate_join.md)。
- 不支持 [Spark Load](../loading/SparkLoad.md)。

如下建表示例中，没有使用 `DISTRIBUTED BY xxx` 语句，即表示默认由 StarRocks 使用随机分桶，并且由 StarRocks 自动设置分桶数量。

```SQL
CREATE TABLE site_access1(
    event_day DATE,
    site_id INT DEFAULT '10', 
    pv BIGINT DEFAULT '0' ,
    city_code VARCHAR(100),
    user_name VARCHAR(32) DEFAULT ''
)
DUPLICATE KEY(event_day,site_id,pv);
```

当然，如果您比较熟悉 StarRocks 的分桶机制，使用随机分桶建表时，也可以手动设置分桶数量。

```SQL
CREATE TABLE site_access2(
    event_day DATE,
    site_id INT DEFAULT '10', 
    pv BIGINT DEFAULT '0' ,
    city_code VARCHAR(100),
    user_name VARCHAR(32) DEFAULT ''
)
DUPLICATE KEY(event_day,site_id,pv)
DISTRIBUTED BY RANDOM BUCKETS 8; -- 手动设置分桶数量为 8
```

### 哈希分桶

对每个分区的数据，StarRocks 会根据分桶键和[分桶数量](#确定分桶数量)进行哈希分桶。在哈希分桶中，使用特定的列值作为输入，通过哈希函数计算出一个哈希值，然后将数据根据该哈希值分配到相应的桶中。

**优点**

- 提高查询性能。相同分桶键值的行会被分配到一个分桶中，在查询时能减少扫描数据量。
- 均匀分布数据。通过选取较高基数（唯一值的数量较多）的列作为分桶键，能更均匀的分布数据到每一个分桶中。

**如何选择分桶键**

假设存在列同时满足高基数和经常作为查询条件，则建议您选择其为分桶键，进行哈希分桶。 如果不存在这些同时满足两个条件的列，则需要根据查询进行判断。

- 如果查询比较复杂，则建议选择高基数的列为分桶键，保证数据在各个分桶中尽量均衡，提高集群资源利用率。
- 如果查询比较简单，则建议选择经常作为查询条件的列为分桶键，提高查询效率。

并且，如果数据倾斜情况严重，您还可以使用多个列作为数据的分桶键，但是建议不超过 3 个列。

**注意事项**

- **建表时，如果使用哈希分桶，则必须指定分桶键**。
- 组成分桶键的列仅支持整型、DECIMAL、DATE/DATETIME、CHAR/VARCHAR/STRING 数据类型。
- 分桶键指定后不支持修改。

如下示例中，`site_access` 表采用 `site_id` 作为分桶键，其原因在于 `site_id` 为高基数列。此外，针对 `site_access` 表的查询请求，基本上都以站点作为查询过滤条件，采用 `site_id` 作为分桶键，还可以在查询时裁剪掉大量无关分桶。

```SQL
CREATE TABLE site_access(
    event_day DATE,
    site_id INT DEFAULT '10',
    city_code VARCHAR(100),
    user_name VARCHAR(32) DEFAULT '',
    pv BIGINT SUM DEFAULT '0'
)
AGGREGATE KEY(event_day, site_id, city_code, user_name)
PARTITION BY RANGE(event_day) (
    PARTITION p1 VALUES LESS THAN ("2020-01-31"),
    PARTITION p2 VALUES LESS THAN ("2020-02-29"),
    PARTITION p3 VALUES LESS THAN ("2020-03-31")
)
DISTRIBUTED BY HASH(site_id);
```

如下查询中，假设每个分区有 10 个分桶，则其中 9 个分桶被裁减，因而系统只需要扫描 `site_access` 表中 1/10 的数据：

```SQL
select sum(pv)
from site_access
where site_id = 54321;
```

但是如果 `site_id` 分布十分不均匀，大量的访问数据是关于少数网站的（幂律分布，二八规则），那么采用上述分桶方式会造成数据分布出现严重的倾斜，进而导致系统局部的性能瓶颈。此时，您需要适当调整分桶的字段，以将数据打散，避免性能问题。例如，可以采用 `site_id`、`city_code` 组合作为分桶键，将数据划分得更加均匀。相关建表语句如下：

```SQL
CREATE TABLE site_access
(
    site_id INT DEFAULT '10',
    city_code SMALLINT,
    user_name VARCHAR(32) DEFAULT '',
    pv BIGINT SUM DEFAULT '0'
)
AGGREGATE KEY(site_id, city_code, user_name)
DISTRIBUTED BY HASH(site_id,city_code);
```

在实际使用中，您可以依据自身的业务特点选择以上两种分桶方式。采用 `site_id` 的分桶方式对于短查询十分有利，能够减少节点之间的数据交换，提高集群整体性能；采用 `site_id`、`city_code` 的组合分桶方式对于长查询有利，能够利用分布式集群的整体并发性能。

> 说明：
>
> - 短查询是指扫描数据量不大、单机就能完成扫描的查询。
>
> - 长查询是指扫描数据量大、多机并行扫描能显著提升性能的查询。

### 确定分桶数量

在 StarRocks 中，分桶是实际物理文件组织的单元。

- 建表时如何设置分桶数量
  
  - 方式一：自动设置分桶数量

    自 2.5.7 版本起， StarRocks 支持根据机器资源和数据量自动设置分区的分桶数量。

    建表示例：

    ```SQL
    CREATE TABLE site_access(
        site_id INT DEFAULT '10',
        city_code SMALLINT,
        user_name VARCHAR(32) DEFAULT '',
        pv BIGINT SUM DEFAULT '0'
    )
    AGGREGATE KEY(site_id, city_code, user_name)
    DISTRIBUTED BY HASH(site_id,city_code); --无需手动设置分桶数量
    ```

    如果需要开启该功能，则您需要确保 FE 动态参数 `enable_auto_tablet_distribution` 为 `true`。
    建表后，您可以执行 [SHOW PARTITIONS](../sql-reference/sql-statements/data-manipulation/SHOW_PARTITIONS.md) 来查看 StarRock 为分区自动设置的分桶数量。

    > 如您的表单个分区原始数据规模预计超过100GB，建议您使用下述方式手动设置分桶数量。

  - 方式二：手动设置分桶数量

    自 2.4 版本起，StarRocks 提供了自适应的 Tablet 并行扫描能力，即一个查询中涉及到的任意一个 Tablet 可能是由多个线程并行地分段扫描，减少了 Tablet 数量对查询能力的限制，从而可以简化对分桶数量的设置。简化后，确定分桶数量方式可以是：首先预估每个分区的数据量，然后按照每 10 GB 原始数据一个 Tablet 计算，从而确定分桶数量。

    如果需要开启并行扫描 Tablet，则您需要确保系统变量 `enable_tablet_internal_parallel` 全局生效 `SET GLOBAL enable_tablet_internal_parallel = true;`。

    ```SQL
    CREATE TABLE site_access (
        site_id INT DEFAULT '10',
        city_code SMALLINT,
        user_name VARCHAR(32) DEFAULT '',
        pv BIGINT SUM DEFAULT '0')
    AGGREGATE KEY(site_id, city_code, user_name)
    DISTRIBUTED BY HASH(site_id,city_code) BUCKETS 30; -- 假设导入一个分区的原始数据量为 300 GB，则按照每 10 GB 原始数据一个 Tablet，则分桶数量可以设置为 30。
    ```

- 新增分区时如何设置分桶数量

  - 方式一：自动设置分桶数量（推荐）

    自 2.5.7 版本起， StarRocks 支持根据机器资源和数据量自动设置分区的分桶数量。

    如果需要启用该功能，则您需要确保 FE 动态参数 `enable_auto_tablet_distribution` 保持默认值 `true`。如果需要关闭该功能，则您可以执行`ADMIN SET FRONTEND CONFIG ("enable_auto_tablet_distribution" = "false");`，并且新增分区的时候未指定分桶数量，则新增分区的分桶数量会继承建表时的分桶数量。
    新增分区后，您可以执行 [SHOW PARTITIONS](../sql-reference/sql-statements/data-manipulation/SHOW_PARTITIONS.md) 来查看 StarRocks 为新增分区自动设置的分桶数量。

  - 方式二：手动设置分桶数量

    您新增分区的时候，也可以手动指定分桶数量。新增分区的分桶数量的计算方式可以参考如上建表时手动设置分桶数量。

    ```SQL
    -- 手动创建分区
    ALTER TABLE <table_name> 
    ADD PARTITION <partition_name>
        [DISTRIBUTED BY HASH (k1[,k2 ...]) [BUCKETS num]];
        
    -- 手动设置动态分区的默认分桶数量
    ALTER TABLE <table_name> 
    SET ("dynamic_partition.buckets"="xxx");
    ```

> **注意**
>
> 不支持修改已创建分区的分桶数量。

## 最佳实践

对于 StarRocks 而言，分区和分桶的选择是非常关键的。在建表时选择合理的分区键和分桶键，可以有效提高集群整体性能。因此建议在选择分区键和分桶键时，根据业务情况进行调整。

- **数据倾斜**
  
  如果业务场景中单独采用倾斜度大的列做分桶，很大程度会导致访问数据倾斜，那么建议采用多列组合的方式进行数据分桶。

- **高并发**
  
  分区和分桶应该尽量覆盖查询语句所带的条件，这样可以有效减少扫描数据，提高并发。

- **高吞吐**
  
  尽量把数据打散，让集群以更高的并发扫描数据，完成相应计算。

- **元数据管理**

  Tablet 过多会增加 FE/BE 的元数据管理和调度的资源消耗。<|MERGE_RESOLUTION|>--- conflicted
+++ resolved
@@ -1,10 +1,6 @@
 ---
 displayed_sidebar: "Chinese"
-<<<<<<< HEAD
-keywords: ['fenqu','fentong']
-=======
 keywords: ['fenqu','fentong', 'lengre']
->>>>>>> bfa706e8
 ---
 
 # 数据分布
