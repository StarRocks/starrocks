--- conflicted
+++ resolved
@@ -12,11 +12,7 @@
 
 ## 概述
 
-<<<<<<< HEAD
-StarRocks 支持基于 External Catalog，如 Hive Catalog、Iceberg Catalog、Hudi Catalog 和 JDBC Catalog，构建异步物化视图。基于 External Catalog 的物化视图在以下情况下特别有用：
-=======
-StarRocks 支持基于 External Catalog，如 Hive Catalog、Iceberg Catalog、Hudi Catalog 和 Paimon Catalog 构建异步物化视图。基于 External Catalog 的物化视图在以下情况下特别有用：
->>>>>>> 9b3d4861
+StarRocks 支持基于 External Catalog，如 Hive Catalog、Iceberg Catalog、Hudi Catalog、JDBC Catalog 和 Paimon Catalog 构建异步物化视图。基于 External Catalog 的物化视图在以下情况下特别有用：
 
 - **数据湖报表的透明加速**
 
@@ -98,11 +94,7 @@
 
 目前，StarRocks 无法检测 Hudi Catalog 中的分区级别数据更改。因此，一旦触发刷新任务，将执行全量刷新。
 
-<<<<<<< HEAD
-对于 Hive Catalog、Iceberg Catalog (从 v3.1.4 版本起) 和 JDBC Catalog (从 v3.1.4 版本起，仅支持 MySQL Range 分区), StarRocks 支持检测分区级别数据更改。从而，StarRocks 可以: 
-=======
-对于 Hive Catalog、Iceberg Catalog (从 v3.1.4 版本起) 和 Paimon Catalog (从 v3.2.1 版本起), StarRocks 支持检测分区级别数据更改。从而，StarRocks 可以: 
->>>>>>> 9b3d4861
+对于 Hive Catalog、Iceberg Catalog (从 v3.1.4 版本起)、JDBC Catalog (从 v3.1.4 版本起，仅支持 MySQL Range 分区) 和 Paimon Catalog (从 v3.2.1 版本起), StarRocks 支持检测分区级别数据更改。从而，StarRocks 可以: 
 
 - 仅刷新数据有更改的分区，避免全量刷新，减少刷新导致的资源消耗。
 - 在查询改写期间在一定程度上确保数据一致性。如果数据湖中的基表发生数据更改，查询将不会被改写至使用物化视图。
