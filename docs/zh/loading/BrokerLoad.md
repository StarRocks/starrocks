--- conflicted
+++ resolved
@@ -2,15 +2,7 @@
 
 StarRocks 提供基于 MySQL 协议的 Broker Load 导入方式，帮助您从 HDFS 或外部云存储系统导入几十到数百 GB 的数据量。
 
-<<<<<<< HEAD
 Broker Load 是一种异步的导入方式。您提交导入作业以后，StarRocks 会异步地执行导入作业。您需要通过 [SHOW LOAD](../sql-reference/sql-statements/data-manipulation/SHOW_LOAD.md) 语句或者 curl 命令来查看导入作业的结果。
-=======
-<<<<<<< HEAD
-Broker Load 是一种异步的导入方式。您提交导入作业以后，StarRocks 会异步地执行导入作业。您需要通过 [SHOW LOAD](/sql-reference/sql-statements/data-manipulation/SHOW_LOAD.md) 语句或者 curl 命令来查看导入作业的结果。
-=======
-Broker Load 是一种异步的导入方式。您提交导入作业以后，StarRocks 会异步地执行导入作业。您需要通过 [SHOW LOAD](../sql-reference/sql-statements/data-manipulation/SHOW_LOAD.md) 语句或者 curl 命令来查看导入作业的结果。
->>>>>>> f05ef5645 ([Doc] fix links in Branch 2.3 (#35196))
->>>>>>> 231f9884
 
 Broker Load 支持一次导入多个数据文件，并且能够保证单次导入事务的原子性，即单次导入的多个数据文件都成功或者都失败，而不会出现部分导入成功、部分导入失败的情况。
 
@@ -52,15 +44,8 @@
 
 确保您的 StarRocks 集群中已部署 Broker。
 
-<<<<<<< HEAD
 您可以通过 [SHOW BROKER](../sql-reference/sql-statements/Administration/SHOW_BROKER.md) 语句来查看集群中已经部署的 Broker。如果集群中没有部署 Broker，请参见[部署 Broker 节点](../quick_start/Deploy.md#部署-broker)完成 Broker 部署。
-=======
-<<<<<<< HEAD
-您可以通过 [SHOW BROKER](/sql-reference/sql-statements/Administration/SHOW_BROKER.md) 语句来查看集群中已经部署的 Broker。如果集群中没有部署 Broker，请参见[部署 Broker 节点](/quick_start/Deploy.md#部署-broker)完成 Broker 部署。
-=======
-您可以通过 [SHOW BROKER](../sql-reference/sql-statements/Administration/SHOW_BROKER.md) 语句来查看集群中已经部署的 Broker。如果集群中没有部署 Broker，请参见[部署 Broker 节点](../administration/deploy_broker.md)完成 Broker 部署。
->>>>>>> f05ef5645 ([Doc] fix links in Branch 2.3 (#35196))
->>>>>>> 231f9884
+
 
 本文档假设您的 StarRocks 集群中已部署一个名称为“mybroker”的 Broker。
 
@@ -76,15 +61,7 @@
 
 ### 创建导入作业
 
-<<<<<<< HEAD
 这里以导入 CSV 格式的数据为例介绍如何创建导入作业。有关如何导入其他格式的数据、以及 Broker Load 的详细语法和参数说明，请参见 [BROKER LOAD](../sql-reference/sql-statements/data-manipulation/BROKER_LOAD.md)。
-=======
-<<<<<<< HEAD
-这里以导入 CSV 格式的数据为例介绍如何创建导入作业。有关如何导入其他格式的数据、以及 Broker Load 的详细语法和参数说明，请参见 [BROKER LOAD](/sql-reference/sql-statements/data-manipulation/BROKER_LOAD.md)。
-=======
-这里以 CSV 格式的数据为例，介绍如何导入多个数据文件至多张目标表。有关如何导入其他格式的数据、以及 Broker Load 的详细语法和参数说明，请参见 [BROKER LOAD](../sql-reference/sql-statements/data-manipulation/BROKER_LOAD.md)。
->>>>>>> f05ef5645 ([Doc] fix links in Branch 2.3 (#35196))
->>>>>>> 231f9884
 
 #### 数据样例
 
@@ -164,11 +141,7 @@
 );
 ```
 
-<<<<<<< HEAD
 #### 从 Amazon S3 导入
-=======
-有关详细语法和参数说明，请参见 [BROKER LOAD](../sql-reference/sql-statements/data-manipulation/BROKER_LOAD.md)。
->>>>>>> f05ef5645 ([Doc] fix links in Branch 2.3 (#35196))
 
 可以通过如下语句，把 Amazon S3 存储空间 `bucket_s3` 里 `input` 文件夹内的 CSV 文件 `file1.csv` 和 `file2.csv` 分别导入到 StarRocks 表 `table1` 和 `table2` 中：
 
@@ -196,13 +169,9 @@
 > **说明**
 >
 > - 由于 Broker Load 只支持通过 S3A 协议访问 AWS S3，因此当从 AWS S3 导入数据时，`DATA INFILE` 中传入的目标文件的 S3 URI，前缀必须将 `s3://` 修改为 `s3a://`。
-<<<<<<< HEAD
-> - 如果您的 Amazon EC2 实例上绑定的 IAM 角色可以访问您的 Amazon S3 存储空间，那么您不需要提供 `fs.s3a.access.key` 和 `fs.s3a.secret.key` 配置，留空即可。
-=======
-> - 如果您的 AWS EC2 实例上绑定的 IAM 角色可以访问您的 AWS S3 存储空间，那么您不需要提供 `fs.s3a.access.key` 和 `fs.s3a.secret.key` 配置，留空即可。
+> - 如果您的 A EC2 实例上绑定的 IAM 角色可以访问您的 AWS S3 存储空间，那么您不需要提供 `fs.s3a.access.key` 和 `fs.s3a.secret.key` 配置，留空即可。
 
 有关详细语法和参数说明，请参见 [BROKER LOAD](../sql-reference/sql-statements/data-manipulation/BROKER_LOAD.md)。
->>>>>>> f05ef5645 ([Doc] fix links in Branch 2.3 (#35196))
 
 #### 从 Google GCS 导入
 
@@ -233,13 +202,8 @@
 >
 > 由于 Broker Load 只支持通过 S3A 协议访问 Google GCS，因此当从 Google GCS 导入数据时，`DATA INFILE` 中传入的目标文件的 GCS URI，前缀必须修改为 `s3a://`。
 
-<<<<<<< HEAD
+
 #### 从 阿里云 OSS 导入
-=======
-有关详细语法和参数说明，请参见 [BROKER LOAD](../sql-reference/sql-statements/data-manipulation/BROKER_LOAD.md)。
-
-#### 从阿里云 OSS 导入
->>>>>>> f05ef5645 ([Doc] fix links in Branch 2.3 (#35196))
 
 可以通过如下语句，把阿里云 OSS 存储空间 `bucket_oss` 里 `input` 文件夹内的 CSV 文件 `file1.csv` 和 `file2.csv` 分别导入到 StarRocks 表 `table1` 和 `table2` 中：
 
@@ -264,11 +228,8 @@
 );
 ```
 
-<<<<<<< HEAD
-=======
 有关详细语法和参数说明，请参见 [BROKER LOAD](../sql-reference/sql-statements/data-manipulation/BROKER_LOAD.md)。
 
->>>>>>> f05ef5645 ([Doc] fix links in Branch 2.3 (#35196))
 #### 从腾讯云 COS 导入
 
 可以通过如下语句，把腾讯云 COS 存储空间 `bucket_cos` 里 `input` 文件夹内的 CSV 文件 `file1.csv` 和 `file2.csv` 分别导入到 StarRocks 表 `table1` 和 `table2` 中：
@@ -294,8 +255,6 @@
 );
 ```
 
-<<<<<<< HEAD
-=======
 有关详细语法和参数说明，请参见 [BROKER LOAD](../sql-reference/sql-statements/data-manipulation/BROKER_LOAD.md)。
 
 #### 从华为云 OBS 导入
@@ -329,7 +288,6 @@
 
 有关详细语法和参数说明，请参见 [BROKER LOAD](../sql-reference/sql-statements/data-manipulation/BROKER_LOAD.md)。
 
->>>>>>> f05ef5645 ([Doc] fix links in Branch 2.3 (#35196))
 #### 查询数据
 
 从 HDFS、Amazon S3、Google GCS、阿里云 OSS、或者腾讯云 COS 导入完成后，您可以使用 SELECT 语句来查看 StarRocks 表的数据，验证数据已经成功导入。
@@ -407,15 +365,7 @@
 
 #### 使用 SHOW LOAD 语句
 
-<<<<<<< HEAD
 请参见 [SHOW LOAD](../sql-reference/sql-statements/data-manipulation/SHOW_LOAD.md)。
-=======
-<<<<<<< HEAD
-请参见 [SHOW LOAD](/sql-reference/sql-statements/data-manipulation/SHOW_LOAD.md)。
-=======
-请参见 [SHOW LOAD](../sql-reference/sql-statements/data-manipulation/SHOW_LOAD.md)。
->>>>>>> f05ef5645 ([Doc] fix links in Branch 2.3 (#35196))
->>>>>>> 231f9884
 
 #### 使用 curl 命令
 
@@ -454,15 +404,8 @@
 
 ### 取消导入作业
 
-<<<<<<< HEAD
 当导入作业状态不为 **CANCELLED** 或 **FINISHED** 时，可以通过 [CANCEL LOAD](../sql-reference/sql-statements/data-manipulation/CANCEL_LOAD.md) 语句来取消该导入作业。
-=======
-<<<<<<< HEAD
-当导入作业状态不为 **CANCELLED** 或 **FINISHED** 时，可以通过 [CANCEL LOAD](/sql-reference/sql-statements/data-manipulation/CANCEL_LOAD.md) 语句来取消该导入作业。
-=======
-当导入作业状态不为 **CANCELLED** 或 **FINISHED** 时，可以通过 [CANCEL LOAD](../sql-reference/sql-statements/data-manipulation/CANCEL_LOAD.md) 语句来取消该导入作业。
->>>>>>> f05ef5645 ([Doc] fix links in Branch 2.3 (#35196))
->>>>>>> 231f9884
+
 
 例如，可以通过以下语句，撤销 `db1` 数据库中标签为 `label1` 的导入作业：
 
