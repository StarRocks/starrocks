---
displayed_sidebar: "Chinese"
---

# Hive catalog

Hive Catalog 是一种 External Catalog，自 2.3 版本开始支持。通过 Hive Catalog，您可以：

- 无需手动建表，通过 Hive Catalog 直接查询 Hive 内的数据。
- 通过 [INSERT INTO](../../sql-reference/sql-statements/data-manipulation/insert.md) 或异步物化视图（3.1 版本及以上）将 Hive 内的数据进行加工建模，并导入至 StarRocks。
- 在 StarRocks 侧创建或删除 Hive 库表，或通过 [INSERT INTO](../../sql-reference/sql-statements/data-manipulation/insert.md) 把 StarRocks 表数据写入到 Parquet 格式的 Hive 表中（3.2 版本及以上）。

为保证正常访问 Hive 内的数据，StarRocks 集群必须集成以下两个关键组件：

- 分布式文件系统 (HDFS) 或对象存储。当前支持的对象存储包括：AWS S3、Microsoft Azure Storage、Google GCS、其他兼容 S3 协议的对象存储（如阿里云 OSS、MinIO）。

- 元数据服务。当前支持的元数据服务包括：Hive Metastore（以下简称 HMS）、AWS Glue。

  > **说明**
  >
  > 如果选择 AWS S3 作为存储系统，您可以选择 HMS 或 AWS Glue 作为元数据服务。如果选择其他存储系统，则只能选择 HMS 作为元数据服务。

## 使用说明

- StarRocks 查询 Hive 数据时，支持 Parquet、ORC 、CSV 、Avro、RCFile、SequenceFile 文件格式，其中：

  - Parquet 文件支持 SNAPPY、LZ4、ZSTD、GZIP 和 NO_COMPRESSION 压缩格式。
  - ORC 文件支持 ZLIB、SNAPPY、LZO、LZ4、ZSTD 和 NO_COMPRESSION 压缩格式。

- StarRocks 查询 Hive 数据时，不支持 INTERVAL、BINARY 和 UNION 三种数据类型。此外，对于 CSV 格式的 Hive 表，StarRocks 不支持 MAP、STRUCT 数据类型。
- Hive Catalog 仅支持查询 Hive 数据，不支持针对 Hive 的写/删操作。

## 准备工作

在创建 Hive Catalog 之前，请确保 StarRocks 集群能够正常访问 Hive 的文件存储及元数据服务。

### AWS IAM

如果 Hive 使用 AWS S3 作为文件存储或使用 AWS Glue 作为元数据服务，您需要选择一种合适的认证鉴权方案，确保 StarRocks 集群可以访问相关的 AWS 云资源。

您可以选择如下认证鉴权方案：

- Instance Profile（推荐）
- Assumed Role
- IAM User

有关 StarRocks 访问 AWS 认证鉴权的详细内容，参见[配置 AWS 认证方式 - 准备工作](../../integrations/authenticate_to_aws_resources.md#准备工作)。

### HDFS

如果使用 HDFS 作为文件存储，则需要在 StarRocks 集群中做如下配置：

- （可选）设置用于访问 HDFS 集群和 HMS 的用户名。 您可以在每个 FE 的 **fe/conf/hadoop_env.sh** 文件、以及每个 BE 的 **be/conf/hadoop_env.sh** 文件最开头增加 `export HADOOP_USER_NAME="<user_name>"` 来设置该用户名。配置完成后，需重启各个 FE 和 BE 使配置生效。如果不设置该用户名，则默认使用 FE 和 BE 进程的用户名进行访问。每个 StarRocks 集群仅支持配置一个用户名。
- 查询 Hive 数据时，StarRocks 集群的 FE 和 BE 会通过 HDFS 客户端访问 HDFS 集群。一般情况下，StarRocks 会按照默认配置来启动 HDFS 客户端，无需手动配置。但在以下场景中，需要进行手动配置：
  - 如果 HDFS 集群开启了高可用（High Availability，简称为“HA”）模式，则需要将 HDFS 集群中的 **hdfs-site.xml** 文件放到每个 FE 的 **$FE_HOME/conf** 路径下、以及每个 BE 的 **$BE_HOME/conf** 路径下。
  - 如果 HDFS 集群配置了 ViewFs，则需要将 HDFS 集群中的 **core-site.xml** 文件放到每个 FE 的 **$FE_HOME/conf** 路径下、以及每个 BE 的 **$BE_HOME/conf** 路径下。

> **注意**
>
> 如果查询时因为域名无法识别 (Unknown Host) 而发生访问失败，您需要将 HDFS 集群中各节点的主机名及 IP 地址之间的映射关系配置到 **/etc/hosts** 路径中。

### Kerberos 认证

如果 HDFS 集群或 HMS 开启了 Kerberos 认证，则需要在 StarRocks 集群中做如下配置：

- 在每个 FE 和 每个 BE 上执行 `kinit -kt keytab_path principal` 命令，从 Key Distribution Center (KDC) 获取到 Ticket Granting Ticket (TGT)。执行命令的用户必须拥有访问 HMS 和 HDFS 的权限。注意，使用该命令访问 KDC 具有时效性，因此需要使用 cron 定期执行该命令。
- 在每个 FE 的 **$FE_HOME/conf/fe.conf** 文件和每个 BE 的 **$BE_HOME/conf/be.conf** 文件中添加 `JAVA_OPTS="-Djava.security.krb5.conf=/etc/krb5.conf"`。其中，`/etc/krb5.conf` 是 **krb5.conf** 文件的路径，可以根据文件的实际路径进行修改。

## 创建 Hive Catalog

### 语法

```SQL
CREATE EXTERNAL CATALOG <catalog_name>
[COMMENT <comment>]
PROPERTIES
(
    "type" = "hive",
    GeneralParams,
    MetastoreParams,
    StorageCredentialParams,
    MetadataUpdateParams
)
```

### 参数说明

#### catalog_name

Hive Catalog 的名称。命名要求如下：

- 必须由字母 (a-z 或 A-Z)、数字 (0-9) 或下划线 (_) 组成，且只能以字母开头。
- 总长度不能超过 1023 个字符。
- Catalog 名称大小写敏感。

#### comment

Hive Catalog 的描述。此参数为可选。

#### type

数据源的类型。设置为 `hive`。

#### GeneralParams

指定通用设置的一组参数。

`GeneralParams` 包含如下参数。

| 参数                      | 是否必须  | 说明                                                         |
| ------------------------ | -------- | ------------------------------------------------------------ |
| enable_recursive_listing | 否       | 指定 StarRocks 是否递归读取表或者分区目录（包括子目录）中文件的数据。取值范围：`true` 和 `false`。默认值：`false`。取值为 `true` 表示递归遍历，取值为 `false` 表示只读取表或者分区目录当前层级中文件的数据。 |

#### MetastoreParams

StarRocks 访问 Hive 集群元数据服务的相关参数配置。

##### Hive metastore

如果选择 HMS 作为 Hive 集群的元数据服务，请按如下配置 `MetastoreParams`：

```SQL
"hive.metastore.type" = "hive",
"hive.metastore.uris" = "<hive_metastore_uri>"
```

> **说明**
>
> 在查询 Hive 数据之前，必须将所有 HMS 节点的主机名及 IP 地址之间的映射关系添加到 **/etc/hosts** 路径。否则，发起查询时，StarRocks 可能无法访问 HMS。

`MetastoreParams` 包含如下参数。

| 参数                | 是否必须   | 说明                                                         |
| ------------------- | -------- | ------------------------------------------------------------ |
| hive.metastore.type | 是       | Hive 集群所使用的元数据服务的类型。设置为 `hive`。           |
| hive.metastore.uris | 是       | HMS 的 URI。格式：`thrift://<HMS IP 地址>:<HMS 端口号>`。<br />如果您的 HMS 开启了高可用模式，此处可以填写多个 HMS 地址并用逗号分隔，例如：`"thrift://<HMS IP 地址 1>:<HMS 端口号 1>,thrift://<HMS IP 地址 2>:<HMS 端口号 2>,thrift://<HMS IP 地址 3>:<HMS 端口号 3>"`。 |

##### AWS Glue

如果选择 AWS Glue 作为 Hive 集群的元数据服务（只有使用 AWS S3 作为存储系统时支持），请按如下配置 `MetastoreParams`：

- 基于 Instance Profile 进行认证和鉴权

  ```SQL
  "hive.metastore.type" = "glue",
  "aws.glue.use_instance_profile" = "true",
  "aws.glue.region" = "<aws_glue_region>"
  ```

- 基于 Assumed Role 进行认证和鉴权

  ```SQL
  "hive.metastore.type" = "glue",
  "aws.glue.use_instance_profile" = "true",
  "aws.glue.iam_role_arn" = "<iam_role_arn>",
  "aws.glue.region" = "<aws_glue_region>"
  ```

- 基于 IAM User 进行认证和鉴权

  ```SQL
  "hive.metastore.type" = "glue",
  "aws.glue.use_instance_profile" = "false",
  "aws.glue.access_key" = "<iam_user_access_key>",
  "aws.glue.secret_key" = "<iam_user_secret_key>",
  "aws.glue.region" = "<aws_s3_region>"
  ```

`MetastoreParams` 包含如下参数。

| 参数                          | 是否必须   | 说明                                                         |
| ----------------------------- | -------- | ------------------------------------------------------------ |
| hive.metastore.type           | 是       | Hive 集群所使用的元数据服务的类型。设置为 `glue`。           |
| aws.glue.use_instance_profile | 是       | 指定是否开启 Instance Profile 和 Assumed Role 两种鉴权方式。取值范围：`true` 和 `false`。默认值：`false`。 |
| aws.glue.iam_role_arn         | 否       | 有权限访问 AWS Glue Data Catalog 的 IAM Role 的 ARN。采用 Assumed Role 鉴权方式访问 AWS Glue 时，必须指定此参数。 |
| aws.glue.region               | 是       | AWS Glue Data Catalog 所在的地域。示例：`us-west-1`。        |
| aws.glue.access_key           | 否       | IAM User 的 Access Key。采用 IAM User 鉴权方式访问 AWS Glue 时，必须指定此参数。 |
| aws.glue.secret_key           | 否       | IAM User 的 Secret Key。采用 IAM User 鉴权方式访问 AWS Glue 时，必须指定此参数。 |

有关如何选择用于访问 AWS Glue 的鉴权方式、以及如何在 AWS IAM 控制台配置访问控制策略，参见[访问 AWS Glue 的认证参数](../../integrations/authenticate_to_aws_resources.md#访问-aws-glue-的认证参数)。

#### StorageCredentialParams

StarRocks 访问 Hive 集群文件存储的相关参数配置。

如果您使用 HDFS 作为存储系统，则不需要配置 `StorageCredentialParams`。

如果您使用 AWS S3、其他兼容 S3 协议的对象存储、Microsoft Azure Storage、 或 GCS，则必须配置 `StorageCredentialParams`。

##### AWS S3

如果选择 AWS S3 作为 Hive 集群的文件存储，请按如下配置 `StorageCredentialParams`：

- 基于 Instance Profile 进行认证和鉴权

  ```SQL
  "aws.s3.use_instance_profile" = "true",
  "aws.s3.region" = "<aws_s3_region>"
  ```

- 基于 Assumed Role 进行认证和鉴权

  ```SQL
  "aws.s3.use_instance_profile" = "true",
  "aws.s3.iam_role_arn" = "<iam_role_arn>",
  "aws.s3.region" = "<aws_s3_region>"
  ```

- 基于 IAM User 进行认证和鉴权

  ```SQL
  "aws.s3.use_instance_profile" = "false",
  "aws.s3.access_key" = "<iam_user_access_key>",
  "aws.s3.secret_key" = "<iam_user_secret_key>",
  "aws.s3.region" = "<aws_s3_region>"
  ```

`StorageCredentialParams` 包含如下参数。

| 参数                        | 是否必须   | 说明                                                         |
| --------------------------- | -------- | ------------------------------------------------------------ |
| aws.s3.use_instance_profile | 是       | 指定是否开启 Instance Profile 和 Assumed Role 两种鉴权方式。取值范围：`true` 和 `false`。默认值：`false`。 |
| aws.s3.iam_role_arn         | 否       | 有权限访问 AWS S3 Bucket 的 IAM Role 的 ARN。采用 Assumed Role 鉴权方式访问 AWS S3 时，必须指定此参数。 |
| aws.s3.region               | 是       | AWS S3 Bucket 所在的地域。示例：`us-west-1`。                |
| aws.s3.access_key           | 否       | IAM User 的 Access Key。采用 IAM User 鉴权方式访问 AWS S3 时，必须指定此参数。 |
| aws.s3.secret_key           | 否       | IAM User 的 Secret Key。采用 IAM User 鉴权方式访问 AWS S3 时，必须指定此参数。 |

有关如何选择用于访问 AWS S3 的鉴权方式、以及如何在 AWS IAM 控制台配置访问控制策略，参见[访问 AWS S3 的认证参数](../../integrations/authenticate_to_aws_resources.md#访问-aws-s3-的认证参数)。

##### 阿里云 OSS

如果选择阿里云 OSS 作为 Hive 集群的文件存储，需要在 `StorageCredentialParams` 中配置如下认证参数：

```SQL
"aliyun.oss.access_key" = "<user_access_key>",
"aliyun.oss.secret_key" = "<user_secret_key>",
"aliyun.oss.endpoint" = "<oss_endpoint>" 
```

| 参数                            | 是否必须 | 说明                                                         |
| ------------------------------- | -------- | ------------------------------------------------------------ |
| aliyun.oss.endpoint             | 是      | 阿里云 OSS Endpoint, 如 `oss-cn-beijing.aliyuncs.com`，您可根据 Endpoint 与地域的对应关系进行查找，请参见 [访问域名和数据中心](https://help.aliyun.com/document_detail/31837.html)。    |
| aliyun.oss.access_key           | 是      | 指定阿里云账号或 RAM 用户的 AccessKey ID，获取方式，请参见 [获取 AccessKey](https://help.aliyun.com/document_detail/53045.html)。                                     |
| aliyun.oss.secret_key           | 是      | 指定阿里云账号或 RAM 用户的 AccessKey Secret，获取方式，请参见 [获取 AccessKey](https://help.aliyun.com/document_detail/53045.html)。      |

##### 兼容 S3 协议的对象存储

Hive Catalog 从 2.5 版本起支持兼容 S3 协议的对象存储。

如果选择兼容 S3 协议的对象存储（如 MinIO）作为 Hive 集群的文件存储，请按如下配置 `StorageCredentialParams`：

```SQL
"aws.s3.enable_ssl" = "false",
"aws.s3.enable_path_style_access" = "true",
"aws.s3.endpoint" = "<s3_endpoint>",
"aws.s3.access_key" = "<iam_user_access_key>",
"aws.s3.secret_key" = "<iam_user_secret_key>"
```

`StorageCredentialParams` 包含如下参数。

| 参数                             | 是否必须   | 说明                                                  |
| -------------------------------- | -------- | ------------------------------------------------------------ |
| aws.s3.enable_ssl                | Yes      | 是否开启 SSL 连接。<br />取值范围：`true` 和 `false`。默认值：`true`。 |
| aws.s3.enable_path_style_access  | Yes      | 是否开启路径类型访问 (Path-Style Access)。<br />取值范围：`true` 和 `false`。默认值：`false`。对于 MinIO，必须设置为 `true`。<br />路径类型 URL 使用如下格式：`https://s3.<region_code>.amazonaws.com/<bucket_name>/<key_name>`。例如，如果您在美国西部（俄勒冈）区域中创建一个名为 `DOC-EXAMPLE-BUCKET1` 的存储桶，并希望访问该存储桶中的 `alice.jpg` 对象，则可使用以下路径类型 URL：`https://s3.us-west-2.amazonaws.com/DOC-EXAMPLE-BUCKET1/alice.jpg`。 |
| aws.s3.endpoint                  | Yes      | 用于访问兼容 S3 协议的对象存储的 Endpoint。 |
| aws.s3.access_key                | Yes      | IAM User 的 Access Key。 |
| aws.s3.secret_key                | Yes      | IAM User 的 Secret Key。 |

##### Microsoft Azure Storage

Hive Catalog 从 3.0 版本起支持 Microsoft Azure Storage。

###### Azure Blob Storage

如果选择 Blob Storage 作为 Hive 集群的文件存储，请按如下配置 `StorageCredentialParams`：

- 基于 Shared Key 进行认证和鉴权

  ```SQL
  "azure.blob.storage_account" = "<blob_storage_account_name>",
  "azure.blob.shared_key" = "<blob_storage_account_shared_key>"
  ```

  `StorageCredentialParams` 包含如下参数。

  | **参数**                   | **是否必须** | **说明**                         |
  | -------------------------- | ------------ | -------------------------------- |
  | azure.blob.storage_account | 是           | Blob Storage 账号的用户名。      |
  | azure.blob.shared_key      | 是           | Blob Storage 账号的 Shared Key。 |

- 基于 SAS Token 进行认证和鉴权

  ```SQL
  "azure.blob.account_name" = "<blob_storage_account_name>",
  "azure.blob.container_name" = "<blob_container_name>",
  "azure.blob.sas_token" = "<blob_storage_account_SAS_token>"
  ```

  `StorageCredentialParams` 包含如下参数。

  | **参数**                  | **是否必须** | **说明**                                 |
  | ------------------------- | ------------ | ---------------------------------------- |
  | azure.blob.account_name   | 是           | Blob Storage 账号的用户名。              |
  | azure.blob.container_name | 是           | 数据所在 Blob 容器的名称。               |
  | azure.blob.sas_token      | 是           | 用于访问 Blob Storage 账号的 SAS Token。 |

###### Azure Data Lake Storage Gen1

如果选择 Data Lake Storage Gen1 作为 Hive 集群的文件存储，请按如下配置 `StorageCredentialParams`：

- 基于 Managed Service Identity 进行认证和鉴权

  ```SQL
  "azure.adls1.use_managed_service_identity" = "true"
  ```

  `StorageCredentialParams` 包含如下参数。

  | **参数**                                 | **是否必须** | **说明**                                                     |
  | ---------------------------------------- | ------------ | ------------------------------------------------------------ |
  | azure.adls1.use_managed_service_identity | 是           | 指定是否开启 Managed Service Identity 鉴权方式。设置为 `true`。 |

- 基于 Service Principal 进行认证和鉴权

  ```SQL
  "azure.adls1.oauth2_client_id" = "<application_client_id>",
  "azure.adls1.oauth2_credential" = "<application_client_credential>",
  "azure.adls1.oauth2_endpoint" = "<OAuth_2.0_authorization_endpoint_v2>"
  ```

  `StorageCredentialParams` 包含如下参数。

  | **Parameter**                 | **Required** | **Description**                                              |
  | ----------------------------- | ------------ | ------------------------------------------------------------ |
  | azure.adls1.oauth2_client_id  | 是           | Service Principal 的 Client (Application) ID。               |
  | azure.adls1.oauth2_credential | 是           | 新建的 Client (Application) Secret。                         |
  | azure.adls1.oauth2_endpoint   | 是           | Service Principal 或 Application 的 OAuth 2.0 Token Endpoint (v1)。 |

###### Azure Data Lake Storage Gen2

如果选择 Data Lake Storage Gen2 作为 Hive 集群的文件存储，请按如下配置 `StorageCredentialParams`：

- 基于 Managed Identity 进行认证和鉴权

  ```SQL
  "azure.adls2.oauth2_use_managed_identity" = "true",
  "azure.adls2.oauth2_tenant_id" = "<service_principal_tenant_id>",
  "azure.adls2.oauth2_client_id" = "<service_client_id>"
  ```

  `StorageCredentialParams` 包含如下参数。

  | **参数**                                | **是否必须** | **说明**                                                |
  | --------------------------------------- | ------------ | ------------------------------------------------------- |
  | azure.adls2.oauth2_use_managed_identity | 是           | 指定是否开启 Managed Identity 鉴权方式。设置为 `true`。 |
  | azure.adls2.oauth2_tenant_id            | 是           | 数据所属 Tenant 的 ID。                                 |
  | azure.adls2.oauth2_client_id            | 是           | Managed Identity 的 Client (Application) ID。           |

- 基于 Shared Key 进行认证和鉴权

  ```SQL
  "azure.adls2.storage_account" = "<storage_account_name>",
  "azure.adls2.shared_key" = "<shared_key>"
  ```

  `StorageCredentialParams` 包含如下参数。

  | **参数**                    | **是否必须** | **说明**                                   |
  | --------------------------- | ------------ | ------------------------------------------ |
  | azure.adls2.storage_account | 是           | Data Lake Storage Gen2 账号的用户名。      |
  | azure.adls2.shared_key      | 是           | Data Lake Storage Gen2 账号的 Shared Key。 |

- 基于 Service Principal 进行认证和鉴权

  ```SQL
  "azure.adls2.oauth2_client_id" = "<service_client_id>",
  "azure.adls2.oauth2_client_secret" = "<service_principal_client_secret>",
  "azure.adls2.oauth2_client_endpoint" = "<service_principal_client_endpoint>"
  ```

  `StorageCredentialParams` 包含如下参数。

  | **参数**                           | **是否必须** | **说明**                                                     |
  | ---------------------------------- | ------------ | ------------------------------------------------------------ |
  | azure.adls2.oauth2_client_id       | 是           | Service Principal 的 Client (Application) ID。               |
  | azure.adls2.oauth2_client_secret   | 是           | 新建的 Client (Application) Secret。                         |
  | azure.adls2.oauth2_client_endpoint | 是           | Service Principal 或 Application 的 OAuth 2.0 Token Endpoint (v1)。 |

##### Google GCS

Hive Catalog 从 3.0 版本起支持 Google GCS。

如果选择 Google GCS 作为 Hive 集群的文件存储，请按如下配置 `StorageCredentialParams`：

- 基于 VM 进行认证和鉴权

  ```SQL
  "gcp.gcs.use_compute_engine_service_account" = "true"
  ```

  `StorageCredentialParams` 包含如下参数。

  | **参数**                                   | **默认值** | **取值样例** | **说明**                                                 |
  | ------------------------------------------ | ---------- | ------------ | -------------------------------------------------------- |
  | gcp.gcs.use_compute_engine_service_account | false      | true         | 是否直接使用 Compute Engine 上面绑定的 Service Account。 |

- 基于 Service Account 进行认证和鉴权

  ```SQL
  "gcp.gcs.service_account_email" = "<google_service_account_email>",
  "gcp.gcs.service_account_private_key_id" = "<google_service_private_key_id>",
  "gcp.gcs.service_account_private_key" = "<google_service_private_key>"
  ```

  `StorageCredentialParams` 包含如下参数。

  | **参数**                               | **默认值** | **取值样例**                                                 | **说明**                                                     |
  | -------------------------------------- | ---------- | ------------------------------------------------------------ | ------------------------------------------------------------ |
  | gcp.gcs.service_account_email          | ""         | "[user@hello.iam.gserviceaccount.com](mailto:user@hello.iam.gserviceaccount.com)" | 创建 Service Account 时生成的 JSON 文件中的 Email。          |
  | gcp.gcs.service_account_private_key_id | ""         | "61d257bd8479547cb3e04f0b9b6b9ca07af3b7ea"                   | 创建 Service Account 时生成的 JSON 文件中的 Private Key ID。 |
  | gcp.gcs.service_account_private_key    | ""         | "-----BEGIN PRIVATE KEY----xxxx-----END PRIVATE KEY-----\n"  | 创建 Service Account 时生成的 JSON 文件中的 Private Key。    |

- 基于 Impersonation 进行认证和鉴权

  - 使用 VM 实例模拟 Service Account

    ```SQL
    "gcp.gcs.use_compute_engine_service_account" = "true",
    "gcp.gcs.impersonation_service_account" = "<assumed_google_service_account_email>"
    ```

    `StorageCredentialParams` 包含如下参数。

    | **参数**                                   | **默认值** | **取值样例** | **说明**                                                     |
    | ------------------------------------------ | ---------- | ------------ | ------------------------------------------------------------ |
    | gcp.gcs.use_compute_engine_service_account | false      | true         | 是否直接使用 Compute Engine 上面绑定的 Service Account。     |
    | gcp.gcs.impersonation_service_account      | ""         | "hello"      | 需要模拟的目标 Service Account。 |

  - 使用一个 Service Account（暂时命名为“Meta Service Account”）模拟另一个 Service Account（暂时命名为“Data Service Account”）

    ```SQL
    "gcp.gcs.service_account_email" = "<google_service_account_email>",
    "gcp.gcs.service_account_private_key_id" = "<meta_google_service_account_email>",
    "gcp.gcs.service_account_private_key" = "<meta_google_service_account_email>",
    "gcp.gcs.impersonation_service_account" = "<data_google_service_account_email>"
    ```

    `StorageCredentialParams` 包含如下参数。

    | **参数**                               | **默认值** | **取值样例**                                                 | **说明**                                                     |
    | -------------------------------------- | ---------- | ------------------------------------------------------------ | ------------------------------------------------------------ |
    | gcp.gcs.service_account_email          | ""         | "[user@hello.iam.gserviceaccount.com](mailto:user@hello.iam.gserviceaccount.com)" | 创建 Meta Service Account 时生成的 JSON 文件中的 Email。     |
    | gcp.gcs.service_account_private_key_id | ""         | "61d257bd8479547cb3e04f0b9b6b9ca07af3b7ea"                   | 创建 Meta Service Account 时生成的 JSON 文件中的 Private Key ID。 |
    | gcp.gcs.service_account_private_key    | ""         | "-----BEGIN PRIVATE KEY----xxxx-----END PRIVATE KEY-----\n"  | 创建 Meta Service Account 时生成的 JSON 文件中的 Private Key。 |
    | gcp.gcs.impersonation_service_account  | ""         | "hello"                                                      | 需要模拟的目标 Data Service Account。 |

#### MetadataUpdateParams

指定缓存元数据更新策略的一组参数。StarRocks 根据该策略更新缓存的 Hive 元数据。此组参数为可选。

StarRocks 默认采用[自动异步更新策略](#附录理解元数据自动异步更新策略)，开箱即用。因此，一般情况下，您可以忽略 `MetadataUpdateParams`，无需对其中的策略参数进行调优。

如果 Hive 数据更新频率较高，那么您可以对这些参数进行调优，从而优化自动异步更新策略的性能。

| 参数                                   | 是否必须 | 说明                                                         |
| -------------------------------------- | -------- | ------------------------------------------------------------ |
| enable_metastore_cache            | 否       | 指定 StarRocks 是否缓存 Hive 表的元数据。取值范围：`true` 和 `false`。默认值：`true`。取值为 `true` 表示开启缓存，取值为 `false` 表示关闭缓存。 |
| enable_remote_file_cache               | 否       | 指定 StarRocks 是否缓存 Hive 表或分区的数据文件的元数据。取值范围：`true` 和 `false`。默认值：`true`。取值为 `true` 表示开启缓存，取值为 `false` 表示关闭缓存。 |
| metastore_cache_refresh_interval_sec   | 否       | StarRocks 异步更新缓存的 Hive 表或分区的元数据的时间间隔。单位：秒。默认值：`7200`，即 2 小时。 |
| remote_file_cache_refresh_interval_sec | 否       | StarRocks 异步更新缓存的 Hive 表或分区的数据文件的元数据的时间间隔。单位：秒。默认值：`60`。 |
| metastore_cache_ttl_sec                | 否       | StarRocks 自动淘汰缓存的 Hive 表或分区的元数据的时间间隔。单位：秒。默认值：`86400`，即 24 小时。 |
| remote_file_cache_ttl_sec              | 否       | StarRocks 自动淘汰缓存的 Hive 表或分区的数据文件的元数据的时间间隔。单位：秒。默认值：`129600`，即 36 小时。 |
| enable_cache_list_names                | 否       | 指定 StarRocks 是否缓存 Hive Partition Names。取值范围：`true` 和 `false`。默认值：`true`。取值为 `true` 表示开启缓存，取值为 `false` 表示关闭缓存。 |

### 示例

以下示例创建了一个名为 `hive_catalog_hms` 或 `hive_catalog_glue` 的 Hive Catalog，用于查询 Hive 集群里的数据。

#### HDFS

使用 HDFS 作为存储时，可以按如下创建 Hive Catalog：

```SQL
CREATE EXTERNAL CATALOG hive_catalog_hms
PROPERTIES
(
    "type" = "hive",
    "hive.metastore.type" = "hive",
    "hive.metastore.uris" = "thrift://xx.xx.xx:9083"
);
```

#### AWS S3

##### 如果基于 Instance Profile 进行鉴权和认证

- 如果 Hive 集群使用 HMS 作为元数据服务，可以按如下创建 Hive Catalog：

  ```SQL
  CREATE EXTERNAL CATALOG hive_catalog_hms
  PROPERTIES
  (
      "type" = "hive",
      "hive.metastore.type" = "hive",
      "hive.metastore.uris" = "thrift://xx.xx.xx:9083",
      "aws.s3.use_instance_profile" = "true",
      "aws.s3.region" = "us-west-2"
  );
  ```

- 如果 Amazon EMR Hive 集群使用 AWS Glue 作为元数据服务，可以按如下创建 Hive Catalog：

  ```SQL
  CREATE EXTERNAL CATALOG hive_catalog_glue
  PROPERTIES
  (
      "type" = "hive",
      "hive.metastore.type" = "glue",
      "aws.glue.use_instance_profile" = "true",
      "aws.glue.region" = "us-west-2",
      "aws.s3.use_instance_profile" = "true",
      "aws.s3.region" = "us-west-2"
  );
  ```

##### 如果基于 Assumed Role 进行鉴权和认证

- 如果 Hive 集群使用 HMS 作为元数据服务，可以按如下创建 Hive Catalog：

  ```SQL
  CREATE EXTERNAL CATALOG hive_catalog_hms
  PROPERTIES
  (
      "type" = "hive",
      "hive.metastore.type" = "hive",
      "hive.metastore.uris" = "thrift://xx.xx.xx:9083",
      "aws.s3.use_instance_profile" = "true",
      "aws.s3.iam_role_arn" = "arn:aws:iam::081976408565:role/test_s3_role",
      "aws.s3.region" = "us-west-2"
  );
  ```

- 如果 Amazon EMR Hive 集群使用 AWS Glue 作为元数据服务，可以按如下创建 Hive Catalog：

  ```SQL
  CREATE EXTERNAL CATALOG hive_catalog_glue
  PROPERTIES
  (
      "type" = "hive",
      "hive.metastore.type" = "glue",
      "aws.glue.use_instance_profile" = "true",
      "aws.glue.iam_role_arn" = "arn:aws:iam::081976408565:role/test_glue_role",
      "aws.glue.region" = "us-west-2",
      "aws.s3.use_instance_profile" = "true",
      "aws.s3.iam_role_arn" = "arn:aws:iam::081976408565:role/test_s3_role",
      "aws.s3.region" = "us-west-2"
  );
  ```

##### 如果基于 IAM User 进行鉴权和认证

- 如果 Hive 集群使用 HMS 作为元数据服务，可以按如下创建 Hive Catalog：

  ```SQL
  CREATE EXTERNAL CATALOG hive_catalog_hms
  PROPERTIES
  (
      "type" = "hive",
      "hive.metastore.type" = "hive",
      "hive.metastore.uris" = "thrift://xx.xx.xx:9083",
      "aws.s3.use_instance_profile" = "false",
      "aws.s3.access_key" = "<iam_user_access_key>",
      "aws.s3.secret_key" = "<iam_user_access_key>",
      "aws.s3.region" = "us-west-2"
  );
  ```

- 如果 Amazon EMR Hive 集群使用 AWS Glue 作为元数据服务，可以按如下创建 Hive Catalog：

  ```SQL
  CREATE EXTERNAL CATALOG hive_catalog_glue
  PROPERTIES
  (
      "type" = "hive",
      "hive.metastore.type" = "glue",
      "aws.glue.use_instance_profile" = "false",
      "aws.glue.access_key" = "<iam_user_access_key>",
      "aws.glue.secret_key" = "<iam_user_secret_key>",
      "aws.glue.region" = "us-west-2",
      "aws.s3.use_instance_profile" = "false",
      "aws.s3.access_key" = "<iam_user_access_key>",
      "aws.s3.secret_key" = "<iam_user_secret_key>",
      "aws.s3.region" = "us-west-2"
  );
  ```

#### 兼容 S3 协议的对象存储

以 MinIO 为例，可以按如下创建 Hive Catalog：

```SQL
CREATE EXTERNAL CATALOG hive_catalog_hms
PROPERTIES
(
    "type" = "hive",
    "hive.metastore.type" = "hive",
    "hive.metastore.uris" = "thrift://34.132.15.127:9083",
    "aws.s3.enable_ssl" = "true",
    "aws.s3.enable_path_style_access" = "true",
    "aws.s3.endpoint" = "<s3_endpoint>",
    "aws.s3.access_key" = "<iam_user_access_key>",
    "aws.s3.secret_key" = "<iam_user_secret_key>"
);
```

#### Microsoft Azure Storage

##### Azure Blob Storage

- 如果基于 Shared Key 进行认证和鉴权，可以按如下创建 Hive Catalog：

  ```SQL
  CREATE EXTERNAL CATALOG hive_catalog_hms
  PROPERTIES
  (
      "type" = "hive",
      "hive.metastore.type" = "hive",
      "hive.metastore.uris" = "thrift://34.132.15.127:9083",
      "azure.blob.storage_account" = "<blob_storage_account_name>",
      "azure.blob.shared_key" = "<blob_storage_account_shared_key>"
  );
  ```

- 如果基于 SAS Token 进行认证和鉴权，可以按如下创建 Hive Catalog：

  ```SQL
  CREATE EXTERNAL CATALOG hive_catalog_hms
  PROPERTIES
  (
      "type" = "hive",
      "hive.metastore.type" = "hive",
      "hive.metastore.uris" = "thrift://34.132.15.127:9083",
      "azure.blob.account_name" = "<blob_storage_account_name>",
      "azure.blob.container_name" = "<blob_container_name>",
      "azure.blob.sas_token" = "<blob_storage_account_SAS_token>"
  );
  ```

##### Azure Data Lake Storage Gen1

- 如果基于 Managed Service Identity 进行认证和鉴权，可以按如下创建 Hive Catalog：

  ```SQL
  CREATE EXTERNAL CATALOG hive_catalog_hms
  PROPERTIES
  (
      "type" = "hive",
      "hive.metastore.type" = "hive",
      "hive.metastore.uris" = "thrift://34.132.15.127:9083",
      "azure.adls1.use_managed_service_identity" = "true"    
  );
  ```

- 如果基于 Service Principal 进行认证和鉴权，可以按如下创建 Hive Catalog：

  ```SQL
  CREATE EXTERNAL CATALOG hive_catalog_hms
  PROPERTIES
  (
      "type" = "hive",
      "hive.metastore.type" = "hive",
      "hive.metastore.uris" = "thrift://34.132.15.127:9083",
      "azure.adls1.oauth2_client_id" = "<application_client_id>",
      "azure.adls1.oauth2_credential" = "<application_client_credential>",
      "azure.adls1.oauth2_endpoint" = "<OAuth_2.0_authorization_endpoint_v2>"
  );
  ```

##### Azure Data Lake Storage Gen2

- 如果基于 Managed Identity 进行认证和鉴权，可以按如下创建 Hive Catalog：

  ```SQL
  CREATE EXTERNAL CATALOG hive_catalog_hms
  PROPERTIES
  (
      "type" = "hive",
      "hive.metastore.type" = "hive",
      "hive.metastore.uris" = "thrift://34.132.15.127:9083",
      "azure.adls2.oauth2_use_managed_identity" = "true",
      "azure.adls2.oauth2_tenant_id" = "<service_principal_tenant_id>",
      "azure.adls2.oauth2_client_id" = "<service_client_id>"
  );
  ```

- 如果基于 Shared Key 进行认证和鉴权，可以按如下创建 Hive Catalog：

  ```SQL
  CREATE EXTERNAL CATALOG hive_catalog_hms
  PROPERTIES
  (
      "type" = "hive",
      "hive.metastore.type" = "hive",
      "hive.metastore.uris" = "thrift://34.132.15.127:9083",
      "azure.adls2.storage_account" = "<storage_account_name>",
      "azure.adls2.shared_key" = "<shared_key>"     
  );
  ```

- 如果基于 Service Principal 进行认证和鉴权，可以按如下创建 Hive Catalog：

  ```SQL
  CREATE EXTERNAL CATALOG hive_catalog_hms
  PROPERTIES
  (
      "type" = "hive",
      "hive.metastore.type" = "hive",
      "hive.metastore.uris" = "thrift://34.132.15.127:9083",
      "azure.adls2.oauth2_client_id" = "<service_client_id>",
      "azure.adls2.oauth2_client_secret" = "<service_principal_client_secret>",
      "azure.adls2.oauth2_client_endpoint" = "<service_principal_client_endpoint>" 
  );
  ```

#### Google GCS

- 如果基于 VM 进行认证和鉴权，可以按如下创建 Hive Catalog：

  ```SQL
  CREATE EXTERNAL CATALOG hive_catalog_hms
  PROPERTIES
  (
      "type" = "hive",
      "hive.metastore.type" = "hive",
      "hive.metastore.uris" = "thrift://34.132.15.127:9083",
      "gcp.gcs.use_compute_engine_service_account" = "true"    
  );
  ```

- 如果基于 Service Account 进行认证和鉴权，可以按如下创建 Hive Catalog：

  ```SQL
  CREATE EXTERNAL CATALOG hive_catalog_hms
  PROPERTIES
  (
      "type" = "hive",
      "hive.metastore.type" = "hive",
      "hive.metastore.uris" = "thrift://34.132.15.127:9083",
      "gcp.gcs.service_account_email" = "<google_service_account_email>",
      "gcp.gcs.service_account_private_key_id" = "<google_service_private_key_id>",
      "gcp.gcs.service_account_private_key" = "<google_service_private_key>"    
  );
  ```

- 如果基于 Impersonation 进行认证和鉴权

  - 使用 VM 实例模拟 Service Account，可以按如下创建 Hive Catalog：

    ```SQL
    CREATE EXTERNAL CATALOG hive_catalog_hms
    PROPERTIES
    (
        "type" = "hive",
        "hive.metastore.type" = "hive",
        "hive.metastore.uris" = "thrift://34.132.15.127:9083",
        "gcp.gcs.use_compute_engine_service_account" = "true",
        "gcp.gcs.impersonation_service_account" = "<assumed_google_service_account_email>"    
    );
    ```

  - 使用一个 Service Account 模拟另一个 Service Account，可以按如下创建 Hive Catalog：

    ```SQL
    CREATE EXTERNAL CATALOG hive_catalog_hms
    PROPERTIES
    (
        "type" = "hive",
        "hive.metastore.type" = "hive",
        "hive.metastore.uris" = "thrift://34.132.15.127:9083",
        "gcp.gcs.service_account_email" = "<google_service_account_email>",
        "gcp.gcs.service_account_private_key_id" = "<meta_google_service_account_email>",
        "gcp.gcs.service_account_private_key" = "<meta_google_service_account_email>",
        "gcp.gcs.impersonation_service_account" = "<data_google_service_account_email>"    
    );
    ```

## 查看 Hive Catalog

您可以通过 [SHOW CATALOGS](../../sql-reference/sql-statements/data-manipulation/SHOW_CATALOGS.md) 查询当前所在 StarRocks 集群里所有 Catalog：

```SQL
SHOW CATALOGS;
```

您也可以通过 [SHOW CREATE CATALOG](../../sql-reference/sql-statements/data-manipulation/SHOW_CREATE_CATALOG.md) 查询某个 External Catalog 的创建语句。例如，通过如下命令查询 Hive Catalog `hive_catalog_glue` 的创建语句：

```SQL
SHOW CREATE CATALOG hive_catalog_glue;
```

## 切换 Hive Catalog 和数据库

您可以通过如下方法切换至目标 Hive Catalog 和数据库：

- 先通过 [SET CATALOG](../../sql-reference/sql-statements/data-definition/SET_CATALOG.md) 指定当前会话生效的 Hive Catalog，然后再通过 [USE](../../sql-reference/sql-statements/data-definition/USE.md) 指定数据库：

  ```SQL
  -- 切换当前会话生效的 Catalog：
  SET CATALOG <catalog_name>
  -- 指定当前会话生效的数据库：
  USE <db_name>
  ```

- 通过 [USE](../../sql-reference/sql-statements/data-definition/USE.md) 直接将会话切换到目标 Hive Catalog 下的指定数据库：

  ```SQL
  USE <catalog_name>.<db_name>
  ```

## 删除 Hive Catalog

您可以通过 [DROP CATALOG](../../sql-reference/sql-statements/data-definition/DROP_CATALOG.md) 删除某个 External Catalog。

例如，通过如下命令删除 Hive Catalog `hive_catalog_glue`：

```SQL
DROP Catalog hive_catalog_glue;
```

## 查看 Hive 表结构

您可以通过如下方法查看 Hive 表的表结构：

- 查看表结构

  ```SQL
  DESC[RIBE] <catalog_name>.<database_name>.<table_name>
  ```

- 从 CREATE 命令查看表结构和表文件存放位置

  ```SQL
  SHOW CREATE TABLE <catalog_name>.<database_name>.<table_name>
  ```

## 查询 Hive 表数据

1. 通过 [SHOW DATABASES](../../sql-reference/sql-statements/data-manipulation/SHOW_DATABASES.md) 查看指定 Catalog 所属的 Hive 集群中的数据库：

   ```SQL
   SHOW DATABASES FROM <catalog_name>
   ```

2. [切换至目标 Hive Catalog 和数据库](#切换-hive-catalog-和数据库)。

3. 通过 [SELECT](../../sql-reference/sql-statements/data-manipulation/SELECT.md) 查询目标数据库中的目标表：

   ```SQL
   SELECT count(*) FROM <table_name> LIMIT 10
   ```

## 导入 Hive 数据

假设有一个 OLAP 表，表名为 `olap_tbl`。您可以这样来转换该表中的数据，并把数据导入到 StarRocks 中：

```SQL
INSERT INTO default_catalog.olap_db.olap_tbl SELECT * FROM hive_table
```

## 赋予 Hive 表和视图的权限

您可以通过 [GRANT](../../sql-reference/sql-statements/account-management/GRANT.md) 来赋予角色某个 Hive Catalog 内所有表或视图的查询权限。

- 赋予角色某个 Hive Catalog 内所有表的查询权限：

  ```SQL
  GRANT SELECT ON ALL TABLES IN ALL DATABASES TO ROLE <role_name>
  ```

- 赋予角色某个 Hive Catalog 内所有视图的查询权限：

  ```SQL
  GRANT SELECT ON ALL VIEWS IN ALL DATABASES TO ROLE <role_name>
  ```

例如，通过如下命令创建角色 `hive_role_table`，切换至 Hive Catalog `hive_catalog`，然后把 `hive_catalog` 内所有表和视图的查询权限都赋予 `hive_role_table`：

```SQL
-- 创建角色 hive_role_table。
CREATE ROLE hive_role_table;

-- 切换到数据目录 hive_catalog。
SET CATALOG hive_catalog;

-- 把 hive_catalog 内所有表的查询权限赋予 hive_role_table。
GRANT SELECT ON ALL TABLES IN ALL DATABASES TO ROLE hive_role_table;

-- 把 hive_catalog 内所有视图的查询权限赋予 hive_role_table。
GRANT SELECT ON ALL VIEWS IN ALL DATABASES TO ROLE hive_role_table;
```

## 创建 Hive 数据库

同 StarRocks 内部数据目录 (Internal Catalog) 一致，如果您拥有 Hive Catalog 的 [CREATE DATABASE](../../administration/privilege_item.md#数据目录权限-catalog) 权限，那么您可以使用 [CREATE DATABASE](../../sql-reference/sql-statements/data-definition/CREATE_DATABASE.md) 在该 Hive Catalog 内创建数据库。本功能自 3.2 版本起开始支持。

> **说明**
>
> 您可以通过 [GRANT](../../sql-reference/sql-statements/account-management/GRANT.md) 和 [REVOKE](../../sql-reference/sql-statements/account-management/REVOKE.md) 操作对用户和角色进行权限的赋予和收回。

[切换至目标 Hive Catalog](#切换-hive-catalog-和数据库)，然后通过如下语句创建 Hive 数据库：

```SQL
CREATE DATABASE <database_name>
[PROPERTIES ("location" = "<prefix>://<path_to_database>/<database_name.db>")]
```

`location` 参数用于指定数据库所在的文件路径，支持 HDFS 和对象存储：

- 选择 HMS 作为元数据服务时，如果您在创建数据库时不指定 `location`，那么系统会使用 HMS 默认的 `<warehouse_location>/<database_name.db>` 作为文件路径。
- 选择 AWS Glue 作为元数据服务时，`location` 参数没有默认值，因此您在创建数据库时必须指定该参数。

`prefix` 根据存储系统的不同而不同：

| **存储系统**                           | **`Prefix`** **取值**                                        |
| -------------------------------------- | ------------------------------------------------------------ |
| HDFS                                   | `hdfs`                                                       |
| Google GCS                             | `gs`                                                         |
| Azure Blob Storage                     | <ul><li>如果您的存储账号支持通过 HTTP 协议进行访问，`prefix` 为 `wasb`。</li><li>如果您的存储账号支持通过 HTTPS 协议进行访问，`prefix` 为 `wasbs`。</li></ul> |
| Azure Data Lake Storage Gen1           | `adl`                                                        |
| Azure Data Lake Storage Gen2           | <ul><li>如果您的存储账号支持通过 HTTP 协议进行访问，`prefix` 为 `abfs`。</li><li>如果您的存储账号支持通过 HTTPS 协议进行访问，`prefix` 为 `abfss`。</li></ul> |
| 阿里云 OSS                             | `oss`                                                        |
| 腾讯云 COS                             | `cosn`                                                       |
| 华为云 OBS                             | `obs`                                                        |
| AWS S3 及其他兼容 S3 的存储（如 MinIO) | `s3`                                                         |

## 删除 Hive 数据库

同 StarRocks 内部数据库一致，如果您拥有 Hive 数据库的 [DROP](../../administration/privilege_item.md#数据库权限-database) 权限，那么您可以使用 [DROP DATABASE](../../sql-reference/sql-statements/data-definition/DROP_DATABASE.md) 来删除该 Hive 数据库。本功能自 3.2 版本起开始支持。仅支持删除空数据库。

> **说明**
>
> 您可以通过 [GRANT](../../sql-reference/sql-statements/account-management/GRANT.md) 和 [REVOKE](../../sql-reference/sql-statements/account-management/REVOKE.md) 操作对用户和角色进行权限的赋予和收回。

删除数据库操作并不会将 HDFS 或对象存储上的对应文件路径删除。

[切换至目标 Hive Catalog](#切换-hive-catalog-和数据库)，然后通过如下语句删除 Hive 数据库：

```SQL
DROP DATABASE <database_name>
```

## 创建 Hive 表

同 StarRocks 内部数据库一致，如果您拥有 Hive 数据库的 [CREATE TABLE](../../administration/privilege_item.md#数据库权限-database) 权限，那么您可以使用 [CREATE TABLE](../../sql-reference/sql-statements/data-definition/CREATE_TABLE.md) 或 [CREATE TABLE AS SELECT (CTAS)](../../sql-reference/sql-statements/data-definition/CREATE_TABLE_AS_SELECT.md) 在该 Hive 数据库下创建 Managed Table。本功能自 3.2 版本起开始支持。

> **说明**
>
> 您可以通过 [GRANT](../../sql-reference/sql-statements/account-management/GRANT.md) 和 [REVOKE](../../sql-reference/sql-statements/account-management/REVOKE.md) 操作对用户和角色进行权限的赋予和收回。

[切换至目标 Hive Catalog 和数据库](#切换-hive-catalog-和数据库)。然后通过如下语法创建 Hive 的 Managed Table：

### 语法

```SQL
CREATE TABLE [IF NOT EXISTS] [database.]table_name
(column_definition1[, column_definition2, ...
partition_column_definition1,partition_column_definition2...])
[partition_desc]
[PROPERTIES ("key" = "value", ...)]
[AS SELECT query]
```

### 参数说明

#### column_definition

`column_definition` 语法定义如下:

```SQL
col_name col_type [COMMENT 'comment']
```

参数说明：

| 参数     | 说明                                                         |
| -------- | ------------------------------------------------------------ |
| col_name | 列名称。                                                     |
| col_type | 列数据类型。当前支持如下数据类型：TINYINT、SMALLINT、INT、BIGINT、FLOAT、DOUBLE、DECIMAL、DATE、DATETIME、CHAR、VARCHAR[(length)]、ARRAY、MAP、STRUCT。不支持 LARGEINT、HLL、BITMAP 类型。 |

> **注意**
>
> 所有非分区列均以 `NULL` 为默认值（即，在建表语句中指定 `DEFAULT "NULL"`）。分区列必须在最后声明，且不能为 `NULL`。

#### partition_desc

`partition_desc` 语法定义如下:

```SQL
PARTITION BY (par_col1[, par_col2...])
```

目前 StarRocks 仅支持 Identity Transforms。 即，会为每个唯一的分区值创建一个分区。

> **注意**
>
> 分区列必须在最后声明，支持除 FLOAT、DOUBLE、DECIMAL、DATETIME 以外的数据类型，不支持 `NULL` 值。而且，`partition_desc` 中声明的分区列的顺序必须与 `column_definition` 中定义的列的顺序一致。

#### PROPERTIES

<<<<<<< HEAD
可以在 `PROPERTIES` 中通过 `"key" = "value"` 的形式声明 Hive 表的属性。
=======
可以在 `properties` 中通过 `"key" = "value"` 的形式声明表属性。
>>>>>>> 2e61ec3e

以下为常见的几个属性：

| **属性**          | **描述**                                                     |
| ----------------- | ------------------------------------------------------------ |
| location          | Managed Table 所在的文件路径。使用 HMS 作为元数据服务时，您无需指定 `location` 参数。使用 AWS Glue 作为元数据服务时：<ul><li>如果在创建当前数据库时指定了 `location` 参数，那么在当前数据库下建表时不需要再指定 `location` 参数，StarRocks 默认把表建在当前数据库所在的文件路径下。</li><li>如果在创建当前数据库时没有指定 `location` 参数，那么在当前数据库建表时必须指定 `location` 参数。</li></ul> |
| file_format       | Managed Table 的文件格式。当前仅支持 Parquet 格式。默认值：`parquet`。 |
| compression_codec | Managed Table 的压缩格式。当前支持 SNAPPY、GZIP、ZSTD 和 LZ4。默认值：`gzip`。 |

### 示例

1. 创建非分区表 `unpartition_tbl`，包含 `id` 和 `score` 两列，如下所示：

   ```SQL
   CREATE TABLE unpartition_tbl
   (
       id int,
       score double
   );
   ```

2. 创建分区表 `partition_tbl_1`，包含 `action`、`id`、`dt` 三列，并定义 `id` 和 `dt` 为分区列，如下所示：

   ```SQL
   CREATE TABLE partition_tbl_1
   (
       action varchar(20),
       id int,
       dt date
   )
   PARTITION BY (id,dt);
   ```

3. 查询原表 `partition_tbl_1` 的数据，并根据查询结果创建分区表 `partition_tbl_2`，定义 `id` 和 `dt` 为 `partition_tbl_2` 的分区列：

   ```SQL
   CREATE TABLE partition_tbl_2
   PARTITION BY (id, dt)
   AS SELECT * from partition_tbl_1;
   ```

## 向 Hive 表中插入数据

同 StarRocks 内表一致，如果您拥有 Hive 表（Managed Table 或 External Table）的 [INSERT](../../administration/privilege_item.md#表权限-table) 权限，那么您可以使用 [INSERT](../../sql-reference/sql-statements/data-manipulation/insert.md) 将 StarRocks 表数据写入到该 Hive 表中（当前仅支持写入到 Parquet 格式的 Hive 表）。本功能自 3.2 版本起开始支持。

> **说明**
>
> 您可以通过 [GRANT](../../sql-reference/sql-statements/account-management/GRANT.md) 和 [REVOKE](../../sql-reference/sql-statements/account-management/REVOKE.md) 操作对用户和角色进行权限的赋予和收回。

[切换至目标 Hive Catalog 和数据库](#切换-hive-catalog-和数据库)，然后通过如下语法将 StarRocks 表数据写入到 Parquet 格式的 Hive 表中：

### 语法

```SQL
INSERT {INTO | OVERWRITE} <table_name>
[ (column_name [, ...]) ]
{ VALUES ( { expression | DEFAULT } [, ...] ) [, ...] | query }

-- 向指定分区写入数据。
INSERT {INTO | OVERWRITE} <table_name>
PARTITION (par_col1=<value> [, par_col2=<value>...])
{ VALUES ( { expression | DEFAULT } [, ...] ) [, ...] | query }
```

> **注意**
>
> 分区列不允许为 `NULL`，因此导入时需要保证分区列有值。

### 参数说明

| 参数        | 说明                                                         |
| ----------- | ------------------------------------------------------------ |
| INTO        | 将数据追加写入目标表。                                       |
| OVERWRITE   | 将数据覆盖写入目标表。                                       |
| column_name | 导入的目标列。可以指定一个或多个列。指定多个列时，必须用逗号 (`,`) 分隔。指定的列必须是目标表中存在的列，并且必须包含分区列。该参数可以与源表中的列名称不同，但顺序需一一对应。如果不指定该参数，则默认导入数据到目标表中的所有列。如果源表中的某个非分区列在目标列不存在，则写入默认值 `NULL`。如果查询语句的结果列类型与目标列的类型不一致，会进行隐式转化，如果不能进行转化，那么 INSERT INTO 语句会报语法解析错误。 |
| expression  | 表达式，用以为对应列赋值。                                   |
| DEFAULT     | 为对应列赋予默认值。                                         |
| query       | 查询语句，查询的结果会导入至目标表中。查询语句支持任意 StarRocks 支持的 SQL 查询语法。 |
| PARTITION   | 导入的目标分区。需要指定目标表的所有分区列，指定的分区列的顺序可以与建表时定义的分区列的顺序不一致。指定分区时，不允许通过列名 (`column_name`) 指定导入的目标列。 |

### 示例

1. 向表 `partition_tbl_1` 中插入如下三行数据：

   ```SQL
   INSERT INTO partition_tbl_1
   VALUES
       ("buy", 1, "2023-09-01"),
       ("sell", 2, "2023-09-02"),
       ("buy", 3, "2023-09-03");
   ```

2. 向表 `partition_tbl_1` 按指定列顺序插入一个包含简单计算的 SELECT 查询的结果数据：

   ```SQL
   INSERT INTO partition_tbl_1 (id, action, dt) SELECT 1+1, 'buy', '2023-09-03';
   ```

3. 向表 `partition_tbl_1` 中插入一个从其自身读取数据的 SELECT 查询的结果数据：

   ```SQL
   INSERT INTO partition_tbl_1 SELECT 'buy', 1, date_add(dt, INTERVAL 2 DAY)
   FROM partition_tbl_1
   WHERE id=1;
   ```

4. 向表 `partition_tbl_2` 中 `dt='2023-09-01'`、`id=1` 的分区插入一个 SELECT 查询的结果数据：

   ```SQL
   INSERT INTO partition_tbl_2 SELECT 'order', 1, '2023-09-01';
   ```

   Or

   ```SQL
   INSERT INTO partition_tbl_2 partition(dt='2023-09-01',id=1) SELECT 'order';
   ```

5. 将表 `partition_tbl_1` 中 `dt='2023-09-01'`、`id=1` 的分区下所有 `action` 列值全部覆盖为 `close`：

   ```SQL
   INSERT OVERWRITE partition_tbl_1 SELECT 'close', 1, '2023-09-01';
   ```

   Or

   ```SQL
   INSERT OVERWRITE partition_tbl_1 partition(dt='2023-09-01',id=1) SELECT 'close';
   ```

## 删除 Hive 表

同 StarRocks 内表一致，如果您拥有 Hive 表的 [DROP](../../administration/privilege_item.md#表权限-table) 权限，那么您可以使用 [DROP TABLE](../../sql-reference/sql-statements/data-definition/DROP_TABLE.md) 来删除该 Hive 表。本功能自 3.2 版本起开始支持。

> **说明**
>
> 您可以通过 [GRANT](../../sql-reference/sql-statements/account-management/GRANT.md) 和 [REVOKE](../../sql-reference/sql-statements/account-management/REVOKE.md) 操作对用户和角色进行权限的赋予和收回。

执行删除表的操作时，您必须在 DROP TABLE 语句中指定 `FORCE` 关键字。该操作不会删除表对应的文件路径，但是会删除 HDFS 或对象存储上的表数据。请您谨慎执行该操作。

[切换至目标 Hive Catalog 和数据库](#切换-hive-catalog-和数据库)，然后通过如下语句删除 Hive 表：

```SQL
DROP TABLE <table_name> FORCE
```

## 手动或自动更新元数据缓存

### 手动更新

默认情况下，StarRocks 会缓存 Hive 的元数据、并以异步模式自动更新缓存的元数据，从而提高查询性能。此外，在对 Hive 表做了表结构变更或其他表更新后，您也可以使用 [REFRESH EXTERNAL TABLE](../../sql-reference/sql-statements/data-definition/REFRESH_EXTERNAL_TABLE.md) 手动更新该表的元数据，从而确保 StarRocks 第一时间生成合理的查询计划：

```SQL
REFRESH EXTERNAL TABLE <table_name>
```

以下情况适用于执行手动更新元数据：

- 已有分区内的数据文件发生变更，如执行过 `INSERT OVERWRITE ... PARTITION ...` 命令。
- Hive 表有 Schema 变更。
- Hive 表被 DROP 后重建一个同名 Hive 表。
- 创建 Hive Catalog 时在 `PROPERTIES` 中指定了 `"enable_cache_list_names" = "true"`。在 Hive 侧新增分区后，需要查询新增分区。
  > **说明**
  >
  > 自 2.5.5 版本起，StarRocks 支持周期性刷新 Hive 元数据缓存。参见本文下面”[周期性刷新元数据缓存](#周期性刷新元数据缓存)“小节。开启 Hive 元数据缓存周期性刷新功能以后，默认情况下 StarRocks 每 10 分钟刷新一次 Hive 元数据缓存。因此，一般情况下，无需执行手动更新。您只有在新增分区后，需要立即查询新增分区的数据时，才需要执行手动更新。

注意 REFRESH EXTERNAL TABLE 只会更新 FE 中已缓存的表和分区。

### 自动增量更新

与自动异步更新策略不同，在自动增量更新策略下，FE 可以定时从 HMS 读取各种事件，进而感知 Hive 表元数据的变更情况，如增减列、增减分区和更新分区数据等，无需手动更新 Hive 表的元数据。
此功能会对 HMS 产生较大压力，请慎重使用。推荐使用[周期性刷新元数据缓存](#周期性刷新元数据缓存) 来感知数据变更。

开启自动增量更新策略的步骤如下：

#### 步骤 1：在 HMS 上配置事件侦听器

HMS 2.x 和 3.x 版本均支持配置事件侦听器。这里以配套 HMS 3.1.2 版本的事件侦听器配置为例。将以下配置项添加到 **$HiveMetastore/conf/hive-site.xml** 文件中，然后重启 HMS：

```XML
<property>
    <name>hive.metastore.event.db.notification.api.auth</name>
    <value>false</value>
</property>
<property>
    <name>hive.metastore.notifications.add.thrift.objects</name>
    <value>true</value>
</property>
<property>
    <name>hive.metastore.alter.notifications.basic</name>
    <value>false</value>
</property>
<property>
    <name>hive.metastore.dml.events</name>
    <value>true</value>
</property>
<property>
    <name>hive.metastore.transactional.event.listeners</name>
    <value>org.apache.hive.hcatalog.listener.DbNotificationListener</value>
</property>
<property>
    <name>hive.metastore.event.db.listener.timetolive</name>
    <value>172800s</value>
</property>
<property>
    <name>hive.metastore.server.max.message.size</name>
    <value>858993459</value>
</property>
```

配置完成后，可以在 FE 日志文件中搜索 `event id`，然后通过查看事件 ID 来检查事件监听器是否配置成功。如果配置失败，则所有 `event id` 均为 `0`。

#### 步骤 2：在 StarRocks 上开启自动增量更新策略

您可以给 StarRocks 集群中某一个 Hive Catalog 开启自动增量更新策略，也可以给 StarRocks 集群中所有 Hive Catalog 开启自动增量更新策略。

- 如果要给单个 Hive Catalog 开启自动增量更新策略，则需要在创建该 Hive Catalog 时把 `PROPERTIES` 中的 `enable_hms_events_incremental_sync` 参数设置为 `true`，如下所示：

  ```SQL
  CREATE EXTERNAL CATALOG <catalog_name>
  [COMMENT <comment>]
  PROPERTIES
  (
      "type" = "hive",
      "hive.metastore.uris" = "thrift://102.168.xx.xx:9083",
       ....
      "enable_hms_events_incremental_sync" = "true"
  );
  ```
  
- 如果要给所有 Hive Catalog 开启自动增量更新策略，则需要把 `enable_hms_events_incremental_sync` 参数添加到每个 FE 的 **$FE_HOME/conf/fe.conf** 文件中，并设置为 `true`，然后重启 FE，使参数配置生效。

您还可以根据业务需求在每个 FE 的 **$FE_HOME/conf/fe.conf** 文件中对以下参数进行调优，然后重启 FE，使参数配置生效。

| Parameter                         | Description                                                  |
| --------------------------------- | ------------------------------------------------------------ |
| hms_events_polling_interval_ms    | StarRocks 从 HMS 中读取事件的时间间隔。默认值：`5000`。单位：毫秒。 |
| hms_events_batch_size_per_rpc     | StarRocks 每次读取事件的最大数量。默认值：`500`。            |
| enable_hms_parallel_process_evens | 指定 StarRocks 在读取事件时是否并行处理读取的事件。取值范围：`true` 和 `false`。默认值：`true`。取值为 `true` 则开启并行机制，取值为 `false` 则关闭并行机制。 |
| hms_process_events_parallel_num   | StarRocks 每次处理事件的最大并发数。默认值：`4`。            |

## 周期性刷新元数据缓存

自 2.5.5 版本起，StarRocks 可以周期性刷新经常访问的 Hive 外部数据目录的元数据缓存，达到感知数据更新的效果。您可以通过以下 [FE 参数](../../administration/Configuration.md#fe-配置项)配置 Hive 元数据缓存周期性刷新：

| 配置名称                                                      | 默认值                        | 说明                                  |
| ------------------------------------------------------------ | ---------------------------- | ------------------------------------ |
| enable_background_refresh_connector_metadata                 | v3.0 为 true，v2.5 为 false   | 是否开启 Hive 元数据缓存周期性刷新。开启后，StarRocks 会轮询 Hive 集群的元数据服务（HMS 或 AWS Glue），并刷新经常访问的 Hive 外部数据目录的元数据缓存，以感知数据更新。`true` 代表开启，`false` 代表关闭。[FE 动态参数](../../administration/Configuration.md#配置-fe-动态参数)，可以通过 [ADMIN SET FRONTEND CONFIG](../../sql-reference/sql-statements/Administration/ADMIN_SET_CONFIG.md) 命令设置。 |
| background_refresh_metadata_interval_millis                  | 600000（10 分钟）             | 接连两次 Hive 元数据缓存刷新之间的间隔。单位：毫秒。[FE 动态参数](../../administration/Configuration.md#配置-fe-动态参数)，可以通过 [ADMIN SET FRONTEND CONFIG](../../sql-reference/sql-statements/Administration/ADMIN_SET_CONFIG.md) 命令设置。 |
| background_refresh_metadata_time_secs_since_last_access_secs | 86400（24 小时）              | Hive 元数据缓存刷新任务过期时间。对于已被访问过的 Hive Catalog，如果超过该时间没有被访问，则停止刷新其元数据缓存。对于未被访问过的 Hive Catalog，StarRocks 不会刷新其元数据缓存。单位：秒。[FE 动态参数](../../administration/Configuration.md#配置-fe-动态参数)，可以通过 [ADMIN SET FRONTEND CONFIG](../../sql-reference/sql-statements/Administration/ADMIN_SET_CONFIG.md) 命令设置。 |

元数据缓存周期性刷新与元数据自动异步更新策略配合使用，可以进一步加快数据访问速度，降低从外部数据源读取数据的压力，提升查询性能。

## 附录：理解元数据自动异步更新策略

自动异步更新策略是 StarRocks 用于更新 Hive Catalog 中元数据的默认策略。

默认情况下（即当 `enable_metastore_cache` 参数和 `enable_remote_file_cache` 参数均设置为 `true` 时），如果一个查询命中 Hive 表的某个分区，则 StarRocks 会自动缓存该分区的元数据、以及该分区下数据文件的元数据。缓存的元数据采用懒更新 (Lazy Update) 策略。

例如，有一张名为 `table2` 的 Hive 表，该表的数据分布在四个分区：`p1`、`p2`、`p3` 和 `p4`。当一个查询命中 `p1` 时，StarRocks 会自动缓存 `p1` 的元数据、以及 `p1` 下数据文件的元数据。假设当前缓存元数据的更新和淘汰策略设置如下：

- 异步更新 `p1` 的缓存元数据的时间间隔（通过 `metastore_cache_refresh_interval_sec` 参数指定）为 2 小时。
- 异步更新 `p1` 下数据文件的缓存元数据的时间间隔（通过 `remote_file_cache_refresh_interval_sec` 参数指定）为 60 秒。
- 自动淘汰 `p1` 的缓存元数据的时间间隔（通过 `metastore_cache_ttl_sec` 参数指定）为 24 小时。
- 自动淘汰 `p1` 下数据文件的缓存元数据的时间间隔（通过 `remote_file_cache_ttl_sec` 参数指定）为 36 小时。

如下图所示。

![Update policy on timeline](../../assets/catalog_timeline_zh.png)

StarRocks 采用如下策略更新和淘汰缓存的元数据：

- 如果另有查询再次命中 `p1`，并且当前时间距离上次更新的时间间隔不超过 60 秒，则 StarRocks 既不会更新 `p1` 的缓存元数据，也不会更新 `p1` 下数据文件的缓存元数据。
- 如果另有查询再次命中 `p1`，并且当前时间距离上次更新的时间间隔超过 60 秒，则 StarRocks 会更新 `p1` 下数据文件的缓存元数据。
- 如果另有查询再次命中 `p1`，并且当前时间距离上次更新的时间间隔超过 2 小时，则 StarRocks 会更新 `p1` 的缓存元数据。
- 如果继上次更新结束后，`p1` 在 24 小时内未被访问，则 StarRocks 会淘汰 `p1` 的缓存元数据。后续有查询再次命中 `p1` 时，会重新缓存 `p1` 的元数据。
- 如果继上次更新结束后，`p1` 在 36 小时内未被访问，则 StarRocks 会淘汰 `p1` 下数据文件的缓存元数据。后续有查询再次命中 `p1` 时，会重新缓存 `p1` 下数据文件的元数据。<|MERGE_RESOLUTION|>--- conflicted
+++ resolved
@@ -1008,11 +1008,7 @@
 
 #### PROPERTIES
 
-<<<<<<< HEAD
 可以在 `PROPERTIES` 中通过 `"key" = "value"` 的形式声明 Hive 表的属性。
-=======
-可以在 `properties` 中通过 `"key" = "value"` 的形式声明表属性。
->>>>>>> 2e61ec3e
 
 以下为常见的几个属性：
 
