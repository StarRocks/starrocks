---
displayed_sidebar: docs
---

import BEConfigMethod from '../../_assets/commonMarkdown/BE_config_method.mdx'

import CNConfigMethod from '../../_assets/commonMarkdown/CN_config_method.mdx'

import PostBEConfig from '../../_assets/commonMarkdown/BE_dynamic_note.mdx'

import StaticBEConfigNote from '../../_assets/commonMarkdown/StaticBE_config_note.mdx'

# BE 設定

<BEConfigMethod />

<CNConfigMethod />

## BE の設定項目を表示する

次のコマンドを使用して BE の設定項目を表示できます。

```shell
curl http://<BE_IP>:<BE_HTTP_PORT>/varz
```

## BE パラメータを設定する

<PostBEConfig />

<StaticBEConfigNote />

## BE パラメータを理解する

### ロギング

##### log_buffer_level

- デフォルト: 空の文字列
- タイプ: String
- 単位: -
- 可変: いいえ
- 説明: ログをフラッシュするための戦略。デフォルト値は、ログがメモリにバッファリングされることを示します。有効な値は `-1` と `0` です。`-1` は、ログがメモリにバッファリングされないことを示します。
- 導入バージョン: -

##### sys_log_dir

- デフォルト: `${STARROCKS_HOME}/log`
- タイプ: String
- 単位: -
- 可変: いいえ
- 説明: システムログ (INFO、WARNING、ERROR、FATAL を含む) を保存するディレクトリ。
- 導入バージョン: -

##### sys_log_level

- デフォルト: INFO
- タイプ: String
- 単位: -
- 可変: はい (v3.3.0、v3.2.7、v3.1.12 から)
- 説明: システムログエントリが分類される重大度レベル。 有効な値: INFO、WARN、ERROR、FATAL。この項目は v3.3.0、v3.2.7、v3.1.12 以降、動的設定に変更されました。
- 導入バージョン: -

##### sys_log_roll_mode

- デフォルト: SIZE-MB-1024
- タイプ: String
- 単位: -
- 可変: いいえ
- 説明: システムログがログロールに分割されるモード。有効な値には `TIME-DAY`、`TIME-HOUR`、および `SIZE-MB-` サイズが含まれます。デフォルト値は、各ロールが 1 GB であるログロールに分割されることを示します。
- 導入バージョン: -

##### sys_log_roll_num

- デフォルト: 10
- タイプ: Int
- 単位: -
- 可変: いいえ
- 説明: 保持するログロールの数。
- 導入バージョン: -

##### sys_log_verbose_level

- デフォルト: 10
- タイプ: Int
- 単位: -
- 可変: いいえ
- 説明: 印刷するログのレベル。この設定項目は、コード内で VLOG で開始されたログの出力を制御するために使用されます。
- 導入バージョン: -

##### sys_log_verbose_modules

- デフォルト: 
- タイプ: Strings
- 単位: -
- 可変: いいえ
- 説明: 印刷するログのモジュール。たとえば、この設定項目を OLAP に設定すると、StarRocks は OLAP モジュールのログのみを印刷します。有効な値は BE の名前空間であり、`starrocks`、`starrocks::debug`、`starrocks::fs`、`starrocks::io`、`starrocks::lake`、`starrocks::pipeline`、`starrocks::query_cache`、`starrocks::stream`、`starrocks::workgroup` などがあります。
- 導入バージョン: -

### サーバー

##### abort_on_large_memory_allocation

- デフォルト: false
- タイプ: Boolean
- 単位: N/A
- 変更可能: Yes
- 説明: 単一の割り当て要求が設定された large-allocation 閾値を超えた場合（g_large_memory_alloc_failure_threshold > 0 かつ 要求サイズ > 閾値）、プロセスがどのように応答するかを制御します。true の場合、こうした大きな割り当てが検出されると直ちに std::abort() を呼び出して（ハードクラッシュ）終了します。false の場合は割り当てがブロックされ、アロケータは失敗（nullptr または ENOMEM）を返すため、呼び出し元がエラーを処理できます。このチェックは TRY_CATCH_BAD_ALLOC パスでラップされていない割り当てに対してのみ有効です（mem hook は bad-alloc を捕捉している場合に別のフローを使用します）。予期しない巨大な割り当ての fail-fast デバッグ目的で有効にしてください。運用環境では、過大な割り当て試行で即時プロセス中断を望む場合を除き無効のままにしてください。
- 導入バージョン: 3.4.3, 3.5.0, 4.0.0

##### be_exit_after_disk_write_hang_second

- デフォルト: 60
- タイプ: Int
- 単位: 秒
- 可変: いいえ
- 説明: ディスクがハングした後、BE が終了するまでの待機時間。
- 導入バージョン: -

##### be_http_num_workers

- デフォルト: 48
- タイプ: Int
- 単位: -
- 可変: いいえ
- 説明: HTTP サーバーが使用するスレッドの数。
- 導入バージョン: -

##### be_http_port

- デフォルト: 8040
- タイプ: Int
- 単位: -
- 可変: いいえ
- 説明: BE HTTP サーバーポート。
- 導入バージョン: -

##### be_port

- デフォルト: 9060
- タイプ: Int
- 単位: -
- 可変: いいえ
- 説明: BE の thrift サーバーポートで、FEs からのリクエストを受け取るために使用されます。
- 導入バージョン: -

##### brpc_max_body_size

- デフォルト: 2147483648
- タイプ: Int
- 単位: バイト
- 可変: いいえ
- 説明: bRPC の最大ボディサイズ。
- 導入バージョン: -

##### brpc_num_threads

- デフォルト: -1
- タイプ: Int
- 単位: -
- 可変: いいえ
- 説明: bRPC の bthreads の数。値 `-1` は CPU スレッドと同じ数を示します。
- 導入バージョン: -

##### brpc_port

- デフォルト: 8060
- タイプ: Int
- 単位: -
- 可変: いいえ
- 説明: BE bRPC ポートで、bRPC のネットワーク統計を表示するために使用されます。
- 導入バージョン: -

##### brpc_stub_expire_s

- デフォルト: 3600
- タイプ: Int
- 単位: Seconds
- 変更可能: Yes
- 説明: BRPC stub キャッシュの有効期限。デフォルトは60分です。
- 導入バージョン: -

##### compress_rowbatches

- デフォルト: true
- タイプ: Boolean
- 単位: -
- 可変: いいえ
- 説明: BE 間の RPC で行バッチを圧縮するかどうかを制御するブール値です。`true` は行バッチを圧縮することを示し、`false` は圧縮しないことを示します。
- 導入バージョン: -

##### heartbeat_service_port

- デフォルト: 9050
- タイプ: Int
- 単位: -
- 可変: いいえ
- 説明: BE ハートビートサービスポートで、FEs からのハートビートを受け取るために使用されます。
- 導入バージョン: -

##### heartbeat_service_thread_count

- デフォルト: 1
- タイプ: Int
- 単位: -
- 可変: いいえ
- 説明: BE ハートビートサービスのスレッド数。
- 導入バージョン: -

##### mem_limit

- デフォルト: 90%
- タイプ: String
- 単位: -
- 可変: いいえ
- 説明: BE プロセスのメモリ上限。パーセンテージ ("80%") または物理的な制限 ("100G") として設定できます。デフォルトのハードリミットはサーバーのメモリサイズの 90% で、ソフトリミットは 80% です。同じサーバーで他のメモリ集約型サービスと一緒に StarRocks をデプロイしたい場合、このパラメータを設定する必要があります。
- 導入バージョン: -

##### net_use_ipv6_when_priority_networks_empty

- デフォルト: false
- タイプ: Boolean
- 単位: -
- 可変: いいえ
- 説明: `priority_networks` が指定されていない場合に IPv6 アドレスを優先的に使用するかどうかを制御するブール値です。`true` は、ノードをホストするサーバーが IPv4 と IPv6 の両方のアドレスを持ち、`priority_networks` が指定されていない場合に、システムが IPv6 アドレスを優先的に使用することを許可することを示します。
- 導入バージョン: v3.3.0

##### priority_networks

- デフォルト: 空の文字列
- タイプ: String
- 単位: -
- 可変: いいえ
- 説明: 複数の IP アドレスを持つサーバーの選択戦略を宣言します。注意すべき点は、このパラメータで指定されたリストと一致する IP アドレスは最大で 1 つでなければなりません。このパラメータの値は、CIDR 表記でセミコロン (;) で区切られたエントリからなるリストです。例: `10.10.10.0/24`。このリストのエントリと一致する IP アドレスがない場合、サーバーの利用可能な IP アドレスがランダムに選択されます。v3.3.0 から、StarRocks は IPv6 に基づくデプロイをサポートしています。サーバーが IPv4 と IPv6 の両方のアドレスを持っている場合、このパラメータが指定されていない場合、システムはデフォルトで IPv4 アドレスを使用します。この動作を変更するには、`net_use_ipv6_when_priority_networks_empty` を `true` に設定します。
- 導入バージョン: -

##### thrift_client_retry_interval_ms

- デフォルト: 100
- タイプ: Int
- 単位: ミリ秒
- 可変: はい
- 説明: thrift クライアントがリトライする時間間隔。
- 導入バージョン: -

##### thrift_rpc_connection_max_valid_time_ms

- デフォルト: 5000
- タイプ: Int
- 単位: Milliseconds
- 変更可能: いいえ
- 説明: Thrift RPC 接続の最大有効時間。コネクションプールにこの値以上存在すると、コネクションは閉じられます。この値は FE 設定 `thrift_client_timeout_ms` と一致するように設定する必要があります。

##### thrift_rpc_max_body_size

- デフォルト: 0
- タイプ: Int
- 単位:
- 変更可能: いいえ
- 説明: RPC の文字列ボディの最大サイズ。`0` は無制限であることを示す。
- 導入バージョン: -

##### thrift_rpc_strict_mode

- デフォルト: true
- タイプ: Boolean
- 単位: -
- 変更可能: いいえ
- 説明: Thrift の Strict 実行モードが有効かどうか。Thrift の Strict モードについては、[Thrift Binary protocol encoding](https://github.com/apache/thrift/blob/master/doc/specs/thrift-binary-protocol.md) を参照してください。
- 導入バージョン: -

##### thrift_rpc_timeout_ms

- デフォルト: 5000
- タイプ: Int
- 単位: ミリ秒
- 可変: はい
- 説明: thrift RPC のタイムアウト。
- 導入バージョン: -

### メタデータとクラスタ管理

##### cluster_id

- デフォルト: -1
- タイプ: Int
- 単位: N/A
- 変更可能: No
- 説明: この StarRocks backend のグローバルクラスタ識別子。起動時に StorageEngine は config::cluster_id を実効クラスタ ID として読み取り、すべての data root パスが同じクラスタ ID を含んでいることを検証します（StorageEngine::_check_all_root_path_cluster_id を参照）。値が -1 の場合は「未設定」を意味し、エンジンは既存のデータディレクトリまたはマスターのハートビートから実効 ID を導出することがあります。非負の ID が設定されている場合、設定された ID とデータディレクトリに格納されている ID の不一致は起動時の検証に失敗を引き起こします（Status::Corruption）。一部の root に ID が欠けており、エンジンが ID の書き込みを許可されている場合（options.need_write_cluster_id）、それらの root に実効 ID を永続化します。この設定は不変であるため、変更するには異なる設定でプロセスを再起動する必要があります。
- 導入バージョン: 3.2.0

##### update_schema_worker_count

- デフォルト: 3
- タイプ: Int
- 単位: Threads
- 変更可能: No
- 説明: BE の "update_schema" 動的 ThreadPool で TTaskType::UPDATE_SCHEMA タスクを処理するワーカースレッドの最大数を設定します。ThreadPool は起動時に agent_server 内で作成され、最小 0 スレッド（アイドル時にゼロまでスケールダウン可能）、最大はこの設定値と等しくなります。プールはデフォルトのアイドルタイムアウトと事実上無制限のキューを使用します。より多くの同時スキーマ更新タスクを許可するにはこの値を増やします（CPU とメモリ使用量が増加します）。並列スキーマ操作を制限したい場合は値を下げます。このオプションはランタイムで変更できないため、変更には BE の再起動が必要です。
- 導入バージョン: 3.2.3

### ユーザー、ロール、および権限

### クエリエンジン

##### disable_storage_page_cache

- デフォルト: false
- タイプ: Boolean
- 単位: -
- 可変: はい
- 説明: PageCache を無効にするかどうかを制御するブール値。
  - PageCache が有効な場合、StarRocks は最近スキャンされたデータをキャッシュします。
  - PageCache は、類似のクエリが頻繁に繰り返される場合にクエリパフォーマンスを大幅に向上させることができます。
  - `true` は PageCache を無効にすることを示します。
  - この項目のデフォルト値は StarRocks v2.4 以降、`true` から `false` に変更されました。
- 導入バージョン: -

##### enable_bitmap_index_memory_page_cache

- デフォルト: true 
- タイプ: Boolean
- 単位: -
- 可変: はい
- 説明:Bitmap インデックスのメモリキャッシュを有効にするかどうか。Bitmap インデックスを使用してポイントクエリを高速化したい場合は、メモリキャッシュを使用することを推奨します。
- 導入バージョン: v3.1

##### enable_compaction_flat_json

- デフォルト: True
- タイプ: Boolean
- 単位: 
- 可変: はい
- 説明: Flat JSON データのコンパクションを有効にするかどうか。
- 導入バージョン: v3.3.3

##### enable_json_flat

- デフォルト: false
- タイプ: Boolean
- 単位: 
- 可変: はい
- 説明: Flat JSON 機能を有効にするかどうか。 この機能を有効にすると、新しくロードされた JSON データが自動的にフラット化され、JSON クエリパフォーマンスが向上します。
- 導入バージョン: v3.3.0

##### enable_lazy_dynamic_flat_json

- デフォルト: True
- タイプ: Boolean
- 単位: 
- 可変: はい
- 説明: クエリが読み取りプロセスで Flat JSON スキーマを見逃した場合に Lazy Dynamic Flat JSON を有効にするかどうか。この項目が `true` に設定されている場合、StarRocks は Flat JSON 操作を読み取りプロセスではなく計算プロセスに延期します。
- 導入バージョン: v3.3.3

##### enable_ordinal_index_memory_page_cache

- デフォルト: true
- タイプ: Boolean
- 単位: -
- 可変: はい
- 説明: オーディナルインデックスのメモリキャッシュを有効にするかどうか。オーディナルインデックスは行IDからデータページの位置へのマッピングであり、スキャンを高速化するために使用できる。
- 導入バージョン:  -

##### enable_string_prefix_zonemap

- デフォルト: true
- タイプ: Boolean
- 単位: -
- 可変: はい
- 説明: 文字列（CHAR/VARCHAR）列に対して、前置長に基づくゾーンマップを有効にするかどうか。非キー列では、最小値/最大値は `string_prefix_zonemap_prefix_len` で指定した長さに切り詰められます。
- 導入バージョン: -

##### enable_zonemap_index_memory_page_cache

- デフォルト: true
- タイプ: Boolean
- 単位: -
- 可変: はい
- 説明: ゾーンマップインデックスのメモリーキャッシュを有効にするかどうか。ゾーンマップインデックスを使用してスキャンを高速化したい場合は、メモリキャッシュを使用することを推奨します。
- 導入バージョン: -

##### exchg_node_buffer_size_bytes

- デフォルト: 10485760
- タイプ: Int
- 単位: バイト
- 可変: はい
- 説明: 各クエリの交換ノードの受信側の最大バッファサイズ。この設定項目はソフトリミットです。データが過剰な速度で受信側に送信されると、バックプレッシャーがトリガーされます。
- 導入バージョン: -

##### file_descriptor_cache_capacity

- デフォルト: 16384
- タイプ: Int
- 単位: -
- 可変: いいえ
- 説明: キャッシュできるファイルディスクリプタの数。
- 導入バージョン: -

##### flamegraph_tool_dir

- デフォルト: `${STARROCKS_HOME}/bin/flamegraph`
- タイプ: String
- 単位: -
- 可変: いいえ
- 説明: フレームグラフツールのディレクトリ。このディレクトリには、プロファイルデータからフレームグラフを生成するための pprof、stackcollapse-go.pl、flamegraph.pl スクリプトが含まれている必要があります。
- 導入バージョン: -

<<<<<<< HEAD
##### update_tablet_meta_info_worker_count

- デフォルト: 10
- タイプ: Int
- 単位: -
- 可変: はい
- 説明: 共有データクラスターにおけるタブレットメタデータ変更スレッド数。
- 導入バージョン: -

##### upload_worker_count
=======
##### fragment_pool_queue_size
>>>>>>> 22e8e2de

- デフォルト: 2048
- タイプ: Int
- 単位: -
- 可変: いいえ
- 説明: 各 BE ノードで処理できるクエリ数の上限。
- 導入バージョン: -

##### fragment_pool_thread_num_max

- デフォルト: 4096
- タイプ: Int
- 単位: -
- 可変: いいえ
- 説明: クエリに使用される最大スレッド数。
- 導入バージョン: -

##### fragment_pool_thread_num_min

- デフォルト: 64
- タイプ: Int
- 単位: 分
- 可変: いいえ
- 説明: クエリに使用される最小スレッド数。
- 導入バージョン: -

##### hdfs_client_enable_hedged_read

- デフォルト: false
- タイプ: Boolean
- 単位: -
- 可変: いいえ
- 説明: ヘッジドリード機能を有効にするかどうかを指定します。
- 導入バージョン: v3.0

##### hdfs_client_hedged_read_threadpool_size

- デフォルト: 128
- タイプ: Int
- 単位: -
- 可変: いいえ
- 説明: HDFS クライアントのヘッジドリードスレッドプールのサイズを指定します。スレッドプールのサイズは、HDFS クライアントでヘッジドリードを実行するために専用されるスレッドの数を制限します。これは、HDFS クラスターの **hdfs-site.xml** ファイルの `dfs.client.hedged.read.threadpool.size` パラメータに相当します。
- 導入バージョン: v3.0

##### hdfs_client_hedged_read_threshold_millis

- デフォルト: 2500
- タイプ: Int
- 単位: ミリ秒
- 可変: いいえ
- 説明: ヘッジドリードを開始する前に待機するミリ秒数を指定します。たとえば、このパラメータを `30` に設定した場合、ブロックからの読み取りが 30 ミリ秒以内に返されない場合、HDFS クライアントはすぐに別のブロックレプリカに対して新しい読み取りを開始します。これは、HDFS クラスターの **hdfs-site.xml** ファイルの `dfs.client.hedged.read.threshold.millis` パラメータに相当します。
- 導入バージョン: v3.0

##### io_coalesce_adaptive_lazy_active

- デフォルト: true
- タイプ: Boolean
- 単位: -
- 可変: はい
- 説明: 述語の選択性に基づいて、述語列と非述語列の I/O を結合するかどうかを適応的に決定します。
- 導入バージョン: v3.2

##### jit_lru_cache_size

- デフォルト: 0
- タイプ: Int
- 単位: Bytes
- 可変: はい
- 説明: JIT コンパイルのための LRU キャッシュサイズ。0 より大きい場合、キャッシュの実際のサイズを表します。0 以下に設定されている場合、システムは `jit_lru_cache_size = min(mem_limit*0.01, 1GB)` の式を使用してキャッシュを適応的に設定します (ノードの `mem_limit` は 16 GB 以上でなければなりません)。
- 導入バージョン: -

##### json_flat_column_max

- デフォルト: 100
- タイプ: Int
- 単位: 
- 可変: はい
- 説明: Flat JSON によって抽出できるサブフィールドの最大数。このパラメータは `enable_json_flat` が `true` に設定されている場合にのみ有効です。
- 導入バージョン: v3.3.0

##### json_flat_create_zonemap

- デフォルト: true
- タイプ: Boolean
- 単位: 
- 可変: はい
- 説明: フラット化された JSON のサブカラムに対してゾーンマップを作成するかどうか。`enable_json_flat` が `true` の場合にのみ有効です。
- 導入バージョン: -

##### json_flat_null_factor

- デフォルト: 0.3
- タイプ: Double
- 単位: 
- 可変: はい
- 説明: Flat JSON のために抽出する NULL 値の割合。NULL 値の割合がこのしきい値を超える列は抽出されません。このパラメータは `enable_json_flat` が `true` に設定されている場合にのみ有効です。
- 導入バージョン: v3.3.0

##### json_flat_sparsity_factor

- デフォルト: 0.3
- タイプ: Double
- 単位: 
- 可変: はい
- 説明: Flat JSON の同じ名前を持つ列の割合。この値より低い場合、抽出は行われません。このパラメータは `enable_json_flat` が `true` に設定されている場合にのみ有効です。
- 導入バージョン: v3.3.0

##### lake_tablet_ignore_invalid_delete_predicate

- デフォルト: false
- タイプ: Boolean
- 単位: -
- 変更可能: Yes
- 説明: カラム名が変更された後に論理削除によって重複キーのテーブルの tablet rowset メタデータに導入される可能性のある無効な delete predicate を無視するかどうかを制御するブール値。
- 導入バージョン: v4.0

##### max_hdfs_file_handle

- デフォルト: 1000
- タイプ: Int
- 単位: -
- 可変: はい
- 説明: 開くことができる HDFS ファイルディスクリプタの最大数。
- 導入バージョン: -

##### max_memory_sink_batch_count

- デフォルト: 20
- タイプ: Int
- 単位: -
- 可変: はい
- 説明: スキャンキャッシュバッチの最大数。
- 導入バージョン: -

##### max_pushdown_conditions_per_column

- デフォルト: 1024
- タイプ: Int
- 単位: -
- 可変: はい
- 説明: 各列でプッシュダウンを許可する条件の最大数。この制限を超えると、述語はストレージレイヤーにプッシュダウンされません。
- 導入バージョン: -

##### max_scan_key_num

- デフォルト: 1024
- タイプ: Int
- 単位: -
- 可変: はい
- 説明: 各クエリによってセグメント化される最大スキャンキー数。
- 導入バージョン: -

##### min_file_descriptor_number

- デフォルト: 60000
- タイプ: Int
- 単位: -
- 可変: いいえ
- 説明: BE プロセスの最小ファイルディスクリプタ数。
- 導入バージョン: -

##### object_storage_connect_timeout_ms

- デフォルト: -1
- タイプ: Int
- 単位: ミリ秒
- 可変: いいえ
- 説明: オブジェクトストレージとのソケット接続を確立するためのタイムアウト期間。`-1` は SDK 設定のデフォルトのタイムアウト期間を使用することを示します。
- 導入バージョン: v3.0.9

##### object_storage_request_timeout_ms

- デフォルト: -1
- タイプ: Int
- 単位: ミリ秒
- 可変: いいえ
- 説明: オブジェクトストレージとの HTTP 接続を確立するためのタイムアウト期間。`-1` は SDK 設定のデフォルトのタイムアウト期間を使用することを示します。
- 導入バージョン: v3.0.9

##### parquet_late_materialization_enable

- デフォルト: true
- タイプ: Boolean
- 単位: -
- 可変: いいえ
- 説明: パフォーマンスを向上させるために Parquet リーダーの後期実体化を有効にするかどうかを制御するブール値。`true` は後期実体化を有効にすることを示し、`false` は無効にすることを示します。
- 導入バージョン: -

##### parquet_page_index_enable

- デフォルト: true
- タイプ: Boolean
- 単位: -
- 可変: いいえ
- 説明: パフォーマンスを向上させるために Parquet ファイルのページインデックスを有効にするかどうかを制御するブール値。`true` はページインデックスを有効にすることを示し、`false` は無効にすることを示します。
- 導入バージョン: v3.3

##### parquet_reader_bloom_filter_enable

- デフォルト: true
- タイプ: Boolean
- 単位: -
- 可変: はい
- 説明: パフォーマンスを向上させるために Parquet ファイルのブルームフィルターを有効にするかどうかを制御するブール値。`true` はブルームフィルタを有効にすることを示し、`false` は無効にすることを示す。システム変数 `enable_parquet_reader_bloom_filter` を使用して、セッションレベルでこの動作を制御することもできます。Parquet におけるブルームフィルタは、**各行グループ内のカラムレベルで管理されます**。Parquet ファイルに特定の列に対するブルームフィルタが含まれている場合、クエリはそれらの列に対する述語を使用して行グループを効率的にスキップすることができます。
- 導入バージョン: v3.5

##### path_gc_check_step

- デフォルト: 1000
- タイプ: Int
- 単位: -
- 可変: はい
- 説明: 連続してスキャンできる最大ファイル数。
- 導入バージョン: -

##### path_gc_check_step_interval_ms

- デフォルト: 10
- タイプ: Int
- 単位: ミリ秒
- 可変: はい
- 説明: ファイルスキャン間の時間間隔。
- 導入バージョン: -

##### path_scan_interval_second

- デフォルト: 86400
- タイプ: Int
- 単位: 秒
- 可変: はい
- 説明: GC が期限切れデータをクリーンアップする時間間隔。
- 導入バージョン: -

##### pipeline_connector_scan_thread_num_per_cpu

- デフォルト: 8
- タイプ: Double
- 単位: -
- 可変: はい
- 説明: BE ノードの CPU コアごとに Pipeline Connector に割り当てられるスキャンスレッドの数。この設定は v3.1.7 以降、動的に変更されました。
- 導入バージョン: -

##### pipeline_poller_timeout_guard_ms

- デフォルト: -1
- タイプ: Int
- 単位: Milliseconds
- 可変: はい
- 説明: この項目が `0` より大きい値に設定されている場合、ドライバがポーラの 1 回のディスパッチに `pipeline_poller_timeout_guard_ms` 以上の時間がかかると、ドライバとオペレータの情報が出力される。
- 導入バージョン: -

##### pipeline_prepare_thread_pool_queue_size

- デフォルト: 102400
- タイプ: Int
- 単位: -
- 可変: いいえ
- 説明: Pipeline 実行エンジンの PREPARE Fragment スレッドプールの最大キュー長。
- 導入バージョン: -

##### pipeline_prepare_thread_pool_thread_num

- デフォルト: 0
- タイプ: Int
- 単位: -
- 可変: いいえ
- 説明: Pipeline 実行エンジン PREPARE Fragment スレッドプールのスレッド数。`0` はシステムの VCPU コア数と同じであることを示す。
- 導入バージョン: -

##### pipeline_prepare_timeout_guard_ms

- デフォルト: -1
- タイプ: Int
- 単位: Milliseconds
- 可変: はい
- 説明: この項目が `0` より大きい値に設定されている場合、PREPARE 処理中にプランの Fragment が `pipeline_prepare_timeout_guard_ms` を超えると、プランの Fragment のスタックトレースが出力される。

##### pipeline_scan_thread_pool_queue_size

- デフォルト: 102400
- タイプ: Int
- 単位: -
- 可変: いいえ
- 説明: Pipeline 実行エンジンの SCAN スレッドプールの最大タスクキュー長。
- 導入バージョン: -

##### query_cache_capacity

- デフォルト: 536870912
- タイプ: Int
- 単位: バイト
- 可変: いいえ
- 説明: BE のクエリキャッシュのサイズ。デフォルトサイズは 512 MB です。サイズは 4 MB 未満にすることはできません。BE のメモリ容量が期待するクエリキャッシュサイズを提供するのに不十分な場合、BE のメモリ容量を増やすことができます。
- 導入バージョン: -

##### query_pool_spill_mem_limit_threshold

- デフォルト: 1.0
- タイプ: Double
- 単位: -
- 可変: いいえ
- 説明: 自動スピリングが有効な場合、すべてのクエリのメモリ使用量が `query_pool memory limit * query_pool_spill_mem_limit_threshold` を超えると、中間結果のスピリングがトリガーされます。
- 導入バージョン: v3.2.7

##### result_buffer_cancelled_interval_time

- デフォルト: 300
- タイプ: Int
- 単位: 秒
- 可変: はい
- 説明: BufferControlBlock がデータを解放するまでの待機時間。
- 導入バージョン: -

##### scan_context_gc_interval_min

- デフォルト: 5
- タイプ: Int
- 単位: 分
- 可変: はい
- 説明: スキャンコンテキストをクリーンアップする時間間隔。
- 導入バージョン: -

##### scanner_row_num

- デフォルト: 16384
- タイプ: Int
- 単位: -
- 可変: はい
- 説明: 各スキャンで各スキャンスレッドが返す最大行数。
- 導入バージョン: -

##### scanner_thread_pool_queue_size

- デフォルト: 102400
- タイプ: Int
- 単位: -
- 可変: いいえ
- 説明: ストレージエンジンがサポートするスキャンタスクの数。
- 導入バージョン: -

##### scanner_thread_pool_thread_num

- デフォルト: 48
- タイプ: Int
- 単位: -
- 可変: はい
- 説明: ストレージエンジンが同時ストレージボリュームスキャンに使用するスレッドの数。すべてのスレッドはスレッドプールで管理されます。
- 導入バージョン: -

##### string_prefix_zonemap_prefix_len

- デフォルト: 16
- タイプ: Int
- 単位: -
- 可変: はい
- 説明: `enable_string_prefix_zonemap` が有効な場合に、文字列ゾーンマップの最小値/最大値に使用する前置長。
- 導入バージョン: -

### ロード

##### clear_transaction_task_worker_count

- デフォルト: 1
- タイプ: Int
- 単位: -
- 可変: いいえ
- 説明: トランザクションをクリアするために使用されるスレッドの数。
- 導入バージョン: -

##### column_mode_partial_update_insert_batch_size

- デフォルト: 4096
- タイプ: Int
- 単位: -
- 可変: はい
- 説明: 挿入行を処理する際の列モード部分更新におけるバッチサイズ。この項目が `0` または負の数値に設定されている場合、無限ループを回避するため `1` に制限されます。この項目は各バッチで処理される新規挿入行の数を制御します。大きな値は書き込みパフォーマンスを向上させますが、より多くのメモリを消費します。
- 導入バージョン: v3.5.10, v4.0.2

##### enable_stream_load_verbose_log

- デフォルト: false
- タイプ: Boolean
- 単位: -
- 可変: はい
- 説明: Stream Load ジョブの HTTP リクエストとレスポンスをログに記録するかどうかを指定します。
- 導入バージョン: v2.5.17, v3.0.9, v3.1.6, v3.2.1

##### flush_thread_num_per_store

- デフォルト: 2
- タイプ: Int
- 単位: -
- 可変: はい
- 説明: 各ストアで MemTable をフラッシュするために使用されるスレッドの数。
- 導入バージョン: -

##### lake_flush_thread_num_per_store

- デフォルト: 0
- タイプ: Int
- 単位: -
- 可変: はい
- 説明: 共有データモードで各ストアで MemTable をフラッシュするために使用されるスレッドの数。
  この値が `0` に設定されている場合、システムは CPU コア数の 2 倍を値として使用します。
  この値が `0` 未満に設定されている場合、システムはその絶対値と CPU コア数の積を値として使用します。
- 導入バージョン: 3.1.12, 3.2.7

##### load_data_reserve_hours

- デフォルト: 4
- タイプ: Int
- 単位: 時間
- 可変: いいえ
- 説明: 小規模ロードによって生成されたファイルの予約時間。
- 導入バージョン: -

##### load_error_log_reserve_hours

- デフォルト: 48
- タイプ: Int
- 単位: 時間
- 可変: はい
- 説明: データロードログが保持される時間。
- 導入バージョン: -

##### load_process_max_memory_limit_bytes

- デフォルト: 107374182400
- タイプ: Int
- 単位: バイト
- 可変: いいえ
- 説明: BE ノード上のすべてのロードプロセスが占有できるメモリリソースの最大サイズ制限。
- 導入バージョン: -

##### max_consumer_num_per_group

- デフォルト: 3
- タイプ: Int
- 単位: -
- 可変: はい
- 説明: Routine Load のコンシューマーグループ内の最大コンシューマー数。
- 導入バージョン: -

##### max_runnings_transactions_per_txn_map

- デフォルト: 100
- タイプ: Int
- 単位: -
- 可変: はい
- 説明: 各パーティションで同時に実行できるトランザクションの最大数。
- 導入バージョン: -

##### number_tablet_writer_threads

- デフォルト: 0
- タイプ: Int
- 単位: -
- 可変: はい
- 説明: インポート用の tablet writer のスレッド数，Stream Load、Broker Load、Insert などに使用されます。パラメータが 0 以下に設定されている場合、システムは CPU コア数の半分（最小で 16）を使用します。パラメータが 0 より大きい値に設定されている場合、システムはその値を使用します。この設定は v3.1.7 以降、動的に変更されました。
- 導入バージョン: -

##### push_worker_count_high_priority

- デフォルト: 3
- タイプ: Int
- 単位: -
- 可変: いいえ
- 説明: HIGH 優先度のロードタスクを処理するために使用されるスレッドの数。
- 導入バージョン: -

##### push_worker_count_normal_priority

- デフォルト: 3
- タイプ: Int
- 単位: -
- 可変: いいえ
- 説明: NORMAL 優先度のロードタスクを処理するために使用されるスレッドの数。
- 導入バージョン: -

##### streaming_load_max_batch_size_mb

- デフォルト: 100
- タイプ: Int
- 単位: MB
- 可変: はい
- 説明: StarRocks にストリーミングできる JSON ファイルの最大サイズ。
- 導入バージョン: -

##### streaming_load_max_mb

- デフォルト: 102400
- タイプ: Int
- 単位: MB
- 可変: はい
- 説明: StarRocks にストリーミングできるファイルの最大サイズ。v3.0 以降、デフォルト値は `10240` から `102400` に変更されました。
- 導入バージョン: -

##### streaming_load_rpc_max_alive_time_sec

- デフォルト: 1200
- タイプ: Int
- 単位: 秒
- 可変: いいえ
- 説明: Stream Load の RPC タイムアウト。
- 導入バージョン: -

##### transaction_publish_version_thread_pool_idle_time_ms

- デフォルト: 60000
- タイプ: Int
- 単位: ミリ秒
- 可変: いいえ
- 説明: スレッドが Publish Version スレッドプールによって再利用されるまでの Idle 時間。
- 導入バージョン: -

##### transaction_publish_version_worker_count

- デフォルト: 0
- タイプ: Int
- 単位: -
- 可変: はい
- 説明: バージョンを公開するために使用される最大スレッド数。この値が `0` 以下に設定されている場合、システムは CPU コア数を値として使用し、インポートの同時実行が高いが固定スレッド数しか使用されない場合にスレッドリソースが不足するのを回避します。v2.5 以降、デフォルト値は `8` から `0` に変更されました。
- 導入バージョン: -

##### write_buffer_size

- デフォルト: 104857600
- タイプ: Int
- 単位: バイト
- 可変: はい
- 説明: メモリ内の MemTable のバッファサイズ。この設定項目はフラッシュをトリガーするしきい値です。
- 導入バージョン: -

### ロードとアンロード

### 統計レポート

##### report_disk_state_interval_seconds

- デフォルト: 60
- タイプ: Int
- 単位: 秒
- 可変: はい
- 説明: ストレージボリュームの状態を報告する時間間隔。これには、ボリューム内のデータサイズが含まれます。
- 導入バージョン: -

##### report_tablet_interval_seconds

- デフォルト: 60
- タイプ: Int
- 単位: 秒
- 可変: はい
- 説明: すべてのタブレットの最新バージョンを報告する時間間隔。
- 導入バージョン: -

##### report_task_interval_seconds

- デフォルト: 10
- タイプ: Int
- 単位: 秒
- 可変: はい
- 説明: タスクの状態を報告する時間間隔。タスクは、テーブルの作成、テーブルの削除、データのロード、またはテーブルスキーマの変更を行うことができます。
- 導入バージョン: -

##### report_workgroup_interval_seconds

- デフォルト: 5
- タイプ: Int
- 単位: 秒
- 可変: はい
- 説明: すべてのワークグループの最新バージョンを報告する時間間隔。
- 導入バージョン: -

### ストレージ

##### alter_tablet_worker_count

- デフォルト: 3
- タイプ: Int
- 単位: -
- 可変: はい
- 説明: スキーマ変更のために使用されるスレッドの数。
- 導入バージョン: -

##### avro_ignore_union_type_tag

- デフォルト: true
- タイプ: Boolean
- 単位: -
- 可変: はい
- 説明: Avro の Union データタイプからシリアライズされた JSON 文字列からタイプタグを取り除くかどうか。
- 導入バージョン: v3.3.7, v3.4

##### base_compaction_check_interval_seconds

- デフォルト: 60
- タイプ: Int
- 単位: 秒
- 可変: はい
- 説明: ベースコンパクションのスレッドポーリングの時間間隔。
- 導入バージョン: -

##### base_compaction_interval_seconds_since_last_operation

- デフォルト: 86400
- タイプ: Int
- 単位: 秒
- 可変: はい
- 説明: 最後のベースコンパクションからの時間間隔。この設定項目はベースコンパクションをトリガーする条件の一つです。
- 導入バージョン: -

##### base_compaction_num_threads_per_disk

- デフォルト: 1
- タイプ: Int
- 単位: -
- 可変: いいえ
- 説明: 各ストレージボリュームでのベースコンパクションに使用されるスレッド数。
- 導入バージョン: -

##### base_cumulative_delta_ratio

- デフォルト: 0.3
- タイプ: Double
- 単位: -
- 可変: はい
- 説明: 累積ファイルサイズとベースファイルサイズの比率。この比率がこの値に達することがベースコンパクションをトリガーする条件の一つです。
- 導入バージョン: -

##### check_consistency_worker_count

- デフォルト: 1
- タイプ: Int
- 単位: -
- 可変: いいえ
- 説明: タブレットの一貫性をチェックするために使用されるスレッドの数。
- 導入バージョン: -

##### clear_expired_replication_snapshots_interval_seconds

- デフォルト: 3600
- タイプ: Int
- 単位: 秒
- 可変: はい
- 説明: 異常なレプリケーションによって残された期限切れのスナップショットをシステムがクリアする時間間隔。
- 導入バージョン: v3.3.5

##### compact_threads

- デフォルト: 4
- タイプ: Int
- 単位: -
- 可変: はい
- 説明: 同時コンパクションタスクに使用される最大スレッド数。この設定は v3.1.7 および v3.2.2 以降、動的に変更されました。
- 導入バージョン: v3.0.0

##### compaction_memory_limit_per_worker

- デフォルト: 2147483648
- タイプ: Int
- 単位: バイト
- 可変: いいえ
- 説明: 各コンパクションスレッドに許可される最大メモリサイズ。
- 導入バージョン: -

##### compaction_trace_threshold

- デフォルト: 60
- タイプ: Int
- 単位: 秒
- 可変: はい
- 説明: 各コンパクションの時間しきい値。コンパクションがこの時間しきい値を超えて時間がかかる場合、StarRocks は対応するトレースを出力します。
- 導入バージョン: -

##### create_tablet_worker_count

- デフォルト: 3
- タイプ: Int
- 単位: Threads
- 変更可能: Yes
- 説明: FE により送信される TTaskType::CREATE（create-tablet）タスクを処理する AgentServer のスレッドプール内の最大ワーカースレッド数を設定します。BE 起動時にこの値はスレッドプールの max として使用されます（プールは min threads = 1、max queue size = unlimited で作成されます）。ランタイムで変更すると ExecEnv::agent_server()->get_thread_pool(TTaskType::CREATE)->update_max_threads(...) が呼ばれます。バルクロードやパーティション作成時など、同時の tablet 作成スループットを上げたい場合に増やしてください。減らすと同時作成操作が制限されます。値を上げると CPU、メモリ、I/O の並列性が増し競合が発生する可能性があります。スレッドプールは少なくとも 1 スレッドを保証するため、1 未満の値は実質的な効果がありません。
- 導入バージョン: 3.2.0

##### cumulative_compaction_check_interval_seconds

- デフォルト: 1
- タイプ: Int
- 単位: 秒
- 可変: はい
- 説明: 累積コンパクションのスレッドポーリングの時間間隔。
- 導入バージョン: -

##### cumulative_compaction_num_threads_per_disk

- デフォルト: 1
- タイプ: Int
- 単位: -
- 可変: いいえ
- 説明: ディスクごとの累積コンパクションスレッド数。
- 導入バージョン: -

##### data_page_size

- デフォルト: 65536
- タイプ: Int
- 単位: Bytes
- 変更可能: No
- 説明: 列データおよびインデックスページを構築する際に使用されるターゲットの非圧縮ページサイズ（バイト）。この値は ColumnWriterOptions.data_page_size と IndexedColumnWriterOptions.index_page_size にコピーされ、ページビルダ（例: BinaryPlainPageBuilder::is_page_full およびバッファ予約ロジック）によってページを完了するタイミングや確保するメモリ量の判断に参照されます。値が 0 の場合、ビルダ内のページサイズ制限は無効化されます。この値を変更するとページ数、メタデータのオーバーヘッド、メモリ予約、および I/O/圧縮のトレードオフに影響します（ページを小さくするとページ数とメタデータが増え、ページを大きくするとページ数は減り圧縮効率が向上する可能性があるがメモリのスパイクが大きくなる）。変更はランタイムで反映されないため、完全に有効にするにはプロセスの再起動と再作成された rowset が必要です。
- 導入バージョン: 3.2.4

##### default_num_rows_per_column_file_block

- デフォルト: 1024
- タイプ: Int
- 単位: -
- 可変: はい
- 説明: 各行ブロックに格納できる最大行数。
- 導入バージョン: -

##### disk_stat_monitor_interval

- デフォルト: 5
- タイプ: Int
- 単位: 秒
- 可変: はい
- 説明: ディスクの健康状態を監視する時間間隔。
- 導入バージョン: -

##### download_low_speed_limit_kbps

- デフォルト: 50
- タイプ: Int
- 単位: KB/秒
- 可変: はい
- 説明: 各 HTTP リクエストのダウンロード速度の下限。この値より低い速度で一定時間動作すると、HTTP リクエストは中止されます。この時間は、設定項目 `download_low_speed_time` で指定されます。
- 導入バージョン: -

##### download_low_speed_time

- デフォルト: 300
- タイプ: Int
- 単位: 秒
- 可変: はい
- 説明: ダウンロード速度が下限より低い状態で動作できる最大時間。この時間内に `download_low_speed_limit_kbps` の値より低い速度で動作し続けると、HTTP リクエストは中止されます。
- 導入バージョン: -

##### download_worker_count

- デフォルト: 0
- タイプ: Int
- 単位: -
- 可変: はい
- 説明: BE ノードでのリストアジョブのダウンロードタスクの最大スレッド数。`0` は、BE が存在するマシンの CPU コア数に値を設定することを示します。
- 導入バージョン: -

##### drop_tablet_worker_count

- デフォルト: 3
- タイプ: Int
- 単位: -
- 可変: はい
- 説明: タブレットを削除するために使用されるスレッドの数。
- 導入バージョン: -

##### enable_check_string_lengths

- デフォルト: true
- タイプ: Boolean
- 単位: -
- 可変: いいえ
- 説明: 文字列の長さをチェックして、範囲外の VARCHAR データによるコンパクションの失敗を解決するかどうか。
- 導入バージョン: -

##### enable_event_based_compaction_framework

- デフォルト: true
- タイプ: Boolean
- 単位: -
- 可変: いいえ
- 説明: イベントベースのコンパクションフレームワークを有効にするかどうか。`true` はイベントベースのコンパクションフレームワークが有効であることを示し、`false` は無効であることを示します。イベントベースのコンパクションフレームワークを有効にすると、多くのタブレットがある場合や単一のタブレットに大量のデータがある場合のコンパクションのオーバーヘッドを大幅に削減できます。
- 導入バージョン: -

##### enable_new_load_on_memory_limit_exceeded

- デフォルト: false
- タイプ: Boolean
- 単位: -
- 可変: はい
- 説明: ハードメモリリソース制限に達したときに新しいロードプロセスを許可するかどうか。`true` は新しいロードプロセスが許可されることを示し、`false` は拒否されることを示します。
- 導入バージョン: v3.3.2

##### enable_pk_parallel_execution

- デフォルト: true
- タイプ: Boolean
- 単位: -
- 可変: はい
- 説明: Primary Key テーブルの並列実行戦略を有効にするかどうかを決定します。有効化されると、インポートおよびコンパクションの段階で PK インデックスファイルが生成されます。
- 導入バージョン: -

##### enable_pk_size_tiered_compaction_strategy

- デフォルト: true
- タイプ: Boolean
- 単位: -
- 可変: いいえ
- 説明: 主キーテーブルのサイズ階層型コンパクションポリシーを有効にするかどうか。`true` はサイズ階層型コンパクション戦略が有効であることを示し、`false` は無効であることを示します。この項目は、共有データクラスタでは v3.2.4 および v3.1.10 以降、共有なしクラスタでは v3.2.5 および v3.1.10 以降で有効になります。
- 導入バージョン: -

##### enable_rowset_verify

- デフォルト: false
- タイプ: Boolean
- 単位: -
- 可変: はい
- 説明: 生成された rowset の正確性を検証するかどうか。 有効にすると、コンパクションとスキーマ変更後に生成された rowset の正確性がチェックされます。
- 導入バージョン: -

##### enable_size_tiered_compaction_strategy

- デフォルト: true
- タイプ: Boolean
- 単位: -
- 可変: いいえ
- 説明: サイズ階層型コンパクションポリシー (主キーテーブルを除く) を有効にするかどうか。`true` はサイズ階層型コンパクション戦略が有効であることを示し、`false` は無効であることを示します。
- 導入バージョン: -

##### enable_strict_delvec_crc_check

- デフォルト: true
- タイプ: Boolean
- 単位: -
- 可変: はい
- 説明: enable_strict_delvec_crc_check を true に設定すると、delete vector の CRC32 を厳密にチェックし、一致しない場合はエラーを返します。
- 導入バージョン: -

##### enable_transparent_data_encryption

- デフォルト: false
- タイプ: Boolean
- 単位: N/A
- 変更可能: No
- 説明: 有効にすると、StarRocks は新規に書き込まれるストレージオブジェクト（segment files、delete/update files、rowset segments、lake SSTs、persistent index files など）に対してオンディスクの暗号化アーティファクトを作成します。Writers（RowsetWriter/SegmentWriter、lake UpdateManager/LakePersistentIndex および関連するコードパス）は KeyCache から暗号化情報を要求し、書き込み可能なファイルに encryption_info を付与し、rowset / segment / sstable メタデータ（segment_encryption_metas、delete/update encryption metadata）に encryption_meta を永続化します。Frontend と Backend/CN の暗号化フラグは一致している必要があり、不一致の場合は BE がハートビート時に中止します（LOG(FATAL)）。このフラグはランタイムで変更できないため、デプロイ前に有効化し、鍵管理（KEK）および KeyCache がクラスタ全体で適切に構成・同期されていることを確認してください。
- 導入バージョン: 3.3.1, 3.4.0, 3.5.0, 4.0.0

##### file_descriptor_cache_clean_interval

- デフォルト: 3600
- タイプ: Int
- 単位: 秒
- 可変: はい
- 説明: 一定期間使用されていないファイルディスクリプタをクリーンアップする時間間隔。
- 導入バージョン: -

##### inc_rowset_expired_sec

- デフォルト: 1800
- タイプ: Int
- 単位: 秒
- 可変: はい
- 説明: 受信データの有効期限。この設定項目はインクリメンタルクローンで使用されます。
- 導入バージョン: -

##### load_process_max_memory_hard_limit_ratio

- デフォルト: 2
- タイプ: Int
- 単位: -
- 可変: はい
- 説明: BE ノード上のすべてのロードプロセスが占有できるメモリリソースのハードリミット (比率)。`enable_new_load_on_memory_limit_exceeded` が `false` に設定されており、すべてのロードプロセスのメモリ消費が `load_process_max_memory_limit_percent * load_process_max_memory_hard_limit_ratio` を超える場合、新しいロードプロセスは拒否されます。
- 導入バージョン: v3.3.2

##### load_process_max_memory_limit_percent

- デフォルト: 30
- タイプ: Int
- 単位: -
- 可変: いいえ
- 説明: BE ノード上のすべてのロードプロセスが占有できるメモリリソースのソフトリミット (パーセンテージ)。
- 導入バージョン: -

##### lz4_acceleration

- デフォルト: 1
- タイプ: Int
- 単位: N/A
- 変更可能: はい
- 説明: 組み込みの LZ4 圧縮器で使用される LZ4 の "acceleration" パラメータを制御します（LZ4_compress_fast_continue に渡されます）。値を大きくすると圧縮率を犠牲にして圧縮速度を優先し、値を小さく（1）すると圧縮は良くなりますが遅くなります。有効範囲: MIN=1, MAX=65537。この設定は BlockCompression にあるすべての LZ4 ベースのコーデック（例: LZ4 および Hadoop-LZ4）に影響し、圧縮の実行方法のみを変更します — LZ4 フォーマットや復号の互換性は変わりません。出力サイズが許容される CPU バウンドや低レイテンシのワークロードでは上げてチューニングしてください（例: 4、8、...）；ストレージや I/O に敏感なワークロードでは 1 のままにしてください。スループットとサイズのトレードオフはデータ依存性が高いため、変更前に代表的なデータでテストしてください。
- 導入バージョン: 3.4.1, 3.5.0, 4.0.0

##### lz4_expected_compression_ratio

- デフォルト: 2.1
- タイプ: double
- 単位: Dimensionless (compression ratio)
- 変更可能: はい
- 説明: シリアライゼーション圧縮戦略が観測された LZ4 圧縮を「良い」と判断するために使用する閾値です。compress_strategy.cpp では、この値が観測された compress_ratio を割る形で lz4_expected_compression_speed_mbps と合わせて報酬メトリクスを計算します；結合した報酬が > 1.0 であれば戦略は正のフィードバックを記録します。この値を上げると期待される圧縮率が高くなり（条件を満たしにくく）、下げると観測された圧縮が満足と見なされやすくなります。典型的なデータの圧縮しやすさに合わせて調整してください。 有効範囲: MIN=1, MAX=65537。
- 導入バージョン: 3.4.1, 3.5.0, 4.0.0

##### make_snapshot_worker_count

- デフォルト: 5
- タイプ: Int
- 単位: -
- 可変: はい
- 説明: BE ノードでのスナップショット作成タスクの最大スレッド数。
- 導入バージョン: -

##### manual_compaction_threads

- デフォルト: 4
- タイプ: Int
- 単位: -
- 可変: いいえ
- 説明: 手動コンパクションのスレッド数。
- 導入バージョン: -

##### max_base_compaction_num_singleton_deltas

- デフォルト: 100
- タイプ: Int
- 単位: -
- 可変: はい
- 説明: 各ベースコンパクションでコンパクト化できる最大セグメント数。
- 導入バージョン: -

##### max_compaction_candidate_num

- デフォルト: 40960
- タイプ: Int
- 単位: -
- 可変: はい
- 説明: コンパクションの候補タブレットの最大数。値が大きすぎると、高いメモリ使用量と高い CPU 負荷を引き起こします。
- 導入バージョン: -

##### max_compaction_concurrency

- デフォルト: -1
- タイプ: Int
- 単位: -
- 可変: はい
- 説明: コンパクションの最大同時実行数 (ベースコンパクションと累積コンパクションの両方を含む)。値 `-1` は同時実行数に制限がないことを示します。`0` はコンパクションを無効にすることを示します。このパラメータは、イベントベースのコンパクションフレームワークが有効な場合に可変です。
- 導入バージョン: -

##### max_cumulative_compaction_num_singleton_deltas

- デフォルト: 1000
- タイプ: Int
- 単位: -
- 可変: はい
- 説明: 単一の累積コンパクションでマージできる最大セグメント数。コンパクション中に OOM が発生した場合、この値を減少させることができます。
- 導入バージョン: -

##### max_download_speed_kbps

- デフォルト: 50000
- タイプ: Int
- 単位: KB/秒
- 可変: はい
- 説明: 各 HTTP リクエストの最大ダウンロード速度。この値は、BE ノード間のデータレプリカ同期のパフォーマンスに影響を与えます。
- 導入バージョン: -

##### max_garbage_sweep_interval

- デフォルト: 3600
- タイプ: Int
- 単位: 秒
- 可変: はい
- 説明: ストレージボリュームのガーベジコレクションの最大時間間隔。この設定は v3.0 以降、動的に変更されました。
- 導入バージョン: -

##### max_percentage_of_error_disk

- デフォルト: 0
- タイプ: Int
- 単位: -
- 可変: はい
- 説明: 対応する BE ノードが終了する前にストレージボリュームで許容されるエラーの最大パーセンテージ。
- 導入バージョン: -

##### max_row_source_mask_memory_bytes

- デフォルト: 209715200
- タイプ: Int
- 単位: バイト
- 可変: いいえ
- 説明: 行ソースマスクバッファの最大メモリサイズ。この値を超えると、データはディスク上の一時ファイルに保存されます。この値は `compaction_memory_limit_per_worker` の値よりも低く設定する必要があります。
- 導入バージョン: -

##### max_update_compaction_num_singleton_deltas

- デフォルト: 1000
- タイプ: Int
- 単位: -
- 可変: はい
- 説明: 主キーテーブルの単一コンパクションでマージできる最大 rowset 数。
- 導入バージョン: -

##### memory_limitation_per_thread_for_schema_change

- デフォルト: 2
- タイプ: Int
- 単位: GB
- 可変: はい
- 説明: 各スキーマ変更タスクに許可される最大メモリサイズ。
- 導入バージョン: -

##### min_base_compaction_num_singleton_deltas

- デフォルト: 5
- タイプ: Int
- 単位: -
- 可変: はい
- 説明: ベースコンパクションをトリガーする最小セグメント数。
- 導入バージョン: -

##### min_compaction_failure_interval_sec

- デフォルト: 120
- タイプ: Int
- 単位: 秒
- 可変: はい
- 説明: 前回のコンパクション失敗からタブレットコンパクションをスケジュールできる最小時間間隔。
- 導入バージョン: -

##### min_cumulative_compaction_failure_interval_sec

- デフォルト: 30
- タイプ: Int
- 単位: 秒
- 可変: はい
- 説明: 累積コンパクションが失敗時にリトライする最小時間間隔。
- 導入バージョン: -

##### min_cumulative_compaction_num_singleton_deltas

- デフォルト: 5
- タイプ: Int
- 単位: -
- 可変: はい
- 説明: 累積コンパクションをトリガーする最小セグメント数。
- 導入バージョン: -

##### min_garbage_sweep_interval

- デフォルト: 180
- タイプ: Int
- 単位: 秒
- 可変: はい
- 説明: ストレージボリュームのガーベジコレクションの最小時間間隔。この設定は v3.0 以降、動的に変更されました。
- 導入バージョン: -

##### pending_data_expire_time_sec

- デフォルト: 1800
- タイプ: Int
- 単位: 秒
- 可変: はい
- 説明: ストレージエンジン内の保留中データの有効期限。
- 導入バージョン: -

##### pindex_major_compaction_limit_per_disk

- デフォルト: 1
- タイプ: Int
- 単位: -
- 可変: はい
- 説明: ディスク上のコンパクションの最大同時実行数。これは、コンパクションによるディスク間の不均一な I/O の問題に対処します。この問題は、特定のディスクに対して過度に高い I/O を引き起こす可能性があります。
- 導入バージョン: v3.0.9

##### pk_parallel_execution_threshold_bytes

- デフォルト: 314572800
- タイプ: Int
- 単位: -
- 可変: はい
- 説明: enable_pk_parallel_execution が true に設定されている場合、インポートまたはコンパクションで生成されるデータがこの閾値を超えると、Primary Key テーブルの並列実行戦略が有効になります。
- 導入バージョン: -

##### primary_key_limit_size

- デフォルト: 128
- タイプ: Int
- 単位: バイト
- 可変: はい
- 説明: 主キーテーブルのキー列の最大サイズ。
- 導入バージョン: v2.5

##### release_snapshot_worker_count

- デフォルト: 5
- タイプ: Int
- 単位: -
- 可変: はい
- 説明: BE ノードでのスナップショットリリースタスクの最大スレッド数。
- 導入バージョン: -

##### repair_compaction_interval_seconds

- デフォルト: 600
- タイプ: Int
- 単位: 秒
- 可変: はい
- 説明: 修復コンパクションスレッドをポーリングする時間間隔。
- 導入バージョン: -

##### replication_max_speed_limit_kbps

- デフォルト: 50000
- タイプ: Int
- 単位: KB/s
- 可変: はい
- 説明: 各レプリケーションスレッドの最大速度。
- 導入バージョン: v3.3.5

##### replication_min_speed_limit_kbps

- デフォルト: 50
- タイプ: Int
- 単位: KB/s
- 可変: はい
- 説明: 各レプリケーションスレッドの最小速度。
- 導入バージョン: v3.3.5

##### replication_min_speed_time_seconds

- デフォルト: 300
- タイプ: Int
- 単位: 秒
- 可変: はい
- 説明: レプリケーションスレッドが最小速度を下回ることが許可される時間。実際の速度が `replication_min_speed_limit_kbps` を下回る時間がこの値を超えると、レプリケーションは失敗します。
- 導入バージョン: v3.3.5

##### replication_threads

- デフォルト: 0
- タイプ: Int
- 単位: -
- 可変: はい
- 説明: レプリケーションに使用される最大スレッド数。`0` は、スレッド数を BE CPU コア数の 4 倍に設定することを示します。
- 導入バージョン: v3.3.5

##### size_tiered_level_multiple

- デフォルト: 5
- タイプ: Int
- 単位: -
- 可変: はい
- 説明: サイズ階層型コンパクションポリシーにおける、2 つの連続するレベル間のデータサイズの倍率。
- 導入バージョン: -

##### size_tiered_level_multiple_dupkey

- デフォルト: 10
- タイプ: Int
- 単位: -
- 可変: はい
- 説明: サイズ階層型コンパクションポリシーにおいて、重複キーテーブルの 2 つの隣接するレベル間のデータ量の差の倍率。
- 導入バージョン: -

##### size_tiered_level_num

- デフォルト: 7
- タイプ: Int
- 単位: -
- 可変: はい
- 説明: サイズ階層型コンパクションポリシーのレベル数。各レベルには最大で 1 つの rowset が保持されます。したがって、安定した状態では、この設定項目で指定されたレベル数と同じ数の rowset が最大で存在します。
- 導入バージョン: -

##### size_tiered_min_level_size

- デフォルト: 131072
- タイプ: Int
- 単位: バイト
- 可変: はい
- 説明: サイズ階層型コンパクションポリシーの最小レベルのデータサイズ。この値より小さい rowset はすぐにデータコンパクションをトリガーします。
- 導入バージョン: -

##### snapshot_expire_time_sec

- デフォルト: 172800
- タイプ: Int
- 単位: 秒
- 可変: はい
- 説明: スナップショットファイルの有効期限。
- 導入バージョン: -

##### storage_flood_stage_left_capacity_bytes

- デフォルト: 107374182400
- タイプ: Int
- 単位: バイト
- 可変: はい
- 説明: すべての BE ディレクトリにおける残りのストレージスペースのハードリミット。BE ストレージディレクトリの残りのストレージスペースがこの値より少なく、ストレージ使用率 (パーセンテージ) が `storage_flood_stage_usage_percent` を超える場合、ロードおよびリストアジョブは拒否されます。この項目を FE 設定項目 `storage_usage_hard_limit_reserve_bytes` と一緒に設定する必要があります。
- 導入バージョン: -

##### storage_flood_stage_usage_percent

- デフォルト: 95
- タイプ: Int
- 単位: -
- 可変: はい
- 説明: すべての BE ディレクトリにおけるストレージ使用率のハードリミット。BE ストレージディレクトリのストレージ使用率 (パーセンテージ) がこの値を超え、残りのストレージスペースが `storage_flood_stage_left_capacity_bytes` より少ない場合、ロードおよびリストアジョブは拒否されます。この項目を FE 設定項目 `storage_usage_hard_limit_percent` と一緒に設定する必要があります。
- 導入バージョン: -

##### storage_medium_migrate_count

- デフォルト: 3
- タイプ: Int
- 単位: -
- 可変: いいえ
- 説明: 記憶媒体の移行 (SATA から SSD への移行) に使用されるスレッドの数。
- 導入バージョン: -

##### storage_root_path

- デフォルト: `${STARROCKS_HOME}/storage`
- タイプ: String
- 単位: -
- 可変: いいえ
- 説明: ストレージボリュームのディレクトリと媒体。例: `/data1,medium:hdd;/data2,medium:ssd`。
  - 複数のボリュームはセミコロン (`;`) で区切られます。
  - ストレージ媒体が SSD の場合、ディレクトリの末尾に `,medium:ssd` を追加します。
  - ストレージ媒体が HDD の場合、ディレクトリの末尾に `,medium:hdd` を追加します。
- 導入バージョン: -

##### sync_tablet_meta

- デフォルト: false
- タイプ: Boolean
- 単位: -
- 可変: はい
- 説明: タブレットメタデータの同期を有効にするかどうかを制御するブール値。`true` は同期を有効にすることを示し、`false` は無効にすることを示します。
- 導入バージョン: -

##### tablet_map_shard_size

- デフォルト: 1024
- タイプ: Int
- 単位: -
- 可変: いいえ
- 説明: タブレットマップシャードサイズ。値は 2 の累乗でなければなりません。
- 導入バージョン: -

##### tablet_max_pending_versions

- デフォルト: 1000
- タイプ: Int
- 単位: -
- 可変: はい
- 説明: 主キー タブレットで許容される最大保留バージョン数。保留バージョンは、コミットされているがまだ適用されていないバージョンを指します。
- 導入バージョン: -

##### tablet_max_versions

- デフォルト: 1000
- タイプ: Int
- 単位: -
- 可変: はい
- 説明: タブレットで許可される最大バージョン数。この値を超えると、新しい書き込みリクエストは失敗します。
- 導入バージョン: -

##### tablet_meta_checkpoint_min_interval_secs

- デフォルト: 600
- タイプ: Int
- 単位: 秒
- 可変: はい
- 説明: TabletMeta チェックポイントのスレッドポーリングの時間間隔。
- 導入バージョン: -

##### tablet_meta_checkpoint_min_new_rowsets_num

- デフォルト: 10
- タイプ: Int
- 単位: -
- 可変: はい
- 説明: 最後の TabletMeta チェックポイント以降に作成される最小 rowset 数。
- 導入バージョン: -

##### tablet_rowset_stale_sweep_time_sec

- デフォルト: 1800
- タイプ: Int
- 単位: 秒
- 可変: はい
- 説明: タブレット内の古い rowset をスイープする時間間隔。
- 導入バージョン: -

##### tablet_stat_cache_update_interval_second

- デフォルト: 300
- タイプ: Int
- 単位: 秒
- 可変: はい
- 説明: タブレット統計キャッシュが更新される時間間隔。
- 導入バージョン: -

##### trash_file_expire_time_sec

- デフォルト: 86400
- タイプ: Int
- 単位: 秒
- 可変: はい
- 説明: ゴミファイルをクリーンアップする時間間隔。デフォルト値は v2.5.17、v3.0.9、v3.1.6 以降、259,200 から 86,400 に変更されました。
- 導入バージョン: -

##### unused_rowset_monitor_interval

- デフォルト: 30
- タイプ: Int
- 単位: 秒
- 可変: はい
- 説明: 期限切れの rowset をクリーンアップする時間間隔。
- 導入バージョン: -

##### update_cache_expire_sec

- デフォルト: 360
- タイプ: Int
- 単位: 秒
- 可変: はい
- 説明: Update Cache の有効期限。
- 導入バージョン: -

##### update_compaction_check_interval_seconds

- デフォルト: 10
- タイプ: Int
- 単位: 秒
- 可変: はい
- 説明: 主キーテーブルのコンパクションをチェックする時間間隔。
- 導入バージョン: -

##### update_compaction_delvec_file_io_amp_ratio

- デフォルト: 2
- タイプ: Int
- 単位: -
- 可変: はい
- 説明: 主キーテーブルの Delvec ファイルを含む rowset のコンパクションの優先順位を制御するために使用されます。値が大きいほど優先順位が高くなります。
- 導入バージョン: -

##### update_compaction_num_threads_per_disk

- デフォルト: 1
- タイプ: Int
- 単位: -
- 可変: はい
- 説明: 主キーテーブルのディスクごとのコンパクションスレッド数。
- 導入バージョン: -

##### update_compaction_per_tablet_min_interval_seconds

- デフォルト: 120
- タイプ: Int
- 単位: 秒
- 可変: はい
- 説明: 主キーテーブル内の各タブレットに対してコンパクションがトリガーされる最小時間間隔。
- 導入バージョン: -

##### update_compaction_ratio_threshold

- デフォルト: 0.5
- タイプ: Double
- 単位: -
- 可変: はい
- 説明: 共有データクラスタ内の主キーテーブルに対してコンパクションがマージできるデータの最大割合。単一のタブレットが過度に大きくなる場合、この値を縮小することをお勧めします。
- 導入バージョン: v3.1.5

##### update_compaction_result_bytes

- デフォルト: 1073741824
- タイプ: Int
- 単位: バイト
- 可変: はい
- 説明: 主キーテーブルの単一コンパクションの最大結果サイズ。
- 導入バージョン: -

##### update_compaction_size_threshold

- デフォルト: 268435456
- タイプ: Int
- 単位: -
- 可変: はい
- 説明: 主キーテーブルのコンパクションスコアはファイルサイズに基づいて計算され、他のテーブルタイプとは異なります。このパラメータは、主キーテーブルのコンパクションスコアを他のテーブルタイプのコンパクションスコアに似せるために使用でき、ユーザーが理解しやすくなります。
- 導入バージョン: -

##### upload_worker_count

- デフォルト: 0
- タイプ: Int
- 単位: -
- 可変: はい
- 説明: BE ノードでのバックアップジョブのアップロードタスクの最大スレッド数。`0` は、BE が存在するマシンの CPU コア数に値を設定することを示します。
- 導入バージョン: -

##### vertical_compaction_max_columns_per_group

- デフォルト: 5
- タイプ: Int
- 単位: -
- 可変: いいえ
- 説明: 垂直コンパクションのグループごとの最大列数。
- 導入バージョン: -

### 共有データ

##### graceful_exit_wait_for_frontend_heartbeat

- デフォルト: false
- タイプ: Boolean
- 単位: -
- 変更可能: Yes
- 説明: グレースフルシャットダウンを完了する前に、少なくとも1件のフロントエンドからの heartbeat 応答で SHUTDOWN 状態が返されるのを待つかどうかを決定します。有効にすると、heartbeat RPC を介して SHUTDOWN の確認が返されるまでグレースフルシャットダウン処理は継続され、フロントエンドが通常の2回のハートビート間隔内で終了状態を検出するための十分な時間を確保します。
- 導入バージョン: v3.4.5

##### lake_compaction_stream_buffer_size_bytes

- デフォルト: 1048576
- タイプ: Int
- 単位: バイト
- 可変: はい
- 説明: 共有データクラスタでのクラウドネイティブテーブルコンパクションのためのリーダーのリモート I/O バッファサイズ。デフォルト値は 1MB です。この値を増やすことでコンパクションプロセスを加速できます。
- 導入バージョン: v3.2.3

##### lake_pk_compaction_max_input_rowsets

- デフォルト: 500
- タイプ: Int
- 単位: -
- 可変: はい
- 説明: 共有データクラスタでの主キーテーブルコンパクションタスクで許可される最大入力 rowset 数。このパラメータのデフォルト値は v3.2.4 および v3.1.10 以降 `5` から `1000` に、v3.3.1 および v3.2.9 以降 `500` に変更されました。主キーテーブルのためのサイズ階層型コンパクションポリシーが有効になった後 (`enable_pk_size_tiered_compaction_strategy` を `true` に設定することで)、StarRocks は各コンパクションの rowset 数を制限して書き込み増幅を減らす必要がなくなります。したがって、このパラメータのデフォルト値は増加しました。
- 導入バージョン: v3.1.8, v3.2.3

##### loop_count_wait_fragments_finish

- デフォルト: 2
- 型: Int
- 単位: -
- 変更可能: Yes
- 説明: BE/CN プロセスが終了する際に待機するループ回数。各ループは固定間隔の 10 秒です。ループ待機を無効にするには `0` に設定できます。v3.4 以降、この項目は変更可能になり、デフォルト値は `0` から `2` に変更されました。
- 導入: v2.5

##### starlet_filesystem_instance_cache_capacity

- デフォルト: 10000
- タイプ: Int
- 単位: 秒
- 可変: はい
- 説明: starlet filesystem インスタンスのキャッシュ容量。
- 導入バージョン: v3.2.16, v3.3.11, v3.4.1

##### starlet_filesystem_instance_cache_ttl_sec

- デフォルト: 86400
- タイプ: Int
- 単位: 秒
- 可変: はい
- 説明: starlet filesystem インスタンス キャッシュの有効期限。
- 導入バージョン: v3.3.15, 3.4.5

##### starlet_port

- デフォルト: 9070
- タイプ: Int
- 単位: -
- 可変: いいえ
- 説明: BE および CN のための追加のエージェントサービスポート。
- 導入バージョン: -

##### starlet_star_cache_disk_size_percent

- デフォルト: 80
- タイプ: Int
- 単位: -
- 可変: いいえ
- 説明: 共有データクラスタで Data Cache が使用できるディスク容量の割合。
- 導入バージョン: v3.1

##### starlet_use_star_cache

- デフォルト: v3.1 では false、v3.2.3 以降は true
- タイプ: Boolean
- 単位: -
- 可変: はい
- 説明: 共有データクラスタで Data Cache を有効にするかどうか。`true` はこの機能を有効にすることを示し、`false` は無効にすることを示します。デフォルト値は v3.2.3 以降、`false` から `true` に設定されました。
- 導入バージョン: v3.1

##### starlet_write_file_with_tag

- デフォルト: false
- タイプ: Boolean
- 単位: -
- 可変: はい
- 説明: 共有データクラスターにおいて、オブジェクトストレージに書き込まれたファイルにオブジェクトストレージタグを付与し、便利なカスタムファイル管理を行うかどうか。
- 導入バージョン: v3.5.3

### データレイク

##### datacache_block_buffer_enable

- デフォルト: true
- タイプ: Boolean
- 単位: -
- 可変: いいえ
- 説明: Data Cache の効率を最適化するために Block Buffer を有効にするかどうか。Block Buffer が有効な場合、システムは Data Cache から Block データを読み取り、一時バッファにキャッシュし、頻繁なキャッシュ読み取りによる余分なオーバーヘッドを削減します。
- 導入バージョン: v3.2.0

##### datacache_disk_adjust_interval_seconds

- デフォルト: 10
- タイプ: Int
- 単位: 秒
- 可変: はい
- 説明: Data Cache の自動容量スケーリングの間隔。定期的に、システムはキャッシュディスクの使用状況をチェックし、必要に応じて自動スケーリングをトリガーします。
- 導入バージョン: v3.3.0

##### datacache_disk_idle_seconds_for_expansion

- デフォルト: 7200
- タイプ: Int
- 単位: 秒
- 可変: はい
- 説明: Data Cache の自動拡張のための最小待機時間。ディスク使用率がこの期間を超えて `datacache_disk_low_level` を下回る場合にのみ、自動スケーリングがトリガーされます。
- 導入バージョン: v3.3.0

##### datacache_disk_size

- デフォルト: 0
- タイプ: String
- 単位: -
- 可変: はい
- 説明: 単一ディスクにキャッシュできるデータの最大量。パーセンテージ (例: `80%`) または物理的な制限 (例: `2T`、`500G`) として設定できます。たとえば、2 つのディスクを使用し、`datacache_disk_size` パラメータの値を `21474836480` (20 GB) に設定した場合、これらの 2 つのディスクに最大 40 GB のデータをキャッシュできます。デフォルト値は `0` で、これはメモリのみがデータをキャッシュするために使用されることを示します。
- 導入バージョン: -

##### datacache_enable

- デフォルト: true
- タイプ: Boolean
- 単位: -
- 可変: いいえ
- 説明: Data Cache を有効にするかどうか。`true` は Data Cache が有効であることを示し、`false` は無効であることを示します。デフォルト値は v3.3 から `true` に変更されました。
- 導入バージョン: -

##### datacache_eviction_policy

- デフォルト: slru
- タイプ: String
- 単位: -
- 可変: いいえ
- 説明: Data Cache のエビクションポリシー。有効な値: `lru` (最も最近使用されていない) および `slru` (セグメント化された LRU)。
- 導入バージョン: v3.4.0

##### datacache_inline_item_count_limit

- デフォルト: 130172
- タイプ: Int
- 単位: -
- 可変: いいえ
- 説明: Data Cache のインラインキャッシュアイテムの最大数。特に小さいキャッシュブロックの場合、Data Cache はそれらを `inline` モードで保存し、ブロックデータとメタデータをメモリに一緒にキャッシュします。
- 導入バージョン: v3.4.0

##### datacache_mem_size

- デフォルト: 0
- タイプ: String
- 単位: -
- 可変: はい
- 説明: メモリにキャッシュできるデータの最大量。パーセンテージ (例: `10%`) または物理的な制限 (例: `10G`、`21474836480`) として設定できます。
- 導入バージョン: -

##### datacache_min_disk_quota_for_adjustment

- デフォルト: 10737418240
- タイプ: Int
- 単位: バイト
- 可変: はい
- 説明: Data Cache 自動スケーリングのための最小有効容量。システムがキャッシュ容量をこの値未満に調整しようとする場合、キャッシュ容量は直接 `0` に設定され、キャッシュ容量の不足による頻繁なキャッシュの充填と削除によるパフォーマンスの低下を防ぎます。
- 導入バージョン: v3.3.0

##### disk_high_level

- デフォルト: 90
- タイプ: Int
- 単位: -
- 可変: はい
- 説明: キャッシュ容量の自動スケーリングをトリガーするディスク使用率 (パーセンテージ) の上限。この値を超えると、システムは Data Cache からキャッシュデータを自動的に削除します。v3.4.0 以降、デフォルト値は `80` から `90` に変更されました。この項目はバージョン4.0以降、`datacache_disk_high_level` から `disk_high_level` に名称変更されました。
- 導入バージョン: v3.3.0

##### disk_low_level

- デフォルト: 60
- タイプ: Int
- 単位: -
- 可変: はい
- 説明: キャッシュ容量の自動スケーリングをトリガーするディスク使用率 (パーセンテージ) の下限。ディスク使用率が `datacache_disk_idle_seconds_for_expansion` で指定された期間を超えてこの値を下回り、Data Cache に割り当てられたスペースが完全に利用される場合、システムは上限を増やしてキャッシュ容量を自動的に拡張します。この項目はバージョン4.0以降、`datacache_disk_low_level` から `disk_low_level` に名称変更されました。
- 導入バージョン: v3.3.0

##### disk_safe_level

- デフォルト: 80
- タイプ: Int
- 単位: -
- 可変: はい
- 説明: Data Cache のディスク使用率 (パーセンテージ) の安全レベル。Data Cache が自動スケーリングを実行する際、システムはディスク使用率をこの値にできるだけ近づけることを目標にキャッシュ容量を調整します。v3.4.0 以降、デフォルト値は `70` から `80` に変更されました。この項目はバージョン4.0以降、`datacache_disk_safe_level` から `disk_safe_level` に名称変更されました。
- 導入バージョン: v3.3.0

##### enable_connector_sink_spill

- デフォルト: true
- タイプ: Boolean
- 単位: -
- 可変: はい
- 説明: 外部テーブルへの書き込み時にスピリングを有効化するかどうか。この機能を有効にすると、メモリ不足時に外部テーブルへの書き込みによって大量の小さなファイルが生成されるのを防ぎます。現在、この機能は Iceberg テーブルへの書き込みのみをサポートしています。
- 導入バージョン: v4.0.0

##### enable_datacache_disk_auto_adjust

- デフォルト: true
- タイプ: Boolean
- 単位: -
- 可変: はい
- 説明: Data Cache ディスク容量の自動スケーリングを有効にするかどうか。これを有効にすると、システムは現在のディスク使用率に基づいてキャッシュ容量を動的に調整します。この項目はバージョン4.0以降、`datacache_auto_adjust_enable` から `enable_datacache_disk_auto_adjust` に名称変更されました。
- 導入バージョン: v3.3.0

##### jdbc_connection_idle_timeout_ms

- デフォルト: 600000
- タイプ: Int
- 単位: ミリ秒
- 可変: いいえ
- 説明: JDBC 接続プール内のアイドル接続が期限切れになるまでの時間。JDBC 接続プール内の接続アイドル時間がこの値を超えると、接続プールは設定項目 `jdbc_minimum_idle_connections` で指定された数を超えるアイドル接続を閉じます。
- 導入バージョン: -

##### jdbc_connection_pool_size

- デフォルト: 8
- タイプ: Int
- 単位: -
- 可変: いいえ
- 説明: JDBC 接続プールのサイズ。各 BE ノードで、同じ `jdbc_url` を持つ外部テーブルにアクセスするクエリは同じ接続プールを共有します。
- 導入バージョン: -

##### jdbc_minimum_idle_connections

- デフォルト: 1
- タイプ: Int
- 単位: -
- 可変: いいえ
- 説明: JDBC 接続プール内の最小アイドル接続数。
- 導入バージョン: -

##### lake_clear_corrupted_cache_data

- デフォルト: false
- タイプ: Boolean
- 単位: -
- 可変: はい
- 説明: 共有データクラスタにおいて、システムが破損したデータキャッシュをクリアすることを許可するかどうか。
- 導入バージョン: v3.4

##### lake_clear_corrupted_cache_meta

- デフォルト: true
- タイプ: Boolean
- 単位: -
- 可変: はい
- 説明: 共有データクラスタにおいて、システムが破損したメタデータキャッシュをクリアすることを許可するかどうか。
- 導入バージョン: v3.3

##### lake_enable_vertical_compaction_fill_data_cache

- デフォルト: true
- タイプ: Boolean
- 単位: -
- 可変: はい
- 説明: 共有データクラスタでコンパクションタスクがローカルディスクにデータをキャッシュすることを許可するかどうか。
- 導入バージョン: v3.1.7, v3.2.3

##### lake_service_max_concurrency

- デフォルト: 0
- タイプ: Int
- 単位: -
- 可変: いいえ
- 説明: 共有データクラスタにおける RPC リクエストの最大同時実行数。このしきい値に達すると、受信リクエストは拒否されます。この項目が `0` に設定されている場合、同時実行数に制限はありません。
- 導入バージョン: -

##### query_max_memory_limit_percent

- デフォルト: 90
- タイプ: Int
- 単位: -
- 可変: いいえ
- 説明: クエリプールが使用できる最大メモリ。プロセスメモリ制限のパーセンテージとして表されます。
- 導入バージョン: v3.1.0

##### rocksdb_max_write_buffer_memory_bytes

- デフォルト: 1073741824
- タイプ: Int64
- 単位: -
- 変更可能: No
- 説明: RocksDB の meta 用 write buffer の最大サイズです。デフォルトは 1GB です。
- 導入バージョン: v3.5.0

##### rocksdb_write_buffer_memory_percent

- デフォルト: 5
- タイプ: Int64
- 単位: -
- 変更可能: No
- 説明: RocksDB の meta 用 write buffer に割り当てるメモリの割合です。デフォルトはシステムメモリの 5% です。ただし、これに加えて、最終的に算出される write buffer メモリのサイズは 64MB 未満にならず、1G を超えません（rocksdb_max_write_buffer_memory_bytes）。
- 導入バージョン: v3.5.0

### その他

##### default_mv_resource_group_concurrency_limit

- デフォルト: 0
- タイプ: Int
- 単位: -
- 可変: はい
- 説明: リソースグループ `default_mv_wg` のマテリアライズドビューリフレッシュタスクの最大同時実行数 (BE ノードごと)。デフォルト値 `0` は制限がないことを示します。
- 導入バージョン: v3.1

##### default_mv_resource_group_cpu_limit

- デフォルト: 1
- タイプ: Int
- 単位: -
- 可変: はい
- 説明: リソースグループ `default_mv_wg` のマテリアライズドビューリフレッシュタスクで使用できる最大 CPU コア数 (BE ノードごと)。
- 導入バージョン: v3.1

##### default_mv_resource_group_memory_limit

- デフォルト: 0.8
- タイプ: Double
- 単位: 
- 可変: はい
- 説明: リソースグループ `default_mv_wg` のマテリアライズドビューリフレッシュタスクで使用できる最大メモリ比率 (BE ノードごと)。デフォルト値はメモリの 80% を示します。
- 導入バージョン: v3.1

##### default_mv_resource_group_spill_mem_limit_threshold

- デフォルト: 0.8
- タイプ: Double
- 単位: -
- 可変: はい
- 説明: リソースグループ `default_mv_wg` のマテリアライズドビューリフレッシュタスクで中間結果のスピリングをトリガーする前のメモリ使用量のしきい値。デフォルト値はメモリの 80% を示します。
- 導入バージョン: v3.1

##### enable_resolve_hostname_to_ip_in_load_error_url

- デフォルト: false
- タイプ: Boolean
- 単位: -
- 可変: はい
- 説明: `error_urls` デバッグのために、オペレーターがFEハートビートからの元のホスト名を使用するか、環境要件に基づいてIPアドレスへの解決を強制するかを選択できるようにするかどうか。
  - `true`: ホスト名をIPアドレスに変換します。
  - `false` (デフォルト): エラーURLに元のホスト名を保持します。
- 導入バージョン: v4.0.1

##### enable_token_check

- デフォルト: true
- タイプ: Boolean
- 単位: -
- 可変: はい
- 説明: トークンチェックを有効にするかどうかを制御するブール値。`true` はトークンチェックを有効にすることを示し、`false` は無効にすることを示します。
- 導入バージョン: -

##### load_replica_status_check_interval_ms_on_failure

- デフォルト: 2000
- タイプ: Int
- 単位: ミリ秒
- 変更可能: はい
- 説明: 最後のチェック RPC が失敗した場合に、セカンダリレプリカがプライマリレプリカに対して状態を確認する間隔。
- 導入バージョン: 3.5.1

##### load_replica_status_check_interval_ms_on_success

- デフォルト: 15000
- タイプ: Int
- 単位: ミリ秒
- 変更可能: はい
- 説明: 最後のチェック RPC が成功した場合に、セカンダリレプリカがプライマリレプリカに対して状態を確認する間隔。
- 導入バージョン: 3.5.1

##### max_length_for_bitmap_function

- デフォルト: 1000000
- タイプ: Int
- 単位: バイト
- 可変: いいえ
- 説明: ビットマップ関数の入力値の最大長。
- 導入バージョン: -

##### max_length_for_to_base64

- デフォルト: 200000
- タイプ: Int
- 単位: バイト
- 可変: いいえ
- 説明: to_base64() 関数の入力値の最大長。
- 導入バージョン: -

##### report_exec_rpc_request_retry_num

- デフォルト: 10
- タイプ: Int
- 単位: -
- 変更可能: Yes
- 説明: FE に exec RPC リクエストを報告する際の RPC リクエストの再試行回数です。デフォルト値は 10 で、fragment instance finish RPC の場合に限り失敗した際に最大10回再試行されます。Report exec RPC request は load job にとって重要で、もしある fragment instance の finish 報告が失敗すると、load job はタイムアウトするまでハングする可能性があります。
- 導入バージョン: -

##### small_file_dir

- デフォルト: `${STARROCKS_HOME}/lib/small_file/`
- タイプ: String
- 単位: -
- 可変: いいえ
- 説明: ファイルマネージャーによってダウンロードされたファイルを保存するために使用されるディレクトリ。
- 導入バージョン: -

##### upload_buffer_size

- デフォルト: 4194304
- タイプ: Int
- 単位: Bytes
- 変更可能: Yes
- 説明: スナップショットファイルをリモートストレージ（broker や直接 FileSystem）へアップロードする際のファイルコピー操作で使用するバッファサイズ（バイト単位）。アップロード経路（snapshot_loader.cpp）では、この値が各アップロードストリームの読み書きチャンクサイズとして fs::copy に渡されます。デフォルトは 4 MiB です。高レイテンシや高帯域のリンクではこの値を増やすことでスループットが向上することがありますが、同時アップロードごとのメモリ使用量が増加します。値を小さくするとストリームごとのメモリは減少しますが転送効率が落ちる可能性があります。upload_worker_count や利用可能な全体メモリと合わせて調整してください。
- 導入バージョン: 3.2.13

##### user_function_dir

- デフォルト: `${STARROCKS_HOME}/lib/udf`
- タイプ: String
- 単位: -
- 可変: いいえ
- 説明: ユーザー定義関数 (UDF) を保存するために使用されるディレクトリ。
- 導入バージョン: -
<|MERGE_RESOLUTION|>--- conflicted
+++ resolved
@@ -405,20 +405,7 @@
 - 説明: フレームグラフツールのディレクトリ。このディレクトリには、プロファイルデータからフレームグラフを生成するための pprof、stackcollapse-go.pl、flamegraph.pl スクリプトが含まれている必要があります。
 - 導入バージョン: -
 
-<<<<<<< HEAD
-##### update_tablet_meta_info_worker_count
-
-- デフォルト: 10
-- タイプ: Int
-- 単位: -
-- 可変: はい
-- 説明: 共有データクラスターにおけるタブレットメタデータ変更スレッド数。
-- 導入バージョン: -
-
-##### upload_worker_count
-=======
 ##### fragment_pool_queue_size
->>>>>>> 22e8e2de
 
 - デフォルト: 2048
 - タイプ: Int
@@ -1807,6 +1794,16 @@
 - 説明: 主キーテーブルのコンパクションスコアはファイルサイズに基づいて計算され、他のテーブルタイプとは異なります。このパラメータは、主キーテーブルのコンパクションスコアを他のテーブルタイプのコンパクションスコアに似せるために使用でき、ユーザーが理解しやすくなります。
 - 導入バージョン: -
 
+
+##### update_tablet_meta_info_worker_count
+
+- デフォルト: 10
+- タイプ: Int
+- 単位: -
+- 可変: はい
+- 説明: 共有データクラスターにおけるタブレットメタデータ変更スレッド数。
+- 導入バージョン: -
+
 ##### upload_worker_count
 
 - デフォルト: 0
