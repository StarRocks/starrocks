---
displayed_sidebar: docs
toc_max_heading_level: 5
keywords: ['iceberg']
---
import Tabs from '@theme/Tabs';
import TabItem from '@theme/TabItem';
import QSTip from '../../../_assets/commonMarkdown/quickstart-iceberg-tip.mdx'

# Iceberg catalog

<QSTip />

Iceberg catalog は、StarRocks が v2.4 以降でサポートする外部 catalog の一種です。Iceberg catalog を使用すると、以下のことが可能です。

- Iceberg に保存されたデータを直接クエリし、手動でテーブルを作成する必要がありません。
- Iceberg に保存されたデータを処理し、StarRocks にデータをロードするために [INSERT INTO](../../../sql-reference/sql-statements/loading_unloading/INSERT.md) または非同期マテリアライズドビュー（v2.5 以降でサポート）を使用します。
- StarRocks 上で操作を行い、Iceberg データベースやテーブルを作成または削除したり、StarRocks テーブルから Parquet 形式の Iceberg テーブルにデータをシンクするために [INSERT INTO](../../../sql-reference/sql-statements/loading_unloading/INSERT.md) を使用します（この機能は v3.1 以降でサポート）。

Iceberg クラスターで SQL ワークロードを成功させるためには、StarRocks クラスターが Iceberg クラスターのストレージシステムとメタストアにアクセスできる必要があります。StarRocks は以下のストレージシステムとメタストアをサポートしています。

- 分散ファイルシステム（HDFS）または AWS S3、Microsoft Azure Storage、Google GCS、または他の S3 互換ストレージシステム（例: MinIO）

- メタストアとして Hive metastore、AWS Glue、または Tabular

:::note

- ストレージとして AWS S3 を選択した場合、メタストアとして HMS または AWS Glue を使用できます。他のストレージシステムを選択した場合、メタストアとして HMS のみを使用できます。
- メタストアとして Tabular を選択した場合、Iceberg REST catalog を使用する必要があります。

:::

## 使用上の注意

StarRocks を使用して Iceberg からデータをクエリする際には、以下の点に注意してください。

| **ファイル形式** | **圧縮形式**                                   | **Iceberg テーブルバージョン**                                           |
| --------------- | ---------------------------------------------- | ------------------------------------------------------------ |
| Parquet         | SNAPPY, LZ4, ZSTD, GZIP, NO_COMPRESSION      | <ul><li>v1 テーブル: サポートされています。 </li><li>v2 テーブル: StarRocks v3.1 以降でサポートされており、これらの v2 テーブルに対するクエリは位置削除をサポートします。v3.1.10、v3.2.5、v3.3 およびそれ以降のバージョンでは、v2 テーブルに対するクエリは等価削除もサポートします。 </li></ul> |
| ORC             | ZLIB, SNAPPY, LZO, LZ4, ZSTD, NO_COMPRESSION | <ul><li>v1 テーブル: サポートされています。 </li><li>v2 テーブル: StarRocks v3.0 以降でサポートされており、これらの v2 テーブルに対するクエリは位置削除をサポートします。v3.1.8、v3.2.3、v3.3 およびそれ以降のバージョンでは、v2 テーブルに対するクエリは等価削除もサポートします。 </li></ul> |

## 統合準備

Iceberg catalog を作成する前に、StarRocks クラスターが Iceberg クラスターのストレージシステムとメタストアと統合できることを確認してください。

---

### ストレージ

ストレージタイプに一致するタブを選択してください。

<Tabs groupId="storage">
<TabItem value="AWS" label="AWS S3" default>

Iceberg クラスターがストレージとして AWS S3 を使用している場合、またはメタストアとして AWS Glue を使用している場合、適切な認証方法を選択し、StarRocks クラスターが関連する AWS クラウドリソースにアクセスできるように必要な準備を行ってください。

以下の認証方法が推奨されます。

- インスタンスプロファイル
- 想定ロール
- IAM ユーザー

上記の 3 つの認証方法の中で、インスタンスプロファイルが最も広く使用されています。

詳細については、 [AWS IAM での認証の準備](../../../integrations/authenticate_to_aws_resources.md#preparations) を参照してください。

</TabItem>

<TabItem value="HDFS" label="HDFS" >

ストレージとして HDFS を選択した場合、StarRocks クラスターを次のように構成します。

- （オプション）HDFS クラスターおよび Hive metastore にアクセスするために使用するユーザー名を設定します。デフォルトでは、StarRocks は HDFS クラスターおよび Hive metastore にアクセスするために FE および BE または CN プロセスのユーザー名を使用します。また、各 FE の **fe/conf/hadoop_env.sh** ファイルの先頭、および各 BE の **be/conf/hadoop_env.sh** ファイルまたは各 CN の **cn/conf/hadoop_env.sh** ファイルの先頭に `export HADOOP_USER_NAME="<user_name>"` を追加してユーザー名を設定することもできます。これらのファイルでユーザー名を設定した後、各 FE および各 BE または CN を再起動して、パラメーター設定を有効にします。StarRocks クラスターごとに 1 つのユーザー名のみを設定できます。
- Iceberg データをクエリする際、StarRocks クラスターの FEs および BEs または CNs は HDFS クライアントを使用して HDFS クラスターにアクセスします。ほとんどの場合、その目的を達成するために StarRocks クラスターを構成する必要はなく、StarRocks はデフォルトの構成を使用して HDFS クライアントを起動します。次の状況でのみ StarRocks クラスターを構成する必要があります。

  - HDFS クラスターに高可用性 (HA) が有効になっている場合: HDFS クラスターの **hdfs-site.xml** ファイルを各 FE の **$FE_HOME/conf** パス、および各 BE の **$BE_HOME/conf** パスまたは各 CN の **$CN_HOME/conf** パスに追加します。
  - HDFS クラスターに View File System (ViewFs) が有効になっている場合: HDFS クラスターの **core-site.xml** ファイルを各 FE の **$FE_HOME/conf** パス、および各 BE の **$BE_HOME/conf** パスまたは各 CN の **$CN_HOME/conf** パスに追加します。

:::tip

クエリを送信した際に不明なホストを示すエラーが返された場合、HDFS クラスターのノードのホスト名と IP アドレスのマッピングを **/etc/hosts** パスに追加する必要があります。

:::

---

#### Kerberos 認証

HDFS クラスターまたは Hive metastore に Kerberos 認証が有効になっている場合、StarRocks クラスターを次のように構成します。

- 各 FE および各 BE または CN で `kinit -kt keytab_path principal` コマンドを実行して、Key Distribution Center (KDC) から Ticket Granting Ticket (TGT) を取得します。このコマンドを実行するには、HDFS クラスターおよび Hive metastore にアクセスする権限が必要です。このコマンドを使用して KDC にアクセスすることは時間に敏感であるため、cron を使用してこのコマンドを定期的に実行する必要があります。
- 各 FE の **$FE_HOME/conf/fe.conf** ファイル、および各 BE の **$BE_HOME/conf/be.conf** ファイルまたは各 CN の **$CN_HOME/conf/cn.conf** ファイルに `JAVA_OPTS="-Djava.security.krb5.conf=/etc/krb5.conf"` を追加します。この例では、`/etc/krb5.conf` は **krb5.conf** ファイルの保存パスです。必要に応じてパスを変更できます。

</TabItem>

</Tabs>

---

## Iceberg catalog の作成

### 構文

```SQL
CREATE EXTERNAL CATALOG <catalog_name>
[COMMENT <comment>]
PROPERTIES
(
    "type" = "iceberg",
    MetastoreParams,
    StorageCredentialParams,
    MetadataUpdateParams
)
```

---

### パラメーター

#### catalog_name

Iceberg catalog の名前です。命名規則は次のとおりです。

- 名前には文字、数字 (0-9)、およびアンダースコア (_) を含めることができます。文字で始める必要があります。
- 名前は大文字と小文字を区別し、長さは 1023 文字を超えることはできません。

#### comment

Iceberg catalog の説明です。このパラメーターはオプションです。

#### type

データソースのタイプです。値を `iceberg` に設定します。

#### MetastoreParams

StarRocks がデータソースのメタストアと統合する方法に関する一連のパラメーターです。メタストアタイプに一致するタブを選択してください。

<Tabs groupId="metastore">
<TabItem value="HIVE" label="Hive metastore" default>

##### Hive metastore

データソースのメタストアとして Hive metastore を選択した場合、`MetastoreParams` を次のように構成します。

```SQL
"iceberg.catalog.type" = "hive",
"hive.metastore.uris" = "<hive_metastore_uri>"
```

:::note

Iceberg データをクエリする前に、Hive metastore ノードのホスト名と IP アドレスのマッピングを `/etc/hosts` パスに追加する必要があります。そうしないと、クエリを開始する際に StarRocks が Hive metastore にアクセスできない可能性があります。

:::

次の表は、`MetastoreParams` で構成する必要があるパラメーターを説明しています。

- `iceberg.catalog.type`
  - 必須: はい
  - 説明: Iceberg クラスターで使用するメタストアのタイプ。値を `hive` に設定します。

<<<<<<< HEAD
- `hive.metastore.uris`
  - 必須: はい
  - 説明: Hive metastore の URI。形式: `thrift://<metastore_IP_address>:<metastore_port>`。<br />Hive metastore に高可用性 (HA) が有効になっている場合、複数のメタストア URI を指定し、カンマ (`,`) で区切ることができます。例: `"thrift://<metastore_IP_address_1>:<metastore_port_1>,thrift://<metastore_IP_address_2>:<metastore_port_2>,thrift://<metastore_IP_address_3>:<metastore_port_3>"`。
=======
必須: はい
説明: Iceberg クラスターに使用するメタストアのタイプです。値を `hive` に設定します。

##### hive.metastore.uris

必須: はい
説明: Hive metastore の URI です。形式: `thrift://<metastore_IP_address>:<metastore_port>`。<br />Hive metastore に高可用性 (HA) が有効になっている場合、複数のメタストア URI を指定し、カンマ (`,`) で区切ることができます。例: `"thrift://<metastore_IP_address_1>:<metastore_port_1>,thrift://<metastore_IP_address_2>:<metastore_port_2>,thrift://<metastore_IP_address_3>:<metastore_port_3>"`。
>>>>>>> 535c1519

</TabItem>
<TabItem value="GLUE" label="AWS Glue">

##### AWS Glue

データソースのメタストアとして AWS Glue を選択した場合（ストレージとして AWS S3 を選択した場合にのみサポート）、次のいずれかの操作を行います。

- インスタンスプロファイルベースの認証方法を選択するには、`MetastoreParams` を次のように構成します。

  ```SQL
  "iceberg.catalog.type" = "glue",
  "aws.glue.use_instance_profile" = "true",
  "aws.glue.region" = "<aws_glue_region>"
  ```

- 想定ロールベースの認証方法を選択するには、`MetastoreParams` を次のように構成します。

  ```SQL
  "iceberg.catalog.type" = "glue",
  "aws.glue.use_instance_profile" = "true",
  "aws.glue.iam_role_arn" = "<iam_role_arn>",
  "aws.glue.region" = "<aws_glue_region>"
  ```

- IAM ユーザーベースの認証方法を選択するには、`MetastoreParams` を次のように構成します。

  ```SQL
  "iceberg.catalog.type" = "glue",
  "aws.glue.use_instance_profile" = "false",
  "aws.glue.access_key" = "<iam_user_access_key>",
  "aws.glue.secret_key" = "<iam_user_secret_key>",
  "aws.glue.region" = "<aws_s3_region>"
  ```

AWS Glue 用の `MetastoreParams`:

- `iceberg.catalog.type`
  - 必須: はい
  - 説明: Iceberg クラスターで使用するメタストアのタイプ。値を `glue` に設定します。

<<<<<<< HEAD
- `aws.glue.use_instance_profile`
  - 必須: はい
  - 説明: インスタンスプロファイルベースの認証方法と想定ロールベースの認証方法を有効にするかどうかを指定します。 有効な値: `true` および `false`。デフォルト値: `false`。

- `aws.glue.iam_role_arn`
  - 必須: いいえ
  - 説明: AWS Glue Data Catalog に対する権限を持つ IAM ロールの ARN。想定ロールベースの認証方法を使用して AWS Glue にアクセスする場合、このパラメータを指定する必要があります。
=======
必須: はい
説明: Iceberg クラスターに使用するメタストアのタイプです。値を `glue` に設定します。

###### aws.glue.use_instance_profile

必須: はい
説明: インスタンスプロファイルベースの認証方法と想定ロールベースの認証方法を有効にするかどうかを指定します。 有効な値: `true` および `false`。 デフォルト値: `false`。
>>>>>>> 535c1519

- `aws.glue.region`
  - 必須: はい
  - 説明: AWS Glue Data Catalog が存在するリージョン。例: `us-west-1`。

<<<<<<< HEAD
- `aws.glue.access_key`
  - 必須: いいえ
  - 説明: AWS IAM ユーザーのアクセスキー。IAM ユーザーベースの認証方法を使用して AWS Glue にアクセスする場合、このパラメータを指定する必要があります。

- `aws.glue.secret_key`
  - 必須: いいえ
  - 説明: AWS IAM ユーザーのシークレットキー。IAM ユーザーベースの認証方法を使用して AWS Glue にアクセスする場合、このパラメータを指定する必要があります。
=======
必須: いいえ
説明: AWS Glue Data Catalog に対する権限を持つ IAM ロールの ARN です。想定ロールベースの認証方法を使用して AWS Glue にアクセスする場合、このパラメーターを指定する必要があります。

###### aws.glue.region

必須: はい
説明: AWS Glue Data Catalog が存在するリージョンです。例: `us-west-1`。

###### aws.glue.access_key

必須: いいえ
説明: AWS IAM ユーザーのアクセスキーです。IAM ユーザーベースの認証方法を使用して AWS Glue にアクセスする場合、このパラメーターを指定する必要があります。

###### aws.glue.secret_key

必須: いいえ
説明: AWS IAM ユーザーのシークレットキーです。IAM ユーザーベースの認証方法を使用して AWS Glue にアクセスする場合、このパラメーターを指定する必要があります。
>>>>>>> 535c1519

AWS Glue へのアクセス認証方法の選択方法および AWS IAM コンソールでのアクセス制御ポリシーの構成方法については、 [AWS Glue へのアクセス認証パラメーター](../../../integrations/authenticate_to_aws_resources.md#authentication-parameters-for-accessing-aws-glue) を参照してください。

</TabItem>
<TabItem value="REST" label="REST">

##### REST

:::note
S3 テーブル用の Iceberg REST catalog の作成に関する詳細な手順については、 [AWS S3 テーブル用 Iceberg REST Catalog の作成](./iceberg_rest_s3.md) を参照してください。
:::

メタストアとして REST を使用する場合、メタストアのタイプを REST (`"iceberg.catalog.type" = "rest"`) として指定する必要があります。`MetastoreParams` を次のように構成します。

```SQL
"iceberg.catalog.type" = "rest",
"iceberg.catalog.uri" = "<rest_server_api_endpoint>",
"iceberg.catalog.security" = "oauth2",
"iceberg.catalog.oauth2.credential" = "<credential>",
"iceberg.catalog.warehouse" = "<identifier_or_path_to_warehouse>"
```

REST catalog 用の `MetastoreParams`:

<<<<<<< HEAD
- `iceberg.catalog.type`
  - 必須: はい
  - 説明: Iceberg クラスターで使用するメタストアのタイプ。値を `rest` に設定します。
=======
###### iceberg.catalog.type

必須: はい
説明: Iceberg クラスターに使用するメタストアのタイプです。値を `rest` に設定します。

###### iceberg.catalog.uri

必須: はい
説明: REST サービスエンドポイントの URI です。例: `https://api.tabular.io/ws`。

###### iceberg.catalog.view-endpoints-supported
>>>>>>> 535c1519

- `iceberg.catalog.uri`
  - 必須: はい
  - 説明: REST サービスエンドポイントの URI。例: `https://api.tabular.io/ws`。

<<<<<<< HEAD
- `iceberg.catalog.view-endpoints-supported`
  - 必須: いいえ
  - 説明: 以前のバージョンの REST サービスが `CatalogConfig` でエンドポイントを返さない場合に、ビュー関連の操作をサポートするためにビューエンドポイントを使用するかどうか。このパラメータは初期のバージョンの REST サーバとの下位互換性のために使用される。デフォルト: `false`。
=======
説明: REST サービスの以前のバージョンで `CatalogConfig` にエンドポイントを返さない場合に、ビュー関連の操作をサポートするためにビューエンドポイントを使用するかどうか。このパラメーターは、初期バージョンの REST サーバーとの互換性のために使用されます。デフォルト: `false`。
>>>>>>> 535c1519

- `iceberg.catalog.security`
  - 必須: いいえ
  - 説明: 使用する認証プロトコルのタイプ。デフォルト: `NONE`。有効な値: `OAUTH2`。`OAUTH2` 認証プロトコルには `token` または `credential` が必要です。

- `iceberg.catalog.oauth2.token`
  - 必須: いいえ
  - 説明: サーバーとのやり取りに使用されるベアラートークン。`OAUTH2` 認証プロトコルには `token` または `credential` が必要です。例: `AbCdEf123456`。

<<<<<<< HEAD
- `iceberg.catalog.oauth2.credential`
  - 必須: いいえ
  - 説明: サーバーとの OAuth2 クライアント資格情報フローでトークンと交換するための資格情報。`OAUTH2` 認証プロトコルには `token` または `credential` が必要です。例: `AbCdEf123456`。
=======
説明: 使用する認証プロトコルのタイプ。デフォルト: `NONE`。有効な値: `OAUTH2`。`OAUTH2` には `token` または `credential` が必要です。
>>>>>>> 535c1519

- `iceberg.catalog.oauth2.scope`
  - 必須: いいえ
  - 説明: REST Catalog と通信する際に使用するスコープ。`credential` を使用する場合にのみ適用されます。

- `iceberg.catalog.oauth2.server-uri`
  - 必須: いいえ
  - 説明: OAuth2 サーバーからアクセストークンを取得するためのエンドポイント。

- `iceberg.catalog.vended-credentials-enabled`
  - 必須: いいえ
  - 説明: ファイルシステムアクセスのために REST バックエンドによって提供される資格情報を使用するかどうか。デフォルト: `true`。

- `iceberg.catalog.warehouse`
  - 必須: いいえ
  - 説明: Iceberg catalog のウェアハウスの場所または識別子。例: `s3://my_bucket/warehouse_location` または `sandbox`。

<<<<<<< HEAD
- `iceberg.catalog.rest.nested-namespace-enabled`
  - 必須: いいえ
  - 説明: 入れ子になった Namespace の下にあるオブジェクトのクエリをサポートするかどうか。デフォルト： `false`。
=======
###### iceberg.catalog.oauth2.scope

必須: いいえ

説明: REST Catalog と通信する際に使用されるスコープ。`credential` が使用される場合にのみ適用されます。

###### iceberg.catalog.oauth2.server-uri

必須: いいえ

説明: OAuth2 サーバーからアクセストークンを取得するためのエンドポイント。

###### iceberg.catalog.vended-credentials-enabled

必須: いいえ

説明: ファイルシステムアクセスのために REST バックエンドによって提供される資格情報を使用するかどうか。デフォルト: `true`。

###### iceberg.catalog.warehouse

必須: いいえ
説明: Iceberg catalog のウェアハウスの場所または識別子。例: `s3://my_bucket/warehouse_location` または `sandbox`。

##### iceberg.catalog.rest.nested-namespace-enabled

必須: いいえ

説明: ネストされた名前空間の下にあるオブジェクトのクエリをサポートするかどうか。デフォルト: `false`。
>>>>>>> 535c1519

次の例は、Tabular をメタストアとして使用する Iceberg catalog `tabular` を作成します。

```SQL
CREATE EXTERNAL CATALOG tabular
PROPERTIES
(
    "type" = "iceberg",
    "iceberg.catalog.type" = "rest",
    "iceberg.catalog.uri" = "https://api.tabular.io/ws",
    "iceberg.catalog.credential" = "t-5Ii8e3FIbT9m0:aaaa-3bbbbbbbbbbbbbbbbbbb",
    "iceberg.catalog.warehouse" = "sandbox"
);
```
次の例は、Polaris をメタストアとして使用する Iceberg catalog `smith_polaris` を作成します。

```sql
CREATE EXTERNAL CATALOG smith_polaris 
PROPERTIES (   
    "iceberg.catalog.uri"  = "http://xxx.xx.xx.xxx:8181/api/catalog", 
    "type"  =  "iceberg",   
    "iceberg.catalog.type"  =  "rest",   
    "iceberg.catalog.warehouse" = "starrocks_catalog",
    "iceberg.catalog.security" = "oauth2",
    "iceberg.catalog.oauth2.credential" = "xxxxxxxxxxxxxxxxxxxxxxxxxxxxxxxxxxxx",
    "iceberg.catalog.oauth2.scope"='PRINCIPAL_ROLE:ALL'
 );

# `ns1.ns2.tpch_namespace` はネストされた名前空間です
create table smith_polaris.`ns1.ns2.tpch_namespace`.tbl (c1 string);

mysql> select * from smith_polaris.`ns1.ns2.tpch_namespace`.tbl;
+------+
| c1   |
+------+
| 1    |
| 2    |
| 3    |
+------+
3 rows in set (0.34 sec)
```

次の例は、Cloudflare R2 Data Catalog をメタストアとして使用する Iceberg catalog `r2` を作成します。

```SQL
CREATE EXTERNAL CATALOG r2
PROPERTIES
(
    "type" = "iceberg",
    "iceberg.catalog.type" = "rest",
    "iceberg.catalog.uri" = "<r2_catalog_uri>",
    "iceberg.catalog.security" = "oauth2",
    "iceberg.catalog.oauth2.token" = "<r2_api_token>",
    "iceberg.catalog.warehouse" = "<r2_warehouse_name>"
);

SET CATALOG r2;

CREATE DATABASE testdb;

SHOW DATABASES FROM r2;

+--------------------+
| Database           |
+--------------------+
| information_schema |
| testdb             |
+--------------------+
2 rows in set (0.66 sec)
```

`<r2_warehouse_name>`,`<r2_api_token>`, および `<r2_catalog_uri>` の値は、 [Cloudflare ダッシュボードの詳細](https://developers.cloudflare.com/r2/data-catalog/get-started/#prerequisites) から取得します。

</TabItem>

<TabItem value="JDBC" label="JDBC">

##### JDBC

データソースのメタストアとして JDBC を選択した場合、`MetastoreParams` を次のように構成します。

```SQL
"iceberg.catalog.type" = "jdbc",
"iceberg.catalog.uri" = "<jdbc_uri>",
"iceberg.catalog.warehouse" = "<warehouse_location>"
```

次の表は、`MetastoreParams` で構成する必要があるパラメーターを説明しています。

<<<<<<< HEAD
- `iceberg.catalog.type`
  - 必須：はい
  - 説明：Icebergクラスタで使用するメタストアのタイプ。値を `jdbc` に設定します。
=======
##### iceberg.catalog.type

必須: はい

説明: Iceberg クラスターに使用するメタストアのタイプです。値を `jdbc` に設定します。

##### iceberg.catalog.uri

必須: はい

説明: データベースの URI です。形式: `jdbc:[mysql\|postgresql]://<DB_IP_address>:<DB_PORT>/<DB_NAME>`。

###### iceberg.catalog.warehouse

必須: はい

説明: Iceberg catalog のウェアハウスの場所または識別子。例: `s3://my_bucket/warehouse_location`。
>>>>>>> 535c1519

- `iceberg.catalog.uri`
  - 必須：はい
  - 説明：データベースのURI。フォーマット：`jdbc:[mysql\|postgresql]://<DB_IP_address>:<DB_PORT>/<DB_NAME>`。

<<<<<<< HEAD

- `iceberg.catalog.warehouse`
  - 必須：はい
  - 説明：Iceberg カタログの Warehouse の場所または識別子。例: `s3://my_bucket/warehouse_location`。
=======
必須: いいえ
>>>>>>> 535c1519

説明: データベースのユーザー名。

- `iceberg.catalog.jdbc.user`
  - 必須：いいえ
  - 説明：データベースのユーザー名。

<<<<<<< HEAD

- `iceberg.catalog.jdbc.password`
  - 必須：いいえ
  - 説明：データベースのパスワード。
=======
必須: いいえ

説明: データベースのパスワード。
>>>>>>> 535c1519

次の例は、Iceberg catalog `iceberg_jdbc` を作成し、メタストアとして JDBC を使用します。

```SQL
CREATE EXTERNAL CATALOG iceberg_jdbc
PROPERTIES
(
    "type" = "iceberg",
    "iceberg.catalog.type" = "jdbc",
    "iceberg.catalog.warehouse" = "hdfs:///jdbc_iceberg/warehouse/ ",
    "iceberg.catalog.uri" = "jdbc:mysql://ip:port/db_name",
    "iceberg.catalog.jdbc.user" = "username",
    "iceberg.catalog.jdbc.password" = "password"
);
```

</TabItem>

</Tabs>

---

#### `StorageCredentialParams`

StarRocks がストレージシステムと統合する方法に関する一連のパラメーターです。このパラメーターセットはオプションです。

次の点に注意してください。

- ストレージとして HDFS を使用する場合、`StorageCredentialParams` を構成する必要はなく、このセクションをスキップできます。ストレージとして AWS S3、他の S3 互換ストレージシステム、Microsoft Azure Storage、または Google GCS を使用する場合、`StorageCredentialParams` を構成する必要があります。

- メタストアとして Tabular を使用する場合、`StorageCredentialParams` を構成する必要はなく、このセクションをスキップできます。メタストアとして HMS または AWS Glue を使用する場合、`StorageCredentialParams` を構成する必要があります。

ストレージタイプに一致するタブを選択してください。

<Tabs groupId="storage">
<TabItem value="AWS" label="AWS S3" default>

##### AWS S3

Iceberg クラスターのストレージとして AWS S3 を選択した場合、次のいずれかの操作を行います。

- インスタンスプロファイルベースの認証方法を選択するには、`StorageCredentialParams` を次のように構成します。

  ```SQL
  "aws.s3.use_instance_profile" = "true",
  "aws.s3.region" = "<aws_s3_region>"
  ```

- 想定ロールベースの認証方法を選択するには、`StorageCredentialParams` を次のように構成します。

  ```SQL
  "aws.s3.use_instance_profile" = "true",
  "aws.s3.iam_role_arn" = "<iam_role_arn>",
  "aws.s3.region" = "<aws_s3_region>"
  ```

- IAM ユーザーベースの認証方法を選択するには、`StorageCredentialParams` を次のように構成します。

  ```SQL
  "aws.s3.use_instance_profile" = "false",
  "aws.s3.access_key" = "<iam_user_access_key>",
  "aws.s3.secret_key" = "<iam_user_secret_key>",
  "aws.s3.region" = "<aws_s3_region>"
  ```

AWS S3 用の `StorageCredentialParams`:

###### aws.s3.use_instance_profile

必須: はい
説明: インスタンスプロファイルベースの認証方法と想定ロールベースの認証方法を有効にするかどうかを指定します。 有効な値: `true` および `false`。 デフォルト値: `false`。

###### aws.s3.iam_role_arn

必須: いいえ
説明: AWS S3 バケットに対する権限を持つ IAM ロールの ARN です。想定ロールベースの認証方法を使用して AWS S3 にアクセスする場合、このパラメーターを指定する必要があります。

###### aws.s3.region

必須: はい
説明: AWS S3 バケットが存在するリージョンです。例: `us-west-1`。

###### aws.s3.access_key

必須: いいえ
説明: IAM ユーザーのアクセスキーです。IAM ユーザーベースの認証方法を使用して AWS S3 にアクセスする場合、このパラメーターを指定する必要があります。

###### aws.s3.secret_key

必須: いいえ
説明: IAM ユーザーのシークレットキーです。IAM ユーザーベースの認証方法を使用して AWS S3 にアクセスする場合、このパラメーターを指定する必要があります。

AWS S3 へのアクセス認証方法の選択方法および AWS IAM コンソールでのアクセス制御ポリシーの構成方法については、 [AWS S3 へのアクセス認証パラメーター](../../../integrations/authenticate_to_aws_resources.md#authentication-parameters-for-accessing-aws-s3) を参照してください。

</TabItem>

<TabItem value="HDFS" label="HDFS" >

HDFS ストレージを使用する場合、ストレージ資格情報をスキップします。

</TabItem>

<TabItem value="MINIO" label="MinIO" >

##### S3 互換ストレージシステム

Iceberg catalog は v2.5 以降で S3 互換ストレージシステムをサポートしています。

S3 互換ストレージシステム（例: MinIO）を Iceberg クラスターのストレージとして選択した場合、`StorageCredentialParams` を次のように構成して、統合を成功させます。

```SQL
"aws.s3.enable_ssl" = "false",
"aws.s3.enable_path_style_access" = "true",
"aws.s3.endpoint" = "<s3_endpoint>",
"aws.s3.access_key" = "<iam_user_access_key>",
"aws.s3.secret_key" = "<iam_user_secret_key>"
```

MinIO およびその他の S3 互換システム用の `StorageCredentialParams`:

###### aws.s3.enable_ssl

必須: はい
説明: SSL 接続を有効にするかどうかを指定します。<br />有効な値: `true` および `false`。 デフォルト値: `true`。

###### aws.s3.enable_path_style_access

必須: はい
説明: パススタイルアクセスを有効にするかどうかを指定します。<br />有効な値: `true` および `false`。 デフォルト値: `false`。 MinIO の場合、値を `true` に設定する必要があります。<br />パススタイル URL は次の形式を使用します: `https://s3.<region_code>.amazonaws.com/<bucket_name>/<key_name>`。 例: US West (Oregon) リージョンに `DOC-EXAMPLE-BUCKET1` というバケットを作成し、そのバケット内の `alice.jpg` オブジェクトにアクセスしたい場合、次のパススタイル URL を使用できます: `https://s3.us-west-2.amazonaws.com/DOC-EXAMPLE-BUCKET1/alice.jpg`。

###### aws.s3.endpoint

必須: はい
説明: AWS S3 の代わりに S3 互換ストレージシステムに接続するために使用されるエンドポイント。

###### aws.s3.access_key

必須: はい
説明: IAM ユーザーのアクセスキー。

###### aws.s3.secret_key

必須: はい
説明: IAM ユーザーのシークレットキー。

</TabItem>

<TabItem value="AZURE" label="Microsoft Azure Blob Storage" >

##### Microsoft Azure Storage

Iceberg catalog は v3.0 以降で Microsoft Azure Storage をサポートしています。

###### Azure Blob Storage

Iceberg クラスターのストレージとして Blob Storage を選択した場合、次のいずれかの操作を行います。

- 共有キー認証方法を選択するには、`StorageCredentialParams` を次のように構成します。

  ```SQL
  "azure.blob.storage_account" = "<storage_account_name>",
  "azure.blob.shared_key" = "<storage_account_shared_key>"
  ```

- SAS トークン認証方法を選択するには、`StorageCredentialParams` を次のように構成します。

  ```SQL
  "azure.blob.storage_account" = "<storage_account_name>",
  "azure.blob.container" = "<container_name>",
  "azure.blob.sas_token" = "<storage_account_SAS_token>"
  ```

Microsoft Azure 用の `StorageCredentialParams`:

###### azure.blob.storage_account

必須: はい
説明: Blob Storage アカウントのユーザー名。

###### azure.blob.shared_key

必須: はい
説明: Blob Storage アカウントの共有キー。

###### azure.blob.account_name

必須: はい
説明: Blob Storage アカウントのユーザー名。

###### azure.blob.container

必須: はい
説明: データを保存する blob コンテナの名前。

###### azure.blob.sas_token

必須: はい
説明: Blob Storage アカウントにアクセスするために使用される SAS トークン。

###### Azure Data Lake Storage Gen1

Iceberg クラスターのストレージとして Data Lake Storage Gen1 を選択した場合、次のいずれかの操作を行います。

- マネージドサービスアイデンティティ認証方法を選択するには、`StorageCredentialParams` を次のように構成します。

  ```SQL
  "azure.adls1.use_managed_service_identity" = "true"
  ```

または:

- サービスプリンシパル認証方法を選択するには、`StorageCredentialParams` を次のように構成します。

  ```SQL
  "azure.adls1.oauth2_client_id" = "<application_client_id>",
  "azure.adls1.oauth2_credential" = "<application_client_credential>",
  "azure.adls1.oauth2_endpoint" = "<OAuth_2.0_authorization_endpoint_v2>"
  ```

###### Azure Data Lake Storage Gen2

Iceberg クラスターのストレージとして Data Lake Storage Gen2 を選択した場合、次のいずれかの操作を行います。

- マネージドアイデンティティ認証方法を選択するには、`StorageCredentialParams` を次のように構成します。

  ```SQL
  "azure.adls2.oauth2_use_managed_identity" = "true",
  "azure.adls2.oauth2_tenant_id" = "<service_principal_tenant_id>",
  "azure.adls2.oauth2_client_id" = "<service_client_id>"
  ```

  または:

- 共有キー認証方法を選択するには、`StorageCredentialParams` を次のように構成します。

  ```SQL
  "azure.adls2.storage_account" = "<storage_account_name>",
  "azure.adls2.shared_key" = "<storage_account_shared_key>"
  ```

  または:

- サービスプリンシパル認証方法を選択するには、`StorageCredentialParams` を次のように構成します。

  ```SQL
  "azure.adls2.oauth2_client_id" = "<service_client_id>",
  "azure.adls2.oauth2_client_secret" = "<service_principal_client_secret>",
  "azure.adls2.oauth2_client_endpoint" = "<service_principal_client_endpoint>"
  ```

</TabItem>

<TabItem value="GCS" label="Google GCS" >

##### Google GCS

Iceberg catalog は v3.0 以降で Google GCS をサポートしています。

Iceberg クラスターのストレージとして Google GCS を選択した場合、次のいずれかの操作を行います。

- VM ベースの認証方法を選択するには、`StorageCredentialParams` を次のように構成します。

  ```SQL
  "gcp.gcs.use_compute_engine_service_account" = "true"
  ```

- サービスアカウントベースの認証方法を選択するには、`StorageCredentialParams` を次のように構成します。

  ```SQL
  "gcp.gcs.service_account_email" = "<google_service_account_email>",
  "gcp.gcs.service_account_private_key_id" = "<google_service_private_key_id>",
  "gcp.gcs.service_account_private_key" = "<google_service_private_key>"
  ```

- インパーソネーションベースの認証方法を選択するには、`StorageCredentialParams` を次のように構成します。

  - VM インスタンスをサービスアカウントにインパーソネートさせる場合:

    ```SQL
    "gcp.gcs.use_compute_engine_service_account" = "true",
    "gcp.gcs.impersonation_service_account" = "<assumed_google_service_account_email>"
    ```

  - サービスアカウント（仮にメタサービスアカウントと呼ぶ）が別のサービスアカウント（仮にデータサービスアカウントと呼ぶ）にインパーソネートする場合:

    ```SQL
    "gcp.gcs.service_account_email" = "<google_service_account_email>",
    "gcp.gcs.service_account_private_key_id" = "<meta_google_service_account_email>",
    "gcp.gcs.service_account_private_key" = "<meta_google_service_account_email>",
    "gcp.gcs.impersonation_service_account" = "<data_google_service_account_email>"
    ```

Google GCS 用の `StorageCredentialParams`:

###### gcp.gcs.service_account_email

デフォルト値: ""
例: "[user@hello.iam.gserviceaccount.com](mailto:user@hello.iam.gserviceaccount.com)"
説明: サービスアカウントの作成時に生成された JSON ファイル内のメールアドレス。

###### gcp.gcs.service_account_private_key_id

デフォルト値: ""
例: "61d257bd8479547cb3e04f0b9b6b9ca07af3b7ea"
説明: サービスアカウントの作成時に生成された JSON ファイル内のプライベートキー ID。

###### gcp.gcs.service_account_private_key

デフォルト値: ""
例: "-----BEGIN PRIVATE KEY----xxxx-----END PRIVATE KEY-----\n"  
説明: サービスアカウントの作成時に生成された JSON ファイル内のプライベートキー。

###### gcp.gcs.impersonation_service_account

デフォルト値: ""  
例: "hello"  
説明: インパーソネートしたいサービスアカウント。

</TabItem>

</Tabs>

---

#### MetadataUpdateParams

StarRocks が Iceberg メタデータのキャッシュを更新する方法に関する一連のパラメーターです。このパラメーターセットはオプションです。

v3.3.3 以降、StarRocks は [定期的なメタデータリフレッシュ戦略](#appendix-periodic-metadata-refresh-strategy) をサポートしています。ほとんどの場合、`MetadataUpdateParams` を無視し、そのポリシーパラメーターを調整する必要はありません。これらのパラメーターのデフォルト値は、すぐに使用できるパフォーマンスを提供します。システム変数 [`plan_mode`](../../../sql-reference/System_variable.md#plan_mode) を使用して Iceberg メタデータキャッシュプランを調整できます。

| **パラメーター**                                 | **デフォルト**           | **説明**                                              |
| :-------------------------------------------- | :-------------------- | :----------------------------------------------------------- |
| enable_iceberg_metadata_cache                 | true                  | Iceberg 関連のメタデータ（Table Cache、Partition Name Cache、Manifest 内の Data File Cache および Delete Data File Cache を含む）をキャッシュするかどうか。 |
| iceberg_manifest_cache_with_column_statistics | false                 | 列の統計をキャッシュするかどうか。                  |
| iceberg_manifest_cache_max_num                | 100000                | キャッシュできる Manifest ファイルの最大数。     |
| refresh_iceberg_manifest_min_length           | 2 * 1024 * 1024       | Data File Cache のリフレッシュをトリガーする最小の Manifest ファイル長。 |

### 例

以下の例は、使用するメタストアのタイプに応じて、Iceberg クラスターからデータをクエリするための Iceberg catalog `iceberg_catalog_hms` または `iceberg_catalog_glue` を作成します。ストレージタイプに一致するタブを選択してください。

<Tabs groupId="storage">
<TabItem value="AWS" label="AWS S3" default>

#### AWS S3

##### インスタンスプロファイルベースの資格情報を選択した場合

- Iceberg クラスターで Hive metastore を使用する場合、次のようなコマンドを実行します。

  ```SQL
  CREATE EXTERNAL CATALOG iceberg_catalog_hms
  PROPERTIES
  (
      "type" = "iceberg",
      "iceberg.catalog.type" = "hive",
      "hive.metastore.uris" = "thrift://xx.xx.xx.xx:9083",
      "aws.s3.use_instance_profile" = "true",
      "aws.s3.region" = "us-west-2"
  );
  ```

- Amazon EMR Iceberg クラスターで AWS Glue を使用する場合、次のようなコマンドを実行します。

  ```SQL
  CREATE EXTERNAL CATALOG iceberg_catalog_glue
  PROPERTIES
  (
      "type" = "iceberg",
      "iceberg.catalog.type" = "glue",
      "aws.glue.use_instance_profile" = "true",
      "aws.glue.region" = "us-west-2",
      "aws.s3.use_instance_profile" = "true",
      "aws.s3.region" = "us-west-2"
  );
  ```

##### 想定ロールベースの資格情報を選択した場合

- Iceberg クラスターで Hive metastore を使用する場合、次のようなコマンドを実行します。

  ```SQL
  CREATE EXTERNAL CATALOG iceberg_catalog_hms
  PROPERTIES
  (
      "type" = "iceberg",
      "iceberg.catalog.type" = "hive",
      "hive.metastore.uris" = "thrift://xx.xx.xx.xx:9083",
      "aws.s3.use_instance_profile" = "true",
      "aws.s3.iam_role_arn" = "arn:aws:iam::081976408565:role/test_s3_role",
      "aws.s3.region" = "us-west-2"
  );
  ```

- Amazon EMR Iceberg クラスターで AWS Glue を使用する場合、次のようなコマンドを実行します。

  ```SQL
  CREATE EXTERNAL CATALOG iceberg_catalog_glue
  PROPERTIES
  (
      "type" = "iceberg",
      "iceberg.catalog.type" = "glue",
      "aws.glue.use_instance_profile" = "true",
      "aws.glue.iam_role_arn" = "arn:aws:iam::081976408565:role/test_glue_role",
      "aws.glue.region" = "us-west-2",
      "aws.s3.use_instance_profile" = "true",
      "aws.s3.iam_role_arn" = "arn:aws:iam::081976408565:role/test_s3_role",
      "aws.s3.region" = "us-west-2"
  );
  ```

##### IAM ユーザーベースの資格情報を選択した場合

- Iceberg クラスターで Hive metastore を使用する場合、次のようなコマンドを実行します。

  ```SQL
  CREATE EXTERNAL CATALOG iceberg_catalog_hms
  PROPERTIES
  (
      "type" = "iceberg",
      "iceberg.catalog.type" = "hive",
      "hive.metastore.uris" = "thrift://xx.xx.xx.xx:9083",
      "aws.s3.use_instance_profile" = "false",
      "aws.s3.access_key" = "<iam_user_access_key>",
      "aws.s3.secret_key" = "<iam_user_access_key>",
      "aws.s3.region" = "us-west-2"
  );
  ```

- Amazon EMR Iceberg クラスターで AWS Glue を使用する場合、次のようなコマンドを実行します。

  ```SQL
  CREATE EXTERNAL CATALOG iceberg_catalog_glue
  PROPERTIES
  (
      "type" = "iceberg",
      "iceberg.catalog.type" = "glue",
      "aws.glue.use_instance_profile" = "false",
      "aws.glue.access_key" = "<iam_user_access_key>",
      "aws.glue.secret_key" = "<iam_user_secret_key>",
      "aws.glue.region" = "us-west-2",
      "aws.s3.use_instance_profile" = "false",
      "aws.s3.access_key" = "<iam_user_access_key>",
      "aws.s3.secret_key" = "<iam_user_secret_key>",
      "aws.s3.region" = "us-west-2"
  );
  ```
</TabItem>

<TabItem value="HDFS" label="HDFS" >

#### HDFS

ストレージとして HDFS を使用する場合、次のようなコマンドを実行します。

```SQL
CREATE EXTERNAL CATALOG iceberg_catalog_hms
PROPERTIES
(
    "type" = "iceberg",
    "iceberg.catalog.type" = "hive",
    "hive.metastore.uris" = "thrift://xx.xx.xx.xx:9083"
);
```

</TabItem>

<TabItem value="MINIO" label="MinIO" >

#### S3 互換ストレージシステム

MinIO を例として使用します。次のようなコマンドを実行します。

```SQL
CREATE EXTERNAL CATALOG iceberg_catalog_hms
PROPERTIES
(
    "type" = "iceberg",
    "iceberg.catalog.type" = "hive",
    "hive.metastore.uris" = "thrift://xx.xx.xx.xx:9083",
    "aws.s3.enable_ssl" = "true",
    "aws.s3.enable_path_style_access" = "true",
    "aws.s3.endpoint" = "<s3_endpoint>",
    "aws.s3.access_key" = "<iam_user_access_key>",
    "aws.s3.secret_key" = "<iam_user_secret_key>"
);
```
</TabItem>

<TabItem value="AZURE" label="Microsoft Azure Blob Storage" >

#### Microsoft Azure Storage

##### Azure Blob Storage

- 共有キー認証方法を選択した場合、次のようなコマンドを実行します。

  ```SQL
  CREATE EXTERNAL CATALOG iceberg_catalog_hms
  PROPERTIES
  (
      "type" = "iceberg",
      "iceberg.catalog.type" = "hive",
      "hive.metastore.uris" = "thrift://xx.xx.xx.xx:9083",
      "azure.blob.storage_account" = "<blob_storage_account_name>",
      "azure.blob.shared_key" = "<blob_storage_account_shared_key>"
  );
  ```

- SAS トークン認証方法を選択した場合、次のようなコマンドを実行します。

  ```SQL
  CREATE EXTERNAL CATALOG iceberg_catalog_hms
  PROPERTIES
  (
      "type" = "iceberg",
      "iceberg.catalog.type" = "hive",
      "hive.metastore.uris" = "thrift://xx.xx.xx.xx:9083",
      "azure.blob.storage_account" = "<blob_storage_account_name>",
      "azure.blob.container" = "<blob_container_name>",
      "azure.blob.sas_token" = "<blob_storage_account_SAS_token>"
  );
  ```

##### Azure Data Lake Storage Gen1

- マネージドサービスアイデンティティ認証方法を選択した場合、次のようなコマンドを実行します。

  ```SQL
  CREATE EXTERNAL CATALOG iceberg_catalog_hms
  PROPERTIES
  (
      "type" = "iceberg",
      "iceberg.catalog.type" = "hive",
      "hive.metastore.uris" = "thrift://xx.xx.xx.xx:9083",
      "azure.adls1.use_managed_service_identity" = "true"    
  );
  ```

- サービスプリンシパル認証方法を選択した場合、次のようなコマンドを実行します。

  ```SQL
  CREATE EXTERNAL CATALOG iceberg_catalog_hms
  PROPERTIES
  (
      "type" = "iceberg",
      "iceberg.catalog.type" = "hive",
      "hive.metastore.uris" = "thrift://xx.xx.xx.xx:9083",
      "azure.adls1.oauth2_client_id" = "<application_client_id>",
      "azure.adls1.oauth2_credential" = "<application_client_credential>",
      "azure.adls1.oauth2_endpoint" = "<OAuth_2.0_authorization_endpoint_v2>"
  );
  ```

##### Azure Data Lake Storage Gen2

- マネージドアイデンティティ認証方法を選択した場合、次のようなコマンドを実行します。

  ```SQL
  CREATE EXTERNAL CATALOG iceberg_catalog_hms
  PROPERTIES
  (
      "type" = "iceberg",
      "iceberg.catalog.type" = "hive",
      "hive.metastore.uris" = "thrift://xx.xx.xx.xx:9083",
      "azure.adls2.oauth2_use_managed_identity" = "true",
      "azure.adls2.oauth2_tenant_id" = "<service_principal_tenant_id>",
      "azure.adls2.oauth2_client_id" = "<service_client_id>"
  );
  ```

- 共有キー認証方法を選択した場合、次のようなコマンドを実行します。

  ```SQL
  CREATE EXTERNAL CATALOG iceberg_catalog_hms
  PROPERTIES
  (
      "type" = "iceberg",
      "iceberg.catalog.type" = "hive",
      "hive.metastore.uris" = "thrift://xx.xx.xx.xx:9083",
      "azure.adls2.storage_account" = "<storage_account_name>",
      "azure.adls2.shared_key" = "<shared_key>"     
  );
  ```

- サービスプリンシパル認証方法を選択した場合、次のようなコマンドを実行します。

  ```SQL
  CREATE EXTERNAL CATALOG iceberg_catalog_hms
  PROPERTIES
  (
      "type" = "iceberg",
      "iceberg.catalog.type" = "hive",
      "hive.metastore.uris" = "thrift://xx.xx.xx.xx:9083",
      "azure.adls2.oauth2_client_id" = "<service_client_id>",
      "azure.adls2.oauth2_client_secret" = "<service_principal_client_secret>",
      "azure.adls2.oauth2_client_endpoint" = "<service_principal_client_endpoint>"
  );
  ```

</TabItem>

<TabItem value="GCS" label="Google GCS" >

#### Google GCS

- VM ベースの認証方法を選択した場合、次のようなコマンドを実行します。

  ```SQL
  CREATE EXTERNAL CATALOG iceberg_catalog_hms
  PROPERTIES
  (
      "type" = "iceberg",
      "iceberg.catalog.type" = "hive",
      "hive.metastore.uris" = "thrift://xx.xx.xx.xx:9083",
      "gcp.gcs.use_compute_engine_service_account" = "true"    
  );
  ```

- サービスアカウントベースの認証方法を選択した場合、次のようなコマンドを実行します。

  ```SQL
  CREATE EXTERNAL CATALOG iceberg_catalog_hms
  PROPERTIES
  (
      "type" = "iceberg",
      "iceberg.catalog.type" = "hive",
      "hive.metastore.uris" = "thrift://xx.xx.xx.xx:9083",
      "gcp.gcs.service_account_email" = "<google_service_account_email>",
      "gcp.gcs.service_account_private_key_id" = "<google_service_private_key_id>",
      "gcp.gcs.service_account_private_key" = "<google_service_private_key>"    
  );
  ```

- インパーソネーションベースの認証方法を選択した場合:

  - VM インスタンスをサービスアカウントにインパーソネートさせる場合、次のようなコマンドを実行します。

    ```SQL
    CREATE EXTERNAL CATALOG iceberg_catalog_hms
    PROPERTIES
    (
        "type" = "iceberg",
        "iceberg.catalog.type" = "hive",
        "hive.metastore.uris" = "thrift://xx.xx.xx.xx:9083",
        "gcp.gcs.use_compute_engine_service_account" = "true",
        "gcp.gcs.impersonation_service_account" = "<assumed_google_service_account_email>"    
    );
    ```

  - サービスアカウントが別のサービスアカウントにインパーソネートする場合、次のようなコマンドを実行します。

    ```SQL
    CREATE EXTERNAL CATALOG iceberg_catalog_hms
    PROPERTIES
    (
        "type" = "iceberg",
        "iceberg.catalog.type" = "hive",
        "hive.metastore.uris" = "thrift://xx.xx.xx.xx:9083",
        "gcp.gcs.service_account_email" = "<google_service_account_email>",
        "gcp.gcs.service_account_private_key_id" = "<meta_google_service_account_email>",
        "gcp.gcs.service_account_private_key" = "<meta_google_service_account_email>",
        "gcp.gcs.impersonation_service_account" = "<data_google_service_account_email>"
    );
    ```
</TabItem>

</Tabs>
 
 ---

## カタログの使用

### Iceberg catalog の表示

現在の StarRocks クラスター内のすべての catalog をクエリするには、 [SHOW CATALOGS](../../../sql-reference/sql-statements/Catalog/SHOW_CATALOGS.md) を使用できます。

```SQL
SHOW CATALOGS;
```

外部 catalog の作成ステートメントをクエリするには、 [SHOW CREATE CATALOG](../../../sql-reference/sql-statements/Catalog/SHOW_CREATE_CATALOG.md) を使用することもできます。次の例は、Iceberg catalog `iceberg_catalog_glue` の作成ステートメントをクエリします。

```SQL
SHOW CREATE CATALOG iceberg_catalog_glue;
```

---

### Iceberg Catalog とそのデータベースへの切り替え

Iceberg catalog とそのデータベースに切り替えるには、次のいずれかの方法を使用できます。

- 現在のセッションで Iceberg catalog を指定するには [SET CATALOG](../../../sql-reference/sql-statements/Catalog/SET_CATALOG.md) を使用し、次にアクティブなデータベースを指定するには [USE](../../../sql-reference/sql-statements/Database/USE.md) を使用します。

  ```SQL
  -- 現在のセッションで指定された catalog に切り替えます。
  SET CATALOG <catalog_name>
  -- 現在のセッションでアクティブなデータベースを指定します。
  USE <db_name>
  ```

- Iceberg catalog とそのデータベースに直接切り替えるには [USE](../../../sql-reference/sql-statements/Database/USE.md) を使用します。

  ```SQL
  USE <catalog_name>.<db_name>
  ```
 
---

### Iceberg catalog の削除

外部 catalog を削除するには、 [DROP CATALOG](../../../sql-reference/sql-statements/Catalog/DROP_CATALOG.md) を使用できます。

次の例は、Iceberg catalog `iceberg_catalog_glue` を削除します。

```SQL
DROP Catalog iceberg_catalog_glue;
```

---

### Iceberg テーブルのスキーマを表示

Iceberg テーブルのスキーマを表示するには、次のいずれかの構文を使用できます。

- スキーマを表示

  ```SQL
  DESC[RIBE] <catalog_name>.<database_name>.<table_name>
  ```

- CREATE ステートメントからスキーマと場所を表示

  ```SQL
  SHOW CREATE TABLE <catalog_name>.<database_name>.<table_name>
  ```

---

### Iceberg テーブルをクエリ

1. Iceberg クラスター内のデータベースを表示するには、 [SHOW DATABASES](../../../sql-reference/sql-statements/Database/SHOW_DATABASES.md) を使用します。

   ```SQL
   SHOW DATABASES FROM <catalog_name>
   ```

2. [Iceberg catalog とそのデータベースに切り替え](#switch-to-an-iceberg-catalog-and-a-database-in-it)ます。

3. 指定されたデータベース内の宛先テーブルをクエリするには、 [SELECT](../../../sql-reference/sql-statements/table_bucket_part_index/SELECT.md) を使用します。

   ```SQL
   SELECT count(*) FROM <table_name> LIMIT 10
   ```

---

### Iceberg データベースの作成

StarRocks の内部 catalog と同様に、Iceberg catalog に対して [CREATE DATABASE](../../../administration/user_privs/authorization/privilege_item.md#catalog) 権限を持っている場合、 [CREATE DATABASE](../../../sql-reference/sql-statements/Database/CREATE_DATABASE.md) ステートメントを使用して、その Iceberg catalog にデータベースを作成できます。この機能は v3.1 以降でサポートされています。

:::tip

[GRANT](../../../sql-reference/sql-statements/account-management/GRANT.md) および [REVOKE](../../../sql-reference/sql-statements/account-management/REVOKE.md) を使用して権限を付与および取り消すことができます。

:::

[Iceberg catalog に切り替え](#switch-to-an-iceberg-catalog-and-a-database-in-it)、次にその catalog に Iceberg データベースを作成するために次のステートメントを使用します。

```SQL
CREATE DATABASE <database_name>
[PROPERTIES ("location" = "<prefix>://<path_to_database>/<database_name.db>/")]
```

`location` パラメーターを使用して、データベースを作成するファイルパスを指定できます。HDFS とクラウドストレージの両方がサポートされています。`location` パラメーターを指定しない場合、StarRocks は Iceberg catalog のデフォルトのファイルパスにデータベースを作成します。

`prefix` は使用するストレージシステムに基づいて異なります。

#### HDFS

`Prefix` 値: `hdfs`

#### Google GCS

`Prefix` 値: `gs`

#### Azure Blob Storage

`Prefix` 値:

- ストレージアカウントが HTTP 経由でのアクセスを許可する場合、`prefix` は `wasb` です。
- ストレージアカウントが HTTPS 経由でのアクセスを許可する場合、`prefix` は `wasbs` です。

#### Azure Data Lake Storage Gen1

`Prefix` 値: `adl`

#### Azure Data Lake Storage Gen2

`Prefix` 値:

- ストレージアカウントが HTTP 経由でのアクセスを許可する場合、`prefix` は `abfs` です。
- ストレージアカウントが HTTPS 経由でのアクセスを許可する場合、`prefix` は `abfss` です。

#### AWS S3 または他の S3 互換ストレージ（例: MinIO）

`Prefix` 値: `s3`

---

### Iceberg データベースの削除

StarRocks の内部データベースと同様に、Iceberg データベースに対して [DROP](../../../administration/user_privs/authorization/privilege_item.md#database) 権限を持っている場合、 [DROP DATABASE](../../../sql-reference/sql-statements/Database/DROP_DATABASE.md) ステートメントを使用して、その Iceberg データベースを削除できます。この機能は v3.1 以降でサポートされています。空のデータベースのみを削除できます。

Iceberg データベースを削除すると、HDFS クラスターまたはクラウドストレージ上のデータベースのファイルパスはデータベースと共に削除されません。

[Iceberg catalog に切り替え](#switch-to-an-iceberg-catalog-and-a-database-in-it)、次にその catalog に Iceberg データベースを削除するために次のステートメントを使用します。

```SQL
DROP DATABASE <database_name>;
```

---

### Iceberg テーブルの作成

StarRocks の内部データベースと同様に、Iceberg データベースに対して [CREATE TABLE](../../../administration/user_privs/authorization/privilege_item.md#database) 権限を持っている場合、 [CREATE TABLE](../../../sql-reference/sql-statements/table_bucket_part_index/CREATE_TABLE.md) または [CREATE TABLE AS SELECT ../../sql-reference/sql-statements/table_bucket_part_index/CREATE_TABLE_AS_SELECT.mdELECT.md) ステートメントを使用して、その Iceberg データベースにテーブルを作成できます。この機能は v3.1 以降でサポートされています。

[Iceberg catalog とそのデータベースに切り替え](#switch-to-an-iceberg-catalog-and-a-database-in-it)、次にそのデータベースに Iceberg テーブルを作成するために次の構文を使用します。

#### 構文

```SQL
CREATE TABLE [IF NOT EXISTS] [database.]table_name
(column_definition1[, column_definition2, ...
partition_column_definition1,partition_column_definition2...])
[partition_desc]
[PROPERTIES ("key" = "value", ...)]
[AS SELECT query]
```

#### パラメーター

##### column_definition

`column_definition` の構文は次のとおりです。

```SQL
col_name col_type [COMMENT 'comment']
```

:::note

すべての非パーティション列はデフォルト値として `NULL` を使用する必要があります。つまり、テーブル作成ステートメントで各非パーティション列に対して `DEFAULT "NULL"` を指定する必要があります。さらに、パーティション列は非パーティション列の後に定義され、デフォルト値として `NULL` を使用することはできません。

:::

##### partition_desc

`partition_desc` の構文は次のとおりです。

```SQL
PARTITION BY (par_col1[, par_col2...])
```

現在、StarRocks は [identity transforms](https://iceberg.apache.org/spec/#partitioning) のみをサポートしており、これは StarRocks が各一意のパーティション値に対してパーティションを作成することを意味します。

:::note

パーティション列は非パーティション列の後に定義される必要があります。パーティション列は FLOAT、DOUBLE、DECIMAL、および DATETIME を除くすべてのデータ型をサポートし、デフォルト値として `NULL` を使用することはできません。

:::

##### PROPERTIES

`PROPERTIES` で `"key" = "value"` 形式でテーブル属性を指定できます。 [Iceberg テーブル属性](https://iceberg.apache.org/docs/latest/configuration/) を参照してください。

次の表は、いくつかの主要なプロパティを説明しています。

###### location

説明: Iceberg テーブルを作成するファイルパス。メタストアとして HMS を使用する場合、`location` パラメーターを指定する必要はありません。StarRocks は現在の Iceberg catalog のデフォルトのファイルパスにテーブルを作成します。メタストアとして AWS Glue を使用する場合:

- テーブルを作成するデータベースに対して `location` パラメーターを指定している場合、テーブルに対して `location` パラメーターを指定する必要はありません。そのため、テーブルは所属するデータベースのファイルパスにデフォルト設定されます。
- テーブルを作成するデータベースに対して `location` を指定していない場合、テーブルに対して `location` パラメーターを指定する必要があります。

###### file_format

説明: Iceberg テーブルのファイル形式。Parquet 形式のみがサポートされています。デフォルト値: `parquet`。

###### compression_codec

説明: Iceberg テーブルに使用される圧縮アルゴリズム。サポートされている圧縮アルゴリズムは SNAPPY、GZIP、ZSTD、および LZ4 です。デフォルト値: `gzip`。このプロパティは v3.2.3 で非推奨となり、それ以降のバージョンでは Iceberg テーブルにデータをシンクするために使用される圧縮アルゴリズムはセッション変数 [connector_sink_compression_codec](../../../sql-reference/System_variable.md#connector_sink_compression_codec) によって一元的に制御されます。

---

### 例

1. `unpartition_tbl` という名前の非パーティションテーブルを作成します。このテーブルは `id` と `score` の 2 つの列で構成されています。

   ```SQL
   CREATE TABLE unpartition_tbl
   (
       id int,
       score double
   );
   ```

2. `partition_tbl_1` という名前のパーティションテーブルを作成します。このテーブルは `action`、`id`、および `dt` の 3 つの列で構成されており、そのうち `id` と `dt` はパーティション列として定義されています。

   ```SQL
   CREATE TABLE partition_tbl_1
   (
       action varchar(20),
       id int,
       dt date
   )
   PARTITION BY (id,dt);
   ```

3. 既存のテーブル `partition_tbl_1` をクエリし、そのクエリ結果に基づいて `partition_tbl_2` という名前のパーティションテーブルを作成します。`partition_tbl_2` では、`id` と `dt` がパーティション列として定義されています。

   ```SQL
   CREATE TABLE partition_tbl_2
   PARTITION BY (id, dt)
   AS SELECT * from employee;
   ```

---

### Iceberg テーブルへのデータシンク

StarRocks の内部テーブルと同様に、Iceberg テーブルに対して [INSERT](../../../administration/user_privs/authorization/privilege_item.md#table) 権限を持っている場合、 [INSERT](../../../sql-reference/sql-statements/loading_unloading/INSERT.md) ステートメントを使用して、StarRocks テーブルのデータをその Iceberg テーブルにシンクできます（現在、Parquet 形式の Iceberg テーブルのみがサポートされています）。この機能は v3.1 以降でサポートされています。

[Iceberg catalog とそのデータベースに切り替え](#switch-to-an-iceberg-catalog-and-a-database-in-it)、次にそのデータベース内の Parquet 形式の Iceberg テーブルに StarRocks テーブルのデータをシンクするために次の構文を使用します。

#### 構文

```SQL
INSERT {INTO | OVERWRITE} <table_name>
[ (column_name [, ...]) ]
{ VALUES ( { expression | DEFAULT } [, ...] ) [, ...] | query }

-- 指定されたパーティションにデータをシンクする場合、次の構文を使用します。
INSERT {INTO | OVERWRITE} <table_name>
PARTITION (par_col1=<value> [, par_col2=<value>...])
{ VALUES ( { expression | DEFAULT } [, ...] ) [, ...] | query }
```

:::note

パーティション列は `NULL` 値を許可しません。したがって、Iceberg テーブルのパーティション列に空の値がロードされないようにする必要があります。

:::

#### パラメーター

##### INTO

StarRocks テーブルのデータを Iceberg テーブルに追加します。

##### OVERWRITE

StarRocks テーブルのデータで Iceberg テーブルの既存のデータを上書きします。

##### column_name

データをロードしたい宛先列の名前。1 つ以上の列を指定できます。複数の列を指定する場合、カンマ (`,`) で区切ります。Iceberg テーブルに実際に存在する列のみを指定できます。また、指定した宛先列には Iceberg テーブルのパーティション列を含める必要があります。指定した宛先列は、StarRocks テーブルの列と順番に 1 対 1 でマッピングされます。宛先列名が何であっても関係ありません。宛先列が指定されていない場合、データは Iceberg テーブルのすべての列にロードされます。StarRocks テーブルの非パーティション列が Iceberg テーブルの任意の列にマッピングできない場合、StarRocks は Iceberg テーブル列にデフォルト値 `NULL` を書き込みます。INSERT ステートメントに含まれるクエリステートメントの戻り列タイプが宛先列のデータタイプと異なる場合、StarRocks は不一致の列に対して暗黙の変換を行います。変換が失敗した場合、構文解析エラーが返されます。

##### expression

宛先列に値を割り当てる式。

##### DEFAULT

宛先列にデフォルト値を割り当てます。

##### query

Iceberg テーブルにロードされるクエリステートメントの結果。StarRocks がサポートする任意の SQL ステートメントである可能性があります。

##### PARTITION

データをロードしたいパーティション。Iceberg テーブルのすべてのパーティション列をこのプロパティで指定する必要があります。このプロパティで指定するパーティション列は、テーブル作成ステートメントで定義したパーティション列と異なる順序であってもかまいません。このプロパティを指定する場合、`column_name` プロパティを指定することはできません。

#### 例

1. `partition_tbl_1` テーブルに 3 行のデータを挿入します。

   ```SQL
   INSERT INTO partition_tbl_1
   VALUES
       ("buy", 1, "2023-09-01"),
       ("sell", 2, "2023-09-02"),
       ("buy", 3, "2023-09-03");
   ```

2. 簡単な計算を含む SELECT クエリの結果を `partition_tbl_1` テーブルに挿入します。

   ```SQL
   INSERT INTO partition_tbl_1 (id, action, dt) SELECT 1+1, 'buy', '2023-09-03';
   ```

3. `partition_tbl_1` テーブルからデータを読み取る SELECT クエリの結果を同じテーブルに挿入します。

   ```SQL
   INSERT INTO partition_tbl_1 SELECT 'buy', 1, date_add(dt, INTERVAL 2 DAY)
   FROM partition_tbl_1
   WHERE id=1;
   ```

4. `partition_tbl_2` テーブルの `dt='2023-09-01'` および `id=1` の条件を満たすパーティションに SELECT クエリの結果を挿入します。

   ```SQL
   INSERT INTO partition_tbl_2 SELECT 'order', 1, '2023-09-01';
   ```

   または

   ```SQL
   INSERT INTO partition_tbl_2 partition(dt='2023-09-01',id=1) SELECT 'order';
   ```

5. `partition_tbl_1` テーブルの `dt='2023-09-01'` および `id=1` の条件を満たすパーティション内のすべての `action` 列の値を `close` で上書きします。

   ```SQL
   INSERT OVERWRITE partition_tbl_1 SELECT 'close', 1, '2023-09-01';
   ```

   または

   ```SQL
   INSERT OVERWRITE partition_tbl_1 partition(dt='2023-09-01',id=1) SELECT 'close';
   ```

---

### Iceberg テーブルの削除

StarRocks の内部テーブルと同様に、Iceberg テーブルに対して [DROP](../../../administration/user_privs/authorization/privilege_item.md#table) 権限を持っている場合、 [DROP TABLE](../../../sql-reference/sql-statements/table_bucket_part_index/DROP_TABLE.md) ステートメントを使用して、その Iceberg テーブルを削除できます。この機能は v3.1 以降でサポートされています。

Iceberg テーブルを削除すると、HDFS クラスターまたはクラウドストレージ上のテーブルのファイルパスとデータはテーブルと共に削除されません。

Iceberg テーブルを強制的に削除する場合（つまり、DROP TABLE ステートメントで `FORCE` キーワードを指定した場合）、HDFS クラスターまたはクラウドストレージ上のテーブルのデータはテーブルと共に削除されますが、テーブルのファイルパスは保持されます。

[Iceberg catalog とそのデータベースに切り替え](#switch-to-an-iceberg-catalog-and-a-database-in-it)、次にそのデータベース内の Iceberg テーブルを削除するために次のステートメントを使用します。

```SQL
DROP TABLE <table_name> [FORCE];
```

---

### メタデータキャッシュの構成

Iceberg クラスターのメタデータファイルは、AWS S3 や HDFS などのリモートストレージに保存されている場合があります。デフォルトでは、StarRocks はメモリ内に Iceberg メタデータをキャッシュします。クエリを高速化するために、StarRocks はメモリとディスクの両方にメタデータをキャッシュできる 2 レベルのメタデータキャッシングメカニズムを採用しています。初期クエリごとに、StarRocks はその計算結果をキャッシュします。以前のクエリと意味的に等価な後続のクエリが発行された場合、StarRocks は最初にそのキャッシュから要求されたメタデータを取得しようとし、キャッシュでメタデータがヒットしない場合にのみリモートストレージからメタデータを取得します。

StarRocks は、データをキャッシュおよび削除するために最も最近使用されたものを優先する（LRU）アルゴリズムを使用します。基本的なルールは次のとおりです。

- StarRocks は最初にメモリから要求されたメタデータを取得しようとします。メモリでメタデータがヒットしない場合、StarRocks はディスクからメタデータを取得しようとします。StarRocks がディスクから取得したメタデータはメモリにロードされます。ディスクでもメタデータがヒットしない場合、StarRocks はリモートストレージからメタデータを取得し、取得したメタデータをメモリにキャッシュします。
- StarRocks はメモリから削除されたメタデータをディスクに書き込みますが、ディスクから削除されたメタデータは直接破棄します。

v3.3.3 以降、StarRocks は [定期的なメタデータリフレッシュ戦略](#appendix-periodic-metadata-refresh-strategy) をサポートしています。システム変数 [`plan_mode`](../../../sql-reference/System_variable.md#plan_mode) を使用して Iceberg メタデータキャッシュプランを調整できます。

#### Iceberg メタデータキャッシュに関する FE の設定

##### enable_iceberg_metadata_disk_cache

- 単位: N/A
- デフォルト値: `false`
- 説明: ディスクキャッシュを有効にするかどうかを指定します。

##### iceberg_metadata_cache_disk_path

- 単位: N/A
- デフォルト値: `StarRocksFE.STARROCKS_HOME_DIR + "/caches/iceberg"`
- 説明: ディスク上のキャッシュされたメタデータファイルの保存パス。

##### iceberg_metadata_disk_cache_capacity

- 単位: バイト
- デフォルト値: `2147483648`、2 GB に相当
- 説明: ディスク上で許可されるキャッシュされたメタデータの最大サイズ。

##### iceberg_metadata_memory_cache_capacity

- 単位: バイト
- デフォルト値: `536870912`、512 MB に相当
- 説明: メモリ内で許可されるキャッシュされたメタデータの最大サイズ。

##### iceberg_metadata_memory_cache_expiration_seconds

- 単位: 秒  
- デフォルト値: `86500`
- 説明: メモリ内のキャッシュエントリが最後にアクセスされてから期限切れになるまでの時間。

##### iceberg_metadata_disk_cache_expiration_seconds

- 単位: 秒  
- デフォルト値: `604800`、1 週間に相当
- 説明: ディスク上のキャッシュエントリが最後にアクセスされてから期限切れになるまでの時間。

##### iceberg_metadata_cache_max_entry_size

- 単位: バイト
- デフォルト値: `8388608`、8 MB に相当
- 説明: キャッシュできるファイルの最大サイズ。このパラメーターの値を超えるサイズのファイルはキャッシュできません。クエリがこれらのファイルを要求する場合、StarRocks はリモートストレージからそれらを取得します。

##### enable_background_refresh_connector_metadata

- 単位: -
- デフォルト値: true
- 説明: 定期的な Iceberg メタデータキャッシュのリフレッシュを有効にするかどうか。これが有効になると、StarRocks は Iceberg クラスターのメタストア（Hive Metastore または AWS Glue）をポーリングし、頻繁にアクセスされる Iceberg catalog のキャッシュされたメタデータをリフレッシュしてデータの変更を認識します。`true` は Iceberg メタデータキャッシュのリフレッシュを有効にし、`false` はそれを無効にします。

##### background_refresh_metadata_interval_millis

- 単位: ミリ秒
- デフォルト値: 600000
- 説明: 2 つの連続した Iceberg メタデータキャッシュリフレッシュの間隔。- 単位: ミリ秒。

##### background_refresh_metadata_time_secs_since_last_access_sec

- 単位: 秒
- デフォルト値: 86400
- 説明: Iceberg メタデータキャッシュリフレッシュタスクの有効期限。アクセスされた Iceberg catalog に対して、指定された時間を超えてアクセスされていない場合、StarRocks はそのキャッシュされたメタデータのリフレッシュを停止します。アクセスされていない Iceberg catalog に対して、StarRocks はそのキャッシュされたメタデータをリフレッシュしません。

## 付録: 定期的なメタデータリフレッシュ戦略

- **大量のメタデータに対する分散プラン**

  大量のメタデータを効果的に処理するために、StarRocks は複数の BE および CN ノードを使用して分散アプローチを採用しています。この方法は、現代のクエリエンジンの並列計算能力を活用し、マニフェストファイルの読み取り、解凍、フィルタリングなどのタスクを複数のノードに分散させます。これにより、これらのマニフェストファイルを並列に処理することで、メタデータの取得にかかる時間が大幅に短縮され、ジョブプランニングが迅速化されます。これは、多数のマニフェストファイルを含む大規模なクエリに特に有益であり、単一ポイントのボトルネックを排除し、全体的なクエリ実行効率を向上させます。

- **少量のメタデータに対するローカルプラン**

  小規模なクエリでは、マニフェストファイルの繰り返しの解凍と解析が不要な遅延を引き起こす可能性があるため、異なる戦略が採用されます。StarRocks は、特に Avro ファイルのデシリアライズされたメモリオブジェクトをキャッシュすることで、この問題に対処します。これらのデシリアライズされたファイルをメモリに保存することで、後続のクエリでは解凍と解析の段階をバイパスできます。このキャッシングメカニズムにより、必要なメタデータに直接アクセスでき、取得時間が大幅に短縮されます。その結果、システムはより応答性が高くなり、高いクエリ要求やマテリアライズドビューの書き換えニーズにより適しています。

- **適応型メタデータ取得戦略**（デフォルト）

  StarRocks は、FE および BE/CN ノードの数、CPU コア数、現在のクエリに必要なマニフェストファイルの数など、さまざまな要因に基づいて適切なメタデータ取得方法を自動的に選択するように設計されています。この適応型アプローチにより、メタデータ関連のパラメーターを手動で調整することなく、システムが動的にメタデータ取得を最適化します。これにより、StarRocks はシームレスなエクスペリエンスを提供し、分散プランとローカルプランのバランスを取り、さまざまな条件下で最適なクエリパフォーマンスを実現します。

システム変数 [`plan_mode`](../../../sql-reference/System_variable.md#plan_mode) を使用して Iceberg メタデータキャッシュプランを調整できます。<|MERGE_RESOLUTION|>--- conflicted
+++ resolved
@@ -160,19 +160,9 @@
   - 必須: はい
   - 説明: Iceberg クラスターで使用するメタストアのタイプ。値を `hive` に設定します。
 
-<<<<<<< HEAD
 - `hive.metastore.uris`
   - 必須: はい
   - 説明: Hive metastore の URI。形式: `thrift://<metastore_IP_address>:<metastore_port>`。<br />Hive metastore に高可用性 (HA) が有効になっている場合、複数のメタストア URI を指定し、カンマ (`,`) で区切ることができます。例: `"thrift://<metastore_IP_address_1>:<metastore_port_1>,thrift://<metastore_IP_address_2>:<metastore_port_2>,thrift://<metastore_IP_address_3>:<metastore_port_3>"`。
-=======
-必須: はい
-説明: Iceberg クラスターに使用するメタストアのタイプです。値を `hive` に設定します。
-
-##### hive.metastore.uris
-
-必須: はい
-説明: Hive metastore の URI です。形式: `thrift://<metastore_IP_address>:<metastore_port>`。<br />Hive metastore に高可用性 (HA) が有効になっている場合、複数のメタストア URI を指定し、カンマ (`,`) で区切ることができます。例: `"thrift://<metastore_IP_address_1>:<metastore_port_1>,thrift://<metastore_IP_address_2>:<metastore_port_2>,thrift://<metastore_IP_address_3>:<metastore_port_3>"`。
->>>>>>> 535c1519
 
 </TabItem>
 <TabItem value="GLUE" label="AWS Glue">
@@ -214,7 +204,6 @@
   - 必須: はい
   - 説明: Iceberg クラスターで使用するメタストアのタイプ。値を `glue` に設定します。
 
-<<<<<<< HEAD
 - `aws.glue.use_instance_profile`
   - 必須: はい
   - 説明: インスタンスプロファイルベースの認証方法と想定ロールベースの認証方法を有効にするかどうかを指定します。 有効な値: `true` および `false`。デフォルト値: `false`。
@@ -222,21 +211,11 @@
 - `aws.glue.iam_role_arn`
   - 必須: いいえ
   - 説明: AWS Glue Data Catalog に対する権限を持つ IAM ロールの ARN。想定ロールベースの認証方法を使用して AWS Glue にアクセスする場合、このパラメータを指定する必要があります。
-=======
-必須: はい
-説明: Iceberg クラスターに使用するメタストアのタイプです。値を `glue` に設定します。
-
-###### aws.glue.use_instance_profile
-
-必須: はい
-説明: インスタンスプロファイルベースの認証方法と想定ロールベースの認証方法を有効にするかどうかを指定します。 有効な値: `true` および `false`。 デフォルト値: `false`。
->>>>>>> 535c1519
 
 - `aws.glue.region`
   - 必須: はい
   - 説明: AWS Glue Data Catalog が存在するリージョン。例: `us-west-1`。
 
-<<<<<<< HEAD
 - `aws.glue.access_key`
   - 必須: いいえ
   - 説明: AWS IAM ユーザーのアクセスキー。IAM ユーザーベースの認証方法を使用して AWS Glue にアクセスする場合、このパラメータを指定する必要があります。
@@ -244,25 +223,6 @@
 - `aws.glue.secret_key`
   - 必須: いいえ
   - 説明: AWS IAM ユーザーのシークレットキー。IAM ユーザーベースの認証方法を使用して AWS Glue にアクセスする場合、このパラメータを指定する必要があります。
-=======
-必須: いいえ
-説明: AWS Glue Data Catalog に対する権限を持つ IAM ロールの ARN です。想定ロールベースの認証方法を使用して AWS Glue にアクセスする場合、このパラメーターを指定する必要があります。
-
-###### aws.glue.region
-
-必須: はい
-説明: AWS Glue Data Catalog が存在するリージョンです。例: `us-west-1`。
-
-###### aws.glue.access_key
-
-必須: いいえ
-説明: AWS IAM ユーザーのアクセスキーです。IAM ユーザーベースの認証方法を使用して AWS Glue にアクセスする場合、このパラメーターを指定する必要があります。
-
-###### aws.glue.secret_key
-
-必須: いいえ
-説明: AWS IAM ユーザーのシークレットキーです。IAM ユーザーベースの認証方法を使用して AWS Glue にアクセスする場合、このパラメーターを指定する必要があります。
->>>>>>> 535c1519
 
 AWS Glue へのアクセス認証方法の選択方法および AWS IAM コンソールでのアクセス制御ポリシーの構成方法については、 [AWS Glue へのアクセス認証パラメーター](../../../integrations/authenticate_to_aws_resources.md#authentication-parameters-for-accessing-aws-glue) を参照してください。
 
@@ -287,35 +247,17 @@
 
 REST catalog 用の `MetastoreParams`:
 
-<<<<<<< HEAD
 - `iceberg.catalog.type`
   - 必須: はい
   - 説明: Iceberg クラスターで使用するメタストアのタイプ。値を `rest` に設定します。
-=======
-###### iceberg.catalog.type
-
-必須: はい
-説明: Iceberg クラスターに使用するメタストアのタイプです。値を `rest` に設定します。
-
-###### iceberg.catalog.uri
-
-必須: はい
-説明: REST サービスエンドポイントの URI です。例: `https://api.tabular.io/ws`。
-
-###### iceberg.catalog.view-endpoints-supported
->>>>>>> 535c1519
 
 - `iceberg.catalog.uri`
   - 必須: はい
   - 説明: REST サービスエンドポイントの URI。例: `https://api.tabular.io/ws`。
 
-<<<<<<< HEAD
 - `iceberg.catalog.view-endpoints-supported`
   - 必須: いいえ
   - 説明: 以前のバージョンの REST サービスが `CatalogConfig` でエンドポイントを返さない場合に、ビュー関連の操作をサポートするためにビューエンドポイントを使用するかどうか。このパラメータは初期のバージョンの REST サーバとの下位互換性のために使用される。デフォルト: `false`。
-=======
-説明: REST サービスの以前のバージョンで `CatalogConfig` にエンドポイントを返さない場合に、ビュー関連の操作をサポートするためにビューエンドポイントを使用するかどうか。このパラメーターは、初期バージョンの REST サーバーとの互換性のために使用されます。デフォルト: `false`。
->>>>>>> 535c1519
 
 - `iceberg.catalog.security`
   - 必須: いいえ
@@ -325,13 +267,9 @@
   - 必須: いいえ
   - 説明: サーバーとのやり取りに使用されるベアラートークン。`OAUTH2` 認証プロトコルには `token` または `credential` が必要です。例: `AbCdEf123456`。
 
-<<<<<<< HEAD
 - `iceberg.catalog.oauth2.credential`
   - 必須: いいえ
   - 説明: サーバーとの OAuth2 クライアント資格情報フローでトークンと交換するための資格情報。`OAUTH2` 認証プロトコルには `token` または `credential` が必要です。例: `AbCdEf123456`。
-=======
-説明: 使用する認証プロトコルのタイプ。デフォルト: `NONE`。有効な値: `OAUTH2`。`OAUTH2` には `token` または `credential` が必要です。
->>>>>>> 535c1519
 
 - `iceberg.catalog.oauth2.scope`
   - 必須: いいえ
@@ -349,40 +287,9 @@
   - 必須: いいえ
   - 説明: Iceberg catalog のウェアハウスの場所または識別子。例: `s3://my_bucket/warehouse_location` または `sandbox`。
 
-<<<<<<< HEAD
 - `iceberg.catalog.rest.nested-namespace-enabled`
   - 必須: いいえ
   - 説明: 入れ子になった Namespace の下にあるオブジェクトのクエリをサポートするかどうか。デフォルト： `false`。
-=======
-###### iceberg.catalog.oauth2.scope
-
-必須: いいえ
-
-説明: REST Catalog と通信する際に使用されるスコープ。`credential` が使用される場合にのみ適用されます。
-
-###### iceberg.catalog.oauth2.server-uri
-
-必須: いいえ
-
-説明: OAuth2 サーバーからアクセストークンを取得するためのエンドポイント。
-
-###### iceberg.catalog.vended-credentials-enabled
-
-必須: いいえ
-
-説明: ファイルシステムアクセスのために REST バックエンドによって提供される資格情報を使用するかどうか。デフォルト: `true`。
-
-###### iceberg.catalog.warehouse
-
-必須: いいえ
-説明: Iceberg catalog のウェアハウスの場所または識別子。例: `s3://my_bucket/warehouse_location` または `sandbox`。
-
-##### iceberg.catalog.rest.nested-namespace-enabled
-
-必須: いいえ
-
-説明: ネストされた名前空間の下にあるオブジェクトのクエリをサポートするかどうか。デフォルト: `false`。
->>>>>>> 535c1519
 
 次の例は、Tabular をメタストアとして使用する Iceberg catalog `tabular` を作成します。
 
@@ -472,42 +379,17 @@
 
 次の表は、`MetastoreParams` で構成する必要があるパラメーターを説明しています。
 
-<<<<<<< HEAD
 - `iceberg.catalog.type`
   - 必須：はい
   - 説明：Icebergクラスタで使用するメタストアのタイプ。値を `jdbc` に設定します。
-=======
-##### iceberg.catalog.type
-
-必須: はい
-
-説明: Iceberg クラスターに使用するメタストアのタイプです。値を `jdbc` に設定します。
-
-##### iceberg.catalog.uri
-
-必須: はい
-
-説明: データベースの URI です。形式: `jdbc:[mysql\|postgresql]://<DB_IP_address>:<DB_PORT>/<DB_NAME>`。
-
-###### iceberg.catalog.warehouse
-
-必須: はい
-
-説明: Iceberg catalog のウェアハウスの場所または識別子。例: `s3://my_bucket/warehouse_location`。
->>>>>>> 535c1519
 
 - `iceberg.catalog.uri`
   - 必須：はい
   - 説明：データベースのURI。フォーマット：`jdbc:[mysql\|postgresql]://<DB_IP_address>:<DB_PORT>/<DB_NAME>`。
 
-<<<<<<< HEAD
-
 - `iceberg.catalog.warehouse`
   - 必須：はい
   - 説明：Iceberg カタログの Warehouse の場所または識別子。例: `s3://my_bucket/warehouse_location`。
-=======
-必須: いいえ
->>>>>>> 535c1519
 
 説明: データベースのユーザー名。
 
@@ -515,16 +397,9 @@
   - 必須：いいえ
   - 説明：データベースのユーザー名。
 
-<<<<<<< HEAD
-
 - `iceberg.catalog.jdbc.password`
   - 必須：いいえ
   - 説明：データベースのパスワード。
-=======
-必須: いいえ
-
-説明: データベースのパスワード。
->>>>>>> 535c1519
 
 次の例は、Iceberg catalog `iceberg_jdbc` を作成し、メタストアとして JDBC を使用します。
 
