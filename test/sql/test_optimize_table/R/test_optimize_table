-- name: test_optimize_table
create table t(k int) distributed by hash(k) buckets 10;
-- result:
-- !result
show partitions from t;
-- result:
[REGEX].*k	10	3	HDD	9999-12-31 23:59:59	None.*
-- !result
insert into t values(1),(2),(3);
-- result:
-- !result
select * from t;
-- result:
3
2
1
-- !result
alter table t distributed by hash(k);
-- result:
-- !result
function: wait_optimize_table_finish()
-- result:
None
-- !result
select * from t;
-- result:
1
2
3
-- !result
show partitions from t;
-- result:
[REGEX].*k	1	3	HDD	9999-12-31 23:59:59	None.*
-- !result

<<<<<<< HEAD








=======
>>>>>>> 84f46a8c
-- name: test_optimize_table_by_partition_name
CREATE TABLE `duplicate_table_with_null_partition` (
    `k1` date,
    `k2` datetime,
    `k3` char(20),
    `k4` varchar(20),
    `k5` boolean,
    `k6` tinyint,
    `k7` smallint,
    `k8` int,
    `k9` bigint,
    `k10` largeint,
    `k11` float,
    `k12` double,
    `k13` decimal(27,9)
)
DUPLICATE KEY(`k1`, `k2`, `k3`, `k4`, `k5`)
COMMENT "OLAP"
PARTITION BY RANGE(`k1`)
(
    PARTITION `p202006` VALUES LESS THAN ("2020-07-01"),
    PARTITION `p202007` VALUES LESS THAN ("2020-08-01"),
    PARTITION `p202008` VALUES LESS THAN ("2020-09-01")
)
DISTRIBUTED BY HASH(`k1`, `k2`, `k3`, `k4`, `k5`) BUCKETS 3
PROPERTIES (
    "replication_num" = "3",
    "storage_format" = "v2"
);
-- result:
-- !result
alter table duplicate_table_with_null_partition PARTITIONS(p202006,p202007,p202008) DISTRIBUTED BY HASH(`k1`, `k2`, `k3`, `k4`, `k5`) BUCKETS 4;
-- result:
-- !result
function: wait_optimize_table_finish()
-- result:
None
<<<<<<< HEAD
-- !result




-- name: test_change_no_partition_distribution
create table t(k int) distributed by hash(k) buckets 10;
-- result:
-- !result
insert into t values(1),(2),(3);
-- result:
-- !result
select * from t;
-- result:
3
1
2
-- !result
alter table t distributed by hash(k) buckets 4;
-- result:
-- !result
function: wait_optimize_table_finish()
-- result:
None
-- !result
show create table t;
-- result:
t	CREATE TABLE `t` (
  `k` int(11) NULL COMMENT ""
) ENGINE=OLAP 
DUPLICATE KEY(`k`)
DISTRIBUTED BY HASH(`k`) BUCKETS 4 
PROPERTIES (
"replication_num" = "3",
"in_memory" = "false",
"enable_persistent_index" = "false",
"replicated_storage" = "true",
"fast_schema_evolution" = "true",
"compression" = "LZ4"
);
-- !result
select * from t;
-- result:
3
1
2
-- !result
alter table t distributed by random;
-- result:
-- !result
function: wait_optimize_table_finish()
-- result:
None
-- !result
show create table t;
-- result:
t	CREATE TABLE `t` (
  `k` int(11) NULL COMMENT ""
) ENGINE=OLAP 
DUPLICATE KEY(`k`)
DISTRIBUTED BY RANDOM
PROPERTIES (
"replication_num" = "3",
"bucket_size" = "4294967296",
"in_memory" = "false",
"enable_persistent_index" = "false",
"replicated_storage" = "true",
"fast_schema_evolution" = "true",
"compression" = "LZ4"
);
-- !result
select * from t;
-- result:
1
2
3
-- !result
-- name: test_change_partition_distribution
create table t(k int, k1 date) PARTITION BY RANGE(`k1`)
(
    PARTITION `p202006` VALUES LESS THAN ("2020-07-01"),
    PARTITION `p202007` VALUES LESS THAN ("2020-08-01"),
    PARTITION `p202008` VALUES LESS THAN ("2020-09-01")
) distributed by hash(k) buckets 10;
-- result:
-- !result
insert into t values(1, '2020-06-01'),(2, '2020-07-01'),(3, '2020-08-01');
-- result:
-- !result
alter table t distributed by hash(k) buckets 4;
-- result:
-- !result
function: wait_optimize_table_finish()
-- result:
None
-- !result
show create table t;
-- result:
t	CREATE TABLE `t` (
  `k` int(11) NULL COMMENT "",
  `k1` date NULL COMMENT ""
) ENGINE=OLAP 
DUPLICATE KEY(`k`, `k1`)
PARTITION BY RANGE(`k1`)
(PARTITION p202006 VALUES [("0000-01-01"), ("2020-07-01")),
PARTITION p202007 VALUES [("2020-07-01"), ("2020-08-01")),
PARTITION p202008 VALUES [("2020-08-01"), ("2020-09-01")))
DISTRIBUTED BY HASH(`k`) BUCKETS 4 
PROPERTIES (
"replication_num" = "3",
"in_memory" = "false",
"enable_persistent_index" = "false",
"replicated_storage" = "true",
"fast_schema_evolution" = "true",
"compression" = "LZ4"
);
-- !result
select * from t;
-- result:
3	2020-08-01
1	2020-06-01
2	2020-07-01
-- !result
alter table t distributed by hash(k);
-- result:
-- !result
function: wait_optimize_table_finish()
-- result:
None
-- !result
show create table t;
-- result:
t	CREATE TABLE `t` (
  `k` int(11) NULL COMMENT "",
  `k1` date NULL COMMENT ""
) ENGINE=OLAP 
DUPLICATE KEY(`k`, `k1`)
PARTITION BY RANGE(`k1`)
(PARTITION p202006 VALUES [("0000-01-01"), ("2020-07-01")),
PARTITION p202007 VALUES [("2020-07-01"), ("2020-08-01")),
PARTITION p202008 VALUES [("2020-08-01"), ("2020-09-01")))
DISTRIBUTED BY HASH(`k`)
PROPERTIES (
"replication_num" = "3",
"in_memory" = "false",
"enable_persistent_index" = "false",
"replicated_storage" = "true",
"fast_schema_evolution" = "true",
"compression" = "LZ4"
);
-- !result
select * from t;
-- result:
3	2020-08-01
2	2020-07-01
1	2020-06-01
-- !result
alter table t distributed by hash(k1) buckets 4;
-- result:
E: (1064, 'Getting analyzing error. Detail message: not support change distribution column when specify partitions.')
-- !result
function: wait_optimize_table_finish()
-- result:
None
-- !result
show create table t;
-- result:
t	CREATE TABLE `t` (
  `k` int(11) NULL COMMENT "",
  `k1` date NULL COMMENT ""
) ENGINE=OLAP 
DUPLICATE KEY(`k`, `k1`)
PARTITION BY RANGE(`k1`)
(PARTITION p202006 VALUES [("0000-01-01"), ("2020-07-01")),
PARTITION p202007 VALUES [("2020-07-01"), ("2020-08-01")),
PARTITION p202008 VALUES [("2020-08-01"), ("2020-09-01")))
DISTRIBUTED BY HASH(`k`)
PROPERTIES (
"replication_num" = "3",
"in_memory" = "false",
"enable_persistent_index" = "false",
"replicated_storage" = "true",
"fast_schema_evolution" = "true",
"compression" = "LZ4"
);
-- !result
select * from t;
-- result:
2	2020-07-01
3	2020-08-01
1	2020-06-01
-- !result
alter table t distributed by random;
-- result:
-- !result
function: wait_optimize_table_finish()
-- result:
None
-- !result
show create table t;
-- result:
t	CREATE TABLE `t` (
  `k` int(11) NULL COMMENT "",
  `k1` date NULL COMMENT ""
) ENGINE=OLAP 
DUPLICATE KEY(`k`, `k1`)
PARTITION BY RANGE(`k1`)
(PARTITION p202006 VALUES [("0000-01-01"), ("2020-07-01")),
PARTITION p202007 VALUES [("2020-07-01"), ("2020-08-01")),
PARTITION p202008 VALUES [("2020-08-01"), ("2020-09-01")))
DISTRIBUTED BY RANDOM
PROPERTIES (
"replication_num" = "3",
"bucket_size" = "4294967296",
"in_memory" = "false",
"enable_persistent_index" = "false",
"replicated_storage" = "true",
"fast_schema_evolution" = "true",
"compression" = "LZ4"
);
-- !result
select * from t;
-- result:
1	2020-06-01
2	2020-07-01
3	2020-08-01
-- !result
-- name: test_change_partial_partition_distribution
create table t(k int, k1 date) PARTITION BY RANGE(`k1`)
(
    PARTITION `p202006` VALUES LESS THAN ("2020-07-01"),
    PARTITION `p202007` VALUES LESS THAN ("2020-08-01"),
    PARTITION `p202008` VALUES LESS THAN ("2020-09-01")
) distributed by hash(k) buckets 10;
-- result:
-- !result
insert into t values(1, '2020-06-01'),(2, '2020-07-01'),(3, '2020-08-01');
-- result:
-- !result
alter table t partitions(p202006,p202008) distributed by hash(k) buckets 4;
-- result:
-- !result
function: wait_optimize_table_finish()
-- result:
None
-- !result
show create table t;
-- result:
t	CREATE TABLE `t` (
  `k` int(11) NULL COMMENT "",
  `k1` date NULL COMMENT ""
) ENGINE=OLAP 
DUPLICATE KEY(`k`, `k1`)
PARTITION BY RANGE(`k1`)
(PARTITION p202006 VALUES [("0000-01-01"), ("2020-07-01")),
PARTITION p202007 VALUES [("2020-07-01"), ("2020-08-01")),
PARTITION p202008 VALUES [("2020-08-01"), ("2020-09-01")))
DISTRIBUTED BY HASH(`k`) BUCKETS 10 
PROPERTIES (
"replication_num" = "3",
"in_memory" = "false",
"enable_persistent_index" = "false",
"replicated_storage" = "true",
"fast_schema_evolution" = "true",
"compression" = "LZ4"
);
-- !result
select * from t;
-- result:
1	2020-06-01
2	2020-07-01
3	2020-08-01
-- !result
alter table t partitions(p202006,p202008) distributed by hash(k1) buckets 4;
-- result:
E: (1064, 'Getting analyzing error. Detail message: not support change distribution column when specify partitions.')
-- !result
show create table t;
-- result:
t	CREATE TABLE `t` (
  `k` int(11) NULL COMMENT "",
  `k1` date NULL COMMENT ""
) ENGINE=OLAP 
DUPLICATE KEY(`k`, `k1`)
PARTITION BY RANGE(`k1`)
(PARTITION p202006 VALUES [("0000-01-01"), ("2020-07-01")),
PARTITION p202007 VALUES [("2020-07-01"), ("2020-08-01")),
PARTITION p202008 VALUES [("2020-08-01"), ("2020-09-01")))
DISTRIBUTED BY HASH(`k`) BUCKETS 10 
PROPERTIES (
"replication_num" = "3",
"in_memory" = "false",
"enable_persistent_index" = "false",
"replicated_storage" = "true",
"fast_schema_evolution" = "true",
"compression" = "LZ4"
);
-- !result
alter table t partitions(p202006,p202008) distributed by random;
-- result:
E: (1064, 'Getting analyzing error. Detail message: not support change distribution type when specify partitions.')
-- !result
show create table t;
-- result:
t	CREATE TABLE `t` (
  `k` int(11) NULL COMMENT "",
  `k1` date NULL COMMENT ""
) ENGINE=OLAP 
DUPLICATE KEY(`k`, `k1`)
PARTITION BY RANGE(`k1`)
(PARTITION p202006 VALUES [("0000-01-01"), ("2020-07-01")),
PARTITION p202007 VALUES [("2020-07-01"), ("2020-08-01")),
PARTITION p202008 VALUES [("2020-08-01"), ("2020-09-01")))
DISTRIBUTED BY HASH(`k`) BUCKETS 10 
PROPERTIES (
"replication_num" = "3",
"in_memory" = "false",
"enable_persistent_index" = "false",
"replicated_storage" = "true",
"fast_schema_evolution" = "true",
"compression" = "LZ4"
);
=======
>>>>>>> 84f46a8c
-- !result<|MERGE_RESOLUTION|>--- conflicted
+++ resolved
@@ -33,17 +33,6 @@
 [REGEX].*k	1	3	HDD	9999-12-31 23:59:59	None.*
 -- !result
 
-<<<<<<< HEAD
-
-
-
-
-
-
-
-
-=======
->>>>>>> 84f46a8c
 -- name: test_optimize_table_by_partition_name
 CREATE TABLE `duplicate_table_with_null_partition` (
     `k1` date,
@@ -81,7 +70,6 @@
 function: wait_optimize_table_finish()
 -- result:
 None
-<<<<<<< HEAD
 -- !result
 
 
@@ -404,6 +392,4 @@
 "fast_schema_evolution" = "true",
 "compression" = "LZ4"
 );
-=======
->>>>>>> 84f46a8c
 -- !result