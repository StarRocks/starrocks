-- name: test_percentile_approx_weighted
CREATE TABLE t1 (
    c1 int,
    c2 double,
    c3 tinyint,
    c4 int,
    c5 bigint,
    c6 largeint,
    c7 string,
    c8 double,
    c9 date,
    c10 datetime,
    c11 array<int>,
    c12 map<double, double>,
    c13 struct<a bigint, b double>
    )
DUPLICATE KEY(c1)
DISTRIBUTED BY HASH(c1)
BUCKETS 1
PROPERTIES ("replication_num" = "1");
-- result:
-- !result
insert into t1 
    select generate_series, generate_series,  11, 111, 1111, 11111, "111111", 1.1, "2024-09-01", "2024-09-01 18:00:00", [1, 2, 3], map(1, 5.5), row(100, 100)
    from table(generate_series(1, 50000, 3));
-- result:
-- !result
insert into t1 values
    (1, 1, 11, 111, 1111, 11111, "111111", 1.1, "2024-09-01", "2024-09-01 18:00:00", [1, 2, 3], map(1, 5.5), row(100, 100)),
    (2, 2, 22, 222, 2222, 22222, "222222", 2.2, "2024-09-02", "2024-09-02 11:00:00", [3, 4, 5], map(1, 511.2), row(200, 200)),
    (3, 3, 33, 333, 3333, 33333, "333333", 3.3,  "2024-09-03", "2024-09-03 00:00:00", [4, 1, 2], map(1, 666.6), row(300, 300)),
    (4, 4, 11, 444, 4444, 44444, "444444", 4.4, "2024-09-04", "2024-09-04 12:00:00", [7, 7, 5], map(1, 444.4), row(400, 400)),
    (5, null, null, null, null, null, null, null, null, null, null, null, null);
-- result:
-- !result
select percentile_approx_weighted(c1, c2, 0.5) from t1;
-- result:
[REGEX]35355.93
-- !result
select percentile_approx_weighted(c1, 1, 0.9) from t1;
-- result:
[REGEX]44998.89
-- !result
select percentile_approx_weighted(c1, NULL, 0.9) from t1;
-- result:
E: (1064, "Getting analyzing error. Detail message: percentile_approx requires the second parameter's type is bigint type column.")
-- !result
select percentile_approx_weighted(c1, c1, 0.9, 10000) from t1;
-- result:
[REGEX]47434.98
-- !result
select percentile_approx_weighted(c2, c1, 0.5) from t1;
-- result:
[REGEX]35355.93
-- !result
select percentile_approx_weighted(c2, 1, 0.9) from t1;
-- result:
[REGEX]44999.19
-- !result
select percentile_approx_weighted(c2, 0, 0.9, 0) from t1;
-- result:
nan
-- !result
select percentile_approx_weighted(c2, 0, 0.9, 1) from t1;
-- result:
nan
-- !result
select percentile_approx_weighted(c2, 1, 0.9, 0) from t1;
-- result:
[REGEX]44999.19
-- !result
select percentile_approx_weighted(c2, 1, 0.9, 1) from t1;
-- result:
[REGEX]44999.19
-- !result
select percentile_approx_weighted(c2, 1, 0.9, 2048) from t1;
-- result:
[REGEX]44999.19
-- !result
select percentile_approx_weighted(c2, 1, 0.9, 4096) from t1;
-- result:
[REGEX]44999.19
-- !result
select percentile_approx_weighted(c2, 1, 0.9, 5000) from t1;
-- result:
[REGEX]44999.19
-- !result
select percentile_approx_weighted(c2, 1, 0.9, 6000) from t1;
-- result:
[REGEX]44999.19
-- !result
select percentile_approx_weighted(c2, 1, 0.9, 7000) from t1;
-- result:
[REGEX]44999.19
-- !result
select percentile_approx_weighted(c2, 1, 0.9, 8000) from t1;
-- result:
[REGEX]44999.19
-- !result
select percentile_approx_weighted(c2, c1, 0.9, 10000) from t1;
-- result:
[REGEX]47434.98
-- !result
select percentile_approx_weighted(c3, c1, 0.5) from t1;
-- result:
11.0
-- !result
select percentile_approx_weighted(c3, 1, 0.9) from t1;
-- result:
11.0
-- !result
select percentile_approx_weighted(c3, 0, 0.9, 2048) from t1;
-- result:
nan
-- !result
select percentile_approx_weighted(c3, 10, 0.9, 5000) from t1;
-- result:
11.0
-- !result
select percentile_approx_weighted(c3, c1, 0.9, 10000) from t1;
-- result:
11.0
-- !result
select percentile_approx_weighted(c4, c1, 0.5) from t1;
-- result:
111.0
-- !result
select percentile_approx_weighted(c4, 1, 0.9) from t1;
-- result:
111.0
-- !result
select percentile_approx_weighted(c4, 0, 0.9, 2048) from t1;
-- result:
nan
-- !result
select percentile_approx_weighted(c4, 10, 0.9, 5000) from t1;
-- result:
111.0
-- !result
select percentile_approx_weighted(c4, c1, 0.9, 10000) from t1;
-- result:
111.0
-- !result
select percentile_approx_weighted(c5, c1, 0.5) from t1;
-- result:
1111.0
-- !result
select percentile_approx_weighted(c5, c1, 0.9, 10000) from t1;
-- result:
1111.0
-- !result
select percentile_approx_weighted(c5, 1, 0.9) from t1;
-- result:
1111.0
-- !result
select percentile_approx_weighted(c5, 0, 0.9, 2048) from t1;
-- result:
nan
-- !result
select percentile_approx_weighted(c5, 10, 0.9, 5000) from t1;
-- result:
1111.0
-- !result
select percentile_approx_weighted(c6, c1, 0.5) from t1;
-- result:
11111.0
-- !result
select percentile_approx_weighted(c6, c1, 0.9, 10000) from t1;
-- result:
11111.0
-- !result
select percentile_approx_weighted(c6, 1, 0.9) from t1;
-- result:
11111.0
-- !result
select percentile_approx_weighted(c6, 0, 0.9, 2048) from t1;
-- result:
nan
-- !result
select percentile_approx_weighted(c6, 10, 0.9, 5000) from t1;
-- result:
11111.0
-- !result
select percentile_approx_weighted(c7, c1, 0.5) from t1;
-- result:
E: (1064, "Getting analyzing error. Detail message: percentile_approx requires the first parameter's type is numeric type.")
-- !result
select percentile_approx_weighted(c9, c1, 0.5) from t1;
-- result:
E: (1064, "Getting analyzing error. Detail message: percentile_approx requires the first parameter's type is numeric type.")
-- !result
select percentile_approx_weighted(c10, c1, 0.5) from t1;
-- result:
E: (1064, "Getting analyzing error. Detail message: percentile_approx requires the first parameter's type is numeric type.")
-- !result
select percentile_approx_weighted(c11[0], c1, 0.5) from t1;
-- result:
None
-- !result
select percentile_approx_weighted(c11[0], 1, 0.5) from t1;
-- result:
None
-- !result
select percentile_approx_weighted(c11[1], 1, 0.5) from t1;
-- result:
1.0
-- !result
select percentile_approx_weighted(c11[1], 1, 0.5) from t1;
-- result:
1.0
-- !result
select percentile_approx_weighted(c12[1], c1, 0.5) from t1;
-- result:
5.5
-- !result
select percentile_approx_weighted(c12[2], c1, 0.5) from t1;
-- result:
None
-- !result
select percentile_approx_weighted(c12[1], 1, 0.5) from t1;
-- result:
5.5
-- !result
select percentile_approx_weighted(c13.a, c1, 0.5) from t1;
-- result:
100.0
-- !result
select percentile_approx_weighted(c13.b, c1, 0.5) from t1;
-- result:
100.0
-- !result
select percentile_approx_weighted(c13.a, 1, 0.5) from t1;
-- result:
100.0
-- !result
select percentile_approx_weighted(c13.b, 1, 0.5) from t1;
-- result:
100.0
-- !result
with tt as (select @v1 as v1, c1, c2 from t1) select /*+ set_user_variable(@v1 = 0.5) */ percentile_approx_weighted(c2, c1, v1) from tt;
-- result:
<<<<<<< HEAD
[REGEX]35355.93
-- !result
with tt as (select @v1 as v1, @v2 as v2, c1, c2 from t1) select /*+ set_user_variable(@v1= 0.5, @v2 = 4096) */ percentile_approx_weighted(c2, c1, v1, v2 + 1) from tt;
-- result:
[REGEX]35355.93
=======
[REGEX]35355.93.*
-- !result
with tt as (select @v1 as v1, @v2 as v2, c1, c2 from t1) select /*+ set_user_variable(@v1= 0.5, @v2 = 4096) */ percentile_approx_weighted(c2, c1, v1, v2 + 1) from tt;
-- result:
[REGEX]35355.93.*
>>>>>>> c4d5b8d5
-- !result
set pipeline_dop=1;
-- result:
-- !result
select percentile_approx_weighted(c1, c2, 0.5) from t1;
-- result:
[REGEX]35355.93
-- !result
select percentile_approx_weighted(c1, 1, 0.9) from t1;
-- result:
[REGEX]44998.89
-- !result
select percentile_approx_weighted(c1, NULL, 0.9) from t1;
-- result:
E: (1064, "Getting analyzing error. Detail message: percentile_approx requires the second parameter's type is bigint type column.")
-- !result
select percentile_approx_weighted(c1, c1, 0.9, 10000) from t1;
-- result:
[REGEX]47434.98
-- !result
select percentile_approx_weighted(c2, c1, 0.5) from t1;
-- result:
[REGEX]35355.93
-- !result
select percentile_approx_weighted(c2, 1, 0.9) from t1;
-- result:
[REGEX]44999.19
-- !result
select percentile_approx_weighted(c2, 0, 0.9, 2048) from t1;
-- result:
nan
-- !result
select percentile_approx_weighted(c2, 10, 0.9, 5000) from t1;
-- result:
[REGEX]44999.19
-- !result
select percentile_approx_weighted(c2, c1, 0.9, 10000) from t1;
-- result:
[REGEX]47434.98
-- !result
select percentile_approx_weighted(c3, c1, 0.5) from t1;
-- result:
11.0
-- !result
select percentile_approx_weighted(c3, 1, 0.9) from t1;
-- result:
11.0
-- !result
select percentile_approx_weighted(c3, 0, 0.9, 2048) from t1;
-- result:
nan
-- !result
select percentile_approx_weighted(c3, 10, 0.9, 5000) from t1;
-- result:
11.0
-- !result
select percentile_approx_weighted(c3, c1, 0.9, 10000) from t1;
-- result:
11.0
-- !result
select percentile_approx_weighted(c4, c1, 0.5) from t1;
-- result:
111.0
-- !result
select percentile_approx_weighted(c4, 1, 0.9) from t1;
-- result:
111.0
-- !result
select percentile_approx_weighted(c4, 0, 0.9, 2048) from t1;
-- result:
nan
-- !result
select percentile_approx_weighted(c4, 10, 0.9, 5000) from t1;
-- result:
111.0
-- !result
select percentile_approx_weighted(c4, c1, 0.9, 10000) from t1;
-- result:
111.0
-- !result
select percentile_approx_weighted(c5, c1, 0.5) from t1;
-- result:
1111.0
-- !result
select percentile_approx_weighted(c5, c1, 0.9, 10000) from t1;
-- result:
1111.0
-- !result
select percentile_approx_weighted(c5, 1, 0.9) from t1;
-- result:
1111.0
-- !result
select percentile_approx_weighted(c5, 0, 0.9, 2048) from t1;
-- result:
nan
-- !result
select percentile_approx_weighted(c5, 10, 0.9, 5000) from t1;
-- result:
1111.0
-- !result
select percentile_approx_weighted(c6, c1, 0.5) from t1;
-- result:
11111.0
-- !result
select percentile_approx_weighted(c6, c1, 0.9, 10000) from t1;
-- result:
11111.0
-- !result
select percentile_approx_weighted(c6, 1, 0.9) from t1;
-- result:
11111.0
-- !result
select percentile_approx_weighted(c6, 0, 0.9, 2048) from t1;
-- result:
nan
-- !result
select percentile_approx_weighted(c6, 10, 0.9, 5000) from t1;
-- result:
11111.0
-- !result
select percentile_approx_weighted(c7, c1, 0.5) from t1;
-- result:
E: (1064, "Getting analyzing error. Detail message: percentile_approx requires the first parameter's type is numeric type.")
-- !result
select percentile_approx_weighted(c9, c1, 0.5) from t1;
-- result:
E: (1064, "Getting analyzing error. Detail message: percentile_approx requires the first parameter's type is numeric type.")
-- !result
select percentile_approx_weighted(c10, c1, 0.5) from t1;
-- result:
E: (1064, "Getting analyzing error. Detail message: percentile_approx requires the first parameter's type is numeric type.")
-- !result
select percentile_approx_weighted(c11[0], c1, 0.5) from t1;
-- result:
None
-- !result
select percentile_approx_weighted(c11[0], 1, 0.5) from t1;
-- result:
None
-- !result
select percentile_approx_weighted(c11[1], 1, 0.5) from t1;
-- result:
1.0
-- !result
select percentile_approx_weighted(c11[1], 1, 0.5) from t1;
-- result:
1.0
-- !result
select percentile_approx_weighted(c12[1], c1, 0.5) from t1;
-- result:
5.5
-- !result
select percentile_approx_weighted(c12[2], c1, 0.5) from t1;
-- result:
None
-- !result
select percentile_approx_weighted(c12[1], 1, 0.5) from t1;
-- result:
5.5
-- !result
select percentile_approx_weighted(c13.a, c1, 0.5) from t1;
-- result:
100.0
-- !result
select percentile_approx_weighted(c13.b, c1, 0.5) from t1;
-- result:
100.0
-- !result
select percentile_approx_weighted(c13.a, 1, 0.5) from t1;
-- result:
100.0
-- !result
select percentile_approx_weighted(c13.b, 1, 0.5) from t1;
-- result:
100.0
-- !result
with tt as (select @v1 as v1, c1, c2 from t1) select /*+ set_user_variable(@v1 = 0.5) */ percentile_approx_weighted(c2, c1, v1) from tt;
-- result:
[REGEX]35355.93.*
-- !result
with tt as (select @v1 as v1, @v2 as v2, c1, c2 from t1) select /*+ set_user_variable(@v1= 0.5, @v2 = 4096) */ percentile_approx_weighted(c2, c1, v1, v2 + 1) from tt;
-- result:
[REGEX]35355.93.*
-- !result<|MERGE_RESOLUTION|>--- conflicted
+++ resolved
@@ -239,19 +239,11 @@
 -- !result
 with tt as (select @v1 as v1, c1, c2 from t1) select /*+ set_user_variable(@v1 = 0.5) */ percentile_approx_weighted(c2, c1, v1) from tt;
 -- result:
-<<<<<<< HEAD
-[REGEX]35355.93
+[REGEX]35355.93.*
 -- !result
 with tt as (select @v1 as v1, @v2 as v2, c1, c2 from t1) select /*+ set_user_variable(@v1= 0.5, @v2 = 4096) */ percentile_approx_weighted(c2, c1, v1, v2 + 1) from tt;
 -- result:
-[REGEX]35355.93
-=======
 [REGEX]35355.93.*
--- !result
-with tt as (select @v1 as v1, @v2 as v2, c1, c2 from t1) select /*+ set_user_variable(@v1= 0.5, @v2 = 4096) */ percentile_approx_weighted(c2, c1, v1, v2 + 1) from tt;
--- result:
-[REGEX]35355.93.*
->>>>>>> c4d5b8d5
 -- !result
 set pipeline_dop=1;
 -- result:
