--- conflicted
+++ resolved
@@ -25,11 +25,8 @@
 import os
 import re
 import sys
-<<<<<<< HEAD
 import threading
 import time
-=======
->>>>>>> 4bfdf55d
 import uuid
 from typing import List
 
@@ -111,11 +108,7 @@
         """tear down"""
         super().tearDown()
 
-<<<<<<< HEAD
         log.info("[TearDown begin]: %s" % self.case_info.name)
-=======
-        log.info("[TeadDown begin]: %s" % self.case_info.name)
->>>>>>> 4bfdf55d
 
         for each_db in self.db:
             self.drop_database(each_db)
@@ -136,7 +129,6 @@
         if record_mode:
             tools.assert_true(res, "Save %s.%s result error" % (self.case_info.file, self.case_info.name))
 
-<<<<<<< HEAD
         self_print(f"{'*' * 30} {self.case_info.name} {'*' * 30}", ColorEnum.GREEN, bold=True)
 
     def _init_data(self, sql_list: List) -> List:
@@ -305,9 +297,6 @@
         if "CREATE EXTERNAL RESOURCE" in sql.upper():
             matches = re.findall(r'CREATE EXTERNAL RESOURCE \"?([a-zA-Z0-9_-]+)\"?', sql, flags=re.IGNORECASE)
         return matches[0] if len(matches) > 0 else ""
-=======
-        log.info("[TeadDown end]: %s" % self.case_info.name)
->>>>>>> 4bfdf55d
 
     # -------------------------------------------
     #         [CASE]
@@ -356,43 +345,7 @@
             ori_sql = sql
             var = None
 
-<<<<<<< HEAD
             if isinstance(sql, str):
-=======
-            if record_mode:
-                self.res_log.append(case_info.ori_sql[sql_id])
-
-            # uncheck flag, owns the highest priority
-            if sql.startswith(sr_sql_lib.UNCHECK_FLAG):
-                uncheck = True
-                sql = sql[len(sr_sql_lib.UNCHECK_FLAG):]
-
-            if sql.startswith(sr_sql_lib.TRINO_FLAG):
-                sql = sql[len(sr_sql_lib.TRINO_FLAG):]
-                # analyse var set
-                var, sql = self.analyse_var(sql)
-
-                self_print("[TRINO]: %s" % sql)
-                log.info("[%s] TRINO: %s" % (sql_id, sql))
-                actual_res = self.trino_execute_sql(sql)
-
-                if record_mode:
-                    self.treatment_record_res(sql, actual_res)
-
-                actual_res = actual_res["result"] if actual_res["status"] else "E: %s" % str(actual_res["msg"])
-
-                # pretreatment actual res
-                actual_res, actual_res_log = self.pretreatment_res(actual_res)
-
-            elif sql.startswith(sr_sql_lib.SPARK_FLAG):
-                sql = sql[len(sr_sql_lib.SPARK_FLAG):]
-                # analyse var set
-                var, sql = self.analyse_var(sql)
-
-                self_print("[SPARK]: %s" % sql)
-                log.info("[%s] SPARK: %s" % (sql_id, sql))
-                actual_res = self.spark_execute_sql(sql)
->>>>>>> 4bfdf55d
 
                 if record_mode:
                     self.res_log.append(case_info.ori_sql[sql_id])
@@ -410,43 +363,15 @@
                     expect_res = case_info.result[sql_id]
                     expect_res_for_log = expect_res if len(expect_res) < 1000 else expect_res[:1000] + "..."
 
-<<<<<<< HEAD
                     log.info(f"""[{sql_id}.result]: 
     - [exp]: {expect_res_for_log}
     - [act]: {actual_res}""")
-=======
-                self_print("[HIVE]: %s" % sql)
-                log.info("[%s] HIVE: %s" % (sql_id, sql))
-                actual_res = self.hive_execute_sql(sql)
-
-                if record_mode:
-                    self.treatment_record_res(sql, actual_res)
-
-                actual_res = actual_res["result"] if actual_res["status"] else "E: %s" % str(actual_res["msg"])
-
-                # pretreatment actual res
-                actual_res, actual_res_log = self.pretreatment_res(actual_res)
-
-            # execute command in files
-            elif sql.startswith(sr_sql_lib.SHELL_FLAG):
-                sql = sql[len(sr_sql_lib.SHELL_FLAG):]
-
-                # analyse var set
-                var, sql = self.analyse_var(sql)
-                self_print("[SHELL]: %s" % sql)
-                log.info("[%s] SHELL: %s" % (sql_id, sql))
-                actual_res = self.execute_shell(sql)
-
-                if record_mode:
-                    self.record_shell_res(sql, actual_res)
->>>>>>> 4bfdf55d
 
                     # -------------------------------------------
                     #               [CHECKER]
                     # -------------------------------------------
                     self.check(sql_id, sql, expect_res, actual_res, order, ori_sql)
 
-<<<<<<< HEAD
             elif isinstance(sql, dict) and sql["type"] == sr_sql_lib.LOOP_FLAG:
                 # loop statement
 
@@ -454,13 +379,6 @@
                 loop_timeout = sql["prop"]["timeout"]
                 loop_interval = sql["prop"]["interval"]
                 loop_desc = sql["prop"]["desc"]
-=======
-                # analyse var set
-                var, sql = self.analyse_var(sql)
-                self_print("[FUNCTION]: %s" % sql)
-                log.info("[%s] FUNCTION: %s" % (sql_id, sql))
-                actual_res = eval("self.%s" % sql)
->>>>>>> 4bfdf55d
 
                 self_print(f"[LOOP] start: {loop_desc}...", color=ColorEnum.CYAN, logout=True)
                 if record_mode:
@@ -524,18 +442,8 @@
                         _t_count = _thread["count"]
                         _t_uid = f'{_t_name}-{_t_info_id}'
 
-<<<<<<< HEAD
                         _t_info_line = _thread["info"]
                         self.res_log.append(_t_info_line)
-=======
-    def _create_and_use_db(self):
-        db_name = "test_db_%s" % uuid.uuid4().hex
-        self.db.append(db_name)
-        self.execute_sql("CREATE DATABASE %s;" % db_name)
-        self.execute_sql("USE %s;" % db_name)
-        print("[SQL]: CREATE DATABASE %s;" % db_name)
-        print("[SQL]: USE %s;" % db_name)
->>>>>>> 4bfdf55d
 
                         # check thread result info
                         tools.assert_in(_t_uid, self.thread_res_log, f"Thread log of {_t_uid} is not found!")
