# !/usr/bin/env python
# -*- coding: utf-8 -*-
###########################################################################
# Copyright 2021-present StarRocks, Inc. All rights reserved.
#
# Licensed under the Apache License, Version 2.0 (the "License");
# you may not use this file except in compliance with the License.
# You may obtain a copy of the License at
#
#     https://www.apache.org/licenses/LICENSE-2.0
#
# Unless required by applicable law or agreed to in writing, software
# distributed under the License is distributed on an "AS IS" BASIS,
# WITHOUT WARRANTIES OR CONDITIONS OF ANY KIND, either express or implied.
# See the License for the specific language governing permissions and
# limitations under the License.
###########################################################################

"""
test_sql_cases
@Time : 2022/10/28 13:41
@Author : Brook.Ye
"""
import json
import os
import re
import sys
import threading
import time
import uuid
from typing import List

import pymysql
from nose import tools
from parameterized import parameterized
from cup import log
import munch

from lib import sr_sql_lib
from lib import choose_cases
from lib import sql_annotation
from lib.sr_sql_lib import self_print
from lib import *

# model: run case model, True => Record mode
#    - t: run sql and save result into r dir
#    - r: run sql and compare result with r
record_mode = os.environ.get("record_mode", "false") == "true"

case_list = choose_cases.choose_cases(record_mode).case_list

if len(case_list) == 0:
    self_print(f"{'-' * 60}\n** INFO: No case! **", ColorEnum.RED)
    sys.exit(0)


def doc_func(_, num, param):
    """doc func"""
    if param[0][0].file == "":
        return "%-5d: %s" % (num, param[0][0].name)
    else:
        return "%-5d: %s" % (num, param[0][0].file + ":" + param[0][0].name)


def name_func(testcase_func, param_num, param):
    """name func"""
    return parameterized.to_safe_name(param.args[0].name)


class TestSQLCases(sr_sql_lib.StarrocksSQLApiLib):
    """
    SQL Framework Run Test
    """

    _multiprocess_can_split_ = True

    def __init__(self, *args, **kwargs):
        """
        init
        """
        super(TestSQLCases, self).__init__(*args, **kwargs)
        self.case_info: choose_cases.ChooseCase.CaseTR
        self.db = list()
        self.resource = list()
        self._check_db_unique()

    def setUp(self, *args, **kwargs):
        """set up"""
        super().setUp()
        self.connect_starrocks()
        self._init_global_configs()

    def _init_global_configs(self):
        """
        Configs that are not ready for production but it can be used for testing.
        """
        default_configs = [
            "'enable_mv_refresh_insert_strict' = 'true'",
            "'enable_mv_refresh_query_rewrite' = 'true'",
            # enlarge task run concurrency to speed up mv's refresh and find more potential bugs
            "'task_runs_concurrency' = '16'",
        ]

        for config in default_configs:
            sql = "ADMIN SET FRONTEND CONFIG (%s)" % config
            self.execute_sql(sql)

    @sql_annotation.ignore_timeout()
    def tearDown(self):
        """tear down"""
        super().tearDown()

        log.info("[TearDown begin]: %s" % self.case_info.name)

        for each_db in self.db:
            self.drop_database(each_db)

        for each_resource in self.resource:
            self.drop_resource(each_resource)

        res = None
        if record_mode:
            # save case result into db
            res = self.save_r_into_db(self.case_info.file, self.case_info.name, self.res_log, self.version)

        self.close_starrocks()
        self.close_trino()
        self.close_spark()
        self.close_hive()

        if record_mode:
            tools.assert_true(res, "Save %s.%s result error" % (self.case_info.file, self.case_info.name))

<<<<<<< HEAD
        self_print(f"{'*' * 20} [FINISH] {self.case_info.name} {'*' * 20}", ColorEnum.GREEN, bold=True)

    def _init_data(self, sql_list: List) -> List:
        self.db = list()
        self.resource = list()

        sql_list = self._replace_uuid_variables(sql_list)

        for sql in sql_list:

            if isinstance(sql, str):
                db_name = self._get_db_name(sql)
                if len(db_name) > 0:
                    self.db.append(db_name)
                resource_name = self._get_resource_name(sql)
                if len(resource_name) > 0:
                    self.resource.append(resource_name)
            elif isinstance(sql, dict) and sql.get("type", "") == LOOP_FLAG:
                tools.assert_in("stat", sql, "LOOP STATEMENT FORMAT ERROR!")

                for each_sql in sql["stat"]:
                    db_name = self._get_db_name(each_sql)
                    if len(db_name) > 0:
                        self.db.append(db_name)
                    resource_name = self._get_resource_name(each_sql)
                    if len(resource_name) > 0:
                        self.resource.append(resource_name)
            elif isinstance(sql, dict) and sql.get("type", "") == CONCURRENCY_FLAG:
                tools.assert_in("thread", sql, "CONCURRENCY THREAD FORMAT ERROR!")

                for each_thread in sql["thread"]:
                    for each_cmd in each_thread["cmd"]:
                        db_name = self._get_db_name(each_cmd)
                        if len(db_name) > 0:
                            self.db.append(db_name)
                        resource_name = self._get_resource_name(each_cmd)
                        if len(resource_name) > 0:
                            self.resource.append(resource_name)
            else:
                tools.ok_(False, "Init data error!")

        self._clear_db_and_resource_if_exists()

        if len(self.db) == 0:
            self._create_and_use_db()

        return sql_list

    def _clear_db_and_resource_if_exists(self):
        for each_db in self.db:
            log.info("init drop db: %s" % each_db)
            self.drop_database(each_db)

        for each_resource in self.resource:
            log.info("init drop resource: %s" % each_resource)
            self.drop_resource(each_resource)

    def _create_and_use_db(self):
        db_name = "test_db_%s" % uuid.uuid4().hex
        self.db.append(db_name)
        self.execute_sql("CREATE DATABASE %s;" % db_name)
        self.execute_sql("USE %s;" % db_name)
        self_print("[SQL]: CREATE DATABASE %s;" % db_name)
        self_print("[SQL]: USE %s;" % db_name)

    def _check_db_unique(self):
        all_db_dict = dict()
        for case in case_list:
            sql_list = self._replace_uuid_variables(case.sql)
            for sql in sql_list:
                if isinstance(sql, str):
                    db_name = self._get_db_name(sql)
                    if len(db_name) > 0:
                        all_db_dict.setdefault(db_name, set()).add(case.name)
                elif isinstance(sql, dict) and sql.get("type", "") == LOOP_FLAG:
                    tools.assert_in("stat", sql, "LOOP STATEMENT FORMAT ERROR!")

                    for each_sql in sql["stat"]:
                        db_name = self._get_db_name(each_sql)
                        if len(db_name) > 0:
                            all_db_dict.setdefault(db_name, set()).add(case.name)
                elif isinstance(sql, dict) and sql.get("type", "") == CONCURRENCY_FLAG:
                    tools.assert_in("thread", sql, "CONCURRENCY THREAD FORMAT ERROR!")

                    for each_thread in sql["thread"]:
                        for each_cmd in each_thread["cmd"]:
                            db_name = self._get_db_name(each_cmd)
                            if len(db_name) > 0:
                                all_db_dict.setdefault(db_name, set()).add(case.name)
                else:
                    tools.ok_(False, "Check db uniqueness error!")

        error_info_dict = {db: list(cases) for db, cases in all_db_dict.items() if len(cases) > 1}
        tools.assert_true(len(error_info_dict) <= 0, "Pre Check Failed, Duplicate DBs: \n%s" % json.dumps(error_info_dict, indent=2))

    @staticmethod
    def _replace_uuid_variables(sql_list: List) -> List:
        ret = list()
        variable_dict = dict()
        for sql in sql_list:

            if isinstance(sql, str):
                uuid_vars = re.findall(r"\${(uuid[0-9]*)}", sql)
                for each_uuid in uuid_vars:
                    if each_uuid not in variable_dict:
                        variable_dict[each_uuid] = uuid.uuid4().hex
            elif isinstance(sql, dict) and sql.get("type", "") == LOOP_FLAG:
                tools.assert_in("stat", sql, "LOOP STATEMENT FORMAT ERROR!")

                for each_sql in sql["stat"]:
                    uuid_vars = re.findall(r"\${(uuid[0-9]*)}", each_sql)
                    for each_uuid in uuid_vars:
                        if each_uuid not in variable_dict:
                            variable_dict[each_uuid] = uuid.uuid4().hex
            elif isinstance(sql, dict) and sql.get("type", "") == CONCURRENCY_FLAG:
                tools.assert_in("thread", sql, "CONCURRENCY THREAD FORMAT ERROR!")

                for each_thread in sql["thread"]:
                    for each_cmd in each_thread["cmd"]:
                        uuid_vars = re.findall(r"\${(uuid[0-9]*)}", each_cmd)
                        for each_uuid in uuid_vars:
                            if each_uuid not in variable_dict:
                                variable_dict[each_uuid] = uuid.uuid4().hex

            else:
                tools.ok_(False, "Replace uuid error!")

        for sql in sql_list:
            if isinstance(sql, str):
                for each_var in variable_dict:
                    sql = sql.replace("${%s}" % each_var, variable_dict[each_var])
                ret.append(sql)
            elif isinstance(sql, dict) and sql.get("type", "") == LOOP_FLAG:
                tmp_stat = []
                for each_sql in sql["stat"]:
                    for each_var in variable_dict:
                        each_sql = each_sql.replace("${%s}" % each_var, variable_dict[each_var])
                    tmp_stat.append(each_sql)
                sql["stat"] = tmp_stat
                ret.append(sql)
            elif isinstance(sql, dict) and sql.get("type", "") == CONCURRENCY_FLAG:
                tools.assert_in("thread", sql, "CONCURRENCY THREAD FORMAT ERROR!")

                for each_thread in sql["thread"]:
                    tmp_cmd = []
                    for each_cmd in each_thread["cmd"]:
                        for each_var in variable_dict:
                            each_cmd = each_cmd.replace("${%s}" % each_var, variable_dict[each_var])
                        tmp_cmd.append(each_cmd)
                    each_thread["cmd"] = tmp_cmd

                ret.append(sql)

        return ret

    @staticmethod
    def _get_db_name(sql: str) -> str:
        db_name = ""
        if "CREATE DATABASE" in sql.upper():
            db_name = sql.rstrip(";").strip().split(" ")[-1]
        return db_name

    @staticmethod
    def _get_resource_name(sql: str) -> str:
        matches = list()
        if "CREATE EXTERNAL RESOURCE" in sql.upper():
            matches = re.findall(r'CREATE EXTERNAL RESOURCE \"?([a-zA-Z0-9_-]+)\"?', sql, flags=re.IGNORECASE)
        return matches[0] if len(matches) > 0 else ""
=======
        log.info(f"Execution complete [{self.case_info.name}]!")
>>>>>>> 308220f2

    # -------------------------------------------
    #         [CASE]
    # -------------------------------------------
    @parameterized.expand([[case_info] for case_info in case_list], doc_func=doc_func, name_func=name_func)
    @sql_annotation.timeout()
    def test_sql_basic(self, case_info: choose_cases.ChooseCase.CaseTR):
        """
        sql tester
        Args:
            case_info:
                name:       case name
                file:        case info {table: duplicate, file: A.csv ...}
                sql:        run sql
                result:     result
        """
        # -------------------------------------------
        #               [CASE EXECUTE]
        # -------------------------------------------

        # replace all db_name with each run
        self.case_info = case_info
        self_print("-" * 60, ColorEnum.GREEN, bold=True)
        self_print(f"[case name]: {case_info.name}", ColorEnum.GREEN, bold=True)
        self_print(f"[case file]: {case_info.file}", ColorEnum.GREEN, bold=True)
        self_print("-" * 60, ColorEnum.GREEN, bold=True)

        sql_list = self._init_data(case_info.sql)

        self_print(f"\t → case db: {self.db}")
        self_print(f"\t → case resource: {self.resource}")

        log.info(
            """
*********************************************
Start to run: %s
*********************************************"""
            % case_info.name
        )
        # record mode, init info
        if record_mode:
            self.res_log.append(case_info.info)

        for sql_id, sql in enumerate(sql_list):
            uncheck = False
            ori_sql = sql
            var = None

            if isinstance(sql, str):

                if record_mode:
                    self.res_log.append(case_info.ori_sql[sql_id])

                # uncheck flag, owns the highest priority
                if sql.startswith(sr_sql_lib.UNCHECK_FLAG):
                    uncheck = True
                    sql = sql[len(sr_sql_lib.UNCHECK_FLAG):]

                actual_res, actual_res_log, var, order = self.execute_single_statement(sql, sql_id, record_mode)

                if not record_mode and not uncheck:
                    # check mode only work in validating mode
                    # pretreatment expect res
                    expect_res = case_info.result[sql_id]
                    expect_res_for_log = expect_res if len(expect_res) < 1000 else expect_res[:1000] + "..."

                    log.info(f"""[{sql_id}.result]: 
    - [exp]: {expect_res_for_log}
    - [act]: {actual_res}""")

                    # -------------------------------------------
                    #               [CHECKER]
                    # -------------------------------------------
                    self.check(sql_id, sql, expect_res, actual_res, order, ori_sql)

            elif isinstance(sql, dict) and sql["type"] == sr_sql_lib.LOOP_FLAG:
                # loop statement

                # loop properties
                loop_timeout = sql["prop"]["timeout"]
                loop_interval = sql["prop"]["interval"]
                loop_desc = sql["prop"]["desc"]

                self_print(f"\n[LOOP] Start: {loop_desc}...", color=ColorEnum.BLUE, logout=True, bold=True)
                if record_mode:
                    self.res_log.append("".join(sql["ori"]))

                loop_check_res = self.execute_loop_statement(sql["stat"], sql_id, loop_timeout, loop_interval)

                self_print(f"[LOOP] Finish!\n", color=ColorEnum.BLUE, logout=True, bold=True)
                tools.ok_(loop_check_res, f"Loop checker fail: {''.join(sql['ori'])}!")

            elif isinstance(sql, dict) and sql["type"] == sr_sql_lib.CONCURRENCY_FLAG:
                # concurrency statement
                self_print(f"[CONCURRENCY] Start...", color=ColorEnum.CYAN, logout=True)
                if record_mode:
                    self.res_log.append("\n" + CONCURRENCY_FLAG + " {")

                t_info_list: List[dict] = sql["thread"]
                thread_list = []

                # thread group
                for _t_info_id, _thread in enumerate(t_info_list):

                    # _thread prop: name, count, info, ori, cmd, res
                    _t_count = _thread["count"]
                    _t_name = _thread["name"]
                    _t_ori_cmd = _thread["ori"]
                    _t_cmd = _thread["cmd"]
                    _t_res = _thread["res"]

                    # thread exec, set count in (*)
                    for _t_exec_id in range(_t_count):
                        this_t_id = f'{_t_name}-{_t_info_id}-{_t_exec_id}'
                        t = threading.Thread(name=f"Thread-{this_t_id}",
                                             target=self.execute_thread,
                                             args=(this_t_id, _t_cmd, _t_res, _t_ori_cmd, record_mode))
                        thread_list.append(t)

                threading.excepthook = self.custom_except_hook

                for thread in thread_list:
                    thread.start()

                for thread in thread_list:
                    thread.join()

                if len(self.thread_res) != 0:
                    err_t_name = "\n\t- ".join(self.thread_res.keys())
                    err_msg = f"[CONCURRENCY] FAIL:\n\t- {err_t_name}"
                    self_print(err_msg, color=ColorEnum.RED, bold=True, logout=True)

                    # console detail
                    for _, t_err in self.thread_res.items():
                        self_print(t_err, bold=True, logout=True)

                    tools.ok_(False, err_msg)

                # record mode
                if record_mode:
                    for _t_info_id, _thread in enumerate(t_info_list):
                        _t_name = _thread["name"]
                        _t_count = _thread["count"]
                        _t_uid = f'{_t_name}-{_t_info_id}'

                        _t_info_line = _thread["info"]
                        self.res_log.append(_t_info_line)

                        # check thread result info
                        tools.assert_in(_t_uid, self.thread_res_log, f"Thread log of {_t_uid} is not found!")
                        tools.eq_(len(self.thread_res_log[_t_uid]), _t_count,
                                  f"Thread log size: {len(self.thread_res_log[_t_uid])} error!")

                        s_thread_log = self.thread_res_log[_t_uid][0]
                        for exec_res_log in self.thread_res_log[_t_uid]:
                            if exec_res_log != s_thread_log:
                                self_print("Thread result of exec not equal: \n - %s\n - %s" % (exec_res_log, s_thread_log), color=ColorEnum.RED, logout=True, bold=True)

                        self.res_log.extend(s_thread_log)
                        self.res_log.append("")

                self_print(f"[CONCURRENCY] SUCCESS!", color=ColorEnum.CYAN, logout=True)
                if record_mode:
                    self.res_log.append("} " + END_CONCURRENCY_FLAG + "\n")
<|MERGE_RESOLUTION|>--- conflicted
+++ resolved
@@ -131,7 +131,6 @@
         if record_mode:
             tools.assert_true(res, "Save %s.%s result error" % (self.case_info.file, self.case_info.name))
 
-<<<<<<< HEAD
         self_print(f"{'*' * 20} [FINISH] {self.case_info.name} {'*' * 20}", ColorEnum.GREEN, bold=True)
 
     def _init_data(self, sql_list: List) -> List:
@@ -300,9 +299,6 @@
         if "CREATE EXTERNAL RESOURCE" in sql.upper():
             matches = re.findall(r'CREATE EXTERNAL RESOURCE \"?([a-zA-Z0-9_-]+)\"?', sql, flags=re.IGNORECASE)
         return matches[0] if len(matches) > 0 else ""
-=======
-        log.info(f"Execution complete [{self.case_info.name}]!")
->>>>>>> 308220f2
 
     # -------------------------------------------
     #         [CASE]
