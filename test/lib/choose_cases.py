--- conflicted
+++ resolved
@@ -405,6 +405,8 @@
                 })
                 tmp_res.append(None)
                 line_id += 1
+                tmp_loop_stat.clear()
+                tmp_loop_prop = {}
 
             elif line_content.startswith(CONCURRENCY_FLAG):
                 # thread info list
@@ -429,19 +431,11 @@
                     if f_lines[line_id].strip() == "":
                         line_id += 1
                         continue
-<<<<<<< HEAD
 
                     _t_info_line = f_lines[line_id].rstrip()
                     _t_line = _t_info_line.lstrip()
                     tools.assert_regexp_matches(_t_line.lstrip(), t_info_regex, f"Missing thread info : {_t_line}")
 
-=======
-
-                    _t_info_line = f_lines[line_id].rstrip()
-                    _t_line = _t_info_line.lstrip()
-                    tools.assert_regexp_matches(_t_line.lstrip(), t_info_regex, f"Missing thread info : {_t_line}")
-
->>>>>>> 43fb771c
                     # get thread name & thread count
                     _t_name, _, _t_count = re.findall(r"-- ([0-9a-zA-Z_\- ]+)(\(([0-9]+)\))?:", _t_line)[0]
                     _t_count = 1 if not _t_count else int(_t_count)
@@ -489,19 +483,11 @@
                     "type": CONCURRENCY_FLAG,
                     "thread": concurrency_t_list
                 })
-<<<<<<< HEAD
 
             else:
                 # 1st line of command, SQL/SHELL/FUNCTION
                 line_id = __read_single_stat_and_result(line_content, line_id, tmp_sql, tmp_res, in_loop_flag)
 
-=======
-
-            else:
-                # 1st line of command, SQL/SHELL/FUNCTION
-                line_id = __read_single_stat_and_result(line_content, line_id, tmp_sql, tmp_res, in_loop_flag)
-
->>>>>>> 43fb771c
         tools.ok_(not in_loop_flag, "LOOP FORMAT ERROR!")
         if len(tmp_sql) > 0:
             if case_regex is not None and not re.compile(case_regex).search(name):
@@ -540,12 +526,9 @@
 
     cases = ChooseCase(confirm_case_dir, record_mode, filename_regex, case_name_regex)
 
-<<<<<<< HEAD
-=======
     # log info: case list
     sr_sql_lib.self_print("case num: %s" % len(cases.case_list))
 
->>>>>>> 43fb771c
     for case in cases.case_list:
         log.info("%s:%s" % (case.file, case.name))
 
