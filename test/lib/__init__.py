--- conflicted
+++ resolved
@@ -88,8 +88,4 @@
     if ori_str:
         json_res = json.loads(ori_str)
 
-<<<<<<< HEAD
-    return json_res
-=======
-    return json_res
->>>>>>> 43fb771c
+    return json_res