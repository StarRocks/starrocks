#!/usr/bin/env python
# -- coding: utf-8 --
###########################################################################
# Copyright 2021-present StarRocks, Inc. All rights reserved.
#
# Licensed under the Apache License, Version 2.0 (the "License");
# you may not use this file except in compliance with the License.
# You may obtain a copy of the License at
#
#     https://www.apache.org/licenses/LICENSE-2.0
#
# Unless required by applicable law or agreed to in writing, software
# distributed under the License is distributed on an "AS IS" BASIS,
# WITHOUT WARRANTIES OR CONDITIONS OF ANY KIND, either express or implied.
# See the License for the specific language governing permissions and
# limitations under the License.
###########################################################################
"""
sr_sql_lib.py

sr api lib in this module
@Time : 2022/11/03 10:34
@Author : Brook.Ye
"""
import base64
import bz2
import configparser
import datetime
import json
import logging
import trino
import pyhive

import mysql.connector
import os
import re
import subprocess

import ast
import time
import unittest
import uuid
from typing import List, Dict

from fuzzywuzzy import fuzz
import pymysql as _mysql
import requests
from cup import shell
from nose import tools
from cup import log
from requests.auth import HTTPBasicAuth
from timeout_decorator import timeout, TimeoutError

from lib import skip
from lib import data_delete_lib
from lib import data_insert_lib
from lib.github_issue import GitHubApi
from lib.mysql_lib import MysqlLib
from lib.trino_lib import TrinoLib
from lib.spark_lib import SparkLib
from lib.hive_lib import HiveLib

lib_path = os.path.dirname(os.path.abspath(__file__))
root_path = os.path.abspath(os.path.join(lib_path, "../"))
common_sql_path = os.path.join(root_path, "common/sql")
common_data_path = os.path.join(root_path, "common/data")
common_result_path = os.path.join(root_path, "common/result")


LOG_DIR = os.path.join(root_path, "log")
if not os.path.exists(LOG_DIR):
    os.mkdir(LOG_DIR)
CRASH_DIR = os.path.join(root_path, "crash_logs")
if not os.path.exists(CRASH_DIR):
    os.mkdir(CRASH_DIR)

LOG_LEVEL = logging.INFO
QUERY_TIMEOUT = int(os.environ.get("QUERY_TIMEOUT", 60))

class Filter(logging.Filter):
    """
    Msg filters by log levels
    """

    # pylint: disable= super-init-not-called
    def __init__(self, msg_level=LOG_LEVEL):
        super().__init__()
        self.msg_level = msg_level

    def filter(self, record):
        # replace secret infos
        for secret_k, secret_v in SECRET_INFOS.items():
            try:
                record.msg = record.msg.replace(secret_v, "${%s}" % secret_k)
            except Exception:
                record.msg = str(record.msg).replace(secret_v, "${%s}" % secret_k)

        if record.levelno < self.msg_level:
            return False
        return True


def self_print(msg, need_print=True):
    # replace secret infos
    for secret_k, secret_v in SECRET_INFOS.items():
        msg = msg.replace(secret_v, "${%s}" % secret_k)

    if need_print:
        print(msg)

    return msg


__LOG_FILE = os.path.join(LOG_DIR, "sql_test.log")
log.init_comlog("sql", LOG_LEVEL, __LOG_FILE, log.ROTATION, 100 * 1024 * 1024, bprint_console=False, gen_wf=False)
logging.getLogger().addFilter(Filter())

T_R_DB = "t_r_db"
T_R_TABLE = "t_r_table"

RESULT_FLAG = "-- result:"
RESULT_END_FLAT = "-- !result"
SHELL_FLAG = "shell: "
TRINO_FLAG = "trino: "
SPARK_FLAG = "spark: "
HIVE_FLAG = "hive: "
FUNCTION_FLAG = "function: "
NAME_FLAG = "-- name: "
UNCHECK_FLAG = "[UC]"
ORDER_FLAG = "[ORDER]"
REGEX_FLAG = "[REGEX]"

SECRET_INFOS = {}


class StarrocksSQLApiLib(object):
    """api lib"""

    version = os.environ.get("version", datetime.datetime.now().strftime("%Y-%m-%d %H:%M:%S.%f"))

    def __init__(self, *args, **kwargs):
        super().__init__(*args, **kwargs)
        self.root_path = root_path
        self.mysql_lib = MysqlLib()
        self.trino_lib = TrinoLib()
        self.spark_lib = SparkLib()
        self.hive_lib = HiveLib()
        self.be_num = 0
        self.mysql_host = ""
        self.mysql_port = ""
        self.mysql_user = ""
        self.mysql_password = ""
        self.http_port = ""
        self.host_user = ""
        self.host_password = ""
        self.cluster_path = ""
        self.data_insert_lib = data_insert_lib.DataInsertLib()
        self.data_delete_lib = data_delete_lib.DataDeleteLib()

        # trino client config
        self.trino_host = ""
        self.trino_port = ""
        self.trino_user = ""

        # spark client config
        self.spark_host = ""
        self.spark_port = ""
        self.spark_user = ""

        # hive client config
        self.hive_host = ""
        self.hive_port = ""
        self.hive_user = ""

        # for t/r record
        self.case_info = None
        self.log = []
        self.res_log = []

        config_path = os.environ.get("config_path")
        if config_path is None or config_path == "":
            self.read_conf("conf/sr.conf")
        else:
            self.read_conf(config_path)

        if os.environ.get("keep_alive") == "True":
            self.keep_alive = True
        else:
            self.keep_alive = False
        self.run_info = os.environ.get("run_info", "")

    def __del__(self):
        pass

    def setUp(self):
        """set up:read cluster conf"""
        pass

    def tearDown(self):
        """tear down"""
        self.keep_cluster_alive()

    def keep_cluster_alive(self):
        """
        check crash msg in case logs, and recover alive
        """
        if not self.keep_alive:
            return

        # check if case result contains crash msg: "StarRocks process failed"
        crash_msg_list = ["StarRocks process failed"]
        contains_crash_msg = self.check_case_result_contains_crash(crash_msg_list, self.res_log)
        # wait util be exit
        if contains_crash_msg:
            self.wait_until_be_exit()

        # if cluster status is abnormal, get crash log
        cluster_status_dict = self.get_cluster_status()

        if isinstance(cluster_status_dict, str):
            if cluster_status_dict == "abnormal":
                log.error("FE status is abnormal!")

            return

        if cluster_status_dict["status"] != "abnormal":
            log.info("Cluster status OK!")
            return

        # TODO: 判断是不是巡检，不然不需要创建issue

        # analyse be crash info
        log.warning("Cluster status is abnormal, begin to get crash log...")
        be_crash_log = self.get_crash_log(cluster_status_dict["ip"][0])

        if be_crash_log != "":
            crash_similarity = self.get_crash_log_similarity(be_crash_log)

            if crash_similarity >= 90:
                log.info("Crash log is similarity, skip create issue")
            else:
                log.info("Max similarity is %f, create new issue" % crash_similarity)
                cur_time = datetime.datetime.now().strftime("%Y%m%d%H%M%S")
                with open(f"{CRASH_DIR}/crash_{cur_time}.log", "w") as f:
                    f.writelines(be_crash_log)

                be_crash_case = self.case_info.name

                title = f"[{self.run_info}] SQL-Tester crash"
                run_link = os.environ.get("WORKFLOW_URL", "")
                body = (
                    """```\nTest Case:\n    %s\n```\n\n ```\nCrash Log: \n%s\n```\n\n```\nSR Version: %s\nBE: %s\nURL: %s\n\n```"""
                    % (
                        be_crash_case,
                        be_crash_log,
                        cluster_status_dict["version"],
                        cluster_status_dict["ip"][0],
                        run_link,
                    )
                )
                assignee = os.environ.get("ISSUE_AUTHOR")
                repo = os.environ.get("GITHUB_REPOSITORY")
                label = os.environ.get("ISSUE_LABEL")
                create_issue_res = GitHubApi.create_issue(title, body, label, assignee)
                log.info(create_issue_res)
        else:
            log.warning("Crash log is empty, please check. cluster status is %s" % cluster_status_dict)

        # after create issue, restart crash be
        start_be_status = "success"
        for crash_be_ip in cluster_status_dict["ip"]:
            res = self.start_be(crash_be_ip)
            if res != 0:
                start_be_status = "fail"
                print("BE start failed, please check, ip: %s" % crash_be_ip)
                break
        time.sleep(20)
        cluster_dict = self.get_cluster_status()
        if len(cluster_dict["ip"]) != 0:
            log.error("BE start failed, please check, ip: %s" % cluster_dict["ip"])

    def start_be(self, ip):
        # backup be.out
        cur_time = datetime.datetime.now().strftime("%H_%M")
        cmd = "cd %s/be/log/; mv be.out be.out.%s" % (self.cluster_path, cur_time)
        backup_res = shell.expect.go_ex(ip, self.host_user, self.host_password, cmd, timeout=20, b_print_stdout=True)
        if backup_res["exitstatus"] != 0 or backup_res["remote_exitstatus"] != 0:
            log.error("Backup be.out error in host: %s, msg: %s" % (ip, backup_res))

        # be status is not alive and the process exit failed
        timeout = 300
        while timeout >= 0:
            cmd = "ps -ef | grep starrocks_be | grep -v grep"
            stop_res = shell.expect.go_ex(ip, self.host_user, self.host_password, cmd, timeout=20, b_print_stdout=True)
            if stop_res["remote_exitstatus"] == 1:
                break

            time.sleep(5)
            timeout -= 5

        if timeout < 0:
            print("BE exit timeout for 300s after crash, ip: %s" % ip)
            return -1

        time.sleep(10)
        cmd = f". ~/.bash_profile; cd {self.cluster_path}/be; ulimit -c unlimited; export ASAN_OPTIONS=abort_on_error=1:disable_coredump=0:unmap_shadow_on_exit=1;sh bin/start_be.sh --daemon"
        start_res = shell.expect.go_ex(ip, self.host_user, self.host_password, cmd, timeout=20, b_print_stdout=True)
        if start_res["exitstatus"] != 0 or start_res["remote_exitstatus"] != 0:
            log.error("Start be error, msg: %s" % start_res)
            return -1

        return 0

    @staticmethod
    def get_crash_log_similarity(target_crash_log):
        files_list = os.listdir(CRASH_DIR)
        crash_log_list = []
        similarity = 0
        for crash_file in files_list:
            with open("%s/%s" % (CRASH_DIR, crash_file), "r") as f:
                crash_log = "\n".join(f.readlines())
                crash_log_list.append(crash_log)

        for crash_log in crash_log_list:
            cur_similarity = fuzz.ratio(crash_log, target_crash_log)
            similarity = cur_similarity if cur_similarity > similarity else similarity

        return similarity

    def get_crash_log(self, ip):
        log.warning("Get crash log from %s" % ip)
        cmd = f'cd {self.cluster_path}/be/log/; grep -A10000 "*** Check failure stack trace: ***\|ERROR: AddressSanitizer:" be.out'
        crash_log = shell.expect.go_ex(ip, self.host_user, self.host_password, cmd, timeout=20, b_print_stdout=False)
        return crash_log["result"]

    def wait_until_be_exit(self):
        """
        wait until be was exited
        """
        log.warning("Wait be exit...")
        _timeout = 60
        while _timeout > 0:
            status_dict = self.get_cluster_status()

            if status_dict == "abnormal":
                # fe abnormal
                return

            elif status_dict["status"] == "abnormal":
                return

            else:
                time.sleep(5)
                _timeout -= 1

        return

    def get_cluster_status(self):
        cmd = f"curl http://root:@{self.mysql_host}:{self.http_port}/api/show_proc?path=/backends"
        res = subprocess.run(
            cmd, stdout=subprocess.PIPE, stderr=subprocess.PIPE, encoding="utf-8", timeout=30, shell=True
        )
        if res.returncode != 0:
            log.warning("Show backends cmd execute failed, cmd: %s, err_msg: %s" % (cmd, res.stderr))
            return "abnormal"

        status_dict = {"ip": [], "status": "normal"}
        for be_info_dict in json.loads(res.stdout):
            status_dict["version"] = be_info_dict["Version"]
            if be_info_dict["Alive"] == "false":
                status_dict["ip"].append(be_info_dict["IP"])
                status_dict["status"] = "abnormal"

        return status_dict

    @staticmethod
    def check_case_result_contains_crash(crash_msg_list, case_result_logs):
        """
        scan case result logs, return whether contain crash msg
        """
        case_result_logs_str = "\n".join(case_result_logs)

        for crash_msg in crash_msg_list:
            if crash_msg in case_result_logs_str:
                return True

        return False

    @classmethod
    def setUpClass(cls) -> None:
        pass

    def read_conf(self, path):
        """read conf"""
        config_parser = configparser.ConfigParser(interpolation=configparser.ExtendedInterpolation())
        config_parser.read("%s/%s" % (root_path, path))
        self.mysql_host = config_parser.get("mysql-client", "host")
        self.mysql_port = config_parser.get("mysql-client", "port")
        self.mysql_user = config_parser.get("mysql-client", "user")
        self.mysql_password = config_parser.get("mysql-client", "password")
        self.http_port = config_parser.get("mysql-client", "http_port")
        self.host_user = config_parser.get("mysql-client", "host_user")
        self.host_password = config_parser.get("mysql-client", "host_password")
        self.cluster_path = config_parser.get("mysql-client", "cluster_path")

        # parse trino config
        self.trino_host = config_parser.get("trino-client", "host")
        self.trino_port = config_parser.get("trino-client", "port")
        self.trino_user = config_parser.get("trino-client", "user")

        # parse spark config
        self.spark_host = config_parser.get("spark-client", "host")
        self.spark_port = config_parser.get("spark-client", "port")
        self.spark_user = config_parser.get("spark-client", "user")

        # parse hive config
        self.hive_host = config_parser.get("hive-client", "host")
        self.hive_port = config_parser.get("hive-client", "port")
        self.hive_user = config_parser.get("hive-client", "user")

        # read replace info
        for rep_key, rep_value in config_parser.items("replace"):
            self.__setattr__(rep_key, rep_value)

        # read env info
        for env_key, env_value in config_parser.items("env"):
            if not env_value:
                env_value = os.environ.get(env_key, "")
            else:
                # save secrets info
                if "aws" in env_key or "oss_" in env_key:
                    SECRET_INFOS[env_key] = env_value

            self.__setattr__(env_key, env_value)

    def connect_starrocks(self):
        mysql_dict = {
            "host": self.mysql_host,
            "port": self.mysql_port,
            "user": self.mysql_user,
            "password": self.mysql_password,
        }
        self.mysql_lib.connect(mysql_dict)

    def connect_trino(self):
        trino_dict = {
            "host": self.trino_host,
            "port": self.trino_port,
            "user": self.trino_user,
        }
        self.trino_lib.connect(trino_dict)

    def connect_spark(self):
        spark_dict = {
            "host": self.spark_host,
            "port": self.spark_port,
            "user": self.spark_user
        }
        self.spark_lib.connect(spark_dict)

    def connect_hive(self):
        hive_dict = {
            "host": self.hive_host,
            "port": self.hive_port,
            "user": self.hive_user
        }
        self.hive_lib.connect(hive_dict)

    def close_starrocks(self):
        self.mysql_lib.close()

    def close_trino(self):
        self.trino_lib.close()

    def close_spark(self):
        self.spark_lib.close()

    def close_hive(self):
        self.hive_lib.close()

    def create_database(self, database_name, tolerate_exist=False):
        """
        create starrocks database if tolerate exist
        """
        if tolerate_exist:
            sql = "create database if not exists %s" % database_name
        else:
            sql = "create database %s" % database_name
        return self.execute_sql(sql)

    def use_database(self, db_name):
        return self.execute_sql("use %s" % db_name)

    def create_database_and_table(self, database_name, table_name, table_sql_path=None, tolerate_exist=False):
        """
        create database, use database and create table
        Args:
            database_name:    db
            table_name:       table
            table_sql_path:   sql dir
            tolerate_exist:   tolerate if not exists
        """
        # create database
        create_db_res = self.create_database(database_name, tolerate_exist=tolerate_exist)
        tools.assert_true(create_db_res["status"], "create database failed")

        # use database
        use_res = self.use_database(database_name)
        tools.assert_true(use_res["status"], "use database failed")

        # get sql content
        if table_sql_path:
            sql = self.get_sql_from_file("%s.sql" % table_name, common_sql_path + "/" + table_sql_path)
        else:
            sql = self.get_sql_from_file("%s.sql" % table_name)
        # replace tolerate exists
        check_if_exists = "IF NOT EXISTS"
        if tolerate_exist and check_if_exists not in sql and check_if_exists.lower() not in sql:
            sql.replace("CREATE TABLE", "CREATE TABLE %s " % check_if_exists)

        create_db_res = self.execute_sql(sql)
        tools.assert_true(create_db_res["status"], "create table failed")

    def drop_database(self, database):
        """
        清空集群环境，删除测试库
        """
        sql = "drop database %s" % database
        result = self.execute_sql(sql)
        return result

    def drop_resource(self, resource):
        """
        drop resource
        """
        sql = "drop resource %s" % resource
        result = self.execute_sql(sql, True)
        return result

    def insert_into(self, args_dict):
        """
        insert into table
        """
        self.data_insert_lib.set_table_schema(args_dict)
        sql = self.data_insert_lib.get_insert_schema()
        result = self.execute_sql(sql)
        return result

    @staticmethod
    def get_sql_from_file(file_name, dir_path=common_sql_path):
        """
        get sql from file
        """
        file_path = "%s/%s" % (dir_path, file_name)
        with open(file_path, "r") as f:
            sql = ""
            for line in f.readlines():
                if not line.startswith("--") and not line.startswith("#"):
                    sql = sql + " " + line.strip()
        return sql

    @staticmethod
    def get_common_data_files(path_name, dir_path=common_data_path):
        """
        get files path
        """
        data_path = os.path.join(dir_path, path_name)
        file_list = os.listdir(data_path)
        file_path_list = []
        for file_name in file_list:
            file_path_list.append(os.path.join(data_path, file_name))
        return file_path_list

    def execute_sql(self, sql, ori=False):
        """execute query"""
        try:
            with self.mysql_lib.connector.cursor() as cursor:
                cursor.execute(sql)
                result = cursor.fetchall()
                if isinstance(result, tuple):
                    index = 0
                    for res in result:
                        res = list(res)
                        # type to str
                        col_index = 0
                        for col_data in res:
                            if isinstance(col_data, bytes):
                                try:
                                    res[col_index] = col_data.decode()
                                except UnicodeDecodeError as e:
                                    log.info("decode sql result by utf-8 error, try str")
                                    res[col_index] = str(col_data)
                            col_index += 1

                        result = list(result)
                        result[index] = tuple(res)
                        result = tuple(result)
                        index += 1

                res_log = []

                if ori:
                    return {"status": True, "result": result, "msg": cursor._result.message}

                if isinstance(result, tuple):
                    if len(result) > 0:
                        if isinstance(result[0], tuple):
                            res_log.extend(["\t".join([str(y) for y in x]) for x in result])
                        else:
                            res_log.extend(["\t".join(str(x)) for x in result])
                elif isinstance(result, bytes):
                    if res_log != b"":
                        res_log.append(str(result).strip())
                elif result is not None and str(result).strip() != "":
                    log.info("execute sql not bytes or tuple")
                    res_log.append(str(result).strip())
                else:
                    log.info("execute sql empty result")
                    raise Exception("execute sql result type unknown")

                return {"status": True, "result": "\n".join(res_log), "msg": cursor._result.message}

        except _mysql.Error as e:
            return {"status": False, "msg": e.args}
        except Exception as e:
            print("unknown error", e)
            raise

    @timeout(
        QUERY_TIMEOUT,
        timeout_exception=AssertionError,
        exception_message=f"Query TimeoutException(TRINO/SPARK/HIVE): {QUERY_TIMEOUT}s!"
    )
    def conn_execute_sql(self, conn, sql):
        try:
            cursor = conn.cursor()
            if sql.endswith(";"):
                sql = sql[:-1]
            cursor.execute(sql)
            result = cursor.fetchall()

            for i in range(len(result)):
                row = [str(item) for item in result[i]]
                result[i] = "\t".join(row)

            return {"status": True, "result": "\n".join(result), "msg": "OK"}

        except trino.exceptions.TrinoQueryError as e:
            return {"status": False, "msg": e.message}
        except pyhive.exc.OperationalError as e:
            return {"status": False, "msg": e.args}
        except Exception as e:
            print("unknown error", e)
            raise

    def trino_execute_sql(self, sql):
        """trino execute query"""
        self.connect_trino()
        return self.conn_execute_sql(self.trino_lib.connector, sql)

    def spark_execute_sql(self, sql):
        """spark execute query"""
        self.connect_spark()
        return self.conn_execute_sql(self.spark_lib.connector, sql)

    def hive_execute_sql(self, sql):
        """hive execute query"""
        self.connect_hive()
        return self.conn_execute_sql(self.hive_lib.connector, sql)

    def delete_from(self, args_dict):
        """
        delete from table
        {
            "database_name" : "test_db_name",
            "table_name" : "test_table",
            "partition_desc" : ["p1",  "p2"]
            "table_name" : "test_table",
            "query" : "query sql",
        }
        """
        self.data_delete_lib.set_table_schema(args_dict)
        sql = self.data_delete_lib.get_delete_schema()
        result = self.execute_sql(sql, True)
        return result

    def delete_with_query(self, query, table_name, database_name):
        """
        delete from db with condition
        :param query: query conditionL
        :param table_name: table
        :param database_name: db
        :return: delete result
        """
        args = {"table_name": table_name, "database_name": database_name, "query": query}
        return self.delete_from(args)

    def treatment_record_res(self, sql, sql_res):
        if any(re.match(condition, sql) is not None for condition in skip.skip_res_cmd):
            return

        self.res_log.append(RESULT_FLAG)
        if not sql_res["status"]:
            self.res_log.append("E: %s" % str(sql_res["msg"]))
        else:
            # msg info no need to be checked
            sql_res = sql_res["result"] if "result" in sql_res else ""
            if isinstance(sql_res, tuple):
                if len(sql_res) > 0:
                    if isinstance(sql_res[0], tuple):
                        self.res_log.extend(["\t".join([str(y) for y in x]) for x in sql_res])
                    else:
                        self.res_log.extend(["\t".join(str(x)) for x in sql_res])
            elif isinstance(sql_res, bytes):
                if sql_res != b"":
                    self.res_log.append(str(sql_res).strip())
            elif sql_res is not None and str(sql_res).strip() != "":
                self.res_log.append(str(sql_res))
            else:
                log.info("SQL result: %s" % sql_res)

        self.res_log.append(RESULT_END_FLAT)

    def record_shell_res(self, shell, shell_res):
        """
        record shell res
        :param shell: command
        :param shell_res: shell result
        """
        if any(re.match(condition, shell) is not None for condition in skip.skip_res_cmd):
            return

        self.res_log.append(RESULT_FLAG)
        # return code
        self.res_log.append("%s" % shell_res[0])

        if shell.endswith("_stream_load"):
            self.res_log.append(
                json.dumps(
                    {"Status": json.loads(shell_res[1])["Status"], "Message": json.loads(shell_res[1])["Message"]},
                    indent="    ",
                )
            )
        else:
            self.res_log.append("%s" % shell_res[1])

        self.res_log.append(RESULT_END_FLAT)

    def record_function_res(self, function, func_res):
        """
        record function res
        :param function: function and args
        :param func_res: result
        """
        if any(re.match(condition, function) is not None for condition in skip.skip_res_cmd):
            return

        self.res_log.append(RESULT_FLAG)
        self.res_log.append("%s" % func_res)
        self.res_log.append(RESULT_END_FLAT)

    def execute_shell(self, shell: str):
        """execute shell"""

        log.info("shell cmd: %s" % shell)

        cmd_res = subprocess.run(
            shell, stdout=subprocess.PIPE, stderr=subprocess.PIPE, encoding="utf-8", timeout=120, shell=True
        )

        log.info("shell result: code: %s, stdout: %s" % (cmd_res.returncode, cmd_res.stdout))
        return [
            cmd_res.returncode,
            cmd_res.stdout.rstrip("\n") if cmd_res.returncode == 0 else cmd_res.stderr.rstrip("\n"),
        ]

    def meta_sync(self):
        return self.execute_sql("sync", True)

    def replace(self, cmd):
        """replace ${**} with self attrs"""
        match_words = re.compile("\\${([a-zA-Z0-9._-]+)}").findall(cmd)
        for match_word in match_words:
            cmd = cmd.replace("${%s}" % match_word, self.__getattribute__(match_word))

        return cmd

    def analyse_var(self, cmd):
        """
        analyse sql/function/shell, return variable name if marked to set
        """
        var = None

        regex = re.compile("[a-zA-Z0-9_-]+=")
        if regex.match(cmd):
            # set variable
            var = regex.match(cmd).group()
            cmd = cmd[len(var) :]
            var = var[:-1]

        # replace variable dynamically, only replace right of '='
        match_words = re.compile("\\${([^}]*)}").findall(cmd)
        for each_word in match_words:
            cmd = cmd.replace("${%s}" % each_word, str(eval("self.%s" % each_word)))

        return var, cmd

    @staticmethod
    def pretreatment_res(res):
        """
        pretreatment result, more than 1 lines/contains null...
        Args:
            res: execute SQL/SHELL result

        Returns:
            res, result_for_log
        """

        res_for_log = res if len(res) < 1000 else res[:1000] + "..."
        # array pretreatment
        if res.startswith("["):
            # list result
            if "\n" in res:
                # many lines, replace null to None for Python
                res = res.replace("null", "None").replace("NULL", "None").split("\n")
            else:
                # only one line
                log.info("before: %s" % res)
                try:
                    res = ast.literal_eval(res.replace("null", "None"))
                except Exception as e:
                    log.warning("converse array error: %s, %s" % (res, e))

        return res, res_for_log

    @staticmethod
    def check(sql_id, sql, exp, act, order=False, ori_sql=None):
        """check sql result"""
        # judge if it needs to check
        if exp == "":
            if sql.startswith(SHELL_FLAG):
                # SHELL check
                log.info("[%s.check] only check with no Error" % sql_id)
                tools.assert_equal(0, act[0], "shell %s error: %s" % (sql, act))
            elif not sql.startswith(FUNCTION_FLAG):
                # Function, without error msg
                log.info("[%s.check] only check with no Error" % sql_id)
                tools.assert_false(str(act).startswith("E: "), "sql result not match: actual with E(%s)" % str(act))
            else:
                # SQL, with empty result
                exp = []
            return

        if any(re.compile(condition).search(sql) is not None for condition in skip.skip_res_cmd) or any(
            condition in sql for condition in skip.skip_res_cmd
        ):
            log.info("[%s.check] skip check" % sql_id)
            return

        tmp_ori_sql = ori_sql[len(UNCHECK_FLAG) :] if ori_sql.startswith(UNCHECK_FLAG) else ori_sql
        if tmp_ori_sql.startswith(SHELL_FLAG):
            tools.assert_equal(int(exp.split("\n")[0]), act[0], "shell %s error: %s" % (sql, act))

            exp_code = exp.split("\n")[0]
            exp_std = "\n".join(exp.split("\n")[1:])
            exp_std_is_json = exp_std.startswith("{")

            act_code = act[0]
            act_std = act[1]
            act_std_is_json = act_std.startswith("{")
            # check json/str match
            tools.assert_equal(exp_std_is_json, act_std_is_json)

            if exp_std_is_json:
                try:
                    exp_std = json.loads(exp_std)
                    act_std = json.loads(act_std)
                    # check all key,values in exp_std
                    tools.assert_true(
                        all(k in act_std and exp_std[k] == act_std[k] for k in exp_std),
                        "shell result json not match, \n[exp]: %s,\n[act]: %s" % (exp_std, act_std),
                    )
                    return

                except Exception as e:
                    log.debug("Try to treat res as json failed!\n:%s" % e)

                # If result can't be treated as json, cmp as str
                if exp_std == act_std:
                    return

                try:
                    tools.assert_true(
                        re.match(exp_std, act_std, flags=re.S),
                        "shell result str|re not match,\n[exp]: %s,\n [act]: %s" % (exp_std, act_std),
                    )
                except Exception as e:
                    log.warning("Try to treat res as regex, failed!\n:%s" % e)

                tools.assert_true(False, "shell result str|re not match,\n[exp]: %s,\n [act]: %s" % (exp_std, act_std))

            else:
                # str
                if exp_std != act_std and not re.match(exp_std, act_std, flags=re.S):
                    tools.assert_true(False, "shell result str not match,\n[exp]: %s,\n [act]: %s" % (exp_std, act_std))

        elif tmp_ori_sql.startswith(FUNCTION_FLAG):
            # only support str result
            tools.assert_equal(str(exp), str(act))
        else:
            if exp.startswith(REGEX_FLAG):
                log.info("[check regex]: %s" % exp[len(REGEX_FLAG) :])
                tools.assert_regexp_matches(
                    r"%s" % str(act),
                    exp[len(REGEX_FLAG) :],
                    "sql result not match regex:\n- [SQL]: %s\n- [exp]: %s\n- [act]: %s\n---"
                    % (self_print(sql, False), exp[len(REGEX_FLAG) :], act),
                )
                return

            try:
                if exp.startswith("["):
                    log.info("[check type]: List")
                    # list result
                    if "\n" in exp:
                        # many lines
                        expect_res = exp.replace("null", "None").split("\n")
                    else:
                        # only one line
                        try:
                            expect_res = ast.literal_eval(exp.replace("null", "None"))
                        except Exception as e:
                            log.warning("converse array error: %s, %s" % (exp, e))
                            expect_res = str(exp)

                    tools.assert_equal(type(expect_res), type(act), "exp and act results' type not match")

                    if order:
                        tools.assert_list_equal(
                            expect_res,
                            act,
                            "sql result not match:\n- [SQL]: %s\n- [exp]: %s\n- [act]: %s\n---"
                            % (self_print(sql, False), expect_res, act),
                        )
                    else:
                        tools.assert_count_equal(
                            expect_res,
                            act,
                            "sql result not match:\n- [SQL]: %s\n- [exp]: %s\n- [act]: %s\n---"
                            % (self_print(sql, False), expect_res, act),
                        )
                    return
                elif exp.startswith("{") and exp.endswith("}"):
                    log.info("[check type]: DICT")
                    tools.assert_equal(type(exp), type(act), "exp and act results' type not match")
                    # list result
                    tools.assert_dict_equal(
                        json.loads(exp),
                        json.loads(act),
                        "sql result not match:\n- [SQL]: %s\n- [exp]: %s\n- [act]: %s\n---"
                        % (self_print(sql, False), exp, act),
                    )
                    return
            except Exception as e:
                log.warning("analyse result before check error, %s" % e)

            # check str
            log.info("[check type]: Str")
            tools.assert_equal(type(exp), type(act), "exp and act results' type not match for %s" % sql)

            if exp.startswith("E:") and act.startswith("E:"):
                if "url:" in exp and "url:" in act:
                    # TODO. support url msg check in the future
                    log.info("Both Error msg with url, skip detail check")
                    return
                else:
                    # ERROR msg, regex check
                    tools.assert_equal(act, exp)

            exp = exp.split("\n") if isinstance(exp, str) else exp
            act = act.split("\n") if isinstance(act, str) else act

            if order:
                tools.assert_list_equal(
                    exp,
                    act,
                    "sql result not match:\n- [SQL]: %s\n- [exp]: %s\n- [act]: %s\n---"
                    % (self_print(sql, False), exp, act),
                )
            else:
                tools.assert_count_equal(
                    exp,
                    act,
                    "sql result not match:\n- [SQL]: %s\n- [exp]: %s\n- [act]: %s\n---"
                    % (self_print(sql, False), exp, act),
                )

    @staticmethod
    def compress(ori_str, c_round=10):
        """compress str"""
        new_b = ori_str.encode(encoding="utf-8")

        while c_round > 0:
            new_b = bz2.compress(new_b)
            c_round -= 1

        return base64.b64encode(new_b).decode()

    @staticmethod
    def decompress(target_str, c_round=10):
        """decompress str"""
        res_b = base64.b64decode(target_str.encode())

        while c_round > 0:
            res_b = bz2.decompress(res_b)
            c_round -= 1

        return res_b.decode()

    def save_r_into_db(self, test_filepath, case_name, case_log, version):
        """
        save r log into database
        Args:
            test_filepath: t/r path
            case_name:    case name
            case_log:     case log list
            version:      runtime record
        """
        # R file
        test_filepath = test_filepath.replace("/T/", "/R/")
        test_filepath = os.path.abspath(test_filepath).split(self.root_path)[1].lstrip("/")

        # create record table
        self.create_database_and_table(T_R_DB, T_R_TABLE, "sql_framework", True)

        # write record into db
        log.info("start insert...")
        # delete old info
        condition = "file='%s' AND log_type='R' AND name='%s' AND version='%s'" % (test_filepath, case_name, version)
        delete_res = self.delete_with_query(condition, T_R_TABLE, T_R_DB)
        tools.assert_true(delete_res["status"], delete_res["msg"])

        new_log = self.compress("\n".join(case_log))

        insert_round = 1
        while len(new_log) > 0:
            current_log = new_log[: min(len(new_log), 65533)]
            new_log = new_log[len(current_log) :]

            arg_dict = {
                "database_name": T_R_DB,
                "table_name": T_R_TABLE,
                "columns": ["file", "log_type", "name", "version", "log", "sequence"],
                "values": [[test_filepath, "R", case_name, version, current_log, insert_round]],
            }

            # write record into db
            insert_res = self.insert_into(arg_dict)
            log.info("insert case sql, round: %s, result: %s" % (insert_round, insert_res))

            if not insert_res["status"]:
                return False

            insert_round += 1

        log.info("end insert...")

        return True

    def save_r_into_file(self, part=False):
        """save r into file from db"""
        self.connect_starrocks()
        use_res = self.use_database(T_R_DB)
        tools.assert_true(use_res["status"], "use db: [%s] error" % T_R_DB)

        self.execute_sql("set group_concat_max_len = 1024000;", True)

        # get records
        query_sql = """
        select file, log_type, name, group_concat(log, ""), group_concat(hex(sequence), ",")
        from (
            select * from %s.%s where version=\"%s\" and log_type="R" order by sequence
        ) a
        group by file, log_type, name;
        """ % (
            T_R_DB,
            T_R_TABLE,
            self.version,
        )
        log.debug(query_sql)

        results = self.execute_sql(query_sql, True)
        tools.assert_true(results["status"], "select from table: [%s] error: %s" % (T_R_TABLE, results))
        results = results["result"]

        self.close_starrocks()

        # key: file_path, values: log[]
        file_dict = {}

        for each_record in results:
            file, log_type, name, case_log, sequence = each_record
            case_log = self.decompress(case_log)
            file_dict.setdefault(file, {})[name] = case_log

        # if part mode, merge the result w
        for file in file_dict.keys():
            logs = file_dict[file]
            file_dict[file] = self.merge_case_info(part, file, logs)

        for file, logs in file_dict.items():
            t_file = file.replace("/R/", "/T/")
            case_names = self._get_case_names(t_file)
            # write into file
            file_path = os.path.join(self.root_path, file)

            if not os.path.exists(os.path.dirname(file_path)):
                os.makedirs(os.path.dirname(file_path))

            lines = list()
            for case_name in case_names:
                lines.append(logs.get(case_name, ""))
                if case_name in logs.keys():
                    logs.pop(case_name)

            if len(logs) > 0:
                log.info("% has case logs not write to R files: %s" % (file, logs))

            with open(file_path, "w") as f:
                f.write("\n".join(lines))

        # drop db
        self.connect_starrocks()
        self.drop_database(T_R_DB)
        self.close_starrocks()

    def merge_case_info(self, part, file, new_log_info: dict):
        """merge case info with ori content"""
        if not part:
            return new_log_info

        ori_log_info: dict = self.get_case_info_from_file(file)

        for k, v in new_log_info.items():
            ori_log_info[k] = v
            # new_log_info.update(ori_log_info)
        return ori_log_info

    def get_case_info_from_file(self, file):
        """case result files"""
        file_path = os.path.join(self.root_path, file)
        info_dict = {}

        if not os.path.exists(file_path):
            # new file, skip
            return info_dict

        with open(file_path, "r") as f:
            content = f.readlines()

        case_name = ""
        case_log = []
        line_id = 0
        while line_id < len(content):
            line = content[line_id]

            if line.startswith(NAME_FLAG):
                # skip first line, else save into dict
                if case_name != "":
                    info_dict[case_name] = "".join(case_log)

                # case first line
                case_name = re.compile("name: ([a-zA-Z0-9_-]+)").findall(line)[0]
                case_log = [line]

            else:
                case_log.append(line)

            line_id += 1

        if case_name != "":
            info_dict[case_name] = "".join(case_log)

        return info_dict

    def _get_case_names(self, t_file):
        file_path = os.path.join(self.root_path, t_file)

        case_names = list()
        if not os.path.exists(file_path):
            return case_names

        with open(file_path, "r") as f:
            contents = f.readlines()

        for line in contents:
            if not line.startswith(NAME_FLAG):
                continue
            case_names.append(re.compile("name: ([a-zA-Z0-9_-]+)").findall(line)[0])
        return case_names

    def show_schema_change_task(self):
        show_sql = "show alter table column"
        return self.execute_sql(show_sql, True)

    @staticmethod
    def TO_JSON(string):
        return json.loads(string)

    def wait_load_finish(self, label, time_out=300):
        times = 0
        load_state = ""
        while times < time_out:
            result = self.execute_sql('show load where label = "' + label + '"', True)
            log.info('show load where label = "' + label + '"')
            log.info(result)
            if len(result["result"]) > 0:
                load_state = result["result"][0][2]
                log.info(load_state)
                if load_state == "CANCELLED":
                    log.info(result)
                    break
                elif load_state == "FINISHED":
                    log.info(result)
                    break
            time.sleep(1)
            times += 1
        tools.assert_true(load_state in ("FINISHED", "CANCELLED"), "wait load finish error, timeout 300s")

    def show_routine_load(self, routine_load_task_name):
        show_sql = "show routine load for %s" % routine_load_task_name
        return self.execute_sql(show_sql, True)

    def check_routine_load_progress(self, sum_data_count, task_name):
        load_finished = False
        count = 0
        while count < 60:
            res = self.show_routine_load(task_name)
            tools.assert_true(res["status"])
            progress_dict = eval(res["result"][0][14])
            if "OFFSET_BEGINNING" in list(progress_dict.values()):
                time.sleep(5)
                count += 1
                continue
            for partition in list(progress_dict.keys()):
                if "OFFSET_ZERO" == progress_dict[partition]:
                    del progress_dict[partition]
            # The progress is counted from offset 0. So the actual number of message should +1.
            current_data_count = sum(int(progress_dict[key]) for key in progress_dict) + len(progress_dict.items())
            log.info(current_data_count)
            if current_data_count != sum_data_count:
                time.sleep(5)
            else:
                # Sleep for a little while to await the publishing finished.
                time.sleep(10)
                load_finished = True
                break
            count += 1
        tools.assert_true(load_finished)

    def check_index_progress(self):
        load_finished = False
        count = 0
        while count < 30:
            res = self.show_schema_change_task()
            tools.assert_true(res["status"], "show schema change task error")
            log.info("show schema result: %s" % res)
            number = 0
            for result in res["result"]:
                if result[9] == "FINISHED":
                    number += 1
                else:
                    continue
            if number == len(res["result"]):
                load_finished = True
                break
            else:
                time.sleep(10)
            count += 1
        tools.assert_true(load_finished, "show bitmap_index timeout")

    def wait_materialized_view_finish(self, check_count=60):
        """
        wait materialized view job finish and return status
        """
        status = ""
        show_sql = "SHOW ALTER MATERIALIZED VIEW"
        count = 0
        while count < check_count:
            res = self.execute_sql(show_sql, True)
            status = res["result"][-1][8]
            if status != "FINISHED":
                time.sleep(1)
            else:
                # sleep another 5s to avoid FE's async action.
                time.sleep(1)
                break
            count += 1
        tools.assert_equal("FINISHED", status, "wait alter table finish error")

    def wait_materialized_view_cancel(self, check_count=60):
        """
        wait materialized view job cancel and return status
        """
        status = ""
        show_sql = "SHOW ALTER MATERIALIZED VIEW"
        count = 0
        while count < check_count:
            res = self.execute_sql(show_sql, True)
            status = res["result"][-1][8]
            if status != "CANCELLED":
                time.sleep(1)
            else:
                # sleep another 5s to avoid FE's async action.
                time.sleep(1)
                break
            count += 1
        tools.assert_equal("CANCELLED", status, "wait alter table cancel error")

    def wait_async_materialized_view_finish(self, current_db, mv_name, check_count=None):
        """
        wait async materialized view job finish and return status
        """

        # show materialized veiws result
        def is_all_finished1():
            sql = "SHOW MATERIALIZED VIEWS WHERE database_name='{}' AND NAME='{}'".format(current_db, mv_name)
            print(sql)
            result = self.execute_sql(sql, True)
            if not result["status"]:
                tools.assert_true(False, "show mv state error")
            results = result["result"]
            for _res in results:
                last_refresh_state = _res[12]
                if last_refresh_state != "SUCCESS" and last_refresh_state != "MERGED":
                    return False
            return True

        def is_all_finished2():
            sql = f"""select STATE from information_schema.task_runs a
                join information_schema.materialized_views b 
                on a.task_name=b.task_name 
                where b.table_name='{mv_name}' 
                    and a.`database`='{current_db}'
            """
            self_print(sql)
            result = self.execute_sql(sql, True)
            if not result["status"]:
                tools.assert_true(False, "show mv state error")
            results = result["result"]
            for _res in results:
                if _res[0] != "SUCCESS" and _res[0] != "MERGED":
                    return False
            return True

        # information_schema.task_runs result
        def get_success_count(results):
            cnt = 0
            for _res in results:
                if _res[0] == "SUCCESS" or _res[0] == "MERGED":
                    cnt += 1
<<<<<<< HEAD
            return cnt

        max_loop_count = 30
=======
            return cnt 
        
        MAX_LOOP_COUNT = 180
>>>>>>> f721fd4b
        is_all_ok = False
        count = 0
        if check_count is None:
            while count < max_loop_count:
                is_all_ok = is_all_finished1() and is_all_finished2()
                if is_all_ok:
                    time.sleep(1)
                    break
                time.sleep(1)
                count += 1
        else:
            show_sql = f"""select STATE from information_schema.task_runs a 
                join information_schema.materialized_views b 
                on a.task_name=b.task_name 
                where b.table_name='{mv_name}' 
                    and a.`database`='{current_db}'"""
            while count < max_loop_count:
                print(show_sql)
                res = self.execute_sql(show_sql, True)
                if not res["status"]:
                    tools.assert_true(False, "show mv state error")

                success_cnt = get_success_count(res["result"])
                if success_cnt >= check_count:
                    is_all_ok = True
                    # sleep to avoid FE's async action.
                    time.sleep(1)
                    break
                time.sleep(1)
                count += 1
        tools.assert_equal(True, is_all_ok, "wait async materialized view finish error")

    def wait_mv_refresh_count(self, db_name, mv_name, expect_count):
        show_sql = """select count(*) from information_schema.materialized_views 
            join information_schema.task_runs using(task_name)
            where table_schema='{}' and table_name='{}' and (state = 'SUCCESS' or state = 'MERGED')
        """.format(
            db_name, mv_name
        )
        print(show_sql)

        cnt = 1
        refresh_count = 0
        while cnt < 60:
            res = self.execute_sql(show_sql, True)
            print(res)
            refresh_count = res["result"][0][0]
            if refresh_count >= expect_count:
                return
            else:
                print("current refresh count is {}, expect is {}".format(refresh_count, expect_count))
                time.sleep(1)
            cnt += 1

        tools.assert_equal(expect_count, refresh_count, "wait too long for the refresh count")

    def wait_for_pipe_finish(self, db_name, pipe_name, check_count=60):
        """
        wait pipe load finish
        """
        state = ""
        show_sql = """select state, load_status, last_error 
            from information_schema.pipes 
            where database_name='{}' and pipe_name='{}'
        """.format(
            db_name, pipe_name
        )
        count = 0
        print("waiting for pipe {}.{} finish".format(db_name, pipe_name))
        while count < check_count:
            res = self.execute_sql(show_sql, True)
            print(res)
            state = res["result"][0][0]
            if state == "RUNNING":
                print("pipe state is " + state)
                time.sleep(1)
            else:
                break
            count += 1
        tools.assert_equal("FINISHED", state, "didn't wait for the pipe to finish")

    def check_hit_materialized_view_plan(self, res, mv_name):
        """
        assert mv_name is hit in query
        """
        tools.assert_true(str(res).find(mv_name) > 0, "assert mv %s is not found" % (mv_name))

    def check_hit_materialized_view(self, query, *expects):
        """
        assert mv_name is hit in query
        """
        time.sleep(1)
        sql = "explain %s" % (query)
        res = self.execute_sql(sql, True)
        if not res["status"]:
            print(res)
        tools.assert_true(res["status"])
        plan = str(res["result"])
        for expect in expects:
            tools.assert_true(plan.find(expect) > 0, "assert expect %s is not found in plan" % (expect))

    def print_hit_materialized_view(self, query, *expects) -> bool:
        """
        assert mv_name is hit in query
        """
        time.sleep(1)
        sql = "explain %s" % (query)
        res = self.execute_sql(sql, True)
        if not res["status"]:
            print(res)
            return False
        plan = str(res["result"])
        for expect in expects:
            if plan.find(expect) > 0:
                return True
        return False

    def assert_equal_result(self, *sqls):
        if len(sqls) < 2:
            return

        res_list = []
        # could be faster if making this loop parallel
        for sql in sqls:
            if sql.startswith(TRINO_FLAG):
                sql = sql[len(TRINO_FLAG) :]
                res = self.trino_execute_sql(sql)
            elif sql.startswith(SPARK_FLAG):
                sql = sql[len(SPARK_FLAG) :]
                res = self.spark_execute_sql(sql)
            elif sql.startswith(HIVE_FLAG):
                sql = sql[len(HIVE_FLAG) :]
                res = self.hive_execute_sql(sql)
            else:
                res = self.execute_sql(sql)

            tools.assert_true(res["status"])
            res_list.append(res["result"])

        # assert equal result
        for i in range(1, len(res_list)):
            tools.assert_equal(res_list[0], res_list[i])

    def check_no_hit_materialized_view(self, query, *expects):
        """
        assert mv_name is hit in query
        """
        time.sleep(1)
        sql = "explain %s" % (query)
        res = self.execute_sql(sql, True)
        if not res["status"]:
            print(res)
        tools.assert_true(res["status"])
        for expect in expects:
            tools.assert_false(str(res["result"]).find(expect) > 0, "assert expect %s should not be found" % (expect))

    def wait_alter_table_finish(self, alter_type="COLUMN", off=9):
        """
        wait alter table job finish and return status
        """
        status = ""
        sleep_time = 0
        while True:
            res = self.execute_sql(
                "SHOW ALTER TABLE %s ORDER BY CreateTime DESC LIMIT 1" % alter_type,
                True,
            )
            if (not res["status"]) or len(res["result"]) <= 0:
                return ""

            status = res["result"][0][off]
            if status == "FINISHED" or status == "CANCELLED" or status == "":
                if sleep_time <= 1:
                    time.sleep(1)
                break
            time.sleep(0.5)
            sleep_time += 0.5
        tools.assert_equal("FINISHED", status, "wait alter table finish error")

    def wait_alter_table_not_pending(self, alter_type="COLUMN"):
        """
        wait until the status of the latest alter table job becomes from PNEDING to others
        """
        status = ""
        while True:
            res = self.execute_sql(
                "SHOW ALTER TABLE %s ORDER BY CreateTime DESC LIMIT 1" % alter_type,
                True,
            )
            if (not res["status"]) or len(res["result"]) <= 0:
                return None

            status = res["result"][0][9]
            if status != "PENDING":
                break
            time.sleep(0.5)

    def wait_optimize_table_finish(self, alter_type="OPTIMIZE", expect_status="FINISHED"):
        """
        wait alter table job finish and return status
        """
        status = ""
        while True:
            res = self.execute_sql(
                "SHOW ALTER TABLE %s ORDER BY CreateTime DESC LIMIT 1" % alter_type,
                True,
            )
            if (not res["status"]) or len(res["result"]) <= 0:
                return ""

            status = res["result"][0][6]
            if status == "FINISHED" or status == "CANCELLED" or status == "":
                break
            time.sleep(0.5)
        tools.assert_equal(expect_status, status, "wait alter table finish error")

    def wait_global_dict_ready(self, column_name, table_name):
        """
        wait global dict ready
        """
        status = ""
        count = 0
        while True:
            if count > 60:
                tools.assert_true(False, "acquire dictionary timeout for 60s")
            sql = "explain costs select distinct %s from %s" % (column_name, table_name)
            res = self.execute_sql(sql, True)
            if not res["status"]:
                tools.assert_true(False, "acquire dictionary error")
            if str(res["result"]).find("Decode") > 0:
                return ""
            time.sleep(1)

    def try_collect_dict_N_times(self, column_name, table_name, N):
        """
        try to collect dictionary for N times
        """
        for i in range(N):
            sql = "explain costs select distinct %s from %s" % (column_name, table_name)
            res = self.execute_sql(sql, True)
            time.sleep(1)

    def assert_has_global_dict(self, column_name, table_name):
        """
        assert table_name:column_name has global dict
        """
        time.sleep(1)
        sql = "explain costs select distinct %s from %s" % (column_name, table_name)
        res = self.execute_sql(sql, True)
        tools.assert_true(str(res["result"]).find("Decode") > 0, "assert dictionary error")

    def assert_no_global_dict(self, column_name, table_name):
        """
        assert table_name:column_name has global dict
        """
        time.sleep(1)
        sql = "explain costs select distinct %s from %s" % (column_name, table_name)
        res = self.execute_sql(sql, True)
        tools.assert_true(str(res["result"]).find("Decode") <= 0, "assert dictionary error")

    def assert_never_collect_dicts(self, column_name, table_name, db_name):
        """
        assert table_name:column_name has global dict
        """
        sql = """
admin execute on frontend '
import com.starrocks.server.GlobalStateMgr;
import com.starrocks.sql.optimizer.statistics.CacheDictManager;
import com.starrocks.sql.optimizer.statistics.IDictManager;
import com.starrocks.sql.optimizer.base.ColumnIdentifier;
import com.starrocks.catalog.ColumnId;

var tid = GlobalStateMgr.getCurrentState().getMetadata().getDb(\"{db}\").getTable(\"{tb}\").getId();
var dictMgr = CacheDictManager.getInstance();
var columnId = new ColumnId("{col}");
var cid = new ColumnIdentifier(tid, columnId)

out.append("${{dictMgr.NO_DICT_STRING_COLUMNS.contains(cid)}}")
';      """.format(
            db=db_name, tb=table_name, col=column_name
        )
        res = self.execute_sql(sql, True)
        print("scirpt output:" + str(res))
        tools.assert_true(str(res["result"][0][0]).strip() == "true", "column still could collect dictionary")

    def wait_submit_task_ready(self, task_name):
        """
        wait submit task ready
        """
        status = ""
        while True:
            sql = "select STATE from information_schema.task_runs where TASK_NAME = '%s'" % task_name
            res = self.execute_sql(sql, True)
            if not res["status"]:
                tools.assert_true(False, "acquire task state error")
            state = res["result"][0][0]
            if status != "RUNNING":
                return ""
            time.sleep(1)

    def check_es_table_metadata_ready(self, table_name):
        check_sql = "SELECT * FROM %s limit 1" % table_name
        count = 0
        log.info("==========begin check if es table metadata is ready==========")
        while count < 60:
            res = self.execute_sql(check_sql, True)
            if res["status"]:
                log.info("==========check success: es table metadata is ready==========")
                return
            else:
                if (
                    res["msg"][1].find("EsTable metadata has not been synced, Try it later") == -1
                    and res["msg"][1].find("metadata failure: null") == -1
                ):
                    log.info("==========check success: es table metadata is ready==========")
                    return
                else:
                    time.sleep(10)
            count += 1
        tools.assert_true(False, "check es table metadata 600s timeout")

    def _stream_load(self, label, database_name, table_name, filepath, headers=None, meta_sync=True):
        """ """
        url = (
            "http://"
            + self.mysql_host
            + ":"
            + self.http_port
            + "/api/"
            + database_name
            + "/"
            + table_name
            + "/_stream_load"
        )
        params = [
            "curl",
            "--location-trusted",
            "-u",
            "%s:%s" % (self.mysql_user, self.mysql_password),
            "-T",
            filepath,
            "-XPUT",
            "-H",
            "label:%s" % label,
        ]

        if headers:
            for k, v in headers.items():
                params.append("-H")
                params.append("%s:%s" % (k, v))

        params.append(url)
        stream_load_sql = " ".join(param for param in params)
        log.info(stream_load_sql)

        cmd_res = subprocess.run(
            params,
            stdout=subprocess.PIPE,
            stderr=subprocess.PIPE,
            encoding="utf-8",
            timeout=120,
        )

        log.info(cmd_res)
        if cmd_res.returncode != 0:
            return {"Status": "CommandFail", "Message": cmd_res.stderr}

        res = json.loads(cmd_res.stdout)

        if meta_sync:
            self.meta_sync()

        if res["Status"] == "Publish Timeout":
            cmd = "curl -s --location-trusted -u %s:%s http://%s:%s/api/%s/get_load_state?label=%s" % (
                self.mysql_user,
                self.mysql_password,
                self.mysql_host,
                self.http_port,
                database_name,
                label,
            )
            print(cmd)
            cmd = cmd.split(" ")
            for i in range(60):
                time.sleep(3)
                res = subprocess.run(
                    cmd,
                    stdout=subprocess.PIPE,
                    stderr=subprocess.PIPE,
                    encoding="utf-8",
                    timeout=60,
                )

                if res.returncode != 0:
                    return {"Status": "CommandFail", "Message": res.stderr}

                res = json.loads(res.stdout)
                if res["state"] == "VISIBLE":
                    break
                else:
                    log.error(res)
                    res["Status"] = "Failed"
        return res

    def prepare_data(self, data_name, db):
        """load data"""
        tools.assert_in(data_name, ["ssb", "tpch", "tpcds"], "Unsupported data!")

        # create tables
        create_table_sqls = self.get_sql_from_file("create.sql", dir_path=os.path.join(common_sql_path, data_name))
        res = self.execute_sql(create_table_sqls, True)
        tools.assert_true(res["status"], "create %s table error, %s" % (data_name, res["msg"]))
        # load data
        data_files = self.get_common_data_files(data_name)
        for data in data_files:
            if ".gitkeep" in data:
                continue
            label = "%s_load_label_%s" % (data_name, uuid.uuid1().hex)
            file_name = data.split("/")[-1]
            table_name = file_name.split(".")[0]
            log.info("Load %s..." % table_name)
            headers = {"column_separator": "|"}

            # tpcds prepare
            if data_name == "tpcds":
                switch = {
                    "web_returns": "wr_returned_date_sk,wr_returned_time_sk,wr_item_sk,\
                                               wr_refunded_customer_sk,wr_refunded_cdemo_sk,wr_refunded_hdemo_sk,\
                                               wr_refunded_addr_sk,wr_returning_customer_sk,wr_returning_cdemo_sk,\
                                               wr_returning_hdemo_sk,wr_returning_addr_sk,wr_web_page_sk,wr_reason_sk,\
                                               wr_order_number,wr_return_quantity,wr_return_amt,wr_return_tax,\
                                               wr_return_amt_inc_tax,wr_fee,wr_return_ship_cost,wr_refunded_cash,\
                                               wr_reversed_charge,wr_account_credit,wr_net_loss",
                    "web_sales": "ws_sold_date_sk,ws_sold_time_sk,ws_ship_date_sk,ws_item_sk,\
                                             ws_bill_customer_sk,ws_bill_cdemo_sk,ws_bill_hdemo_sk,ws_bill_addr_sk,\
                                             ws_ship_customer_sk,ws_ship_cdemo_sk,ws_ship_hdemo_sk,ws_ship_addr_sk,\
                                             ws_web_page_sk,ws_web_site_sk,ws_ship_mode_sk,ws_warehouse_sk,ws_promo_sk,\
                                             ws_order_number,ws_quantity,ws_wholesale_cost,ws_list_price,ws_sales_price,\
                                             ws_ext_discount_amt,ws_ext_sales_price,ws_ext_wholesale_cost,ws_ext_list_price,\
                                             ws_ext_tax,ws_coupon_amt,ws_ext_ship_cost,ws_net_paid,ws_net_paid_inc_tax,\
                                             ws_net_paid_inc_ship,ws_net_paid_inc_ship_tax,ws_net_profit",
                    "catalog_returns": "cr_returned_date_sk,cr_returned_time_sk,cr_item_sk,cr_refunded_customer_sk,\
                                                   cr_refunded_cdemo_sk,cr_refunded_hdemo_sk,cr_refunded_addr_sk,\
                                                   cr_returning_customer_sk,cr_returning_cdemo_sk,cr_returning_hdemo_sk,\
                                                   cr_returning_addr_sk,cr_call_center_sk,cr_catalog_page_sk,cr_ship_mode_sk,\
                                                   cr_warehouse_sk,cr_reason_sk,cr_order_number,cr_return_quantity,cr_return_amount,\
                                                   cr_return_tax,cr_return_amt_inc_tax,cr_fee,cr_return_ship_cost,cr_refunded_cash,\
                                                   cr_reversed_charge,cr_store_credit,cr_net_loss",
                    "catalog_sales": "cs_sold_date_sk,cs_sold_time_sk,cs_ship_date_sk,cs_bill_customer_sk,cs_bill_cdemo_sk,\
                                                 cs_bill_hdemo_sk,cs_bill_addr_sk,cs_ship_customer_sk,cs_ship_cdemo_sk,cs_ship_hdemo_sk,\
                                                 cs_ship_addr_sk,cs_call_center_sk,cs_catalog_page_sk,cs_ship_mode_sk,cs_warehouse_sk,\
                                                 cs_item_sk,cs_promo_sk,cs_order_number,cs_quantity,cs_wholesale_cost,cs_list_price,\
                                                 cs_sales_price,cs_ext_discount_amt,cs_ext_sales_price,cs_ext_wholesale_cost,\
                                                 cs_ext_list_price,cs_ext_tax,cs_coupon_amt,cs_ext_ship_cost,cs_net_paid,\
                                                 cs_net_paid_inc_tax,cs_net_paid_inc_ship,cs_net_paid_inc_ship_tax,cs_net_profit",
                    "store_returns": "sr_returned_date_sk,sr_return_time_sk,sr_item_sk,sr_customer_sk,sr_cdemo_sk,\
                                                 sr_hdemo_sk,sr_addr_sk,sr_store_sk,sr_reason_sk,sr_ticket_number,sr_return_quantity,\
                                                 sr_return_amt,sr_return_tax,sr_return_amt_inc_tax,sr_fee,sr_return_ship_cost,\
                                                 sr_refunded_cash,sr_reversed_charge,sr_store_credit,sr_net_loss",
                    "store_sales": "ss_sold_date_sk,ss_sold_time_sk,ss_item_sk,ss_customer_sk,ss_cdemo_sk,ss_hdemo_sk,\
                                               ss_addr_sk,ss_store_sk,ss_promo_sk,ss_ticket_number,ss_quantity,ss_wholesale_cost,\
                                               ss_list_price,ss_sales_price,ss_ext_discount_amt,ss_ext_sales_price,ss_ext_wholesale_cost,\
                                               ss_ext_list_price,ss_ext_tax,ss_coupon_amt,ss_net_paid,ss_net_paid_inc_tax,ss_net_profit",
                }
                if table_name in switch.keys():
                    headers["columns"] = switch[table_name]

            res = self._stream_load(label, db, table_name, data, headers)
            tools.assert_equal(res["Status"], "Success", "Prepare %s data error: %s" % (data_name, res["Message"]))

    def execute_cmd(self, exec_url):
        cmd_template = "curl -XPOST -u {user}:{passwd} '" + exec_url + "'"
        cmd = cmd_template.format(user=self.mysql_user, passwd=self.mysql_password)
        res = subprocess.run(
            cmd, shell=True, stdout=subprocess.PIPE, stderr=subprocess.PIPE, encoding="utf-8", timeout=1800
        )
        return str(res)

    def post_http_request(self, exec_url) -> str:
        """Sends a POST request.

        Returns:
            the response content.
        """
        res = requests.post(exec_url, auth=HTTPBasicAuth(self.mysql_user, self.mysql_password))
        tools.assert_equal(200, res.status_code, f"failed to post http request [res={res}] [url={exec_url}]")
        return res.content.decode("utf-8")

    def manual_compact(self, database_name, table_name):
        sql = "show tablet from " + database_name + "." + table_name
        res = self.execute_sql(sql, True)
        tools.assert_true(res["status"], res["msg"])
        url = res["result"][0][20]

        pos = url.find("api")
        exec_url = url[0:pos] + "api/update_config?min_cumulative_compaction_num_singleton_deltas=0"
        res = self.execute_cmd(exec_url)
        print(res)

        exec_url = url[0:pos] + "api/update_config?base_compaction_interval_seconds_since_last_operation=0"
        res = self.execute_cmd(exec_url)
        print(res)

        exec_url = url[0:pos] + "api/update_config?cumulative_compaction_skip_window_seconds=1"
        res = self.execute_cmd(exec_url)
        print(res)

        exec_url = url.replace("compaction/show", "compact") + "&compaction_type=cumulative"
        res = self.execute_cmd(exec_url)
        print(res)

        exec_url = url.replace("compaction/show", "compact") + "&compaction_type=base"
        res = self.execute_cmd(exec_url)
        print(res)

    def wait_analyze_finish(self, database_name, table_name, sql):
        timeout = 300
        analyze_sql = "show analyze status where `Database` = 'default_catalog.%s'" % database_name
        res = self.execute_sql(analyze_sql, True)
        while timeout > 0:
            res = self.execute_sql(analyze_sql, True)
            if len(res["result"]) > 0:
                for table in res["result"]:
                    if table[2] == table_name and table[4] == "FULL" and table[6] == "SUCCESS":
                        break
                break
            else:
                time.sleep(1)
                timeout -= 1
        else:
            tools.assert_true(False, "analyze timeout")

        finished = False
        counter = 0
        while True:
            res = self.execute_sql(sql, True)
            tools.assert_true(res["status"], res["msg"])
            if str(res["result"]).find("Decode") > 0:
                finished = True
                break
            time.sleep(5)
            if counter > 10:
                break
            counter = counter + 1

        tools.assert_true(finished, "analyze timeout")

    def wait_compaction_finish(self, table_name: str, expected_num_segments: int):
        timeout = 300
        scan_table_sql = (
            f"SELECT /*+SET_VAR(enable_profile=true,enable_async_profile=false)*/ COUNT(1) FROM {table_name}"
        )
        fetch_segments_sql = r"""
            with profile as (
                select unnest as line from (values(1))t(v) join unnest(split(get_query_profile(last_query_id()), "\n"))
            )
            select regexp_extract(line, ".*- SegmentsReadCount: (?:.*\\()?(\\d+)\\)?", 1) as value 
            from profile 
            where line like "%- SegmentsReadCount%"
        """

        while timeout > 0:
            res = self.execute_sql(scan_table_sql)
            tools.assert_true(res["status"], f'Fail to execute scan_table_sql, error=[{res["msg"]}]')

            res = self.execute_sql(fetch_segments_sql)
            tools.assert_true(res["status"], f'Fail to execute fetch_segments_sql, error=[{res["msg"]}]')

            if res["result"] == str(expected_num_segments):
                break

            time.sleep(1)
            timeout -= 1
        else:
            tools.assert_true(False, "wait compaction timeout")

    def _get_backend_http_endpoints(self) -> List[Dict]:
        """Get the http host and port of all the backends.

        Returns:
            a dict list, each of which contains the key "host" and "host" of a backend.
        """
        res = self.execute_sql("show backends;", ori=True)
        tools.assert_true(res["status"], res["msg"])

        backends = []
        for row in res["result"]:
            backends.append(
                {
                    "host": row[1],
                    "port": row[4],
                }
            )

        return backends

    def update_be_config(self, key, value):
        """Update the config to all the backends."""
        backends = self._get_backend_http_endpoints()
        for backend in backends:
            exec_url = f"http://{backend['host']}:{backend['port']}/api/update_config?{key}={value}"
            print(f"post {exec_url}")
            res = self.post_http_request(exec_url)

            res_json = json.loads(res)
            tools.assert_dict_contains_subset(
                {"status": "OK"}, res_json, f"failed to update be config [response={res}] [url={exec_url}]"
            )

    def assert_table_cardinality(self, sql, rows):
        """
        assert table with an expected row counts
        """
        res = self.execute_sql(sql, True)
        expect = r"cardinality=" + rows
        match = re.search(expect, str(res["result"]))
        print(expect)
        tools.assert_true(match, "expected cardinality: " + rows + ". but found: " + str(res["result"]))

    def wait_refresh_dictionary_finish(self, name, check_status):
        """
        wait dictionary refresh job finish and return status
        """
        status = ""
        while True:
            res = self.execute_sql(
                "SHOW DICTIONARY %s" % name,
                True,
            )

            status = res["result"][0][7]
            if status != "REFRESHING" and status != "COMMITTING":
                break
            time.sleep(0.5)
        tools.assert_equal(check_status, status, "wait refresh dictionary finish error")

    def set_first_tablet_bad_and_recover(self, table_name):
        """
        set table first tablet as bad replica and recover until success
        """
        res = self.execute_sql(
            "SHOW TABLET FROM %s" % table_name,
            True,
        )

        tablet_id = res["result"][0][0]
        backend_id = res["result"][0][2]

        res = self.execute_sql(
            "ADMIN SET REPLICA STATUS PROPERTIES('tablet_id' = '%s', 'backend_id' = '%s', 'status' = 'bad')"
            % (tablet_id, backend_id),
            True,
        )

        time.sleep(20)

        while True:
            res = self.execute_sql(
                "SHOW TABLET FROM %s" % table_name,
                True,
            )

            if len(res["result"]) != 2:
                time.sleep(0.5)
            else:
                break

    def assert_explain_contains(self, query, *expects):
        """
        assert explain result contains expect string
        """
        sql = "explain %s" % query
        res = self.execute_sql(sql, True)
        for expect in expects:
            tools.assert_true(
                str(res["result"]).find(expect) > 0,
                "assert expect {} is not found in plan {}".format(expect, res["result"]),
            )

    def assert_explain_not_contains(self, query, *expects):
        """
        assert explain result contains expect string
        """
        sql = "explain %s" % query
        res = self.execute_sql(sql, True)
        for expect in expects:
            tools.assert_true(str(res["result"]).find(expect) == -1, "assert expect %s is found in plan" % (expect))

    def assert_explain_verbose_contains(self, query, *expects):
        """
        assert explain verbose result contains expect string
        """
        sql = "explain verbose %s" % (query)
        res = self.execute_sql(sql, True)
        for expect in expects:
            tools.assert_true(str(res["result"]).find(expect) > 0, "assert expect %s is not found in plan" % (expect))

    def assert_explain_costs_contains(self, query, *expects):
        """
        assert explain costs result contains expect string
        """
        sql = "explain costs %s" % query
        res = self.execute_sql(sql, True)
        for expect in expects:
            tools.assert_true(str(res["result"]).find(expect) > 0, "assert expect %s is not found in plan" % (expect))

    def assert_trace_values_contains(self, query, *expects):
        """
        assert trace values result contains expect string
        """
        sql = "trace values %s" % query
        res = self.execute_sql(sql, True)
        for expect in expects:
            tools.assert_true(
                str(res["result"]).find(expect) > 0,
                "assert expect %s is not found in plan, error msg is %s" % (expect, str(res["result"])),
            )

    def assert_prepare_execute(self, db, query, params=()):
        conn = mysql.connector.connect(
            host=self.mysql_host, user=self.mysql_user, password="", port=self.mysql_port, database=db
        )
        cursor = conn.cursor(prepared=True)

        try:
            if params:
                cursor.execute(query, params)
            else:
                cursor.execute(query)
            cursor.fetchall()
        except mysql.connector.Error as e:
            tools.assert_true(1 == 0, e)

        finally:
            cursor.close()
            conn.close()

    def assert_trace_times_contains(self, query, *expects):
        """
        assert trace times result contains expect string
        """
        sql = "trace times %s" % query
        res = self.execute_sql(sql, True)
        for expect in expects:
            tools.assert_true(
                str(res["result"]).find(expect) > 0,
                "assert expect %s is not found in plan, error msg is %s" % (expect, str(res["result"])),
            )

    def assert_clear_stale_stats(self, query, expect_num):
        timeout = 300
        num = 0
        while timeout > 0:
            res = self.execute_sql(query)
            num = res["result"]
            if int(num) < expect_num:
                break
            time.sleep(10)
            timeout -= 10
        else:
            tools.assert_true(False, "clear stale column stats timeout. The number of stale column stats is %s" % num)

    def assert_table_partitions_num(self, table_name, expect_num):
        res = self.execute_sql("SHOW PARTITIONS FROM %s" % table_name, True)
        tools.assert_true(res["status"], "show schema change task error")
        ans = res["result"]
        tools.assert_true(len(ans) == expect_num, "The number of partitions is %s" % len(ans))

    def wait_table_rowcount_not_empty(self, table, max_times=300):
        times = 0
        rc = 0
        sql = 'show partitions from ' + table
        while times < max_times:
            result = self.execute_sql(sql, True)
            if len(result["result"]) > 0:
                rc = int(result["result"][0][-4])
                log.info(rc)
                if rc > 0:
                    break
            time.sleep(1)
            times += 1
        tools.assert_true(True, "wait row count > 0 error, max_times:" + str(max_times))

    def assert_cache_select_is_success(self, query):
        """
        Check cache select is success, make sure that read_cache_size + write_cache_size > 0
        """
        res = self.execute_sql(query,True,)
        result = res["result"][0]
        # remove unit
        read_cache_size = int(result[0].replace("B", "").replace("KB", ""))
        write_cache_size = int(result[1].replace("B", "").replace("KB", ""))
        tools.assert_true(read_cache_size + write_cache_size > 0, "cache select is failed, read_cache_size + write_cache_size must larger than 0 bytes")<|MERGE_RESOLUTION|>--- conflicted
+++ resolved
@@ -1359,15 +1359,9 @@
             for _res in results:
                 if _res[0] == "SUCCESS" or _res[0] == "MERGED":
                     cnt += 1
-<<<<<<< HEAD
             return cnt
 
-        max_loop_count = 30
-=======
-            return cnt 
-        
-        MAX_LOOP_COUNT = 180
->>>>>>> f721fd4b
+        max_loop_count = 180
         is_all_ok = False
         count = 0
         if check_count is None:
