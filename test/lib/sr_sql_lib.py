--- conflicted
+++ resolved
@@ -106,33 +106,25 @@
         return True
 
 
-<<<<<<< HEAD
-def self_print(msg, color: ColorEnum = None, bold=False, logout=False):
-=======
-def self_print(msg, need_print=True):
->>>>>>> 308220f2
+def self_print(msg, color: ColorEnum = None, bold=False, logout=False, need_print=True):
     # replace secret infos
     for secret_k, secret_v in SECRET_INFOS.items():
         msg = msg.replace(secret_v, "${%s}" % secret_k)
 
-<<<<<<< HEAD
-    if color:
-        bold_str = "1;" if bold else ""
-        print(f"\033[{bold_str}{color.value}m{msg} \033[0m")
-
-        if logout:
-            log.info(f"\033[{bold_str}{color.value}m{msg} \033[0m")
-    else:
-        print(msg)
-
-        if logout:
-            log.info(msg)
-=======
     if need_print:
-        print(msg)
+        if color:
+            bold_str = "1;" if bold else ""
+            print(f"\033[{bold_str}{color.value}m{msg} \033[0m")
+
+            if logout:
+                log.info(f"\033[{bold_str}{color.value}m{msg} \033[0m")
+        else:
+            print(msg)
+
+            if logout:
+                log.info(msg)
 
     return msg
->>>>>>> 308220f2
 
 
 __LOG_FILE = os.path.join(LOG_DIR, "sql_test.log")
@@ -267,11 +259,6 @@
                 title = f"[{self.run_info}] SQL-Tester crash"
                 run_link = os.environ.get("WORKFLOW_URL", "")
                 body = (
-<<<<<<< HEAD
-                        """```\nTest Case:\n    %s\n```\n\n ```\nCrash Log: \n%s\n```\n\n```\nSR Version: %s\nBE: %s\nURL: %s\n\n```"""
-                        % (be_crash_case, be_crash_log, cluster_status_dict["version"], cluster_status_dict["ip"][0],
-                           run_link)
-=======
                     """```\nTest Case:\n    %s\n```\n\n ```\nCrash Log: \n%s\n```\n\n```\nSR Version: %s\nBE: %s\nURL: %s\n\n```"""
                     % (
                         be_crash_case,
@@ -280,7 +267,6 @@
                         cluster_status_dict["ip"][0],
                         run_link,
                     )
->>>>>>> 308220f2
                 )
                 assignee = os.environ.get("ISSUE_AUTHOR")
                 repo = os.environ.get("GITHUB_REPOSITORY")
@@ -1248,11 +1234,7 @@
                     r"%s" % str(act),
                     exp[len(REGEX_FLAG):],
                     "sql result not match regex:\n- [SQL]: %s\n- [exp]: %s\n- [act]: %s\n---"
-<<<<<<< HEAD
-                    % (sql, exp[len(REGEX_FLAG):], act),
-=======
-                    % (self_print(sql, False), exp[len(REGEX_FLAG) :], act),
->>>>>>> 308220f2
+                    % (self_print(sql, need_print=False), exp[len(REGEX_FLAG) :], act),
                 )
                 return
 
@@ -1278,14 +1260,14 @@
                             expect_res,
                             act,
                             "sql result not match:\n- [SQL]: %s\n- [exp]: %s\n- [act]: %s\n---"
-                            % (self_print(sql, False), expect_res, act),
+                            % (self_print(sql, need_print=False), expect_res, act),
                         )
                     else:
                         tools.assert_count_equal(
                             expect_res,
                             act,
                             "sql result not match:\n- [SQL]: %s\n- [exp]: %s\n- [act]: %s\n---"
-                            % (self_print(sql, False), expect_res, act),
+                            % (self_print(sql, need_print=False), expect_res, act),
                         )
                     return
                 elif exp.startswith("{") and exp.endswith("}"):
@@ -1296,7 +1278,7 @@
                         json.loads(exp),
                         json.loads(act),
                         "sql result not match:\n- [SQL]: %s\n- [exp]: %s\n- [act]: %s\n---"
-                        % (self_print(sql, False), exp, act),
+                        % (self_print(sql, need_print=False), exp, act),
                     )
                     return
             except Exception as e:
@@ -1323,14 +1305,14 @@
                     exp,
                     act,
                     "sql result not match:\n- [SQL]: %s\n- [exp]: %s\n- [act]: %s\n---"
-                    % (self_print(sql, False), exp, act),
+                    % (self_print(sql, need_print=False), exp, act),
                 )
             else:
                 tools.assert_count_equal(
                     exp,
                     act,
                     "sql result not match:\n- [SQL]: %s\n- [exp]: %s\n- [act]: %s\n---"
-                    % (self_print(sql, False), exp, act),
+                    % (self_print(sql, need_print=False), exp, act),
                 )
 
     @staticmethod
@@ -1679,11 +1661,6 @@
             return True
 
         def is_all_finished2():
-<<<<<<< HEAD
-            sql = "select STATE from information_schema.task_runs a join information_schema.materialized_views b on a.task_name=b.task_name where b.table_name='{}' and a.`database`='{}'".format(
-                mv_name, current_db)
-            print(sql)
-=======
             sql = f"""select STATE from information_schema.task_runs a
                 join information_schema.materialized_views b 
                 on a.task_name=b.task_name 
@@ -1691,7 +1668,6 @@
                     and a.`database`='{current_db}'
             """
             self_print(sql)
->>>>>>> 308220f2
             result = self.execute_sql(sql, True)
             if not result["status"]:
                 tools.assert_true(False, "show mv state error")
@@ -1709,11 +1685,7 @@
                     cnt += 1
             return cnt
 
-<<<<<<< HEAD
-        MAX_LOOP_COUNT = 30
-=======
         max_loop_count = 180
->>>>>>> 308220f2
         is_all_ok = False
         count = 0
         if check_count is None:
@@ -1725,18 +1697,12 @@
                 time.sleep(1)
                 count += 1
         else:
-<<<<<<< HEAD
-            show_sql = "select STATE from information_schema.task_runs a join information_schema.materialized_views b on a.task_name=b.task_name where b.table_name='{}' and a.`database`='{}'".format(
-                mv_name, current_db)
-            while count < MAX_LOOP_COUNT:
-=======
             show_sql = f"""select STATE from information_schema.task_runs a 
                 join information_schema.materialized_views b 
                 on a.task_name=b.task_name 
                 where b.table_name='{mv_name}' 
                     and a.`database`='{current_db}'"""
             while count < max_loop_count:
->>>>>>> 308220f2
                 print(show_sql)
                 res = self.execute_sql(show_sql, True)
                 if not res["status"]:
@@ -1781,17 +1747,12 @@
         wait pipe load finish
         """
         state = ""
-<<<<<<< HEAD
-        show_sql = "select state, load_status, last_error  from information_schema.pipes where database_name='{}' and pipe_name='{}'".format(
-            db_name, pipe_name)
-=======
         show_sql = """select state, load_status, last_error 
             from information_schema.pipes 
             where database_name='{}' and pipe_name='{}'
         """.format(
             db_name, pipe_name
         )
->>>>>>> 308220f2
         count = 0
         print("waiting for pipe {}.{} finish".format(db_name, pipe_name))
         while count < check_count:
@@ -1806,12 +1767,8 @@
             count += 1
         tools.assert_equal("FINISHED", state, "didn't wait for the pipe to finish")
 
-<<<<<<< HEAD
     @staticmethod
     def check_hit_materialized_view_plan(res, mv_name):
-=======
-    def check_hit_materialized_view_plan(self, res, mv_name):
->>>>>>> 308220f2
         """
         assert mv_name is hit in query
         """
@@ -1855,13 +1812,13 @@
         # could be faster if making this loop parallel
         for sql in sqls:
             if sql.startswith(TRINO_FLAG):
-                sql = sql[len(TRINO_FLAG) :]
+                sql = sql[len(TRINO_FLAG):]
                 res = self.trino_execute_sql(sql)
             elif sql.startswith(SPARK_FLAG):
-                sql = sql[len(SPARK_FLAG) :]
+                sql = sql[len(SPARK_FLAG):]
                 res = self.spark_execute_sql(sql)
             elif sql.startswith(HIVE_FLAG):
-                sql = sql[len(HIVE_FLAG) :]
+                sql = sql[len(HIVE_FLAG):]
                 res = self.hive_execute_sql(sql)
             else:
                 res = self.execute_sql(sql)
@@ -2379,13 +2336,8 @@
         backend_id = res["result"][0][2]
 
         res = self.execute_sql(
-<<<<<<< HEAD
-            "ADMIN SET REPLICA STATUS PROPERTIES('tablet_id' = '%s', 'backend_id' = '%s', 'status' = 'bad')" % (
-            tablet_id, backend_id),
-=======
             "ADMIN SET REPLICA STATUS PROPERTIES('tablet_id' = '%s', 'backend_id' = '%s', 'status' = 'bad')"
             % (tablet_id, backend_id),
->>>>>>> 308220f2
             True,
         )
 
@@ -2409,15 +2361,10 @@
         sql = "explain %s" % query
         res = self.execute_sql(sql, True)
         for expect in expects:
-<<<<<<< HEAD
-            tools.assert_true(str(res["result"]).find(expect) > 0,
-                              "assert expect {} is not found in plan {}".format(expect, res['result']))
-=======
             tools.assert_true(
                 str(res["result"]).find(expect) > 0,
                 "assert expect {} is not found in plan {}".format(expect, res["result"]),
             )
->>>>>>> 308220f2
 
     def assert_explain_not_contains(self, query, *expects):
         """
@@ -2453,15 +2400,10 @@
         sql = "trace values %s" % query
         res = self.execute_sql(sql, True)
         for expect in expects:
-<<<<<<< HEAD
-            tools.assert_true(str(res["result"]).find(expect) > 0,
-                              "assert expect %s is not found in plan, error msg is %s" % (expect, str(res["result"])))
-=======
             tools.assert_true(
                 str(res["result"]).find(expect) > 0,
                 "assert expect %s is not found in plan, error msg is %s" % (expect, str(res["result"])),
             )
->>>>>>> 308220f2
 
     def assert_prepare_execute(self, db, query, params=()):
         conn = mysql.connector.connect(
@@ -2489,15 +2431,10 @@
         sql = "trace times %s" % query
         res = self.execute_sql(sql, True)
         for expect in expects:
-<<<<<<< HEAD
-            tools.assert_true(str(res["result"]).find(expect) > 0,
-                              "assert expect %s is not found in plan, error msg is %s" % (expect, str(res["result"])))
-=======
             tools.assert_true(
                 str(res["result"]).find(expect) > 0,
                 "assert expect %s is not found in plan, error msg is %s" % (expect, str(res["result"])),
             )
->>>>>>> 308220f2
 
     def assert_clear_stale_stats(self, query, expect_num):
         timeout = 300
