<?xml version="1.0" encoding="UTF-8"?>

<!--
Licensed to the Apache Software Foundation (ASF) under one
or more contributor license agreements.  See the NOTICE file
distributed with this work for additional information
regarding copyright ownership.  The ASF licenses this file
to you under the Apache License, Version 2.0 (the
"License"); you may not use this file except in compliance
with the License.  You may obtain a copy of the License at

  http://www.apache.org/licenses/LICENSE-2.0

Unless required by applicable law or agreed to in writing,
software distributed under the License is distributed on an
"AS IS" BASIS, WITHOUT WARRANTIES OR CONDITIONS OF ANY
KIND, either express or implied.  See the License for the
specific language governing permissions and limitations
under the License.
-->

<project xmlns="http://maven.apache.org/POM/4.0.0" xmlns:xsi="http://www.w3.org/2001/XMLSchema-instance"
         xsi:schemaLocation="http://maven.apache.org/POM/4.0.0 http://maven.apache.org/xsd/maven-4.0.0.xsd">
    <modelVersion>4.0.0</modelVersion>

    <parent>
        <groupId>com.starrocks</groupId>
        <artifactId>starrocks-fe</artifactId>
        <version>3.4.0</version>
        <relativePath>../pom.xml</relativePath>
    </parent>

    <artifactId>fe-core</artifactId>
    <version>3.4.0</version>
    <packaging>jar</packaging>

    <properties>
        <starrocks.home>${basedir}/../../</starrocks.home>
        <fe_ut_parallel>${env.FE_UT_PARALLEL}</fe_ut_parallel>
        <jacoco.version>0.8.5</jacoco.version>
        <iceberg.version>1.0.0</iceberg.version>
        <python>python</python>
    </properties>

    <profiles>
        <profile>
            <id>default</id>
            <activation>
                <activeByDefault>true</activeByDefault>
            </activation>
            <properties>
                <starrocks.thrift>thrift</starrocks.thrift>
            </properties>
        </profile>
        <profile>
            <id>thrift</id>
            <activation>
                <property>
                    <name>env.THRIFT</name>
                </property>
            </activation>
            <properties>
                <starrocks.thrift>${env.THRIFT}</starrocks.thrift>
            </properties>
        </profile>
        <profile>
            <id>thirdparty</id>
            <activation>
                <property>
                    <name>env.STARROCKS_THIRDPARTY</name>
                </property>
            </activation>
            <properties>
                <starrocks.thrift>${env.STARROCKS_THIRDPARTY}/installed/bin/thrift</starrocks.thrift>
            </properties>
        </profile>
        <profile>
            <id>windows</id>
            <properties>
                <starrocks.thrift>thrift.exe</starrocks.thrift>
            </properties>
        </profile>
        <profile>
            <id>python</id>
            <activation>
                <property>
                    <name>env.PYTHON</name>
                </property>
            </activation>
            <properties>
                <python>${env.PYTHON}</python>
            </properties>
        </profile>
    </profiles>

    <dependencies>
        <dependency>
            <groupId>com.starrocks</groupId>
            <artifactId>spark-dpp</artifactId>
        </dependency>

        <!-- https://mvnrepository.com/artifact/commons-cli/commons-cli -->
        <dependency>
            <groupId>commons-cli</groupId>
            <artifactId>commons-cli</artifactId>
        </dependency>

        <!-- https://mvnrepository.com/artifact/commons-net/commons-net -->
        <dependency>
            <groupId>commons-net</groupId>
            <artifactId>commons-net</artifactId>
        </dependency>

        <!-- https://mvnrepository.com/artifact/commons-codec/commons-codec -->
        <dependency>
            <groupId>commons-codec</groupId>
            <artifactId>commons-codec</artifactId>
        </dependency>

        <!-- https://mvnrepository.com/artifact/commons-lang/commons-lang -->
        <dependency>
            <groupId>commons-lang</groupId>
            <artifactId>commons-lang</artifactId>
        </dependency>

        <!-- https://mvnrepository.com/artifact/org.apache.commons/commons-lang3 -->
        <dependency>
            <groupId>org.apache.commons</groupId>
            <artifactId>commons-lang3</artifactId>
        </dependency>

        <!-- https://mvnrepository.com/artifact/org.apache.commons/commons-pool2 -->
        <dependency>
            <groupId>org.apache.commons</groupId>
            <artifactId>commons-pool2</artifactId>
        </dependency>

        <!-- https://mvnrepository.com/artifact/commons-validator/commons-validator -->
        <dependency>
            <groupId>commons-validator</groupId>
            <artifactId>commons-validator</artifactId>
        </dependency>

        <!-- https://mvnrepository.com/artifact/com.google.code.gson/gson -->
        <dependency>
            <groupId>com.google.code.gson</groupId>
            <artifactId>gson</artifactId>
        </dependency>

        <!-- https://mvnrepository.com/artifact/com.google.guava/guava -->
        <dependency>
            <groupId>com.google.guava</groupId>
            <artifactId>guava</artifactId>
        </dependency>

        <!-- https://mvnrepository.com/artifact/com.fasterxml.jackson.core/jackson-core -->
        <dependency>
            <groupId>com.fasterxml.jackson.core</groupId>
            <artifactId>jackson-core</artifactId>
        </dependency>

        <!-- https://mvnrepository.com/artifact/org.codehaus.jackson/jackson-mapper-asl -->
        <dependency>
            <groupId>org.codehaus.jackson</groupId>
            <artifactId>jackson-mapper-asl</artifactId>
        </dependency>

        <dependency>
            <groupId>com.sleepycat</groupId>
            <artifactId>je</artifactId>
        </dependency>

        <!-- https://mvnrepository.com/artifact/de.jflex/jflex -->
        <dependency>
            <groupId>de.jflex</groupId>
            <artifactId>jflex</artifactId>
        </dependency>

        <!-- https://mvnrepository.com/artifact/org.jmockit/jmockit -->
        <dependency>
            <groupId>org.jmockit</groupId>
            <artifactId>jmockit</artifactId>
            <scope>test</scope>
        </dependency>

        <!-- https://mvnrepository.com/artifact/org.awaitility/awaitility -->
        <dependency>
            <groupId>org.awaitility</groupId>
            <artifactId>awaitility</artifactId>
            <version>4.2.0</version>
            <scope>test</scope>
        </dependency>

        <!-- https://mvnrepository.com/artifact/com.baidu/jprotobuf -->
        <dependency>
            <groupId>com.baidu</groupId>
            <artifactId>jprotobuf</artifactId>
            <classifier>jar-with-dependencies</classifier>
        </dependency>

        <!-- https://mvnrepository.com/artifact/com.baidu/jprotobuf-rpc-common -->
        <dependency>
            <groupId>com.baidu</groupId>
            <artifactId>jprotobuf-rpc-common</artifactId>
        </dependency>

        <dependency>
            <groupId>commons-io</groupId>
            <artifactId>commons-io</artifactId>
        </dependency>

        <!-- https://mvnrepository.com/artifact/com.baidu/jprotobuf-rpc-core -->
        <dependency>
            <groupId>com.baidu</groupId>
            <artifactId>jprotobuf-rpc-core</artifactId>
        </dependency>

        <!-- https://mvnrepository.com/artifact/org.json/json -->
        <dependency>
            <groupId>org.json</groupId>
            <artifactId>json</artifactId>
        </dependency>

        <!-- https://mvnrepository.com/artifact/junit/junit -->
        <dependency>
            <groupId>junit</groupId>
            <artifactId>junit</artifactId>
            <scope>test</scope>
        </dependency>

        <!-- https://mvnrepository.com/artifact/org.junit.jupiter/junit-jupiter -->
        <dependency>
            <groupId>org.junit.jupiter</groupId>
            <artifactId>junit-jupiter</artifactId>
            <version>5.8.2</version>
            <scope>test</scope>
        </dependency>

        <!-- https://mvnrepository.com/artifact/org.junit.vintage/junit-vintage-engine -->
        <dependency>
            <groupId>org.junit.vintage</groupId>
            <artifactId>junit-vintage-engine</artifactId>
            <version>5.8.2</version>
            <scope>test</scope>
        </dependency>

        <dependency>
            <groupId>org.apache.iceberg</groupId>
            <artifactId>iceberg-api</artifactId>
            <version>${iceberg.version}</version>
        </dependency>

        <dependency>
            <groupId>org.apache.iceberg</groupId>
            <artifactId>iceberg-bundled-guava</artifactId>
            <version>${iceberg.version}</version>
        </dependency>

        <dependency>
            <groupId>org.apache.iceberg</groupId>
            <artifactId>iceberg-common</artifactId>
            <version>${iceberg.version}</version>
        </dependency>

        <dependency>
            <groupId>org.apache.iceberg</groupId>
            <artifactId>iceberg-core</artifactId>
            <version>${iceberg.version}</version>
        </dependency>

        <dependency>
            <groupId>org.apache.iceberg</groupId>
            <artifactId>iceberg-hive-metastore</artifactId>
            <version>${iceberg.version}</version>
        </dependency>

        <dependency>
            <groupId>io.delta</groupId>
            <artifactId>delta-standalone_2.12</artifactId>
            <version>0.5.0</version>
        </dependency>

        <!-- https://mvnrepository.com/artifact/org.apache.thrift/libthrift -->
        <dependency>
            <groupId>org.apache.thrift</groupId>
            <artifactId>libthrift</artifactId>
            <exclusions>
                <exclusion>
                    <groupId>org.apache.tomcat.embed</groupId>
                    <artifactId>tomcat-embed-core</artifactId>
                </exclusion>
                <exclusion>
                    <groupId>org.apache.tomcat</groupId>
                    <artifactId>tomcat-annotations-api</artifactId>
                </exclusion>
            </exclusions>
        </dependency>

        <!-- https://mvnrepository.com/artifact/org.apache.logging.log4j/log4j-api -->
        <dependency>
            <groupId>org.apache.logging.log4j</groupId>
            <artifactId>log4j-api</artifactId>
        </dependency>

        <!-- https://mvnrepository.com/artifact/org.apache.logging.log4j/log4j-core -->
        <dependency>
            <groupId>org.apache.logging.log4j</groupId>
            <artifactId>log4j-core</artifactId>
        </dependency>

        <!-- https://mvnrepository.com/artifact/org.apache.logging.log4j/log4j-slf4j-impl -->
        <dependency>
            <groupId>org.apache.logging.log4j</groupId>
            <artifactId>log4j-slf4j-impl</artifactId>
        </dependency>

        <!-- https://mvnrepository.com/artifact/org.apache.logging.log4j/log4j-slf4j2-impl -->
        <dependency>
            <groupId>org.apache.logging.log4j</groupId>
            <artifactId>log4j-slf4j2-impl</artifactId>
        </dependency>

<<<<<<< HEAD
        <!-- https://mvnrepository.com/artifact/org.apache.logging.log4j/log4j-1.2-api -->
        <dependency>
            <groupId>org.apache.logging.log4j</groupId>
            <artifactId>log4j-1.2-api</artifactId>
        </dependency>

=======
>>>>>>> e47f1076
        <!-- https://mvnrepository.com/artifact/io.netty/netty-all -->
        <dependency>
            <groupId>io.netty</groupId>
            <artifactId>netty-all</artifactId>
        </dependency>

        <!-- https://mvnrepository.com/artifact/com.google.protobuf/protobuf-java -->
        <dependency>
            <groupId>com.google.protobuf</groupId>
            <artifactId>protobuf-java</artifactId>
        </dependency>

        <!-- https://mvnrepository.com/artifact/com.fasterxml.jackson.core/jackson-annotations -->
        <dependency>
            <groupId>com.fasterxml.jackson.core</groupId>
            <artifactId>jackson-annotations</artifactId>
        </dependency>

        <!-- https://mvnrepository.com/artifact/com.fasterxml.jackson.core/jackson-databind -->
        <dependency>
            <groupId>com.fasterxml.jackson.core</groupId>
            <artifactId>jackson-databind</artifactId>
        </dependency>

        <!-- https://mvnrepository.com/artifact/com.fasterxml.jackson.dataformat/jackson-dataformat-yaml -->
        <dependency>
            <groupId>com.fasterxml.jackson.dataformat</groupId>
            <artifactId>jackson-dataformat-yaml</artifactId>
        </dependency>

        <!-- https://mvnrepository.com/artifact/com.fasterxml.jackson.module/jackson-module-jaxb-annotations -->
        <dependency>
            <groupId>com.fasterxml.jackson.module</groupId>
            <artifactId>jackson-module-jaxb-annotations</artifactId>
        </dependency>

        <!-- https://mvnrepository.com/artifact/com.squareup.okhttp3/okhttp -->
        <dependency>
            <groupId>com.squareup.okhttp3</groupId>
            <artifactId>okhttp</artifactId>
        </dependency>

        <!-- https://mvnrepository.com/artifact/com.squareup.okio/okio -->
        <dependency>
            <groupId>com.squareup.okio</groupId>
            <artifactId>okio</artifactId>
        </dependency>

        <!-- https://mvnrepository.com/artifact/javax.validation/validation-api -->
        <dependency>
            <groupId>javax.validation</groupId>
            <artifactId>validation-api</artifactId>
        </dependency>

        <!-- https://mvnrepository.com/artifact/org.slf4j/slf4j-api -->
        <dependency>
            <groupId>org.slf4j</groupId>
            <artifactId>slf4j-api</artifactId>
        </dependency>

        <!-- https://mvnrepository.com/artifact/com.github.oshi/oshi-core -->
        <dependency>
            <groupId>com.github.oshi</groupId>
            <artifactId>oshi-core</artifactId>
        </dependency>

        <!-- https://mvnrepository.com/artifact/org.jboss.xnio/xnio-nio -->
        <dependency>
            <groupId>org.jboss.xnio</groupId>
            <artifactId>xnio-nio</artifactId>
        </dependency>

        <!-- support jdk9 -->
        <dependency>
            <groupId>javax.annotation</groupId>
            <artifactId>javax.annotation-api</artifactId>
        </dependency>

        <!-- support jdk9 -->
        <dependency>
            <groupId>com.sun.activation</groupId>
            <artifactId>javax.activation</artifactId>
        </dependency>

        <!-- support jdk11 -->
        <!-- https://mvnrepository.com/artifact/javax.xml.ws/jaxws-api -->
        <dependency>
            <groupId>javax.xml.ws</groupId>
            <artifactId>jaxws-api</artifactId>
        </dependency>

        <dependency>
            <groupId>org.roaringbitmap</groupId>
            <artifactId>RoaringBitmap</artifactId>
            <exclusions>
                <exclusion>
                    <artifactId>zookeeper</artifactId>
                    <groupId>org.apache.zookeeper</groupId>
                </exclusion>
            </exclusions>
        </dependency>

        <!-- spark -->
        <!-- https://mvnrepository.com/artifact/org.apache.spark/spark-core_2.12 -->
        <dependency>
            <groupId>org.apache.spark</groupId>
            <artifactId>spark-core_2.12</artifactId>
            <exclusions>
                <exclusion>
                    <groupId>org.slf4j</groupId>
                    <artifactId>slf4j-log4j12</artifactId>
                </exclusion>
                <exclusion>
                    <groupId>org.apache.hadoop</groupId>
                    <artifactId>hadoop-client</artifactId>
                </exclusion>
                <exclusion>
                    <artifactId>zookeeper</artifactId>
                    <groupId>org.apache.zookeeper</groupId>
                </exclusion>
                <exclusion>
                    <artifactId>ivy</artifactId>
                    <groupId>org.apache.ivy</groupId>
                </exclusion>
                <exclusion>
                    <artifactId>log4j</artifactId>
                    <groupId>log4j</groupId>
                </exclusion>
            </exclusions>
        </dependency>

        <!-- https://mvnrepository.com/artifact/org.apache.ivy/ivy -->
        <dependency>
            <groupId>org.apache.ivy</groupId>
            <artifactId>ivy</artifactId>
            <version>2.5.1</version>
        </dependency>

        <!-- https://mvnrepository.com/artifact/org.apache.spark/spark-launcher_2.12 -->
        <dependency>
            <groupId>org.apache.spark</groupId>
            <artifactId>spark-launcher_2.12</artifactId>
        </dependency>

        <!-- https://mvnrepository.com/artifact/org.apache.spark/spark-sql_2.12 -->
        <dependency>
            <groupId>org.apache.spark</groupId>
            <artifactId>spark-sql_2.12</artifactId>
            <scope>provided</scope>
        </dependency>

        <!-- https://mvnrepository.com/artifact/com.fasterxml.uuid/java-uuid-generator -->
        <dependency>
            <groupId>com.fasterxml.uuid</groupId>
            <artifactId>java-uuid-generator</artifactId>
        </dependency>

        <!-- https://mvnrepository.com/artifact/com.facebook.presto.hive/hive-apache -->
        <dependency>
            <groupId>io.trino.hive</groupId>
            <artifactId>hive-apache</artifactId>
        </dependency>

        <!-- https://mvnrepository.com/artifact/com.aliyun.datalake/metastore-client-hive3 -->
        <dependency>
            <groupId>com.aliyun.datalake</groupId>
            <artifactId>metastore-client-hive3</artifactId>
            <exclusions>
                <exclusion>
                    <groupId>com.aliyun</groupId>
                    <artifactId>tea</artifactId>
                </exclusion>
                <exclusion>
                    <groupId>com.aliyun</groupId>
                    <artifactId>tea-openapi</artifactId>
                </exclusion>
                <exclusion>
                    <groupId>com.aliyun</groupId>
                    <artifactId>tea-util</artifactId>
                </exclusion>
            </exclusions>
        </dependency>

        <!-- https://mvnrepository.com/artifact/com.github.ben-manes.caffeine/caffeine -->
        <dependency>
            <groupId>com.github.ben-manes.caffeine</groupId>
            <artifactId>caffeine</artifactId>
        </dependency>

        <!-- https://mvnrepository.com/artifact/com.opencsv/opencsv -->
        <dependency>
            <groupId>com.opencsv</groupId>
            <artifactId>opencsv</artifactId>
        </dependency>

        <!-- https://mvnrepository.com/artifact/org.apache.hadoop/hadoop-common -->
        <dependency>
            <groupId>org.apache.hadoop</groupId>
            <artifactId>hadoop-common</artifactId>
            <exclusions>
                <exclusion>
                    <artifactId>zookeeper</artifactId>
                    <groupId>org.apache.zookeeper</groupId>
                </exclusion>
            </exclusions>
        </dependency>

        <!-- https://mvnrepository.com/artifact/org.apache.hadoop/hadoop-client -->
        <dependency>
            <groupId>org.apache.hadoop</groupId>
            <artifactId>hadoop-client</artifactId>
        </dependency>

        <!-- https://mvnrepository.com/artifact/org.apache.hadoop/hadoop-aws -->
        <dependency>
            <groupId>org.apache.hadoop</groupId>
            <artifactId>hadoop-aws</artifactId>
        </dependency>

        <!-- https://mvnrepository.com/artifact/org.antlr/antlr4 -->
        <dependency>
            <groupId>org.antlr</groupId>
            <artifactId>antlr4</artifactId>
            <version>4.9.2</version>
            <exclusions>
                <exclusion>
                    <groupId>commons-lang</groupId>
                    <artifactId>commons-lang</artifactId>
                </exclusion>
            </exclusions>
        </dependency>

        <dependency>
            <groupId>org.openjdk.jmh</groupId>
            <artifactId>jmh-core</artifactId>
            <version>1.23</version>
            <scope>test</scope>
        </dependency>
        <dependency>
            <groupId>org.openjdk.jmh</groupId>
            <artifactId>jmh-generator-annprocess</artifactId>
            <version>1.23</version>
            <scope>test</scope>
        </dependency>

        <!-- https://mvnrepository.com/artifact/org.apache.hudi/hudi-common -->
        <dependency>
            <groupId>org.apache.hudi</groupId>
            <artifactId>hudi-common</artifactId>
            <exclusions>
                <exclusion>
                    <artifactId>log4j</artifactId>
                    <groupId>log4j</groupId>
                </exclusion>
            </exclusions>
        </dependency>

        <!-- https://mvnrepository.com/artifact/org.apache.hudi/hudi-hadoop-mr -->
        <dependency>
            <groupId>org.apache.hudi</groupId>
            <artifactId>hudi-hadoop-mr</artifactId>
        </dependency>
        <dependency>
            <groupId>com.starrocks</groupId>
            <artifactId>starclient</artifactId>
            <version>0.1.8</version>
        </dependency>
        <dependency>
            <groupId>com.starrocks</groupId>
            <artifactId>starmanager</artifactId>
            <version>0.1.8</version>
        </dependency>

        <!-- https://mvnrepository.com/artifact/io.opentelemetry/opentelemetry-api -->
        <dependency>
            <groupId>io.opentelemetry</groupId>
            <artifactId>opentelemetry-api</artifactId>
        </dependency>

        <!-- https://mvnrepository.com/artifact/io.opentelemetry/opentelemetry-sdk -->
        <dependency>
            <groupId>io.opentelemetry</groupId>
            <artifactId>opentelemetry-sdk</artifactId>
        </dependency>

        <!-- https://mvnrepository.com/artifact/io.opentelemetry/opentelemetry-exporter-jaeger -->
        <dependency>
            <groupId>io.opentelemetry</groupId>
            <artifactId>opentelemetry-exporter-jaeger</artifactId>
        </dependency>

        <!-- https://mvnrepository.com/artifact/mysql/mysql-connector-java -->
        <dependency>
            <groupId>mysql</groupId>
            <artifactId>mysql-connector-java</artifactId>
        </dependency>

        <!-- https://mvnrepository.com/artifact/org.postgresql/postgresql -->
        <dependency>
            <groupId>org.postgresql</groupId>
            <artifactId>postgresql</artifactId>
            <scope>test</scope>
        </dependency>

        <!-- https://mvnrepository.com/artifact/com.mockrunner/mockrunner-jdbc -->
        <dependency>
            <groupId>com.mockrunner</groupId>
            <artifactId>mockrunner-jdbc</artifactId>
            <exclusions>
                <exclusion>
                    <groupId>xerces</groupId>
                    <artifactId>xercesImpl</artifactId>
                </exclusion>
            </exclusions>
            <scope>test</scope>
        </dependency>

        <!-- https://mvnrepository.com/artifact/org.apache.commons/commons-dbcp2 -->
        <dependency>
            <groupId>org.apache.commons</groupId>
            <artifactId>commons-dbcp2</artifactId>
            <scope>test</scope>
        </dependency>

        <!-- https://mvnrepository.com/artifact/org.apache.groovy/groovy-groovysh -->
        <dependency>
            <groupId>org.apache.groovy</groupId>
            <artifactId>groovy-groovysh</artifactId>
        </dependency>

    </dependencies>

    <build>
        <finalName>starrocks-fe</finalName>
        <plugins>
            <!-- fe ut coverage-->
            <plugin>
                <groupId>org.jacoco</groupId>
                <artifactId>jacoco-maven-plugin</artifactId>
                <version>0.8.5</version>
                <executions>
                    <execution>
                        <id>default-prepare-agent</id>
                        <goals>
                            <goal>prepare-agent</goal>
                        </goals>
                        <configuration>
                            <propertyName>jacocoArgLine</propertyName>
                        </configuration>
                    </execution>
                    <execution>
                        <id>default-report</id>
                        <goals>
                            <goal>report</goal>
                        </goals>
                    </execution>
                    <execution>
                        <id>default-check</id>
                        <goals>
                            <goal>check</goal>
                        </goals>
                        <configuration>
                            <rules>
                                <rule>
                                    <element>BUNDLE</element>
                                    <limits>
                                        <limit>
                                            <counter>COMPLEXITY</counter>
                                            <value>COVEREDRATIO</value>
                                            <minimum>0.60</minimum>
                                        </limit>
                                    </limits>
                                </rule>
                            </rules>
                        </configuration>
                    </execution>
                </executions>
            </plugin>

            <!--thrift-->
            <plugin>
                <groupId>org.apache.thrift.tools</groupId>
                <artifactId>maven-thrift-plugin</artifactId>
                <version>0.1.11</version>
                <configuration>
                    <thriftExecutable>${starrocks.thrift}</thriftExecutable>
                    <thriftSourceRoot>${starrocks.home}/gensrc/thrift</thriftSourceRoot>
                    <generator>java</generator>
                </configuration>
                <executions>
                    <execution>
                        <id>thrift-sources</id>
                        <phase>generate-sources</phase>
                        <goals>
                            <goal>compile</goal>
                        </goals>
                    </execution>
                </executions>
            </plugin>

            <!--antlr-->
            <plugin>
                <groupId>org.antlr</groupId>
                <artifactId>antlr4-maven-plugin</artifactId>
                <version>4.9.2</version>
                <executions>
                    <execution>
                        <id>antlr</id>
                        <phase>generate-sources</phase>
                        <goals>
                            <goal>antlr4</goal>
                        </goals>
                        <configuration>
                            <sourceDirectory>src/main/java/com/starrocks/sql/parser</sourceDirectory>
                            <outputDirectory>target/generated-sources/antlr4/com/starrocks/sql/parser</outputDirectory>
                            <libDirectory>target/generated-sources/antlr4/com/starrocks/sql/parser</libDirectory>
                            <visitor>true</visitor>
                            <arguments>
                                <argument>-package</argument>
                                <argument>com.starrocks.sql.parser</argument>
                            </arguments>
                        </configuration>
                    </execution>
                </executions>
            </plugin>

            <!-- jmockit -->
            <plugin>
                <artifactId>maven-surefire-plugin</artifactId>
                <version>2.22.2</version>
                <configuration>
                    <!-->set larger, eg, 3, to reduce the time or running FE unit tests<-->
                    <forkCount>${fe_ut_parallel}</forkCount>
                    <!-->not reuse forked jvm, so that each unit test will run in separate jvm. to avoid singleton confict<-->
                    <reuseForks>false</reuseForks>
                    <argLine>
                        -javaagent:${settings.localRepository}/org/jmockit/jmockit/1.48/jmockit-1.48.jar -Xmx2048m
                        -Duser.timezone=Asia/Shanghai @{jacocoArgLine}
                    </argLine>
                    <!-- Set maven to use independent class loading to avoid unit test failure due to the early shutdown of the JVM -->
                    <useSystemClassLoader>false</useSystemClassLoader>
                </configuration>
            </plugin>

            <!-- run make to generate Version and builtin -->
            <!-- also parse the proto for FE -->
            <plugin>
                <artifactId>maven-antrun-plugin</artifactId>
                <executions>
                    <execution>
                        <id>generate-sources</id>
                        <phase>generate-sources</phase>
                        <configuration>
                            <tasks>
                                <property name="ant.python" value="${python}"/>
                                <mkdir dir="${basedir}/target/generated-sources/proto"/>
                                <exec executable="${java.home}/bin/java">
                                    <arg value="-jar"/>
                                    <arg value="${settings.localRepository}/com/baidu/jprotobuf/${jprotobuf.version}/jprotobuf-${jprotobuf.version}-jar-with-dependencies.jar"/>
                                    <arg value="--java_out=${basedir}/target/generated-sources/proto"/>
                                    <arg value="${starrocks.home}/gensrc/proto/internal_service.proto"/>
                                </exec>
                                <exec executable="${java.home}/bin/java">
                                    <arg value="-jar"/>
                                    <arg value="${settings.localRepository}/com/baidu/jprotobuf/${jprotobuf.version}/jprotobuf-${jprotobuf.version}-jar-with-dependencies.jar"/>
                                    <arg value="--java_out=${basedir}/target/generated-sources/proto"/>
                                    <arg value="${starrocks.home}/gensrc/proto/types.proto"/>
                                </exec>
                                <exec executable="${java.home}/bin/java">
                                    <arg value="-jar"/>
                                    <arg value="${settings.localRepository}/com/baidu/jprotobuf/${jprotobuf.version}/jprotobuf-${jprotobuf.version}-jar-with-dependencies.jar"/>
                                    <arg value="--java_out=${basedir}/target/generated-sources/proto"/>
                                    <arg value="${starrocks.home}/gensrc/proto/tablet_schema.proto"/>
                                </exec>
                                <exec executable="${java.home}/bin/java">
                                    <arg value="-jar"/>
                                    <arg value="${settings.localRepository}/com/baidu/jprotobuf/${jprotobuf.version}/jprotobuf-${jprotobuf.version}-jar-with-dependencies.jar"/>
                                    <arg value="--java_out=${basedir}/target/generated-sources/proto"/>
                                    <arg value="${starrocks.home}/gensrc/proto/lake_types.proto"/>
                                </exec>
                                <exec executable="${java.home}/bin/java">
                                    <arg value="-jar"/>
                                    <arg value="${settings.localRepository}/com/baidu/jprotobuf/${jprotobuf.version}/jprotobuf-${jprotobuf.version}-jar-with-dependencies.jar"/>
                                    <arg value="--java_out=${basedir}/target/generated-sources/proto"/>
                                    <arg value="${starrocks.home}/gensrc/proto/lake_service.proto"/>
                                </exec>
                                <exec executable="${ant.python}">
                                    <arg value="${starrocks.home}/build-support/gen_build_version.py"/>
                                    <arg value="--cpp"/>
                                    <arg value="${starrocks.home}/fe/fe-core/target/generated-sources/build"/>
                                    <arg value="--java"/>
                                    <arg value="${starrocks.home}/fe/fe-core/target/generated-sources/build"/>
                                </exec>
                                <mkdir dir="${starrocks.home}/gensrc/build/python/vectorized"/>
                                <exec executable="${ant.python}" dir="${starrocks.home}/gensrc/build/python/vectorized">
                                    <arg value="${starrocks.home}/gensrc/script/vectorized/gen_vectorized_functions.py"/>
                                </exec>
                            </tasks>
                        </configuration>
                        <goals>
                            <goal>run</goal>
                        </goals>
                    </execution>
                </executions>
            </plugin>

            <!-- add gensrc java build src dir -->
            <plugin>
                <groupId>org.codehaus.mojo</groupId>
                <artifactId>build-helper-maven-plugin</artifactId>
                <version>1.7</version>
                <executions>
                    <execution>
                        <id>add-source</id>
                        <phase>generate-sources</phase>
                        <goals>
                            <goal>add-source</goal>
                        </goals>
                        <configuration>
                            <sources>
                                <!-- add arbitrary num of src dirs here -->
                                <source>${basedir}/target/generated-sources/build/</source>
                                <source>${basedir}/target/generated-sources/proto/</source>
                            </sources>
                        </configuration>
                    </execution>
                </executions>
            </plugin>

            <!-- copy all dependency libs to target lib dir -->
            <plugin>
                <groupId>org.apache.maven.plugins</groupId>
                <artifactId>maven-dependency-plugin</artifactId>
                <version>3.1.1</version>
                <executions>
                    <execution>
                        <id>copy-dependencies</id>
                        <phase>package</phase>
                        <goals>
                            <goal>copy-dependencies</goal>
                        </goals>
                        <configuration>
                            <outputDirectory>${project.build.directory}/lib</outputDirectory>
                            <overWriteReleases>false</overWriteReleases>
                            <overWriteSnapshots>false</overWriteSnapshots>
                            <overWriteIfNewer>true</overWriteIfNewer>
                            <skip>${skip.plugin}</skip>
                            <!-- exclude test only jars(junit&mysql-connector), GPL jar(mysql-connector) must be excluded in release package -->
                            <includeScope>runtime</includeScope>
                        </configuration>
                    </execution>
                </executions>
            </plugin>

            <plugin>
                <groupId>org.codehaus.mojo</groupId>
                <artifactId>cobertura-maven-plugin</artifactId>
                <version>2.7</version>
                <configuration>
                    <check>
                        <maxmem>1024m</maxmem>
                    </check>
                </configuration>
            </plugin>

            <!-- for FE java code style checking -->
            <plugin>
                <groupId>org.apache.maven.plugins</groupId>
                <artifactId>maven-checkstyle-plugin</artifactId>
                <version>3.1.1</version>
                <dependencies>
                    <dependency>
                        <groupId>com.puppycrawl.tools</groupId>
                        <artifactId>checkstyle</artifactId>
                        <version>8.40</version>
                    </dependency>
                </dependencies>
                <configuration>
                    <configLocation>checkstyle.xml</configLocation>
                    <encoding>UTF-8</encoding>
                    <consoleOutput>true</consoleOutput>
                    <failsOnError>true</failsOnError>
                    <linkXRef>false</linkXRef>
                    <includeTestSourceDirectory>true</includeTestSourceDirectory>
                    <excludes>**/sql/parser/gen/**</excludes>
                </configuration>
                <executions>
                    <execution>
                        <id>validate</id>
                        <phase>validate</phase>
                        <goals>
                            <goal>check</goal>
                        </goals>
                    </execution>
                </executions>
            </plugin>

            <!-- clean fe/target dir before building -->
            <plugin>
                <artifactId>maven-clean-plugin</artifactId>
                <version>3.1.0</version>
                <executions>
                    <execution>
                        <id>auto-clean</id>
                        <phase>initialize</phase>
                        <goals>
                            <goal>clean</goal>
                        </goals>
                    </execution>
                </executions>
            </plugin>
        </plugins>

        <pluginManagement>
            <plugins>
                <!--set for ecplise lifecycle -->
                <plugin>
                    <groupId>org.eclipse.m2e</groupId>
                    <artifactId>lifecycle-mapping</artifactId>
                    <version>1.0.0</version>
                    <configuration>
                        <lifecycleMappingMetadata>
                            <pluginExecutions>
                                <pluginExecution>
                                    <pluginExecutionFilter>
                                        <groupId>org.codehaus.mojo</groupId>
                                        <artifactId>exec-maven-plugin</artifactId>
                                        <versionRange>[1.6,)</versionRange>
                                        <goals>
                                            <goal>exec</goal>
                                        </goals>
                                    </pluginExecutionFilter>
                                </pluginExecution>
                                <pluginExecution>
                                    <pluginExecutionFilter>
                                        <groupId>org.codehaus.mojo</groupId>
                                        <artifactId>build-helper-maven-plugin</artifactId>
                                        <versionRange>[1.7,)</versionRange>
                                        <goals>
                                            <goal>add-source</goal>
                                        </goals>
                                    </pluginExecutionFilter>
                                </pluginExecution>
                                <pluginExecution>
                                    <pluginExecutionFilter>
                                        <groupId>org.apache.maven.plugins</groupId>
                                        <artifactId>maven-dependency-plugin</artifactId>
                                        <versionRange>[3.1.1,)</versionRange>
                                        <goals>
                                            <goal>copy-dependencies</goal>
                                        </goals>
                                    </pluginExecutionFilter>
                                </pluginExecution>
                                <pluginExecution>
                                    <pluginExecutionFilter>
                                        <groupId>org.apache.maven.plugins</groupId>
                                        <artifactId>maven-compiler-plugin</artifactId>
                                        <versionRange>[3.1,)</versionRange>
                                        <goals>
                                            <goal>compile</goal>
                                            <goal>testCompile</goal>
                                        </goals>
                                    </pluginExecutionFilter>
                                </pluginExecution>
                                <pluginExecution>
                                    <pluginExecutionFilter>
                                        <groupId>org.apache.maven.plugins</groupId>
                                        <artifactId>maven-resources-plugin</artifactId>
                                        <versionRange>[2.6,)</versionRange>
                                        <goals>
                                            <goal>resources</goal>
                                            <goal>testResources</goal>
                                        </goals>
                                    </pluginExecutionFilter>
                                </pluginExecution>
                            </pluginExecutions>

                        </lifecycleMappingMetadata>
                    </configuration>
                </plugin>

            </plugins>
        </pluginManagement>

    </build>
</project><|MERGE_RESOLUTION|>--- conflicted
+++ resolved
@@ -314,21 +314,18 @@
             <artifactId>log4j-slf4j-impl</artifactId>
         </dependency>
 
+        <!-- https://mvnrepository.com/artifact/org.apache.logging.log4j/log4j-1.2-api -->
+        <dependency>
+            <groupId>org.apache.logging.log4j</groupId>
+            <artifactId>log4j-1.2-api</artifactId>
+        </dependency>
+
         <!-- https://mvnrepository.com/artifact/org.apache.logging.log4j/log4j-slf4j2-impl -->
         <dependency>
             <groupId>org.apache.logging.log4j</groupId>
             <artifactId>log4j-slf4j2-impl</artifactId>
         </dependency>
 
-<<<<<<< HEAD
-        <!-- https://mvnrepository.com/artifact/org.apache.logging.log4j/log4j-1.2-api -->
-        <dependency>
-            <groupId>org.apache.logging.log4j</groupId>
-            <artifactId>log4j-1.2-api</artifactId>
-        </dependency>
-
-=======
->>>>>>> e47f1076
         <!-- https://mvnrepository.com/artifact/io.netty/netty-all -->
         <dependency>
             <groupId>io.netty</groupId>
