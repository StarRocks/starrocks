<?xml version="1.0" encoding="UTF-8"?>

<!--
Licensed to the Apache Software Foundation (ASF) under one
or more contributor license agreements.  See the NOTICE file
distributed with this work for additional information
regarding copyright ownership.  The ASF licenses this file
to you under the Apache License, Version 2.0 (the
"License"); you may not use this file except in compliance
with the License.  You may obtain a copy of the License at

  http://www.apache.org/licenses/LICENSE-2.0

Unless required by applicable law or agreed to in writing,
software distributed under the License is distributed on an
"AS IS" BASIS, WITHOUT WARRANTIES OR CONDITIONS OF ANY
KIND, either express or implied.  See the License for the
specific language governing permissions and limitations
under the License.
-->

<project xmlns="http://maven.apache.org/POM/4.0.0" xmlns:xsi="http://www.w3.org/2001/XMLSchema-instance"
         xsi:schemaLocation="http://maven.apache.org/POM/4.0.0 http://maven.apache.org/xsd/maven-4.0.0.xsd">
    <modelVersion>4.0.0</modelVersion>

    <parent>
        <groupId>com.starrocks</groupId>
        <artifactId>starrocks-fe</artifactId>
        <version>main</version>
        <relativePath>../pom.xml</relativePath>
    </parent>

    <artifactId>fe-core</artifactId>
    <packaging>jar</packaging>

    <properties>
        <maven.compiler.source>17</maven.compiler.source>
        <maven.compiler.target>17</maven.compiler.target>
        <maven.compiler.release>17</maven.compiler.release>
        <starrocks.home>${basedir}/../../</starrocks.home>
        <fe_ut_parallel>${env.FE_UT_PARALLEL}</fe_ut_parallel>
        <jacoco.version>0.8.12</jacoco.version>
        <jprotobuf-precompile-plugin.version>2.2.12</jprotobuf-precompile-plugin.version>
        <python>python</python>
        
        <!-- async-profiler in UT -->
        <async.profiler.enabled>${env.ASYNC_PROFILER_ENABLED:-true}</async.profiler.enabled>
        <async.profiler.lib>${env.STARROCKS_HOME}/build-support/libasyncProfiler.so</async.profiler.lib>
        <async.profiler.output>${env.STARROCKS_HOME}/output/fe/log/proc_profile/prof-%t-%p.html</async.profiler.output>
        <async.profiler.arg>-agentpath:${async.profiler.lib}=start,event=cpu,file=${async.profiler.output}</async.profiler.arg>
    </properties>

    <profiles>
        <profile>
            <id>default</id>
            <activation>
                <activeByDefault>true</activeByDefault>
            </activation>
            <properties>
                <starrocks.thrift>thrift</starrocks.thrift>
            </properties>
        </profile>
        <profile>
            <id>thrift</id>
            <activation>
                <property>
                    <name>env.THRIFT</name>
                </property>
            </activation>
            <properties>
                <starrocks.thrift>${env.THRIFT}</starrocks.thrift>
            </properties>
        </profile>
        <profile>
            <id>thirdparty</id>
            <activation>
                <file>
                    <exists>${env.STARROCKS_THIRDPARTY}/installed/bin/thrift</exists>
                </file>
            </activation>
            <properties>
                <starrocks.thrift>${env.STARROCKS_THIRDPARTY}/installed/bin/thrift</starrocks.thrift>
            </properties>
        </profile>
        <profile>
            <id>windows</id>
            <properties>
                <starrocks.thrift>thrift.exe</starrocks.thrift>
            </properties>
        </profile>
        <profile>
            <id>python</id>
            <activation>
                <property>
                    <name>env.PYTHON</name>
                </property>
            </activation>
            <properties>
                <python>${env.PYTHON}</python>
            </properties>
        </profile>
        <profile>
            <id>async-profiler</id>
            <activation>
                <property>
                    <name>env.ASYNC_PROFILER_ENABLED</name>
                    <value>false</value>
                </property>
            </activation>
            <properties>
                <async.profiler.arg></async.profiler.arg>
            </properties>
        </profile>
    </profiles>

    <dependencies>
        <dependency>
            <groupId>com.starrocks</groupId>
            <artifactId>fe-grammar</artifactId>
        </dependency>

        <dependency>
            <groupId>com.starrocks</groupId>
            <artifactId>fe-parser</artifactId>
        </dependency>

        <dependency>
            <groupId>com.starrocks</groupId>
            <artifactId>fe-spi</artifactId>
        </dependency>

        <dependency>
            <groupId>com.starrocks</groupId>
            <artifactId>spark-dpp</artifactId>
        </dependency>

        <!-- https://mvnrepository.com/artifact/commons-cli/commons-cli -->
        <dependency>
            <groupId>commons-cli</groupId>
            <artifactId>commons-cli</artifactId>
        </dependency>

        <!-- https://mvnrepository.com/artifact/com.github.seancfoley/ipaddress -->
        <dependency>
            <groupId>com.github.seancfoley</groupId>
            <artifactId>ipaddress</artifactId>
        </dependency>

        <!-- https://mvnrepository.com/artifact/commons-codec/commons-codec -->
        <dependency>
            <groupId>commons-codec</groupId>
            <artifactId>commons-codec</artifactId>
        </dependency>

        <!-- https://mvnrepository.com/artifact/commons-lang/commons-lang -->
        <dependency>
            <groupId>commons-lang</groupId>
            <artifactId>commons-lang</artifactId>
        </dependency>

        <!-- https://mvnrepository.com/artifact/org.apache.commons/commons-lang3 -->
        <dependency>
            <groupId>org.apache.commons</groupId>
            <artifactId>commons-lang3</artifactId>
        </dependency>

        <!-- https://mvnrepository.com/artifact/org.apache.commons/commons-pool2 -->
        <dependency>
            <groupId>org.apache.commons</groupId>
            <artifactId>commons-pool2</artifactId>
        </dependency>

        <dependency>
            <groupId>org.apache.kudu</groupId>
            <artifactId>kudu-client</artifactId>
        </dependency>

        <!-- https://mvnrepository.com/artifact/commons-validator/commons-validator -->
        <dependency>
            <groupId>commons-validator</groupId>
            <artifactId>commons-validator</artifactId>
        </dependency>

        <!-- https://mvnrepository.com/artifact/com.google.code.gson/gson -->
        <dependency>
            <groupId>com.google.code.gson</groupId>
            <artifactId>gson</artifactId>
        </dependency>

        <!-- https://mvnrepository.com/artifact/com.google.guava/guava -->
        <dependency>
            <groupId>com.google.guava</groupId>
            <artifactId>guava</artifactId>
        </dependency>

        <!-- https://mvnrepository.com/artifact/com.fasterxml.jackson.core/jackson-core -->
        <dependency>
            <groupId>com.fasterxml.jackson.core</groupId>
            <artifactId>jackson-core</artifactId>
        </dependency>

        <!-- https://mvnrepository.com/artifact/com.starrocks/starrocks-bdb-je -->
        <dependency>
            <groupId>com.starrocks</groupId>
            <artifactId>starrocks-bdb-je</artifactId>
        </dependency>

        <!-- https://mvnrepository.com/artifact/de.jflex/jflex -->
        <dependency>
            <groupId>de.jflex</groupId>
            <artifactId>jflex</artifactId>
        </dependency>

        <!-- https://mvnrepository.com/artifact/org.jmockit/jmockit -->
        <!-- https://mvnrepository.com/artifact/com.github.hazendaz.jmockit/jmockit -->
        <dependency>
            <groupId>com.github.hazendaz.jmockit</groupId>
            <artifactId>jmockit</artifactId>
            <scope>test</scope>
        </dependency>

        <!-- https://mvnrepository.com/artifact/org.awaitility/awaitility -->
        <dependency>
            <groupId>org.awaitility</groupId>
            <artifactId>awaitility</artifactId>
            <version>4.2.0</version>
            <scope>test</scope>
        </dependency>

        <dependency>
            <groupId>com.starrocks</groupId>
            <artifactId>jprotobuf-starrocks</artifactId>
        </dependency>

        <dependency>
            <groupId>org.apache.velocity</groupId>
            <artifactId>velocity-engine-core</artifactId>
        </dependency>

        <dependency>
            <groupId>com.starrocks</groupId>
            <artifactId>jprotobuf-starrocks</artifactId>
            <classifier>jar-with-dependencies</classifier>
        </dependency>

        <!-- https://mvnrepository.com/artifact/com.baidu/jprotobuf-precompile-plugin -->
        <dependency>
            <groupId>com.baidu</groupId>
            <artifactId>jprotobuf-precompile-plugin</artifactId>
        </dependency>

        <!-- https://mvnrepository.com/artifact/com.baidu/jprotobuf-rpc-common -->
        <dependency>
            <groupId>com.baidu</groupId>
            <artifactId>jprotobuf-rpc-common</artifactId>
        </dependency>

        <dependency>
            <groupId>commons-io</groupId>
            <artifactId>commons-io</artifactId>
        </dependency>

        <!-- https://mvnrepository.com/artifact/com.baidu/jprotobuf-rpc-core -->
        <dependency>
            <groupId>com.baidu</groupId>
            <artifactId>jprotobuf-rpc-core</artifactId>
        </dependency>

        <!-- https://mvnrepository.com/artifact/org.json/json -->
        <dependency>
            <groupId>org.json</groupId>
            <artifactId>json</artifactId>
        </dependency>

        <!-- https://mvnrepository.com/artifact/org.junit.jupiter/junit-jupiter -->
        <dependency>
            <groupId>org.junit.jupiter</groupId>
            <artifactId>junit-jupiter</artifactId>
            <scope>test</scope>
        </dependency>

        <!-- https://mvnrepository.com/artifact/org.assertj/assertj-core -->
        <dependency>
            <groupId>org.assertj</groupId>
            <artifactId>assertj-core</artifactId>
            <version>3.24.2</version>
            <scope>test</scope>
        </dependency>

        <dependency>
            <groupId>org.apache.iceberg</groupId>
            <artifactId>iceberg-api</artifactId>
        </dependency>

        <dependency>
            <groupId>org.apache.iceberg</groupId>
            <artifactId>iceberg-bundled-guava</artifactId>
        </dependency>

        <dependency>
            <groupId>org.apache.iceberg</groupId>
            <artifactId>iceberg-common</artifactId>
        </dependency>

        <dependency>
            <groupId>org.apache.iceberg</groupId>
            <artifactId>iceberg-core</artifactId>
        </dependency>

        <dependency>
            <groupId>org.apache.iceberg</groupId>
            <artifactId>iceberg-hive-metastore</artifactId>
        </dependency>

        <dependency>
            <groupId>org.apache.iceberg</groupId>
            <artifactId>iceberg-aws</artifactId>
        </dependency>

        <dependency>
            <groupId>org.apache.httpcomponents.client5</groupId>
            <artifactId>httpclient5</artifactId>
        </dependency>

        <dependency>
            <groupId>io.delta</groupId>
            <artifactId>delta-kernel-api</artifactId>
        </dependency>

        <dependency>
            <groupId>io.delta</groupId>
            <artifactId>delta-kernel-defaults</artifactId>
        </dependency>

        <!-- https://mvnrepository.com/artifact/org.apache.thrift/libthrift -->
        <dependency>
            <groupId>org.apache.thrift</groupId>
            <artifactId>libthrift</artifactId>
        </dependency>

        <!-- https://mvnrepository.com/artifact/org.apache.logging.log4j/log4j-api -->
        <dependency>
            <groupId>org.apache.logging.log4j</groupId>
            <artifactId>log4j-api</artifactId>
        </dependency>

        <!-- https://mvnrepository.com/artifact/org.apache.logging.log4j/log4j-core -->
        <dependency>
            <groupId>org.apache.logging.log4j</groupId>
            <artifactId>log4j-core</artifactId>
        </dependency>

        <!-- https://mvnrepository.com/artifact/org.apache.logging.log4j/log4j-slf4j-impl -->
        <dependency>
            <groupId>org.apache.logging.log4j</groupId>
            <artifactId>log4j-slf4j-impl</artifactId>
        </dependency>

        <dependency>
            <groupId>org.apache.logging.log4j</groupId>
            <artifactId>log4j-layout-template-json</artifactId>
        </dependency>

        <!-- https://mvnrepository.com/artifact/org.apache.logging.log4j/log4j-1.2-api -->
        <dependency>
            <groupId>org.apache.logging.log4j</groupId>
            <artifactId>log4j-1.2-api</artifactId>
        </dependency>

        <!-- https://mvnrepository.com/artifact/io.netty/netty-all -->
        <dependency>
            <groupId>io.netty</groupId>
            <artifactId>netty-all</artifactId>
        </dependency>

        <!-- https://mvnrepository.com/artifact/com.google.protobuf/protobuf-java -->
        <dependency>
            <groupId>com.google.protobuf</groupId>
            <artifactId>protobuf-java</artifactId>
        </dependency>

        <dependency>
            <groupId>com.google.protobuf</groupId>
            <artifactId>protobuf-java-util</artifactId>
        </dependency>

        <!-- https://mvnrepository.com/artifact/com.fasterxml.jackson.core/jackson-annotations -->
        <dependency>
            <groupId>com.fasterxml.jackson.core</groupId>
            <artifactId>jackson-annotations</artifactId>
        </dependency>

        <!-- https://mvnrepository.com/artifact/com.fasterxml.jackson.core/jackson-databind -->
        <dependency>
            <groupId>com.fasterxml.jackson.core</groupId>
            <artifactId>jackson-databind</artifactId>
        </dependency>

        <!-- https://mvnrepository.com/artifact/com.fasterxml.jackson.dataformat/jackson-dataformat-yaml -->
        <dependency>
            <groupId>com.fasterxml.jackson.dataformat</groupId>
            <artifactId>jackson-dataformat-yaml</artifactId>
        </dependency>

        <!-- https://mvnrepository.com/artifact/com.fasterxml.jackson.module/jackson-module-jaxb-annotations -->
        <dependency>
            <groupId>com.fasterxml.jackson.module</groupId>
            <artifactId>jackson-module-jaxb-annotations</artifactId>
        </dependency>

        <!-- https://mvnrepository.com/artifact/com.squareup.okhttp3/okhttp -->
        <dependency>
            <groupId>com.squareup.okhttp3</groupId>
            <artifactId>okhttp</artifactId>
        </dependency>

        <!-- https://mvnrepository.com/artifact/com.squareup.okio/okio -->
        <dependency>
            <groupId>com.squareup.okio</groupId>
            <artifactId>okio</artifactId>
        </dependency>

        <!-- https://mvnrepository.com/artifact/javax.validation/validation-api -->
        <dependency>
            <groupId>javax.validation</groupId>
            <artifactId>validation-api</artifactId>
        </dependency>

        <!-- https://mvnrepository.com/artifact/org.slf4j/slf4j-api -->
        <dependency>
            <groupId>org.slf4j</groupId>
            <artifactId>slf4j-api</artifactId>
        </dependency>

        <!-- https://mvnrepository.com/artifact/com.github.oshi/oshi-core -->
        <dependency>
            <groupId>com.github.oshi</groupId>
            <artifactId>oshi-core</artifactId>
        </dependency>

        <!-- https://mvnrepository.com/artifact/org.jboss.xnio/xnio-nio -->
        <dependency>
            <groupId>org.jboss.xnio</groupId>
            <artifactId>xnio-nio</artifactId>
        </dependency>

        <!-- support jdk9 -->
        <dependency>
            <groupId>javax.annotation</groupId>
            <artifactId>javax.annotation-api</artifactId>
        </dependency>

        <dependency>
            <groupId>com.sun.activation</groupId>
            <artifactId>javax.activation</artifactId>
        </dependency>

        <dependency>
            <groupId>org.roaringbitmap</groupId>
            <artifactId>RoaringBitmap</artifactId>
        </dependency>

        <!-- https://mvnrepository.com/artifact/org.apache.spark/spark-core_2.12 -->
        <dependency>
            <groupId>org.apache.spark</groupId>
            <artifactId>spark-core_2.12</artifactId>
        </dependency>

        <!-- https://mvnrepository.com/artifact/org.apache.ivy/ivy -->
        <dependency>
            <groupId>org.apache.ivy</groupId>
            <artifactId>ivy</artifactId>
        </dependency>

        <!-- https://mvnrepository.com/artifact/org.apache.spark/spark-launcher_2.12 -->
        <dependency>
            <groupId>org.apache.spark</groupId>
            <artifactId>spark-launcher_2.12</artifactId>
        </dependency>

        <!-- https://mvnrepository.com/artifact/org.apache.spark/spark-sql_2.12 -->
        <dependency>
            <groupId>org.apache.spark</groupId>
            <artifactId>spark-sql_2.12</artifactId>
        </dependency>

        <!--  https://mvnrepository.com/artifact/org.apache.spark/spark-catalyst_2.12 -->
        <dependency>
            <groupId>org.apache.spark</groupId>
            <artifactId>spark-catalyst_2.12</artifactId>
        </dependency>

        <!-- https://mvnrepository.com/artifact/com.fasterxml.uuid/java-uuid-generator -->
        <dependency>
            <groupId>com.fasterxml.uuid</groupId>
            <artifactId>java-uuid-generator</artifactId>
        </dependency>

        <!-- https://mvnrepository.com/artifact/com.facebook.presto.hive/hive-apache -->
        <dependency>
            <groupId>io.trino.hive</groupId>
            <artifactId>hive-apache</artifactId>
        </dependency>

        <!-- https://mvnrepository.com/artifact/com.aliyun.datalake/metastore-client-hive3 -->
        <dependency>
            <groupId>com.aliyun.datalake</groupId>
            <artifactId>metastore-client-hive3</artifactId>
        </dependency>

        <!-- https://mvnrepository.com/artifact/com.github.ben-manes.caffeine/caffeine -->
        <dependency>
            <groupId>com.github.ben-manes.caffeine</groupId>
            <artifactId>caffeine</artifactId>
        </dependency>

        <!-- https://mvnrepository.com/artifact/com.opencsv/opencsv -->
        <dependency>
            <groupId>com.opencsv</groupId>
            <artifactId>opencsv</artifactId>
        </dependency>

        <!-- https://mvnrepository.com/artifact/org.apache.hadoop/hadoop-common -->
        <dependency>
            <groupId>org.apache.hadoop</groupId>
            <artifactId>hadoop-common</artifactId>
        </dependency>

        <!-- https://mvnrepository.com/artifact/org.apache.hadoop/hadoop-client -->
        <dependency>
            <groupId>org.apache.hadoop</groupId>
            <artifactId>hadoop-client</artifactId>
        </dependency>

        <dependency>
            <groupId>org.apache.hadoop</groupId>
            <artifactId>hadoop-client-api</artifactId>
        </dependency>

        <dependency>
            <groupId>org.apache.hadoop</groupId>
            <artifactId>hadoop-client-runtime</artifactId>
        </dependency>

        <!-- https://mvnrepository.com/artifact/org.apache.hadoop/hadoop-aws -->
        <dependency>
            <groupId>org.apache.hadoop</groupId>
            <artifactId>hadoop-aws</artifactId>
        </dependency>

        <!-- https://mvnrepository.com/artifact/org.apache.hadoop/hadoop-aliyun -->
        <dependency>
            <groupId>org.apache.hadoop</groupId>
            <artifactId>hadoop-aliyun</artifactId>
        </dependency>

        <dependency>
            <groupId>org.apache.hadoop</groupId>
            <artifactId>hadoop-hdfs</artifactId>
        </dependency>

        <dependency>
            <groupId>org.jdom</groupId>
            <artifactId>jdom2</artifactId>
        </dependency>

        <!-- https://mvnrepository.com/artifact/com.qcloud.cos/hadoop-cos -->
        <dependency>
            <groupId>com.qcloud.cos</groupId>
            <artifactId>hadoop-cos</artifactId>
        </dependency>

        <!-- https://mvnrepository.com/artifact/com.qcloud/chdfs_hadoop_plugin_network -->
        <dependency>
            <groupId>com.qcloud</groupId>
            <artifactId>chdfs_hadoop_plugin_network</artifactId>
        </dependency>

        <!-- https://mvnrepository.com/artifact/org.apache.hadoop/hadoop-azure-datalake -->
        <dependency>
            <groupId>org.apache.hadoop</groupId>
            <artifactId>hadoop-azure-datalake</artifactId>
        </dependency>

        <!-- https://mvnrepository.com/artifact/org.apache.hadoop/hadoop-azure -->
        <dependency>
            <groupId>org.apache.hadoop</groupId>
            <artifactId>hadoop-azure</artifactId>
        </dependency>

        <!-- https://mvnrepository.com/artifact/com.google.cloud.bigdataoss/gcs-connector -->
        <dependency>
            <groupId>com.google.cloud.bigdataoss</groupId>
            <artifactId>gcs-connector</artifactId>
            <classifier>shaded</classifier>
        </dependency>

        <dependency>
            <groupId>org.openjdk.jmh</groupId>
            <artifactId>jmh-core</artifactId>
            <version>1.37</version>
            <scope>test</scope>
        </dependency>
        <dependency>
            <groupId>org.openjdk.jmh</groupId>
            <artifactId>jmh-generator-annprocess</artifactId>
            <version>1.37</version>
            <scope>test</scope>
        </dependency>

        <!-- https://mvnrepository.com/artifact/org.apache.hudi/hudi-common -->
        <dependency>
            <groupId>org.apache.hudi</groupId>
            <artifactId>hudi-common</artifactId>
        </dependency>

        <!-- https://mvnrepository.com/artifact/org.apache.hudi/hudi-io -->
        <dependency>
            <groupId>org.apache.hudi</groupId>
            <artifactId>hudi-io</artifactId>
        </dependency>

        <!-- https://mvnrepository.com/artifact/org.apache.hudi/hudi-hadoop-mr -->
        <dependency>
            <groupId>org.apache.hudi</groupId>
            <artifactId>hudi-hadoop-mr</artifactId>
        </dependency>

        <!-- https://mvnrepository.com/artifact/org.apache.parquet/parquet-hadoop -->
        <dependency>
            <groupId>org.apache.parquet</groupId>
            <artifactId>parquet-hadoop</artifactId>
        </dependency>

        <!-- https://mvnrepository.com/artifact/org.apache.parquet/parquet-avro -->
        <dependency>
            <groupId>org.apache.parquet</groupId>
            <artifactId>parquet-avro</artifactId>
        </dependency>

        <!-- https://mvnrepository.com/artifact/org.apache.parquet/parquet-column -->
        <dependency>
            <groupId>org.apache.parquet</groupId>
            <artifactId>parquet-column</artifactId>
        </dependency>

        <!-- https://mvnrepository.com/artifact/org.apache.parquet/parquet-common -->
        <dependency>
            <groupId>org.apache.parquet</groupId>
            <artifactId>parquet-common</artifactId>
        </dependency>

        <dependency>
            <groupId>org.apache.paimon</groupId>
            <artifactId>paimon-bundle</artifactId>
        </dependency>

        <dependency>
            <groupId>org.apache.paimon</groupId>
            <artifactId>paimon-s3</artifactId>
        </dependency>

        <dependency>
            <groupId>org.apache.paimon</groupId>
            <artifactId>paimon-oss</artifactId>
        </dependency>

        <dependency>
            <groupId>org.xerial.snappy</groupId>
            <artifactId>snappy-java</artifactId>
        </dependency>

        <dependency>
            <groupId>com.starrocks</groupId>
            <artifactId>starclient</artifactId>
        </dependency>

        <dependency>
            <groupId>com.starrocks</groupId>
            <artifactId>starmanager</artifactId>
        </dependency>

        <!-- https://mvnrepository.com/artifact/io.opentelemetry/opentelemetry-api -->
        <dependency>
            <groupId>io.opentelemetry</groupId>
            <artifactId>opentelemetry-api</artifactId>
        </dependency>

        <!-- https://mvnrepository.com/artifact/io.opentelemetry/opentelemetry-sdk -->
        <dependency>
            <groupId>io.opentelemetry</groupId>
            <artifactId>opentelemetry-sdk</artifactId>
        </dependency>

        <!-- https://mvnrepository.com/artifact/io.opentelemetry/opentelemetry-exporter-jaeger -->
        <dependency>
            <groupId>io.opentelemetry</groupId>
            <artifactId>opentelemetry-exporter-jaeger</artifactId>
        </dependency>

        <!-- https://mvnrepository.com/artifact/io.opentelemetry/opentelemetry-exporter-otlp -->
        <dependency>
            <groupId>io.opentelemetry</groupId>
            <artifactId>opentelemetry-exporter-otlp</artifactId>
        </dependency>

        <!-- https://mvnrepository.com/artifact/org.mariadb.jdbc/mariadb-java-client -->
        <dependency>
            <groupId>org.mariadb.jdbc</groupId>
            <artifactId>mariadb-java-client</artifactId>
        </dependency>

        <!-- https://mvnrepository.com/artifact/org.postgresql/postgresql -->
        <!-- we need pg driver for jdbc connector -->
        <dependency>
            <groupId>org.postgresql</groupId>
            <artifactId>postgresql</artifactId>
        </dependency>

        <!-- https://mvnrepository.com/artifact/com.clickhouse/clickhouse-jdbc -->
        <!-- we need clickhouse driver for jdbc connector -->
        <dependency>
            <groupId>com.clickhouse</groupId>
            <artifactId>clickhouse-jdbc</artifactId>
        </dependency>

        <!-- https://mvnrepository.com/artifact/com.oracle.database.jdbc/ojdbc10 -->
        <dependency>
            <groupId>com.oracle.database.jdbc</groupId>
            <artifactId>ojdbc10</artifactId>
        </dependency>

        <!-- https://mvnrepository.com/artifact/com.oracle.database.nls/orai18n -->
        <dependency>
            <groupId>com.oracle.database.nls</groupId>
            <artifactId>orai18n</artifactId>
        </dependency>

        <dependency>
            <groupId>com.microsoft.sqlserver</groupId>
            <artifactId>mssql-jdbc</artifactId>
        </dependency>
        
        <!-- https://mvnrepository.com/artifact/com.mockrunner/mockrunner-jdbc -->
        <dependency>
            <groupId>com.mockrunner</groupId>
            <artifactId>mockrunner-jdbc</artifactId>
            <scope>test</scope>
        </dependency>

        <!-- https://mvnrepository.com/artifact/org.apache.commons/commons-dbcp2 -->
        <dependency>
            <groupId>org.apache.commons</groupId>
            <artifactId>commons-dbcp2</artifactId>
            <scope>test</scope>
        </dependency>

        <!-- https://mvnrepository.com/artifact/org.apache.groovy/groovy-groovysh -->
        <dependency>
            <groupId>org.apache.groovy</groupId>
            <artifactId>groovy-groovysh</artifactId>
        </dependency>

        <dependency>
            <groupId>io.trino</groupId>
            <artifactId>trino-parser</artifactId>
            <version>385</version>
        </dependency>

        <dependency>
            <groupId>org.threeten</groupId>
            <artifactId>threeten-extra</artifactId>
            <version>1.7.2</version>
        </dependency>

        <!-- https://mvnrepository.com/artifact/org.mockito/mockito-core -->
        <dependency>
            <groupId>org.mockito</groupId>
            <artifactId>mockito-inline</artifactId>
            <version>4.11.0</version>
            <scope>test</scope>
        </dependency>

        <!-- https://mvnrepository.com/artifact/org.apache.ranger/ranger-plugins-common -->
        <dependency>
            <groupId>org.apache.ranger</groupId>
            <artifactId>ranger-plugins-common</artifactId>
        </dependency>

        <dependency>
            <groupId>io.airlift</groupId>
            <artifactId>concurrent</artifactId>
        </dependency>

        <dependency>
            <groupId>io.airlift</groupId>
            <artifactId>security</artifactId>
        </dependency>

        <dependency>
            <groupId>com.aliyun.odps</groupId>
            <artifactId>odps-sdk-core</artifactId>
        </dependency>

        <dependency>
            <groupId>com.aliyun.odps</groupId>
            <artifactId>odps-sdk-table-api</artifactId>
        </dependency>

        <!-- https://mvnrepository.com/artifact/org.owasp.encoder/encoder -->
        <dependency>
            <groupId>org.owasp.encoder</groupId>
            <artifactId>encoder</artifactId>
        </dependency>

        <dependency>
            <groupId>com.zaxxer</groupId>
            <artifactId>HikariCP</artifactId>
            <version>${hikaricp.version}</version>
        </dependency>

        <dependency>
            <groupId>org.quartz-scheduler</groupId>
            <artifactId>quartz</artifactId>
            <version>2.5.0</version>
        </dependency>

        <dependency>
            <groupId>io.grpc</groupId>
            <artifactId>grpc-api</artifactId>
        </dependency>
        <dependency>
            <groupId>io.grpc</groupId>
            <artifactId>grpc-netty-shaded</artifactId>
        </dependency>
        <dependency>
            <groupId>io.grpc</groupId>
            <artifactId>grpc-protobuf</artifactId>
        </dependency>
        <dependency>
            <groupId>io.grpc</groupId>
            <artifactId>grpc-stub</artifactId>
        </dependency>
        <dependency>
            <groupId>io.grpc</groupId>
            <artifactId>grpc-core</artifactId>
        </dependency>
        <dependency>
            <groupId>org.apache.arrow</groupId>
            <artifactId>arrow-vector</artifactId>
        </dependency>
        <dependency>
            <groupId>org.apache.arrow</groupId>
            <artifactId>arrow-memory-netty</artifactId>
        </dependency>
        <dependency>
            <groupId>org.apache.arrow</groupId>
            <artifactId>flight-core</artifactId>
        </dependency>
        <dependency>
            <groupId>org.apache.arrow</groupId>
            <artifactId>flight-sql</artifactId>
        </dependency>
        <dependency>
            <groupId>org.apache.arrow</groupId>
            <artifactId>flight-sql-jdbc-driver</artifactId>
            <scope>test</scope>
        </dependency>
        <dependency>
            <groupId>org.apache.arrow</groupId>
            <artifactId>arrow-jdbc</artifactId>
        </dependency>

        <dependency>
            <groupId>software.amazon.awssdk</groupId>
            <artifactId>bundle</artifactId>
        </dependency>

        <dependency>
            <groupId>org.jboss.byteman</groupId>
            <artifactId>byteman</artifactId>
        </dependency>

        <dependency>
            <groupId>com.azure</groupId>
            <artifactId>azure-storage-blob</artifactId>
        </dependency>

        <dependency>
            <groupId>com.azure</groupId>
            <artifactId>azure-identity</artifactId>
        </dependency>

        <dependency>
            <groupId>it.unimi.dsi</groupId>
            <artifactId>fastutil</artifactId>
        </dependency>

        <dependency>
            <groupId>tools.profiler</groupId>
            <artifactId>async-profiler</artifactId>
        </dependency>

        <!-- for xx_hash3_64 -->
        <dependency>
            <groupId>net.openhft</groupId>
            <artifactId>zero-allocation-hashing</artifactId>
            <version>0.16</version>
        </dependency>

        <dependency>
<<<<<<< HEAD
            <groupId>org.jacoco</groupId>
            <artifactId>org.jacoco.agent</artifactId>
            <version>${jacoco.version}</version>
            <classifier>runtime</classifier>
            <scope>runtime</scope>
=======
            <groupId>com.github.vertical-blank</groupId>
            <artifactId>sql-formatter</artifactId>
            <version>2.0.4</version>
>>>>>>> dcf08c3c
        </dependency>
    </dependencies>

    <build>
        <plugins>
            <!-- fe proto precompile plugin-->
            <plugin>
                <groupId>com.baidu</groupId>
                <artifactId>jprotobuf-precompile-plugin</artifactId>
                <version>${jprotobuf-precompile-plugin.version}</version>
                <configuration>
                    <filterClassPackage>com.starrocks.proto;com.starrocks.rpc;com.starrocks.server</filterClassPackage>
                    <generateProtoFile>true</generateProtoFile>
                    <compileDependencies>true</compileDependencies>
                </configuration>
                <executions>
                    <execution>
                        <phase>compile</phase>
                        <goals>
                            <goal>precompile</goal>
                        </goals>
                    </execution>
                </executions>
            </plugin>
            <!-- fe ut coverage-->
            <plugin>
                <groupId>org.jacoco</groupId>
                <artifactId>jacoco-maven-plugin</artifactId>
                <version>${jacoco.version}</version>
                <configuration>
                    <dataFile>${project.build.directory}/jacoco.exec</dataFile>
                    <outputDirectory>${project.build.directory}/jacoco-report</outputDirectory>
                </configuration>
                <executions>

                    <execution>
                        <id>instrument</id>
                        <phase>process-classes</phase>
                        <goals>
                            <goal>instrument</goal>
                        </goals>
                        <configuration>
                            <includes>
                                <include>com/starrocks/**</include>
                            </includes>
                            <excludes>
                                <exclude>com/starrocks/proto/**</exclude>
                            </excludes>
                            <append>true</append>
                        </configuration>
                    </execution>

                    <execution>
                        <id>default-report</id>
                        <phase>verify</phase>
                        <goals>
                            <goal>report</goal>
                        </goals>
                    </execution>

                    <execution>
                        <id>restore</id>
                        <phase>prepare-package</phase>
                        <goals>
                            <goal>restore-instrumented-classes</goal>
                        </goals>
                    </execution>

                    <execution>
                        <id>default-check</id>
                        <goals>
                            <goal>check</goal>
                        </goals>
                        <configuration>
                            <rules>
                                <rule>
                                    <element>BUNDLE</element>
                                    <limits>
                                        <!-- <limit>
                                            <counter>COMPLEXITY</counter>
                                            <value>COVEREDRATIO</value>
                                            <minimum>0.60</minimum>
                                        </limit> -->
                                    </limits>
                                </rule>
                            </rules>
                        </configuration>
                    </execution>
                </executions>
            </plugin>

            <!--thrift-->
            <plugin>
                <groupId>org.apache.thrift.tools</groupId>
                <artifactId>maven-thrift-plugin</artifactId>
                <version>0.1.11</version>
                <configuration>
                    <thriftExecutable>${starrocks.thrift}</thriftExecutable>
                    <thriftSourceRoot>${starrocks.home}/gensrc/thrift</thriftSourceRoot>
                    <generator>java</generator>
                    <excludes>
                        <exclude>**/parquet.thrift</exclude>
                    </excludes>
                </configuration>
                <executions>
                    <execution>
                        <id>thrift-sources</id>
                        <phase>generate-sources</phase>
                        <goals>
                            <goal>compile</goal>
                        </goals>
                    </execution>
                </executions>
            </plugin>

            <!-- jmockit -->
            <plugin>
                <artifactId>maven-surefire-plugin</artifactId>
                <version>2.22.2</version>
                <configuration>
                    <!-->set larger, eg, 3, to reduce the time or running FE unit tests<-->
                    <forkCount>${fe_ut_parallel}</forkCount>
                    <!-->not reuse forked jvm, so that each unit test will run in separate jvm. to avoid singleton confict<-->
                    <reuseForks>false</reuseForks>
                    <argLine>
                        -javaagent:${settings.localRepository}/com/github/hazendaz/jmockit/jmockit/1.49.4/jmockit-1.49.4.jar
                        ${async.profiler.arg}
                        -Xmx4096m
                        -XX:TieredStopAtLevel=1 -XX:CICompilerCount=1 -XX:-BackgroundCompilation -XX:+UseSerialGC
                        -Duser.timezone=Asia/Shanghai
                        -Djacoco-agent.destfile=${project.build.directory}/jacoco.exec
                    </argLine>
                    <!-- Set maven to use independent class loading to avoid unit test failure due to the early shutdown of the JVM -->
                    <useSystemClassLoader>false</useSystemClassLoader>
                    <excludes>
                        <exclude>**/QueryDumpRegressionTest.java</exclude>
                    </excludes>
                </configuration>
            </plugin>

            <!-- run make to generate Version and builtin -->
            <!-- also parse the proto for FE -->
            <plugin>
                <artifactId>maven-antrun-plugin</artifactId>
                <version>1.8</version>
                <executions>
                    <execution>
                        <id>generate-sources</id>
                        <phase>generate-sources</phase>
                        <configuration>
                            <target>
                                <property name="ant.python" value="${python}"/>
                                <mkdir dir="${basedir}/target/generated-sources/proto"/>
                                <exec executable="${java.home}/bin/java">
                                    <arg value="-jar"/>
                                    <arg value="${settings.localRepository}/com/starrocks/jprotobuf-starrocks/${jprotobuf-starrocks.version}/jprotobuf-starrocks-${jprotobuf-starrocks.version}-jar-with-dependencies.jar"/>
                                    <arg value="--java_out=${basedir}/target/generated-sources/proto"/>
                                    <arg value="${starrocks.home}/gensrc/proto/lake_types.proto"/>
                                </exec>
                                <exec executable="${java.home}/bin/java">
                                    <arg value="-jar"/>
                                    <arg value="${settings.localRepository}/com/starrocks/jprotobuf-starrocks/${jprotobuf-starrocks.version}/jprotobuf-starrocks-${jprotobuf-starrocks.version}-jar-with-dependencies.jar"/>
                                    <arg value="--java_out=${basedir}/target/generated-sources/proto"/>
                                    <arg value="${starrocks.home}/gensrc/proto/internal_service.proto"/>
                                </exec>
                                <exec executable="${java.home}/bin/java">
                                    <arg value="-jar"/>
                                    <arg value="${settings.localRepository}/com/starrocks/jprotobuf-starrocks/${jprotobuf-starrocks.version}/jprotobuf-starrocks-${jprotobuf-starrocks.version}-jar-with-dependencies.jar"/>
                                    <arg value="--java_out=${basedir}/target/generated-sources/proto"/>
                                    <arg value="${starrocks.home}/gensrc/proto/types.proto"/>
                                </exec>
                                <exec executable="${java.home}/bin/java">
                                    <arg value="-jar"/>
                                    <arg value="${settings.localRepository}/com/starrocks/jprotobuf-starrocks/${jprotobuf-starrocks.version}/jprotobuf-starrocks-${jprotobuf-starrocks.version}-jar-with-dependencies.jar"/>
                                    <arg value="--java_out=${basedir}/target/generated-sources/proto"/>
                                    <arg value="${starrocks.home}/gensrc/proto/tablet_schema.proto"/>
                                </exec>
                                <exec executable="${java.home}/bin/java">
                                    <arg value="-jar"/>
                                    <arg value="${settings.localRepository}/com/starrocks/jprotobuf-starrocks/${jprotobuf-starrocks.version}/jprotobuf-starrocks-${jprotobuf-starrocks.version}-jar-with-dependencies.jar"/>
                                    <arg value="--java_out=${basedir}/target/generated-sources/proto"/>
                                    <arg value="${starrocks.home}/gensrc/proto/lake_service.proto"/>
                                </exec>
                                <exec executable="${java.home}/bin/java">
                                    <arg value="-jar"/>
                                    <arg value="${settings.localRepository}/com/starrocks/jprotobuf-starrocks/${jprotobuf-starrocks.version}/jprotobuf-starrocks-${jprotobuf-starrocks.version}-jar-with-dependencies.jar"/>
                                    <arg value="--java_out=${basedir}/target/generated-sources/proto"/>
                                    <arg value="${starrocks.home}/gensrc/proto/encryption.proto"/>
                                </exec>
                                <exec executable="${ant.python}">
                                    <env key="JAVA_HOME" value="${java.home}"/>
                                    <arg value="${starrocks.home}/build-support/gen_build_version.py"/>
                                    <arg value="--java"/>
                                    <arg value="${starrocks.home}/fe/fe-core/target/generated-sources/build"/>
                                </exec>
                                <exec executable="${ant.python}">
                                    <arg value="${starrocks.home}/gensrc/script/gen_functions.py"/>
                                    <arg value="--cpp"/>
                                    <arg value="${starrocks.home}/gensrc/build/gen_cpp"/>
                                    <arg value="--java"/>
                                    <arg value="${starrocks.home}/fe/fe-core/target/generated-sources/build"/>
                                </exec>
                            </target>
                        </configuration>
                        <goals>
                            <goal>run</goal>
                        </goals>
                    </execution>
                </executions>
            </plugin>

            <!-- add gensrc java build src dir -->
            <plugin>
                <groupId>org.codehaus.mojo</groupId>
                <artifactId>build-helper-maven-plugin</artifactId>
                <version>1.7</version>
                <executions>
                    <execution>
                        <id>add-source</id>
                        <phase>generate-sources</phase>
                        <goals>
                            <goal>add-source</goal>
                        </goals>
                        <configuration>
                            <sources>
                                <!-- add arbitrary num of src dirs here -->
                                <source>${basedir}/target/generated-sources/build/</source>
                                <source>${basedir}/target/generated-sources/proto/</source>
                                <source>${basedir}/target/generated-sources/thrift/</source>
                            
                            </sources>
                        </configuration>
                    </execution>
                </executions>
            </plugin>


            <plugin>
                <groupId>org.codehaus.mojo</groupId>
                <artifactId>cobertura-maven-plugin</artifactId>
                <version>2.7</version>
                <configuration>
                    <check>
                        <maxmem>1024m</maxmem>
                    </check>
                </configuration>
            </plugin>

            <!-- for FE java code style checking -->
            <plugin>
                <groupId>org.apache.maven.plugins</groupId>
                <artifactId>maven-checkstyle-plugin</artifactId>
                <version>3.1.1</version>
                <dependencies>
                    <dependency>
                        <groupId>com.puppycrawl.tools</groupId>
                        <artifactId>checkstyle</artifactId>
                        <version>${puppycrawl.version}</version>
                    </dependency>
                </dependencies>
                <configuration>
                    <configLocation>checkstyle.xml</configLocation>
                    <encoding>UTF-8</encoding>
                    <consoleOutput>true</consoleOutput>
                    <failsOnError>true</failsOnError>
                    <linkXRef>false</linkXRef>
                    <includeTestSourceDirectory>true</includeTestSourceDirectory>
                    <excludes>**/sql/parser/gen/**</excludes>
                </configuration>
                <executions>
                    <execution>
                        <id>validate</id>
                        <phase>validate</phase>
                        <goals>
                            <goal>check</goal>
                        </goals>
                    </execution>
                </executions>
            </plugin>

            <!-- clean fe/target dir before building -->
            <plugin>
                <artifactId>maven-clean-plugin</artifactId>
                <version>3.1.0</version>
                <executions>
                    <execution>
                        <id>auto-clean</id>
                        <phase>initialize</phase>
                        <goals>
                            <goal>clean</goal>
                        </goals>
                    </execution>
                </executions>
            </plugin>
        </plugins>
    </build>
</project><|MERGE_RESOLUTION|>--- conflicted
+++ resolved
@@ -909,17 +909,17 @@
         </dependency>
 
         <dependency>
-<<<<<<< HEAD
             <groupId>org.jacoco</groupId>
             <artifactId>org.jacoco.agent</artifactId>
             <version>${jacoco.version}</version>
             <classifier>runtime</classifier>
             <scope>runtime</scope>
-=======
+        </dependency>
+
+        <dependency>
             <groupId>com.github.vertical-blank</groupId>
             <artifactId>sql-formatter</artifactId>
             <version>2.0.4</version>
->>>>>>> dcf08c3c
         </dependency>
     </dependencies>
 
