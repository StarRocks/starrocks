<?xml version="1.0" encoding="UTF-8"?>

<!--
Licensed to the Apache Software Foundation (ASF) under one
or more contributor license agreements.  See the NOTICE file
distributed with this work for additional information
regarding copyright ownership.  The ASF licenses this file
to you under the Apache License, Version 2.0 (the
"License"); you may not use this file except in compliance
with the License.  You may obtain a copy of the License at

  http://www.apache.org/licenses/LICENSE-2.0

Unless required by applicable law or agreed to in writing,
software distributed under the License is distributed on an
"AS IS" BASIS, WITHOUT WARRANTIES OR CONDITIONS OF ANY
KIND, either express or implied.  See the License for the
specific language governing permissions and limitations
under the License.
-->

<project xmlns="http://maven.apache.org/POM/4.0.0" xmlns:xsi="http://www.w3.org/2001/XMLSchema-instance"
         xsi:schemaLocation="http://maven.apache.org/POM/4.0.0 http://maven.apache.org/xsd/maven-4.0.0.xsd">
    <modelVersion>4.0.0</modelVersion>

    <parent>
        <groupId>com.starrocks</groupId>
        <artifactId>starrocks-fe</artifactId>
        <version>main</version>
        <relativePath>../pom.xml</relativePath>
    </parent>

    <artifactId>fe-core</artifactId>
    <packaging>jar</packaging>

    <properties>
        <maven.compiler.source>17</maven.compiler.source>
        <maven.compiler.target>17</maven.compiler.target>
        <maven.compiler.release>17</maven.compiler.release>
        <starrocks.home>${basedir}/../../</starrocks.home>
        <fe_ut_parallel>${env.FE_UT_PARALLEL}</fe_ut_parallel>
        <jacoco.version>0.8.12</jacoco.version>
        <jprotobuf-precompile-plugin.version>2.2.12</jprotobuf-precompile-plugin.version>
        <python>python</python>
        
        <!-- async-profiler in UT -->
        <async.profiler.enabled>${env.ASYNC_PROFILER_ENABLED:-true}</async.profiler.enabled>
        <async.profiler.lib>${env.STARROCKS_HOME}/build-support/libasyncProfiler.so</async.profiler.lib>
        <async.profiler.output>${env.STARROCKS_HOME}/output/fe/log/proc_profile/prof-%t-%p.html</async.profiler.output>
        <async.profiler.arg>-agentpath:${async.profiler.lib}=start,event=cpu,file=${async.profiler.output}</async.profiler.arg>
    </properties>

    <profiles>
        <profile>
            <id>default</id>
            <activation>
                <activeByDefault>true</activeByDefault>
            </activation>
            <properties>
                <starrocks.thrift>thrift</starrocks.thrift>
            </properties>
        </profile>
        <profile>
            <id>thrift</id>
            <activation>
                <property>
                    <name>env.THRIFT</name>
                </property>
            </activation>
            <properties>
                <starrocks.thrift>${env.THRIFT}</starrocks.thrift>
            </properties>
        </profile>
        <profile>
            <id>thirdparty</id>
            <activation>
                <file>
                    <exists>${env.STARROCKS_THIRDPARTY}/installed/bin/thrift</exists>
                </file>
            </activation>
            <properties>
                <starrocks.thrift>${env.STARROCKS_THIRDPARTY}/installed/bin/thrift</starrocks.thrift>
            </properties>
        </profile>
        <profile>
            <id>windows</id>
            <properties>
                <starrocks.thrift>thrift.exe</starrocks.thrift>
            </properties>
        </profile>
        <profile>
            <id>python</id>
            <activation>
                <property>
                    <name>env.PYTHON</name>
                </property>
            </activation>
            <properties>
                <python>${env.PYTHON}</python>
            </properties>
        </profile>
        <profile>
            <id>async-profiler</id>
            <activation>
                <property>
                    <name>env.ASYNC_PROFILER_ENABLED</name>
                    <value>false</value>
                </property>
            </activation>
            <properties>
                <async.profiler.arg></async.profiler.arg>
            </properties>
        </profile>
    </profiles>

    <dependencies>
        <dependency>
            <groupId>com.starrocks</groupId>
            <artifactId>fe-grammar</artifactId>
        </dependency>

        <dependency>
            <groupId>com.starrocks</groupId>
            <artifactId>fe-parser</artifactId>
        </dependency>

        <dependency>
            <groupId>com.starrocks</groupId>
            <artifactId>fe-spi</artifactId>
        </dependency>

        <dependency>
            <groupId>com.starrocks</groupId>
            <artifactId>spark-dpp</artifactId>
        </dependency>

        <!-- https://mvnrepository.com/artifact/commons-cli/commons-cli -->
        <dependency>
            <groupId>commons-cli</groupId>
            <artifactId>commons-cli</artifactId>
        </dependency>

        <!-- https://mvnrepository.com/artifact/com.github.seancfoley/ipaddress -->
        <dependency>
            <groupId>com.github.seancfoley</groupId>
            <artifactId>ipaddress</artifactId>
        </dependency>

        <!-- https://mvnrepository.com/artifact/commons-codec/commons-codec -->
        <dependency>
            <groupId>commons-codec</groupId>
            <artifactId>commons-codec</artifactId>
        </dependency>

        <!-- https://mvnrepository.com/artifact/commons-lang/commons-lang -->
        <dependency>
            <groupId>commons-lang</groupId>
            <artifactId>commons-lang</artifactId>
        </dependency>

        <!-- https://mvnrepository.com/artifact/org.apache.commons/commons-lang3 -->
        <dependency>
            <groupId>org.apache.commons</groupId>
            <artifactId>commons-lang3</artifactId>
        </dependency>

        <!-- https://mvnrepository.com/artifact/org.apache.commons/commons-pool2 -->
        <dependency>
            <groupId>org.apache.commons</groupId>
            <artifactId>commons-pool2</artifactId>
        </dependency>

        <dependency>
            <groupId>org.apache.kudu</groupId>
            <artifactId>kudu-client</artifactId>
        </dependency>

        <!-- https://mvnrepository.com/artifact/commons-validator/commons-validator -->
        <dependency>
            <groupId>commons-validator</groupId>
            <artifactId>commons-validator</artifactId>
        </dependency>

        <!-- https://mvnrepository.com/artifact/com.google.code.gson/gson -->
        <dependency>
            <groupId>com.google.code.gson</groupId>
            <artifactId>gson</artifactId>
        </dependency>

        <!-- https://mvnrepository.com/artifact/com.google.guava/guava -->
        <dependency>
            <groupId>com.google.guava</groupId>
            <artifactId>guava</artifactId>
        </dependency>

        <!-- https://mvnrepository.com/artifact/com.fasterxml.jackson.core/jackson-core -->
        <dependency>
            <groupId>com.fasterxml.jackson.core</groupId>
            <artifactId>jackson-core</artifactId>
        </dependency>

        <!-- https://mvnrepository.com/artifact/com.starrocks/starrocks-bdb-je -->
        <dependency>
            <groupId>com.starrocks</groupId>
            <artifactId>starrocks-bdb-je</artifactId>
        </dependency>

        <!-- https://mvnrepository.com/artifact/de.jflex/jflex -->
        <dependency>
            <groupId>de.jflex</groupId>
            <artifactId>jflex</artifactId>
        </dependency>

        <!-- https://mvnrepository.com/artifact/org.jmockit/jmockit -->
        <!-- https://mvnrepository.com/artifact/com.github.hazendaz.jmockit/jmockit -->
        <dependency>
            <groupId>com.github.hazendaz.jmockit</groupId>
            <artifactId>jmockit</artifactId>
            <scope>test</scope>
        </dependency>

        <!-- https://mvnrepository.com/artifact/org.awaitility/awaitility -->
        <dependency>
            <groupId>org.awaitility</groupId>
            <artifactId>awaitility</artifactId>
            <version>4.2.0</version>
            <scope>test</scope>
        </dependency>

        <dependency>
            <groupId>com.starrocks</groupId>
            <artifactId>jprotobuf-starrocks</artifactId>
        </dependency>

        <dependency>
            <groupId>org.apache.velocity</groupId>
            <artifactId>velocity-engine-core</artifactId>
        </dependency>

        <dependency>
            <groupId>com.starrocks</groupId>
            <artifactId>jprotobuf-starrocks</artifactId>
            <classifier>jar-with-dependencies</classifier>
        </dependency>

        <!-- https://mvnrepository.com/artifact/com.baidu/jprotobuf-precompile-plugin -->
        <dependency>
            <groupId>com.baidu</groupId>
            <artifactId>jprotobuf-precompile-plugin</artifactId>
        </dependency>

        <!-- https://mvnrepository.com/artifact/com.baidu/jprotobuf-rpc-common -->
        <dependency>
            <groupId>com.baidu</groupId>
            <artifactId>jprotobuf-rpc-common</artifactId>
        </dependency>

        <dependency>
            <groupId>commons-io</groupId>
            <artifactId>commons-io</artifactId>
        </dependency>

        <!-- https://mvnrepository.com/artifact/com.baidu/jprotobuf-rpc-core -->
        <dependency>
            <groupId>com.baidu</groupId>
            <artifactId>jprotobuf-rpc-core</artifactId>
        </dependency>

        <!-- https://mvnrepository.com/artifact/org.json/json -->
        <dependency>
            <groupId>org.json</groupId>
            <artifactId>json</artifactId>
        </dependency>

        <!-- https://mvnrepository.com/artifact/org.junit.jupiter/junit-jupiter -->
        <dependency>
            <groupId>org.junit.jupiter</groupId>
            <artifactId>junit-jupiter</artifactId>
            <scope>test</scope>
        </dependency>

        <!-- https://mvnrepository.com/artifact/org.assertj/assertj-core -->
        <dependency>
            <groupId>org.assertj</groupId>
            <artifactId>assertj-core</artifactId>
            <version>3.24.2</version>
            <scope>test</scope>
        </dependency>

        <dependency>
            <groupId>org.apache.iceberg</groupId>
            <artifactId>iceberg-api</artifactId>
        </dependency>

        <dependency>
            <groupId>org.apache.iceberg</groupId>
            <artifactId>iceberg-bundled-guava</artifactId>
        </dependency>

        <dependency>
            <groupId>org.apache.iceberg</groupId>
            <artifactId>iceberg-common</artifactId>
        </dependency>

        <dependency>
            <groupId>org.apache.iceberg</groupId>
            <artifactId>iceberg-core</artifactId>
        </dependency>

        <dependency>
            <groupId>org.apache.iceberg</groupId>
            <artifactId>iceberg-hive-metastore</artifactId>
        </dependency>

        <dependency>
            <groupId>org.apache.iceberg</groupId>
            <artifactId>iceberg-aws</artifactId>
        </dependency>

        <dependency>
            <groupId>org.apache.httpcomponents.client5</groupId>
            <artifactId>httpclient5</artifactId>
        </dependency>

        <dependency>
            <groupId>io.delta</groupId>
            <artifactId>delta-kernel-api</artifactId>
        </dependency>

        <dependency>
            <groupId>io.delta</groupId>
            <artifactId>delta-kernel-defaults</artifactId>
        </dependency>

        <!-- https://mvnrepository.com/artifact/org.apache.thrift/libthrift -->
        <dependency>
            <groupId>org.apache.thrift</groupId>
            <artifactId>libthrift</artifactId>
        </dependency>

        <!-- https://mvnrepository.com/artifact/org.apache.logging.log4j/log4j-api -->
        <dependency>
            <groupId>org.apache.logging.log4j</groupId>
            <artifactId>log4j-api</artifactId>
        </dependency>

        <!-- https://mvnrepository.com/artifact/org.apache.logging.log4j/log4j-core -->
        <dependency>
            <groupId>org.apache.logging.log4j</groupId>
            <artifactId>log4j-core</artifactId>
        </dependency>

        <!-- https://mvnrepository.com/artifact/org.apache.logging.log4j/log4j-slf4j-impl -->
        <dependency>
            <groupId>org.apache.logging.log4j</groupId>
            <artifactId>log4j-slf4j-impl</artifactId>
        </dependency>

        <dependency>
            <groupId>org.apache.logging.log4j</groupId>
            <artifactId>log4j-layout-template-json</artifactId>
        </dependency>

        <!-- https://mvnrepository.com/artifact/org.apache.logging.log4j/log4j-1.2-api -->
        <dependency>
            <groupId>org.apache.logging.log4j</groupId>
            <artifactId>log4j-1.2-api</artifactId>
        </dependency>

        <!-- https://mvnrepository.com/artifact/io.netty/netty-all -->
        <dependency>
            <groupId>io.netty</groupId>
            <artifactId>netty-all</artifactId>
        </dependency>

        <!-- https://mvnrepository.com/artifact/com.google.protobuf/protobuf-java -->
        <dependency>
            <groupId>com.google.protobuf</groupId>
            <artifactId>protobuf-java</artifactId>
        </dependency>

        <dependency>
            <groupId>com.google.protobuf</groupId>
            <artifactId>protobuf-java-util</artifactId>
        </dependency>

        <!-- https://mvnrepository.com/artifact/com.fasterxml.jackson.core/jackson-annotations -->
        <dependency>
            <groupId>com.fasterxml.jackson.core</groupId>
            <artifactId>jackson-annotations</artifactId>
        </dependency>

        <!-- https://mvnrepository.com/artifact/com.fasterxml.jackson.core/jackson-databind -->
        <dependency>
            <groupId>com.fasterxml.jackson.core</groupId>
            <artifactId>jackson-databind</artifactId>
        </dependency>

        <!-- https://mvnrepository.com/artifact/com.fasterxml.jackson.dataformat/jackson-dataformat-yaml -->
        <dependency>
            <groupId>com.fasterxml.jackson.dataformat</groupId>
            <artifactId>jackson-dataformat-yaml</artifactId>
        </dependency>

        <!-- https://mvnrepository.com/artifact/com.fasterxml.jackson.module/jackson-module-jaxb-annotations -->
        <dependency>
            <groupId>com.fasterxml.jackson.module</groupId>
            <artifactId>jackson-module-jaxb-annotations</artifactId>
        </dependency>

        <!-- https://mvnrepository.com/artifact/com.squareup.okhttp3/okhttp -->
        <dependency>
            <groupId>com.squareup.okhttp3</groupId>
            <artifactId>okhttp</artifactId>
        </dependency>

        <!-- https://mvnrepository.com/artifact/com.squareup.okio/okio -->
        <dependency>
            <groupId>com.squareup.okio</groupId>
            <artifactId>okio</artifactId>
        </dependency>

        <!-- https://mvnrepository.com/artifact/javax.validation/validation-api -->
        <dependency>
            <groupId>javax.validation</groupId>
            <artifactId>validation-api</artifactId>
        </dependency>

        <!-- https://mvnrepository.com/artifact/org.slf4j/slf4j-api -->
        <dependency>
            <groupId>org.slf4j</groupId>
            <artifactId>slf4j-api</artifactId>
        </dependency>

        <!-- https://mvnrepository.com/artifact/com.github.oshi/oshi-core -->
        <dependency>
            <groupId>com.github.oshi</groupId>
            <artifactId>oshi-core</artifactId>
        </dependency>

        <!-- https://mvnrepository.com/artifact/org.jboss.xnio/xnio-nio -->
        <dependency>
            <groupId>org.jboss.xnio</groupId>
            <artifactId>xnio-nio</artifactId>
        </dependency>

        <!-- support jdk9 -->
        <dependency>
            <groupId>javax.annotation</groupId>
            <artifactId>javax.annotation-api</artifactId>
        </dependency>

        <dependency>
            <groupId>com.sun.activation</groupId>
            <artifactId>javax.activation</artifactId>
        </dependency>

        <dependency>
            <groupId>org.roaringbitmap</groupId>
            <artifactId>RoaringBitmap</artifactId>
        </dependency>

        <!-- https://mvnrepository.com/artifact/org.apache.spark/spark-core_2.12 -->
        <dependency>
            <groupId>org.apache.spark</groupId>
            <artifactId>spark-core_2.12</artifactId>
        </dependency>

        <!-- https://mvnrepository.com/artifact/org.apache.ivy/ivy -->
        <dependency>
            <groupId>org.apache.ivy</groupId>
            <artifactId>ivy</artifactId>
        </dependency>

        <!-- https://mvnrepository.com/artifact/org.apache.spark/spark-launcher_2.12 -->
        <dependency>
            <groupId>org.apache.spark</groupId>
            <artifactId>spark-launcher_2.12</artifactId>
        </dependency>

        <!-- https://mvnrepository.com/artifact/org.apache.spark/spark-sql_2.12 -->
        <dependency>
            <groupId>org.apache.spark</groupId>
            <artifactId>spark-sql_2.12</artifactId>
        </dependency>

        <!--  https://mvnrepository.com/artifact/org.apache.spark/spark-catalyst_2.12 -->
        <dependency>
            <groupId>org.apache.spark</groupId>
            <artifactId>spark-catalyst_2.12</artifactId>
        </dependency>

        <!-- https://mvnrepository.com/artifact/com.fasterxml.uuid/java-uuid-generator -->
        <dependency>
            <groupId>com.fasterxml.uuid</groupId>
            <artifactId>java-uuid-generator</artifactId>
        </dependency>

        <!-- https://mvnrepository.com/artifact/com.facebook.presto.hive/hive-apache -->
        <dependency>
            <groupId>io.trino.hive</groupId>
            <artifactId>hive-apache</artifactId>
        </dependency>

        <!-- https://mvnrepository.com/artifact/com.aliyun.datalake/metastore-client-hive3 -->
        <dependency>
            <groupId>com.aliyun.datalake</groupId>
            <artifactId>metastore-client-hive3</artifactId>
        </dependency>

        <!-- https://mvnrepository.com/artifact/com.github.ben-manes.caffeine/caffeine -->
        <dependency>
            <groupId>com.github.ben-manes.caffeine</groupId>
            <artifactId>caffeine</artifactId>
        </dependency>

        <!-- https://mvnrepository.com/artifact/com.opencsv/opencsv -->
        <dependency>
            <groupId>com.opencsv</groupId>
            <artifactId>opencsv</artifactId>
        </dependency>

        <!-- https://mvnrepository.com/artifact/org.apache.hadoop/hadoop-common -->
        <dependency>
            <groupId>org.apache.hadoop</groupId>
            <artifactId>hadoop-common</artifactId>
        </dependency>

        <!-- https://mvnrepository.com/artifact/org.apache.hadoop/hadoop-client -->
        <dependency>
            <groupId>org.apache.hadoop</groupId>
            <artifactId>hadoop-client</artifactId>
        </dependency>

        <dependency>
            <groupId>org.apache.hadoop</groupId>
            <artifactId>hadoop-client-api</artifactId>
        </dependency>

        <dependency>
            <groupId>org.apache.hadoop</groupId>
            <artifactId>hadoop-client-runtime</artifactId>
        </dependency>

        <!-- https://mvnrepository.com/artifact/org.apache.hadoop/hadoop-aws -->
        <dependency>
            <groupId>org.apache.hadoop</groupId>
            <artifactId>hadoop-aws</artifactId>
        </dependency>

        <!-- https://mvnrepository.com/artifact/org.apache.hadoop/hadoop-aliyun -->
        <dependency>
            <groupId>org.apache.hadoop</groupId>
            <artifactId>hadoop-aliyun</artifactId>
        </dependency>

        <dependency>
            <groupId>org.apache.hadoop</groupId>
            <artifactId>hadoop-hdfs</artifactId>
        </dependency>

        <dependency>
            <groupId>org.jdom</groupId>
            <artifactId>jdom2</artifactId>
        </dependency>

        <!-- https://mvnrepository.com/artifact/com.qcloud.cos/hadoop-cos -->
        <dependency>
            <groupId>com.qcloud.cos</groupId>
            <artifactId>hadoop-cos</artifactId>
        </dependency>

        <!-- https://mvnrepository.com/artifact/com.qcloud/chdfs_hadoop_plugin_network -->
        <dependency>
            <groupId>com.qcloud</groupId>
            <artifactId>chdfs_hadoop_plugin_network</artifactId>
        </dependency>

        <!-- https://mvnrepository.com/artifact/org.apache.hadoop/hadoop-azure-datalake -->
        <dependency>
            <groupId>org.apache.hadoop</groupId>
            <artifactId>hadoop-azure-datalake</artifactId>
        </dependency>

        <!-- https://mvnrepository.com/artifact/org.apache.hadoop/hadoop-azure -->
        <dependency>
            <groupId>org.apache.hadoop</groupId>
            <artifactId>hadoop-azure</artifactId>
        </dependency>

        <!-- https://mvnrepository.com/artifact/com.google.cloud.bigdataoss/gcs-connector -->
        <dependency>
            <groupId>com.google.cloud.bigdataoss</groupId>
            <artifactId>gcs-connector</artifactId>
            <classifier>shaded</classifier>
        </dependency>

        <dependency>
            <groupId>org.openjdk.jmh</groupId>
            <artifactId>jmh-core</artifactId>
            <version>1.37</version>
            <scope>test</scope>
        </dependency>
        <dependency>
            <groupId>org.openjdk.jmh</groupId>
            <artifactId>jmh-generator-annprocess</artifactId>
            <version>1.37</version>
            <scope>test</scope>
        </dependency>

        <!-- https://mvnrepository.com/artifact/org.apache.hudi/hudi-common -->
        <dependency>
            <groupId>org.apache.hudi</groupId>
            <artifactId>hudi-common</artifactId>
        </dependency>

        <!-- https://mvnrepository.com/artifact/org.apache.hudi/hudi-io -->
        <dependency>
            <groupId>org.apache.hudi</groupId>
            <artifactId>hudi-io</artifactId>
        </dependency>

        <!-- https://mvnrepository.com/artifact/org.apache.hudi/hudi-hadoop-mr -->
        <dependency>
            <groupId>org.apache.hudi</groupId>
            <artifactId>hudi-hadoop-mr</artifactId>
        </dependency>

        <!-- https://mvnrepository.com/artifact/org.apache.parquet/parquet-hadoop -->
        <dependency>
            <groupId>org.apache.parquet</groupId>
            <artifactId>parquet-hadoop</artifactId>
        </dependency>

        <!-- https://mvnrepository.com/artifact/org.apache.parquet/parquet-avro -->
        <dependency>
            <groupId>org.apache.parquet</groupId>
            <artifactId>parquet-avro</artifactId>
        </dependency>

        <!-- https://mvnrepository.com/artifact/org.apache.parquet/parquet-column -->
        <dependency>
            <groupId>org.apache.parquet</groupId>
            <artifactId>parquet-column</artifactId>
        </dependency>

        <!-- https://mvnrepository.com/artifact/org.apache.parquet/parquet-common -->
        <dependency>
            <groupId>org.apache.parquet</groupId>
            <artifactId>parquet-common</artifactId>
        </dependency>

        <dependency>
            <groupId>org.apache.paimon</groupId>
            <artifactId>paimon-bundle</artifactId>
        </dependency>

        <dependency>
            <groupId>org.apache.paimon</groupId>
            <artifactId>paimon-s3</artifactId>
        </dependency>

        <dependency>
            <groupId>org.apache.paimon</groupId>
            <artifactId>paimon-oss</artifactId>
        </dependency>

        <dependency>
            <groupId>org.xerial.snappy</groupId>
            <artifactId>snappy-java</artifactId>
        </dependency>

        <dependency>
            <groupId>com.starrocks</groupId>
            <artifactId>starclient</artifactId>
        </dependency>

        <dependency>
            <groupId>com.starrocks</groupId>
            <artifactId>starmanager</artifactId>
        </dependency>

        <!-- https://mvnrepository.com/artifact/io.opentelemetry/opentelemetry-api -->
        <dependency>
            <groupId>io.opentelemetry</groupId>
            <artifactId>opentelemetry-api</artifactId>
        </dependency>

        <!-- https://mvnrepository.com/artifact/io.opentelemetry/opentelemetry-sdk -->
        <dependency>
            <groupId>io.opentelemetry</groupId>
            <artifactId>opentelemetry-sdk</artifactId>
        </dependency>

        <!-- https://mvnrepository.com/artifact/io.opentelemetry/opentelemetry-exporter-jaeger -->
        <dependency>
            <groupId>io.opentelemetry</groupId>
            <artifactId>opentelemetry-exporter-jaeger</artifactId>
        </dependency>

        <!-- https://mvnrepository.com/artifact/io.opentelemetry/opentelemetry-exporter-otlp -->
        <dependency>
            <groupId>io.opentelemetry</groupId>
            <artifactId>opentelemetry-exporter-otlp</artifactId>
        </dependency>

        <!-- https://mvnrepository.com/artifact/org.mariadb.jdbc/mariadb-java-client -->
        <dependency>
            <groupId>org.mariadb.jdbc</groupId>
            <artifactId>mariadb-java-client</artifactId>
        </dependency>

        <!-- https://mvnrepository.com/artifact/org.postgresql/postgresql -->
        <!-- we need pg driver for jdbc connector -->
        <dependency>
            <groupId>org.postgresql</groupId>
            <artifactId>postgresql</artifactId>
        </dependency>

        <!-- https://mvnrepository.com/artifact/com.clickhouse/clickhouse-jdbc -->
        <!-- we need clickhouse driver for jdbc connector -->
        <dependency>
            <groupId>com.clickhouse</groupId>
            <artifactId>clickhouse-jdbc</artifactId>
        </dependency>

        <!-- https://mvnrepository.com/artifact/com.oracle.database.jdbc/ojdbc10 -->
        <dependency>
            <groupId>com.oracle.database.jdbc</groupId>
            <artifactId>ojdbc10</artifactId>
        </dependency>

        <!-- https://mvnrepository.com/artifact/com.oracle.database.nls/orai18n -->
        <dependency>
            <groupId>com.oracle.database.nls</groupId>
            <artifactId>orai18n</artifactId>
        </dependency>

        <dependency>
            <groupId>com.microsoft.sqlserver</groupId>
            <artifactId>mssql-jdbc</artifactId>
        </dependency>
        
        <!-- https://mvnrepository.com/artifact/com.mockrunner/mockrunner-jdbc -->
        <dependency>
            <groupId>com.mockrunner</groupId>
            <artifactId>mockrunner-jdbc</artifactId>
            <scope>test</scope>
        </dependency>

        <!-- https://mvnrepository.com/artifact/org.apache.commons/commons-dbcp2 -->
        <dependency>
            <groupId>org.apache.commons</groupId>
            <artifactId>commons-dbcp2</artifactId>
            <scope>test</scope>
        </dependency>

        <!-- https://mvnrepository.com/artifact/org.apache.groovy/groovy-groovysh -->
        <dependency>
            <groupId>org.apache.groovy</groupId>
            <artifactId>groovy-groovysh</artifactId>
        </dependency>

        <dependency>
            <groupId>io.trino</groupId>
            <artifactId>trino-parser</artifactId>
            <version>385</version>
        </dependency>

        <dependency>
            <groupId>org.threeten</groupId>
            <artifactId>threeten-extra</artifactId>
            <version>1.7.2</version>
        </dependency>

        <!-- https://mvnrepository.com/artifact/org.mockito/mockito-core -->
        <dependency>
            <groupId>org.mockito</groupId>
            <artifactId>mockito-inline</artifactId>
            <version>4.11.0</version>
            <scope>test</scope>
        </dependency>

        <!-- https://mvnrepository.com/artifact/org.apache.ranger/ranger-plugins-common -->
        <dependency>
            <groupId>org.apache.ranger</groupId>
            <artifactId>ranger-plugins-common</artifactId>
        </dependency>

        <dependency>
            <groupId>io.airlift</groupId>
            <artifactId>concurrent</artifactId>
        </dependency>

        <dependency>
            <groupId>io.airlift</groupId>
            <artifactId>security</artifactId>
        </dependency>

        <dependency>
            <groupId>com.aliyun.odps</groupId>
            <artifactId>odps-sdk-core</artifactId>
        </dependency>

        <dependency>
            <groupId>com.aliyun.odps</groupId>
            <artifactId>odps-sdk-table-api</artifactId>
        </dependency>

        <!-- https://mvnrepository.com/artifact/org.owasp.encoder/encoder -->
        <dependency>
            <groupId>org.owasp.encoder</groupId>
            <artifactId>encoder</artifactId>
        </dependency>

        <dependency>
            <groupId>com.zaxxer</groupId>
            <artifactId>HikariCP</artifactId>
            <version>${hikaricp.version}</version>
        </dependency>

        <dependency>
            <groupId>org.quartz-scheduler</groupId>
            <artifactId>quartz</artifactId>
            <version>2.5.0</version>
        </dependency>

        <dependency>
            <groupId>io.grpc</groupId>
            <artifactId>grpc-api</artifactId>
        </dependency>
        <dependency>
            <groupId>io.grpc</groupId>
            <artifactId>grpc-netty-shaded</artifactId>
        </dependency>
        <dependency>
            <groupId>io.grpc</groupId>
            <artifactId>grpc-protobuf</artifactId>
        </dependency>
        <dependency>
            <groupId>io.grpc</groupId>
            <artifactId>grpc-stub</artifactId>
        </dependency>
        <dependency>
            <groupId>io.grpc</groupId>
            <artifactId>grpc-core</artifactId>
        </dependency>
        <dependency>
            <groupId>org.apache.arrow</groupId>
            <artifactId>arrow-vector</artifactId>
        </dependency>
        <dependency>
            <groupId>org.apache.arrow</groupId>
            <artifactId>arrow-memory-netty</artifactId>
        </dependency>
        <dependency>
            <groupId>org.apache.arrow</groupId>
            <artifactId>flight-core</artifactId>
        </dependency>
        <dependency>
            <groupId>org.apache.arrow</groupId>
            <artifactId>flight-sql</artifactId>
        </dependency>
        <dependency>
            <groupId>org.apache.arrow</groupId>
            <artifactId>flight-sql-jdbc-driver</artifactId>
            <scope>test</scope>
        </dependency>
        <dependency>
            <groupId>org.apache.arrow</groupId>
            <artifactId>arrow-jdbc</artifactId>
        </dependency>

        <dependency>
            <groupId>software.amazon.awssdk</groupId>
            <artifactId>bundle</artifactId>
        </dependency>

        <dependency>
            <groupId>org.jboss.byteman</groupId>
            <artifactId>byteman</artifactId>
        </dependency>

        <dependency>
            <groupId>com.azure</groupId>
            <artifactId>azure-storage-blob</artifactId>
        </dependency>

        <dependency>
            <groupId>com.azure</groupId>
            <artifactId>azure-identity</artifactId>
        </dependency>

        <dependency>
            <groupId>it.unimi.dsi</groupId>
            <artifactId>fastutil</artifactId>
        </dependency>

        <dependency>
            <groupId>tools.profiler</groupId>
            <artifactId>async-profiler</artifactId>
        </dependency>

        <!-- for xx_hash3_64 -->
        <dependency>
            <groupId>net.openhft</groupId>
            <artifactId>zero-allocation-hashing</artifactId>
            <version>0.16</version>
        </dependency>

        <dependency>
            <groupId>org.jacoco</groupId>
            <artifactId>org.jacoco.agent</artifactId>
            <version>${jacoco.version}</version>
            <classifier>runtime</classifier>
            <scope>runtime</scope>
        </dependency>

        <dependency>
            <groupId>com.github.vertical-blank</groupId>
            <artifactId>sql-formatter</artifactId>
            <version>2.0.4</version>
        </dependency>
    </dependencies>

    <build>
        <plugins>
            <!-- fe proto precompile plugin-->
            <plugin>
                <groupId>com.baidu</groupId>
                <artifactId>jprotobuf-precompile-plugin</artifactId>
                <version>${jprotobuf-precompile-plugin.version}</version>
                <configuration>
                    <filterClassPackage>com.starrocks.proto;com.starrocks.rpc;com.starrocks.server</filterClassPackage>
                    <generateProtoFile>true</generateProtoFile>
                    <compileDependencies>true</compileDependencies>
                </configuration>
                <executions>
                    <execution>
                        <phase>compile</phase>
                        <goals>
                            <goal>precompile</goal>
                        </goals>
                    </execution>
                </executions>
            </plugin>
            <!-- fe ut coverage-->
            <plugin>
                <groupId>org.jacoco</groupId>
                <artifactId>jacoco-maven-plugin</artifactId>
                <version>${jacoco.version}</version>
                <configuration>
                    <dataFile>${project.build.directory}/jacoco.exec</dataFile>
                    <outputDirectory>${project.build.directory}/jacoco-report</outputDirectory>
                </configuration>
                <executions>

                    <execution>
                        <id>instrument</id>
                        <phase>process-classes</phase>
                        <goals>
                            <goal>instrument</goal>
                        </goals>
                        <configuration>
                            <includes>
                                <include>com/starrocks/**</include>
                            </includes>
                            <excludes>
                                <exclude>com/starrocks/proto/**</exclude>
                            </excludes>
                            <append>true</append>
                        </configuration>
                    </execution>

                    <execution>
                        <id>default-report</id>
                        <phase>verify</phase>
                        <goals>
                            <goal>report</goal>
                        </goals>
                    </execution>

                    <execution>
                        <id>restore</id>
                        <phase>prepare-package</phase>
                        <goals>
                            <goal>restore-instrumented-classes</goal>
                        </goals>
                    </execution>

                    <execution>
                        <id>default-check</id>
                        <goals>
                            <goal>check</goal>
                        </goals>
                        <configuration>
                            <rules>
                                <rule>
                                    <element>BUNDLE</element>
                                    <limits>
                                        <!-- <limit>
                                            <counter>COMPLEXITY</counter>
                                            <value>COVEREDRATIO</value>
                                            <minimum>0.60</minimum>
                                        </limit> -->
                                    </limits>
                                </rule>
                            </rules>
                        </configuration>
                    </execution>
                </executions>
            </plugin>

            <!--thrift-->
            <plugin>
                <groupId>org.apache.thrift.tools</groupId>
                <artifactId>maven-thrift-plugin</artifactId>
                <version>0.1.11</version>
                <configuration>
                    <thriftExecutable>${starrocks.thrift}</thriftExecutable>
                    <thriftSourceRoot>${starrocks.home}/gensrc/thrift</thriftSourceRoot>
                    <generator>java</generator>
                    <excludes>
                        <exclude>**/parquet.thrift</exclude>
                    </excludes>
                </configuration>
                <executions>
                    <execution>
                        <id>thrift-sources</id>
                        <phase>generate-sources</phase>
                        <goals>
                            <goal>compile</goal>
                        </goals>
                    </execution>
                </executions>
            </plugin>

            <!-- jmockit -->
            <plugin>
                <artifactId>maven-surefire-plugin</artifactId>
                <version>${maven.surefire.plugin.version}</version>
                <configuration>
                    <!-->set larger, eg, 3, to reduce the time or running FE unit tests<-->
                    <forkCount>${fe_ut_parallel}</forkCount>
                    <!-->not reuse forked jvm, so that each unit test will run in separate jvm. to avoid singleton confict<-->
                    <reuseForks>false</reuseForks>
                    <argLine>
                        -javaagent:${settings.localRepository}/com/github/hazendaz/jmockit/jmockit/1.49.4/jmockit-1.49.4.jar
                        ${async.profiler.arg}
                        -Xmx4096m
                        -XX:TieredStopAtLevel=1 -XX:CICompilerCount=1 -XX:-BackgroundCompilation -XX:+UseSerialGC
                        -Duser.timezone=Asia/Shanghai
<<<<<<< HEAD
                        -Dstarrocks.running.unittest=true
                        @{jacocoArgLine}
=======
                        -Djacoco-agent.destfile=${project.build.directory}/jacoco.exec
>>>>>>> 0de87e95
                    </argLine>
                    <!-- Set maven to use independent class loading to avoid unit test failure due to the early shutdown of the JVM -->
                    <useSystemClassLoader>false</useSystemClassLoader>
                    <excludes>
                        <exclude>**/QueryDumpRegressionTest.java</exclude>
                    </excludes>
                </configuration>
            </plugin>

            <!-- run make to generate Version and builtin -->
            <!-- also parse the proto for FE -->
            <plugin>
                <artifactId>maven-antrun-plugin</artifactId>
                <version>1.8</version>
                <executions>
                    <execution>
                        <id>generate-sources</id>
                        <phase>generate-sources</phase>
                        <configuration>
                            <target>
                                <property name="ant.python" value="${python}"/>
                                <mkdir dir="${basedir}/target/generated-sources/proto"/>
                                <exec executable="${java.home}/bin/java">
                                    <arg value="-jar"/>
                                    <arg value="${settings.localRepository}/com/starrocks/jprotobuf-starrocks/${jprotobuf-starrocks.version}/jprotobuf-starrocks-${jprotobuf-starrocks.version}-jar-with-dependencies.jar"/>
                                    <arg value="--java_out=${basedir}/target/generated-sources/proto"/>
                                    <arg value="${starrocks.home}/gensrc/proto/lake_types.proto"/>
                                </exec>
                                <exec executable="${java.home}/bin/java">
                                    <arg value="-jar"/>
                                    <arg value="${settings.localRepository}/com/starrocks/jprotobuf-starrocks/${jprotobuf-starrocks.version}/jprotobuf-starrocks-${jprotobuf-starrocks.version}-jar-with-dependencies.jar"/>
                                    <arg value="--java_out=${basedir}/target/generated-sources/proto"/>
                                    <arg value="${starrocks.home}/gensrc/proto/internal_service.proto"/>
                                </exec>
                                <exec executable="${java.home}/bin/java">
                                    <arg value="-jar"/>
                                    <arg value="${settings.localRepository}/com/starrocks/jprotobuf-starrocks/${jprotobuf-starrocks.version}/jprotobuf-starrocks-${jprotobuf-starrocks.version}-jar-with-dependencies.jar"/>
                                    <arg value="--java_out=${basedir}/target/generated-sources/proto"/>
                                    <arg value="${starrocks.home}/gensrc/proto/types.proto"/>
                                </exec>
                                <exec executable="${java.home}/bin/java">
                                    <arg value="-jar"/>
                                    <arg value="${settings.localRepository}/com/starrocks/jprotobuf-starrocks/${jprotobuf-starrocks.version}/jprotobuf-starrocks-${jprotobuf-starrocks.version}-jar-with-dependencies.jar"/>
                                    <arg value="--java_out=${basedir}/target/generated-sources/proto"/>
                                    <arg value="${starrocks.home}/gensrc/proto/tablet_schema.proto"/>
                                </exec>
                                <exec executable="${java.home}/bin/java">
                                    <arg value="-jar"/>
                                    <arg value="${settings.localRepository}/com/starrocks/jprotobuf-starrocks/${jprotobuf-starrocks.version}/jprotobuf-starrocks-${jprotobuf-starrocks.version}-jar-with-dependencies.jar"/>
                                    <arg value="--java_out=${basedir}/target/generated-sources/proto"/>
                                    <arg value="${starrocks.home}/gensrc/proto/lake_service.proto"/>
                                </exec>
                                <exec executable="${java.home}/bin/java">
                                    <arg value="-jar"/>
                                    <arg value="${settings.localRepository}/com/starrocks/jprotobuf-starrocks/${jprotobuf-starrocks.version}/jprotobuf-starrocks-${jprotobuf-starrocks.version}-jar-with-dependencies.jar"/>
                                    <arg value="--java_out=${basedir}/target/generated-sources/proto"/>
                                    <arg value="${starrocks.home}/gensrc/proto/encryption.proto"/>
                                </exec>
                                <exec executable="${ant.python}">
                                    <env key="JAVA_HOME" value="${java.home}"/>
                                    <arg value="${starrocks.home}/build-support/gen_build_version.py"/>
                                    <arg value="--java"/>
                                    <arg value="${starrocks.home}/fe/fe-core/target/generated-sources/build"/>
                                </exec>
                                <exec executable="${ant.python}">
                                    <arg value="${starrocks.home}/gensrc/script/gen_functions.py"/>
                                    <arg value="--cpp"/>
                                    <arg value="${starrocks.home}/gensrc/build/gen_cpp"/>
                                    <arg value="--java"/>
                                    <arg value="${starrocks.home}/fe/fe-core/target/generated-sources/build"/>
                                </exec>
                            </target>
                        </configuration>
                        <goals>
                            <goal>run</goal>
                        </goals>
                    </execution>
                </executions>
            </plugin>

            <!-- add gensrc java build src dir -->
            <plugin>
                <groupId>org.codehaus.mojo</groupId>
                <artifactId>build-helper-maven-plugin</artifactId>
                <version>1.7</version>
                <executions>
                    <execution>
                        <id>add-source</id>
                        <phase>generate-sources</phase>
                        <goals>
                            <goal>add-source</goal>
                        </goals>
                        <configuration>
                            <sources>
                                <!-- add arbitrary num of src dirs here -->
                                <source>${basedir}/target/generated-sources/build/</source>
                                <source>${basedir}/target/generated-sources/proto/</source>
                                <source>${basedir}/target/generated-sources/thrift/</source>
                            
                            </sources>
                        </configuration>
                    </execution>
                </executions>
            </plugin>


            <plugin>
                <groupId>org.codehaus.mojo</groupId>
                <artifactId>cobertura-maven-plugin</artifactId>
                <version>2.7</version>
                <configuration>
                    <check>
                        <maxmem>1024m</maxmem>
                    </check>
                </configuration>
            </plugin>

            <!-- for FE java code style checking -->
            <plugin>
                <groupId>org.apache.maven.plugins</groupId>
                <artifactId>maven-checkstyle-plugin</artifactId>
                <version>3.1.1</version>
                <dependencies>
                    <dependency>
                        <groupId>com.puppycrawl.tools</groupId>
                        <artifactId>checkstyle</artifactId>
                        <version>${puppycrawl.version}</version>
                    </dependency>
                </dependencies>
                <configuration>
                    <configLocation>checkstyle.xml</configLocation>
                    <encoding>UTF-8</encoding>
                    <consoleOutput>true</consoleOutput>
                    <failsOnError>true</failsOnError>
                    <linkXRef>false</linkXRef>
                    <includeTestSourceDirectory>true</includeTestSourceDirectory>
                    <excludes>**/sql/parser/gen/**</excludes>
                </configuration>
                <executions>
                    <execution>
                        <id>validate</id>
                        <phase>validate</phase>
                        <goals>
                            <goal>check</goal>
                        </goals>
                    </execution>
                </executions>
            </plugin>

            <!-- clean fe/target dir before building -->
            <plugin>
                <artifactId>maven-clean-plugin</artifactId>
                <version>3.1.0</version>
                <executions>
                    <execution>
                        <id>auto-clean</id>
                        <phase>initialize</phase>
                        <goals>
                            <goal>clean</goal>
                        </goals>
                    </execution>
                </executions>
            </plugin>
        </plugins>
    </build>
</project><|MERGE_RESOLUTION|>--- conflicted
+++ resolved
@@ -1050,12 +1050,8 @@
                         -Xmx4096m
                         -XX:TieredStopAtLevel=1 -XX:CICompilerCount=1 -XX:-BackgroundCompilation -XX:+UseSerialGC
                         -Duser.timezone=Asia/Shanghai
-<<<<<<< HEAD
                         -Dstarrocks.running.unittest=true
-                        @{jacocoArgLine}
-=======
                         -Djacoco-agent.destfile=${project.build.directory}/jacoco.exec
->>>>>>> 0de87e95
                     </argLine>
                     <!-- Set maven to use independent class loading to avoid unit test failure due to the early shutdown of the JVM -->
                     <useSystemClassLoader>false</useSystemClassLoader>
