--- conflicted
+++ resolved
@@ -349,36 +349,36 @@
 select * from t0 where (v3 > 3) = (exists (select v7 from t2 where t0.v2 = t2.v8))
 [result]
 LEFT OUTER JOIN (join-predicate [2: v2 = 5: v8] post-join-predicate [3: v3 > 3 = 8: countRows IS NOT NULL])
-    SCAN (columns[1: v1, 2: v2, 3: v3] predicate[null])
-    EXCHANGE BROADCAST
-        AGGREGATE ([GLOBAL] aggregate [{8: countRows=count(8: countRows)}] group by [[5: v8]] having [null]
-            EXCHANGE SHUFFLE[5]
-                AGGREGATE ([LOCAL] aggregate [{8: countRows=count(1)}] group by [[5: v8]] having [null]
-                    SCAN (columns[5: v8] predicate[null])
+    EXCHANGE SHUFFLE[2]
+        SCAN (columns[1: v1, 2: v2, 3: v3] predicate[null])
+    AGGREGATE ([GLOBAL] aggregate [{8: countRows=count(8: countRows)}] group by [[5: v8]] having [null]
+        EXCHANGE SHUFFLE[5]
+            AGGREGATE ([LOCAL] aggregate [{8: countRows=count(1)}] group by [[5: v8]] having [null]
+                SCAN (columns[5: v8] predicate[null])
 [end]
 
 [sql]
 select case (exists (select v7 from t2 where t0.v2 = t2.v8)) when TRUE then 1 when FALSE then 2 end from t0;
 [result]
-LEFT OUTER JOIN (join-predicate [2: v2 = 5: v8] post-join-predicate [null])
-    EXCHANGE SHUFFLE[2]
-        SCAN (columns[2: v2] predicate[null])
+RIGHT OUTER JOIN (join-predicate [5: v8 = 2: v2] post-join-predicate [null])
     AGGREGATE ([GLOBAL] aggregate [{9: countRows=count(9: countRows)}] group by [[5: v8]] having [null]
         EXCHANGE SHUFFLE[5]
             AGGREGATE ([LOCAL] aggregate [{9: countRows=count(1)}] group by [[5: v8]] having [null]
                 SCAN (columns[5: v8] predicate[null])
-[end]
-
-[sql]
-select not (exists (select v7 from t2 where t0.v2 = t2.v8)) from t0;
-[result]
-LEFT OUTER JOIN (join-predicate [2: v2 = 5: v8] post-join-predicate [null])
     EXCHANGE SHUFFLE[2]
         SCAN (columns[2: v2] predicate[null])
+[end]
+
+[sql]
+select not (exists (select v7 from t2 where t0.v2 = t2.v8)) from t0;
+[result]
+RIGHT OUTER JOIN (join-predicate [5: v8 = 2: v2] post-join-predicate [null])
     AGGREGATE ([GLOBAL] aggregate [{9: countRows=count(9: countRows)}] group by [[5: v8]] having [null]
         EXCHANGE SHUFFLE[5]
             AGGREGATE ([LOCAL] aggregate [{9: countRows=count(1)}] group by [[5: v8]] having [null]
                 SCAN (columns[5: v8] predicate[null])
+    EXCHANGE SHUFFLE[2]
+        SCAN (columns[2: v2] predicate[null])
 [end]
 
 /* test ExistentialApply2OuterJoinRule */
@@ -386,38 +386,21 @@
 [sql]
 select v1, exists (select v5 + v4 from t1 where v1 = 1 and v1 = v4 and v2 + v5 = v6) from t0;
 [result]
-<<<<<<< HEAD
 RIGHT OUTER JOIN (join-predicate [4: v4 = 1: v1 AND 1: v1 = 1 AND add(2: v2, 5: v5) = 6: v6] post-join-predicate [null])
-    AGGREGATE ([GLOBAL] aggregate [{}] group by [[4: v4, 5: v5, 6: v6]] having [null]
-        AGGREGATE ([LOCAL] aggregate [{}] group by [[4: v4, 5: v5, 6: v6]] having [null]
+    AGGREGATE ([GLOBAL] aggregate [{9: countRows=count(9: countRows)}] group by [[4: v4, 5: v5, 6: v6]] having [null]
+        AGGREGATE ([LOCAL] aggregate [{9: countRows=count(1)}] group by [[4: v4, 5: v5, 6: v6]] having [null]
             SCAN (columns[4: v4, 5: v5, 6: v6] predicate[4: v4 = 1])
     EXCHANGE SHUFFLE[1]
         SCAN (columns[1: v1, 2: v2] predicate[null])
-=======
-LEFT OUTER JOIN (join-predicate [1: v1 = 4: v4 AND 1: v1 = 1 AND add(2: v2, 5: v5) = 6: v6] post-join-predicate [null])
-    SCAN (columns[1: v1, 2: v2] predicate[null])
-    EXCHANGE SHUFFLE[4]
+[end]
+
+[sql]
+select v1, exists (select v5 + v4 from t1 where v4 = 1 and abs(v1 + v4) = v1 + v5 and v2 + v5 = v6) from t0;
+[result]
+RIGHT OUTER JOIN (join-predicate [abs(add(1: v1, 4: v4)) = cast(add(1: v1, 5: v5) as largeint(40)) AND add(2: v2, 5: v5) = 6: v6] post-join-predicate [null])
+    EXCHANGE GATHER
         AGGREGATE ([GLOBAL] aggregate [{9: countRows=count(9: countRows)}] group by [[4: v4, 5: v5, 6: v6]] having [null]
             AGGREGATE ([LOCAL] aggregate [{9: countRows=count(1)}] group by [[4: v4, 5: v5, 6: v6]] having [null]
-                SCAN (columns[4: v4, 5: v5, 6: v6] predicate[4: v4 = 1])
->>>>>>> 6446f0b9
-[end]
-
-[sql]
-select v1, exists (select v5 + v4 from t1 where v4 = 1 and abs(v1 + v4) = v1 + v5 and v2 + v5 = v6) from t0;
-[result]
-<<<<<<< HEAD
-RIGHT OUTER JOIN (join-predicate [abs(add(1: v1, 4: v4)) = cast(add(1: v1, 5: v5) as largeint(40)) AND add(2: v2, 5: v5) = 6: v6] post-join-predicate [null])
-    EXCHANGE GATHER
-        AGGREGATE ([GLOBAL] aggregate [{}] group by [[4: v4, 5: v5, 6: v6]] having [null]
-            AGGREGATE ([LOCAL] aggregate [{}] group by [[4: v4, 5: v5, 6: v6]] having [null]
-=======
-LEFT OUTER JOIN (join-predicate [abs(add(1: v1, 4: v4)) = cast(add(1: v1, 5: v5) as largeint(40)) AND add(2: v2, 5: v5) = 6: v6] post-join-predicate [null])
-    SCAN (columns[1: v1, 2: v2] predicate[null])
-    EXCHANGE BROADCAST
-        AGGREGATE ([GLOBAL] aggregate [{9: countRows=count(9: countRows)}] group by [[4: v4, 5: v5, 6: v6]] having [null]
-            AGGREGATE ([LOCAL] aggregate [{9: countRows=count(1)}] group by [[4: v4, 5: v5, 6: v6]] having [null]
->>>>>>> 6446f0b9
                 SCAN (columns[4: v4, 5: v5, 6: v6] predicate[4: v4 = 1])
     EXCHANGE GATHER
         SCAN (columns[1: v1, 2: v2] predicate[null])
@@ -473,38 +456,21 @@
 [sql]
 select v1, not exists (select v5 + v4 from t1 where v1 = 1 and v1 = v4 and v2 + v5 = v6) from t0;
 [result]
-<<<<<<< HEAD
 RIGHT OUTER JOIN (join-predicate [4: v4 = 1: v1 AND 1: v1 = 1 AND add(2: v2, 5: v5) = 6: v6] post-join-predicate [null])
-    AGGREGATE ([GLOBAL] aggregate [{}] group by [[4: v4, 5: v5, 6: v6]] having [null]
-        AGGREGATE ([LOCAL] aggregate [{}] group by [[4: v4, 5: v5, 6: v6]] having [null]
+    AGGREGATE ([GLOBAL] aggregate [{10: countRows=count(10: countRows)}] group by [[4: v4, 5: v5, 6: v6]] having [null]
+        AGGREGATE ([LOCAL] aggregate [{10: countRows=count(1)}] group by [[4: v4, 5: v5, 6: v6]] having [null]
             SCAN (columns[4: v4, 5: v5, 6: v6] predicate[4: v4 = 1])
     EXCHANGE SHUFFLE[1]
         SCAN (columns[1: v1, 2: v2] predicate[null])
-=======
-LEFT OUTER JOIN (join-predicate [1: v1 = 4: v4 AND 1: v1 = 1 AND add(2: v2, 5: v5) = 6: v6] post-join-predicate [null])
-    SCAN (columns[1: v1, 2: v2] predicate[null])
-    EXCHANGE SHUFFLE[4]
+[end]
+
+[sql]
+select v1, not exists (select v5 + v4 from t1 where v4 = 1 and abs(v1 + v4) = v1 + v5 and v2 + v5 = v6) from t0;
+[result]
+RIGHT OUTER JOIN (join-predicate [abs(add(1: v1, 4: v4)) = cast(add(1: v1, 5: v5) as largeint(40)) AND add(2: v2, 5: v5) = 6: v6] post-join-predicate [null])
+    EXCHANGE GATHER
         AGGREGATE ([GLOBAL] aggregate [{10: countRows=count(10: countRows)}] group by [[4: v4, 5: v5, 6: v6]] having [null]
             AGGREGATE ([LOCAL] aggregate [{10: countRows=count(1)}] group by [[4: v4, 5: v5, 6: v6]] having [null]
-                SCAN (columns[4: v4, 5: v5, 6: v6] predicate[4: v4 = 1])
->>>>>>> 6446f0b9
-[end]
-
-[sql]
-select v1, not exists (select v5 + v4 from t1 where v4 = 1 and abs(v1 + v4) = v1 + v5 and v2 + v5 = v6) from t0;
-[result]
-<<<<<<< HEAD
-RIGHT OUTER JOIN (join-predicate [abs(add(1: v1, 4: v4)) = cast(add(1: v1, 5: v5) as largeint(40)) AND add(2: v2, 5: v5) = 6: v6] post-join-predicate [null])
-    EXCHANGE GATHER
-        AGGREGATE ([GLOBAL] aggregate [{}] group by [[4: v4, 5: v5, 6: v6]] having [null]
-            AGGREGATE ([LOCAL] aggregate [{}] group by [[4: v4, 5: v5, 6: v6]] having [null]
-=======
-LEFT OUTER JOIN (join-predicate [abs(add(1: v1, 4: v4)) = cast(add(1: v1, 5: v5) as largeint(40)) AND add(2: v2, 5: v5) = 6: v6] post-join-predicate [null])
-    SCAN (columns[1: v1, 2: v2] predicate[null])
-    EXCHANGE BROADCAST
-        AGGREGATE ([GLOBAL] aggregate [{10: countRows=count(10: countRows)}] group by [[4: v4, 5: v5, 6: v6]] having [null]
-            AGGREGATE ([LOCAL] aggregate [{10: countRows=count(1)}] group by [[4: v4, 5: v5, 6: v6]] having [null]
->>>>>>> 6446f0b9
                 SCAN (columns[4: v4, 5: v5, 6: v6] predicate[4: v4 = 1])
     EXCHANGE GATHER
         SCAN (columns[1: v1, 2: v2] predicate[null])
@@ -645,15 +611,15 @@
 select t0.v1 from t0, t1 where exists (select v7 from t2 where t0.v1 = 1 and t1.v4 = 2) = true;
 [result]
 INNER JOIN (join-predicate [null] post-join-predicate [null])
-    AGGREGATE ([GLOBAL] aggregate [{11: countRows=count(11: countRows)}] group by [[]] having [11: countRows IS NOT NULL = true]
-        EXCHANGE GATHER
-            AGGREGATE ([LOCAL] aggregate [{11: countRows=count(1)}] group by [[]] having [null]
-                SCAN (columns[7: v7] predicate[null])
-    EXCHANGE BROADCAST
-        CROSS JOIN (join-predicate [null] post-join-predicate [null])
-            SCAN (columns[1: v1] predicate[1: v1 = 1])
-            EXCHANGE BROADCAST
-                SCAN (columns[4: v4] predicate[4: v4 = 2])
+    CROSS JOIN (join-predicate [null] post-join-predicate [null])
+        SCAN (columns[1: v1] predicate[1: v1 = 1])
+        EXCHANGE BROADCAST
+            SCAN (columns[4: v4] predicate[4: v4 = 2])
+    EXCHANGE BROADCAST
+        AGGREGATE ([GLOBAL] aggregate [{11: countRows=count(11: countRows)}] group by [[]] having [11: countRows IS NOT NULL = true]
+            EXCHANGE GATHER
+                AGGREGATE ([LOCAL] aggregate [{11: countRows=count(1)}] group by [[]] having [null]
+                    SCAN (columns[7: v7] predicate[null])
 [end]
 
 [sql]
