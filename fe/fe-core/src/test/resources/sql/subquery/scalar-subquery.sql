[sql]
select t0.v1 from t0 where t0.v2 = (select t3.v2 from t3)
[result]
INNER JOIN (join-predicate [2: v2 = 5: v2] post-join-predicate [null])
    SCAN (columns[1: v1, 2: v2] predicate[null])
    EXCHANGE BROADCAST
        ASSERT LE 1
            EXCHANGE GATHER
                SCAN (columns[5: v2] predicate[null])
[fragment]
PLAN FRAGMENT 0
OUTPUT EXPRS:1: v1
PARTITION: UNPARTITIONED

RESULT SINK

7:EXCHANGE

PLAN FRAGMENT 1
OUTPUT EXPRS:
PARTITION: RANDOM

STREAM DATA SINK
EXCHANGE ID: 07
UNPARTITIONED

6:Project
|  <slot 1> : 1: v1
|
5:HASH JOIN
|  join op: INNER JOIN (BROADCAST)
|  hash predicates:
|  colocate: false, reason:
|  equal join conjunct: 2: v2 = 5: v2
|
|----4:EXCHANGE
|
0:OlapScanNode
TABLE: t0
PREAGGREGATION: ON
partitions=1/1
rollup: t0
tabletRatio=3/3
tabletList=10006,10008,10010
cardinality=1
avgRowSize=2.0
numNodes=0

PLAN FRAGMENT 2
OUTPUT EXPRS:
PARTITION: UNPARTITIONED

STREAM DATA SINK
EXCHANGE ID: 04
UNPARTITIONED

3:ASSERT NUMBER OF ROWS
|  assert number of rows: LE 1
|
2:EXCHANGE

PLAN FRAGMENT 3
OUTPUT EXPRS:
PARTITION: RANDOM

STREAM DATA SINK
EXCHANGE ID: 02
UNPARTITIONED

1:OlapScanNode
TABLE: t3
PREAGGREGATION: ON
partitions=1/1
rollup: t3
tabletRatio=3/3
tabletList=10033,10035,10037
cardinality=1
avgRowSize=1.0
numNodes=0
[end]

[sql]
select t0.v1 from t0 where t0.v2 < (select t3.v2 from t3 where t3.v3 > 3)
[result]
CROSS JOIN (join-predicate [null] post-join-predicate [2: v2 < 5: v2])
    SCAN (columns[1: v1, 2: v2] predicate[null])
    EXCHANGE BROADCAST
        ASSERT LE 1
            EXCHANGE GATHER
                SCAN (columns[5: v2, 6: v3] predicate[6: v3 > 3])
[end]

[sql]
select t0.v1 from t0 where t0.v2 < (select SUM(t3.v2) from t3 where t0.v3 = t3.v3)
[result]
INNER JOIN (join-predicate [3: v3 = 6: v3 AND 2: v2 < 7: sum] post-join-predicate [null])
    SCAN (columns[1: v1, 2: v2, 3: v3] predicate[null])
    EXCHANGE BROADCAST
        AGGREGATE ([GLOBAL] aggregate [{7: sum=sum(7: sum)}] group by [[6: v3]] having [null]
            EXCHANGE SHUFFLE[6]
                AGGREGATE ([LOCAL] aggregate [{7: sum=sum(5: v2)}] group by [[6: v3]] having [null]
                    SCAN (columns[5: v2, 6: v3] predicate[null])
[fragment]
PLAN FRAGMENT 0
OUTPUT EXPRS:1: v1
PARTITION: UNPARTITIONED

RESULT SINK

8:EXCHANGE

PLAN FRAGMENT 1
OUTPUT EXPRS:
PARTITION: RANDOM

STREAM DATA SINK
EXCHANGE ID: 08
UNPARTITIONED

7:Project
|  <slot 1> : 1: v1
|
6:HASH JOIN
|  join op: INNER JOIN (BROADCAST)
|  hash predicates:
|  colocate: false, reason:
|  equal join conjunct: 3: v3 = 6: v3
|  other join predicates: 2: v2 < 7: sum
|
|----5:EXCHANGE
|
0:OlapScanNode
TABLE: t0
PREAGGREGATION: ON
partitions=1/1
rollup: t0
tabletRatio=3/3
tabletList=10006,10008,10010
cardinality=1
avgRowSize=3.0
numNodes=0

PLAN FRAGMENT 2
OUTPUT EXPRS:
PARTITION: HASH_PARTITIONED: 6: v3

STREAM DATA SINK
EXCHANGE ID: 05
UNPARTITIONED

4:AGGREGATE (merge finalize)
|  output: sum(7: sum)
|  group by: 6: v3
|
3:EXCHANGE

PLAN FRAGMENT 3
OUTPUT EXPRS:
PARTITION: RANDOM

STREAM DATA SINK
EXCHANGE ID: 03
HASH_PARTITIONED: 6: v3

2:AGGREGATE (update serialize)
|  STREAMING
|  output: sum(5: v2)
|  group by: 6: v3
|
1:OlapScanNode
TABLE: t3
PREAGGREGATION: ON
partitions=1/1
rollup: t3
tabletRatio=3/3
tabletList=10033,10035,10037
cardinality=1
avgRowSize=2.0
numNodes=0
[end]

[sql]
select t0.v1 from t0 where t0.v2 < (select SUM(t3.v2) from t3 where t0.v3 = t3.v3 and t0.v1 = t3.v1)
[result]
INNER JOIN (join-predicate [3: v3 = 6: v3 AND 1: v1 = 4: v1 AND 2: v2 < 7: sum] post-join-predicate [null])
    SCAN (columns[1: v1, 2: v2, 3: v3] predicate[null])
    EXCHANGE SHUFFLE[4]
        AGGREGATE ([GLOBAL] aggregate [{7: sum=sum(7: sum)}] group by [[4: v1, 6: v3]] having [null]
            AGGREGATE ([LOCAL] aggregate [{7: sum=sum(5: v2)}] group by [[4: v1, 6: v3]] having [null]
                SCAN (columns[4: v1, 5: v2, 6: v3] predicate[null])
[end]

[sql]
select t0.v1 from t0 where t0.v2 < (select SUM(t3.v2) from t3 where t0.v3 = t3.v3 and abs(t0.v1) = abs(t3.v1))
[result]
INNER JOIN (join-predicate [3: v3 = 6: v3 AND 10: abs = 9: abs AND 2: v2 < 7: sum] post-join-predicate [null])
    SCAN (columns[1: v1, 2: v2, 3: v3] predicate[null])
    EXCHANGE BROADCAST
        AGGREGATE ([GLOBAL] aggregate [{7: sum=sum(7: sum)}] group by [[6: v3, 9: abs]] having [null]
            EXCHANGE SHUFFLE[6, 9]
                AGGREGATE ([LOCAL] aggregate [{7: sum=sum(5: v2)}] group by [[6: v3, 9: abs]] having [null]
                    SCAN (columns[4: v1, 5: v2, 6: v3] predicate[null])
[end]

[sql]
select t0.v1 from t0 where t0.v2 < (select SUM(abs(t3.v2)) from t3 where t0.v3 = t3.v3 and abs(t0.v1) = abs(t3.v1))
[result]
INNER JOIN (join-predicate [3: v3 = 6: v3 AND 11: abs = 10: abs AND cast(2: v2 as largeint(40)) < 8: sum] post-join-predicate [null])
    SCAN (columns[1: v1, 2: v2, 3: v3] predicate[null])
    EXCHANGE BROADCAST
        AGGREGATE ([GLOBAL] aggregate [{8: sum=sum(8: sum)}] group by [[6: v3, 10: abs]] having [null]
            EXCHANGE SHUFFLE[6, 10]
                AGGREGATE ([LOCAL] aggregate [{8: sum=sum(7: abs)}] group by [[6: v3, 10: abs]] having [null]
                    SCAN (columns[4: v1, 5: v2, 6: v3] predicate[null])
[fragment]
PLAN FRAGMENT 0
OUTPUT EXPRS:1: v1
PARTITION: UNPARTITIONED

RESULT SINK

10:EXCHANGE

PLAN FRAGMENT 1
OUTPUT EXPRS:
PARTITION: RANDOM

STREAM DATA SINK
EXCHANGE ID: 10
UNPARTITIONED

9:Project
|  <slot 1> : 1: v1
|
8:HASH JOIN
|  join op: INNER JOIN (BROADCAST)
|  hash predicates:
|  colocate: false, reason:
|  equal join conjunct: 3: v3 = 6: v3
|  equal join conjunct: 11: abs = 10: abs
|  other join predicates: CAST(2: v2 AS LARGEINT) < 8: sum
|
|----7:EXCHANGE
|
1:Project
|  <slot 1> : 1: v1
|  <slot 2> : 2: v2
|  <slot 3> : 3: v3
|  <slot 11> : abs(1: v1)
|
0:OlapScanNode
TABLE: t0
PREAGGREGATION: ON
partitions=1/1
rollup: t0
tabletRatio=3/3
tabletList=10006,10008,10010
cardinality=1
avgRowSize=3.0
numNodes=0

PLAN FRAGMENT 2
OUTPUT EXPRS:
PARTITION: HASH_PARTITIONED: 6: v3, 10: abs

STREAM DATA SINK
EXCHANGE ID: 07
UNPARTITIONED

6:AGGREGATE (merge finalize)
|  output: sum(8: sum)
|  group by: 6: v3, 10: abs
|
5:EXCHANGE

PLAN FRAGMENT 3
OUTPUT EXPRS:
PARTITION: RANDOM

STREAM DATA SINK
EXCHANGE ID: 05
HASH_PARTITIONED: 6: v3, 10: abs

4:AGGREGATE (update serialize)
|  STREAMING
|  output: sum(7: abs)
|  group by: 6: v3, 10: abs
|
3:Project
|  <slot 6> : 6: v3
|  <slot 7> : abs(5: v2)
|  <slot 10> : abs(4: v1)
|
2:OlapScanNode
TABLE: t3
PREAGGREGATION: ON
partitions=1/1
rollup: t3
tabletRatio=3/3
tabletList=10033,10035,10037
cardinality=1
avgRowSize=3.0
numNodes=0
[end]

[sql]
select v1 from t0 group by v1 having sum(v3) < (100 + 5) * (select max(v4) from t1);
[result]
CROSS JOIN (join-predicate [null] post-join-predicate [4: sum < multiply(105, 8: max)])
    AGGREGATE ([GLOBAL] aggregate [{8: max=max(8: max)}] group by [[]] having [null]
        EXCHANGE GATHER
            AGGREGATE ([LOCAL] aggregate [{8: max=max(5: v4)}] group by [[]] having [null]
                SCAN (columns[5: v4] predicate[null])
    EXCHANGE BROADCAST
        AGGREGATE ([GLOBAL] aggregate [{4: sum=sum(4: sum)}] group by [[1: v1]] having [null]
            AGGREGATE ([LOCAL] aggregate [{4: sum=sum(3: v3)}] group by [[1: v1]] having [null]
                SCAN (columns[1: v1, 3: v3] predicate[null])
[end]

[sql]
select v1 from t0,t1 where v1 between (select v4 from t1) and (select v4 from t1)
[result]
CROSS JOIN (join-predicate [null] post-join-predicate [1: v1 <= 11: v4])
    ASSERT LE 1
        EXCHANGE GATHER
            SCAN (columns[11: v4] predicate[null])
    EXCHANGE BROADCAST
        CROSS JOIN (join-predicate [null] post-join-predicate [1: v1 >= 7: v4])
            ASSERT LE 1
                EXCHANGE GATHER
                    SCAN (columns[7: v4] predicate[null])
            EXCHANGE BROADCAST
                CROSS JOIN (join-predicate [null] post-join-predicate [null])
                    SCAN (columns[4: v4] predicate[null])
                    EXCHANGE BROADCAST
                        SCAN (columns[1: v1] predicate[null])
[end]

[sql]
select * from t0 where v3 = (select 6)
[result]
INNER JOIN (join-predicate [3: v3 = 6: cast] post-join-predicate [null])
    SCAN (columns[1: v1, 2: v2, 3: v3] predicate[null])
    EXCHANGE BROADCAST
        ASSERT LE 1
            EXCHANGE GATHER
                VALUES (6)
[end]

[sql]
select * from t0 where v3 = (select * from (values(2)) t);
[result]
INNER JOIN (join-predicate [3: v3 = 6: cast] post-join-predicate [null])
    SCAN (columns[1: v1, 2: v2, 3: v3] predicate[null])
    EXCHANGE BROADCAST
        ASSERT LE 1
            EXCHANGE GATHER
                VALUES (2)
[end]

[sql]
select * from t0 where v3 > (select * from (values(2)) t);
[result]
CROSS JOIN (join-predicate [null] post-join-predicate [3: v3 > cast(4: expr as bigint(20))])
    SCAN (columns[1: v1, 2: v2, 3: v3] predicate[null])
    EXCHANGE BROADCAST
        ASSERT LE 1
            EXCHANGE GATHER
                VALUES (2)
[end]

[sql]
select v3 from t0 group by v3 having sum(v2) > (select * from (values(2)) t);
[result]
CROSS JOIN (join-predicate [null] post-join-predicate [4: sum > cast(5: expr as bigint(20))])
    ASSERT LE 1
        EXCHANGE GATHER
            VALUES (2)
    EXCHANGE BROADCAST
        AGGREGATE ([GLOBAL] aggregate [{4: sum=sum(4: sum)}] group by [[3: v3]] having [null]
            EXCHANGE SHUFFLE[3]
                AGGREGATE ([LOCAL] aggregate [{4: sum=sum(2: v2)}] group by [[3: v3]] having [null]
                    SCAN (columns[2: v2, 3: v3] predicate[null])
[end]

[sql]
select v1 from t0 where v2 > (select count(v4) from t1 where v3 = v5)
[result]
LEFT OUTER JOIN (join-predicate [3: v3 = 5: v5] post-join-predicate [2: v2 > ifnull(7: count, 0)])
    SCAN (columns[1: v1, 2: v2, 3: v3] predicate[null])
    EXCHANGE BROADCAST
        AGGREGATE ([GLOBAL] aggregate [{7: count=count(7: count)}] group by [[5: v5]] having [null]
            EXCHANGE SHUFFLE[5]
                AGGREGATE ([LOCAL] aggregate [{7: count=count(4: v4)}] group by [[5: v5]] having [null]
                    SCAN (columns[4: v4, 5: v5] predicate[null])
[end]

[sql]
select v1 from t0 where v2 > (select max(v4) from t1 where v3 = v5)
[result]
INNER JOIN (join-predicate [3: v3 = 5: v5 AND 2: v2 > 7: max] post-join-predicate [null])
    SCAN (columns[1: v1, 2: v2, 3: v3] predicate[null])
    EXCHANGE BROADCAST
        AGGREGATE ([GLOBAL] aggregate [{7: max=max(7: max)}] group by [[5: v5]] having [null]
            EXCHANGE SHUFFLE[5]
                AGGREGATE ([LOCAL] aggregate [{7: max=max(4: v4)}] group by [[5: v5]] having [null]
                    SCAN (columns[4: v4, 5: v5] predicate[null])
[end]

[sql]
select v1 from t0 where t0.v1 = 123 or v2 > (select max(v4) from t1 where v3 = v5)
[result]
LEFT OUTER JOIN (join-predicate [3: v3 = 5: v5] post-join-predicate [1: v1 = 123 OR 2: v2 > 7: max])
    SCAN (columns[1: v1, 2: v2, 3: v3] predicate[null])
    EXCHANGE BROADCAST
        AGGREGATE ([GLOBAL] aggregate [{7: max=max(7: max)}] group by [[5: v5]] having [null]
            EXCHANGE SHUFFLE[5]
                AGGREGATE ([LOCAL] aggregate [{7: max=max(4: v4)}] group by [[5: v5]] having [null]
                    SCAN (columns[4: v4, 5: v5] predicate[null])
[end]

[sql]
select v1 from t0 where case when (select max(v4) from t1 where v3 = v5) > 1 then 2 else 3 end > 2
[result]
LEFT OUTER JOIN (join-predicate [3: v3 = 5: v5] post-join-predicate [if(7: max > 1, 2, 3) > 2])
    SCAN (columns[1: v1, 3: v3] predicate[null])
    EXCHANGE BROADCAST
        AGGREGATE ([GLOBAL] aggregate [{7: max=max(7: max)}] group by [[5: v5]] having [null]
            EXCHANGE SHUFFLE[5]
                AGGREGATE ([LOCAL] aggregate [{7: max=max(4: v4)}] group by [[5: v5]] having [null]
                    SCAN (columns[4: v4, 5: v5] predicate[null])
[end]

[sql]
select case when (select max(v4) from t1) > 1 then 2 else 3 end
[result]
CROSS JOIN (join-predicate [null] post-join-predicate [null])
    VALUES (1)
    EXCHANGE BROADCAST
        AGGREGATE ([GLOBAL] aggregate [{6: max=max(6: max)}] group by [[]] having [null]
            EXCHANGE GATHER
                AGGREGATE ([LOCAL] aggregate [{6: max=max(3: v4)}] group by [[]] having [null]
                    SCAN (columns[3: v4] predicate[null])
[end]

[sql]
select 1, 2, case when (select max(v4) from t1) > 1 then 4 else 5 end
[result]
CROSS JOIN (join-predicate [null] post-join-predicate [null])
    VALUES (1,2)
    EXCHANGE BROADCAST
        AGGREGATE ([GLOBAL] aggregate [{7: max=max(7: max)}] group by [[]] having [null]
            EXCHANGE GATHER
                AGGREGATE ([LOCAL] aggregate [{7: max=max(4: v4)}] group by [[]] having [null]
                    SCAN (columns[4: v4] predicate[null])
[end]

[sql]
select t0.v1, case when (select max(v4) from t1 where t0.v3 = t1.v5) > 1 then 4 else 5 end from t0;
[result]
LEFT OUTER JOIN (join-predicate [3: v3 = 5: v5] post-join-predicate [null])
    SCAN (columns[1: v1, 3: v3] predicate[null])
    EXCHANGE BROADCAST
        AGGREGATE ([GLOBAL] aggregate [{7: max=max(7: max)}] group by [[5: v5]] having [null]
            EXCHANGE SHUFFLE[5]
                AGGREGATE ([LOCAL] aggregate [{7: max=max(4: v4)}] group by [[5: v5]] having [null]
                    SCAN (columns[4: v4, 5: v5] predicate[null])
[end]

[sql]
select t0.v1, (select max(v4) from t1) / 2 from t0;
[result]
CROSS JOIN (join-predicate [null] post-join-predicate [null])
    SCAN (columns[1: v1] predicate[null])
    EXCHANGE BROADCAST
        AGGREGATE ([GLOBAL] aggregate [{7: max=max(7: max)}] group by [[]] having [null]
            EXCHANGE GATHER
                AGGREGATE ([LOCAL] aggregate [{7: max=max(4: v4)}] group by [[]] having [null]
                    SCAN (columns[4: v4] predicate[null])
[end]

[sql]
select t0.v1, (select v4 from t1) / 2 from t0;
[result]
CROSS JOIN (join-predicate [null] post-join-predicate [null])
    SCAN (columns[1: v1] predicate[null])
    EXCHANGE BROADCAST
        ASSERT LE 1
            EXCHANGE GATHER
                SCAN (columns[4: v4] predicate[null])
[end]

[sql]
select t0.v1 from t0 where t0.v2 = (select SUM(v4) from t1) / 2;
[result]
INNER JOIN (join-predicate [9: cast = 10: divide] post-join-predicate [null])
    SCAN (columns[1: v1, 2: v2] predicate[null])
    EXCHANGE BROADCAST
        AGGREGATE ([GLOBAL] aggregate [{7: sum=sum(7: sum)}] group by [[]] having [null]
            EXCHANGE GATHER
                AGGREGATE ([LOCAL] aggregate [{7: sum=sum(4: v4)}] group by [[]] having [null]
                    SCAN (columns[4: v4] predicate[null])
[end]

[sql]
select * from t0 where (select v4 from t1) = (select v7 from t2)
[result]
INNER JOIN (join-predicate [7: expr = 8: v7] post-join-predicate [null])
    CROSS JOIN (join-predicate [null] post-join-predicate [null])
        SCAN (columns[1: v1, 2: v2, 3: v3] predicate[null])
        EXCHANGE BROADCAST
            ASSERT LE 1
                EXCHANGE GATHER
                    SCAN (columns[4: v4] predicate[null])
    EXCHANGE BROADCAST
        ASSERT LE 1
            EXCHANGE GATHER
                SCAN (columns[8: v7] predicate[null])
[end]

[sql]
select * from t0 where (select SUM(v4) from t1 where t0.v1 = t1.v4) = (select SUM(v7) from t2 where t0.v2 = t2.v8)
[result]
INNER JOIN (join-predicate [2: v2 = 10: v8 AND 8: expr = 12: sum] post-join-predicate [null])
    LEFT OUTER JOIN (join-predicate [1: v1 = 4: v4] post-join-predicate [null])
        SCAN (columns[1: v1, 2: v2, 3: v3] predicate[null])
        EXCHANGE SHUFFLE[4]
            AGGREGATE ([GLOBAL] aggregate [{7: sum=sum(7: sum)}] group by [[4: v4]] having [null]
                AGGREGATE ([LOCAL] aggregate [{7: sum=sum(4: v4)}] group by [[4: v4]] having [null]
                    SCAN (columns[4: v4] predicate[null])
    EXCHANGE BROADCAST
        AGGREGATE ([GLOBAL] aggregate [{12: sum=sum(12: sum)}] group by [[10: v8]] having [null]
            EXCHANGE SHUFFLE[10]
                AGGREGATE ([LOCAL] aggregate [{12: sum=sum(9: v7)}] group by [[10: v8]] having [null]
                    SCAN (columns[9: v7, 10: v8] predicate[null])
[end]

[sql]
select v1 from t0 where v2 = (with cte as (select v4,v5 from t1 order by 2 limit 10) select v4 from cte order by 1 limit 1)
[result]
INNER JOIN (join-predicate [2: v2 = 7: v4] post-join-predicate [null])
    SCAN (columns[1: v1, 2: v2] predicate[null])
    EXCHANGE BROADCAST
        ASSERT LE 1
<<<<<<< HEAD
            TOP-N (order by [[4: v4 ASC NULLS FIRST]])
                TOP-N (order by [[4: v4 ASC NULLS FIRST]])
                    TOP-N (order by [[5: v5 ASC NULLS FIRST]])
                        TOP-N (order by [[5: v5 ASC NULLS FIRST]])
                            SCAN (columns[4: v4, 5: v5] predicate[null])
=======
            EXCHANGE GATHER
                TOP-N (order by [[7: v4 ASC NULLS FIRST]])
                    TOP-N (order by [[8: v5 ASC NULLS FIRST]])
                        TOP-N (order by [[8: v5 ASC NULLS FIRST]])
                            SCAN (columns[7: v4, 8: v5] predicate[null])
>>>>>>> b196cb67
[end]<|MERGE_RESOLUTION|>--- conflicted
+++ resolved
@@ -326,14 +326,14 @@
             SCAN (columns[11: v4] predicate[null])
     EXCHANGE BROADCAST
         CROSS JOIN (join-predicate [null] post-join-predicate [1: v1 >= 7: v4])
-            ASSERT LE 1
-                EXCHANGE GATHER
-                    SCAN (columns[7: v4] predicate[null])
+            CROSS JOIN (join-predicate [null] post-join-predicate [null])
+                SCAN (columns[1: v1] predicate[null])
+                EXCHANGE BROADCAST
+                    SCAN (columns[4: v4] predicate[null])
             EXCHANGE BROADCAST
-                CROSS JOIN (join-predicate [null] post-join-predicate [null])
-                    SCAN (columns[4: v4] predicate[null])
-                    EXCHANGE BROADCAST
-                        SCAN (columns[1: v1] predicate[null])
+                ASSERT LE 1
+                    EXCHANGE GATHER
+                        SCAN (columns[7: v4] predicate[null])
 [end]
 
 [sql]
@@ -542,17 +542,9 @@
     SCAN (columns[1: v1, 2: v2] predicate[null])
     EXCHANGE BROADCAST
         ASSERT LE 1
-<<<<<<< HEAD
-            TOP-N (order by [[4: v4 ASC NULLS FIRST]])
-                TOP-N (order by [[4: v4 ASC NULLS FIRST]])
-                    TOP-N (order by [[5: v5 ASC NULLS FIRST]])
-                        TOP-N (order by [[5: v5 ASC NULLS FIRST]])
-                            SCAN (columns[4: v4, 5: v5] predicate[null])
-=======
-            EXCHANGE GATHER
+            TOP-N (order by [[7: v4 ASC NULLS FIRST]])
                 TOP-N (order by [[7: v4 ASC NULLS FIRST]])
                     TOP-N (order by [[8: v5 ASC NULLS FIRST]])
                         TOP-N (order by [[8: v5 ASC NULLS FIRST]])
                             SCAN (columns[7: v4, 8: v5] predicate[null])
->>>>>>> b196cb67
 [end]