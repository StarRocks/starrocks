[sql]
select
    n_name,
    sum(l_extendedprice * (1 - l_discount)) as revenue
from
    hive0.tpch.customer,
    hive0.tpch.orders,
    hive0.tpch.lineitem,
    hive0.tpch.supplier,
    hive0.tpch.nation,
    hive0.tpch.region
where
        c_custkey = o_custkey
  and l_orderkey = o_orderkey
  and l_suppkey = s_suppkey
  and c_nationkey = s_nationkey
  and s_nationkey = n_nationkey
  and n_regionkey = r_regionkey
  and r_name = 'AFRICA'
  and o_orderdate >= date '1995-01-01'
  and o_orderdate < date '1996-01-01'
group by
    n_name
order by
    revenue desc ;
[result]
TOP-N (order by [[49: sum DESC NULLS LAST]])
    TOP-N (order by [[49: sum DESC NULLS LAST]])
        AGGREGATE ([GLOBAL] aggregate [{49: sum=sum(49: sum)}] group by [[42: n_name]] having [null]
            EXCHANGE SHUFFLE[42]
                AGGREGATE ([LOCAL] aggregate [{49: sum=sum(48: expr)}] group by [[42: n_name]] having [null]
<<<<<<< HEAD
                    SCAN (mv[lineitem_mv] columns[112: c_nationkey, 127: o_orderdate, 138: s_nationkey, 140: l_saleprice, 146: n_name2, 149: r_name2] predicate[112: c_nationkey = 138: s_nationkey AND 127: o_orderdate >= 1995-01-01 AND 127: o_orderdate < 1996-01-01 AND 149: r_name2 = AFRICA])
=======
                    SCAN (mv[lineitem_mv] columns[112: c_nationkey, 127: o_orderdate, 138: s_nationkey, 140: l_saleprice, 146: n_name2, 149: r_name2] predicate[138: s_nationkey = 112: c_nationkey AND 127: o_orderdate >= 1995-01-01 AND 127: o_orderdate < 1996-01-01 AND 149: r_name2 = AFRICA])
>>>>>>> 1114b4a5
[end]
<|MERGE_RESOLUTION|>--- conflicted
+++ resolved
@@ -29,9 +29,5 @@
         AGGREGATE ([GLOBAL] aggregate [{49: sum=sum(49: sum)}] group by [[42: n_name]] having [null]
             EXCHANGE SHUFFLE[42]
                 AGGREGATE ([LOCAL] aggregate [{49: sum=sum(48: expr)}] group by [[42: n_name]] having [null]
-<<<<<<< HEAD
-                    SCAN (mv[lineitem_mv] columns[112: c_nationkey, 127: o_orderdate, 138: s_nationkey, 140: l_saleprice, 146: n_name2, 149: r_name2] predicate[112: c_nationkey = 138: s_nationkey AND 127: o_orderdate >= 1995-01-01 AND 127: o_orderdate < 1996-01-01 AND 149: r_name2 = AFRICA])
-=======
                     SCAN (mv[lineitem_mv] columns[112: c_nationkey, 127: o_orderdate, 138: s_nationkey, 140: l_saleprice, 146: n_name2, 149: r_name2] predicate[138: s_nationkey = 112: c_nationkey AND 127: o_orderdate >= 1995-01-01 AND 127: o_orderdate < 1996-01-01 AND 149: r_name2 = AFRICA])
->>>>>>> 1114b4a5
 [end]
