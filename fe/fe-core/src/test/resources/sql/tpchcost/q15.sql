--- conflicted
+++ resolved
@@ -233,21 +233,12 @@
 22:MERGING-EXCHANGE
 cardinality: 1
 column statistics:
-<<<<<<< HEAD
-* S_SUPPKEY-->[1.0, 1000000.0, 0.0, 4.0, 1000000.0]
-* S_NAME-->[-Infinity, Infinity, 0.0, 25.0, 1000000.0]
-* S_ADDRESS-->[-Infinity, Infinity, 0.0, 40.0, 10000.0]
-* S_PHONE-->[-Infinity, Infinity, 0.0, 15.0, 10000.0]
-* L_SUPPKEY-->[1.0, 1000000.0, 0.0, 4.0, 1000000.0]
-* sum-->[810.9, 104949.5, 0.0, 8.0, 932377.0]
-=======
 * S_SUPPKEY-->[1.0, 1000000.0, 0.0, 4.0, 1000000.0] ESTIMATE
 * S_NAME-->[-Infinity, Infinity, 0.0, 25.0, 1000000.0] ESTIMATE
 * S_ADDRESS-->[-Infinity, Infinity, 0.0, 40.0, 10000.0] ESTIMATE
 * S_PHONE-->[-Infinity, Infinity, 0.0, 15.0, 10000.0] ESTIMATE
 * L_SUPPKEY-->[1.0, 1000000.0, 0.0, 4.0, 1000000.0] ESTIMATE
-* sum(26: expr)-->[810.9, 104949.5, 0.0, 8.0, 932377.0] ESTIMATE
->>>>>>> 1698f298
+* sum-->[810.9, 104949.5, 0.0, 8.0, 932377.0] ESTIMATE
 
 PLAN FRAGMENT 1(F00)
 
@@ -260,21 +251,12 @@
 |  offset: 0
 |  cardinality: 1
 |  column statistics:
-<<<<<<< HEAD
-|  * S_SUPPKEY-->[1.0, 1000000.0, 0.0, 4.0, 1000000.0]
-|  * S_NAME-->[-Infinity, Infinity, 0.0, 25.0, 1000000.0]
-|  * S_ADDRESS-->[-Infinity, Infinity, 0.0, 40.0, 10000.0]
-|  * S_PHONE-->[-Infinity, Infinity, 0.0, 15.0, 10000.0]
-|  * L_SUPPKEY-->[1.0, 1000000.0, 0.0, 4.0, 1000000.0]
-|  * sum-->[810.9, 104949.5, 0.0, 8.0, 932377.0]
-=======
 |  * S_SUPPKEY-->[1.0, 1000000.0, 0.0, 4.0, 1000000.0] ESTIMATE
 |  * S_NAME-->[-Infinity, Infinity, 0.0, 25.0, 1000000.0] ESTIMATE
 |  * S_ADDRESS-->[-Infinity, Infinity, 0.0, 40.0, 10000.0] ESTIMATE
 |  * S_PHONE-->[-Infinity, Infinity, 0.0, 15.0, 10000.0] ESTIMATE
 |  * L_SUPPKEY-->[1.0, 1000000.0, 0.0, 4.0, 1000000.0] ESTIMATE
-|  * sum(26: expr)-->[810.9, 104949.5, 0.0, 8.0, 932377.0] ESTIMATE
->>>>>>> 1698f298
+|  * sum-->[810.9, 104949.5, 0.0, 8.0, 932377.0] ESTIMATE
 |
 20:Project
 |  output columns:
@@ -285,19 +267,11 @@
 |  27 <-> [27: sum, DOUBLE, true]
 |  cardinality: 1
 |  column statistics:
-<<<<<<< HEAD
-|  * S_SUPPKEY-->[1.0, 1000000.0, 0.0, 4.0, 1000000.0]
-|  * S_NAME-->[-Infinity, Infinity, 0.0, 25.0, 1000000.0]
-|  * S_ADDRESS-->[-Infinity, Infinity, 0.0, 40.0, 10000.0]
-|  * S_PHONE-->[-Infinity, Infinity, 0.0, 15.0, 10000.0]
-|  * sum-->[810.9, 104949.5, 0.0, 8.0, 932377.0]
-=======
 |  * S_SUPPKEY-->[1.0, 1000000.0, 0.0, 4.0, 1000000.0] ESTIMATE
 |  * S_NAME-->[-Infinity, Infinity, 0.0, 25.0, 1000000.0] ESTIMATE
 |  * S_ADDRESS-->[-Infinity, Infinity, 0.0, 40.0, 10000.0] ESTIMATE
 |  * S_PHONE-->[-Infinity, Infinity, 0.0, 15.0, 10000.0] ESTIMATE
-|  * sum(26: expr)-->[810.9, 104949.5, 0.0, 8.0, 932377.0] ESTIMATE
->>>>>>> 1698f298
+|  * sum-->[810.9, 104949.5, 0.0, 8.0, 932377.0] ESTIMATE
 |
 19:HASH JOIN
 |  join op: INNER JOIN (BUCKET_SHUFFLE)
@@ -306,21 +280,12 @@
 |  - filter_id = 1, build_expr = (11: L_SUPPKEY), remote = false
 |  cardinality: 1
 |  column statistics:
-<<<<<<< HEAD
-|  * S_SUPPKEY-->[1.0, 1000000.0, 0.0, 4.0, 1000000.0]
-|  * S_NAME-->[-Infinity, Infinity, 0.0, 25.0, 1000000.0]
-|  * S_ADDRESS-->[-Infinity, Infinity, 0.0, 40.0, 10000.0]
-|  * S_PHONE-->[-Infinity, Infinity, 0.0, 15.0, 10000.0]
-|  * L_SUPPKEY-->[1.0, 1000000.0, 0.0, 4.0, 1000000.0]
-|  * sum-->[810.9, 104949.5, 0.0, 8.0, 932377.0]
-=======
 |  * S_SUPPKEY-->[1.0, 1000000.0, 0.0, 4.0, 1000000.0] ESTIMATE
 |  * S_NAME-->[-Infinity, Infinity, 0.0, 25.0, 1000000.0] ESTIMATE
 |  * S_ADDRESS-->[-Infinity, Infinity, 0.0, 40.0, 10000.0] ESTIMATE
 |  * S_PHONE-->[-Infinity, Infinity, 0.0, 15.0, 10000.0] ESTIMATE
 |  * L_SUPPKEY-->[1.0, 1000000.0, 0.0, 4.0, 1000000.0] ESTIMATE
-|  * sum(26: expr)-->[810.9, 104949.5, 0.0, 8.0, 932377.0] ESTIMATE
->>>>>>> 1698f298
+|  * sum-->[810.9, 104949.5, 0.0, 8.0, 932377.0] ESTIMATE
 |
 |----18:EXCHANGE
 |       cardinality: 1
@@ -352,13 +317,8 @@
 |  27 <-> [27: sum, DOUBLE, true]
 |  cardinality: 1
 |  column statistics:
-<<<<<<< HEAD
-|  * L_SUPPKEY-->[1.0, 1000000.0, 0.0, 4.0, 1000000.0]
-|  * sum-->[810.9, 104949.5, 0.0, 8.0, 932377.0]
-=======
-|  * L_SUPPKEY-->[1.0, 1000000.0, 0.0, 4.0, 1000000.0] ESTIMATE
-|  * sum(26: expr)-->[810.9, 104949.5, 0.0, 8.0, 932377.0] ESTIMATE
->>>>>>> 1698f298
+|  * L_SUPPKEY-->[1.0, 1000000.0, 0.0, 4.0, 1000000.0] ESTIMATE
+|  * sum-->[810.9, 104949.5, 0.0, 8.0, 932377.0] ESTIMATE
 |
 16:HASH JOIN
 |  join op: INNER JOIN (BROADCAST)
@@ -367,15 +327,9 @@
 |  - filter_id = 0, build_expr = (47: max), remote = false
 |  cardinality: 1
 |  column statistics:
-<<<<<<< HEAD
-|  * L_SUPPKEY-->[1.0, 1000000.0, 0.0, 4.0, 1000000.0]
-|  * sum-->[810.9, 104949.5, 0.0, 8.0, 932377.0]
-|  * max-->[104949.5, 104949.5, 0.0, 8.0, 1.0]
-=======
-|  * L_SUPPKEY-->[1.0, 1000000.0, 0.0, 4.0, 1000000.0] ESTIMATE
-|  * sum(26: expr)-->[810.9, 104949.5, 0.0, 8.0, 932377.0] ESTIMATE
-|  * max(46: sum(45: expr))-->[104949.5, 104949.5, 0.0, 8.0, 1.0] ESTIMATE
->>>>>>> 1698f298
+|  * L_SUPPKEY-->[1.0, 1000000.0, 0.0, 4.0, 1000000.0] ESTIMATE
+|  * sum-->[810.9, 104949.5, 0.0, 8.0, 932377.0] ESTIMATE
+|  * max-->[104949.5, 104949.5, 0.0, 8.0, 1.0] ESTIMATE
 |
 |----15:EXCHANGE
 |       cardinality: 1
@@ -387,13 +341,8 @@
 |  probe runtime filters:
 |  - filter_id = 0, probe_expr = (27: sum)
 |  column statistics:
-<<<<<<< HEAD
-|  * L_SUPPKEY-->[1.0, 1000000.0, 0.0, 4.0, 1000000.0]
-|  * sum-->[810.9, 104949.5, 0.0, 8.0, 932377.0]
-=======
-|  * L_SUPPKEY-->[1.0, 1000000.0, 0.0, 4.0, 1000000.0] ESTIMATE
-|  * sum(26: expr)-->[810.9, 104949.5, 0.0, 8.0, 932377.0] ESTIMATE
->>>>>>> 1698f298
+|  * L_SUPPKEY-->[1.0, 1000000.0, 0.0, 4.0, 1000000.0] ESTIMATE
+|  * sum-->[810.9, 104949.5, 0.0, 8.0, 932377.0] ESTIMATE
 |
 4:EXCHANGE
 cardinality: 1000000
@@ -408,11 +357,7 @@
 |  aggregate: max[([47: max, DOUBLE, true]); args: DOUBLE; result: DOUBLE; args nullable: true; result nullable: true]
 |  cardinality: 1
 |  column statistics:
-<<<<<<< HEAD
-|  * max-->[104949.5, 104949.5, 0.0, 8.0, 1.0]
-=======
-|  * max(46: sum(45: expr))-->[104949.5, 104949.5, 0.0, 8.0, 1.0] ESTIMATE
->>>>>>> 1698f298
+|  * max-->[104949.5, 104949.5, 0.0, 8.0, 1.0] ESTIMATE
 |
 13:EXCHANGE
 cardinality: 1
@@ -427,35 +372,22 @@
 |  aggregate: max[([46: sum, DOUBLE, true]); args: DOUBLE; result: DOUBLE; args nullable: true; result nullable: true]
 |  cardinality: 1
 |  column statistics:
-<<<<<<< HEAD
-|  * max-->[104949.5, 104949.5, 0.0, 8.0, 1.0]
-=======
-|  * max(46: sum(45: expr))-->[104949.5, 104949.5, 0.0, 8.0, 1.0] ESTIMATE
->>>>>>> 1698f298
+|  * max-->[104949.5, 104949.5, 0.0, 8.0, 1.0] ESTIMATE
 |
 11:Project
 |  output columns:
 |  46 <-> [46: sum, DOUBLE, true]
 |  cardinality: 1000000
 |  column statistics:
-<<<<<<< HEAD
-|  * sum-->[810.9, 104949.5, 0.0, 8.0, 932377.0]
-=======
-|  * sum(45: expr)-->[810.9, 104949.5, 0.0, 8.0, 932377.0] ESTIMATE
->>>>>>> 1698f298
+|  * sum-->[810.9, 104949.5, 0.0, 8.0, 932377.0] ESTIMATE
 |
 10:AGGREGATE (merge finalize)
 |  aggregate: sum[([46: sum, DOUBLE, true]); args: DOUBLE; result: DOUBLE; args nullable: true; result nullable: true]
 |  group by: [30: L_SUPPKEY, INT, false]
 |  cardinality: 1000000
 |  column statistics:
-<<<<<<< HEAD
-|  * L_SUPPKEY-->[1.0, 1000000.0, 0.0, 4.0, 1000000.0]
-|  * sum-->[810.9, 104949.5, 0.0, 8.0, 932377.0]
-=======
-|  * L_SUPPKEY-->[1.0, 1000000.0, 0.0, 4.0, 1000000.0] ESTIMATE
-|  * sum(45: expr)-->[810.9, 104949.5, 0.0, 8.0, 932377.0] ESTIMATE
->>>>>>> 1698f298
+|  * L_SUPPKEY-->[1.0, 1000000.0, 0.0, 4.0, 1000000.0] ESTIMATE
+|  * sum-->[810.9, 104949.5, 0.0, 8.0, 932377.0] ESTIMATE
 |
 9:EXCHANGE
 cardinality: 1000000
@@ -472,13 +404,8 @@
 |  group by: [30: L_SUPPKEY, INT, false]
 |  cardinality: 1000000
 |  column statistics:
-<<<<<<< HEAD
-|  * L_SUPPKEY-->[1.0, 1000000.0, 0.0, 4.0, 1000000.0]
-|  * sum-->[810.9, 104949.5, 0.0, 8.0, 932377.0]
-=======
-|  * L_SUPPKEY-->[1.0, 1000000.0, 0.0, 4.0, 1000000.0] ESTIMATE
-|  * sum(45: expr)-->[810.9, 104949.5, 0.0, 8.0, 932377.0] ESTIMATE
->>>>>>> 1698f298
+|  * L_SUPPKEY-->[1.0, 1000000.0, 0.0, 4.0, 1000000.0] ESTIMATE
+|  * sum-->[810.9, 104949.5, 0.0, 8.0, 932377.0] ESTIMATE
 |
 7:Project
 |  output columns:
@@ -516,13 +443,8 @@
 |  group by: [11: L_SUPPKEY, INT, false]
 |  cardinality: 1000000
 |  column statistics:
-<<<<<<< HEAD
-|  * L_SUPPKEY-->[1.0, 1000000.0, 0.0, 4.0, 1000000.0]
-|  * sum-->[810.9, 104949.5, 0.0, 8.0, 932377.0]
-=======
-|  * L_SUPPKEY-->[1.0, 1000000.0, 0.0, 4.0, 1000000.0] ESTIMATE
-|  * sum(26: expr)-->[810.9, 104949.5, 0.0, 8.0, 932377.0] ESTIMATE
->>>>>>> 1698f298
+|  * L_SUPPKEY-->[1.0, 1000000.0, 0.0, 4.0, 1000000.0] ESTIMATE
+|  * sum-->[810.9, 104949.5, 0.0, 8.0, 932377.0] ESTIMATE
 |
 2:Project
 |  output columns:
