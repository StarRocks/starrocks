--- conflicted
+++ resolved
@@ -300,164 +300,7 @@
 * p_type-->[-Infinity, Infinity, 0.0, 25.0, 150.0] ESTIMATE
 * p_size-->[12.0, 12.0, 0.0, 4.0, 50.0] ESTIMATE
 
-<<<<<<< HEAD
-PLAN FRAGMENT 5(F07)
-
-Input Partition: RANDOM
-OutPut Partition: HASH_PARTITIONED: 29: ps_partkey
-OutPut Exchange Id: 26
-
-25:Project
-|  output columns:
-|  29 <-> [29: ps_partkey, INT, true]
-|  32 <-> [32: ps_supplycost, DECIMAL64(15,2), true]
-|  cardinality: 16000000
-|  column statistics:
-|  * ps_partkey-->[1.0, 2.0E7, 0.0, 8.0, 1.6E7] ESTIMATE
-|  * ps_supplycost-->[1.0, 1000.0, 0.0, 8.0, 99864.0] ESTIMATE
-|
-24:HASH JOIN
-|  join op: INNER JOIN (BROADCAST)
-|  equal join conjunct: [30: ps_suppkey, INT, true] = [34: s_suppkey, INT, true]
-|  build runtime filters:
-|  - filter_id = 4, build_expr = (34: s_suppkey), remote = false
-|  output columns: 29, 32
-|  cardinality: 16000000
-|  column statistics:
-|  * ps_partkey-->[1.0, 2.0E7, 0.0, 8.0, 1.6E7] ESTIMATE
-|  * ps_suppkey-->[1.0, 1000000.0, 0.0, 8.0, 200000.0] ESTIMATE
-|  * ps_supplycost-->[1.0, 1000.0, 0.0, 8.0, 99864.0] ESTIMATE
-|  * s_suppkey-->[1.0, 1000000.0, 0.0, 4.0, 200000.0] ESTIMATE
-|
-|----23:EXCHANGE
-|       cardinality: 200000
-|
-12:HdfsScanNode
-TABLE: partsupp
-NON-PARTITION PREDICATES: 29: ps_partkey IS NOT NULL, 30: ps_suppkey IS NOT NULL
-partitions=1/1
-avgRowSize=24.0
-numNodes=0
-cardinality: 80000000
-probe runtime filters:
-- filter_id = 4, probe_expr = (30: ps_suppkey)
-- filter_id = 5, probe_expr = (29: ps_partkey)
-column statistics:
-* ps_partkey-->[1.0, 2.0E7, 0.0, 8.0, 2.0E7] ESTIMATE
-* ps_suppkey-->[1.0, 1000000.0, 0.0, 8.0, 1000000.0] ESTIMATE
-* ps_supplycost-->[1.0, 1000.0, 0.0, 8.0, 99864.0] ESTIMATE
-
-PLAN FRAGMENT 6(F08)
-
-Input Partition: RANDOM
-OutPut Partition: UNPARTITIONED
-OutPut Exchange Id: 23
-
-22:Project
-|  output columns:
-|  34 <-> [34: s_suppkey, INT, true]
-|  cardinality: 200000
-|  column statistics:
-|  * s_suppkey-->[1.0, 1000000.0, 0.0, 4.0, 200000.0] ESTIMATE
-|
-21:HASH JOIN
-|  join op: INNER JOIN (BROADCAST)
-|  equal join conjunct: [37: s_nationkey, INT, true] = [41: n_nationkey, INT, true]
-|  build runtime filters:
-|  - filter_id = 3, build_expr = (41: n_nationkey), remote = false
-|  output columns: 34
-|  cardinality: 200000
-|  column statistics:
-|  * s_suppkey-->[1.0, 1000000.0, 0.0, 4.0, 200000.0] ESTIMATE
-|  * s_nationkey-->[0.0, 24.0, 0.0, 4.0, 5.0] ESTIMATE
-|  * n_nationkey-->[0.0, 24.0, 0.0, 4.0, 5.0] ESTIMATE
-|
-|----20:EXCHANGE
-|       cardinality: 5
-|
-13:HdfsScanNode
-TABLE: supplier
-NON-PARTITION PREDICATES: 34: s_suppkey IS NOT NULL
-partitions=1/1
-avgRowSize=8.0
-numNodes=0
-cardinality: 1000000
-probe runtime filters:
-- filter_id = 3, probe_expr = (37: s_nationkey)
-column statistics:
-* s_suppkey-->[1.0, 1000000.0, 0.0, 4.0, 1000000.0] ESTIMATE
-* s_nationkey-->[0.0, 24.0, 0.0, 4.0, 25.0] ESTIMATE
-
-PLAN FRAGMENT 7(F09)
-
-Input Partition: RANDOM
-OutPut Partition: UNPARTITIONED
-OutPut Exchange Id: 20
-
-19:Project
-|  output columns:
-|  41 <-> [41: n_nationkey, INT, true]
-|  cardinality: 5
-|  column statistics:
-|  * n_nationkey-->[0.0, 24.0, 0.0, 4.0, 5.0] ESTIMATE
-|
-18:HASH JOIN
-|  join op: INNER JOIN (BROADCAST)
-|  equal join conjunct: [43: n_regionkey, INT, true] = [45: r_regionkey, INT, true]
-|  build runtime filters:
-|  - filter_id = 2, build_expr = (45: r_regionkey), remote = false
-|  output columns: 41
-|  cardinality: 5
-|  column statistics:
-|  * n_nationkey-->[0.0, 24.0, 0.0, 4.0, 5.0] ESTIMATE
-|  * n_regionkey-->[0.0, 4.0, 0.0, 4.0, 1.0] ESTIMATE
-|  * r_regionkey-->[0.0, 4.0, 0.0, 4.0, 1.0] ESTIMATE
-|
-|----17:EXCHANGE
-|       cardinality: 1
-|
-14:HdfsScanNode
-TABLE: nation
-NON-PARTITION PREDICATES: 41: n_nationkey IS NOT NULL
-partitions=1/1
-avgRowSize=8.0
-numNodes=0
-cardinality: 25
-probe runtime filters:
-- filter_id = 2, probe_expr = (43: n_regionkey)
-column statistics:
-* n_nationkey-->[0.0, 24.0, 0.0, 4.0, 25.0] ESTIMATE
-* n_regionkey-->[0.0, 4.0, 0.0, 4.0, 5.0] ESTIMATE
-
-PLAN FRAGMENT 8(F10)
-
-Input Partition: RANDOM
-OutPut Partition: UNPARTITIONED
-OutPut Exchange Id: 17
-
-16:Project
-|  output columns:
-|  45 <-> [45: r_regionkey, INT, true]
-|  cardinality: 1
-|  column statistics:
-|  * r_regionkey-->[0.0, 4.0, 0.0, 4.0, 1.0] ESTIMATE
-|
-15:HdfsScanNode
-TABLE: region
-NON-PARTITION PREDICATES: 46: r_name = 'AMERICA'
-MIN/MAX PREDICATES: 50: r_name <= 'AMERICA', 51: r_name >= 'AMERICA'
-partitions=1/1
-avgRowSize=10.8
-numNodes=0
-cardinality: 1
-column statistics:
-* r_regionkey-->[0.0, 4.0, 0.0, 4.0, 1.0] ESTIMATE
-* r_name-->[-Infinity, Infinity, 0.0, 6.8, 1.0] ESTIMATE
-
-PLAN FRAGMENT 9(F00)
-=======
 PLAN FRAGMENT 5(F00)
->>>>>>> 7f10dbad
 
 Input Partition: RANDOM
 OutPut Partition: HASH_PARTITIONED: 10: s_suppkey
