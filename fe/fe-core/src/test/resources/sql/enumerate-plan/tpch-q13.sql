--- conflicted
+++ resolved
@@ -24,22 +24,11 @@
     TOP-N (order by [[21: count DESC NULLS LAST, 20: count DESC NULLS LAST]])
         AGGREGATE ([GLOBAL] aggregate [{21: count=count()}] group by [[20: count]] having [null]
             EXCHANGE SHUFFLE[20]
-<<<<<<< HEAD
-                AGGREGATE ([GLOBAL] aggregate [{20: count=count(20: count)}] group by [[1: C_CUSTKEY]] having [null]
-                    EXCHANGE SHUFFLE[1]
-                        AGGREGATE ([LOCAL] aggregate [{20: count=count(10: O_ORDERKEY)}] group by [[1: C_CUSTKEY]] having [null]
-                            LEFT OUTER JOIN (join-predicate [1: C_CUSTKEY = 11: O_CUSTKEY] post-join-predicate [null])
-                                EXCHANGE SHUFFLE[1]
-                                    SCAN (columns[1: C_CUSTKEY] predicate[null])
-                                EXCHANGE SHUFFLE[11]
-                                    SCAN (columns[18: O_COMMENT, 10: O_ORDERKEY, 11: O_CUSTKEY] predicate[NOT 18: O_COMMENT LIKE %unusual%deposits%])
-=======
                 AGGREGATE ([GLOBAL] aggregate [{20: count=count(10: O_ORDERKEY)}] group by [[1: C_CUSTKEY]] having [null]
                     LEFT OUTER JOIN (join-predicate [1: C_CUSTKEY = 11: O_CUSTKEY] post-join-predicate [null])
                         SCAN (columns[1: C_CUSTKEY] predicate[null])
                         EXCHANGE SHUFFLE[11]
                             SCAN (columns[18: O_COMMENT, 10: O_ORDERKEY, 11: O_CUSTKEY] predicate[NOT 18: O_COMMENT LIKE %unusual%deposits%])
->>>>>>> b196cb67
 [end]
 [plan-2]
 TOP-N (order by [[21: count DESC NULLS LAST, 20: count DESC NULLS LAST]])
