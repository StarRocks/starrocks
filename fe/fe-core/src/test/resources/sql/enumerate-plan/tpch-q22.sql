[sql]
select
    cntrycode,
    count(*) as numcust,
    sum(c_acctbal) as totacctbal
from
    (
        select
            substring(c_phone , 1  ,2) as cntrycode,
            c_acctbal
        from
            customer
        where
                substring(c_phone , 1  ,2)  in
                ('21', '28', '24', '32', '35', '34', '37')
          and c_acctbal > (
            select
                avg(c_acctbal)
            from
                customer
            where
                    c_acctbal > 0.00
              and substring(c_phone , 1  ,2)  in
                  ('21', '28', '24', '32', '35', '34', '37')
        )
          and not exists (
                select
                    *
                from
                    orders
                where
                        o_custkey = c_custkey
            )
    ) as custsale
group by
    cntrycode
order by
    cntrycode ;
[plan-1]
TOP-N (order by [[32: substring ASC NULLS FIRST]])
    TOP-N (order by [[32: substring ASC NULLS FIRST]])
        AGGREGATE ([GLOBAL] aggregate [{33: count=count(), 34: sum=sum(6: C_ACCTBAL)}] group by [[32: substring]] having [null]
            EXCHANGE SHUFFLE[32]
                LEFT ANTI JOIN (join-predicate [1: C_CUSTKEY = 22: O_CUSTKEY] post-join-predicate [null])
<<<<<<< HEAD
                    EXCHANGE SHUFFLE[1]
                        CROSS JOIN (join-predicate [null] post-join-predicate [6: C_ACCTBAL > 19: avg])
                            SCAN (columns[1: C_CUSTKEY, 5: C_PHONE, 6: C_ACCTBAL] predicate[substring(5: C_PHONE, 1, 2) IN (21, 28, 24, 32, 35, 34, 37)])
                            EXCHANGE BROADCAST
                                AGGREGATE ([GLOBAL] aggregate [{19: avg=avg(19: avg)}] group by [[]] having [null]
                                    EXCHANGE GATHER
                                        AGGREGATE ([LOCAL] aggregate [{19: avg=avg(15: C_ACCTBAL)}] group by [[]] having [null]
                                            SCAN (columns[14: C_PHONE, 15: C_ACCTBAL] predicate[15: C_ACCTBAL > 0.0 AND substring(14: C_PHONE, 1, 2) IN (21, 28, 24, 32, 35, 34, 37)])
                    EXCHANGE SHUFFLE[22]
                        SCAN (columns[22: O_CUSTKEY] predicate[null])
[end]
[plan-2]
TOP-N (order by [[32: substring ASC NULLS FIRST]])
    TOP-N (order by [[32: substring ASC NULLS FIRST]])
        AGGREGATE ([GLOBAL] aggregate [{33: count=count(), 34: sum=sum(6: C_ACCTBAL)}] group by [[32: substring]] having [null]
            EXCHANGE SHUFFLE[32]
                LEFT ANTI JOIN (join-predicate [1: C_CUSTKEY = 22: O_CUSTKEY] post-join-predicate [null])
                    EXCHANGE SHUFFLE[1]
                        CROSS JOIN (join-predicate [null] post-join-predicate [6: C_ACCTBAL > 19: avg])
                            AGGREGATE ([GLOBAL] aggregate [{19: avg=avg(19: avg)}] group by [[]] having [null]
                                EXCHANGE GATHER
                                    AGGREGATE ([LOCAL] aggregate [{19: avg=avg(15: C_ACCTBAL)}] group by [[]] having [null]
                                        SCAN (columns[14: C_PHONE, 15: C_ACCTBAL] predicate[15: C_ACCTBAL > 0.0 AND substring(14: C_PHONE, 1, 2) IN (21, 28, 24, 32, 35, 34, 37)])
                            EXCHANGE BROADCAST
                                SCAN (columns[1: C_CUSTKEY, 5: C_PHONE, 6: C_ACCTBAL] predicate[substring(5: C_PHONE, 1, 2) IN (21, 28, 24, 32, 35, 34, 37)])
                    EXCHANGE SHUFFLE[22]
                        SCAN (columns[22: O_CUSTKEY] predicate[null])
[end]
[plan-3]
=======
                    CROSS JOIN (join-predicate [null] post-join-predicate [6: C_ACCTBAL > 19: avg])
                        SCAN (columns[1: C_CUSTKEY, 5: C_PHONE, 6: C_ACCTBAL] predicate[substring(5: C_PHONE, 1, 2) IN (21, 28, 24, 32, 35, 34, 37)])
                        EXCHANGE BROADCAST
                            AGGREGATE ([GLOBAL] aggregate [{19: avg=avg(15: C_ACCTBAL)}] group by [[]] having [null]
                                EXCHANGE GATHER
                                    SCAN (columns[14: C_PHONE, 15: C_ACCTBAL] predicate[15: C_ACCTBAL > 0.0 AND substring(14: C_PHONE, 1, 2) IN (21, 28, 24, 32, 35, 34, 37)])
                    EXCHANGE SHUFFLE[22]
                        SCAN (columns[22: O_CUSTKEY] predicate[null])
[end]
[plan-2]
>>>>>>> b196cb67
TOP-N (order by [[32: substring ASC NULLS FIRST]])
    TOP-N (order by [[32: substring ASC NULLS FIRST]])
        AGGREGATE ([GLOBAL] aggregate [{33: count=count(), 34: sum=sum(6: C_ACCTBAL)}] group by [[32: substring]] having [null]
            EXCHANGE SHUFFLE[32]
                LEFT ANTI JOIN (join-predicate [1: C_CUSTKEY = 22: O_CUSTKEY] post-join-predicate [null])
                    CROSS JOIN (join-predicate [null] post-join-predicate [6: C_ACCTBAL > 19: avg])
                        SCAN (columns[1: C_CUSTKEY, 5: C_PHONE, 6: C_ACCTBAL] predicate[substring(5: C_PHONE, 1, 2) IN (21, 28, 24, 32, 35, 34, 37)])
                        EXCHANGE BROADCAST
                            AGGREGATE ([GLOBAL] aggregate [{19: avg=avg(19: avg)}] group by [[]] having [null]
                                EXCHANGE GATHER
                                    AGGREGATE ([LOCAL] aggregate [{19: avg=avg(15: C_ACCTBAL)}] group by [[]] having [null]
                                        SCAN (columns[14: C_PHONE, 15: C_ACCTBAL] predicate[15: C_ACCTBAL > 0.0 AND substring(14: C_PHONE, 1, 2) IN (21, 28, 24, 32, 35, 34, 37)])
                    EXCHANGE SHUFFLE[22]
                        SCAN (columns[22: O_CUSTKEY] predicate[null])
[end]
<<<<<<< HEAD
=======
[plan-3]
TOP-N (order by [[32: substring ASC NULLS FIRST]])
    TOP-N (order by [[32: substring ASC NULLS FIRST]])
        AGGREGATE ([GLOBAL] aggregate [{33: count=count(), 34: sum=sum(6: C_ACCTBAL)}] group by [[32: substring]] having [null]
            EXCHANGE SHUFFLE[32]
                RIGHT ANTI JOIN (join-predicate [22: O_CUSTKEY = 1: C_CUSTKEY] post-join-predicate [null])
                    EXCHANGE SHUFFLE[22]
                        SCAN (columns[22: O_CUSTKEY] predicate[null])
                    EXCHANGE SHUFFLE[1]
                        CROSS JOIN (join-predicate [null] post-join-predicate [6: C_ACCTBAL > 19: avg])
                            SCAN (columns[1: C_CUSTKEY, 5: C_PHONE, 6: C_ACCTBAL] predicate[substring(5: C_PHONE, 1, 2) IN (21, 28, 24, 32, 35, 34, 37)])
                            EXCHANGE BROADCAST
                                AGGREGATE ([GLOBAL] aggregate [{19: avg=avg(15: C_ACCTBAL)}] group by [[]] having [null]
                                    EXCHANGE GATHER
                                        SCAN (columns[14: C_PHONE, 15: C_ACCTBAL] predicate[15: C_ACCTBAL > 0.0 AND substring(14: C_PHONE, 1, 2) IN (21, 28, 24, 32, 35, 34, 37)])
[end]
>>>>>>> b196cb67
[plan-4]
TOP-N (order by [[32: substring ASC NULLS FIRST]])
    TOP-N (order by [[32: substring ASC NULLS FIRST]])
        AGGREGATE ([GLOBAL] aggregate [{33: count=count(), 34: sum=sum(6: C_ACCTBAL)}] group by [[32: substring]] having [null]
            EXCHANGE SHUFFLE[32]
                RIGHT ANTI JOIN (join-predicate [22: O_CUSTKEY = 1: C_CUSTKEY] post-join-predicate [null])
                    EXCHANGE SHUFFLE[22]
                        SCAN (columns[22: O_CUSTKEY] predicate[null])
                    EXCHANGE SHUFFLE[1]
                        CROSS JOIN (join-predicate [null] post-join-predicate [6: C_ACCTBAL > 19: avg])
                            SCAN (columns[1: C_CUSTKEY, 5: C_PHONE, 6: C_ACCTBAL] predicate[substring(5: C_PHONE, 1, 2) IN (21, 28, 24, 32, 35, 34, 37)])
                            EXCHANGE BROADCAST
                                AGGREGATE ([GLOBAL] aggregate [{19: avg=avg(19: avg)}] group by [[]] having [null]
                                    EXCHANGE GATHER
                                        AGGREGATE ([LOCAL] aggregate [{19: avg=avg(15: C_ACCTBAL)}] group by [[]] having [null]
                                            SCAN (columns[14: C_PHONE, 15: C_ACCTBAL] predicate[15: C_ACCTBAL > 0.0 AND substring(14: C_PHONE, 1, 2) IN (21, 28, 24, 32, 35, 34, 37)])
[end]
[plan-5]
<<<<<<< HEAD
=======
TOP-N (order by [[32: substring ASC NULLS FIRST]])
    TOP-N (order by [[32: substring ASC NULLS FIRST]])
        AGGREGATE ([GLOBAL] aggregate [{33: count=count(), 34: sum=sum(6: C_ACCTBAL)}] group by [[32: substring]] having [null]
            EXCHANGE SHUFFLE[32]
                RIGHT ANTI JOIN (join-predicate [22: O_CUSTKEY = 1: C_CUSTKEY] post-join-predicate [null])
                    EXCHANGE SHUFFLE[22]
                        SCAN (columns[22: O_CUSTKEY] predicate[null])
                    EXCHANGE SHUFFLE[1]
                        CROSS JOIN (join-predicate [null] post-join-predicate [6: C_ACCTBAL > 19: avg])
                            AGGREGATE ([GLOBAL] aggregate [{19: avg=avg(15: C_ACCTBAL)}] group by [[]] having [null]
                                EXCHANGE GATHER
                                    SCAN (columns[14: C_PHONE, 15: C_ACCTBAL] predicate[15: C_ACCTBAL > 0.0 AND substring(14: C_PHONE, 1, 2) IN (21, 28, 24, 32, 35, 34, 37)])
                            EXCHANGE BROADCAST
                                SCAN (columns[1: C_CUSTKEY, 5: C_PHONE, 6: C_ACCTBAL] predicate[substring(5: C_PHONE, 1, 2) IN (21, 28, 24, 32, 35, 34, 37)])
[end]
[plan-6]
>>>>>>> b196cb67
TOP-N (order by [[32: substring ASC NULLS FIRST]])
    TOP-N (order by [[32: substring ASC NULLS FIRST]])
        AGGREGATE ([GLOBAL] aggregate [{33: count=count(), 34: sum=sum(6: C_ACCTBAL)}] group by [[32: substring]] having [null]
            EXCHANGE SHUFFLE[32]
                RIGHT ANTI JOIN (join-predicate [22: O_CUSTKEY = 1: C_CUSTKEY] post-join-predicate [null])
                    EXCHANGE SHUFFLE[22]
                        SCAN (columns[22: O_CUSTKEY] predicate[null])
                    EXCHANGE SHUFFLE[1]
                        CROSS JOIN (join-predicate [null] post-join-predicate [6: C_ACCTBAL > 19: avg])
                            AGGREGATE ([GLOBAL] aggregate [{19: avg=avg(19: avg)}] group by [[]] having [null]
                                EXCHANGE GATHER
                                    AGGREGATE ([LOCAL] aggregate [{19: avg=avg(15: C_ACCTBAL)}] group by [[]] having [null]
                                        SCAN (columns[14: C_PHONE, 15: C_ACCTBAL] predicate[15: C_ACCTBAL > 0.0 AND substring(14: C_PHONE, 1, 2) IN (21, 28, 24, 32, 35, 34, 37)])
                            EXCHANGE BROADCAST
                                SCAN (columns[1: C_CUSTKEY, 5: C_PHONE, 6: C_ACCTBAL] predicate[substring(5: C_PHONE, 1, 2) IN (21, 28, 24, 32, 35, 34, 37)])
[end]
<<<<<<< HEAD
[plan-6]
=======
[plan-7]
>>>>>>> b196cb67
TOP-N (order by [[32: substring ASC NULLS FIRST]])
    TOP-N (order by [[32: substring ASC NULLS FIRST]])
        AGGREGATE ([GLOBAL] aggregate [{33: count=count(), 34: sum=sum(6: C_ACCTBAL)}] group by [[32: substring]] having [null]
            EXCHANGE SHUFFLE[32]
                CROSS JOIN (join-predicate [null] post-join-predicate [6: C_ACCTBAL > 19: avg])
                    AGGREGATE ([GLOBAL] aggregate [{19: avg=avg(15: C_ACCTBAL)}] group by [[]] having [null]
                        EXCHANGE GATHER
                            SCAN (columns[14: C_PHONE, 15: C_ACCTBAL] predicate[15: C_ACCTBAL > 0.0 AND substring(14: C_PHONE, 1, 2) IN (21, 28, 24, 32, 35, 34, 37)])
                    EXCHANGE BROADCAST
                        RIGHT ANTI JOIN (join-predicate [22: O_CUSTKEY = 1: C_CUSTKEY] post-join-predicate [null])
                            EXCHANGE SHUFFLE[22]
                                SCAN (columns[22: O_CUSTKEY] predicate[null])
                            EXCHANGE SHUFFLE[1]
                                SCAN (columns[1: C_CUSTKEY, 5: C_PHONE, 6: C_ACCTBAL] predicate[substring(5: C_PHONE, 1, 2) IN (21, 28, 24, 32, 35, 34, 37)])
[end]
<<<<<<< HEAD
[plan-7]
TOP-N (order by [[32: substring ASC NULLS FIRST]])
    TOP-N (order by [[32: substring ASC NULLS FIRST]])
        AGGREGATE ([GLOBAL] aggregate [{33: count=count(33: count), 34: sum=sum(34: sum)}] group by [[32: substring]] having [null]
            EXCHANGE SHUFFLE[32]
                AGGREGATE ([LOCAL] aggregate [{33: count=count(), 34: sum=sum(6: C_ACCTBAL)}] group by [[32: substring]] having [null]
                    LEFT ANTI JOIN (join-predicate [1: C_CUSTKEY = 22: O_CUSTKEY] post-join-predicate [null])
                        EXCHANGE SHUFFLE[1]
                            CROSS JOIN (join-predicate [null] post-join-predicate [6: C_ACCTBAL > 19: avg])
                                SCAN (columns[1: C_CUSTKEY, 5: C_PHONE, 6: C_ACCTBAL] predicate[substring(5: C_PHONE, 1, 2) IN (21, 28, 24, 32, 35, 34, 37)])
                                EXCHANGE BROADCAST
                                    AGGREGATE ([GLOBAL] aggregate [{19: avg=avg(19: avg)}] group by [[]] having [null]
                                        EXCHANGE GATHER
                                            AGGREGATE ([LOCAL] aggregate [{19: avg=avg(15: C_ACCTBAL)}] group by [[]] having [null]
                                                SCAN (columns[14: C_PHONE, 15: C_ACCTBAL] predicate[15: C_ACCTBAL > 0.0 AND substring(14: C_PHONE, 1, 2) IN (21, 28, 24, 32, 35, 34, 37)])
                        EXCHANGE SHUFFLE[22]
                            SCAN (columns[22: O_CUSTKEY] predicate[null])
[end]
[plan-8]
TOP-N (order by [[32: substring ASC NULLS FIRST]])
    TOP-N (order by [[32: substring ASC NULLS FIRST]])
        AGGREGATE ([GLOBAL] aggregate [{33: count=count(33: count), 34: sum=sum(34: sum)}] group by [[32: substring]] having [null]
            EXCHANGE SHUFFLE[32]
                AGGREGATE ([LOCAL] aggregate [{33: count=count(), 34: sum=sum(6: C_ACCTBAL)}] group by [[32: substring]] having [null]
                    LEFT ANTI JOIN (join-predicate [1: C_CUSTKEY = 22: O_CUSTKEY] post-join-predicate [null])
                        EXCHANGE SHUFFLE[1]
                            CROSS JOIN (join-predicate [null] post-join-predicate [6: C_ACCTBAL > 19: avg])
                                AGGREGATE ([GLOBAL] aggregate [{19: avg=avg(19: avg)}] group by [[]] having [null]
                                    EXCHANGE GATHER
                                        AGGREGATE ([LOCAL] aggregate [{19: avg=avg(15: C_ACCTBAL)}] group by [[]] having [null]
                                            SCAN (columns[14: C_PHONE, 15: C_ACCTBAL] predicate[15: C_ACCTBAL > 0.0 AND substring(14: C_PHONE, 1, 2) IN (21, 28, 24, 32, 35, 34, 37)])
                                EXCHANGE BROADCAST
                                    SCAN (columns[1: C_CUSTKEY, 5: C_PHONE, 6: C_ACCTBAL] predicate[substring(5: C_PHONE, 1, 2) IN (21, 28, 24, 32, 35, 34, 37)])
                        EXCHANGE SHUFFLE[22]
                            SCAN (columns[22: O_CUSTKEY] predicate[null])
[end]
[plan-9]
TOP-N (order by [[32: substring ASC NULLS FIRST]])
    TOP-N (order by [[32: substring ASC NULLS FIRST]])
        AGGREGATE ([GLOBAL] aggregate [{33: count=count(33: count), 34: sum=sum(34: sum)}] group by [[32: substring]] having [null]
            EXCHANGE SHUFFLE[32]
                AGGREGATE ([LOCAL] aggregate [{33: count=count(), 34: sum=sum(6: C_ACCTBAL)}] group by [[32: substring]] having [null]
                    LEFT ANTI JOIN (join-predicate [1: C_CUSTKEY = 22: O_CUSTKEY] post-join-predicate [null])
                        CROSS JOIN (join-predicate [null] post-join-predicate [6: C_ACCTBAL > 19: avg])
                            SCAN (columns[1: C_CUSTKEY, 5: C_PHONE, 6: C_ACCTBAL] predicate[substring(5: C_PHONE, 1, 2) IN (21, 28, 24, 32, 35, 34, 37)])
                            EXCHANGE BROADCAST
                                AGGREGATE ([GLOBAL] aggregate [{19: avg=avg(19: avg)}] group by [[]] having [null]
                                    EXCHANGE GATHER
                                        AGGREGATE ([LOCAL] aggregate [{19: avg=avg(15: C_ACCTBAL)}] group by [[]] having [null]
                                            SCAN (columns[14: C_PHONE, 15: C_ACCTBAL] predicate[15: C_ACCTBAL > 0.0 AND substring(14: C_PHONE, 1, 2) IN (21, 28, 24, 32, 35, 34, 37)])
                        EXCHANGE SHUFFLE[22]
                            SCAN (columns[22: O_CUSTKEY] predicate[null])
[end]
[plan-10]
=======
[plan-8]
>>>>>>> b196cb67
TOP-N (order by [[32: substring ASC NULLS FIRST]])
    TOP-N (order by [[32: substring ASC NULLS FIRST]])
        AGGREGATE ([GLOBAL] aggregate [{33: count=count(), 34: sum=sum(6: C_ACCTBAL)}] group by [[32: substring]] having [null]
            EXCHANGE SHUFFLE[32]
                CROSS JOIN (join-predicate [null] post-join-predicate [6: C_ACCTBAL > 19: avg])
                    AGGREGATE ([GLOBAL] aggregate [{19: avg=avg(19: avg)}] group by [[]] having [null]
                        EXCHANGE GATHER
                            AGGREGATE ([LOCAL] aggregate [{19: avg=avg(15: C_ACCTBAL)}] group by [[]] having [null]
                                SCAN (columns[14: C_PHONE, 15: C_ACCTBAL] predicate[15: C_ACCTBAL > 0.0 AND substring(14: C_PHONE, 1, 2) IN (21, 28, 24, 32, 35, 34, 37)])
                    EXCHANGE BROADCAST
                        RIGHT ANTI JOIN (join-predicate [22: O_CUSTKEY = 1: C_CUSTKEY] post-join-predicate [null])
                            EXCHANGE SHUFFLE[22]
                                SCAN (columns[22: O_CUSTKEY] predicate[null])
                            EXCHANGE SHUFFLE[1]
                                SCAN (columns[1: C_CUSTKEY, 5: C_PHONE, 6: C_ACCTBAL] predicate[substring(5: C_PHONE, 1, 2) IN (21, 28, 24, 32, 35, 34, 37)])
[end]
<<<<<<< HEAD
[plan-11]
=======
[plan-9]
>>>>>>> b196cb67
TOP-N (order by [[32: substring ASC NULLS FIRST]])
    TOP-N (order by [[32: substring ASC NULLS FIRST]])
        AGGREGATE ([GLOBAL] aggregate [{33: count=count(33: count), 34: sum=sum(34: sum)}] group by [[32: substring]] having [null]
            EXCHANGE SHUFFLE[32]
                AGGREGATE ([LOCAL] aggregate [{33: count=count(), 34: sum=sum(6: C_ACCTBAL)}] group by [[32: substring]] having [null]
                    CROSS JOIN (join-predicate [null] post-join-predicate [6: C_ACCTBAL > 19: avg])
                        AGGREGATE ([GLOBAL] aggregate [{19: avg=avg(15: C_ACCTBAL)}] group by [[]] having [null]
                            EXCHANGE GATHER
                                SCAN (columns[14: C_PHONE, 15: C_ACCTBAL] predicate[15: C_ACCTBAL > 0.0 AND substring(14: C_PHONE, 1, 2) IN (21, 28, 24, 32, 35, 34, 37)])
                        EXCHANGE BROADCAST
                            RIGHT ANTI JOIN (join-predicate [22: O_CUSTKEY = 1: C_CUSTKEY] post-join-predicate [null])
                                EXCHANGE SHUFFLE[22]
                                    SCAN (columns[22: O_CUSTKEY] predicate[null])
                                EXCHANGE SHUFFLE[1]
                                    SCAN (columns[1: C_CUSTKEY, 5: C_PHONE, 6: C_ACCTBAL] predicate[substring(5: C_PHONE, 1, 2) IN (21, 28, 24, 32, 35, 34, 37)])
[end]
<<<<<<< HEAD
[plan-12]
=======
[plan-10]
>>>>>>> b196cb67
TOP-N (order by [[32: substring ASC NULLS FIRST]])
    TOP-N (order by [[32: substring ASC NULLS FIRST]])
        AGGREGATE ([GLOBAL] aggregate [{33: count=count(33: count), 34: sum=sum(34: sum)}] group by [[32: substring]] having [null]
            EXCHANGE SHUFFLE[32]
                AGGREGATE ([LOCAL] aggregate [{33: count=count(), 34: sum=sum(6: C_ACCTBAL)}] group by [[32: substring]] having [null]
                    CROSS JOIN (join-predicate [null] post-join-predicate [6: C_ACCTBAL > 19: avg])
                        AGGREGATE ([GLOBAL] aggregate [{19: avg=avg(19: avg)}] group by [[]] having [null]
                            EXCHANGE GATHER
                                AGGREGATE ([LOCAL] aggregate [{19: avg=avg(15: C_ACCTBAL)}] group by [[]] having [null]
                                    SCAN (columns[14: C_PHONE, 15: C_ACCTBAL] predicate[15: C_ACCTBAL > 0.0 AND substring(14: C_PHONE, 1, 2) IN (21, 28, 24, 32, 35, 34, 37)])
                        EXCHANGE BROADCAST
                            RIGHT ANTI JOIN (join-predicate [22: O_CUSTKEY = 1: C_CUSTKEY] post-join-predicate [null])
                                EXCHANGE SHUFFLE[22]
                                    SCAN (columns[22: O_CUSTKEY] predicate[null])
                                EXCHANGE SHUFFLE[1]
                                    SCAN (columns[1: C_CUSTKEY, 5: C_PHONE, 6: C_ACCTBAL] predicate[substring(5: C_PHONE, 1, 2) IN (21, 28, 24, 32, 35, 34, 37)])
[end]<|MERGE_RESOLUTION|>--- conflicted
+++ resolved
@@ -42,7 +42,55 @@
         AGGREGATE ([GLOBAL] aggregate [{33: count=count(), 34: sum=sum(6: C_ACCTBAL)}] group by [[32: substring]] having [null]
             EXCHANGE SHUFFLE[32]
                 LEFT ANTI JOIN (join-predicate [1: C_CUSTKEY = 22: O_CUSTKEY] post-join-predicate [null])
-<<<<<<< HEAD
+                    CROSS JOIN (join-predicate [null] post-join-predicate [6: C_ACCTBAL > 19: avg])
+                        SCAN (columns[1: C_CUSTKEY, 5: C_PHONE, 6: C_ACCTBAL] predicate[substring(5: C_PHONE, 1, 2) IN (21, 28, 24, 32, 35, 34, 37)])
+                        EXCHANGE BROADCAST
+                            AGGREGATE ([GLOBAL] aggregate [{19: avg=avg(15: C_ACCTBAL)}] group by [[]] having [null]
+                                EXCHANGE GATHER
+                                    SCAN (columns[14: C_PHONE, 15: C_ACCTBAL] predicate[15: C_ACCTBAL > 0.0 AND substring(14: C_PHONE, 1, 2) IN (21, 28, 24, 32, 35, 34, 37)])
+                    EXCHANGE SHUFFLE[22]
+                        SCAN (columns[22: O_CUSTKEY] predicate[null])
+[end]
+[plan-2]
+TOP-N (order by [[32: substring ASC NULLS FIRST]])
+    TOP-N (order by [[32: substring ASC NULLS FIRST]])
+        AGGREGATE ([GLOBAL] aggregate [{33: count=count(), 34: sum=sum(6: C_ACCTBAL)}] group by [[32: substring]] having [null]
+            EXCHANGE SHUFFLE[32]
+                LEFT ANTI JOIN (join-predicate [1: C_CUSTKEY = 22: O_CUSTKEY] post-join-predicate [null])
+                    CROSS JOIN (join-predicate [null] post-join-predicate [6: C_ACCTBAL > 19: avg])
+                        SCAN (columns[1: C_CUSTKEY, 5: C_PHONE, 6: C_ACCTBAL] predicate[substring(5: C_PHONE, 1, 2) IN (21, 28, 24, 32, 35, 34, 37)])
+                        EXCHANGE BROADCAST
+                            AGGREGATE ([GLOBAL] aggregate [{19: avg=avg(19: avg)}] group by [[]] having [null]
+                                EXCHANGE GATHER
+                                    AGGREGATE ([LOCAL] aggregate [{19: avg=avg(15: C_ACCTBAL)}] group by [[]] having [null]
+                                        SCAN (columns[14: C_PHONE, 15: C_ACCTBAL] predicate[15: C_ACCTBAL > 0.0 AND substring(14: C_PHONE, 1, 2) IN (21, 28, 24, 32, 35, 34, 37)])
+                    EXCHANGE SHUFFLE[22]
+                        SCAN (columns[22: O_CUSTKEY] predicate[null])
+[end]
+[plan-3]
+TOP-N (order by [[32: substring ASC NULLS FIRST]])
+    TOP-N (order by [[32: substring ASC NULLS FIRST]])
+        AGGREGATE ([GLOBAL] aggregate [{33: count=count(), 34: sum=sum(6: C_ACCTBAL)}] group by [[32: substring]] having [null]
+            EXCHANGE SHUFFLE[32]
+                RIGHT ANTI JOIN (join-predicate [22: O_CUSTKEY = 1: C_CUSTKEY] post-join-predicate [null])
+                    EXCHANGE SHUFFLE[22]
+                        SCAN (columns[22: O_CUSTKEY] predicate[null])
+                    EXCHANGE SHUFFLE[1]
+                        CROSS JOIN (join-predicate [null] post-join-predicate [6: C_ACCTBAL > 19: avg])
+                            SCAN (columns[1: C_CUSTKEY, 5: C_PHONE, 6: C_ACCTBAL] predicate[substring(5: C_PHONE, 1, 2) IN (21, 28, 24, 32, 35, 34, 37)])
+                            EXCHANGE BROADCAST
+                                AGGREGATE ([GLOBAL] aggregate [{19: avg=avg(15: C_ACCTBAL)}] group by [[]] having [null]
+                                    EXCHANGE GATHER
+                                        SCAN (columns[14: C_PHONE, 15: C_ACCTBAL] predicate[15: C_ACCTBAL > 0.0 AND substring(14: C_PHONE, 1, 2) IN (21, 28, 24, 32, 35, 34, 37)])
+[end]
+[plan-4]
+TOP-N (order by [[32: substring ASC NULLS FIRST]])
+    TOP-N (order by [[32: substring ASC NULLS FIRST]])
+        AGGREGATE ([GLOBAL] aggregate [{33: count=count(), 34: sum=sum(6: C_ACCTBAL)}] group by [[32: substring]] having [null]
+            EXCHANGE SHUFFLE[32]
+                RIGHT ANTI JOIN (join-predicate [22: O_CUSTKEY = 1: C_CUSTKEY] post-join-predicate [null])
+                    EXCHANGE SHUFFLE[22]
+                        SCAN (columns[22: O_CUSTKEY] predicate[null])
                     EXCHANGE SHUFFLE[1]
                         CROSS JOIN (join-predicate [null] post-join-predicate [6: C_ACCTBAL > 19: avg])
                             SCAN (columns[1: C_CUSTKEY, 5: C_PHONE, 6: C_ACCTBAL] predicate[substring(5: C_PHONE, 1, 2) IN (21, 28, 24, 32, 35, 34, 37)])
@@ -51,15 +99,31 @@
                                     EXCHANGE GATHER
                                         AGGREGATE ([LOCAL] aggregate [{19: avg=avg(15: C_ACCTBAL)}] group by [[]] having [null]
                                             SCAN (columns[14: C_PHONE, 15: C_ACCTBAL] predicate[15: C_ACCTBAL > 0.0 AND substring(14: C_PHONE, 1, 2) IN (21, 28, 24, 32, 35, 34, 37)])
-                    EXCHANGE SHUFFLE[22]
-                        SCAN (columns[22: O_CUSTKEY] predicate[null])
-[end]
-[plan-2]
-TOP-N (order by [[32: substring ASC NULLS FIRST]])
-    TOP-N (order by [[32: substring ASC NULLS FIRST]])
-        AGGREGATE ([GLOBAL] aggregate [{33: count=count(), 34: sum=sum(6: C_ACCTBAL)}] group by [[32: substring]] having [null]
-            EXCHANGE SHUFFLE[32]
-                LEFT ANTI JOIN (join-predicate [1: C_CUSTKEY = 22: O_CUSTKEY] post-join-predicate [null])
+[end]
+[plan-5]
+TOP-N (order by [[32: substring ASC NULLS FIRST]])
+    TOP-N (order by [[32: substring ASC NULLS FIRST]])
+        AGGREGATE ([GLOBAL] aggregate [{33: count=count(), 34: sum=sum(6: C_ACCTBAL)}] group by [[32: substring]] having [null]
+            EXCHANGE SHUFFLE[32]
+                RIGHT ANTI JOIN (join-predicate [22: O_CUSTKEY = 1: C_CUSTKEY] post-join-predicate [null])
+                    EXCHANGE SHUFFLE[22]
+                        SCAN (columns[22: O_CUSTKEY] predicate[null])
+                    EXCHANGE SHUFFLE[1]
+                        CROSS JOIN (join-predicate [null] post-join-predicate [6: C_ACCTBAL > 19: avg])
+                            AGGREGATE ([GLOBAL] aggregate [{19: avg=avg(15: C_ACCTBAL)}] group by [[]] having [null]
+                                EXCHANGE GATHER
+                                    SCAN (columns[14: C_PHONE, 15: C_ACCTBAL] predicate[15: C_ACCTBAL > 0.0 AND substring(14: C_PHONE, 1, 2) IN (21, 28, 24, 32, 35, 34, 37)])
+                            EXCHANGE BROADCAST
+                                SCAN (columns[1: C_CUSTKEY, 5: C_PHONE, 6: C_ACCTBAL] predicate[substring(5: C_PHONE, 1, 2) IN (21, 28, 24, 32, 35, 34, 37)])
+[end]
+[plan-6]
+TOP-N (order by [[32: substring ASC NULLS FIRST]])
+    TOP-N (order by [[32: substring ASC NULLS FIRST]])
+        AGGREGATE ([GLOBAL] aggregate [{33: count=count(), 34: sum=sum(6: C_ACCTBAL)}] group by [[32: substring]] having [null]
+            EXCHANGE SHUFFLE[32]
+                RIGHT ANTI JOIN (join-predicate [22: O_CUSTKEY = 1: C_CUSTKEY] post-join-predicate [null])
+                    EXCHANGE SHUFFLE[22]
+                        SCAN (columns[22: O_CUSTKEY] predicate[null])
                     EXCHANGE SHUFFLE[1]
                         CROSS JOIN (join-predicate [null] post-join-predicate [6: C_ACCTBAL > 19: avg])
                             AGGREGATE ([GLOBAL] aggregate [{19: avg=avg(19: avg)}] group by [[]] having [null]
@@ -68,114 +132,8 @@
                                         SCAN (columns[14: C_PHONE, 15: C_ACCTBAL] predicate[15: C_ACCTBAL > 0.0 AND substring(14: C_PHONE, 1, 2) IN (21, 28, 24, 32, 35, 34, 37)])
                             EXCHANGE BROADCAST
                                 SCAN (columns[1: C_CUSTKEY, 5: C_PHONE, 6: C_ACCTBAL] predicate[substring(5: C_PHONE, 1, 2) IN (21, 28, 24, 32, 35, 34, 37)])
-                    EXCHANGE SHUFFLE[22]
-                        SCAN (columns[22: O_CUSTKEY] predicate[null])
-[end]
-[plan-3]
-=======
-                    CROSS JOIN (join-predicate [null] post-join-predicate [6: C_ACCTBAL > 19: avg])
-                        SCAN (columns[1: C_CUSTKEY, 5: C_PHONE, 6: C_ACCTBAL] predicate[substring(5: C_PHONE, 1, 2) IN (21, 28, 24, 32, 35, 34, 37)])
-                        EXCHANGE BROADCAST
-                            AGGREGATE ([GLOBAL] aggregate [{19: avg=avg(15: C_ACCTBAL)}] group by [[]] having [null]
-                                EXCHANGE GATHER
-                                    SCAN (columns[14: C_PHONE, 15: C_ACCTBAL] predicate[15: C_ACCTBAL > 0.0 AND substring(14: C_PHONE, 1, 2) IN (21, 28, 24, 32, 35, 34, 37)])
-                    EXCHANGE SHUFFLE[22]
-                        SCAN (columns[22: O_CUSTKEY] predicate[null])
-[end]
-[plan-2]
->>>>>>> b196cb67
-TOP-N (order by [[32: substring ASC NULLS FIRST]])
-    TOP-N (order by [[32: substring ASC NULLS FIRST]])
-        AGGREGATE ([GLOBAL] aggregate [{33: count=count(), 34: sum=sum(6: C_ACCTBAL)}] group by [[32: substring]] having [null]
-            EXCHANGE SHUFFLE[32]
-                LEFT ANTI JOIN (join-predicate [1: C_CUSTKEY = 22: O_CUSTKEY] post-join-predicate [null])
-                    CROSS JOIN (join-predicate [null] post-join-predicate [6: C_ACCTBAL > 19: avg])
-                        SCAN (columns[1: C_CUSTKEY, 5: C_PHONE, 6: C_ACCTBAL] predicate[substring(5: C_PHONE, 1, 2) IN (21, 28, 24, 32, 35, 34, 37)])
-                        EXCHANGE BROADCAST
-                            AGGREGATE ([GLOBAL] aggregate [{19: avg=avg(19: avg)}] group by [[]] having [null]
-                                EXCHANGE GATHER
-                                    AGGREGATE ([LOCAL] aggregate [{19: avg=avg(15: C_ACCTBAL)}] group by [[]] having [null]
-                                        SCAN (columns[14: C_PHONE, 15: C_ACCTBAL] predicate[15: C_ACCTBAL > 0.0 AND substring(14: C_PHONE, 1, 2) IN (21, 28, 24, 32, 35, 34, 37)])
-                    EXCHANGE SHUFFLE[22]
-                        SCAN (columns[22: O_CUSTKEY] predicate[null])
-[end]
-<<<<<<< HEAD
-=======
-[plan-3]
-TOP-N (order by [[32: substring ASC NULLS FIRST]])
-    TOP-N (order by [[32: substring ASC NULLS FIRST]])
-        AGGREGATE ([GLOBAL] aggregate [{33: count=count(), 34: sum=sum(6: C_ACCTBAL)}] group by [[32: substring]] having [null]
-            EXCHANGE SHUFFLE[32]
-                RIGHT ANTI JOIN (join-predicate [22: O_CUSTKEY = 1: C_CUSTKEY] post-join-predicate [null])
-                    EXCHANGE SHUFFLE[22]
-                        SCAN (columns[22: O_CUSTKEY] predicate[null])
-                    EXCHANGE SHUFFLE[1]
-                        CROSS JOIN (join-predicate [null] post-join-predicate [6: C_ACCTBAL > 19: avg])
-                            SCAN (columns[1: C_CUSTKEY, 5: C_PHONE, 6: C_ACCTBAL] predicate[substring(5: C_PHONE, 1, 2) IN (21, 28, 24, 32, 35, 34, 37)])
-                            EXCHANGE BROADCAST
-                                AGGREGATE ([GLOBAL] aggregate [{19: avg=avg(15: C_ACCTBAL)}] group by [[]] having [null]
-                                    EXCHANGE GATHER
-                                        SCAN (columns[14: C_PHONE, 15: C_ACCTBAL] predicate[15: C_ACCTBAL > 0.0 AND substring(14: C_PHONE, 1, 2) IN (21, 28, 24, 32, 35, 34, 37)])
-[end]
->>>>>>> b196cb67
-[plan-4]
-TOP-N (order by [[32: substring ASC NULLS FIRST]])
-    TOP-N (order by [[32: substring ASC NULLS FIRST]])
-        AGGREGATE ([GLOBAL] aggregate [{33: count=count(), 34: sum=sum(6: C_ACCTBAL)}] group by [[32: substring]] having [null]
-            EXCHANGE SHUFFLE[32]
-                RIGHT ANTI JOIN (join-predicate [22: O_CUSTKEY = 1: C_CUSTKEY] post-join-predicate [null])
-                    EXCHANGE SHUFFLE[22]
-                        SCAN (columns[22: O_CUSTKEY] predicate[null])
-                    EXCHANGE SHUFFLE[1]
-                        CROSS JOIN (join-predicate [null] post-join-predicate [6: C_ACCTBAL > 19: avg])
-                            SCAN (columns[1: C_CUSTKEY, 5: C_PHONE, 6: C_ACCTBAL] predicate[substring(5: C_PHONE, 1, 2) IN (21, 28, 24, 32, 35, 34, 37)])
-                            EXCHANGE BROADCAST
-                                AGGREGATE ([GLOBAL] aggregate [{19: avg=avg(19: avg)}] group by [[]] having [null]
-                                    EXCHANGE GATHER
-                                        AGGREGATE ([LOCAL] aggregate [{19: avg=avg(15: C_ACCTBAL)}] group by [[]] having [null]
-                                            SCAN (columns[14: C_PHONE, 15: C_ACCTBAL] predicate[15: C_ACCTBAL > 0.0 AND substring(14: C_PHONE, 1, 2) IN (21, 28, 24, 32, 35, 34, 37)])
-[end]
-[plan-5]
-<<<<<<< HEAD
-=======
-TOP-N (order by [[32: substring ASC NULLS FIRST]])
-    TOP-N (order by [[32: substring ASC NULLS FIRST]])
-        AGGREGATE ([GLOBAL] aggregate [{33: count=count(), 34: sum=sum(6: C_ACCTBAL)}] group by [[32: substring]] having [null]
-            EXCHANGE SHUFFLE[32]
-                RIGHT ANTI JOIN (join-predicate [22: O_CUSTKEY = 1: C_CUSTKEY] post-join-predicate [null])
-                    EXCHANGE SHUFFLE[22]
-                        SCAN (columns[22: O_CUSTKEY] predicate[null])
-                    EXCHANGE SHUFFLE[1]
-                        CROSS JOIN (join-predicate [null] post-join-predicate [6: C_ACCTBAL > 19: avg])
-                            AGGREGATE ([GLOBAL] aggregate [{19: avg=avg(15: C_ACCTBAL)}] group by [[]] having [null]
-                                EXCHANGE GATHER
-                                    SCAN (columns[14: C_PHONE, 15: C_ACCTBAL] predicate[15: C_ACCTBAL > 0.0 AND substring(14: C_PHONE, 1, 2) IN (21, 28, 24, 32, 35, 34, 37)])
-                            EXCHANGE BROADCAST
-                                SCAN (columns[1: C_CUSTKEY, 5: C_PHONE, 6: C_ACCTBAL] predicate[substring(5: C_PHONE, 1, 2) IN (21, 28, 24, 32, 35, 34, 37)])
-[end]
-[plan-6]
->>>>>>> b196cb67
-TOP-N (order by [[32: substring ASC NULLS FIRST]])
-    TOP-N (order by [[32: substring ASC NULLS FIRST]])
-        AGGREGATE ([GLOBAL] aggregate [{33: count=count(), 34: sum=sum(6: C_ACCTBAL)}] group by [[32: substring]] having [null]
-            EXCHANGE SHUFFLE[32]
-                RIGHT ANTI JOIN (join-predicate [22: O_CUSTKEY = 1: C_CUSTKEY] post-join-predicate [null])
-                    EXCHANGE SHUFFLE[22]
-                        SCAN (columns[22: O_CUSTKEY] predicate[null])
-                    EXCHANGE SHUFFLE[1]
-                        CROSS JOIN (join-predicate [null] post-join-predicate [6: C_ACCTBAL > 19: avg])
-                            AGGREGATE ([GLOBAL] aggregate [{19: avg=avg(19: avg)}] group by [[]] having [null]
-                                EXCHANGE GATHER
-                                    AGGREGATE ([LOCAL] aggregate [{19: avg=avg(15: C_ACCTBAL)}] group by [[]] having [null]
-                                        SCAN (columns[14: C_PHONE, 15: C_ACCTBAL] predicate[15: C_ACCTBAL > 0.0 AND substring(14: C_PHONE, 1, 2) IN (21, 28, 24, 32, 35, 34, 37)])
-                            EXCHANGE BROADCAST
-                                SCAN (columns[1: C_CUSTKEY, 5: C_PHONE, 6: C_ACCTBAL] predicate[substring(5: C_PHONE, 1, 2) IN (21, 28, 24, 32, 35, 34, 37)])
-[end]
-<<<<<<< HEAD
-[plan-6]
-=======
+[end]
 [plan-7]
->>>>>>> b196cb67
 TOP-N (order by [[32: substring ASC NULLS FIRST]])
     TOP-N (order by [[32: substring ASC NULLS FIRST]])
         AGGREGATE ([GLOBAL] aggregate [{33: count=count(), 34: sum=sum(6: C_ACCTBAL)}] group by [[32: substring]] having [null]
@@ -191,64 +149,7 @@
                             EXCHANGE SHUFFLE[1]
                                 SCAN (columns[1: C_CUSTKEY, 5: C_PHONE, 6: C_ACCTBAL] predicate[substring(5: C_PHONE, 1, 2) IN (21, 28, 24, 32, 35, 34, 37)])
 [end]
-<<<<<<< HEAD
-[plan-7]
-TOP-N (order by [[32: substring ASC NULLS FIRST]])
-    TOP-N (order by [[32: substring ASC NULLS FIRST]])
-        AGGREGATE ([GLOBAL] aggregate [{33: count=count(33: count), 34: sum=sum(34: sum)}] group by [[32: substring]] having [null]
-            EXCHANGE SHUFFLE[32]
-                AGGREGATE ([LOCAL] aggregate [{33: count=count(), 34: sum=sum(6: C_ACCTBAL)}] group by [[32: substring]] having [null]
-                    LEFT ANTI JOIN (join-predicate [1: C_CUSTKEY = 22: O_CUSTKEY] post-join-predicate [null])
-                        EXCHANGE SHUFFLE[1]
-                            CROSS JOIN (join-predicate [null] post-join-predicate [6: C_ACCTBAL > 19: avg])
-                                SCAN (columns[1: C_CUSTKEY, 5: C_PHONE, 6: C_ACCTBAL] predicate[substring(5: C_PHONE, 1, 2) IN (21, 28, 24, 32, 35, 34, 37)])
-                                EXCHANGE BROADCAST
-                                    AGGREGATE ([GLOBAL] aggregate [{19: avg=avg(19: avg)}] group by [[]] having [null]
-                                        EXCHANGE GATHER
-                                            AGGREGATE ([LOCAL] aggregate [{19: avg=avg(15: C_ACCTBAL)}] group by [[]] having [null]
-                                                SCAN (columns[14: C_PHONE, 15: C_ACCTBAL] predicate[15: C_ACCTBAL > 0.0 AND substring(14: C_PHONE, 1, 2) IN (21, 28, 24, 32, 35, 34, 37)])
-                        EXCHANGE SHUFFLE[22]
-                            SCAN (columns[22: O_CUSTKEY] predicate[null])
-[end]
 [plan-8]
-TOP-N (order by [[32: substring ASC NULLS FIRST]])
-    TOP-N (order by [[32: substring ASC NULLS FIRST]])
-        AGGREGATE ([GLOBAL] aggregate [{33: count=count(33: count), 34: sum=sum(34: sum)}] group by [[32: substring]] having [null]
-            EXCHANGE SHUFFLE[32]
-                AGGREGATE ([LOCAL] aggregate [{33: count=count(), 34: sum=sum(6: C_ACCTBAL)}] group by [[32: substring]] having [null]
-                    LEFT ANTI JOIN (join-predicate [1: C_CUSTKEY = 22: O_CUSTKEY] post-join-predicate [null])
-                        EXCHANGE SHUFFLE[1]
-                            CROSS JOIN (join-predicate [null] post-join-predicate [6: C_ACCTBAL > 19: avg])
-                                AGGREGATE ([GLOBAL] aggregate [{19: avg=avg(19: avg)}] group by [[]] having [null]
-                                    EXCHANGE GATHER
-                                        AGGREGATE ([LOCAL] aggregate [{19: avg=avg(15: C_ACCTBAL)}] group by [[]] having [null]
-                                            SCAN (columns[14: C_PHONE, 15: C_ACCTBAL] predicate[15: C_ACCTBAL > 0.0 AND substring(14: C_PHONE, 1, 2) IN (21, 28, 24, 32, 35, 34, 37)])
-                                EXCHANGE BROADCAST
-                                    SCAN (columns[1: C_CUSTKEY, 5: C_PHONE, 6: C_ACCTBAL] predicate[substring(5: C_PHONE, 1, 2) IN (21, 28, 24, 32, 35, 34, 37)])
-                        EXCHANGE SHUFFLE[22]
-                            SCAN (columns[22: O_CUSTKEY] predicate[null])
-[end]
-[plan-9]
-TOP-N (order by [[32: substring ASC NULLS FIRST]])
-    TOP-N (order by [[32: substring ASC NULLS FIRST]])
-        AGGREGATE ([GLOBAL] aggregate [{33: count=count(33: count), 34: sum=sum(34: sum)}] group by [[32: substring]] having [null]
-            EXCHANGE SHUFFLE[32]
-                AGGREGATE ([LOCAL] aggregate [{33: count=count(), 34: sum=sum(6: C_ACCTBAL)}] group by [[32: substring]] having [null]
-                    LEFT ANTI JOIN (join-predicate [1: C_CUSTKEY = 22: O_CUSTKEY] post-join-predicate [null])
-                        CROSS JOIN (join-predicate [null] post-join-predicate [6: C_ACCTBAL > 19: avg])
-                            SCAN (columns[1: C_CUSTKEY, 5: C_PHONE, 6: C_ACCTBAL] predicate[substring(5: C_PHONE, 1, 2) IN (21, 28, 24, 32, 35, 34, 37)])
-                            EXCHANGE BROADCAST
-                                AGGREGATE ([GLOBAL] aggregate [{19: avg=avg(19: avg)}] group by [[]] having [null]
-                                    EXCHANGE GATHER
-                                        AGGREGATE ([LOCAL] aggregate [{19: avg=avg(15: C_ACCTBAL)}] group by [[]] having [null]
-                                            SCAN (columns[14: C_PHONE, 15: C_ACCTBAL] predicate[15: C_ACCTBAL > 0.0 AND substring(14: C_PHONE, 1, 2) IN (21, 28, 24, 32, 35, 34, 37)])
-                        EXCHANGE SHUFFLE[22]
-                            SCAN (columns[22: O_CUSTKEY] predicate[null])
-[end]
-[plan-10]
-=======
-[plan-8]
->>>>>>> b196cb67
 TOP-N (order by [[32: substring ASC NULLS FIRST]])
     TOP-N (order by [[32: substring ASC NULLS FIRST]])
         AGGREGATE ([GLOBAL] aggregate [{33: count=count(), 34: sum=sum(6: C_ACCTBAL)}] group by [[32: substring]] having [null]
@@ -265,11 +166,7 @@
                             EXCHANGE SHUFFLE[1]
                                 SCAN (columns[1: C_CUSTKEY, 5: C_PHONE, 6: C_ACCTBAL] predicate[substring(5: C_PHONE, 1, 2) IN (21, 28, 24, 32, 35, 34, 37)])
 [end]
-<<<<<<< HEAD
-[plan-11]
-=======
 [plan-9]
->>>>>>> b196cb67
 TOP-N (order by [[32: substring ASC NULLS FIRST]])
     TOP-N (order by [[32: substring ASC NULLS FIRST]])
         AGGREGATE ([GLOBAL] aggregate [{33: count=count(33: count), 34: sum=sum(34: sum)}] group by [[32: substring]] having [null]
@@ -286,11 +183,7 @@
                                 EXCHANGE SHUFFLE[1]
                                     SCAN (columns[1: C_CUSTKEY, 5: C_PHONE, 6: C_ACCTBAL] predicate[substring(5: C_PHONE, 1, 2) IN (21, 28, 24, 32, 35, 34, 37)])
 [end]
-<<<<<<< HEAD
-[plan-12]
-=======
 [plan-10]
->>>>>>> b196cb67
 TOP-N (order by [[32: substring ASC NULLS FIRST]])
     TOP-N (order by [[32: substring ASC NULLS FIRST]])
         AGGREGATE ([GLOBAL] aggregate [{33: count=count(33: count), 34: sum=sum(34: sum)}] group by [[32: substring]] having [null]
