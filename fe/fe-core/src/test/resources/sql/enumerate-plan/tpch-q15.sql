[sql]
select
    s_suppkey,
    s_name,
    s_address,
    s_phone,
    total_revenue
from
    supplier,
    (	select
             l_suppkey as supplier_no,
             sum(l_extendedprice * (1 - l_discount)) as total_revenue
         from
             lineitem
         where
                 l_shipdate >= date '1995-07-01'
           and l_shipdate < date '1995-10-01'
         group by
             l_suppkey) a
where
        s_suppkey = supplier_no
  and total_revenue = (
    select
        max(total_revenue)
    from
        (	select
                 l_suppkey as supplier_no,
                 sum(l_extendedprice * (1 - l_discount)) as total_revenue
             from
                 lineitem
             where
                     l_shipdate >= date '1995-07-01'
               and l_shipdate < date '1995-10-01'
             group by
                 l_suppkey) b
)
order by
    s_suppkey;
[plan-1]
TOP-N (order by [[1: S_SUPPKEY ASC NULLS FIRST]])
    TOP-N (order by [[1: S_SUPPKEY ASC NULLS FIRST]])
        INNER JOIN (join-predicate [27: sum = 47: max] post-join-predicate [null])
            INNER JOIN (join-predicate [1: S_SUPPKEY = 11: L_SUPPKEY] post-join-predicate [null])
                SCAN (columns[1: S_SUPPKEY, 2: S_NAME, 3: S_ADDRESS, 5: S_PHONE] predicate[null])
                EXCHANGE BROADCAST
<<<<<<< HEAD
=======
                    AGGREGATE ([GLOBAL] aggregate [{27: sum=sum(26: expr)}] group by [[11: L_SUPPKEY]] having [null]
                        EXCHANGE SHUFFLE[11]
                            SCAN (columns[19: L_SHIPDATE, 11: L_SUPPKEY, 14: L_EXTENDEDPRICE, 15: L_DISCOUNT] predicate[19: L_SHIPDATE >= 1995-07-01 AND 19: L_SHIPDATE < 1995-10-01])
            EXCHANGE BROADCAST
                AGGREGATE ([GLOBAL] aggregate [{47: max=max(46: sum)}] group by [[]] having [null]
                    EXCHANGE GATHER
                        AGGREGATE ([GLOBAL] aggregate [{46: sum=sum(45: expr)}] group by [[30: L_SUPPKEY]] having [null]
                            EXCHANGE SHUFFLE[30]
                                SCAN (columns[33: L_EXTENDEDPRICE, 34: L_DISCOUNT, 38: L_SHIPDATE, 30: L_SUPPKEY] predicate[38: L_SHIPDATE >= 1995-07-01 AND 38: L_SHIPDATE < 1995-10-01])
[end]
[plan-2]
TOP-N (order by [[1: S_SUPPKEY ASC NULLS FIRST]])
    TOP-N (order by [[1: S_SUPPKEY ASC NULLS FIRST]])
        INNER JOIN (join-predicate [27: sum = 47: max] post-join-predicate [null])
            INNER JOIN (join-predicate [1: S_SUPPKEY = 11: L_SUPPKEY] post-join-predicate [null])
                SCAN (columns[1: S_SUPPKEY, 2: S_NAME, 3: S_ADDRESS, 5: S_PHONE] predicate[null])
                EXCHANGE BROADCAST
                    AGGREGATE ([GLOBAL] aggregate [{27: sum=sum(27: sum)}] group by [[11: L_SUPPKEY]] having [null]
                        EXCHANGE SHUFFLE[11]
                            AGGREGATE ([LOCAL] aggregate [{27: sum=sum(26: expr)}] group by [[11: L_SUPPKEY]] having [null]
                                SCAN (columns[19: L_SHIPDATE, 11: L_SUPPKEY, 14: L_EXTENDEDPRICE, 15: L_DISCOUNT] predicate[19: L_SHIPDATE >= 1995-07-01 AND 19: L_SHIPDATE < 1995-10-01])
            EXCHANGE BROADCAST
                AGGREGATE ([GLOBAL] aggregate [{47: max=max(46: sum)}] group by [[]] having [null]
                    EXCHANGE GATHER
                        AGGREGATE ([GLOBAL] aggregate [{46: sum=sum(45: expr)}] group by [[30: L_SUPPKEY]] having [null]
                            EXCHANGE SHUFFLE[30]
                                SCAN (columns[33: L_EXTENDEDPRICE, 34: L_DISCOUNT, 38: L_SHIPDATE, 30: L_SUPPKEY] predicate[38: L_SHIPDATE >= 1995-07-01 AND 38: L_SHIPDATE < 1995-10-01])
[end]
[plan-3]
TOP-N (order by [[1: S_SUPPKEY ASC NULLS FIRST]])
    TOP-N (order by [[1: S_SUPPKEY ASC NULLS FIRST]])
        INNER JOIN (join-predicate [27: sum = 47: max] post-join-predicate [null])
            INNER JOIN (join-predicate [1: S_SUPPKEY = 11: L_SUPPKEY] post-join-predicate [null])
                SCAN (columns[1: S_SUPPKEY, 2: S_NAME, 3: S_ADDRESS, 5: S_PHONE] predicate[null])
                EXCHANGE SHUFFLE[11]
                    AGGREGATE ([GLOBAL] aggregate [{27: sum=sum(26: expr)}] group by [[11: L_SUPPKEY]] having [null]
                        EXCHANGE SHUFFLE[11]
                            SCAN (columns[19: L_SHIPDATE, 11: L_SUPPKEY, 14: L_EXTENDEDPRICE, 15: L_DISCOUNT] predicate[19: L_SHIPDATE >= 1995-07-01 AND 19: L_SHIPDATE < 1995-10-01])
            EXCHANGE BROADCAST
                AGGREGATE ([GLOBAL] aggregate [{47: max=max(46: sum)}] group by [[]] having [null]
                    EXCHANGE GATHER
                        AGGREGATE ([GLOBAL] aggregate [{46: sum=sum(45: expr)}] group by [[30: L_SUPPKEY]] having [null]
                            EXCHANGE SHUFFLE[30]
                                SCAN (columns[33: L_EXTENDEDPRICE, 34: L_DISCOUNT, 38: L_SHIPDATE, 30: L_SUPPKEY] predicate[38: L_SHIPDATE >= 1995-07-01 AND 38: L_SHIPDATE < 1995-10-01])
[end]
[plan-4]
TOP-N (order by [[1: S_SUPPKEY ASC NULLS FIRST]])
    TOP-N (order by [[1: S_SUPPKEY ASC NULLS FIRST]])
        INNER JOIN (join-predicate [27: sum = 47: max] post-join-predicate [null])
            INNER JOIN (join-predicate [1: S_SUPPKEY = 11: L_SUPPKEY] post-join-predicate [null])
                SCAN (columns[1: S_SUPPKEY, 2: S_NAME, 3: S_ADDRESS, 5: S_PHONE] predicate[null])
                EXCHANGE SHUFFLE[11]
                    AGGREGATE ([GLOBAL] aggregate [{27: sum=sum(27: sum)}] group by [[11: L_SUPPKEY]] having [null]
                        EXCHANGE SHUFFLE[11]
                            AGGREGATE ([LOCAL] aggregate [{27: sum=sum(26: expr)}] group by [[11: L_SUPPKEY]] having [null]
                                SCAN (columns[19: L_SHIPDATE, 11: L_SUPPKEY, 14: L_EXTENDEDPRICE, 15: L_DISCOUNT] predicate[19: L_SHIPDATE >= 1995-07-01 AND 19: L_SHIPDATE < 1995-10-01])
            EXCHANGE BROADCAST
                AGGREGATE ([GLOBAL] aggregate [{47: max=max(46: sum)}] group by [[]] having [null]
                    EXCHANGE GATHER
                        AGGREGATE ([GLOBAL] aggregate [{46: sum=sum(45: expr)}] group by [[30: L_SUPPKEY]] having [null]
                            EXCHANGE SHUFFLE[30]
                                SCAN (columns[33: L_EXTENDEDPRICE, 34: L_DISCOUNT, 38: L_SHIPDATE, 30: L_SUPPKEY] predicate[38: L_SHIPDATE >= 1995-07-01 AND 38: L_SHIPDATE < 1995-10-01])
[end]
[plan-5]
TOP-N (order by [[1: S_SUPPKEY ASC NULLS FIRST]])
    TOP-N (order by [[1: S_SUPPKEY ASC NULLS FIRST]])
        INNER JOIN (join-predicate [27: sum = 47: max] post-join-predicate [null])
            INNER JOIN (join-predicate [1: S_SUPPKEY = 11: L_SUPPKEY] post-join-predicate [null])
                SCAN (columns[1: S_SUPPKEY, 2: S_NAME, 3: S_ADDRESS, 5: S_PHONE] predicate[null])
                EXCHANGE BROADCAST
                    AGGREGATE ([GLOBAL] aggregate [{27: sum=sum(26: expr)}] group by [[11: L_SUPPKEY]] having [null]
                        EXCHANGE SHUFFLE[11]
                            SCAN (columns[19: L_SHIPDATE, 11: L_SUPPKEY, 14: L_EXTENDEDPRICE, 15: L_DISCOUNT] predicate[19: L_SHIPDATE >= 1995-07-01 AND 19: L_SHIPDATE < 1995-10-01])
            EXCHANGE BROADCAST
                AGGREGATE ([GLOBAL] aggregate [{47: max=max(46: sum)}] group by [[]] having [null]
                    EXCHANGE GATHER
                        AGGREGATE ([GLOBAL] aggregate [{46: sum=sum(46: sum)}] group by [[30: L_SUPPKEY]] having [null]
                            EXCHANGE SHUFFLE[30]
                                AGGREGATE ([LOCAL] aggregate [{46: sum=sum(45: expr)}] group by [[30: L_SUPPKEY]] having [null]
                                    SCAN (columns[33: L_EXTENDEDPRICE, 34: L_DISCOUNT, 38: L_SHIPDATE, 30: L_SUPPKEY] predicate[38: L_SHIPDATE >= 1995-07-01 AND 38: L_SHIPDATE < 1995-10-01])
[end]
[plan-6]
TOP-N (order by [[1: S_SUPPKEY ASC NULLS FIRST]])
    TOP-N (order by [[1: S_SUPPKEY ASC NULLS FIRST]])
        INNER JOIN (join-predicate [27: sum = 47: max] post-join-predicate [null])
            INNER JOIN (join-predicate [1: S_SUPPKEY = 11: L_SUPPKEY] post-join-predicate [null])
                SCAN (columns[1: S_SUPPKEY, 2: S_NAME, 3: S_ADDRESS, 5: S_PHONE] predicate[null])
                EXCHANGE BROADCAST
                    AGGREGATE ([GLOBAL] aggregate [{27: sum=sum(27: sum)}] group by [[11: L_SUPPKEY]] having [null]
                        EXCHANGE SHUFFLE[11]
                            AGGREGATE ([LOCAL] aggregate [{27: sum=sum(26: expr)}] group by [[11: L_SUPPKEY]] having [null]
                                SCAN (columns[19: L_SHIPDATE, 11: L_SUPPKEY, 14: L_EXTENDEDPRICE, 15: L_DISCOUNT] predicate[19: L_SHIPDATE >= 1995-07-01 AND 19: L_SHIPDATE < 1995-10-01])
            EXCHANGE BROADCAST
                AGGREGATE ([GLOBAL] aggregate [{47: max=max(46: sum)}] group by [[]] having [null]
                    EXCHANGE GATHER
                        AGGREGATE ([GLOBAL] aggregate [{46: sum=sum(46: sum)}] group by [[30: L_SUPPKEY]] having [null]
                            EXCHANGE SHUFFLE[30]
                                AGGREGATE ([LOCAL] aggregate [{46: sum=sum(45: expr)}] group by [[30: L_SUPPKEY]] having [null]
                                    SCAN (columns[33: L_EXTENDEDPRICE, 34: L_DISCOUNT, 38: L_SHIPDATE, 30: L_SUPPKEY] predicate[38: L_SHIPDATE >= 1995-07-01 AND 38: L_SHIPDATE < 1995-10-01])
[end]
[plan-7]
TOP-N (order by [[1: S_SUPPKEY ASC NULLS FIRST]])
    TOP-N (order by [[1: S_SUPPKEY ASC NULLS FIRST]])
        INNER JOIN (join-predicate [27: sum = 47: max] post-join-predicate [null])
            INNER JOIN (join-predicate [1: S_SUPPKEY = 11: L_SUPPKEY] post-join-predicate [null])
                SCAN (columns[1: S_SUPPKEY, 2: S_NAME, 3: S_ADDRESS, 5: S_PHONE] predicate[null])
                EXCHANGE SHUFFLE[11]
                    AGGREGATE ([GLOBAL] aggregate [{27: sum=sum(26: expr)}] group by [[11: L_SUPPKEY]] having [null]
                        EXCHANGE SHUFFLE[11]
                            SCAN (columns[19: L_SHIPDATE, 11: L_SUPPKEY, 14: L_EXTENDEDPRICE, 15: L_DISCOUNT] predicate[19: L_SHIPDATE >= 1995-07-01 AND 19: L_SHIPDATE < 1995-10-01])
            EXCHANGE BROADCAST
                AGGREGATE ([GLOBAL] aggregate [{47: max=max(46: sum)}] group by [[]] having [null]
                    EXCHANGE GATHER
                        AGGREGATE ([GLOBAL] aggregate [{46: sum=sum(46: sum)}] group by [[30: L_SUPPKEY]] having [null]
                            EXCHANGE SHUFFLE[30]
                                AGGREGATE ([LOCAL] aggregate [{46: sum=sum(45: expr)}] group by [[30: L_SUPPKEY]] having [null]
                                    SCAN (columns[33: L_EXTENDEDPRICE, 34: L_DISCOUNT, 38: L_SHIPDATE, 30: L_SUPPKEY] predicate[38: L_SHIPDATE >= 1995-07-01 AND 38: L_SHIPDATE < 1995-10-01])
[end]
[plan-8]
TOP-N (order by [[1: S_SUPPKEY ASC NULLS FIRST]])
    TOP-N (order by [[1: S_SUPPKEY ASC NULLS FIRST]])
        INNER JOIN (join-predicate [27: sum = 47: max] post-join-predicate [null])
            INNER JOIN (join-predicate [1: S_SUPPKEY = 11: L_SUPPKEY] post-join-predicate [null])
                SCAN (columns[1: S_SUPPKEY, 2: S_NAME, 3: S_ADDRESS, 5: S_PHONE] predicate[null])
                EXCHANGE SHUFFLE[11]
                    AGGREGATE ([GLOBAL] aggregate [{27: sum=sum(27: sum)}] group by [[11: L_SUPPKEY]] having [null]
                        EXCHANGE SHUFFLE[11]
                            AGGREGATE ([LOCAL] aggregate [{27: sum=sum(26: expr)}] group by [[11: L_SUPPKEY]] having [null]
                                SCAN (columns[19: L_SHIPDATE, 11: L_SUPPKEY, 14: L_EXTENDEDPRICE, 15: L_DISCOUNT] predicate[19: L_SHIPDATE >= 1995-07-01 AND 19: L_SHIPDATE < 1995-10-01])
            EXCHANGE BROADCAST
                AGGREGATE ([GLOBAL] aggregate [{47: max=max(46: sum)}] group by [[]] having [null]
                    EXCHANGE GATHER
                        AGGREGATE ([GLOBAL] aggregate [{46: sum=sum(46: sum)}] group by [[30: L_SUPPKEY]] having [null]
                            EXCHANGE SHUFFLE[30]
                                AGGREGATE ([LOCAL] aggregate [{46: sum=sum(45: expr)}] group by [[30: L_SUPPKEY]] having [null]
                                    SCAN (columns[33: L_EXTENDEDPRICE, 34: L_DISCOUNT, 38: L_SHIPDATE, 30: L_SUPPKEY] predicate[38: L_SHIPDATE >= 1995-07-01 AND 38: L_SHIPDATE < 1995-10-01])
[end]
[plan-9]
TOP-N (order by [[1: S_SUPPKEY ASC NULLS FIRST]])
    TOP-N (order by [[1: S_SUPPKEY ASC NULLS FIRST]])
        INNER JOIN (join-predicate [27: sum = 47: max] post-join-predicate [null])
            INNER JOIN (join-predicate [1: S_SUPPKEY = 11: L_SUPPKEY] post-join-predicate [null])
                SCAN (columns[1: S_SUPPKEY, 2: S_NAME, 3: S_ADDRESS, 5: S_PHONE] predicate[null])
                EXCHANGE BROADCAST
                    AGGREGATE ([GLOBAL] aggregate [{27: sum=sum(26: expr)}] group by [[11: L_SUPPKEY]] having [null]
                        EXCHANGE SHUFFLE[11]
                            SCAN (columns[19: L_SHIPDATE, 11: L_SUPPKEY, 14: L_EXTENDEDPRICE, 15: L_DISCOUNT] predicate[19: L_SHIPDATE >= 1995-07-01 AND 19: L_SHIPDATE < 1995-10-01])
            EXCHANGE BROADCAST
                AGGREGATE ([GLOBAL] aggregate [{47: max=max(47: max)}] group by [[]] having [null]
                    EXCHANGE GATHER
                        AGGREGATE ([LOCAL] aggregate [{47: max=max(46: sum)}] group by [[]] having [null]
                            AGGREGATE ([GLOBAL] aggregate [{46: sum=sum(45: expr)}] group by [[30: L_SUPPKEY]] having [null]
                                EXCHANGE SHUFFLE[30]
                                    SCAN (columns[33: L_EXTENDEDPRICE, 34: L_DISCOUNT, 38: L_SHIPDATE, 30: L_SUPPKEY] predicate[38: L_SHIPDATE >= 1995-07-01 AND 38: L_SHIPDATE < 1995-10-01])
[end]
[plan-10]
TOP-N (order by [[1: S_SUPPKEY ASC NULLS FIRST]])
    TOP-N (order by [[1: S_SUPPKEY ASC NULLS FIRST]])
        INNER JOIN (join-predicate [27: sum = 47: max] post-join-predicate [null])
            INNER JOIN (join-predicate [1: S_SUPPKEY = 11: L_SUPPKEY] post-join-predicate [null])
                SCAN (columns[1: S_SUPPKEY, 2: S_NAME, 3: S_ADDRESS, 5: S_PHONE] predicate[null])
                EXCHANGE BROADCAST
                    AGGREGATE ([GLOBAL] aggregate [{27: sum=sum(27: sum)}] group by [[11: L_SUPPKEY]] having [null]
                        EXCHANGE SHUFFLE[11]
                            AGGREGATE ([LOCAL] aggregate [{27: sum=sum(26: expr)}] group by [[11: L_SUPPKEY]] having [null]
                                SCAN (columns[19: L_SHIPDATE, 11: L_SUPPKEY, 14: L_EXTENDEDPRICE, 15: L_DISCOUNT] predicate[19: L_SHIPDATE >= 1995-07-01 AND 19: L_SHIPDATE < 1995-10-01])
            EXCHANGE BROADCAST
                AGGREGATE ([GLOBAL] aggregate [{47: max=max(47: max)}] group by [[]] having [null]
                    EXCHANGE GATHER
                        AGGREGATE ([LOCAL] aggregate [{47: max=max(46: sum)}] group by [[]] having [null]
                            AGGREGATE ([GLOBAL] aggregate [{46: sum=sum(45: expr)}] group by [[30: L_SUPPKEY]] having [null]
                                EXCHANGE SHUFFLE[30]
                                    SCAN (columns[33: L_EXTENDEDPRICE, 34: L_DISCOUNT, 38: L_SHIPDATE, 30: L_SUPPKEY] predicate[38: L_SHIPDATE >= 1995-07-01 AND 38: L_SHIPDATE < 1995-10-01])
[end]
[plan-11]
TOP-N (order by [[1: S_SUPPKEY ASC NULLS FIRST]])
    TOP-N (order by [[1: S_SUPPKEY ASC NULLS FIRST]])
        INNER JOIN (join-predicate [27: sum = 47: max] post-join-predicate [null])
            INNER JOIN (join-predicate [1: S_SUPPKEY = 11: L_SUPPKEY] post-join-predicate [null])
                SCAN (columns[1: S_SUPPKEY, 2: S_NAME, 3: S_ADDRESS, 5: S_PHONE] predicate[null])
                EXCHANGE SHUFFLE[11]
                    AGGREGATE ([GLOBAL] aggregate [{27: sum=sum(26: expr)}] group by [[11: L_SUPPKEY]] having [null]
                        EXCHANGE SHUFFLE[11]
                            SCAN (columns[19: L_SHIPDATE, 11: L_SUPPKEY, 14: L_EXTENDEDPRICE, 15: L_DISCOUNT] predicate[19: L_SHIPDATE >= 1995-07-01 AND 19: L_SHIPDATE < 1995-10-01])
            EXCHANGE BROADCAST
                AGGREGATE ([GLOBAL] aggregate [{47: max=max(47: max)}] group by [[]] having [null]
                    EXCHANGE GATHER
                        AGGREGATE ([LOCAL] aggregate [{47: max=max(46: sum)}] group by [[]] having [null]
                            AGGREGATE ([GLOBAL] aggregate [{46: sum=sum(45: expr)}] group by [[30: L_SUPPKEY]] having [null]
                                EXCHANGE SHUFFLE[30]
                                    SCAN (columns[33: L_EXTENDEDPRICE, 34: L_DISCOUNT, 38: L_SHIPDATE, 30: L_SUPPKEY] predicate[38: L_SHIPDATE >= 1995-07-01 AND 38: L_SHIPDATE < 1995-10-01])
[end]
[plan-12]
TOP-N (order by [[1: S_SUPPKEY ASC NULLS FIRST]])
    TOP-N (order by [[1: S_SUPPKEY ASC NULLS FIRST]])
        INNER JOIN (join-predicate [27: sum = 47: max] post-join-predicate [null])
            INNER JOIN (join-predicate [1: S_SUPPKEY = 11: L_SUPPKEY] post-join-predicate [null])
                SCAN (columns[1: S_SUPPKEY, 2: S_NAME, 3: S_ADDRESS, 5: S_PHONE] predicate[null])
                EXCHANGE SHUFFLE[11]
>>>>>>> b196cb67
                    AGGREGATE ([GLOBAL] aggregate [{27: sum=sum(27: sum)}] group by [[11: L_SUPPKEY]] having [null]
                        EXCHANGE SHUFFLE[11]
                            AGGREGATE ([LOCAL] aggregate [{27: sum=sum(26: expr)}] group by [[11: L_SUPPKEY]] having [null]
                                SCAN (columns[19: L_SHIPDATE, 11: L_SUPPKEY, 14: L_EXTENDEDPRICE, 15: L_DISCOUNT] predicate[19: L_SHIPDATE >= 1995-07-01 AND 19: L_SHIPDATE < 1995-10-01])
<<<<<<< HEAD
=======
            EXCHANGE BROADCAST
                AGGREGATE ([GLOBAL] aggregate [{47: max=max(47: max)}] group by [[]] having [null]
                    EXCHANGE GATHER
                        AGGREGATE ([LOCAL] aggregate [{47: max=max(46: sum)}] group by [[]] having [null]
                            AGGREGATE ([GLOBAL] aggregate [{46: sum=sum(45: expr)}] group by [[30: L_SUPPKEY]] having [null]
                                EXCHANGE SHUFFLE[30]
                                    SCAN (columns[33: L_EXTENDEDPRICE, 34: L_DISCOUNT, 38: L_SHIPDATE, 30: L_SUPPKEY] predicate[38: L_SHIPDATE >= 1995-07-01 AND 38: L_SHIPDATE < 1995-10-01])
[end]
[plan-13]
TOP-N (order by [[1: S_SUPPKEY ASC NULLS FIRST]])
    TOP-N (order by [[1: S_SUPPKEY ASC NULLS FIRST]])
        INNER JOIN (join-predicate [27: sum = 47: max] post-join-predicate [null])
            INNER JOIN (join-predicate [1: S_SUPPKEY = 11: L_SUPPKEY] post-join-predicate [null])
                SCAN (columns[1: S_SUPPKEY, 2: S_NAME, 3: S_ADDRESS, 5: S_PHONE] predicate[null])
                EXCHANGE BROADCAST
                    AGGREGATE ([GLOBAL] aggregate [{27: sum=sum(26: expr)}] group by [[11: L_SUPPKEY]] having [null]
                        EXCHANGE SHUFFLE[11]
                            SCAN (columns[19: L_SHIPDATE, 11: L_SUPPKEY, 14: L_EXTENDEDPRICE, 15: L_DISCOUNT] predicate[19: L_SHIPDATE >= 1995-07-01 AND 19: L_SHIPDATE < 1995-10-01])
>>>>>>> b196cb67
            EXCHANGE BROADCAST
                AGGREGATE ([GLOBAL] aggregate [{47: max=max(47: max)}] group by [[]] having [null]
                    EXCHANGE GATHER
                        AGGREGATE ([LOCAL] aggregate [{47: max=max(46: sum)}] group by [[]] having [null]
                            AGGREGATE ([GLOBAL] aggregate [{46: sum=sum(46: sum)}] group by [[30: L_SUPPKEY]] having [null]
                                EXCHANGE SHUFFLE[30]
                                    AGGREGATE ([LOCAL] aggregate [{46: sum=sum(45: expr)}] group by [[30: L_SUPPKEY]] having [null]
                                        SCAN (columns[33: L_EXTENDEDPRICE, 34: L_DISCOUNT, 38: L_SHIPDATE, 30: L_SUPPKEY] predicate[38: L_SHIPDATE >= 1995-07-01 AND 38: L_SHIPDATE < 1995-10-01])
[end]
<<<<<<< HEAD
[plan-2]
=======
[plan-14]
TOP-N (order by [[1: S_SUPPKEY ASC NULLS FIRST]])
    TOP-N (order by [[1: S_SUPPKEY ASC NULLS FIRST]])
        INNER JOIN (join-predicate [27: sum = 47: max] post-join-predicate [null])
            INNER JOIN (join-predicate [1: S_SUPPKEY = 11: L_SUPPKEY] post-join-predicate [null])
                SCAN (columns[1: S_SUPPKEY, 2: S_NAME, 3: S_ADDRESS, 5: S_PHONE] predicate[null])
                EXCHANGE BROADCAST
                    AGGREGATE ([GLOBAL] aggregate [{27: sum=sum(27: sum)}] group by [[11: L_SUPPKEY]] having [null]
                        EXCHANGE SHUFFLE[11]
                            AGGREGATE ([LOCAL] aggregate [{27: sum=sum(26: expr)}] group by [[11: L_SUPPKEY]] having [null]
                                SCAN (columns[19: L_SHIPDATE, 11: L_SUPPKEY, 14: L_EXTENDEDPRICE, 15: L_DISCOUNT] predicate[19: L_SHIPDATE >= 1995-07-01 AND 19: L_SHIPDATE < 1995-10-01])
            EXCHANGE BROADCAST
                AGGREGATE ([GLOBAL] aggregate [{47: max=max(47: max)}] group by [[]] having [null]
                    EXCHANGE GATHER
                        AGGREGATE ([LOCAL] aggregate [{47: max=max(46: sum)}] group by [[]] having [null]
                            AGGREGATE ([GLOBAL] aggregate [{46: sum=sum(46: sum)}] group by [[30: L_SUPPKEY]] having [null]
                                EXCHANGE SHUFFLE[30]
                                    AGGREGATE ([LOCAL] aggregate [{46: sum=sum(45: expr)}] group by [[30: L_SUPPKEY]] having [null]
                                        SCAN (columns[33: L_EXTENDEDPRICE, 34: L_DISCOUNT, 38: L_SHIPDATE, 30: L_SUPPKEY] predicate[38: L_SHIPDATE >= 1995-07-01 AND 38: L_SHIPDATE < 1995-10-01])
[end]
[plan-15]
TOP-N (order by [[1: S_SUPPKEY ASC NULLS FIRST]])
    TOP-N (order by [[1: S_SUPPKEY ASC NULLS FIRST]])
        INNER JOIN (join-predicate [27: sum = 47: max] post-join-predicate [null])
            INNER JOIN (join-predicate [1: S_SUPPKEY = 11: L_SUPPKEY] post-join-predicate [null])
                SCAN (columns[1: S_SUPPKEY, 2: S_NAME, 3: S_ADDRESS, 5: S_PHONE] predicate[null])
                EXCHANGE SHUFFLE[11]
                    AGGREGATE ([GLOBAL] aggregate [{27: sum=sum(26: expr)}] group by [[11: L_SUPPKEY]] having [null]
                        EXCHANGE SHUFFLE[11]
                            SCAN (columns[19: L_SHIPDATE, 11: L_SUPPKEY, 14: L_EXTENDEDPRICE, 15: L_DISCOUNT] predicate[19: L_SHIPDATE >= 1995-07-01 AND 19: L_SHIPDATE < 1995-10-01])
            EXCHANGE BROADCAST
                AGGREGATE ([GLOBAL] aggregate [{47: max=max(47: max)}] group by [[]] having [null]
                    EXCHANGE GATHER
                        AGGREGATE ([LOCAL] aggregate [{47: max=max(46: sum)}] group by [[]] having [null]
                            AGGREGATE ([GLOBAL] aggregate [{46: sum=sum(46: sum)}] group by [[30: L_SUPPKEY]] having [null]
                                EXCHANGE SHUFFLE[30]
                                    AGGREGATE ([LOCAL] aggregate [{46: sum=sum(45: expr)}] group by [[30: L_SUPPKEY]] having [null]
                                        SCAN (columns[33: L_EXTENDEDPRICE, 34: L_DISCOUNT, 38: L_SHIPDATE, 30: L_SUPPKEY] predicate[38: L_SHIPDATE >= 1995-07-01 AND 38: L_SHIPDATE < 1995-10-01])
[end]
[plan-16]
>>>>>>> b196cb67
TOP-N (order by [[1: S_SUPPKEY ASC NULLS FIRST]])
    TOP-N (order by [[1: S_SUPPKEY ASC NULLS FIRST]])
        INNER JOIN (join-predicate [27: sum = 47: max] post-join-predicate [null])
            INNER JOIN (join-predicate [1: S_SUPPKEY = 11: L_SUPPKEY] post-join-predicate [null])
                SCAN (columns[1: S_SUPPKEY, 2: S_NAME, 3: S_ADDRESS, 5: S_PHONE] predicate[null])
                EXCHANGE SHUFFLE[11]
                    AGGREGATE ([GLOBAL] aggregate [{27: sum=sum(27: sum)}] group by [[11: L_SUPPKEY]] having [null]
                        EXCHANGE SHUFFLE[11]
                            AGGREGATE ([LOCAL] aggregate [{27: sum=sum(26: expr)}] group by [[11: L_SUPPKEY]] having [null]
                                SCAN (columns[19: L_SHIPDATE, 11: L_SUPPKEY, 14: L_EXTENDEDPRICE, 15: L_DISCOUNT] predicate[19: L_SHIPDATE >= 1995-07-01 AND 19: L_SHIPDATE < 1995-10-01])
            EXCHANGE BROADCAST
                AGGREGATE ([GLOBAL] aggregate [{47: max=max(47: max)}] group by [[]] having [null]
                    EXCHANGE GATHER
                        AGGREGATE ([LOCAL] aggregate [{47: max=max(46: sum)}] group by [[]] having [null]
                            AGGREGATE ([GLOBAL] aggregate [{46: sum=sum(46: sum)}] group by [[30: L_SUPPKEY]] having [null]
                                EXCHANGE SHUFFLE[30]
                                    AGGREGATE ([LOCAL] aggregate [{46: sum=sum(45: expr)}] group by [[30: L_SUPPKEY]] having [null]
                                        SCAN (columns[33: L_EXTENDEDPRICE, 34: L_DISCOUNT, 38: L_SHIPDATE, 30: L_SUPPKEY] predicate[38: L_SHIPDATE >= 1995-07-01 AND 38: L_SHIPDATE < 1995-10-01])
[end]
<<<<<<< HEAD
[plan-3]
=======
[plan-17]
TOP-N (order by [[1: S_SUPPKEY ASC NULLS FIRST]])
    TOP-N (order by [[1: S_SUPPKEY ASC NULLS FIRST]])
        INNER JOIN (join-predicate [1: S_SUPPKEY = 11: L_SUPPKEY] post-join-predicate [null])
            SCAN (columns[1: S_SUPPKEY, 2: S_NAME, 3: S_ADDRESS, 5: S_PHONE] predicate[null])
            EXCHANGE BROADCAST
                INNER JOIN (join-predicate [27: sum = 47: max] post-join-predicate [null])
                    AGGREGATE ([GLOBAL] aggregate [{27: sum=sum(26: expr)}] group by [[11: L_SUPPKEY]] having [null]
                        EXCHANGE SHUFFLE[11]
                            SCAN (columns[19: L_SHIPDATE, 11: L_SUPPKEY, 14: L_EXTENDEDPRICE, 15: L_DISCOUNT] predicate[19: L_SHIPDATE >= 1995-07-01 AND 19: L_SHIPDATE < 1995-10-01])
                    EXCHANGE BROADCAST
                        AGGREGATE ([GLOBAL] aggregate [{47: max=max(46: sum)}] group by [[]] having [null]
                            EXCHANGE GATHER
                                AGGREGATE ([GLOBAL] aggregate [{46: sum=sum(45: expr)}] group by [[30: L_SUPPKEY]] having [null]
                                    EXCHANGE SHUFFLE[30]
                                        SCAN (columns[33: L_EXTENDEDPRICE, 34: L_DISCOUNT, 38: L_SHIPDATE, 30: L_SUPPKEY] predicate[38: L_SHIPDATE >= 1995-07-01 AND 38: L_SHIPDATE < 1995-10-01])
[end]
[plan-18]
>>>>>>> b196cb67
TOP-N (order by [[1: S_SUPPKEY ASC NULLS FIRST]])
    TOP-N (order by [[1: S_SUPPKEY ASC NULLS FIRST]])
        INNER JOIN (join-predicate [1: S_SUPPKEY = 11: L_SUPPKEY] post-join-predicate [null])
            SCAN (columns[1: S_SUPPKEY, 2: S_NAME, 3: S_ADDRESS, 5: S_PHONE] predicate[null])
            EXCHANGE BROADCAST
                INNER JOIN (join-predicate [27: sum = 47: max] post-join-predicate [null])
                    AGGREGATE ([GLOBAL] aggregate [{27: sum=sum(27: sum)}] group by [[11: L_SUPPKEY]] having [null]
                        EXCHANGE SHUFFLE[11]
                            AGGREGATE ([LOCAL] aggregate [{27: sum=sum(26: expr)}] group by [[11: L_SUPPKEY]] having [null]
                                SCAN (columns[19: L_SHIPDATE, 11: L_SUPPKEY, 14: L_EXTENDEDPRICE, 15: L_DISCOUNT] predicate[19: L_SHIPDATE >= 1995-07-01 AND 19: L_SHIPDATE < 1995-10-01])
                    EXCHANGE BROADCAST
                        AGGREGATE ([GLOBAL] aggregate [{47: max=max(46: sum)}] group by [[]] having [null]
                            EXCHANGE GATHER
                                AGGREGATE ([GLOBAL] aggregate [{46: sum=sum(45: expr)}] group by [[30: L_SUPPKEY]] having [null]
                                    EXCHANGE SHUFFLE[30]
                                        SCAN (columns[33: L_EXTENDEDPRICE, 34: L_DISCOUNT, 38: L_SHIPDATE, 30: L_SUPPKEY] predicate[38: L_SHIPDATE >= 1995-07-01 AND 38: L_SHIPDATE < 1995-10-01])
[end]
<<<<<<< HEAD
[plan-4]
=======
[plan-19]
TOP-N (order by [[1: S_SUPPKEY ASC NULLS FIRST]])
    TOP-N (order by [[1: S_SUPPKEY ASC NULLS FIRST]])
        INNER JOIN (join-predicate [1: S_SUPPKEY = 11: L_SUPPKEY] post-join-predicate [null])
            SCAN (columns[1: S_SUPPKEY, 2: S_NAME, 3: S_ADDRESS, 5: S_PHONE] predicate[null])
            EXCHANGE BROADCAST
                INNER JOIN (join-predicate [27: sum = 47: max] post-join-predicate [null])
                    AGGREGATE ([GLOBAL] aggregate [{27: sum=sum(26: expr)}] group by [[11: L_SUPPKEY]] having [null]
                        EXCHANGE SHUFFLE[11]
                            SCAN (columns[19: L_SHIPDATE, 11: L_SUPPKEY, 14: L_EXTENDEDPRICE, 15: L_DISCOUNT] predicate[19: L_SHIPDATE >= 1995-07-01 AND 19: L_SHIPDATE < 1995-10-01])
                    EXCHANGE BROADCAST
                        AGGREGATE ([GLOBAL] aggregate [{47: max=max(46: sum)}] group by [[]] having [null]
                            EXCHANGE GATHER
                                AGGREGATE ([GLOBAL] aggregate [{46: sum=sum(46: sum)}] group by [[30: L_SUPPKEY]] having [null]
                                    EXCHANGE SHUFFLE[30]
                                        AGGREGATE ([LOCAL] aggregate [{46: sum=sum(45: expr)}] group by [[30: L_SUPPKEY]] having [null]
                                            SCAN (columns[33: L_EXTENDEDPRICE, 34: L_DISCOUNT, 38: L_SHIPDATE, 30: L_SUPPKEY] predicate[38: L_SHIPDATE >= 1995-07-01 AND 38: L_SHIPDATE < 1995-10-01])
[end]
[plan-20]
>>>>>>> b196cb67
TOP-N (order by [[1: S_SUPPKEY ASC NULLS FIRST]])
    TOP-N (order by [[1: S_SUPPKEY ASC NULLS FIRST]])
        INNER JOIN (join-predicate [1: S_SUPPKEY = 11: L_SUPPKEY] post-join-predicate [null])
            SCAN (columns[1: S_SUPPKEY, 2: S_NAME, 3: S_ADDRESS, 5: S_PHONE] predicate[null])
            EXCHANGE BROADCAST
                INNER JOIN (join-predicate [27: sum = 47: max] post-join-predicate [null])
                    AGGREGATE ([GLOBAL] aggregate [{27: sum=sum(27: sum)}] group by [[11: L_SUPPKEY]] having [null]
                        EXCHANGE SHUFFLE[11]
                            AGGREGATE ([LOCAL] aggregate [{27: sum=sum(26: expr)}] group by [[11: L_SUPPKEY]] having [null]
                                SCAN (columns[19: L_SHIPDATE, 11: L_SUPPKEY, 14: L_EXTENDEDPRICE, 15: L_DISCOUNT] predicate[19: L_SHIPDATE >= 1995-07-01 AND 19: L_SHIPDATE < 1995-10-01])
                    EXCHANGE BROADCAST
                        AGGREGATE ([GLOBAL] aggregate [{47: max=max(46: sum)}] group by [[]] having [null]
                            EXCHANGE GATHER
                                AGGREGATE ([GLOBAL] aggregate [{46: sum=sum(46: sum)}] group by [[30: L_SUPPKEY]] having [null]
                                    EXCHANGE SHUFFLE[30]
                                        AGGREGATE ([LOCAL] aggregate [{46: sum=sum(45: expr)}] group by [[30: L_SUPPKEY]] having [null]
                                            SCAN (columns[33: L_EXTENDEDPRICE, 34: L_DISCOUNT, 38: L_SHIPDATE, 30: L_SUPPKEY] predicate[38: L_SHIPDATE >= 1995-07-01 AND 38: L_SHIPDATE < 1995-10-01])
[end]
<<<<<<< HEAD
[plan-5]
=======
[plan-21]
TOP-N (order by [[1: S_SUPPKEY ASC NULLS FIRST]])
    TOP-N (order by [[1: S_SUPPKEY ASC NULLS FIRST]])
        INNER JOIN (join-predicate [1: S_SUPPKEY = 11: L_SUPPKEY] post-join-predicate [null])
            SCAN (columns[1: S_SUPPKEY, 2: S_NAME, 3: S_ADDRESS, 5: S_PHONE] predicate[null])
            EXCHANGE BROADCAST
                INNER JOIN (join-predicate [27: sum = 47: max] post-join-predicate [null])
                    AGGREGATE ([GLOBAL] aggregate [{27: sum=sum(26: expr)}] group by [[11: L_SUPPKEY]] having [null]
                        EXCHANGE SHUFFLE[11]
                            SCAN (columns[19: L_SHIPDATE, 11: L_SUPPKEY, 14: L_EXTENDEDPRICE, 15: L_DISCOUNT] predicate[19: L_SHIPDATE >= 1995-07-01 AND 19: L_SHIPDATE < 1995-10-01])
                    EXCHANGE BROADCAST
                        AGGREGATE ([GLOBAL] aggregate [{47: max=max(47: max)}] group by [[]] having [null]
                            EXCHANGE GATHER
                                AGGREGATE ([LOCAL] aggregate [{47: max=max(46: sum)}] group by [[]] having [null]
                                    AGGREGATE ([GLOBAL] aggregate [{46: sum=sum(45: expr)}] group by [[30: L_SUPPKEY]] having [null]
                                        EXCHANGE SHUFFLE[30]
                                            SCAN (columns[33: L_EXTENDEDPRICE, 34: L_DISCOUNT, 38: L_SHIPDATE, 30: L_SUPPKEY] predicate[38: L_SHIPDATE >= 1995-07-01 AND 38: L_SHIPDATE < 1995-10-01])
[end]
[plan-22]
TOP-N (order by [[1: S_SUPPKEY ASC NULLS FIRST]])
    TOP-N (order by [[1: S_SUPPKEY ASC NULLS FIRST]])
        INNER JOIN (join-predicate [1: S_SUPPKEY = 11: L_SUPPKEY] post-join-predicate [null])
            SCAN (columns[1: S_SUPPKEY, 2: S_NAME, 3: S_ADDRESS, 5: S_PHONE] predicate[null])
            EXCHANGE BROADCAST
                INNER JOIN (join-predicate [27: sum = 47: max] post-join-predicate [null])
                    AGGREGATE ([GLOBAL] aggregate [{27: sum=sum(27: sum)}] group by [[11: L_SUPPKEY]] having [null]
                        EXCHANGE SHUFFLE[11]
                            AGGREGATE ([LOCAL] aggregate [{27: sum=sum(26: expr)}] group by [[11: L_SUPPKEY]] having [null]
                                SCAN (columns[19: L_SHIPDATE, 11: L_SUPPKEY, 14: L_EXTENDEDPRICE, 15: L_DISCOUNT] predicate[19: L_SHIPDATE >= 1995-07-01 AND 19: L_SHIPDATE < 1995-10-01])
                    EXCHANGE BROADCAST
                        AGGREGATE ([GLOBAL] aggregate [{47: max=max(47: max)}] group by [[]] having [null]
                            EXCHANGE GATHER
                                AGGREGATE ([LOCAL] aggregate [{47: max=max(46: sum)}] group by [[]] having [null]
                                    AGGREGATE ([GLOBAL] aggregate [{46: sum=sum(45: expr)}] group by [[30: L_SUPPKEY]] having [null]
                                        EXCHANGE SHUFFLE[30]
                                            SCAN (columns[33: L_EXTENDEDPRICE, 34: L_DISCOUNT, 38: L_SHIPDATE, 30: L_SUPPKEY] predicate[38: L_SHIPDATE >= 1995-07-01 AND 38: L_SHIPDATE < 1995-10-01])
[end]
[plan-23]
TOP-N (order by [[1: S_SUPPKEY ASC NULLS FIRST]])
    TOP-N (order by [[1: S_SUPPKEY ASC NULLS FIRST]])
        INNER JOIN (join-predicate [1: S_SUPPKEY = 11: L_SUPPKEY] post-join-predicate [null])
            SCAN (columns[1: S_SUPPKEY, 2: S_NAME, 3: S_ADDRESS, 5: S_PHONE] predicate[null])
            EXCHANGE BROADCAST
                INNER JOIN (join-predicate [27: sum = 47: max] post-join-predicate [null])
                    AGGREGATE ([GLOBAL] aggregate [{27: sum=sum(26: expr)}] group by [[11: L_SUPPKEY]] having [null]
                        EXCHANGE SHUFFLE[11]
                            SCAN (columns[19: L_SHIPDATE, 11: L_SUPPKEY, 14: L_EXTENDEDPRICE, 15: L_DISCOUNT] predicate[19: L_SHIPDATE >= 1995-07-01 AND 19: L_SHIPDATE < 1995-10-01])
                    EXCHANGE BROADCAST
                        AGGREGATE ([GLOBAL] aggregate [{47: max=max(47: max)}] group by [[]] having [null]
                            EXCHANGE GATHER
                                AGGREGATE ([LOCAL] aggregate [{47: max=max(46: sum)}] group by [[]] having [null]
                                    AGGREGATE ([GLOBAL] aggregate [{46: sum=sum(46: sum)}] group by [[30: L_SUPPKEY]] having [null]
                                        EXCHANGE SHUFFLE[30]
                                            AGGREGATE ([LOCAL] aggregate [{46: sum=sum(45: expr)}] group by [[30: L_SUPPKEY]] having [null]
                                                SCAN (columns[33: L_EXTENDEDPRICE, 34: L_DISCOUNT, 38: L_SHIPDATE, 30: L_SUPPKEY] predicate[38: L_SHIPDATE >= 1995-07-01 AND 38: L_SHIPDATE < 1995-10-01])
[end]
[plan-24]
>>>>>>> b196cb67
TOP-N (order by [[1: S_SUPPKEY ASC NULLS FIRST]])
    TOP-N (order by [[1: S_SUPPKEY ASC NULLS FIRST]])
        INNER JOIN (join-predicate [1: S_SUPPKEY = 11: L_SUPPKEY] post-join-predicate [null])
            SCAN (columns[1: S_SUPPKEY, 2: S_NAME, 3: S_ADDRESS, 5: S_PHONE] predicate[null])
            EXCHANGE BROADCAST
                INNER JOIN (join-predicate [27: sum = 47: max] post-join-predicate [null])
                    AGGREGATE ([GLOBAL] aggregate [{27: sum=sum(27: sum)}] group by [[11: L_SUPPKEY]] having [null]
                        EXCHANGE SHUFFLE[11]
                            AGGREGATE ([LOCAL] aggregate [{27: sum=sum(26: expr)}] group by [[11: L_SUPPKEY]] having [null]
                                SCAN (columns[19: L_SHIPDATE, 11: L_SUPPKEY, 14: L_EXTENDEDPRICE, 15: L_DISCOUNT] predicate[19: L_SHIPDATE >= 1995-07-01 AND 19: L_SHIPDATE < 1995-10-01])
                    EXCHANGE BROADCAST
                        AGGREGATE ([GLOBAL] aggregate [{47: max=max(47: max)}] group by [[]] having [null]
                            EXCHANGE GATHER
                                AGGREGATE ([LOCAL] aggregate [{47: max=max(46: sum)}] group by [[]] having [null]
                                    AGGREGATE ([GLOBAL] aggregate [{46: sum=sum(46: sum)}] group by [[30: L_SUPPKEY]] having [null]
                                        EXCHANGE SHUFFLE[30]
                                            AGGREGATE ([LOCAL] aggregate [{46: sum=sum(45: expr)}] group by [[30: L_SUPPKEY]] having [null]
                                                SCAN (columns[33: L_EXTENDEDPRICE, 34: L_DISCOUNT, 38: L_SHIPDATE, 30: L_SUPPKEY] predicate[38: L_SHIPDATE >= 1995-07-01 AND 38: L_SHIPDATE < 1995-10-01])
[end]
<<<<<<< HEAD
[plan-6]
=======
[plan-25]
TOP-N (order by [[1: S_SUPPKEY ASC NULLS FIRST]])
    TOP-N (order by [[1: S_SUPPKEY ASC NULLS FIRST]])
        INNER JOIN (join-predicate [1: S_SUPPKEY = 11: L_SUPPKEY] post-join-predicate [null])
            SCAN (columns[1: S_SUPPKEY, 2: S_NAME, 3: S_ADDRESS, 5: S_PHONE] predicate[null])
            EXCHANGE SHUFFLE[11]
                INNER JOIN (join-predicate [27: sum = 47: max] post-join-predicate [null])
                    AGGREGATE ([GLOBAL] aggregate [{27: sum=sum(26: expr)}] group by [[11: L_SUPPKEY]] having [null]
                        EXCHANGE SHUFFLE[11]
                            SCAN (columns[19: L_SHIPDATE, 11: L_SUPPKEY, 14: L_EXTENDEDPRICE, 15: L_DISCOUNT] predicate[19: L_SHIPDATE >= 1995-07-01 AND 19: L_SHIPDATE < 1995-10-01])
                    EXCHANGE BROADCAST
                        AGGREGATE ([GLOBAL] aggregate [{47: max=max(46: sum)}] group by [[]] having [null]
                            EXCHANGE GATHER
                                AGGREGATE ([GLOBAL] aggregate [{46: sum=sum(45: expr)}] group by [[30: L_SUPPKEY]] having [null]
                                    EXCHANGE SHUFFLE[30]
                                        SCAN (columns[33: L_EXTENDEDPRICE, 34: L_DISCOUNT, 38: L_SHIPDATE, 30: L_SUPPKEY] predicate[38: L_SHIPDATE >= 1995-07-01 AND 38: L_SHIPDATE < 1995-10-01])
[end]
[plan-26]
TOP-N (order by [[1: S_SUPPKEY ASC NULLS FIRST]])
    TOP-N (order by [[1: S_SUPPKEY ASC NULLS FIRST]])
        INNER JOIN (join-predicate [1: S_SUPPKEY = 11: L_SUPPKEY] post-join-predicate [null])
            SCAN (columns[1: S_SUPPKEY, 2: S_NAME, 3: S_ADDRESS, 5: S_PHONE] predicate[null])
            EXCHANGE SHUFFLE[11]
                INNER JOIN (join-predicate [27: sum = 47: max] post-join-predicate [null])
                    AGGREGATE ([GLOBAL] aggregate [{27: sum=sum(27: sum)}] group by [[11: L_SUPPKEY]] having [null]
                        EXCHANGE SHUFFLE[11]
                            AGGREGATE ([LOCAL] aggregate [{27: sum=sum(26: expr)}] group by [[11: L_SUPPKEY]] having [null]
                                SCAN (columns[19: L_SHIPDATE, 11: L_SUPPKEY, 14: L_EXTENDEDPRICE, 15: L_DISCOUNT] predicate[19: L_SHIPDATE >= 1995-07-01 AND 19: L_SHIPDATE < 1995-10-01])
                    EXCHANGE BROADCAST
                        AGGREGATE ([GLOBAL] aggregate [{47: max=max(46: sum)}] group by [[]] having [null]
                            EXCHANGE GATHER
                                AGGREGATE ([GLOBAL] aggregate [{46: sum=sum(45: expr)}] group by [[30: L_SUPPKEY]] having [null]
                                    EXCHANGE SHUFFLE[30]
                                        SCAN (columns[33: L_EXTENDEDPRICE, 34: L_DISCOUNT, 38: L_SHIPDATE, 30: L_SUPPKEY] predicate[38: L_SHIPDATE >= 1995-07-01 AND 38: L_SHIPDATE < 1995-10-01])
[end]
[plan-27]
TOP-N (order by [[1: S_SUPPKEY ASC NULLS FIRST]])
    TOP-N (order by [[1: S_SUPPKEY ASC NULLS FIRST]])
        INNER JOIN (join-predicate [1: S_SUPPKEY = 11: L_SUPPKEY] post-join-predicate [null])
            SCAN (columns[1: S_SUPPKEY, 2: S_NAME, 3: S_ADDRESS, 5: S_PHONE] predicate[null])
            EXCHANGE SHUFFLE[11]
                INNER JOIN (join-predicate [27: sum = 47: max] post-join-predicate [null])
                    AGGREGATE ([GLOBAL] aggregate [{27: sum=sum(26: expr)}] group by [[11: L_SUPPKEY]] having [null]
                        EXCHANGE SHUFFLE[11]
                            SCAN (columns[19: L_SHIPDATE, 11: L_SUPPKEY, 14: L_EXTENDEDPRICE, 15: L_DISCOUNT] predicate[19: L_SHIPDATE >= 1995-07-01 AND 19: L_SHIPDATE < 1995-10-01])
                    EXCHANGE BROADCAST
                        AGGREGATE ([GLOBAL] aggregate [{47: max=max(46: sum)}] group by [[]] having [null]
                            EXCHANGE GATHER
                                AGGREGATE ([GLOBAL] aggregate [{46: sum=sum(46: sum)}] group by [[30: L_SUPPKEY]] having [null]
                                    EXCHANGE SHUFFLE[30]
                                        AGGREGATE ([LOCAL] aggregate [{46: sum=sum(45: expr)}] group by [[30: L_SUPPKEY]] having [null]
                                            SCAN (columns[33: L_EXTENDEDPRICE, 34: L_DISCOUNT, 38: L_SHIPDATE, 30: L_SUPPKEY] predicate[38: L_SHIPDATE >= 1995-07-01 AND 38: L_SHIPDATE < 1995-10-01])
[end]
[plan-28]
TOP-N (order by [[1: S_SUPPKEY ASC NULLS FIRST]])
    TOP-N (order by [[1: S_SUPPKEY ASC NULLS FIRST]])
        INNER JOIN (join-predicate [1: S_SUPPKEY = 11: L_SUPPKEY] post-join-predicate [null])
            SCAN (columns[1: S_SUPPKEY, 2: S_NAME, 3: S_ADDRESS, 5: S_PHONE] predicate[null])
            EXCHANGE SHUFFLE[11]
                INNER JOIN (join-predicate [27: sum = 47: max] post-join-predicate [null])
                    AGGREGATE ([GLOBAL] aggregate [{27: sum=sum(27: sum)}] group by [[11: L_SUPPKEY]] having [null]
                        EXCHANGE SHUFFLE[11]
                            AGGREGATE ([LOCAL] aggregate [{27: sum=sum(26: expr)}] group by [[11: L_SUPPKEY]] having [null]
                                SCAN (columns[19: L_SHIPDATE, 11: L_SUPPKEY, 14: L_EXTENDEDPRICE, 15: L_DISCOUNT] predicate[19: L_SHIPDATE >= 1995-07-01 AND 19: L_SHIPDATE < 1995-10-01])
                    EXCHANGE BROADCAST
                        AGGREGATE ([GLOBAL] aggregate [{47: max=max(46: sum)}] group by [[]] having [null]
                            EXCHANGE GATHER
                                AGGREGATE ([GLOBAL] aggregate [{46: sum=sum(46: sum)}] group by [[30: L_SUPPKEY]] having [null]
                                    EXCHANGE SHUFFLE[30]
                                        AGGREGATE ([LOCAL] aggregate [{46: sum=sum(45: expr)}] group by [[30: L_SUPPKEY]] having [null]
                                            SCAN (columns[33: L_EXTENDEDPRICE, 34: L_DISCOUNT, 38: L_SHIPDATE, 30: L_SUPPKEY] predicate[38: L_SHIPDATE >= 1995-07-01 AND 38: L_SHIPDATE < 1995-10-01])
[end]
[plan-29]
TOP-N (order by [[1: S_SUPPKEY ASC NULLS FIRST]])
    TOP-N (order by [[1: S_SUPPKEY ASC NULLS FIRST]])
        INNER JOIN (join-predicate [1: S_SUPPKEY = 11: L_SUPPKEY] post-join-predicate [null])
            SCAN (columns[1: S_SUPPKEY, 2: S_NAME, 3: S_ADDRESS, 5: S_PHONE] predicate[null])
            EXCHANGE SHUFFLE[11]
                INNER JOIN (join-predicate [27: sum = 47: max] post-join-predicate [null])
                    AGGREGATE ([GLOBAL] aggregate [{27: sum=sum(26: expr)}] group by [[11: L_SUPPKEY]] having [null]
                        EXCHANGE SHUFFLE[11]
                            SCAN (columns[19: L_SHIPDATE, 11: L_SUPPKEY, 14: L_EXTENDEDPRICE, 15: L_DISCOUNT] predicate[19: L_SHIPDATE >= 1995-07-01 AND 19: L_SHIPDATE < 1995-10-01])
                    EXCHANGE BROADCAST
                        AGGREGATE ([GLOBAL] aggregate [{47: max=max(47: max)}] group by [[]] having [null]
                            EXCHANGE GATHER
                                AGGREGATE ([LOCAL] aggregate [{47: max=max(46: sum)}] group by [[]] having [null]
                                    AGGREGATE ([GLOBAL] aggregate [{46: sum=sum(45: expr)}] group by [[30: L_SUPPKEY]] having [null]
                                        EXCHANGE SHUFFLE[30]
                                            SCAN (columns[33: L_EXTENDEDPRICE, 34: L_DISCOUNT, 38: L_SHIPDATE, 30: L_SUPPKEY] predicate[38: L_SHIPDATE >= 1995-07-01 AND 38: L_SHIPDATE < 1995-10-01])
[end]
[plan-30]
>>>>>>> b196cb67
TOP-N (order by [[1: S_SUPPKEY ASC NULLS FIRST]])
    TOP-N (order by [[1: S_SUPPKEY ASC NULLS FIRST]])
        INNER JOIN (join-predicate [1: S_SUPPKEY = 11: L_SUPPKEY] post-join-predicate [null])
            SCAN (columns[1: S_SUPPKEY, 2: S_NAME, 3: S_ADDRESS, 5: S_PHONE] predicate[null])
            EXCHANGE SHUFFLE[11]
                INNER JOIN (join-predicate [27: sum = 47: max] post-join-predicate [null])
                    AGGREGATE ([GLOBAL] aggregate [{27: sum=sum(27: sum)}] group by [[11: L_SUPPKEY]] having [null]
                        EXCHANGE SHUFFLE[11]
                            AGGREGATE ([LOCAL] aggregate [{27: sum=sum(26: expr)}] group by [[11: L_SUPPKEY]] having [null]
                                SCAN (columns[19: L_SHIPDATE, 11: L_SUPPKEY, 14: L_EXTENDEDPRICE, 15: L_DISCOUNT] predicate[19: L_SHIPDATE >= 1995-07-01 AND 19: L_SHIPDATE < 1995-10-01])
                    EXCHANGE BROADCAST
                        AGGREGATE ([GLOBAL] aggregate [{47: max=max(47: max)}] group by [[]] having [null]
                            EXCHANGE GATHER
                                AGGREGATE ([LOCAL] aggregate [{47: max=max(46: sum)}] group by [[]] having [null]
                                    AGGREGATE ([GLOBAL] aggregate [{46: sum=sum(45: expr)}] group by [[30: L_SUPPKEY]] having [null]
                                        EXCHANGE SHUFFLE[30]
                                            SCAN (columns[33: L_EXTENDEDPRICE, 34: L_DISCOUNT, 38: L_SHIPDATE, 30: L_SUPPKEY] predicate[38: L_SHIPDATE >= 1995-07-01 AND 38: L_SHIPDATE < 1995-10-01])
[end]
[plan-31]
TOP-N (order by [[1: S_SUPPKEY ASC NULLS FIRST]])
    TOP-N (order by [[1: S_SUPPKEY ASC NULLS FIRST]])
        INNER JOIN (join-predicate [1: S_SUPPKEY = 11: L_SUPPKEY] post-join-predicate [null])
            SCAN (columns[1: S_SUPPKEY, 2: S_NAME, 3: S_ADDRESS, 5: S_PHONE] predicate[null])
            EXCHANGE SHUFFLE[11]
                INNER JOIN (join-predicate [27: sum = 47: max] post-join-predicate [null])
                    AGGREGATE ([GLOBAL] aggregate [{27: sum=sum(26: expr)}] group by [[11: L_SUPPKEY]] having [null]
                        EXCHANGE SHUFFLE[11]
                            SCAN (columns[19: L_SHIPDATE, 11: L_SUPPKEY, 14: L_EXTENDEDPRICE, 15: L_DISCOUNT] predicate[19: L_SHIPDATE >= 1995-07-01 AND 19: L_SHIPDATE < 1995-10-01])
                    EXCHANGE BROADCAST
                        AGGREGATE ([GLOBAL] aggregate [{47: max=max(47: max)}] group by [[]] having [null]
                            EXCHANGE GATHER
                                AGGREGATE ([LOCAL] aggregate [{47: max=max(46: sum)}] group by [[]] having [null]
                                    AGGREGATE ([GLOBAL] aggregate [{46: sum=sum(46: sum)}] group by [[30: L_SUPPKEY]] having [null]
                                        EXCHANGE SHUFFLE[30]
                                            AGGREGATE ([LOCAL] aggregate [{46: sum=sum(45: expr)}] group by [[30: L_SUPPKEY]] having [null]
                                                SCAN (columns[33: L_EXTENDEDPRICE, 34: L_DISCOUNT, 38: L_SHIPDATE, 30: L_SUPPKEY] predicate[38: L_SHIPDATE >= 1995-07-01 AND 38: L_SHIPDATE < 1995-10-01])
[end]
[plan-32]
TOP-N (order by [[1: S_SUPPKEY ASC NULLS FIRST]])
    TOP-N (order by [[1: S_SUPPKEY ASC NULLS FIRST]])
        INNER JOIN (join-predicate [1: S_SUPPKEY = 11: L_SUPPKEY] post-join-predicate [null])
            SCAN (columns[1: S_SUPPKEY, 2: S_NAME, 3: S_ADDRESS, 5: S_PHONE] predicate[null])
            EXCHANGE SHUFFLE[11]
                INNER JOIN (join-predicate [27: sum = 47: max] post-join-predicate [null])
                    AGGREGATE ([GLOBAL] aggregate [{27: sum=sum(27: sum)}] group by [[11: L_SUPPKEY]] having [null]
                        EXCHANGE SHUFFLE[11]
                            AGGREGATE ([LOCAL] aggregate [{27: sum=sum(26: expr)}] group by [[11: L_SUPPKEY]] having [null]
                                SCAN (columns[19: L_SHIPDATE, 11: L_SUPPKEY, 14: L_EXTENDEDPRICE, 15: L_DISCOUNT] predicate[19: L_SHIPDATE >= 1995-07-01 AND 19: L_SHIPDATE < 1995-10-01])
                    EXCHANGE BROADCAST
                        AGGREGATE ([GLOBAL] aggregate [{47: max=max(47: max)}] group by [[]] having [null]
                            EXCHANGE GATHER
                                AGGREGATE ([LOCAL] aggregate [{47: max=max(46: sum)}] group by [[]] having [null]
                                    AGGREGATE ([GLOBAL] aggregate [{46: sum=sum(46: sum)}] group by [[30: L_SUPPKEY]] having [null]
                                        EXCHANGE SHUFFLE[30]
                                            AGGREGATE ([LOCAL] aggregate [{46: sum=sum(45: expr)}] group by [[30: L_SUPPKEY]] having [null]
                                                SCAN (columns[33: L_EXTENDEDPRICE, 34: L_DISCOUNT, 38: L_SHIPDATE, 30: L_SUPPKEY] predicate[38: L_SHIPDATE >= 1995-07-01 AND 38: L_SHIPDATE < 1995-10-01])
[end]<|MERGE_RESOLUTION|>--- conflicted
+++ resolved
@@ -43,8 +43,6 @@
             INNER JOIN (join-predicate [1: S_SUPPKEY = 11: L_SUPPKEY] post-join-predicate [null])
                 SCAN (columns[1: S_SUPPKEY, 2: S_NAME, 3: S_ADDRESS, 5: S_PHONE] predicate[null])
                 EXCHANGE BROADCAST
-<<<<<<< HEAD
-=======
                     AGGREGATE ([GLOBAL] aggregate [{27: sum=sum(26: expr)}] group by [[11: L_SUPPKEY]] having [null]
                         EXCHANGE SHUFFLE[11]
                             SCAN (columns[19: L_SHIPDATE, 11: L_SUPPKEY, 14: L_EXTENDEDPRICE, 15: L_DISCOUNT] predicate[19: L_SHIPDATE >= 1995-07-01 AND 19: L_SHIPDATE < 1995-10-01])
@@ -244,13 +242,10 @@
             INNER JOIN (join-predicate [1: S_SUPPKEY = 11: L_SUPPKEY] post-join-predicate [null])
                 SCAN (columns[1: S_SUPPKEY, 2: S_NAME, 3: S_ADDRESS, 5: S_PHONE] predicate[null])
                 EXCHANGE SHUFFLE[11]
->>>>>>> b196cb67
-                    AGGREGATE ([GLOBAL] aggregate [{27: sum=sum(27: sum)}] group by [[11: L_SUPPKEY]] having [null]
-                        EXCHANGE SHUFFLE[11]
-                            AGGREGATE ([LOCAL] aggregate [{27: sum=sum(26: expr)}] group by [[11: L_SUPPKEY]] having [null]
-                                SCAN (columns[19: L_SHIPDATE, 11: L_SUPPKEY, 14: L_EXTENDEDPRICE, 15: L_DISCOUNT] predicate[19: L_SHIPDATE >= 1995-07-01 AND 19: L_SHIPDATE < 1995-10-01])
-<<<<<<< HEAD
-=======
+                    AGGREGATE ([GLOBAL] aggregate [{27: sum=sum(27: sum)}] group by [[11: L_SUPPKEY]] having [null]
+                        EXCHANGE SHUFFLE[11]
+                            AGGREGATE ([LOCAL] aggregate [{27: sum=sum(26: expr)}] group by [[11: L_SUPPKEY]] having [null]
+                                SCAN (columns[19: L_SHIPDATE, 11: L_SUPPKEY, 14: L_EXTENDEDPRICE, 15: L_DISCOUNT] predicate[19: L_SHIPDATE >= 1995-07-01 AND 19: L_SHIPDATE < 1995-10-01])
             EXCHANGE BROADCAST
                 AGGREGATE ([GLOBAL] aggregate [{47: max=max(47: max)}] group by [[]] having [null]
                     EXCHANGE GATHER
@@ -269,7 +264,6 @@
                     AGGREGATE ([GLOBAL] aggregate [{27: sum=sum(26: expr)}] group by [[11: L_SUPPKEY]] having [null]
                         EXCHANGE SHUFFLE[11]
                             SCAN (columns[19: L_SHIPDATE, 11: L_SUPPKEY, 14: L_EXTENDEDPRICE, 15: L_DISCOUNT] predicate[19: L_SHIPDATE >= 1995-07-01 AND 19: L_SHIPDATE < 1995-10-01])
->>>>>>> b196cb67
             EXCHANGE BROADCAST
                 AGGREGATE ([GLOBAL] aggregate [{47: max=max(47: max)}] group by [[]] having [null]
                     EXCHANGE GATHER
@@ -279,9 +273,6 @@
                                     AGGREGATE ([LOCAL] aggregate [{46: sum=sum(45: expr)}] group by [[30: L_SUPPKEY]] having [null]
                                         SCAN (columns[33: L_EXTENDEDPRICE, 34: L_DISCOUNT, 38: L_SHIPDATE, 30: L_SUPPKEY] predicate[38: L_SHIPDATE >= 1995-07-01 AND 38: L_SHIPDATE < 1995-10-01])
 [end]
-<<<<<<< HEAD
-[plan-2]
-=======
 [plan-14]
 TOP-N (order by [[1: S_SUPPKEY ASC NULLS FIRST]])
     TOP-N (order by [[1: S_SUPPKEY ASC NULLS FIRST]])
@@ -322,7 +313,6 @@
                                         SCAN (columns[33: L_EXTENDEDPRICE, 34: L_DISCOUNT, 38: L_SHIPDATE, 30: L_SUPPKEY] predicate[38: L_SHIPDATE >= 1995-07-01 AND 38: L_SHIPDATE < 1995-10-01])
 [end]
 [plan-16]
->>>>>>> b196cb67
 TOP-N (order by [[1: S_SUPPKEY ASC NULLS FIRST]])
     TOP-N (order by [[1: S_SUPPKEY ASC NULLS FIRST]])
         INNER JOIN (join-predicate [27: sum = 47: max] post-join-predicate [null])
@@ -342,9 +332,6 @@
                                     AGGREGATE ([LOCAL] aggregate [{46: sum=sum(45: expr)}] group by [[30: L_SUPPKEY]] having [null]
                                         SCAN (columns[33: L_EXTENDEDPRICE, 34: L_DISCOUNT, 38: L_SHIPDATE, 30: L_SUPPKEY] predicate[38: L_SHIPDATE >= 1995-07-01 AND 38: L_SHIPDATE < 1995-10-01])
 [end]
-<<<<<<< HEAD
-[plan-3]
-=======
 [plan-17]
 TOP-N (order by [[1: S_SUPPKEY ASC NULLS FIRST]])
     TOP-N (order by [[1: S_SUPPKEY ASC NULLS FIRST]])
@@ -363,7 +350,6 @@
                                         SCAN (columns[33: L_EXTENDEDPRICE, 34: L_DISCOUNT, 38: L_SHIPDATE, 30: L_SUPPKEY] predicate[38: L_SHIPDATE >= 1995-07-01 AND 38: L_SHIPDATE < 1995-10-01])
 [end]
 [plan-18]
->>>>>>> b196cb67
 TOP-N (order by [[1: S_SUPPKEY ASC NULLS FIRST]])
     TOP-N (order by [[1: S_SUPPKEY ASC NULLS FIRST]])
         INNER JOIN (join-predicate [1: S_SUPPKEY = 11: L_SUPPKEY] post-join-predicate [null])
@@ -381,9 +367,6 @@
                                     EXCHANGE SHUFFLE[30]
                                         SCAN (columns[33: L_EXTENDEDPRICE, 34: L_DISCOUNT, 38: L_SHIPDATE, 30: L_SUPPKEY] predicate[38: L_SHIPDATE >= 1995-07-01 AND 38: L_SHIPDATE < 1995-10-01])
 [end]
-<<<<<<< HEAD
-[plan-4]
-=======
 [plan-19]
 TOP-N (order by [[1: S_SUPPKEY ASC NULLS FIRST]])
     TOP-N (order by [[1: S_SUPPKEY ASC NULLS FIRST]])
@@ -403,7 +386,6 @@
                                             SCAN (columns[33: L_EXTENDEDPRICE, 34: L_DISCOUNT, 38: L_SHIPDATE, 30: L_SUPPKEY] predicate[38: L_SHIPDATE >= 1995-07-01 AND 38: L_SHIPDATE < 1995-10-01])
 [end]
 [plan-20]
->>>>>>> b196cb67
 TOP-N (order by [[1: S_SUPPKEY ASC NULLS FIRST]])
     TOP-N (order by [[1: S_SUPPKEY ASC NULLS FIRST]])
         INNER JOIN (join-predicate [1: S_SUPPKEY = 11: L_SUPPKEY] post-join-predicate [null])
@@ -422,9 +404,6 @@
                                         AGGREGATE ([LOCAL] aggregate [{46: sum=sum(45: expr)}] group by [[30: L_SUPPKEY]] having [null]
                                             SCAN (columns[33: L_EXTENDEDPRICE, 34: L_DISCOUNT, 38: L_SHIPDATE, 30: L_SUPPKEY] predicate[38: L_SHIPDATE >= 1995-07-01 AND 38: L_SHIPDATE < 1995-10-01])
 [end]
-<<<<<<< HEAD
-[plan-5]
-=======
 [plan-21]
 TOP-N (order by [[1: S_SUPPKEY ASC NULLS FIRST]])
     TOP-N (order by [[1: S_SUPPKEY ASC NULLS FIRST]])
@@ -482,7 +461,6 @@
                                                 SCAN (columns[33: L_EXTENDEDPRICE, 34: L_DISCOUNT, 38: L_SHIPDATE, 30: L_SUPPKEY] predicate[38: L_SHIPDATE >= 1995-07-01 AND 38: L_SHIPDATE < 1995-10-01])
 [end]
 [plan-24]
->>>>>>> b196cb67
 TOP-N (order by [[1: S_SUPPKEY ASC NULLS FIRST]])
     TOP-N (order by [[1: S_SUPPKEY ASC NULLS FIRST]])
         INNER JOIN (join-predicate [1: S_SUPPKEY = 11: L_SUPPKEY] post-join-predicate [null])
@@ -502,9 +480,6 @@
                                             AGGREGATE ([LOCAL] aggregate [{46: sum=sum(45: expr)}] group by [[30: L_SUPPKEY]] having [null]
                                                 SCAN (columns[33: L_EXTENDEDPRICE, 34: L_DISCOUNT, 38: L_SHIPDATE, 30: L_SUPPKEY] predicate[38: L_SHIPDATE >= 1995-07-01 AND 38: L_SHIPDATE < 1995-10-01])
 [end]
-<<<<<<< HEAD
-[plan-6]
-=======
 [plan-25]
 TOP-N (order by [[1: S_SUPPKEY ASC NULLS FIRST]])
     TOP-N (order by [[1: S_SUPPKEY ASC NULLS FIRST]])
@@ -596,7 +571,6 @@
                                             SCAN (columns[33: L_EXTENDEDPRICE, 34: L_DISCOUNT, 38: L_SHIPDATE, 30: L_SUPPKEY] predicate[38: L_SHIPDATE >= 1995-07-01 AND 38: L_SHIPDATE < 1995-10-01])
 [end]
 [plan-30]
->>>>>>> b196cb67
 TOP-N (order by [[1: S_SUPPKEY ASC NULLS FIRST]])
     TOP-N (order by [[1: S_SUPPKEY ASC NULLS FIRST]])
         INNER JOIN (join-predicate [1: S_SUPPKEY = 11: L_SUPPKEY] post-join-predicate [null])
