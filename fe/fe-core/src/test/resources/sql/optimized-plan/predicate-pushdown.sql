[sql]
select v1, v2, ta, td from t0 inner join tall on t0.v1 = tall.td
[result]
INNER JOIN (join-predicate [1: v1 = 7: td] post-join-predicate [null])
    SCAN (columns[1: v1, 2: v2] predicate[1: v1 IS NOT NULL])
    EXCHANGE SHUFFLE[7]
        SCAN (columns[4: ta, 7: td] predicate[7: td IS NOT NULL])
[end]

[sql]
select v1 from t0 inner join t1 on v1>v4
[result]
INNER JOIN (join-predicate [1: v1 > 4: v4] post-join-predicate [null])
    SCAN (columns[1: v1] predicate[null])
    EXCHANGE BROADCAST
        SCAN (columns[4: v4] predicate[null])
[end]

[sql]
select v1 from t0 inner join t1 on v1>v4 and v2 = v5
[result]
INNER JOIN (join-predicate [2: v2 = 5: v5 AND 1: v1 > 4: v4] post-join-predicate [null])
    SCAN (columns[1: v1, 2: v2] predicate[2: v2 IS NOT NULL])
    EXCHANGE BROADCAST
        SCAN (columns[4: v4, 5: v5] predicate[5: v5 IS NOT NULL])
[end]

[sql]
select v1 from t0 inner join t1 on v1 = v2
[result]
INNER JOIN (join-predicate [null] post-join-predicate [null])
    SCAN (columns[1: v1, 2: v2] predicate[1: v1 = 2: v2])
    EXCHANGE BROADCAST
        SCAN (columns[4: v4] predicate[null])
[end]

[sql]
select v1 from t0 inner join t1 where v1 = v2 and v2 = 5
[result]
CROSS JOIN (join-predicate [null] post-join-predicate [null])
    SCAN (columns[1: v1, 2: v2] predicate[1: v1 = 2: v2 AND 2: v2 = 5 AND 1: v1 = 5])
    EXCHANGE BROADCAST
<<<<<<< HEAD
        SCAN (columns[1: v1, 2: v2] predicate[2: v2 = 5 AND 1: v1 = 2: v2 AND 1: v1 = 5])
=======
        SCAN (columns[4: v4] predicate[null])
>>>>>>> dd44b8f2
[end]

[sql]
select v1 from t0 inner join t1 where t0.v1 = t1.v4 and t0.v2 = 2 and t1.v5 = 5
[result]
INNER JOIN (join-predicate [1: v1 = 4: v4] post-join-predicate [null])
    SCAN (columns[1: v1, 2: v2] predicate[2: v2 = 2])
    EXCHANGE SHUFFLE[4]
        SCAN (columns[4: v4, 5: v5] predicate[5: v5 = 5])
[end]

[sql]
select v1 from t0 inner join t1 on t0.v1 = t1.v4 and t0.v2 = 2 and t1.v5 = 5
[result]
INNER JOIN (join-predicate [1: v1 = 4: v4] post-join-predicate [null])
    SCAN (columns[1: v1, 2: v2] predicate[2: v2 = 2])
    EXCHANGE SHUFFLE[4]
        SCAN (columns[4: v4, 5: v5] predicate[5: v5 = 5])
[end]

[sql]
select v1 from t0 inner join t1 on t0.v1 = t1.v4 and t0.v1 = 1
[result]
INNER JOIN (join-predicate [1: v1 = 4: v4] post-join-predicate [null])
    SCAN (columns[1: v1] predicate[1: v1 = 1])
    EXCHANGE SHUFFLE[4]
        SCAN (columns[4: v4] predicate[4: v4 = 1])
[end]

[sql]
select v1 from t0 inner join t1 where t0.v1 = t1.v4 or t0.v2 = t1.v5
[result]
    CROSS JOIN (join-predicate [1: v1 = 4: v4 OR 2: v2 = 5: v5] post-join-predicate [null])
    SCAN (columns[1: v1, 2: v2] predicate[null])
    EXCHANGE BROADCAST
        SCAN (columns[4: v4, 5: v5] predicate[null])
[end]

[sql]
select v1,v5 from t0,t1 where t0.v1 = t1.v4 and t0.v2 > t1.v5
[result]
    INNER JOIN (join-predicate [1: v1 = 4: v4 AND 2: v2 > 5: v5] post-join-predicate [null])
    SCAN (columns[1: v1, 2: v2] predicate[1: v1 IS NOT NULL])
    EXCHANGE SHUFFLE[4]
        SCAN (columns[4: v4, 5: v5] predicate[4: v4 IS NOT NULL])
[end]

[sql]
select v1 from t0 left join t1 on v1 = v4 where v4 = 1;
[result]
INNER JOIN (join-predicate [1: v1 = 4: v4] post-join-predicate [null])
    SCAN (columns[1: v1] predicate[1: v1 = 1])
    EXCHANGE SHUFFLE[4]
        SCAN (columns[4: v4] predicate[4: v4 = 1])
[end]

[sql]
select v1 from t0 left join t1 on v1 = v4 and t1.v5 = 1
[result]
LEFT OUTER JOIN (join-predicate [1: v1 = 4: v4] post-join-predicate [null])
    SCAN (columns[1: v1] predicate[null])
    EXCHANGE SHUFFLE[4]
        SCAN (columns[4: v4, 5: v5] predicate[5: v5 = 1])
[end]

[sql]
select v1 from t0 left join t1 on v1 = v4 where v2 = 1
[result]
LEFT OUTER JOIN (join-predicate [1: v1 = 4: v4] post-join-predicate [null])
    SCAN (columns[1: v1, 2: v2] predicate[2: v2 = 1])
    EXCHANGE SHUFFLE[4]
        SCAN (columns[4: v4] predicate[null])
[end]

[sql]
select v1 from t0 left join t1 on v1 = v4 where v2 = v5 and v3 = 3
[result]
INNER JOIN (join-predicate [1: v1 = 4: v4 AND 2: v2 = 5: v5] post-join-predicate [null])
    SCAN (columns[1: v1, 2: v2, 3: v3] predicate[3: v3 = 3])
    EXCHANGE SHUFFLE[4]
        SCAN (columns[4: v4, 5: v5] predicate[4: v4 IS NOT NULL AND 5: v5 IS NOT NULL])
[end]

[sql]
select v1 from t0 left join t1 on v1 = v4 and v1 = 1
[result]
LEFT OUTER JOIN (join-predicate [1: v1 = 4: v4 AND 1: v1 = 1] post-join-predicate [null])
    SCAN (columns[1: v1] predicate[null])
    EXCHANGE SHUFFLE[4]
        SCAN (columns[4: v4] predicate[4: v4 = 1])
[end]

[sql]
select * from t0 left semi join t1 on v1=v4 and v4=1 and v3 = 5 where v2 = 3;
[result]
<<<<<<< HEAD
RIGHT SEMI JOIN (join-predicate [4: v4 = 1: v1] post-join-predicate [null])
    SCAN (columns[4: v4] predicate[4: v4 = 1])
    EXCHANGE SHUFFLE[1]
        SCAN (columns[1: v1, 2: v2, 3: v3] predicate[2: v2 = 3 AND 3: v3 = 5 AND 1: v1 = 1])
=======
LEFT SEMI JOIN (join-predicate [1: v1 = 4: v4] post-join-predicate [null])
    SCAN (columns[1: v1, 2: v2, 3: v3] predicate[3: v3 = 5 AND 1: v1 = 1 AND 2: v2 = 3])
    EXCHANGE SHUFFLE[4]
        SCAN (columns[4: v4] predicate[4: v4 = 1])
>>>>>>> dd44b8f2
[end]

[sql]
select * from t0 left anti join t1 on v1=v4 and v4=1 and v3 = 5 where v2 = 3;
[result]
LEFT ANTI JOIN (join-predicate [1: v1 = 4: v4 AND 3: v3 = 5] post-join-predicate [null])
    SCAN (columns[1: v1, 2: v2, 3: v3] predicate[2: v2 = 3])
    EXCHANGE SHUFFLE[4]
        SCAN (columns[4: v4] predicate[4: v4 = 1])
[end]

[sql]
select v1,v4 from t0 full outer join t1 on v1 = v4 where v3 = 3 and v6 = 6;
[result]
INNER JOIN (join-predicate [1: v1 = 4: v4] post-join-predicate [null])
    SCAN (columns[1: v1, 3: v3] predicate[3: v3 = 3])
    EXCHANGE SHUFFLE[4]
        SCAN (columns[4: v4, 6: v6] predicate[6: v6 = 6])
[end]

[sql]
select v1,v4 from t0 full outer join t1 on v1 = v4 where v3 = 3;
[result]
LEFT OUTER JOIN (join-predicate [1: v1 = 4: v4] post-join-predicate [null])
    SCAN (columns[1: v1, 3: v3] predicate[3: v3 = 3])
    EXCHANGE SHUFFLE[4]
        SCAN (columns[4: v4] predicate[null])
[end]

[sql]
select v1,v4 from t0 full outer join t1 on v2 = v5 where v6 = 6;
[result]
RIGHT OUTER JOIN (join-predicate [2: v2 = 5: v5] post-join-predicate [null])
    EXCHANGE SHUFFLE[2]
        SCAN (columns[1: v1, 2: v2] predicate[null])
    EXCHANGE SHUFFLE[5]
        SCAN (columns[4: v4, 5: v5, 6: v6] predicate[6: v6 = 6])
[end]

[sql]
select v1 from t0 inner join t1 on t0.v1 = t1.v5 and t0.v2 = 2 and t1.v5 > 5
[result]
INNER JOIN (join-predicate [1: v1 = 5: v5] post-join-predicate [null])
    SCAN (columns[1: v1, 2: v2] predicate[2: v2 = 2 AND 1: v1 > 5])
    EXCHANGE SHUFFLE[5]
        SCAN (columns[5: v5] predicate[5: v5 > 5])
[end]

[sql]
select v1 from t0 inner join t1 on t0.v1 = t1.v5 where t0.v2 = 2 and t1.v5 > 5
[result]
<<<<<<< HEAD
INNER JOIN (join-predicate [5: v5 = 1: v1] post-join-predicate [null])
    SCAN (columns[5: v5] predicate[5: v5 > 5 AND 5: v5 IS NOT NULL])
    EXCHANGE BROADCAST
        SCAN (columns[1: v1, 2: v2] predicate[2: v2 = 2 AND 1: v1 > 5 AND 1: v1 IS NOT NULL])
=======
INNER JOIN (join-predicate [1: v1 = 5: v5] post-join-predicate [null])
    SCAN (columns[1: v1, 2: v2] predicate[2: v2 = 2 AND 1: v1 > 5])
    EXCHANGE SHUFFLE[5]
        SCAN (columns[5: v5] predicate[5: v5 > 5])
>>>>>>> dd44b8f2
[end]

[sql]
select v1 from t0 left outer join t1 on t0.v1 = t1.v5 where t0.v2 = t1.v6
[result]
INNER JOIN (join-predicate [1: v1 = 5: v5 AND 2: v2 = 6: v6] post-join-predicate [null])
    SCAN (columns[1: v1, 2: v2] predicate[1: v1 IS NOT NULL AND 2: v2 IS NOT NULL])
    EXCHANGE SHUFFLE[5]
        SCAN (columns[5: v5, 6: v6] predicate[5: v5 IS NOT NULL AND 6: v6 IS NOT NULL])
[end]

[sql]
select v1 from t0 right outer join t1 on t0.v1 = t1.v5 where t0.v2 = t1.v6
[result]
    INNER JOIN (join-predicate [1: v1 = 5: v5 AND 2: v2 = 6: v6] post-join-predicate [null])
    SCAN (columns[1: v1, 2: v2] predicate[1: v1 IS NOT NULL AND 2: v2 IS NOT NULL])
    EXCHANGE SHUFFLE[5]
        SCAN (columns[5: v5, 6: v6] predicate[5: v5 IS NOT NULL AND 6: v6 IS NOT NULL])
[end]

[sql]
select * from t0 left outer join (select v4,max(v5) as m from t1 group by v4) t on v1 = v4 where v2 = case (t.m is null) when true then NULL when false then m end
[result]
INNER JOIN (join-predicate [4: v4 = 1: v1 AND 8: case = 2: v2] post-join-predicate [null])
    AGGREGATE ([GLOBAL] aggregate [{7: max=max(7: max)}] group by [[4: v4]] having [CASE 7: max IS NULL WHEN true THEN null WHEN false THEN 7: max END IS NOT NULL]
        AGGREGATE ([LOCAL] aggregate [{7: max=max(5: v5)}] group by [[4: v4]] having [null]
            SCAN (columns[4: v4, 5: v5] predicate[4: v4 IS NOT NULL])
    EXCHANGE SHUFFLE[1]
        SCAN (columns[1: v1, 2: v2, 3: v3] predicate[1: v1 IS NOT NULL AND 2: v2 IS NOT NULL])
[end]

[sql]
select * from t0 left outer join (select v4,max(v5) as m from t1 group by v4) t on v1 = v4 where v2 = case (t.m is null) when true then m when false then NULL end
[result]
INNER JOIN (join-predicate [4: v4 = 1: v1 AND 8: case = 2: v2] post-join-predicate [null])
    AGGREGATE ([GLOBAL] aggregate [{7: max=max(7: max)}] group by [[4: v4]] having [CASE 7: max IS NULL WHEN true THEN 7: max WHEN false THEN null END IS NOT NULL]
        AGGREGATE ([LOCAL] aggregate [{7: max=max(5: v5)}] group by [[4: v4]] having [null]
            SCAN (columns[4: v4, 5: v5] predicate[4: v4 IS NOT NULL])
    EXCHANGE SHUFFLE[1]
        SCAN (columns[1: v1, 2: v2, 3: v3] predicate[1: v1 IS NOT NULL AND 2: v2 IS NOT NULL])
[end]

[sql]
select * from t0 left outer join (select v4,count(v5) as m from t1 group by v4) t on v1 = v4 where v2 = case (t.m is null) when true then 0 when false then m end
[result]
LEFT OUTER JOIN (join-predicate [1: v1 = 4: v4] post-join-predicate [2: v2 = CASE 7: count IS NULL WHEN true THEN 0 WHEN false THEN 7: count END])
    SCAN (columns[1: v1, 2: v2, 3: v3] predicate[null])
    EXCHANGE SHUFFLE[4]
        AGGREGATE ([GLOBAL] aggregate [{7: count=count(7: count)}] group by [[4: v4]] having [null]
            AGGREGATE ([LOCAL] aggregate [{7: count=count(5: v5)}] group by [[4: v4]] having [null]
                SCAN (columns[4: v4, 5: v5] predicate[null])
[end]

[sql]
select * from t0 left outer join (select v4,count(v5) as m from t1 group by v4) t on v1 = v4 where v2 = case (t.m is null) when true then m when false then 0 end
[result]
INNER JOIN (join-predicate [4: v4 = 1: v1 AND 8: case = 2: v2] post-join-predicate [null])
    AGGREGATE ([GLOBAL] aggregate [{7: count=count(7: count)}] group by [[4: v4]] having [CASE 7: count IS NULL WHEN true THEN 7: count WHEN false THEN 0 END IS NOT NULL]
        AGGREGATE ([LOCAL] aggregate [{7: count=count(5: v5)}] group by [[4: v4]] having [null]
            SCAN (columns[4: v4, 5: v5] predicate[4: v4 IS NOT NULL])
    EXCHANGE SHUFFLE[1]
        SCAN (columns[1: v1, 2: v2, 3: v3] predicate[1: v1 IS NOT NULL AND 2: v2 IS NOT NULL])
[end]

[sql]
select * from (select v1 + unnest as u from (select * from t0,unnest([1,2,3])) t ) x where u = 1
[result]
PREDICATE add(1: v1, cast(4: unnest as bigint(20))) = 1
    TABLE FUNCTION (unnest)
        SCAN (columns[1: v1] predicate[null])
[end]<|MERGE_RESOLUTION|>--- conflicted
+++ resolved
@@ -38,13 +38,9 @@
 select v1 from t0 inner join t1 where v1 = v2 and v2 = 5
 [result]
 CROSS JOIN (join-predicate [null] post-join-predicate [null])
-    SCAN (columns[1: v1, 2: v2] predicate[1: v1 = 2: v2 AND 2: v2 = 5 AND 1: v1 = 5])
-    EXCHANGE BROADCAST
-<<<<<<< HEAD
-        SCAN (columns[1: v1, 2: v2] predicate[2: v2 = 5 AND 1: v1 = 2: v2 AND 1: v1 = 5])
-=======
-        SCAN (columns[4: v4] predicate[null])
->>>>>>> dd44b8f2
+    SCAN (columns[1: v1, 2: v2] predicate[2: v2 = 5 AND 1: v1 = 2: v2 AND 1: v1 = 5])
+    EXCHANGE BROADCAST
+        SCAN (columns[4: v4] predicate[null])
 [end]
 
 [sql]
@@ -140,17 +136,10 @@
 [sql]
 select * from t0 left semi join t1 on v1=v4 and v4=1 and v3 = 5 where v2 = 3;
 [result]
-<<<<<<< HEAD
-RIGHT SEMI JOIN (join-predicate [4: v4 = 1: v1] post-join-predicate [null])
-    SCAN (columns[4: v4] predicate[4: v4 = 1])
-    EXCHANGE SHUFFLE[1]
-        SCAN (columns[1: v1, 2: v2, 3: v3] predicate[2: v2 = 3 AND 3: v3 = 5 AND 1: v1 = 1])
-=======
 LEFT SEMI JOIN (join-predicate [1: v1 = 4: v4] post-join-predicate [null])
-    SCAN (columns[1: v1, 2: v2, 3: v3] predicate[3: v3 = 5 AND 1: v1 = 1 AND 2: v2 = 3])
-    EXCHANGE SHUFFLE[4]
-        SCAN (columns[4: v4] predicate[4: v4 = 1])
->>>>>>> dd44b8f2
+    SCAN (columns[1: v1, 2: v2, 3: v3] predicate[2: v2 = 3 AND 3: v3 = 5 AND 1: v1 = 1])
+    EXCHANGE SHUFFLE[4]
+        SCAN (columns[4: v4] predicate[4: v4 = 1])
 [end]
 
 [sql]
@@ -202,17 +191,10 @@
 [sql]
 select v1 from t0 inner join t1 on t0.v1 = t1.v5 where t0.v2 = 2 and t1.v5 > 5
 [result]
-<<<<<<< HEAD
-INNER JOIN (join-predicate [5: v5 = 1: v1] post-join-predicate [null])
-    SCAN (columns[5: v5] predicate[5: v5 > 5 AND 5: v5 IS NOT NULL])
-    EXCHANGE BROADCAST
-        SCAN (columns[1: v1, 2: v2] predicate[2: v2 = 2 AND 1: v1 > 5 AND 1: v1 IS NOT NULL])
-=======
 INNER JOIN (join-predicate [1: v1 = 5: v5] post-join-predicate [null])
-    SCAN (columns[1: v1, 2: v2] predicate[2: v2 = 2 AND 1: v1 > 5])
-    EXCHANGE SHUFFLE[5]
-        SCAN (columns[5: v5] predicate[5: v5 > 5])
->>>>>>> dd44b8f2
+    SCAN (columns[1: v1, 2: v2] predicate[2: v2 = 2 AND 1: v1 > 5 AND 1: v1 IS NOT NULL])
+    EXCHANGE SHUFFLE[5]
+        SCAN (columns[5: v5] predicate[5: v5 > 5 AND 5: v5 IS NOT NULL])
 [end]
 
 [sql]
