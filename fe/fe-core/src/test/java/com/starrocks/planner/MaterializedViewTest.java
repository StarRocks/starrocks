// Copyright 2021-present StarRocks, Inc. All rights reserved.
//
// Licensed under the Apache License, Version 2.0 (the "License");
// you may not use this file except in compliance with the License.
// You may obtain a copy of the License at
//
//     https://www.apache.org/licenses/LICENSE-2.0
//
// Unless required by applicable law or agreed to in writing, software
// distributed under the License is distributed on an "AS IS" BASIS,
// WITHOUT WARRANTIES OR CONDITIONS OF ANY KIND, either express or implied.
// See the License for the specific language governing permissions and
// limitations under the License.

package com.starrocks.planner;

import com.google.common.collect.ImmutableList;
import com.starrocks.catalog.OlapTable;
import com.starrocks.catalog.Table;
import com.starrocks.common.Config;
import com.starrocks.sql.plan.PlanTestBase;
import org.junit.BeforeClass;
import org.junit.Ignore;
import org.junit.Test;

import java.util.List;

public class MaterializedViewTest extends MaterializedViewTestBase {
    private static final List<String> outerJoinTypes = ImmutableList.of("left", "right");

    @BeforeClass
    public static void setUp() throws Exception {
        MaterializedViewTestBase.setUp();

        starRocksAssert.useDatabase(MATERIALIZED_DB_NAME);
        Config.default_replication_num = 1;

        starRocksAssert.withTable("CREATE TABLE IF NOT EXISTS `customer_unique` (\n" +
                "    `c_custkey` int(11) NOT NULL COMMENT \"\",\n" +
                "    `c_name` varchar(26) NOT NULL COMMENT \"\",\n" +
                "    `c_address` varchar(41) NOT NULL COMMENT \"\",\n" +
                "    `c_city` varchar(11) NOT NULL COMMENT \"\",\n" +
                "    `c_nation` varchar(16) NOT NULL COMMENT \"\",\n" +
                "    `c_region` varchar(13) NOT NULL COMMENT \"\",\n" +
                "    `c_phone` varchar(16) NOT NULL COMMENT \"\",\n" +
                "    `c_mktsegment` varchar(11) NOT NULL COMMENT \"\"\n" +
                ") ENGINE=OLAP\n" +
                "UNIQUE KEY(`c_custkey`)\n" +
                "COMMENT \"OLAP\"\n" +
                "DISTRIBUTED BY HASH(`c_custkey`) BUCKETS 12\n" +
                "PROPERTIES (\n" +
                "    \"replication_num\" = \"1\",\n" +
                "    \"colocate_with\" = \"groupa2\",\n" +
                "    \"in_memory\" = \"false\"\n" +
                ")\n");

        starRocksAssert.withTable("CREATE TABLE IF NOT EXISTS `customer_primary` (\n" +
                "    `c_custkey` int(11) NOT NULL COMMENT \"\",\n" +
                "    `c_name` varchar(26) NOT NULL COMMENT \"\",\n" +
                "    `c_address` varchar(41) NOT NULL COMMENT \"\",\n" +
                "    `c_city` varchar(11) NOT NULL COMMENT \"\",\n" +
                "    `c_nation` varchar(16) NOT NULL COMMENT \"\",\n" +
                "    `c_region` varchar(13) NOT NULL COMMENT \"\",\n" +
                "    `c_phone` varchar(16) NOT NULL COMMENT \"\",\n" +
                "    `c_mktsegment` varchar(11) NOT NULL COMMENT \"\"\n" +
                ") ENGINE=OLAP\n" +
                "PRIMARY KEY(`c_custkey`)\n" +
                "COMMENT \"OLAP\"\n" +
                "DISTRIBUTED BY HASH(`c_custkey`) BUCKETS 12\n" +
                "PROPERTIES (\n" +
                "    \"replication_num\" = \"1\",\n" +
                "    \"colocate_with\" = \"groupa2\",\n" +
                "    \"in_memory\" = \"false\"\n" +
                ")\n");

        starRocksAssert.withTable("CREATE TABLE IF NOT EXISTS `customer_null` (\n" +
                "    `c_custkey` int(11) NULL COMMENT \"\",\n" +
                "    `c_name` varchar(26) NULL COMMENT \"\",\n" +
                "    `c_address` varchar(41) NULL COMMENT \"\",\n" +
                "    `c_city` varchar(11) NULL COMMENT \"\",\n" +
                "    `c_nation` varchar(16) NULL COMMENT \"\",\n" +
                "    `c_region` varchar(13) NULL COMMENT \"\",\n" +
                "    `c_phone` varchar(16) NULL COMMENT \"\",\n" +
                "    `c_mktsegment` varchar(11) NULL COMMENT \"\"\n" +
                ") ENGINE=OLAP\n" +
                "DUPLICATE KEY(`c_custkey`)\n" +
                "COMMENT \"OLAP\"\n" +
                "DISTRIBUTED BY HASH(`c_custkey`) BUCKETS 12\n" +
                "PROPERTIES (\n" +
                "    \"replication_num\" = \"1\",\n" +
                "    \"colocate_with\" = \"groupa2\",\n" +
                "    \"in_memory\" = \"false\",\n" +
                "    \"unique_constraints\" = \"c_custkey\"\n" +
                ")\n");

        starRocksAssert.withTable("CREATE TABLE IF NOT EXISTS `customer` (\n" +
                "    `c_custkey` int(11) NOT NULL COMMENT \"\",\n" +
                "    `c_name` varchar(26) NOT NULL COMMENT \"\",\n" +
                "    `c_address` varchar(41) NOT NULL COMMENT \"\",\n" +
                "    `c_city` varchar(11) NOT NULL COMMENT \"\",\n" +
                "    `c_nation` varchar(16) NOT NULL COMMENT \"\",\n" +
                "    `c_region` varchar(13) NOT NULL COMMENT \"\",\n" +
                "    `c_phone` varchar(16) NOT NULL COMMENT \"\",\n" +
                "    `c_mktsegment` varchar(11) NOT NULL COMMENT \"\"\n" +
                ") ENGINE=OLAP\n" +
                "DUPLICATE KEY(`c_custkey`)\n" +
                "COMMENT \"OLAP\"\n" +
                "DISTRIBUTED BY HASH(`c_custkey`) BUCKETS 12\n" +
                "PROPERTIES (\n" +
                "    \"replication_num\" = \"1\",\n" +
                "    \"colocate_with\" = \"groupa2\",\n" +
                "    \"in_memory\" = \"false\",\n" +
                "    \"unique_constraints\" = \"c_custkey\"\n" +
                ")\n");
        starRocksAssert.withTable("CREATE TABLE IF NOT EXISTS `dates` (\n" +
                "    `d_datekey` int(11) NOT NULL COMMENT \"\",\n" +
                "    `d_date` varchar(20) NOT NULL COMMENT \"\",\n" +
                "    `d_dayofweek` varchar(10) NOT NULL COMMENT \"\",\n" +
                "    `d_month` varchar(11) NOT NULL COMMENT \"\",\n" +
                "    `d_year` int(11) NOT NULL COMMENT \"\",\n" +
                "    `d_yearmonthnum` int(11) NOT NULL COMMENT \"\",\n" +
                "    `d_yearmonth` varchar(9) NOT NULL COMMENT \"\",\n" +
                "    `d_daynuminweek` int(11) NOT NULL COMMENT \"\",\n" +
                "    `d_daynuminmonth` int(11) NOT NULL COMMENT \"\",\n" +
                "    `d_daynuminyear` int(11) NOT NULL COMMENT \"\",\n" +
                "    `d_monthnuminyear` int(11) NOT NULL COMMENT \"\",\n" +
                "    `d_weeknuminyear` int(11) NOT NULL COMMENT \"\",\n" +
                "    `d_sellingseason` varchar(14) NOT NULL COMMENT \"\",\n" +
                "    `d_lastdayinweekfl` int(11) NOT NULL COMMENT \"\",\n" +
                "    `d_lastdayinmonthfl` int(11) NOT NULL COMMENT \"\",\n" +
                "    `d_holidayfl` int(11) NOT NULL COMMENT \"\",\n" +
                "    `d_weekdayfl` int(11) NOT NULL COMMENT \"\"\n" +
                ") ENGINE=OLAP\n" +
                "DUPLICATE KEY(`d_datekey`)\n" +
                "COMMENT \"OLAP\"\n" +
                "DISTRIBUTED BY HASH(`d_datekey`) BUCKETS 1\n" +
                "PROPERTIES (\n" +
                "    \"replication_num\" = \"1\",\n" +
                "    \"in_memory\" = \"false\",\n" +
                "    \"colocate_with\" = \"groupa3\",\n" +
                "    \"unique_constraints\" = \"d_datekey\"\n" +
                ")");
        starRocksAssert.withTable("CREATE TABLE IF NOT EXISTS `part` (\n" +
                "    `p_partkey` int(11) NOT NULL COMMENT \"\",\n" +
                "    `p_name` varchar(23) NOT NULL COMMENT \"\",\n" +
                "    `p_mfgr` varchar(7) NOT NULL COMMENT \"\",\n" +
                "    `p_category` varchar(8) NOT NULL COMMENT \"\",\n" +
                "    `p_brand` varchar(10) NOT NULL COMMENT \"\",\n" +
                "    `p_color` varchar(12) NOT NULL COMMENT \"\",\n" +
                "    `p_type` varchar(26) NOT NULL COMMENT \"\",\n" +
                "    `p_size` int(11) NOT NULL COMMENT \"\",\n" +
                "    `p_container` varchar(11) NOT NULL COMMENT \"\"\n" +
                ") ENGINE=OLAP\n" +
                "DUPLICATE KEY(`p_partkey`)\n" +
                "COMMENT \"OLAP\"\n" +
                "DISTRIBUTED BY HASH(`p_partkey`) BUCKETS 12\n" +
                "PROPERTIES (\n" +
                "    \"replication_num\" = \"1\",\n" +
                "    \"colocate_with\" = \"groupa5\",\n" +
                "    \"in_memory\" = \"false\",\n" +
                "    \"unique_constraints\" = \"p_partkey\"\n" +
                ")");
        starRocksAssert.withTable(" CREATE TABLE IF NOT EXISTS `supplier` (\n" +
                "    `s_suppkey` int(11) NOT NULL COMMENT \"\",\n" +
                "    `s_name` varchar(26) NOT NULL COMMENT \"\",\n" +
                "    `s_address` varchar(26) NOT NULL COMMENT \"\",\n" +
                "    `s_city` varchar(11) NOT NULL COMMENT \"\",\n" +
                "    `s_nation` varchar(16) NOT NULL COMMENT \"\",\n" +
                "    `s_region` varchar(13) NOT NULL COMMENT \"\",\n" +
                "    `s_phone` varchar(16) NOT NULL COMMENT \"\"\n" +
                ") ENGINE=OLAP\n" +
                "DUPLICATE KEY(`s_suppkey`)\n" +
                "COMMENT \"OLAP\"\n" +
                "DISTRIBUTED BY HASH(`s_suppkey`) BUCKETS 12\n" +
                "PROPERTIES (\n" +
                "    \"replication_num\" = \"1\",\n" +
                "    \"colocate_with\" = \"groupa4\",\n" +
                "    \"in_memory\" = \"false\",\n" +
                "    \"unique_constraints\" = \"s_suppkey\"\n" +
                ")");

        starRocksAssert.withTable("CREATE TABLE IF NOT EXISTS `lineorder` (\n" +
                "    `lo_orderkey` int(11) NOT NULL COMMENT \"\",\n" +
                "    `lo_linenumber` int(11) NOT NULL COMMENT \"\",\n" +
                "    `lo_custkey` int(11) NOT NULL COMMENT \"\",\n" +
                "    `lo_partkey` int(11) NOT NULL COMMENT \"\",\n" +
                "    `lo_suppkey` int(11) NOT NULL COMMENT \"\",\n" +
                "    `lo_orderdate` int(11) NOT NULL COMMENT \"\",\n" +
                "    `lo_orderpriority` varchar(16) NOT NULL COMMENT \"\",\n" +
                "    `lo_shippriority` int(11) NOT NULL COMMENT \"\",\n" +
                "    `lo_quantity` int(11) NOT NULL COMMENT \"\",\n" +
                "    `lo_extendedprice` int(11) NOT NULL COMMENT \"\",\n" +
                "    `lo_ordtotalprice` int(11) NOT NULL COMMENT \"\",\n" +
                "    `lo_discount` int(11) NOT NULL COMMENT \"\",\n" +
                "    `lo_revenue` int(11) NOT NULL COMMENT \"\",\n" +
                "    `lo_supplycost` int(11) NOT NULL COMMENT \"\",\n" +
                "    `lo_tax` int(11) NOT NULL COMMENT \"\",\n" +
                "    `lo_commitdate` int(11) NOT NULL COMMENT \"\",\n" +
                "    `lo_shipmode` varchar(11) NOT NULL COMMENT \"\"\n" +
                ") ENGINE=OLAP\n" +
                "DUPLICATE KEY(`lo_orderkey`)\n" +
                "COMMENT \"OLAP\"\n" +
                "PARTITION BY RANGE(`lo_orderdate`)\n" +
                "(\n" +
                "    PARTITION p1 VALUES [(\"-2147483648\"), (\"19930101\")),\n" +
                "    PARTITION p2 VALUES [(\"19930101\"), (\"19940101\")),\n" +
                "    PARTITION p3 VALUES [(\"19940101\"), (\"19950101\")),\n" +
                "    PARTITION p4 VALUES [(\"19950101\"), (\"19960101\")),\n" +
                "    PARTITION p5 VALUES [(\"19960101\"), (\"19970101\")),\n" +
                "    PARTITION p6 VALUES [(\"19970101\"), (\"19980101\")),\n" +
                "    PARTITION p7 VALUES [(\"19980101\"), (\"19990101\")))\n" +
                "DISTRIBUTED BY HASH(`lo_orderkey`) BUCKETS 48\n" +
                "PROPERTIES (\n" +
                "    \"replication_num\" = \"1\",\n" +
                "    \"colocate_with\" = \"groupa1\",\n" +
                "    \"in_memory\" = \"false\",\n" +
                "    \"unique_constraints\" = \"lo_custkey\",\n" +
                "    \"foreign_key_constraints\" = \"(lo_custkey) REFERENCES customer(c_custkey);" +
                " (lo_partkey) REFERENCES part(p_partkey);  (lo_suppkey) REFERENCES supplier(s_suppkey);" +
                "  (lo_orderdate) REFERENCES dates(d_datekey)\"\n" +
                ")");

        starRocksAssert.withTable("CREATE TABLE IF NOT EXISTS `lineorder_primary` (\n" +
                "    `lo_custkey` int(11) NOT NULL COMMENT \"\",\n" +
                "    `lo_orderkey` int(11) NOT NULL COMMENT \"\",\n" +
                "    `lo_linenumber` int(11) NOT NULL COMMENT \"\",\n" +
                "    `lo_partkey` int(11) NOT NULL COMMENT \"\",\n" +
                "    `lo_suppkey` int(11) NOT NULL COMMENT \"\",\n" +
                "    `lo_orderdate` int(11) NOT NULL COMMENT \"\",\n" +
                "    `lo_orderpriority` varchar(16) NOT NULL COMMENT \"\",\n" +
                "    `lo_shippriority` int(11) NOT NULL COMMENT \"\",\n" +
                "    `lo_quantity` int(11) NOT NULL COMMENT \"\",\n" +
                "    `lo_extendedprice` int(11) NOT NULL COMMENT \"\",\n" +
                "    `lo_ordtotalprice` int(11) NOT NULL COMMENT \"\",\n" +
                "    `lo_discount` int(11) NOT NULL COMMENT \"\",\n" +
                "    `lo_revenue` int(11) NOT NULL COMMENT \"\",\n" +
                "    `lo_supplycost` int(11) NOT NULL COMMENT \"\",\n" +
                "    `lo_tax` int(11) NOT NULL COMMENT \"\",\n" +
                "    `lo_commitdate` int(11) NOT NULL COMMENT \"\",\n" +
                "    `lo_shipmode` varchar(11) NOT NULL COMMENT \"\"\n" +
                ") ENGINE=OLAP\n" +
                "PRIMARY KEY(`lo_custkey`)\n" +
                "COMMENT \"OLAP\"\n" +
                "DISTRIBUTED BY HASH(`lo_custkey`) BUCKETS 48\n" +
                "PROPERTIES (\n" +
                "    \"replication_num\" = \"1\",\n" +
                "    \"in_memory\" = \"false\"\n" +
                ")");

        starRocksAssert.withTable("CREATE TABLE IF NOT EXISTS `lineorder_unique` (\n" +
                "    `lo_custkey` int(11) NOT NULL COMMENT \"\",\n" +
                "    `lo_orderkey` int(11) NOT NULL COMMENT \"\",\n" +
                "    `lo_linenumber` int(11) NOT NULL COMMENT \"\",\n" +
                "    `lo_partkey` int(11) NOT NULL COMMENT \"\",\n" +
                "    `lo_suppkey` int(11) NOT NULL COMMENT \"\",\n" +
                "    `lo_orderdate` int(11) NOT NULL COMMENT \"\",\n" +
                "    `lo_orderpriority` varchar(16) NOT NULL COMMENT \"\",\n" +
                "    `lo_shippriority` int(11) NOT NULL COMMENT \"\",\n" +
                "    `lo_quantity` int(11) NOT NULL COMMENT \"\",\n" +
                "    `lo_extendedprice` int(11) NOT NULL COMMENT \"\",\n" +
                "    `lo_ordtotalprice` int(11) NOT NULL COMMENT \"\",\n" +
                "    `lo_discount` int(11) NOT NULL COMMENT \"\",\n" +
                "    `lo_revenue` int(11) NOT NULL COMMENT \"\",\n" +
                "    `lo_supplycost` int(11) NOT NULL COMMENT \"\",\n" +
                "    `lo_tax` int(11) NOT NULL COMMENT \"\",\n" +
                "    `lo_commitdate` int(11) NOT NULL COMMENT \"\",\n" +
                "    `lo_shipmode` varchar(11) NOT NULL COMMENT \"\"\n" +
                ") ENGINE=OLAP\n" +
                "UNIQUE KEY(`lo_custkey`)\n" +
                "COMMENT \"OLAP\"\n" +
                "DISTRIBUTED BY HASH(`lo_custkey`) BUCKETS 48\n" +
                "PROPERTIES (\n" +
                "    \"replication_num\" = \"1\",\n" +
                "    \"in_memory\" = \"false\"\n" +
                ")");

        starRocksAssert.withTable("CREATE TABLE IF NOT EXISTS `lineorder_null` (\n" +
                "    `lo_orderkey` int(11) NOT NULL COMMENT \"\",\n" +
                "    `lo_linenumber` int(11) NOT NULL COMMENT \"\",\n" +
                "    `lo_custkey` int(11) COMMENT \"\",\n" +
                "    `lo_partkey` int(11) COMMENT \"\",\n" +
                "    `lo_suppkey` int(11) COMMENT \"\",\n" +
                "    `lo_orderdate` int(11) COMMENT \"\",\n" +
                "    `lo_orderpriority` varchar(16) NOT NULL COMMENT \"\",\n" +
                "    `lo_shippriority` int(11) NOT NULL COMMENT \"\",\n" +
                "    `lo_quantity` int(11) NOT NULL COMMENT \"\",\n" +
                "    `lo_extendedprice` int(11) NOT NULL COMMENT \"\",\n" +
                "    `lo_ordtotalprice` int(11) NOT NULL COMMENT \"\",\n" +
                "    `lo_discount` int(11) NOT NULL COMMENT \"\",\n" +
                "    `lo_revenue` int(11) NOT NULL COMMENT \"\",\n" +
                "    `lo_supplycost` int(11) NOT NULL COMMENT \"\",\n" +
                "    `lo_tax` int(11) NOT NULL COMMENT \"\",\n" +
                "    `lo_commitdate` int(11) NOT NULL COMMENT \"\",\n" +
                "    `lo_shipmode` varchar(11) NOT NULL COMMENT \"\"\n" +
                ") ENGINE=OLAP\n" +
                "DUPLICATE KEY(`lo_orderkey`)\n" +
                "COMMENT \"OLAP\"\n" +
                "PARTITION BY RANGE(`lo_orderdate`)\n" +
                "(\n" +
                "    PARTITION p1 VALUES [(\"-2147483648\"), (\"19930101\")),\n" +
                "    PARTITION p2 VALUES [(\"19930101\"), (\"19940101\")),\n" +
                "    PARTITION p3 VALUES [(\"19940101\"), (\"19950101\")),\n" +
                "    PARTITION p4 VALUES [(\"19950101\"), (\"19960101\")),\n" +
                "    PARTITION p5 VALUES [(\"19960101\"), (\"19970101\")),\n" +
                "    PARTITION p6 VALUES [(\"19970101\"), (\"19980101\")),\n" +
                "    PARTITION p7 VALUES [(\"19980101\"), (\"19990101\")))\n" +
                "DISTRIBUTED BY HASH(`lo_orderkey`) BUCKETS 48\n" +
                "PROPERTIES (\n" +
                "    \"replication_num\" = \"1\",\n" +
                "    \"colocate_with\" = \"groupa1\",\n" +
                "    \"in_memory\" = \"false\",\n" +
                "    \"foreign_key_constraints\" = \"(lo_custkey) REFERENCES customer(c_custkey);" +
                " (lo_partkey) REFERENCES part(p_partkey);  (lo_suppkey) REFERENCES supplier(s_suppkey);" +
                "  (lo_orderdate) REFERENCES dates(d_datekey)\"\n" +
                ")");

        starRocksAssert.withTable(" CREATE TABLE IF NOT EXISTS `t2` (\n" +
                "    `c5` int(11) NOT NULL COMMENT \"\",\n" +
                "    `c6` int(11) NOT NULL COMMENT \"\",\n" +
                "    `c7` int(11) NOT NULL COMMENT \"\"\n" +
                ") ENGINE=OLAP\n" +
                "DUPLICATE KEY(`c5`)\n" +
                "COMMENT \"OLAP\"\n" +
                "DISTRIBUTED BY HASH(`c5`) BUCKETS 12\n" +
                "PROPERTIES (\n" +
                "    \"replication_num\" = \"1\",\n" +
                "    \"colocate_with\" = \"groupa4\",\n" +
                "    \"in_memory\" = \"false\",\n" +
                "    \"unique_constraints\" = \"c5\"\n" +
                ")");

        starRocksAssert.withTable(" CREATE TABLE IF NOT EXISTS `t3` (\n" +
                "    `c5` int(11) NOT NULL COMMENT \"\",\n" +
                "    `c6` int(11) NOT NULL COMMENT \"\",\n" +
                "    `c7` int(11) NOT NULL COMMENT \"\"\n" +
                ") ENGINE=OLAP\n" +
                "DUPLICATE KEY(`c5`)\n" +
                "COMMENT \"OLAP\"\n" +
                "DISTRIBUTED BY HASH(`c5`) BUCKETS 12\n" +
                "PROPERTIES (\n" +
                "    \"replication_num\" = \"1\",\n" +
                "    \"colocate_with\" = \"groupa4\",\n" +
                "    \"in_memory\" = \"false\",\n" +
                "    \"unique_constraints\" = \"c5\"\n" +
                ")");

        starRocksAssert.withTable(" CREATE TABLE IF NOT EXISTS `t1` (\n" +
                "    `c1` int(11) NOT NULL COMMENT \"\",\n" +
                "    `c2` int(11) NOT NULL COMMENT \"\",\n" +
                "    `c3` int(11) NOT NULL COMMENT \"\"\n" +
                ") ENGINE=OLAP\n" +
                "DUPLICATE KEY(`c1`)\n" +
                "COMMENT \"OLAP\"\n" +
                "DISTRIBUTED BY HASH(`c1`) BUCKETS 12\n" +
                "PROPERTIES (\n" +
                "    \"replication_num\" = \"1\",\n" +
                "    \"colocate_with\" = \"groupa4\",\n" +
                "    \"in_memory\" = \"false\",\n" +
                "    \"foreign_key_constraints\" = \"(c2) REFERENCES t2(c5);(c3) REFERENCES t2(c5)\"\n" +
                ")");

        String userTagTable = "create table user_tags " +
                "(time date, user_id int, user_name varchar(20), tag_id int) " +
                "partition by range (time) (partition p1 values less than MAXVALUE) " +
                "distributed by hash(time) " +
                "buckets 3 " +
                "properties('replication_num' = '1');";
        starRocksAssert
                .withTable(userTagTable);

        String eventTable = "CREATE TABLE `event1` (\n" +
                "  `event_id` int(11) NOT NULL COMMENT \"\",\n" +
                "  `event_type` varchar(26) NOT NULL COMMENT \"\",\n" +
                "  `event_time` datetime NOT NULL COMMENT \"\"\n" +
                ") ENGINE=OLAP\n" +
                "DUPLICATE KEY(`event_id`)\n" +
                "COMMENT \"OLAP\"\n" +
                "DISTRIBUTED BY HASH(`event_id`) BUCKETS 12\n" +
                "PROPERTIES (\n" +
                "\"replication_num\" = \"1\"\n" +
                ");";
        starRocksAssert.withTable(eventTable);

        starRocksAssert.withTable("CREATE TABLE test_agg_with_having_tbl (\n" +
                "dt date NULL,\n" +
                "col1 varchar(240) NULL,\n" +
                "col2 varchar(30) NULL,\n" +
                "col3 varchar(60) NULL,\n" +
                "col4 decimal128(22, 2) NULL\n" +
                ") ENGINE=OLAP\n" +
                "DUPLICATE KEY(dt, col1)\n" +
                "DISTRIBUTED BY HASH(dt, col1) BUCKETS 1 " +
                "PROPERTIES (\n" +
                "    \"replication_num\" = \"1\"\n" +
                ");");
    }

    @Test
    public void testFilter0() {
        String mv = "select empid + 1 as col1 from emps where deptno = 10";
        testRewriteOK(mv, "select empid + 1 from emps where deptno = 10");
        testRewriteOK(mv, "select max(empid + 1) from emps where deptno = 10");
        testRewriteFail(mv, "select max(empid) from emps where deptno = 10");
        // with typecast, cast(empid as bigint) is rewritten as col1 - 1
        testRewriteOK(mv, "select max(empid + 2) from emps where deptno = 10").contains("col1 - 1 + 2");

        testRewriteFail(mv, "select max(empid) from emps where deptno = 11");
        testRewriteFail(mv, "select max(empid) from emps");
        testRewriteFail(mv, "select empid from emps where deptno = 10");

        // no typecasting, empid is rewritten as col1 - 1
        mv = "select empid + 1 as col1 from emps_bigint where deptno = 10";
        testRewriteOK(mv, "select max(empid) from emps_bigint where deptno = 10").contains("col1 - 1");
        testRewriteOK(mv, "select empid from emps_bigint where deptno = 10").contains("col1 - 1");
    }

    @Test
    public void testFilterProject0() {
        String mv = "select empid, locationid * 2 as col2 from emps where deptno = 10";
        testRewriteOK(mv, "select empid + 1 from emps where deptno = 10");
        testRewriteOK(mv, "select empid from emps where deptno = 10 and (locationid * 2) < 10");
    }

    @Test
    public void testSwapInnerJoin() {
        String mv = "select count(*) as col1 from emps join locations on emps.locationid = locations.locationid";
        testRewriteOK(mv, "select count(*) from locations join emps on emps.locationid = locations.locationid");
        testRewriteOK(mv, "select count(*) + 1 from  locations join emps on emps.locationid = locations.locationid");
    }

    @Test
    public void testsInnerJoinComplete() {
        String mv = "select deptno as col1, empid as col2, emps.locationid as col3 from emps " +
                "join locations on emps.locationid = locations.locationid";
        testRewriteOK(mv, "select count(*)  from emps " +
                "join locations on emps.locationid = locations.locationid ");
        testRewriteOK(mv, "select count(*)  from emps " +
                "join locations on emps.locationid = locations.locationid " +
                "and emps.locationid > 10");
        testRewriteOK(mv, "select empid as col2, emps.locationid from emps " +
                "join locations on emps.locationid = locations.locationid " +
                "and emps.locationid > 10");
        testRewriteOK(mv, "select empid as col2, locations.locationid from emps " +
                "join locations on emps.locationid = locations.locationid " +
                "and locations.locationid > 10");
        testRewriteOK(mv, "select deptno as col1, empid as col2, emps.locationid as col3 from emps " +
                "join locations on emps.locationid = locations.locationid where emps.locationid=10");
    }

    @Test
    public void testsInnerJoinCompleteWithPredicates() {
        String mv = "select locations.locationid, empid, sum(emps.deptno) as col3 from emps " +
                "join locations on emps.locationid = locations.locationid group by empid,locations.locationid";
        testRewriteOK(mv, "select emps.locationid, empid, sum(emps.deptno) as col3 from emps " +
                "join locations on emps.locationid = locations.locationid where empid = 10 group by empid,emps.locationid");
        testRewriteOK(mv, "select emps.locationid, empid, sum(emps.deptno) as col3 from emps " +
                "join locations on emps.locationid = locations.locationid where locations.locationid= 10 " +
                "group by empid,emps.locationid");
        testRewriteOK(mv, "select emps.locationid, empid, sum(emps.deptno) as col3 from emps " +
                "join locations on emps.locationid = locations.locationid where emps.locationid= 10 " +
                "group by empid,emps.locationid");
        testRewriteOK(mv, "select emps.locationid, empid, sum(emps.deptno) as col3 from emps " +
                "join locations on emps.locationid = locations.locationid where emps.locationid= 10 " +
                "group by empid,emps.locationid");
        testRewriteOK(mv, "select emps.locationid, empid, sum(emps.deptno) as col3 from " +
                "locations inner join emps on locations.locationid = emps.locationid where emps.locationid= 10 " +
                "group by empid,emps.locationid");
    }

    @Test
    public void testsInnerJoinCompleteWithPredicates2() {
        String mv = "select locations.name, locations.locationid, sum(emps.deptno) as col3 from emps " +
                "join locations on emps.locationid = locations.locationid group by locations.name,locations.locationid";
        testRewriteOK(mv, "select locations.name, emps.locationid, sum(emps.deptno) as col3 from " +
                "locations inner join emps on locations.locationid = emps.locationid where emps.locationid= 10 " +
                "group by locations.name,emps.locationid");
        testRewriteOK(mv, "select locations.name, emps.locationid, sum(emps.deptno) as col3 from " +
                "locations inner join emps on locations.locationid = emps.locationid where locations.locationid>10 " +
                "group by locations.name,emps.locationid");
    }

    @Test
    public void testMultiInnerJoinQueryDelta() {
        String mv = "select deptno as col1, empid as col2, locations.locationid as col3 " +
                "from emps join locations on emps.locationid = locations.locationid";
        testRewriteOK(mv, "select count(*)  from emps join locations " +
                "join depts on emps.locationid = locations.locationid and depts.deptno = emps.deptno");
    }

    @Test
    public void testMultiInnerJoinViewDelta() {
        String mv = "select emps.deptno as col1, empid as col2, locations.locationid as col3 " +
                "from emps join locations join depts " +
                "on emps.locationid = locations.locationid and depts.deptno = emps.deptno";
        testRewriteOK(mv, "select deptno as col1, empid as col2, locations.locationid as col3 " +
                "from emps join locations on emps.locationid = locations.locationid");
    }

    @Test
    public void testSwapOuterJoin() {
        for (String joinType : outerJoinTypes) {
            String mv = "select count(*) as col1 from " +
                    "emps " + joinType + " join locations on emps.locationid = locations.locationid";
            testRewriteOK(mv, "select count(*)  + 1 from " +
                    "emps " + joinType + " join locations on emps.locationid = locations.locationid");

            // outer join cannot swap join orders
            testRewriteFail(mv, "select count(*) as col1 from " +
                    "locations " + joinType + " join emps on emps.locationid = locations.locationid");
            testRewriteFail(mv, "select count(*) + 1 as col1 from " +
                    "locations " + joinType + " join emps on emps.locationid = locations.locationid");

            // outer join cannot change join type
            if (joinType.equalsIgnoreCase("right")) {
                testRewriteFail(mv, "select count(*)  as col1 from " +
                        "emps left join locations on emps.locationid = locations.locationid");
            } else {
                testRewriteFail(mv, "select count(*) as col1 from " +
                        "emps right join locations on emps.locationid = locations.locationid");
            }
        }
    }

    @Test
    public void testLeftOuterJoinQueryComplete() {
        String mv = "select deptno as col1, empid as col2, emps.locationid as col3 from emps " +
                " left join locations on emps.locationid = locations.locationid";

        testRewriteOK(mv, "select count(*) from " +
                "emps  left join locations on emps.locationid = locations.locationid");
        testRewriteOK(mv, "select empid as col2, emps.locationid from " +
                "emps  left join locations on emps.locationid = locations.locationid " +
                "where emps.deptno > 10");
        testRewriteOK(mv, "select count(*) from " +
                "emps  left join locations on emps.locationid = locations.locationid " +
                "where emps.deptno > 10");

        testRewriteOK(mv, "select empid as col2, emps.locationid from " +
                "emps left join locations on emps.locationid = locations.locationid " +
                "where emps.locationid > 10");
        // TODO: Query's left outer join will be converted to Inner Join.
        testRewriteFail(mv, "select empid as col2, locations.locationid from " +
                "emps left join locations on emps.locationid = locations.locationid " +
                "where locations.locationid > 10");
        testRewriteFail(mv, "select empid as col2, locations.locationid from " +
                "emps inner join locations on emps.locationid = locations.locationid " +
                "and locations.locationid > 10");
        testRewriteFail(mv, "select empid as col2, locations.locationid from " +
                "emps inner join locations on emps.locationid = locations.locationid " +
                "and emps.locationid > 10");
    }

    @Test
    public void testRightOuterJoinQueryComplete() {
        String mv = "select deptno as col1, empid as col2, emps.locationid as col3 from emps " +
                " right join locations on emps.locationid = locations.locationid";
        testRewriteOK(mv, "select count(*) from " +
                "emps  right join locations on emps.locationid = locations.locationid");
        // TODO: Query's right outer join will be converted to Inner Join.
        testRewriteOK(mv, "select empid as col2, emps.locationid from " +
                "emps  right join locations on emps.locationid = locations.locationid " +
                "where emps.deptno > 10");
        // TODO: Query's right outer join will be converted to Inner Join.
        testRewriteOK(mv, "select count(*) from " +
                "emps  right join locations on emps.locationid = locations.locationid " +
                "where emps.deptno > 10");
        testRewriteFail(mv, "select empid as col2, locations.locationid from " +
                "emps  right join locations on emps.locationid = locations.locationid " +
                "where locations.locationid > 10");
        testRewriteOK(mv, "select empid as col2, locations.locationid from " +
                "emps inner join locations on emps.locationid = locations.locationid " +
                "and locations.locationid > 10");
        testRewriteOK(mv, "select empid as col2, locations.locationid from " +
                "emps inner join locations on emps.locationid = locations.locationid " +
                "and emps.locationid > 10");
    }

    @Test
    public void testMultiOuterJoinQueryDelta() {
        for (String joinType : outerJoinTypes) {
            String mv = "select deptno as col1, empid as col2, locations.locationid as col3 from emps " +
                    "" + joinType + " join locations on emps.locationid = locations.locationid";
            testRewriteOK(mv, "select count(*)  from emps " +
                    "" + joinType + " join locations on emps.locationid = locations.locationid " +
                    "" + joinType + " join depts on depts.deptno = emps.deptno");
        }
    }

    @Test
    public void testAggregateBasic() {
        String mv = "select deptno as col1, locationid + 1 as b, count(*) as c, sum(empid) as s " +
                "from emps group by locationid + 1, deptno";
        testRewriteOK(mv, "select count(*) as c, deptno from emps group by deptno");
        testRewriteOK(mv, "select count(*) as c, locationid + 1 from emps group by locationid + 1");
    }

    @Test
    public void testAggregate0() {
        testRewriteOK("select deptno, count(*) as c, empid + 2 as d, sum(empid) as s "
                        + "from emps group by empid, deptno",
                "select count(*) + 1 as c, deptno from emps group by deptno");
    }

    @Test
    public void testAggregate1() {
        testRewriteOK("select empid, deptno, count(*) as c, sum(empid) as s\n"
                        + "from emps group by empid, deptno",
                "select deptno from emps group by deptno");
    }

    @Test
    public void testAggregate2() {
        testRewriteOK("select empid, deptno, count(*) as c, sum(empid) as s\n"
                        + "from emps group by empid, deptno",
                "select deptno, count(*) as c, sum(empid) as s\n"
                        + "from emps group by deptno");
    }

    @Test
    public void testAggregate3() {
        testRewriteOK("select empid, deptno, count(*) as c, sum(empid) as s\n"
                        + "from emps group by empid, deptno",
                "select deptno, empid, sum(empid) as s, count(*) as c\n"
                        + "from emps group by empid, deptno");
    }

    @Test
    public void testAggregate4() {
        testRewriteOK("select empid, deptno, count(*) as c, sum(empid) as s\n"
                        + "from emps where deptno >= 10 group by empid, deptno",
                "select deptno, sum(empid) as s\n"
                        + "from emps where deptno > 10 group by deptno");
    }

    @Test
    public void testAggregate5() {
        testRewriteOK("select empid, deptno, count(*) + 1 as c, sum(empid) as s\n"
                        + "from emps where deptno >= 10 group by empid, deptno",
                "select deptno, sum(empid) + 1 as s\n"
                        + "from emps where deptno > 10 group by deptno");
    }

    @Test
    public void testAggregate6() {
        testRewriteOK("select empid, deptno, count(*) + 1 as c, sum(empid) as s\n"
                        + "from emps where deptno >= 10 group by empid, deptno",
                "select deptno + 1, sum(empid) + 1 as s\n"
                        + "from emps where deptno > 10 group by deptno");
    }

    @Test
    public void testAggregate7() {

        testRewriteFail("select empid, deptno, count(*) + 1 as c, sum(empid) + 2 as s\n"
                        + "from emps where deptno >= 10 group by empid, deptno",
                "select deptno, sum(empid) + 1 as s\n"
                        + "from emps where deptno > 10 group by deptno");
    }

    @Test
    public void testAggregate8() {
        //TODO: Support deptno + 1 rewrite to deptno (considering typecasting)
        testRewriteFail("select empid, deptno + 1, count(*) + 1 as c, sum(empid) as s\n"
                        + "from emps where deptno >= 10 group by empid, deptno",
                "select deptno + 1, sum(empid) + 1 as s\n"
                        + "from emps where deptno > 10 group by deptno");

        testRewriteOK("select empid, deptno + 1, count(*) + 1 as c, sum(empid) as s\n"
                        + "from emps_bigint where deptno >= 10 group by empid, deptno",
                "select deptno + 1, sum(empid) + 1 as s\n"
                        + "from emps_bigint where deptno > 10 group by deptno");
    }

    @Test
    public void testAggregate9() {
        testRewriteOK("select sum(salary) as col1, count(salary) + 1 from emps",
                "select sum(salary), count(salary) + 1 from emps");
        testRewriteFail("select empid, deptno," +
                        " sum(salary) as total, count(salary) + 1 as cnt" +
                        " from emps group by empid, deptno ",
                "select sum(salary), count(salary) + 1 from emps");
    }

    @Test
    public void testAggregate10() {
        String mv = "select empid, deptno,\n" +
                " sum(salary) as total, count(salary)  as cnt\n" +
                " from emps group by empid, deptno ";
        testRewriteOK(mv, "select empid, deptno,\n" +
                " sum(salary) as total, count(salary)  as cnt\n" +
                " from emps group by empid, deptno having sum(salary) > 10");
        testRewriteOK(mv, "select empid,\n" +
                " sum(salary) as total, count(salary)  as cnt\n" +
                " from emps group by empid having sum(salary) > 10");
    }

    @Test
    public void testAggregate11() throws Exception {
        String mv = "CREATE MATERIALIZED VIEW IF NOT EXISTS test_mv1\n" +
                "DISTRIBUTED BY HASH(col1) BUCKETS 3\n" +
                "PROPERTIES (\n" +
                "    \"replication_num\" = \"1\"\n" +
                ")" +
                "as select " +
                " col1,col2, col3,\n" +
                "      sum(col4) as sum_amt\n" +
                "    from\n" +
                "      test_agg_with_having_tbl p1\n" +
                "    group by\n" +
                "      1, 2, 3";
        starRocksAssert.withMaterializedView(mv);
        sql("select col1 from test_agg_with_having_tbl p1\n" +
                "    where p1.col2 = '02' and p1.col3 = \"2023-03-31\"\n" +
                "    group by 1\n" +
                "    having sum(p1.col4) >= 500000\n")
                .contains("test_mv1");
    }

    @Test
    public void testAggregate12() {
        String mv = "select empid, deptno,\n" +
                " sum(salary) as total, count(salary) as cnt \n" +
                " from emps group by empid, deptno ";
        // count(salary): salary is nullable
        testRewriteOK(mv, "select empid, deptno,\n" +
                " sum(salary) as total, count(salary)  as cnt\n" +
                " from emps group by empid, deptno");
        testRewriteOK(mv, "select empid,\n" +
                " sum(salary) as total, count(salary)  as cnt\n" +
                " from emps group by empid");
        testRewriteFail(mv, "select empid, deptno,\n" +
                " sum(salary) as total, count(1)  as cnt\n" +
                " from emps group by empid, deptno");
        testRewriteFail(mv, "select empid,\n" +
                " sum(salary) as total, count(1)  as cnt\n" +
                " from emps group by empid");
    }

    @Test
    public void testAggregate13() {
        String mv = "select empid, deptno,\n" +
                " sum(salary) as total, count(empid) as cnt \n" +
                " from emps group by empid, deptno ";
        // count(empid): empid is not nullable
        testRewriteOK(mv, "select empid, deptno,\n" +
                " sum(salary) as total, count(empid)  as cnt\n" +
                " from emps group by empid, deptno");
        testRewriteOK(mv, "select empid,\n" +
                " sum(salary) as total, count(empid)  as cnt\n" +
                " from emps group by empid");
        testRewriteOK(mv, "select empid, deptno,\n" +
                " sum(salary) as total, count(1) as cnt\n" +
                " from emps group by empid, deptno");
        testRewriteOK(mv, "select empid,\n" +
                " sum(salary) as total, count(1)  as cnt\n" +
                " from emps group by empid");
        testRewriteOK(mv, "select empid, deptno,\n" +
                " sum(salary) as total, count(*) as cnt\n" +
                " from emps group by empid, deptno");
        testRewriteOK(mv, "select empid,\n" +
                " sum(salary) as total, count(*)  as cnt\n" +
                " from emps group by empid");
    }

    @Test
    public void testAggregate14() {
        String mv = "select empid, deptno,\n" +
                " sum(salary) as total, count(1)  as cnt\n" +
                " from emps group by empid, deptno ";
        // count(salary): salary is nullable
        testRewriteFail(mv, "select empid, deptno,\n" +
                " sum(salary) as total, count(salary)  as cnt\n" +
                " from emps group by empid, deptno");
        testRewriteFail(mv, "select empid,\n" +
                " sum(salary) as total, count(salary)  as cnt\n" +
                " from emps group by empid");

        // count(empid): empid is not nullable
        testRewriteOK(mv, "select empid, deptno,\n" +
                " sum(salary) as total, count(empid)  as cnt\n" +
                " from emps group by empid, deptno");
        testRewriteOK(mv, "select empid,\n" +
                " sum(salary) as total, count(empid)  as cnt\n" +
                " from emps group by empid");

        testRewriteOK(mv, "select empid, deptno,\n" +
                " sum(salary) as total, count(1)  as cnt\n" +
                " from emps group by empid, deptno");
        testRewriteOK(mv, "select empid,\n" +
                " sum(salary) as total, count(1)  as cnt\n" +
                " from emps group by empid");
    }

    @Test
    public void testAggregate15() {
        String mv = "select empid, deptno,\n" +
                " sum(salary) as total, count(*)  as cnt\n" +
                " from emps group by empid, deptno ";
        // count(salary): salary is nullable
        testRewriteFail(mv, "select empid, deptno,\n" +
                " sum(salary) as total, count(salary)  as cnt\n" +
                " from emps group by empid, deptno");
        testRewriteFail(mv, "select empid,\n" +
                " sum(salary) as total, count(salary)  as cnt\n" +
                " from emps group by empid");

        // count(empid): empid is not nullable
        testRewriteOK(mv, "select empid, deptno,\n" +
                " sum(salary) as total, count(empid)  as cnt\n" +
                " from emps group by empid, deptno");
        testRewriteOK(mv, "select empid,\n" +
                " sum(salary) as total, count(empid)  as cnt\n" +
                " from emps group by empid");

        testRewriteOK(mv, "select empid, deptno,\n" +
                " sum(salary) as total, count(1)  as cnt\n" +
                " from emps group by empid, deptno");
        testRewriteOK(mv, "select empid,\n" +
                " sum(salary) as total, count(1)  as cnt\n" +
                " from emps group by empid");
    }

    @Test
    public void testAggregate16() throws Exception {
        String mv = "CREATE MATERIALIZED VIEW IF NOT EXISTS test_mv1\n" +
                "DISTRIBUTED BY HASH(col1) BUCKETS 3\n" +
                "PROPERTIES (\n" +
                "    \"replication_num\" = \"1\"\n" +
                ")" +
                "as select " +
                " col1,col2, col3,\n" +
                "      sum(col4) as sum_amt\n" +
                "    from\n" +
                "      test_agg_with_having_tbl p1\n" +
                "    group by\n" +
                "      1, 2, 3";
        starRocksAssert.withMaterializedView(mv);
        {
            sql("select col1 from test_agg_with_having_tbl p1\n" +
                    "    where p1.col2 = '02' and p1.col3 = \"2023-03-31\"\n" +
                    "    group by 1\n" +
                    "    having sum(p1.col4) >= 500000\n")
                    .notContain("AGGREGATE")
                    .contains("PREDICATES: 10: sum_amt >= 500000, 8: col2 = '02', 9: col3 = '2023-03-31'\n" +
                            "     partitions=1/1\n" +
                            "     rollup: test_mv1");
        }
        {
            sql("select col1, col2 from test_agg_with_having_tbl p1\n" +
                    "    where p1.col3 = \"2023-03-31\"\n" +
                    "    group by 1, 2\n" +
                    "    having sum(p1.col4) >= 500000\n")
                    .notContain("AGGREGATE")
                    .contains("PREDICATES: 10: sum_amt >= 500000, 9: col3 = '2023-03-31'\n" +
                            "     partitions=1/1\n" +
                            "     rollup: test_mv1");

        }
        {
            sql("select col1, col2 from test_agg_with_having_tbl p1\n" +
                    "    group by 1, 2\n" +
                    "    having sum(p1.col4) >= 500000\n")
                    .contains(":AGGREGATE (update finalize)\n" +
                            "  |  output: sum(10: sum_amt)\n" +
                            "  |  group by: 7: col1, 8: col2\n" +
                            "  |  having: 11: sum >= 500000\n" +
                            "  |  \n" +
                            "  0:OlapScanNode\n" +
                            "     TABLE: test_mv1\n" +
                            "     PREAGGREGATION: ON\n" +
                            "     partitions=1/1\n" +
                            "     rollup: test_mv1");

        }
    }

    @Test
    public void testAggregateWithAggExpr() {
        // support agg expr: empid -> abs(empid)
        testRewriteOK("select empid, deptno," +
                        " sum(salary) as total, count(salary) + 1 as cnt" +
                        " from emps group by empid, deptno ",
                "select abs(empid), sum(salary) from emps group by empid");
        testRewriteOK("select empid, deptno," +
                        " sum(salary) as total, count(salary) + 1 as cnt" +
                        " from emps group by empid, deptno ",
                "select abs(empid), sum(salary) from emps group by empid, deptno");
    }

    @Test
    public void testAggregateWithGroupByKeyExpr() {
        testRewriteOK("select empid, deptno," +
                        " sum(salary) as total, count(salary) + 1 as cnt" +
                        " from emps group by empid, deptno ",
                "select abs(empid), sum(salary) from emps group by abs(empid), deptno")
                .contains("  0:OlapScanNode\n" +
                        "     TABLE: mv0")
                .contains("  2:AGGREGATE (update serialize)\n" +
                        "  |  STREAMING\n" +
                        "  |  output: sum(11: total)\n" +
                        "  |  group by: 14: abs, 10: deptno");
    }

    @Test
    public void testAggregateWithContGroupByKey() {
        testRewriteOK("select empid, floor(cast('1997-01-20 12:34:56' as DATETIME)), "
                        + "count(*) + 1 as c, sum(empid) as s\n"
                        + "from emps\n"
                        + "group by empid, floor(cast('1997-01-20 12:34:56' as DATETIME))",
                "select floor(cast('1997-01-20 12:34:56' as DATETIME)), sum(empid) as s\n"
                        + "from emps group by floor(cast('1997-01-20 12:34:56' as DATETIME))");
    }

    @Test
    public void testAggregateRollup() {
        String mv = "select deptno, count(*) as c, sum(empid) as s from emps group by locationid, deptno";
        testRewriteOK(mv, "select count(*) as c, deptno from emps group by deptno");
        testRewriteOK(mv, "select sum(empid), count(*) as c, deptno from emps group by deptno");
        testRewriteOK(mv, "select count(*) + 1 as c, deptno from emps group by deptno");
    }

    @Test
    public void testsInnerJoinAggregate() {
        String mv = "select count(*) as col1, emps.deptno from " +
                "emps join locations on emps.locationid = locations.locationid + 1 " +
                "group by emps.deptno";
        testRewriteOK(mv, "select count(*) from " +
                "locations join emps on emps.locationid = locations.locationid + 1 " +
                "group by emps.deptno");
        testRewriteOK(mv, "select count(*) , emps.deptno from " +
                "locations join emps on emps.locationid = locations.locationid + 1 " +
                "where emps.deptno > 10 " +
                "group by emps.deptno");
    }

    @Test
    public void testUnionAll0() {
        String mv = "select deptno as col1, count(*) as c, sum(empid) as s from emps group by locationid + 1, deptno";
        testRewriteOK(mv, "select count(*) as c, deptno from emps group by deptno " +
                "union all " +
                "select count(*) as c, deptno from emps where deptno > 10 group by deptno ");
    }

    @Test
    public void testAggregateProject() {
        testRewriteOK("select deptno, count(*) as c, empid + 2, sum(empid) as s "
                        + "from emps group by empid, deptno",
                "select count(*) as c, deptno from emps group by deptno");
        testRewriteOK("select deptno, count(*) as c, empid + 2, sum(empid) as s "
                        + "from emps group by empid, deptno",
                "select count(*) + 1 as c, deptno from emps group by deptno");
    }

    @Test
    public void testAggregateMaterializationNoAggregateFuncs1() {
        testRewriteOK("select empid, deptno from emps group by empid, deptno",
                "select empid, deptno from emps group by empid, deptno");
    }

    @Test
    public void testAggregateMaterializationNoAggregateFuncs2() {
        testRewriteOK("select empid, deptno from emps group by empid, deptno",
                "select deptno from emps group by deptno");
    }

    @Test
    public void testAggregateMaterializationNoAggregateFuncs3() {
        testRewriteFail("select deptno from emps group by deptno",
                "select empid, deptno from emps group by empid, deptno");
    }

    @Test
    public void testAggregateMaterializationNoAggregateFuncs4() {
        testRewriteOK("select empid, deptno\n"
                        + "from emps where deptno = 10 group by empid, deptno",
                "select deptno from emps where deptno = 10 group by deptno");
    }

    @Test
    public void testAggregateMaterializationNoAggregateFuncs5() {
        testRewriteFail("select empid, deptno\n"
                        + "from emps where deptno = 5 group by empid, deptno",
                "select deptno from emps where deptno = 10 group by deptno");
    }

    @Test
    public void testAggregateMaterializationNoAggregateFuncs6() {
        testRewriteOK("select empid, deptno\n"
                        + "from emps where deptno > 5 group by empid, deptno",
                "select deptno from emps where deptno > 10 group by deptno");
    }

    @Test
    public void testAggregateMaterializationNoAggregateFuncs7() {
        testRewriteFail("select empid, deptno\n"
                        + "from emps where deptno > 5 group by empid, deptno",
                "select deptno from emps where deptno < 10 group by deptno");
    }

    @Test
    public void testAggregateMaterializationNoAggregateFuncs8() {
        testRewriteFail("select empid from emps group by empid, deptno",
                "select deptno from emps group by deptno");
    }

    @Test
    public void testAggregateMaterializationNoAggregateFuncs9() {
        testRewriteFail("select empid, deptno from emps\n"
                        + "where salary > 1000 group by name, empid, deptno",
                "select empid from emps\n"
                        + "where salary > 2000 group by name, empid");
    }

    @Test
    public void testAggregateMaterializationAggregateFuncs1() {
        testRewriteOK("select empid, deptno, count(*) as c, sum(empid) as s\n"
                        + "from emps group by empid, deptno",
                "select deptno from emps group by deptno");
    }

    @Test
    public void testAggregateMaterializationAggregateFuncs2() {
        testRewriteOK("select empid, deptno, count(*) as c, sum(empid) as s\n"
                        + "from emps group by empid, deptno",
                "select deptno, count(*) as c, sum(empid) as s\n"
                        + "from emps group by deptno");
    }

    @Test
    public void testAggregateMaterializationAggregateFuncs3() {
        testRewriteOK("select empid, deptno, count(*) as c, sum(empid) as s\n"
                        + "from emps group by empid, deptno",
                "select deptno, empid, sum(empid) as s, count(*) as c\n"
                        + "from emps group by empid, deptno");
    }

    @Test
    public void testAggregateMaterializationAggregateFuncs4() {
        testRewriteOK("select empid, deptno, count(*) as c, sum(empid) as s\n"
                        + "from emps where deptno >= 10 group by empid, deptno",
                "select deptno, sum(empid) as s\n"
                        + "from emps where deptno > 10 group by deptno");
    }

    @Test
    public void testAggregateMaterializationAggregateFuncs5() {
        testRewriteOK("select empid, deptno, count(*) + 1 as c, sum(empid) as s\n"
                        + "from emps where deptno >= 10 group by empid, deptno",
                "select deptno, sum(empid) + 1 as s\n"
                        + "from emps where deptno > 10 group by deptno");
    }

    @Test
    public void testAggregateMaterializationAggregateFuncs6() {
        testRewriteFail("select empid, deptno, count(*) + 1 as c, sum(empid) + 2 as s\n"
                        + "from emps where deptno >= 10 group by empid, deptno",
                "select deptno, sum(empid) + 1 as s\n"
                        + "from emps where deptno > 10 group by deptno");
    }

    @Test
    public void testAggregateMaterializationAggregateFuncs7() {
        testRewriteOK("select empid, deptno, count(*) + 1 as c, sum(empid) as s\n"
                        + "from emps where deptno >= 10 group by empid, deptno",
                "select deptno + 1, sum(empid) + 1 as s\n"
                        + "from emps where deptno > 10 group by deptno");
    }

    @Test
    public void testAggregateMaterializationAggregateFuncs8() {
        //TODO: Support deptno + 1 rewrite to deptno (considering typecasting)
        testRewriteFail("select empid, deptno + 1, count(*) + 1 as c, sum(empid) as s\n"
                        + "from emps where deptno >= 10 group by empid, deptno",
                "select deptno + 1, sum(empid) + 1 as s\n"
                        + "from emps where deptno > 10 group by deptno");

        testRewriteOK("select empid, deptno + 1 as col, count(*) + 1 as c, sum(empid) as s\n"
                        + "from emps_bigint where deptno >= 10 group by empid, deptno",
                "select deptno + 1, sum(empid) + 1 as s\n"
                        + "from emps_bigint where deptno > 10 group by deptno").contains("col - 1");
    }

    @Test
    public void testAggregateMaterializationAggregateFuncsWithConstGroupByKeys() {
        testRewriteOK("select empid, floor(cast('1997-01-20 12:34:56' as DATETIME)), "
                        + "count(*) + 1 as c, sum(empid) as s\n"
                        + "from emps\n"
                        + "group by empid, floor(cast('1997-01-20 12:34:56' as DATETIME))",
                "select floor(cast('1997-01-20 12:34:56' as DATETIME)), sum(empid) as s\n"
                        + "from emps group by floor(cast('1997-01-20 12:34:56' as DATETIME))");
        testRewriteOK("select empid, floor(cast('1997-01-20 12:34:56' as DATETIME)), "
                        + "count(*) + 1 as c, sum(empid) as s\n"
                        + "from emps\n"
                        + "group by empid, floor(cast('1997-01-20 12:34:56' as DATETIME))",
                "select floor(cast('1997-01-20 12:34:56' as DATETIME)), sum(empid) + 1 as s\n"
                        + "from emps group by floor(cast('1997-01-20 12:34:56' as DATETIME))");
        testRewriteOK("select empid, floor(cast('1997-01-20 12:34:56' as DATETIME)), "
                        + "count(*) + 1 as c, sum(empid) as s\n"
                        + "from emps\n"
                        + "group by empid, floor(cast('1997-01-20 12:34:56' as DATETIME))",
                "select floor(cast('1997-01-20 12:34:56' as DATETIME) ), sum(empid) as s\n"
                        + "from emps group by floor(cast('1997-01-20 12:34:56' as DATETIME) )");
        testRewriteOK("select empid, floor(cast('1997-01-20 12:34:56' as DATETIME)), "
                        + "count(*) + 1 as c, sum(empid) as s\n"
                        + "from emps\n"
                        + "group by empid, floor(cast('1997-01-20 12:34:56' as DATETIME))",
                "select floor(cast('1997-01-20 12:34:56' as DATETIME)), sum(empid) as s\n"
                        + "from emps group by floor(cast('1997-01-20 12:34:56' as DATETIME))");
        testRewriteOK("select empid, cast('1997-01-20 12:34:56' as DATETIME), "
                        + "count(*) + 1 as c, sum(empid) as s\n"
                        + "from emps\n"
                        + "group by empid, cast('1997-01-20 12:34:56' as DATETIME)",
                "select floor(cast('1997-01-20 12:34:56' as DATETIME)), sum(empid) as s\n"
                        + "from emps group by floor(cast('1997-01-20 12:34:56' as DATETIME))");
        testRewriteOK("select empid, floor(cast('1997-01-20 12:34:56' as DATETIME)), "
                        + "count(*) + 1 as c, sum(empid) as s\n"
                        + "from emps\n"
                        + "group by empid, floor(cast('1997-01-20 12:34:56' as DATETIME))",
                "select floor(cast('1997-01-20 12:34:56' as DATETIME)), sum(empid) as s\n"
                        + "from emps group by floor(cast('1997-01-20 12:34:56' as DATETIME))");
        //        testRewriteOK("select eventid, floor(cast(ts as DATETIME)), "
        //                        + "count(*) + 1 as c, sum(eventid) as s\n"
        //                        + "from events group by eventid, floor(cast(ts as DATETIME))",
        //                "select floor(cast(ts as DATETIME) ), sum(eventid) as s\n"
        //                        + "from events group by floor(cast(ts as DATETIME) )");
        //        testRewriteOK("select eventid, cast(ts as DATETIME), count(*) + 1 as c, sum(eventid) as s\n"
        //                        + "from events group by eventid, cast(ts as DATETIME)",
        //                "select floor(cast(ts as DATETIME)), sum(eventid) as s\n"
        //                        + "from events group by floor(cast(ts as DATETIME))");
        //        testRewriteOK("select eventid, floor(cast(ts as DATETIME)), "
        //                        + "count(*) + 1 as c, sum(eventid) as s\n"
        //                        + "from events group by eventid, floor(cast(ts as DATETIME))",
        //                "select floor(cast(ts as DATETIME)), sum(eventid) as s\n"
        //                        + "from events group by floor(cast(ts as DATETIME))");
    }

    @Test
    public void testAggregateMaterializationAggregateFuncs18() {
        testRewriteOK("select empid, deptno, count(*) + 1 as c, sum(empid) as s\n"
                        + "from emps group by empid, deptno",
                "select empid*deptno, sum(empid) as s\n"
                        + "from emps group by empid*deptno");
    }

    @Test
    public void testAggregateMaterializationAggregateFuncs19() {
        testRewriteOK("select empid, deptno, count(*) as c, sum(empid) as s\n"
                        + "from emps group by empid, deptno",
                "select empid + 10, count(*) + 1 as c\n"
                        + "from emps group by empid + 10");
    }

    @Test
    public void testJoinAggregateMaterializationNoAggregateFuncs1() {
        // If agg push down is open, cannot rewrite.
        testRewriteOK("select empid, depts.deptno from emps\n"
                        + "join depts using (deptno) where depts.deptno > 10\n"
                        + "group by empid, depts.deptno",
                "select empid from emps\n"
                        + "join depts using (deptno) where depts.deptno > 20\n"
                        + "group by empid, depts.deptno");
    }

    @Test
    public void testJoinAggregateMaterializationNoAggregateFuncs2() {
        testRewriteOK("select depts.deptno, empid from depts\n"
                        + "join emps using (deptno) where depts.deptno > 10\n"
                        + "group by empid, depts.deptno",
                "select empid from emps\n"
                        + "join depts using (deptno) where depts.deptno > 20\n"
                        + "group by empid, depts.deptno");
    }

    @Test
    public void testJoinAggregateMaterializationNoAggregateFuncs3() {
        // It does not match, Project on top of query
        testRewriteFail("select empid from emps\n"
                        + "join depts using (deptno) where depts.deptno > 10\n"
                        + "group by empid, depts.deptno",
                "select empid from emps\n"
                        + "join depts using (deptno) where depts.deptno > 20\n"
                        + "group by empid, depts.deptno");
    }

    @Test
    public void testJoinAggregateMaterializationNoAggregateFuncs4() {
        testRewriteOK("select empid, depts.deptno from emps\n"
                        + "join depts using (deptno) where emps.deptno > 10\n"
                        + "group by empid, depts.deptno",
                "select empid from emps\n"
                        + "join depts using (deptno) where depts.deptno > 20\n"
                        + "group by empid, depts.deptno");
    }

    @Test
    public void testJoinAggregateMaterializationNoAggregateFuncs5() {
        testRewriteOK("select depts.deptno, emps.empid from depts\n"
                        + "join emps using (deptno) where emps.empid > 10\n"
                        + "group by depts.deptno, emps.empid",
                "select depts.deptno from depts\n"
                        + "join emps using (deptno) where emps.empid > 15\n"
                        + "group by depts.deptno, emps.empid");
    }

    @Test
    public void testJoinAggregateMaterializationNoAggregateFuncs6() {
        testRewriteOK("select depts.deptno, emps.empid from depts\n"
                        + "join emps using (deptno) where emps.empid > 10\n"
                        + "group by depts.deptno, emps.empid",
                "select depts.deptno from depts\n"
                        + "join emps using (deptno) where emps.empid > 15\n"
                        + "group by depts.deptno");
    }

    @Test
    @Ignore
    // TODO: union all support
    public void testJoinAggregateMaterializationNoAggregateFuncs7() {
        testRewriteOK("select depts.deptno, dependents.empid\n"
                        + "from depts\n"
                        + "join dependents on (depts.name = dependents.name)\n"
                        + "join locations on (locations.name = dependents.name)\n"
                        + "join emps on (emps.deptno = depts.deptno)\n"
                        + "where depts.deptno > 11\n"
                        + "group by depts.deptno, dependents.empid",
                "select dependents.empid\n"
                        + "from depts\n"
                        + "join dependents on (depts.name = dependents.name)\n"
                        + "join locations on (locations.name = dependents.name)\n"
                        + "join emps on (emps.deptno = depts.deptno)\n"
                        + "where depts.deptno > 10\n"
                        + "group by dependents.empid");
    }

    @Test
    public void testJoinAggregateMaterializationNoAggregateFuncs8() {
        testRewriteFail("select depts.deptno, dependents.empid\n"
                        + "from depts\n"
                        + "join dependents on (depts.name = dependents.name)\n"
                        + "join locations on (locations.name = dependents.name)\n"
                        + "join emps on (emps.deptno = depts.deptno)\n"
                        + "where depts.deptno > 20\n"
                        + "group by depts.deptno, dependents.empid",
                "select dependents.empid\n"
                        + "from depts\n"
                        + "join dependents on (depts.name = dependents.name)\n"
                        + "join locations on (locations.name = dependents.name)\n"
                        + "join emps on (emps.deptno = depts.deptno)\n"
                        + "where depts.deptno > 10 and depts.deptno < 20\n"
                        + "group by dependents.empid");
    }

    @Test
    @Ignore
    // TODO: union all support
    public void testJoinAggregateMaterializationNoAggregateFuncs9() {
        testRewriteOK("select depts.deptno, dependents.empid\n"
                        + "from depts\n"
                        + "join dependents on (depts.name = dependents.name)\n"
                        + "join locations on (locations.name = dependents.name)\n"
                        + "join emps on (emps.deptno = depts.deptno)\n"
                        + "where depts.deptno > 11 and depts.deptno < 19\n"
                        + "group by depts.deptno, dependents.empid",
                "select dependents.empid\n"
                        + "from depts\n"
                        + "join dependents on (depts.name = dependents.name)\n"
                        + "join locations on (locations.name = dependents.name)\n"
                        + "join emps on (emps.deptno = depts.deptno)\n"
                        + "where depts.deptno > 10 and depts.deptno < 20\n"
                        + "group by dependents.empid");
    }

    @Test
    public void testJoinAggregateMaterializationNoAggregateFuncs10() {
        testRewriteOK("select depts.name, dependents.name as name2, "
                        + "emps.deptno, depts.deptno as deptno2, "
                        + "dependents.empid\n"
                        + "from depts, dependents, emps\n"
                        + "where depts.deptno > 10\n"
                        + "group by depts.name, dependents.name, "
                        + "emps.deptno, depts.deptno, "
                        + "dependents.empid",
                "select dependents.empid\n"
                        + "from depts\n"
                        + "join dependents on (depts.name = dependents.name)\n"
                        + "join emps on (emps.deptno = depts.deptno)\n"
                        + "where depts.deptno > 10\n"
                        + "group by dependents.empid");
    }

    @Test
    public void testJoinAggregateMaterializationAggregateFuncs1() {
        testRewriteOK("select empid, depts.deptno, count(*) as c, sum(empid) as s\n"
                        + "from emps join depts using (deptno)\n"
                        + "group by empid, depts.deptno",
                "select deptno from emps group by deptno");
    }

    @Test
    @Ignore
    public void testJoinAggregateMaterializationAggregateFuncs2() {
        testRewriteOK("select empid, emps.deptno, count(*) as c, sum(empid) as s\n"
                        + "from emps join depts using (deptno)\n"
                        + "group by empid, emps.deptno",
                "select depts.deptno, count(*) as c, sum(empid) as s\n"
                        + "from emps join depts using (deptno)\n"
                        + "group by depts.deptno");
    }

    @Test
    public void testJoinAggregateMaterializationAggregateFuncs3() {
        testRewriteOK("select empid, depts.deptno, count(*) as c, sum(empid) as s\n"
                        + "from emps join depts using (deptno)\n"
                        + "group by empid, depts.deptno",
                "select deptno, empid, sum(empid) as s, count(*) as c\n"
                        + "from emps group by empid, deptno");
    }

    @Test

    public void testJoinAggregateMaterializationAggregateFuncs4() {
        testRewriteOK("select empid, emps.deptno, count(*) as c, sum(empid) as s\n"
                        + "from emps join depts using (deptno)\n"
                        + "where emps.deptno >= 10 group by empid, emps.deptno",
                "select depts.deptno, sum(empid) as s\n"
                        + "from emps join depts using (deptno)\n"
                        + "where emps.deptno > 10 group by depts.deptno");
    }

    @Test

    public void testJoinAggregateMaterializationAggregateFuncs5() {
        testRewriteOK("select empid, depts.deptno, count(*) + 1 as c, sum(empid) as s\n"
                        + "from emps join depts using (deptno)\n"
                        + "where depts.deptno >= 10 group by empid, depts.deptno",
                "select depts.deptno, sum(empid) + 1 as s\n"
                        + "from emps join depts using (deptno)\n"
                        + "where depts.deptno > 10 group by depts.deptno");
    }

    @Test
    @Ignore
    public void testJoinAggregateMaterializationAggregateFuncs6() {
        final String m = "select depts.name, sum(salary) as s\n"
                + "from emps\n"
                + "join depts on (emps.deptno = depts.deptno)\n"
                + "group by depts.name";
        final String q = "select dependents.empid, sum(salary) as s\n"
                + "from emps\n"
                + "join depts on (emps.deptno = depts.deptno)\n"
                + "join dependents on (depts.name = dependents.name)\n"
                + "group by dependents.empid";
        testRewriteOK(m, q);
    }

    @Test
    @Ignore
    public void testJoinAggregateMaterializationAggregateFuncs7() {
        testRewriteOK("select dependents.empid, emps.deptno, sum(salary) as s\n"
                        + "from emps\n"
                        + "join dependents on (emps.empid = dependents.empid)\n"
                        + "group by dependents.empid, emps.deptno",
                "select dependents.empid, sum(salary) as s\n"
                        + "from emps\n"
                        + "join depts on (emps.deptno = depts.deptno)\n"
                        + "join dependents on (emps.empid = dependents.empid)\n"
                        + "group by dependents.empid");
    }

    @Test
    @Ignore
    public void testJoinAggregateMaterializationAggregateFuncs8() {
        testRewriteOK("select dependents.empid, emps.deptno, sum(salary) as s\n"
                        + "from emps\n"
                        + "join dependents on (emps.empid = dependents.empid)\n"
                        + "group by dependents.empid, emps.deptno",
                "select depts.name, sum(salary) as s\n"
                        + "from emps\n"
                        + "join depts on (emps.deptno = depts.deptno)\n"
                        + "join dependents on (emps.empid = dependents.empid)\n"
                        + "group by depts.name");
    }

    @Test
    public void testJoinAggregateMaterializationAggregateFuncs9() {
        testRewriteOK("select dependents.empid, emps.deptno, count(distinct salary) as s\n"
                        + "from emps\n"
                        + "join dependents on (emps.empid = dependents.empid)\n"
                        + "group by dependents.empid, emps.deptno",
                "select emps.deptno, count(distinct salary) as s\n"
                        + "from emps\n"
                        + "join dependents on (emps.empid = dependents.empid)\n"
                        + "group by dependents.empid, emps.deptno");
    }

    @Test
    public void testJoinAggregateMaterializationAggregateFuncs10() {
        testRewriteFail("select dependents.empid, emps.deptno, count(distinct salary) as s\n"
                        + "from emps\n"
                        + "join dependents on (emps.empid = dependents.empid)\n"
                        + "group by dependents.empid, emps.deptno",
                "select emps.deptno, count(distinct salary) as s\n"
                        + "from emps\n"
                        + "join dependents on (emps.empid = dependents.empid)\n"
                        + "group by emps.deptno");
    }

    @Test
    @Ignore
    public void testJoinAggregateMaterializationAggregateFuncs11() {
        testRewriteOK("select depts.deptno, dependents.empid, count(emps.salary) as s\n"
                        + "from depts\n"
                        + "join dependents on (depts.name = dependents.name)\n"
                        + "join locations on (locations.name = dependents.name)\n"
                        + "join emps on (emps.deptno = depts.deptno)\n"
                        + "where depts.deptno > 11 and depts.deptno < 19\n"
                        + "group by depts.deptno, dependents.empid",
                "select dependents.empid, count(emps.salary) + 1\n"
                        + "from depts\n"
                        + "join dependents on (depts.name = dependents.name)\n"
                        + "join locations on (locations.name = dependents.name)\n"
                        + "join emps on (emps.deptno = depts.deptno)\n"
                        + "where depts.deptno > 10 and depts.deptno < 20\n"
                        + "group by dependents.empid");
    }

    @Test
    public void testJoinAggregateMaterializationAggregateFuncs12() {
        testRewriteFail("select depts.deptno, dependents.empid, "
                        + "count(distinct emps.salary) as s\n"
                        + "from depts\n"
                        + "join dependents on (depts.name = dependents.name)\n"
                        + "join locations on (locations.name = dependents.name)\n"
                        + "join emps on (emps.deptno = depts.deptno)\n"
                        + "where depts.deptno > 11 and depts.deptno < 19\n"
                        + "group by depts.deptno, dependents.empid",
                "select dependents.empid, count(distinct emps.salary) + 1\n"
                        + "from depts\n"
                        + "join dependents on (depts.name = dependents.name)\n"
                        + "join locations on (locations.name = dependents.name)\n"
                        + "join emps on (emps.deptno = depts.deptno)\n"
                        + "where depts.deptno > 10 and depts.deptno < 20\n"
                        + "group by dependents.empid");
    }

    @Test
    public void testJoinAggregateMaterializationAggregateFuncs13() {
        testRewriteFail("select dependents.empid, emps.deptno, count(distinct salary) as s\n"
                        + "from emps\n"
                        + "join dependents on (emps.empid = dependents.empid)\n"
                        + "group by dependents.empid, emps.deptno",
                "select emps.deptno, count(salary) as s\n"
                        + "from emps\n"
                        + "join dependents on (emps.empid = dependents.empid)\n"
                        + "group by dependents.empid, emps.deptno");
    }

    @Test
    @Ignore
    public void testJoinAggregateMaterializationAggregateFuncs14() {
        testRewriteOK("select empid, emps.name, emps.deptno, depts.name, "
                        + "count(*) as c, sum(empid) as s\n"
                        + "from emps join depts using (deptno)\n"
                        + "where (depts.name is not null and emps.name = 'a') or "
                        + "(depts.name is not null and emps.name = 'b')\n"
                        + "group by empid, emps.name, depts.name, emps.deptno",
                "select depts.deptno, sum(empid) as s\n"
                        + "from emps join depts using (deptno)\n"
                        + "where depts.name is not null and emps.name = 'a'\n"
                        + "group by depts.deptno");
    }

    @Test
    @Ignore
    public void testJoinAggregateMaterializationAggregateFuncs15() {
        final String m = ""
                + "SELECT deptno,\n"
                + "  COUNT(*) AS dept_size,\n"
                + "  SUM(salary) AS dept_budget\n"
                + "FROM emps\n"
                + "GROUP BY deptno";
        final String q = ""
                + "SELECT FLOOR(CREATED_AT TO YEAR) AS by_year,\n"
                + "  COUNT(*) AS num_emps\n"
                + "FROM (SELECTdeptno\n"
                + "    FROM emps) AS t\n"
                + "JOIN (SELECT deptno,\n"
                + "        inceptionDate as CREATED_AT\n"
                + "    FROM depts2) using (deptno)\n"
                + "GROUP BY FLOOR(CREATED_AT TO YEAR)";
        testRewriteOK(m, q);
    }

    @Test
    public void testJoinMaterialization1() {
        String q = "select depts.deptno, empid, locationid, t.name \n"
                + "from (select * from emps where empid < 300) t \n"
                + "join depts using (deptno)";
        testRewriteOK("select deptno, empid, locationid, name from emps where empid < 500", q);
    }

    @Test
    public void testJoinMaterialization2() {
        String q = "select *\n"
                + "from emps\n"
                + "join depts using (deptno)";
        String m = "select deptno, empid, locationid, name,\n"
                + "salary, commission from emps";
        testRewriteOK(m, q);
    }

    @Test
    public void testJoinMaterializationStar() {
        String q = "select *\n"
                + "from emps\n"
                + "join depts using (deptno)";
        String m = "select * from emps";
        testRewriteOK(m, q);
    }

    @Test
    public void testJoinMaterialization3() {
        String q = "select empid deptno from emps\n"
                + "join depts using (deptno) where empid = 1";
        String m = "select empid deptno from emps\n"
                + "join depts using (deptno)";
        testRewriteOK(m, q);
    }

    @Test
    public void testJoinMaterialization4() {
        testRewriteOK("select empid deptno from emps\n"
                        + "join depts using (deptno)",
                "select empid deptno from emps\n"
                        + "join depts using (deptno) where empid = 1");
    }

    @Test
    @Ignore
    // TODO: Need add no-loss-cast in lineage factory.
    public void testJoinMaterialization5() {
        testRewriteOK("select cast(empid as BIGINT) as a from emps\n"
                        + "join depts using (deptno)",
                "select empid from emps\n"
                        + "join depts using (deptno) where empid > 1");
    }

    @Test
    @Ignore
    // TODO: Need add no-loss-cast in lineage factory.
    public void testJoinMaterialization6() {
        testRewriteOK("select cast(empid as BIGINT) as a from emps\n"
                        + "join depts using (deptno)",
                "select empid deptno from emps\n"
                        + "join depts using (deptno) where empid = 1");
    }

    @Test
    public void testJoinMaterialization7() {
        testRewriteOK("select depts.name\n"
                        + "from emps\n"
                        + "join depts on (emps.deptno = depts.deptno)",
                "select dependents.empid\n"
                        + "from emps\n"
                        + "join depts on (emps.deptno = depts.deptno)\n"
                        + "join dependents on (depts.name = dependents.name)");
    }

    @Test
    public void testJoinMaterialization8() {
        testRewriteOK("select depts.name\n"
                        + "from emps\n"
                        + "join depts on (emps.deptno = depts.deptno)",
                "select dependents.empid\n"
                        + "from depts\n"
                        + "join dependents on (depts.name = dependents.name)\n"
                        + "join emps on (emps.deptno = depts.deptno)");
    }

    @Test
    public void testJoinMaterialization9() {
        testRewriteOK("select depts.name\n"
                        + "from emps\n"
                        + "join depts on (emps.deptno = depts.deptno)",
                "select dependents.empid\n"
                        + "from depts\n"
                        + "join dependents on (depts.name = dependents.name)\n"
                        + "join locations on (locations.name = dependents.name)\n"
                        + "join emps on (emps.deptno = depts.deptno)");
    }

    @Test
    @Ignore
    public void testJoinMaterialization10() {
        testRewriteOK("select depts.deptno, dependents.empid\n"
                        + "from depts\n"
                        + "join dependents on (depts.name = dependents.name)\n"
                        + "join emps on (emps.deptno = depts.deptno)\n"
                        + "where depts.deptno > 30",
                "select dependents.empid\n"
                        + "from depts\n"
                        + "join dependents on (depts.name = dependents.name)\n"
                        + "join emps on (emps.deptno = depts.deptno)\n"
                        + "where depts.deptno > 10");
    }

    @Test
    public void testJoinMaterialization11() {
        testRewriteOK("select empid from emps\n"
                        + "join depts using (deptno)",
                "select empid from emps\n"
                        + "where deptno in (select deptno from depts)");
    }

    @Test
    @Ignore
    public void testJoinMaterialization12() {
        testRewriteOK("select empid, emps.name as a, emps.deptno, depts.name as b \n"
                        + "from emps join depts using (deptno)\n"
                        + "where (depts.name is not null and emps.name = 'a') or "
                        + "(depts.name is not null and emps.name = 'b') or "
                        + "(depts.name is not null and emps.name = 'c')",
                "select depts.deptno, depts.name\n"
                        + "from emps join depts using (deptno)\n"
                        + "where (depts.name is not null and emps.name = 'a') or "
                        + "(depts.name is not null and emps.name = 'b')");
    }

    @Test
    @Ignore
    // TODO: agg push down below Join
    public void testAggregateOnJoinKeys() {
        testRewriteOK("select deptno, empid, salary "
                        + "from emps\n"
                        + "group by deptno, empid, salary",
                "select empid, depts.deptno "
                        + "from emps\n"
                        + "join depts on depts.deptno = empid group by empid, depts.deptno");
    }

    @Test
    @Ignore
    public void testAggregateOnJoinKeys2() {
        testRewriteOK("select deptno, empid, salary, sum(1) as c "
                        + "from emps\n"
                        + "group by deptno, empid, salary",
                "select sum(1) "
                        + "from emps\n"
                        + "join depts on depts.deptno = emps.empid group by empid, depts.deptno");
    }

    @Test
    public void testAggregateMaterializationOnCountDistinctQuery1() {
        // The column empid is already unique, thus DISTINCT is not
        // in the COUNT of the resulting rewriting
        testRewriteOK("select deptno, empid, salary\n"
                        + "from emps\n"
                        + "group by deptno, empid, salary",
                "select deptno, count(distinct empid) as c from (\n"
                        + "select deptno, empid\n"
                        + "from emps\n"
                        + "group by deptno, empid) t\n"
                        + "group by deptno");
    }

    @Test
    public void testAggregateMaterializationOnCountDistinctQuery2() {
        // The column empid is already unique, thus DISTINCT is not
        // in the COUNT of the resulting rewriting
        testRewriteOK("select deptno, salary, empid\n"
                        + "from emps\n"
                        + "group by deptno, salary, empid",
                "select deptno, count(distinct empid) as c from (\n"
                        + "select deptno, empid\n"
                        + "from emps\n"
                        + "group by deptno, empid) t \n"
                        + "group by deptno");
    }

    @Test
    public void testAggregateMaterializationOnCountDistinctQuery3() {
        // The column salary is not unique, thus we end up with
        // a different rewriting
        testRewriteOK("select deptno, empid, salary\n"
                        + "from emps\n"
                        + "group by deptno, empid, salary",
                "select deptno, count(distinct salary) from (\n"
                        + "select deptno, salary\n"
                        + "from emps\n"
                        + "group by deptno, salary) t \n"
                        + "group by deptno");
    }

    @Test
    public void testAggregateMaterializationOnCountDistinctQuery4() {
        // Although there is no DISTINCT in the COUNT, this is
        // equivalent to previous query
        testRewriteOK("select deptno, salary, empid\n"
                        + "from emps\n"
                        + "group by deptno, salary, empid",
                "select deptno, count(salary) from (\n"
                        + "select deptno, salary\n"
                        + "from emps\n"
                        + "group by deptno, salary) t\n"
                        + "group by deptno");
    }

    @Test
    public void testInnerJoinViewDelta() {
        String mv = "SELECT" +
                " `l`.`LO_ORDERKEY` as col1, `l`.`LO_ORDERDATE`, `l`.`LO_LINENUMBER`, `l`.`LO_CUSTKEY`, `l`.`LO_PARTKEY`," +
                " `l`.`LO_SUPPKEY`, `l`.`LO_ORDERPRIORITY`, `l`.`LO_SHIPPRIORITY`, `l`.`LO_QUANTITY`," +
                " `l`.`LO_EXTENDEDPRICE`, `l`.`LO_ORDTOTALPRICE`, `l`.`LO_DISCOUNT`, `l`.`LO_REVENUE`," +
                " `l`.`LO_SUPPLYCOST`, `l`.`LO_TAX`, `l`.`LO_COMMITDATE`, `l`.`LO_SHIPMODE`," +
                " `c`.`C_NAME`, `c`.`C_ADDRESS`, `c`.`C_CITY`, `c`.`C_NATION`, `c`.`C_REGION`, `c`.`C_PHONE`," +
                " `c`.`C_MKTSEGMENT`, `s`.`S_NAME`, `s`.`S_ADDRESS`, `s`.`S_CITY`, `s`.`S_NATION`, `s`.`S_REGION`," +
                " `s`.`S_PHONE`, `p`.`P_NAME`, `p`.`P_MFGR`, `p`.`P_CATEGORY`, `p`.`P_BRAND`, `p`.`P_COLOR`," +
                " `p`.`P_TYPE`, `p`.`P_SIZE`, `p`.`P_CONTAINER`\n" +
                "FROM `lineorder` AS `l` INNER" +
                " JOIN `customer` AS `c` ON `c`.`C_CUSTKEY` = `l`.`LO_CUSTKEY`" +
                " INNER JOIN `supplier` AS `s` ON `s`.`S_SUPPKEY` = `l`.`LO_SUPPKEY`" +
                " INNER JOIN `part` AS `p` ON `p`.`P_PARTKEY` = `l`.`LO_PARTKEY`;";

        String query =
                "SELECT `lineorder`.`lo_orderkey`, `lineorder`.`lo_orderdate`, `customer`.`c_custkey` AS `cd`\n" +
                        "FROM `lineorder` INNER JOIN `customer` ON `lineorder`.`lo_custkey` = `customer`.`c_custkey`\n" +
                        "WHERE `lineorder`.`lo_orderkey` = 100;";

        testRewriteOK(mv, query);
    }

    @Test
    public void testOuterJoinViewDelta() {
        {
            String mv = "SELECT" +
                    " `l`.`LO_ORDERKEY` as col1, `l`.`LO_ORDERDATE`, `l`.`LO_LINENUMBER`, `l`.`LO_CUSTKEY`, `l`.`LO_PARTKEY`," +
                    " `l`.`LO_SUPPKEY`, `l`.`LO_ORDERPRIORITY`, `l`.`LO_SHIPPRIORITY`, `l`.`LO_QUANTITY`," +
                    " `l`.`LO_EXTENDEDPRICE`, `l`.`LO_ORDTOTALPRICE`, `l`.`LO_DISCOUNT`, `l`.`LO_REVENUE`," +
                    " `l`.`LO_SUPPLYCOST`, `l`.`LO_TAX`, `l`.`LO_COMMITDATE`, `l`.`LO_SHIPMODE`," +
                    " `c`.`C_NAME`, `c`.`C_ADDRESS`, `c`.`C_CITY`, `c`.`C_NATION`, `c`.`C_REGION`, `c`.`C_PHONE`," +
                    " `c`.`C_MKTSEGMENT`, `s`.`S_NAME`, `s`.`S_ADDRESS`, `s`.`S_CITY`, `s`.`S_NATION`, `s`.`S_REGION`," +
                    " `s`.`S_PHONE`, `p`.`P_NAME`, `p`.`P_MFGR`, `p`.`P_CATEGORY`, `p`.`P_BRAND`, `p`.`P_COLOR`," +
                    " `p`.`P_TYPE`, `p`.`P_SIZE`, `p`.`P_CONTAINER`\n" +
                    "FROM `lineorder` AS `l` " +
                    " LEFT OUTER JOIN `customer` AS `c` ON `c`.`C_CUSTKEY` = `l`.`LO_CUSTKEY`" +
                    " LEFT OUTER JOIN `supplier` AS `s` ON `s`.`S_SUPPKEY` = `l`.`LO_SUPPKEY`" +
                    " LEFT OUTER JOIN `part` AS `p` ON `p`.`P_PARTKEY` = `l`.`LO_PARTKEY`;";

            String query = "SELECT `lineorder`.`lo_orderkey`, `lineorder`.`lo_orderdate`, `lineorder`.`lo_custkey` AS `cd`\n" +
                    "FROM `lineorder` LEFT OUTER JOIN `customer` ON `lineorder`.`lo_custkey` = `customer`.`c_custkey`\n" +
                    "WHERE `lineorder`.`lo_orderkey` = 100;";

            testRewriteOK(mv, query);
        }

        {
            String mv2 = "SELECT" +
                    " `l`.`LO_ORDERKEY` as col1, `l`.`LO_ORDERDATE`, `l`.`LO_LINENUMBER`, `l`.`LO_CUSTKEY`, `l`.`LO_PARTKEY`," +
                    " `l`.`LO_SUPPKEY`, `l`.`LO_ORDERPRIORITY`, `l`.`LO_SHIPPRIORITY`, `l`.`LO_QUANTITY`," +
                    " `l`.`LO_EXTENDEDPRICE`, `l`.`LO_ORDTOTALPRICE`, `l`.`LO_DISCOUNT`, `l`.`LO_REVENUE`," +
                    " `l`.`LO_SUPPLYCOST`, `l`.`LO_TAX`, `l`.`LO_COMMITDATE`, `l`.`LO_SHIPMODE`," +
                    " `c`.`C_NAME`, `c`.`C_ADDRESS`, `c`.`C_CITY`, `c`.`C_NATION`, `c`.`C_REGION`, `c`.`C_PHONE`," +
                    " `c`.`C_MKTSEGMENT`, `s`.`S_NAME`, `s`.`S_ADDRESS`, `s`.`S_CITY`, `s`.`S_NATION`, `s`.`S_REGION`," +
                    " `s`.`S_PHONE`, `p`.`P_NAME`, `p`.`P_MFGR`, `p`.`P_CATEGORY`, `p`.`P_BRAND`, `p`.`P_COLOR`," +
                    " `p`.`P_TYPE`, `p`.`P_SIZE`, `p`.`P_CONTAINER`\n" +
                    "FROM `lineorder_null` AS `l` " +
                    " LEFT OUTER JOIN `customer` AS `c` ON `c`.`C_CUSTKEY` = `l`.`LO_CUSTKEY`" +
                    " LEFT OUTER JOIN `supplier` AS `s` ON `s`.`S_SUPPKEY` = `l`.`LO_SUPPKEY`" +
                    " LEFT OUTER JOIN `part` AS `p` ON `p`.`P_PARTKEY` = `l`.`LO_PARTKEY`;";

            String query2 = "SELECT `lineorder_null`.`lo_orderkey`, `lineorder_null`.`lo_orderdate`, `lineorder_null`.`lo_custkey` AS `cd`\n" +
                    "FROM `lineorder_null` LEFT OUTER JOIN `customer` ON `lineorder_null`.`lo_custkey` = `customer`.`c_custkey`\n" +
                    "WHERE `lineorder_null`.`lo_orderkey` = 100;";

            testRewriteOK(mv2, query2);
        }
    }

    @Test
    public void testAggJoinViewDelta() {
        connectContext.getSessionVariable().setOptimizerExecuteTimeout(300000000);
        String mv = "SELECT" +
                " `LO_ORDERKEY` as col1, C_CUSTKEY, S_SUPPKEY, P_PARTKEY," +
                " sum(LO_QUANTITY) as total_quantity, sum(LO_ORDTOTALPRICE) as total_price, count(*) as num" +
                " FROM `lineorder` AS `l` " +
                " LEFT OUTER JOIN `customer` AS `c` ON `c`.`C_CUSTKEY` = `l`.`LO_CUSTKEY`" +
                " LEFT OUTER JOIN `supplier` AS `s` ON `s`.`S_SUPPKEY` = `l`.`LO_SUPPKEY`" +
                " LEFT OUTER JOIN `part` AS `p` ON `p`.`P_PARTKEY` = `l`.`LO_PARTKEY`" +
                " group by col1, C_CUSTKEY, S_SUPPKEY, P_PARTKEY";

        String query = "SELECT `lineorder`.`lo_orderkey`, sum(LO_QUANTITY), sum(LO_ORDTOTALPRICE), count(*)\n" +
                "FROM `lineorder` LEFT OUTER JOIN `customer` ON `lineorder`.`lo_custkey` = `customer`.`c_custkey`\n" +
                " group by lo_orderkey";

        testRewriteOK(mv, query);
    }

    @Test
    public void testHiveViewDeltaJoinUKFK1() {
        String mv = "select a.c1, a.c2 from\n"
                + "(select * from hive0.partitioned_db.t1 where c1 = 1) a\n"
                + "join hive0.partitioned_db2.t2 using (c2)";
        String query = "select c2 from hive0.partitioned_db.t1 where c1 = 1";
        String constraint = "\"unique_constraints\" = \"hive0.partitioned_db2.t2.c2\"," +
                "\"foreign_key_constraints\" = \"hive0.partitioned_db.t1(c2) references hive0.partitioned_db2.t2(c2)\" ";
        testRewriteOK(mv, query, constraint)
                .contains("0:OlapScanNode\n" +
                        "     TABLE: mv0\n" +
                        "     PREAGGREGATION: ON\n");
    }

    @Test
    public void testHiveViewDeltaJoinUKFK2() {
        String mv = "select t1.c1, l.c2 as c2_1, r.c2 as c2_2, r.c3 from hive0.partitioned_db.t1 " +
                "join hive0.partitioned_db2.t2 l on t1.c2= l.c2 " +
                "join hive0.partitioned_db2.t2 r on t1.c3 = r.c2";
        String query =
                "select t1.c1, t2.c2 from hive0.partitioned_db.t1 join hive0.partitioned_db2.t2 on t1.c2 = t2.c2";
        String constraint = "\"unique_constraints\" = \"hive0.partitioned_db2.t2.c2\"," +
                "\"foreign_key_constraints\" = \"hive0.partitioned_db.t1(c2) references hive0.partitioned_db2.t2(c2); " +
                "hive0.partitioned_db.t1(c3) references hive0.partitioned_db2.t2(c2)\" ";
        testRewriteOK(mv, query, constraint)
                .contains("0:OlapScanNode\n" +
                        "     TABLE: mv0\n" +
                        "     PREAGGREGATION: ON\n");
    }

    @Test
    public void testHiveViewDeltaJoinUKFK3() {
        String mv = "select t1.c1, l.c2 as c2_1, r.c2 as c2_2, r.c3, t3.c1 as new_c1 from hive0.partitioned_db.t1 " +
                "join hive0.partitioned_db2.t2 l on t1.c2 = l.c2 " +
                "join hive0.partitioned_db2.t2 r on t1.c3 = r.c2 " +
                "join hive0.partitioned_db.t3 on t1.c2 = t3.c2";
        String query = "select t1.c1, t3.c1 from hive0.partitioned_db.t1 join hive0.partitioned_db.t3 on t1.c2 = t3.c2";
        String constraint = "\"unique_constraints\" = \"hive0.partitioned_db2.t2.c2\"," +
                "\"foreign_key_constraints\" = \"hive0.partitioned_db.t1(c2) references hive0.partitioned_db2.t2(c2); " +
                "hive0.partitioned_db.t1(c3) references hive0.partitioned_db2.t2(c2)\" ";
        testRewriteOK(mv, query, constraint)
                .contains("0:OlapScanNode\n" +
                        "     TABLE: mv0\n" +
                        "     PREAGGREGATION: ON\n");
    }

    @Test
    public void testHiveViewDeltaJoinUKFK4() {
        String mv = "select a.c1, a.c2 from\n" +
                "(select * from hive0.partitioned_db.t1 where c1 = 1) a\n" +
                "join hive0.partitioned_db2.t2 on a.c2 = t2.c2\n" +
                "join hive0.partitioned_db.t3 on a.c2 = t3.c2";
        String query =
                "select a.c2 from (select * from hive0.partitioned_db.t1 where c1 = 1) a join hive0.partitioned_db.t3 " +
                        "on a.c2 = hive0.partitioned_db.t3.c2";
        String constraint = "\"unique_constraints\" = \"hive0.partitioned_db2.t2.c2\"," +
                "\"foreign_key_constraints\" = \"hive0.partitioned_db.t1(c2) references hive0.partitioned_db2.t2(c2);\" ";
        testRewriteOK(mv, query, constraint)
                .contains("0:OlapScanNode\n" +
                        "     TABLE: mv0\n" +
                        "     PREAGGREGATION: ON\n");
    }

    @Test
    public void testHiveViewDeltaJoinUKFK5() {
        String mv = "select a.c1, a.c2 from\n" +
                "(select * from hive0.partitioned_db.t1 where c1 = 1) a\n" +
                "join hive0.partitioned_db2.t2 on a.c2 = t2.c2\n" +
                "join hive0.partitioned_db.t3 on a.c2 = t3.c2";
        String query =
                "select a.c3 from (select * from hive0.partitioned_db.t1 where c1 = 1) a join hive0.partitioned_db.t3 " +
                        "on a.c2 = hive0.partitioned_db.t3.c2";
        String constraint = "\"unique_constraints\" = \"hive0.partitioned_db2.t2.c2\"," +
                "\"foreign_key_constraints\" = \"hive0.partitioned_db.t1(c2) references hive0.partitioned_db2.t2(c2);\" ";
        testRewriteFail(mv, query, constraint);
    }

    @Test
    public void testHiveViewDeltaJoinUKFK6() {
        String mv = "select t1.c1, l.c2 as c2_1, r.c2 as c2_2, r.c3 from hive0.partitioned_db.t1 " +
                "join hive0.partitioned_db2.t2 l on t1.c2= l.c2 " +
                "join hive0.partitioned_db2.t2 r on t1.c3 = r.c2 " +
                "where t1.c1 = 1";
        String query =
                "select t1.c1, t2.c2 from hive0.partitioned_db.t1 join hive0.partitioned_db2.t2 on t1.c2 = t2.c2 " +
                        "where t1.c1 = 1";
        String constraint = "\"unique_constraints\" = \"hive0.partitioned_db2.t2.c2\"," +
                "\"foreign_key_constraints\" = \"hive0.partitioned_db.t1(c2) references hive0.partitioned_db2.t2(c2); " +
                "hive0.partitioned_db.t1(c3) references hive0.partitioned_db2.t2(c2)\" ";
        testRewriteOK(mv, query, constraint)
                .contains("0:OlapScanNode\n" +
                        "     TABLE: mv0\n" +
                        "     PREAGGREGATION: ON\n");
    }

    @Test
    public void testHiveViewDeltaJoinUKFK7() {
        String mv = "select t1.c1, l.c2 as c2_1, r.c2 as c2_2, r.c3 from hive0.partitioned_db.t1 " +
                "join hive0.partitioned_db2.t2 l on t1.c2= l.c1 " +
                "join hive0.partitioned_db2.t2 r on t1.c3 = r.c1 " +
                "where t1.c1 = 1";
        String query =
                "select t1.c1, t2.c2 from hive0.partitioned_db.t1 join hive0.partitioned_db2.t2 on t1.c2 = t2.c1 " +
                        "where t1.c1 = 1";
        String constraint = "\"unique_constraints\" = \"hive0.partitioned_db2.t2.c2\"," +
                "\"foreign_key_constraints\" = \"hive0.partitioned_db.t1(c2) references hive0.partitioned_db2.t2(c2); " +
                "hive0.partitioned_db.t1(c3) references hive0.partitioned_db2.t2(c2)\" ";
        testRewriteFail(mv, query, constraint);
    }

    @Test
    public void testHiveViewDeltaJoinUKFK8() {
        String mv = "select t1.c1, l.c2 as c2_1, r.c2 as c2_2, t3.c3 from hive0.partitioned_db.t1 " +
                "left join hive0.partitioned_db2.t2 l on t1.c2= l.c2 " +
                "join hive0.partitioned_db2.t2 r on t1.c3 = r.c2 " +
                "join hive0.partitioned_db.t3 on t1.c2 = t3.c2 " +
                "where t1.c1 = 1";
        String query =
                "select t1.c1, t3.c3 from hive0.partitioned_db.t1 join hive0.partitioned_db.t3 on t1.c2 = t3.c2 " +
                        "where t1.c1 = 1";
        String constraint = "\"unique_constraints\" = \"hive0.partitioned_db2.t2.c2\"," +
                "\"foreign_key_constraints\" = \"hive0.partitioned_db.t1(c2) references hive0.partitioned_db2.t2(c2); " +
                "hive0.partitioned_db.t1(c3) references hive0.partitioned_db2.t2(c2)\" ";
        testRewriteOK(mv, query, constraint);
    }

    @Test
    public void testHiveViewDeltaJoinUKFK9() {
        String mv = "select t1.c1, l.c2 as c2_1, r.c2 as c2_2, t3.c3 from hive0.partitioned_db.t1 " +
                "join hive0.partitioned_db.t3 on t1.c2 = t3.c2 " +
                "left join hive0.partitioned_db2.t2 l on t1.c2 = l.c2 " +
                "join hive0.partitioned_db2.t2 r on t1.c3 = r.c2 " +
                "where t1.c1 = 1";
        String query =
                "select t1.c1, t3.c3 from hive0.partitioned_db.t1 join hive0.partitioned_db.t3 on t1.c2 = t3.c2 " +
                        "where t1.c1 = 1";
        String constraint = "\"unique_constraints\" = \"hive0.partitioned_db2.t2.c2\"," +
                "\"foreign_key_constraints\" = \"hive0.partitioned_db.t1(c2) references hive0.partitioned_db2.t2(c2); " +
                "hive0.partitioned_db.t1(c3) references hive0.partitioned_db2.t2(c2)\" ";
        testRewriteOK(mv, query, constraint);
    }

    @Test
    public void testHiveViewDeltaJoinUKFK10() {
        String mv = "select t1.c1, l.c2 as c2_1, r.c2 as c2_2, t3.c3 from hive0.partitioned_db.t1 " +
                "join hive0.partitioned_db.t3 on t1.c2 = t3.c2 " +
                "join hive0.partitioned_db2.t2 r on t1.c3 = r.c2 " +
                "left join hive0.partitioned_db2.t2 l on t1.c2 = l.c2 " +
                "where t1.c1 = 1";
        String query =
                "select t1.c1, t3.c3 from hive0.partitioned_db.t1 join hive0.partitioned_db.t3 on t1.c2 = t3.c2 " +
                        "where t1.c1 = 1";
        String constraint = "\"unique_constraints\" = \"hive0.partitioned_db2.t2.c2\"," +
                "\"foreign_key_constraints\" = \"hive0.partitioned_db.t1(c2) references hive0.partitioned_db2.t2(c2); " +
                "hive0.partitioned_db.t1(c3) references hive0.partitioned_db2.t2(c2)\" ";
        testRewriteOK(mv, query, constraint);
    }

    @Test
    public void testHiveViewDeltaJoinUKFK11() {
        String mv = "select t1.c1, r.c2, t3.c3 from hive0.partitioned_db.t1 " +
                "join hive0.partitioned_db2.t2 r on t1.c3 = r.c2 " +
                "left join hive0.partitioned_db.t3 on t1.c2= t3.c2 " +
                "where t1.c1 = 1";
        String query =
                "select t1.c1, t3.c3 from hive0.partitioned_db.t1 left join hive0.partitioned_db.t3 on t1.c2 = t3.c2 " +
                        "where t1.c1 = 1";
        String constraint = "\"unique_constraints\" = \"hive0.partitioned_db2.t2.c2\"," +
                "\"foreign_key_constraints\" = \"hive0.partitioned_db.t1(c3) references hive0.partitioned_db2.t2(c2);\" ";
        testRewriteOK(mv, query, constraint);
    }

    // mv: t1, t2, t2
    // query: t1, t2
    @Test
    public void testViewDeltaJoinUKFK1() {
        String mv = "select c1 as col1, c2, c3, l.c6, r.c7" +
                " from t1 join t2 l on t1.c2 = l.c5" +
                " join t2 r on t1.c3 = r.c5";
        String query = "select c1, c2, c3, c6 from t1 join t2 on t1.c2 = t2.c5";
        testRewriteOK(mv, query);
    }

    // mv: t1, t3, t2, t2
    // query: t1, t3
    @Test
    public void testViewDeltaJoinUKFK2() {
        String mv = "select c1 as col1, c2, c3, l.c6, r.c7" +
                " from t1 join t2 l on t1.c2 = l.c5" +
                " join t2 r on t1.c3 = r.c5" +
                " join t3 on t1.c2 = t3.c5";
        String query = "select c1, c2, c3, t3.c5 from t1 join t3 on t1.c2 = t3.c5";
        testRewriteOK(mv, query);
    }

    @Test
    public void testViewDeltaJoinUKFK3() {
        String mv = "select a.empid, a.deptno from\n"
                + "(select * from emps where empid = 1) a\n"
                + "join depts using (deptno)\n"
                + "join dependents using (empid)";
        String query = "select a.empid from \n"
                + "(select * from emps where empid = 1) a\n"
                + "join dependents using (empid)";
        testRewriteOK(mv, query);
    }

    @Test
    public void testViewDeltaJoinUKFK4() {
        String mv = "select a.empid, a.deptno from\n"
                + "(select * from emps where empid = 1) a\n"
                + "join depts using (deptno)\n"
                + "join dependents using (empid)";
        String query = "select a.name from \n"
                + "(select * from emps where empid = 1) a\n"
                + "join dependents using (empid)";
        testRewriteFail(mv, query);
    }

    @Test
    public void testViewDeltaJoinUKFK5() {
        String mv = "select a.empid, a.deptno from\n"
                + "(select * from emps where empid = 1) a\n"
                + "join depts using (deptno)";
        String query = "select empid from emps where empid = 1";
        testRewriteOK(mv, query)
                .contains("0:OlapScanNode\n" +
                        "     TABLE: mv0\n" +
                        "     PREAGGREGATION: ON\n");
    }

    @Test
    public void testViewDeltaJoinUKFK6() {
        String mv = "select emps.empid, emps.deptno from emps\n"
                + "join depts using (deptno)\n"
                + "join dependents using (empid)"
                + "where emps.empid = 1";
        String query = "select emps.empid from emps\n"
                + "join dependents using (empid)\n"
                + "where emps.empid = 1";
        testRewriteOK(mv, query);
    }

    @Test
    public void testViewDeltaJoinUKFK7() {
        String mv = "select emps.empid, emps.deptno from emps\n"
                + "join depts a on (emps.deptno=a.deptno)\n"
                + "join depts b on (emps.deptno=b.deptno)\n"
                + "join dependents using (empid)"
                + "where emps.empid = 1";

        String query = "select emps.empid from emps\n"
                + "join dependents using (empid)\n"
                + "where emps.empid = 1";
        testRewriteOK(mv, query);
    }

    // join key is not foreign key
    @Test
    public void testViewDeltaJoinUKFK8() {
        String mv = "select emps.empid, emps.deptno from emps\n"
                + "join depts a on (emps.name=a.name)\n"
                + "join depts b on (emps.name=b.name)\n"
                + "join dependents using (empid)"
                + "where emps.empid = 1";

        String query = "select emps.empid from emps\n"
                + "join dependents using (empid)\n"
                + "where emps.empid = 1";
        testRewriteFail(mv, query);
    }

    // join key is not foreign key
    @Test
    public void testViewDeltaJoinUKFK9() {
        String mv = "select emps.empid, emps.deptno from emps\n"
                + "join depts a on (emps.deptno=a.deptno)\n"
                + "join depts b on (emps.name=b.name)\n"
                + "join dependents using (empid)"
                + "where emps.empid = 1";

        String query = "select emps.empid from emps\n"
                + "join dependents using (empid)\n"
                + "where emps.empid = 1";
        testRewriteFail(mv, query);
    }

    @Test
    public void testViewDeltaJoinUKFK10() {
        String mv = "select emps.empid as empid1, emps.name, emps.deptno, dependents.empid as empid2 from emps\n"
                + "join dependents using (empid)";

        String query = "select emps.empid, dependents.empid, emps.deptno\n"
                + "from emps\n"
                + "join dependents using (empid)"
                + "join depts a on (emps.deptno=a.deptno)\n"
                + "where emps.name = 'Bill'";
        testRewriteOK(mv, query);
    }

    @Test
    public void testViewDeltaJoinUKFK11() {
        String mv = "select emps.empid, emps.deptno, dependents.name from emps\n"
                + "left outer join depts a on (emps.deptno=a.deptno)\n"
                + "inner join depts b on (emps.deptno=b.deptno)\n"
                + "inner join dependents using (empid)"
                + "where emps.empid = 1";

        String query = "select emps.empid, dependents.name from emps\n"
                + "inner join dependents using (empid)\n"
                + "where emps.empid = 1";
        testRewriteOK(mv, query);
    }

    @Test
    public void testViewDeltaJoinUKFK12() {
        String mv = "select emps.empid, emps.deptno, dependents.name from emps\n"
                + "inner join dependents using (empid)"
                + "left outer join depts a on (emps.deptno=a.deptno)\n"
                + "inner join depts b on (emps.deptno=b.deptno)\n"
                + "where emps.empid = 1";

        String query = "select emps.empid, dependents.name from emps\n"
                + "inner join dependents using (empid)\n"
                + "where emps.empid = 1";
        testRewriteOK(mv, query);
    }

    @Test
    public void testViewDeltaJoinUKFK13() {
        String mv = "select emps.empid, emps.deptno, dependents.name from emps\n"
                + "inner join dependents using (empid)"
                + "inner join depts b on (emps.deptno=b.deptno)\n"
                + "left outer join depts a on (emps.deptno=a.deptno)\n"
                + "where emps.empid = 1";

        String query = "select emps.empid, dependents.name from emps\n"
                + "inner join dependents using (empid)\n"
                + "where emps.empid = 1";
        testRewriteOK(mv, query);
    }

    @Test
    public void testViewDeltaJoinUKFK14() {
        String mv = "select emps.empid, emps.deptno, dependents.name from emps\n"
                + "inner join depts b on (emps.deptno=b.deptno)\n"
                + "left outer join dependents using (empid)"
                + "where emps.empid = 1";

        String query = "select emps.empid, dependents.name from emps\n"
                + "left outer join dependents using (empid)\n"
                + "where emps.empid = 1";
        testRewriteOK(mv, query);
    }

    @Test
    public void testViewDeltaJoinUKFKInMV1() {
        String mv = "select emps.empid, emps.deptno, dependents.name from emps\n"
                + "join dependents using (empid)";
        String query = "select empid, deptno from emps\n"
                + "where emps.empid = 1";
        String constraint = "\"unique_constraints\" = \"dependents.empid\"," +
                "\"foreign_key_constraints\" = \"emps(empid) references dependents(empid)\" ";
        testRewriteOK(mv, query, constraint).
                contains("0:OlapScanNode\n" +
                        "     TABLE: mv0");
    }

    @Test
    public void testViewDeltaJoinUKFKInMV2() {
        String mv =
                "select emps_no_constraint.empid, emps_no_constraint.deptno, dependents.name from emps_no_constraint\n"
                        + "join dependents using (empid)";
        String query = "select empid, deptno from emps_no_constraint\n"
                + "where empid = 1";
        String constraint = "\"unique_constraints\" = \"dependents.empid\"," +
                "\"foreign_key_constraints\" = \"emps_no_constraint(empid) references dependents(empid)\" ";
        testRewriteOK(mv, query, constraint).
                contains("0:OlapScanNode\n" +
                        "     TABLE: mv0");
    }

    @Test
    public void testViewDeltaJoinUKFKInMV3() {
        String mv = "select emps.empid, emps.deptno, dependents.name from emps_no_constraint emps\n"
                + "join dependents using (empid)"
                + "inner join depts b on (emps.deptno=b.deptno)\n"
                + "where emps.empid = 1";
        String query =
                "select empid, emps.deptno from emps_no_constraint emps join depts b on (emps.deptno=b.deptno) \n"
                        + "where empid = 1";
        String constraint = "\"unique_constraints\" = \"dependents.empid\"," +
                "\"foreign_key_constraints\" = \"emps_no_constraint(empid) references dependents(empid)\" ";
        testRewriteOK(mv, query, constraint).
                contains("0:OlapScanNode\n" +
                        "     TABLE: mv0");
    }

    @Test
    public void testViewDeltaJoinUKFKInMV4() {
        String mv = "select emps.empid, emps.deptno, dependents.name from emps_no_constraint emps\n"
                + "left join dependents using (empid)"
                + "inner join depts b on (emps.deptno=b.deptno)\n"
                + "where emps.empid = 1";
        String query =
                "select empid, emps.deptno from emps_no_constraint emps join depts b on (emps.deptno=b.deptno) \n"
                        + "where empid = 1";
        String constraint = "\"unique_constraints\" = \"dependents.empid\"," +
                "\"foreign_key_constraints\" = \"emps_no_constraint(empid) references dependents(empid)\" ";
        testRewriteOK(mv, query, constraint).
                contains("0:OlapScanNode\n" +
                        "     TABLE: mv0");
    }

    @Test
    public void testViewDeltaJoinUKFKInMV5() {
        String mv = "select emps.empid, emps.deptno, dependents.name from emps_no_constraint emps\n"
                + "left join dependents using (empid)"
                + "inner join depts b on (emps.deptno=b.deptno)\n"
                + "left outer join depts a on (emps.deptno=a.deptno)\n"
                + "where emps.empid = 1";
        String query =
                "select empid, emps.deptno from emps_no_constraint emps join depts b on (emps.deptno=b.deptno) \n"
                        + "where empid = 1";
        String constraint = "\"unique_constraints\" = \"dependents.empid\"," +
                "\"foreign_key_constraints\" = \"emps_no_constraint(empid) references dependents(empid)\" ";
        testRewriteFail(mv, query, constraint);
    }

    @Test
    public void testViewDeltaJoinUKFKInMV6() {
        String mv = "select emps.empid, emps.deptno, dependents.name from emps_no_constraint emps\n"
                + "left join dependents using (empid)"
                + "inner join depts b on (emps.deptno=b.deptno)\n"
                + "left outer join depts a on (emps.deptno=a.deptno)\n"
                + "where emps.empid = 1";
        String query =
                "select empid, emps.deptno from emps_no_constraint emps join depts b on (emps.deptno=b.deptno) \n"
                        + "where empid = 1";
        String constraint = "\"unique_constraints\" = \"dependents.empid; depts.deptno\"," +
                "\"foreign_key_constraints\" = \"emps_no_constraint(empid) references dependents(empid);" +
                "emps_no_constraint(deptno) references depts(deptno)\" ";
        testRewriteOK(mv, query, constraint).
                contains("0:OlapScanNode\n" +
                        "     TABLE: mv0");
    }

    @Test
    public void testViewDeltaColumnCaseSensitiveOnDuplicate() throws Exception {
        {
            starRocksAssert.withTable("CREATE TABLE IF NOT EXISTS `tbl_03` (\n" +
                    "    `c5` int(11) NOT NULL COMMENT \"\",\n" +
                    "    `c6` int(11) NOT NULL COMMENT \"\",\n" +
                    "    `c7` int(11) NOT NULL COMMENT \"\"\n" +
                    ") ENGINE=OLAP\n" +
                    "DUPLICATE KEY(`c5`)\n" +
                    "COMMENT \"OLAP\"\n" +
                    "DISTRIBUTED BY HASH(`c5`) BUCKETS 12\n" +
                    "PROPERTIES (\n" +
                    "    \"replication_num\" = \"1\",\n" +
                    "    \"colocate_with\" = \"groupa4\",\n" +
                    "    \"in_memory\" = \"false\",\n" +
                    "    \"unique_constraints\" = \"C5\"\n" +
                    ");");
            starRocksAssert.withTable("CREATE TABLE IF NOT EXISTS `tbl_02` (\n" +
                    "    `c5` int(11) NOT NULL COMMENT \"\",\n" +
                    "    `c6` int(11) NOT NULL COMMENT \"\",\n" +
                    "    `c7` int(11) NOT NULL COMMENT \"\"\n" +
                    ") ENGINE=OLAP\n" +
                    "DUPLICATE KEY(`c5`)\n" +
                    "COMMENT \"OLAP\"\n" +
                    "DISTRIBUTED BY HASH(`c5`) BUCKETS 12\n" +
                    "PROPERTIES (\n" +
                    "    \"replication_num\" = \"1\",\n" +
                    "    \"colocate_with\" = \"groupa4\",\n" +
                    "    \"in_memory\" = \"false\",\n" +
                    "    \"unique_constraints\" = \"C5\"\n" +
                    ");");
            starRocksAssert.withTable("CREATE TABLE IF NOT EXISTS `tbl_01` (\n" +
                    "    `c1` int(11) NOT NULL COMMENT \"\",\n" +
                    "    `C2` int(11) NOT NULL COMMENT \"\",\n" +
                    "    `c3` int(11) NOT NULL COMMENT \"\",\n" +
                    "    `C4` decimal(38, 19) NOT NULL COMMENT \"\"\n" +
                    ") ENGINE=OLAP\n" +
                    "DUPLICATE KEY(`c1`)\n" +
                    "COMMENT \"OLAP\"\n" +
                    "DISTRIBUTED BY HASH(`c1`) BUCKETS 12\n" +
                    "PROPERTIES (\n" +
                    "    \"replication_num\" = \"1\",\n" +
                    "    \"colocate_with\" = \"groupa4\",\n" +
                    "    \"in_memory\" = \"false\",\n" +
                    "    \"foreign_key_constraints\" = \"(c2) REFERENCES tbl_02(C5);(C3) REFERENCES tbl_02(C5)\"\n" +
                    ");");

            String mv = "select c1 as col1, c2, c3, l.c6, r.c7\n" +
                    " from tbl_01 join tbl_02 l on tbl_01.c2 = l.c5\n" +
                    " join tbl_02 r on tbl_01.c3 = r.c5\n" +
                    " join tbl_03 on tbl_01.c2 = tbl_03.c5";
            String query = "select c1, c2, c3, tbl_03.c5 from tbl_01 join tbl_03 on tbl_01.c2 = tbl_03.c5;";
            testRewriteOK(mv, query);

            starRocksAssert.dropTable("tbl_01");
            starRocksAssert.dropTable("tbl_02");
            starRocksAssert.dropTable("tbl_03");
        }

        {
            // multi key columns
            starRocksAssert.withTable("CREATE TABLE IF NOT EXISTS `tbl_03` (\n" +
                    "    `c5` int(11) NOT NULL COMMENT \"\",\n" +
                    "    `c6` int(11) NOT NULL COMMENT \"\",\n" +
                    "    `c7` int(11) NOT NULL COMMENT \"\"\n" +
                    ") ENGINE=OLAP\n" +
                    "DUPLICATE KEY(`c5`, `c6`)\n" +
                    "COMMENT \"OLAP\"\n" +
                    "DISTRIBUTED BY HASH(`c5`, `c6`) BUCKETS 12\n" +
                    "PROPERTIES (\n" +
                    "    \"replication_num\" = \"1\",\n" +
                    "    \"in_memory\" = \"false\",\n" +
                    "    \"unique_constraints\" = \"C5\"\n" +
                    ");");
            starRocksAssert.withTable("CREATE TABLE IF NOT EXISTS `tbl_02` (\n" +
                    "    `C5` int(11) NOT NULL COMMENT \"\",\n" +
                    "    `c6` int(11) NOT NULL COMMENT \"\",\n" +
                    "    `c7` int(11) NOT NULL COMMENT \"\"\n" +
                    ") ENGINE=OLAP\n" +
                    "DUPLICATE KEY(`C5`, `C6`, `c7`)\n" +
                    "COMMENT \"OLAP\"\n" +
                    "DISTRIBUTED BY HASH(`C5`, `C6`, `c7`) BUCKETS 12\n" +
                    "PROPERTIES (\n" +
                    "    \"replication_num\" = \"1\",\n" +
                    "    \"in_memory\" = \"false\",\n" +
                    "    \"unique_constraints\" = \"C5, C6, c7\"\n" +
                    ");");
            starRocksAssert.withTable("CREATE TABLE IF NOT EXISTS `tbl_01` (\n" +
                    "    `c1` int(11) NOT NULL COMMENT \"\",\n" +
                    "    `C2` int(11) NOT NULL COMMENT \"\",\n" +
                    "    `c3` int(11) NOT NULL COMMENT \"\",\n" +
                    "    `C4` int(11) NOT NULL COMMENT \"\"\n" +
                    ") ENGINE=OLAP\n" +
                    "DUPLICATE KEY(`c1`)\n" +
                    "COMMENT \"OLAP\"\n" +
                    "DISTRIBUTED BY HASH(`c1`) BUCKETS 12\n" +
                    "PROPERTIES (\n" +
                    "    \"replication_num\" = \"1\",\n" +
                    "    \"in_memory\" = \"false\",\n" +
                    "    \"foreign_key_constraints\" = \"(c2, c4, C3) REFERENCES tbl_02(c5, C7, C6)\"\n" +
                    ");");

            String mv = "select c1 as col1, c2, c3, l.c6, l.c7\n" +
                    " from tbl_01 join tbl_02 l on tbl_01.c2 = l.C5 and tbl_01.c3 = l.c6 and tbl_01.c4 = l.c7\n" +
                    " join tbl_03 on tbl_01.c2 = tbl_03.c5";
            String query = "select c1, c2, c3, tbl_03.c5 from tbl_01 join tbl_03 on tbl_01.c2 = tbl_03.c5;";
            testRewriteOK(mv, query);

            starRocksAssert.dropTable("tbl_01");
            starRocksAssert.dropTable("tbl_02");
            starRocksAssert.dropTable("tbl_03");
        }
    }

    @Test
    public void testViewDeltaColumnCaseSensitiveOnPrimary() throws Exception {
        {
            starRocksAssert.withTable("CREATE TABLE IF NOT EXISTS `tbl_03` (\n" +
                    "    `c5` int(11) NOT NULL COMMENT \"\",\n" +
                    "    `c6` int(11) NOT NULL COMMENT \"\",\n" +
                    "    `c7` int(11) NOT NULL COMMENT \"\"\n" +
                    ") ENGINE=OLAP\n" +
                    "DUPLICATE KEY(`c5`)\n" +
                    "COMMENT \"OLAP\"\n" +
                    "DISTRIBUTED BY HASH(`c5`) BUCKETS 12\n" +
                    "PROPERTIES (\n" +
                    "    \"replication_num\" = \"1\",\n" +
                    "    \"colocate_with\" = \"groupa4\",\n" +
                    "    \"in_memory\" = \"false\",\n" +
                    "    \"unique_constraints\" = \"C5\"\n" +
                    ");");
            starRocksAssert.withTable("CREATE TABLE IF NOT EXISTS `tbl_02` (\n" +
                    "    `c5` int(11) NOT NULL COMMENT \"\",\n" +
                    "    `c6` int(11) NOT NULL COMMENT \"\",\n" +
                    "    `c7` int(11) NOT NULL COMMENT \"\"\n" +
                    ") ENGINE=OLAP\n" +
                    "PRIMARY KEY(`c5`)\n" +
                    "COMMENT \"OLAP\"\n" +
                    "DISTRIBUTED BY HASH(`c5`) BUCKETS 12\n" +
                    "PROPERTIES (\n" +
                    "    \"replication_num\" = \"1\",\n" +
                    "    \"colocate_with\" = \"groupa4\",\n" +
                    "    \"in_memory\" = \"false\"\n" +
                    ");");
            starRocksAssert.withTable("CREATE TABLE IF NOT EXISTS `tbl_01` (\n" +
                    "    `c1` int(11) NOT NULL COMMENT \"\",\n" +
                    "    `C2` int(11) NOT NULL COMMENT \"\",\n" +
                    "    `c3` int(11) NOT NULL COMMENT \"\",\n" +
                    "    `C4` decimal(38, 19) NOT NULL COMMENT \"\"\n" +
                    ") ENGINE=OLAP\n" +
                    "DUPLICATE KEY(`c1`)\n" +
                    "COMMENT \"OLAP\"\n" +
                    "DISTRIBUTED BY HASH(`c1`) BUCKETS 12\n" +
                    "PROPERTIES (\n" +
                    "    \"replication_num\" = \"1\",\n" +
                    "    \"colocate_with\" = \"groupa4\",\n" +
                    "    \"in_memory\" = \"false\",\n" +
                    "    \"foreign_key_constraints\" = \"(c2) REFERENCES tbl_02(C5);(C3) REFERENCES tbl_02(c5)\"\n" +
                    ");");

            String mv = "select c1 as col1, c2, c3, l.c6, r.c7\n" +
                    " from tbl_01 join tbl_02 l on tbl_01.c2 = l.c5\n" +
                    " join tbl_02 r on tbl_01.c3 = r.c5\n" +
                    " join tbl_03 on tbl_01.c2 = tbl_03.c5";
            String query = "select c1, c2, c3, tbl_03.c5 from tbl_01 join tbl_03 on tbl_01.c2 = tbl_03.c5;";
            testRewriteOK(mv, query);

            starRocksAssert.dropTable("tbl_01");
            starRocksAssert.dropTable("tbl_02");
            starRocksAssert.dropTable("tbl_03");
        }

        {
            // multi key columns
            starRocksAssert.withTable("CREATE TABLE IF NOT EXISTS `tbl_03` (\n" +
                    "    `c5` int(11) NOT NULL COMMENT \"\",\n" +
                    "    `c6` int(11) NOT NULL COMMENT \"\",\n" +
                    "    `c7` int(11) NOT NULL COMMENT \"\"\n" +
                    ") ENGINE=OLAP\n" +
                    "DUPLICATE KEY(`c5`, `c6`)\n" +
                    "COMMENT \"OLAP\"\n" +
                    "DISTRIBUTED BY HASH(`c5`, `c6`) BUCKETS 12\n" +
                    "PROPERTIES (\n" +
                    "    \"replication_num\" = \"1\",\n" +
                    "    \"in_memory\" = \"false\",\n" +
                    "    \"unique_constraints\" = \"C5\"\n" +
                    ");");
            starRocksAssert.withTable("CREATE TABLE IF NOT EXISTS `tbl_02` (\n" +
                    "    `C5` int(11) NOT NULL COMMENT \"\",\n" +
                    "    `c6` int(11) NOT NULL COMMENT \"\",\n" +
                    "    `c7` int(11) NOT NULL COMMENT \"\"\n" +
                    ") ENGINE=OLAP\n" +
                    "PRIMARY KEY(`C5`, `C6`)\n" +
                    "COMMENT \"OLAP\"\n" +
                    "DISTRIBUTED BY HASH(`C5`, `C6`) BUCKETS 12\n" +
                    "PROPERTIES (\n" +
                    "    \"replication_num\" = \"1\",\n" +
                    "    \"in_memory\" = \"false\"\n" +
                    ");");
            starRocksAssert.withTable("CREATE TABLE IF NOT EXISTS `tbl_01` (\n" +
                    "    `c1` int(11) NOT NULL COMMENT \"\",\n" +
                    "    `C2` int(11) NOT NULL COMMENT \"\",\n" +
                    "    `c3` int(11) NOT NULL COMMENT \"\",\n" +
                    "    `C4` decimal(38, 19) NOT NULL COMMENT \"\"\n" +
                    ") ENGINE=OLAP\n" +
                    "DUPLICATE KEY(`c1`)\n" +
                    "COMMENT \"OLAP\"\n" +
                    "DISTRIBUTED BY HASH(`c1`) BUCKETS 12\n" +
                    "PROPERTIES (\n" +
                    "    \"replication_num\" = \"1\",\n" +
                    "    \"in_memory\" = \"false\",\n" +
                    "    \"foreign_key_constraints\" = \"(c2, C3) REFERENCES tbl_02(c5, C6)\"\n" +
                    ");");

            String mv = "select c1 as col1, c2, c3, l.c6, l.c7\n" +
                    " from tbl_01 join tbl_02 l on tbl_01.c2 = l.C5 and tbl_01.c3 = l.c6\n" +
                    " join tbl_03 on tbl_01.c2 = tbl_03.c5";
            String query = "select c1, c2, c3, tbl_03.c5 from tbl_01 join tbl_03 on tbl_01.c2 = tbl_03.c5;";
            testRewriteOK(mv, query);

            starRocksAssert.dropTable("tbl_01");
            starRocksAssert.dropTable("tbl_02");
            starRocksAssert.dropTable("tbl_03");
        }
    }

    @Test
    public void testViewDeltaColumnCaseSensitiveOnUnique() throws Exception {
        {
            starRocksAssert.withTable("CREATE TABLE IF NOT EXISTS `tbl_03` (\n" +
                    "    `c5` int(11) NOT NULL COMMENT \"\",\n" +
                    "    `c6` int(11) NOT NULL COMMENT \"\",\n" +
                    "    `c7` int(11) NOT NULL COMMENT \"\"\n" +
                    ") ENGINE=OLAP\n" +
                    "DUPLICATE KEY(`c5`)\n" +
                    "COMMENT \"OLAP\"\n" +
                    "DISTRIBUTED BY HASH(`c5`) BUCKETS 12\n" +
                    "PROPERTIES (\n" +
                    "    \"replication_num\" = \"1\",\n" +
                    "    \"in_memory\" = \"false\",\n" +
                    "    \"unique_constraints\" = \"C5\"\n" +
                    ");");
            starRocksAssert.withTable("CREATE TABLE IF NOT EXISTS `tbl_02` (\n" +
                    "    `C5` int(11) NOT NULL COMMENT \"\",\n" +
                    "    `c6` int(11) NOT NULL COMMENT \"\",\n" +
                    "    `c7` int(11) NOT NULL COMMENT \"\"\n" +
                    ") ENGINE=OLAP\n" +
                    "UNIQUE KEY(`C5`)\n" +
                    "COMMENT \"OLAP\"\n" +
                    "DISTRIBUTED BY HASH(`C5`) BUCKETS 12\n" +
                    "PROPERTIES (\n" +
                    "    \"replication_num\" = \"1\",\n" +
                    "    \"in_memory\" = \"false\"\n" +
                    ");");
            starRocksAssert.withTable("CREATE TABLE IF NOT EXISTS `tbl_01` (\n" +
                    "    `c1` int(11) NOT NULL COMMENT \"\",\n" +
                    "    `C2` int(11) NOT NULL COMMENT \"\",\n" +
                    "    `c3` int(11) NOT NULL COMMENT \"\",\n" +
                    "    `C4` decimal(38, 19) NOT NULL COMMENT \"\"\n" +
                    ") ENGINE=OLAP\n" +
                    "DUPLICATE KEY(`c1`)\n" +
                    "COMMENT \"OLAP\"\n" +
                    "DISTRIBUTED BY HASH(`c1`) BUCKETS 12\n" +
                    "PROPERTIES (\n" +
                    "    \"replication_num\" = \"1\",\n" +
                    "    \"in_memory\" = \"false\",\n" +
                    "    \"foreign_key_constraints\" = \"(c2) REFERENCES tbl_02(C5);(C3) REFERENCES tbl_02(c5)\"\n" +
                    ");");

            String mv = "select c1 as col1, c2, c3, l.c6, r.c7\n" +
                    " from tbl_01 join tbl_02 l on tbl_01.c2 = l.C5\n" +
                    " join tbl_02 r on tbl_01.c3 = r.c5\n" +
                    " join tbl_03 on tbl_01.c2 = tbl_03.c5";
            String query = "select c1, c2, c3, tbl_03.c5 from tbl_01 join tbl_03 on tbl_01.c2 = tbl_03.c5;";
            testRewriteOK(mv, query);

            starRocksAssert.dropTable("tbl_01");
            starRocksAssert.dropTable("tbl_02");
            starRocksAssert.dropTable("tbl_03");
        }

        {
            // multi key columns
            starRocksAssert.withTable("CREATE TABLE IF NOT EXISTS `tbl_03` (\n" +
                    "    `c5` int(11) NOT NULL COMMENT \"\",\n" +
                    "    `c6` int(11) NOT NULL COMMENT \"\",\n" +
                    "    `c7` int(11) NOT NULL COMMENT \"\"\n" +
                    ") ENGINE=OLAP\n" +
                    "DUPLICATE KEY(`c5`, `c6`)\n" +
                    "COMMENT \"OLAP\"\n" +
                    "DISTRIBUTED BY HASH(`c5`, `c6`) BUCKETS 12\n" +
                    "PROPERTIES (\n" +
                    "    \"replication_num\" = \"1\",\n" +
                    "    \"in_memory\" = \"false\",\n" +
                    "    \"unique_constraints\" = \"C5\"\n" +
                    ");");
            starRocksAssert.withTable("CREATE TABLE IF NOT EXISTS `tbl_02` (\n" +
                    "    `C5` int(11) NOT NULL COMMENT \"\",\n" +
                    "    `c6` int(11) NOT NULL COMMENT \"\",\n" +
                    "    `c7` int(11) NOT NULL COMMENT \"\"\n" +
                    ") ENGINE=OLAP\n" +
                    "UNIQUE KEY(`C5`, `C6`)\n" +
                    "COMMENT \"OLAP\"\n" +
                    "DISTRIBUTED BY HASH(`C5`, `C6`) BUCKETS 12\n" +
                    "PROPERTIES (\n" +
                    "    \"replication_num\" = \"1\",\n" +
                    "    \"in_memory\" = \"false\"\n" +
                    ");");
            starRocksAssert.withTable("CREATE TABLE IF NOT EXISTS `tbl_01` (\n" +
                    "    `c1` int(11) NOT NULL COMMENT \"\",\n" +
                    "    `C2` int(11) NOT NULL COMMENT \"\",\n" +
                    "    `c3` int(11) NOT NULL COMMENT \"\",\n" +
                    "    `C4` decimal(38, 19) NOT NULL COMMENT \"\"\n" +
                    ") ENGINE=OLAP\n" +
                    "DUPLICATE KEY(`c1`)\n" +
                    "COMMENT \"OLAP\"\n" +
                    "DISTRIBUTED BY HASH(`c1`) BUCKETS 12\n" +
                    "PROPERTIES (\n" +
                    "    \"replication_num\" = \"1\",\n" +
                    "    \"in_memory\" = \"false\",\n" +
                    "    \"foreign_key_constraints\" = \"(C3, c2) REFERENCES tbl_02(C6, c5)\"\n" +
                    ");");

            String mv = "select c1 as col1, c2, c3, l.c6, l.c7\n" +
                    " from tbl_01 join tbl_02 l on tbl_01.c2 = l.C5 and tbl_01.c3 = l.c6\n" +
                    " join tbl_03 on tbl_01.c2 = tbl_03.c5";
            String query = "select c1, c2, c3, tbl_03.c5 from tbl_01 join tbl_03 on tbl_01.c2 = tbl_03.c5;";
            testRewriteOK(mv, query);

            starRocksAssert.dropTable("tbl_01");
            starRocksAssert.dropTable("tbl_02");
            starRocksAssert.dropTable("tbl_03");
        }
    }

    @Test
    public void testJoinTypeMismatchRewriteForViewDelta() throws Exception {
        {
            String query = "select sum(lo_linenumber) from `lineorder`" +
                    " LEFT OUTER JOIN `dates`" +
                    " ON `lineorder`.`lo_orderdate` = `dates`.`d_datekey` WHERE `lineorder`.`lo_orderdate` = 19961001;";

            String mv = "SELECT\n" +
                    "       l.LO_ORDERKEY AS LO_ORDERKEY,\n" +
                    "       l.LO_LINENUMBER AS LO_LINENUMBER,\n" +
                    "       l.LO_CUSTKEY AS LO_CUSTKEY,\n" +
                    "       l.LO_PARTKEY AS LO_PARTKEY,\n" +
                    "       l.LO_SUPPKEY AS LO_SUPPKEY,\n" +
                    "       l.LO_ORDERDATE AS LO_ORDERDATE,\n" +
                    "       l.LO_ORDERPRIORITY AS LO_ORDERPRIORITY,\n" +
                    "       l.LO_SHIPPRIORITY AS LO_SHIPPRIORITY,\n" +
                    "       l.LO_QUANTITY AS LO_QUANTITY,\n" +
                    "       l.LO_EXTENDEDPRICE AS LO_EXTENDEDPRICE,\n" +
                    "       l.LO_ORDTOTALPRICE AS LO_ORDTOTALPRICE,\n" +
                    "       l.LO_DISCOUNT AS LO_DISCOUNT,\n" +
                    "       l.LO_REVENUE AS LO_REVENUE,\n" +
                    "       l.LO_SUPPLYCOST AS LO_SUPPLYCOST,\n" +
                    "       l.LO_TAX AS LO_TAX,\n" +
                    "       l.LO_COMMITDATE AS LO_COMMITDATE,\n" +
                    "       l.LO_SHIPMODE AS LO_SHIPMODE,\n" +
                    "       c.C_NAME AS C_NAME,\n" +
                    "       c.C_ADDRESS AS C_ADDRESS,\n" +
                    "       c.C_CITY AS C_CITY,\n" +
                    "       c.C_NATION AS C_NATION,\n" +
                    "       c.C_REGION AS C_REGION,\n" +
                    "       c.C_PHONE AS C_PHONE,\n" +
                    "       c.C_MKTSEGMENT AS C_MKTSEGMENT,\n" +
                    "       s.S_NAME AS S_NAME,\n" +
                    "       s.S_ADDRESS AS S_ADDRESS,\n" +
                    "       s.S_CITY AS S_CITY,\n" +
                    "       s.S_NATION AS S_NATION,\n" +
                    "       s.S_REGION AS S_REGION,\n" +
                    "       s.S_PHONE AS S_PHONE,\n" +
                    "       p.P_NAME AS P_NAME,\n" +
                    "       p.P_MFGR AS P_MFGR,\n" +
                    "       p.P_CATEGORY AS P_CATEGORY,\n" +
                    "       p.P_BRAND AS P_BRAND,\n" +
                    "       p.P_COLOR AS P_COLOR,\n" +
                    "       p.P_TYPE AS P_TYPE,\n" +
                    "       p.P_SIZE AS P_SIZE,\n" +
                    "       p.P_CONTAINER AS P_CONTAINER,\n" +
                    "       d.d_date AS d_date,\n" +
                    "       d.d_dayofweek AS d_dayofweek,\n" +
                    "       d.d_month AS d_month,\n" +
                    "       d.d_year AS d_year,\n" +
                    "       d.d_yearmonthnum AS d_yearmonthnum,\n" +
                    "       d.d_yearmonth AS d_yearmonth,\n" +
                    "       d.d_daynuminweek AS d_daynuminweek,\n" +
                    "       d.d_daynuminmonth AS d_daynuminmonth,\n" +
                    "       d.d_daynuminyear AS d_daynuminyear,\n" +
                    "       d.d_monthnuminyear AS d_monthnuminyear,\n" +
                    "       d.d_weeknuminyear AS d_weeknuminyear,\n" +
                    "       d.d_sellingseason AS d_sellingseason,\n" +
                    "       d.d_lastdayinweekfl AS d_lastdayinweekfl,\n" +
                    "       d.d_lastdayinmonthfl AS d_lastdayinmonthfl,\n" +
                    "       d.d_holidayfl AS d_holidayfl,\n" +
                    "       d.d_weekdayfl AS d_weekdayfl\n" +
                    "   FROM lineorder AS l\n" +
                    "            INNER JOIN customer AS c ON c.C_CUSTKEY = l.LO_CUSTKEY\n" +
                    "            INNER JOIN supplier AS s ON s.S_SUPPKEY = l.LO_SUPPKEY\n" +
                    "            INNER JOIN part AS p ON p.P_PARTKEY = l.LO_PARTKEY\n" +
                    "            INNER JOIN dates AS d ON l.lo_orderdate = d.d_datekey;";
            testRewriteFail(mv, query);
        }

        {
            String mv = "select" +
                    " l.LO_ORDERKEY AS LO_ORDERKEY,\n" +
                    " l.LO_LINENUMBER AS LO_LINENUMBER,\n" +
                    " l.LO_CUSTKEY AS LO_CUSTKEY,\n" +
                    " l.LO_PARTKEY AS LO_PARTKEY," +
                    " c.C_NAME AS C_NAME,\n" +
                    " c.C_ADDRESS AS C_ADDRESS,\n" +
                    " c.C_CITY AS C_CITY," +
                    " s.S_NAME AS S_NAME,\n" +
                    " s.S_ADDRESS AS S_ADDRESS,\n" +
                    " s.S_CITY AS S_CITY" +
                    " from lineorder AS l\n" +
                    " LEFT OUTER JOIN customer AS c ON c.C_CUSTKEY = l.LO_CUSTKEY\n" +
                    " LEFT OUTER JOIN supplier AS s ON s.S_SUPPKEY = l.LO_SUPPKEY";

            String query = "select" +
                    " l.LO_ORDERKEY AS LO_ORDERKEY,\n" +
                    " l.LO_LINENUMBER AS LO_LINENUMBER,\n" +
                    " l.LO_CUSTKEY AS LO_CUSTKEY,\n" +
                    " l.LO_PARTKEY AS LO_PARTKEY," +
                    " c.C_NAME AS C_NAME,\n" +
                    " c.C_ADDRESS AS C_ADDRESS,\n" +
                    " c.C_CITY AS C_CITY" +
                    " from customer AS c\n" +
                    " LEFT OUTER JOIN lineorder AS l ON c.C_CUSTKEY = l.LO_CUSTKEY";
            testRewriteFail(mv, query);
        }
    }

    @Test
    public void testRewriteAvg1() {
        String mv1 = "select user_id, avg(tag_id) from user_tags group by user_id;";
        testRewriteOK(mv1, "select user_id, avg(tag_id) from user_tags group by user_id;");
        String mv2 = "select user_id, sum(tag_id), count(tag_id) from user_tags group by user_id;";
        testRewriteOK(mv2, "select user_id, avg(tag_id) from user_tags group by user_id;");
    }

    @Test
    public void testRewriteAvg2() {
        String mv2 = "select user_id, time, sum(tag_id), count(tag_id) from user_tags group by user_id, time;";
        testRewriteOK(mv2, "select user_id, avg(tag_id) from user_tags group by user_id;");
    }

    @Test
    public void testRewriteAvg3() {
        String mv2 =
                "select user_id, time, sum(tag_id % 10), count(tag_id % 10) from user_tags group by user_id, time;";
        testRewriteOK(mv2, "select user_id, avg(tag_id % 10) from user_tags group by user_id;");
    }

    @Test
    public void testCountDistinctToBitmapCount1() {
        String mv = "select user_id, bitmap_union(to_bitmap(tag_id)) from user_tags group by user_id;";
        testRewriteOK(mv, "select user_id, bitmap_union(to_bitmap(tag_id)) x from user_tags group by user_id;");
        testRewriteOK(mv,
                "select user_id, bitmap_count(bitmap_union(to_bitmap(tag_id))) x from user_tags group by user_id;");
        testRewriteOK(mv, "select user_id, count(distinct tag_id) x from user_tags group by user_id;");
    }

    @Test
    public void testCountDistinctToBitmapCount2() {
        String mv = "select user_id, time, bitmap_union(to_bitmap(tag_id)) from user_tags group by user_id, time;";
        testRewriteOK(mv,
                "select user_id, bitmap_count(bitmap_union(to_bitmap(tag_id))) x from user_tags group by user_id;");
        // rewrite count distinct to bitmap_count(bitmap_union(to_bitmap(x)));
        testRewriteOK(mv, "select user_id, count(distinct tag_id) x from user_tags group by user_id;");
    }

    @Test
    public void testCountDistinctToBitmapCount3() {
        String mv = "select user_id, time, bitmap_union(to_bitmap(tag_id % 10)) from user_tags group by user_id, time;";
        testRewriteOK(mv, "select user_id, bitmap_union(to_bitmap(tag_id % 10)) x from user_tags group by user_id;");
        testRewriteOK(mv,
                "select user_id, bitmap_count(bitmap_union(to_bitmap(tag_id % 10))) x from user_tags group by user_id;");
        // rewrite count distinct to bitmap_count(bitmap_union(to_bitmap(x)));
        testRewriteOK(mv, "select user_id, count(distinct tag_id % 10) x from user_tags group by user_id;");
    }

    @Test
    public void testCountDistinctToBitmapCount4() {
        String mv = "select user_id, tag_id from user_tags where user_id > 10;";
        testRewriteOK(mv,
                "select user_id, bitmap_union(to_bitmap(tag_id)) x from user_tags where user_id > 10 group by user_id ;");
        testRewriteOK(mv,
                "select user_id, bitmap_count(bitmap_union(to_bitmap(tag_id))) x from user_tags where user_id > 10 group by user_id;");
        testRewriteOK(mv,
                "select user_id, count(distinct tag_id) x from user_tags  where user_id > 10 group by user_id;");
    }

    @Test
    public void testCountDistinctToBitmapCount5() {
        String mv = "select user_id, tag_id from user_tags;";
        testRewriteOK(mv,
                "select user_id, bitmap_union(to_bitmap(tag_id)) x from user_tags where user_id > 10 group by user_id ;");
        testRewriteOK(mv,
                "select user_id, bitmap_count(bitmap_union(to_bitmap(tag_id))) x from user_tags where user_id > 10 group by user_id;");
        testRewriteOK(mv, "select user_id, count(distinct tag_id) x from user_tags group by user_id;");
    }

    @Test
    public void testCountDistinctToBitmapCount6() {
        String mv = "select user_id, count(tag_id) from user_tags group by user_id;";
        testRewriteFail(mv,
                "select user_id, bitmap_union(to_bitmap(tag_id)) x from user_tags where user_id > 10 group by user_id ;");
        testRewriteFail(mv,
                "select user_id, bitmap_count(bitmap_union(to_bitmap(tag_id))) x from user_tags where user_id > 10 group by user_id;");
        testRewriteFail(mv, "select user_id, count(distinct tag_id) x from user_tags group by user_id;");
    }

    @Test
    public void testBitmapUnionCountToBitmapCount1() {
        String mv = "select user_id, bitmap_union(to_bitmap(tag_id)) from user_tags group by user_id;";
        testRewriteOK(mv, "select user_id, bitmap_union_count(to_bitmap(tag_id)) x from user_tags group by user_id;");
    }

    @Test
    public void testBitmapUnionCountToBitmapCount2() {
        String mv = "select user_id, time, bitmap_union(to_bitmap(tag_id)) from user_tags group by user_id, time;";
        testRewriteOK(mv, "select user_id, bitmap_union_count(to_bitmap(tag_id)) x from user_tags group by user_id;");
    }

    @Test
    public void testApproxCountToHLL1() {
        String mv = "select user_id, time, hll_union(hll_hash(tag_id)) from user_tags group by user_id, time;";
        testRewriteOK(mv, "select user_id, approx_count_distinct(tag_id) x from user_tags group by user_id;");
        testRewriteOK(mv, "select user_id, ndv(tag_id) x from user_tags group by user_id;");
        testRewriteOK(mv, "select user_id, hll_union(hll_hash(tag_id)) x from user_tags group by user_id;");
    }

    @Test
    public void testApproxCountToHLL2() {
        String mv = "select user_id, hll_union(hll_hash(tag_id)) from user_tags group by user_id;";
        testRewriteOK(mv, "select user_id, approx_count_distinct(tag_id) x from user_tags group by user_id;");
        testRewriteOK(mv, "select user_id, ndv(tag_id) x from user_tags group by user_id;");
        testRewriteOK(mv, "select user_id, hll_union(hll_hash(tag_id)) x from user_tags group by user_id;");
    }

    @Test
    public void testPercentile1() {
        String mv = "select user_id, percentile_union(percentile_hash(tag_id)) from user_tags group by user_id;";
        testRewriteOK(mv, "select user_id, percentile_approx(tag_id, 1) x from user_tags group by user_id;");
        testRewriteOK(mv, "select user_id, percentile_approx(tag_id, 0) x from user_tags group by user_id;");
        testRewriteOK(mv, "select user_id, round(percentile_approx(tag_id, 0)) x from user_tags group by user_id;");
    }

    @Test
    public void testPercentile2() {
        String mv =
                "select user_id, time, percentile_union(percentile_hash(tag_id)) from user_tags group by user_id, time;";
        testRewriteOK(mv, "select user_id, percentile_approx(tag_id, 1) x from user_tags group by user_id;");
        testRewriteOK(mv, "select user_id, round(percentile_approx(tag_id, 0)) x from user_tags group by user_id;");
    }

    @Test
    public void testBitmapRewriteBasedOnAggregateTable() throws Exception {
        starRocksAssert.withTable("CREATE TABLE test_bitmap_rewrite_agg_tbl (\n" +
                "ds date,\n" +
                "sum1 bigint sum,\n" +
                "bitmap1 bitmap bitmap_union,\n" +
                "bitmap2 bitmap bitmap_union\n" +
                ") ENGINE = OLAP \n" +
                "aggregate key(ds)\n" +
                "DISTRIBUTED BY HASH(`ds`)\n" +
                "PROPERTIES (\n" +
                "\"replication_num\" = \"1\"\n" +
                ");\n");

        String mv =
                "SELECT ds, sum(sum1), bitmap_union(bitmap1), bitmap_union(bitmap2) from test_bitmap_rewrite_agg_tbl " +
                        "group by ds";
        testRewriteOK(mv, "select cd1 / cd2 from (select ds, bitmap_union_count(bitmap1) as cd1, " +
                "bitmap_count(bitmap_and(bitmap_union(bitmap1), bitmap_union(bitmap2))) as cd2 " +
                "from test_bitmap_rewrite_agg_tbl group by ds) t");
    }

    @Test
    public void testQueryWithLimitRewrite() throws Exception {
        starRocksAssert.withTable("CREATE TABLE `aggregate_table_with_null` (\n" +
                "  `k1` date NULL COMMENT \"\",\n" +
                "  `k2` datetime NULL COMMENT \"\",\n" +
                "  `k3` char(20) NULL COMMENT \"\",\n" +
                "  `k4` varchar(20) NULL COMMENT \"\",\n" +
                "  `k5` boolean NULL COMMENT \"\",\n" +
                "  `v1` bigint(20) SUM NULL COMMENT \"\",\n" +
                "  `v2` bigint(20) SUM NULL COMMENT \"\",\n" +
                "  `v3` bigint(20) SUM NULL COMMENT \"\",\n" +
                "  `v4` bigint(20) MAX NULL COMMENT \"\",\n" +
                "  `v5` largeint(40) MAX NULL COMMENT \"\",\n" +
                "  `v6` float MIN NULL COMMENT \"\",\n" +
                "  `v7` double MIN NULL COMMENT \"\",\n" +
                "  `v8` decimal128(38, 9) SUM NULL COMMENT \"\"\n" +
                ") ENGINE=OLAP\n" +
                "AGGREGATE KEY(`k1`, `k2`, `k3`, `k4`, `k5`)\n" +
                "COMMENT \"OLAP\"\n" +
                "DISTRIBUTED BY HASH(`k1`, `k2`, `k3`, `k4`, `k5`) BUCKETS 3\n" +
                "PROPERTIES (\n" +
                "\"replication_num\" = \"1\",\n" +
                "\"in_memory\" = \"false\",\n" +
                "\"storage_format\" = \"V2\",\n" +
                "\"enable_persistent_index\" = \"false\",\n" +
                "\"replicated_storage\" = \"true\",\n" +
                "\"compression\" = \"LZ4\"\n" +
                ");");

        starRocksAssert.withTable("CREATE TABLE `duplicate_table_with_null_partition` (\n" +
                "  `k1` date NULL COMMENT \"\",\n" +
                "  `k2` datetime NULL COMMENT \"\",\n" +
                "  `k3` char(20) NULL COMMENT \"\",\n" +
                "  `k4` varchar(20) NULL COMMENT \"\",\n" +
                "  `k5` boolean NULL COMMENT \"\",\n" +
                "  `k6` tinyint(4) NULL COMMENT \"\",\n" +
                "  `k7` smallint(6) NULL COMMENT \"\",\n" +
                "  `k8` int(11) NULL COMMENT \"\",\n" +
                "  `k9` bigint(20) NULL COMMENT \"\",\n" +
                "  `k10` largeint(40) NULL COMMENT \"\",\n" +
                "  `k11` float NULL COMMENT \"\",\n" +
                "  `k12` double NULL COMMENT \"\",\n" +
                "  `k13` decimal128(27, 9) NULL COMMENT \"\"\n" +
                ") ENGINE=OLAP\n" +
                "DUPLICATE KEY(`k1`, `k2`, `k3`, `k4`, `k5`)\n" +
                "COMMENT \"OLAP\"\n" +
                "PARTITION BY RANGE(`k1`)\n" +
                "(PARTITION p202006 VALUES [(\"0000-01-01\"), (\"2020-07-01\")),\n" +
                "PARTITION p202007 VALUES [(\"2020-07-01\"), (\"2020-08-01\")),\n" +
                "PARTITION p202008 VALUES [(\"2020-08-01\"), (\"2020-09-01\")))\n" +
                "DISTRIBUTED BY HASH(`k1`, `k2`, `k3`, `k4`, `k5`) BUCKETS 3\n" +
                "PROPERTIES (\n" +
                "\"replication_num\" = \"1\",\n" +
                "\"in_memory\" = \"false\",\n" +
                "\"storage_format\" = \"V2\",\n" +
                "\"enable_persistent_index\" = \"false\",\n" +
                "\"replicated_storage\" = \"true\",\n" +
                "\"compression\" = \"LZ4\"\n" +
                ");");
        {
            String query = "SELECT t1.k1 k1, t2.k2 k2" +
                    " from duplicate_table_with_null_partition t1 join aggregate_table_with_null t2" +
                    " on t1.k1 = t2.k1 limit 10";
            String mv = "SELECT t1.k1 k1, t2.k2 k2" +
                    " from duplicate_table_with_null_partition t1 join aggregate_table_with_null t2" +
                    " on t1.k1 = t2.k1";
            MVRewriteChecker checker = testRewriteOK(mv, query);
            checker.contains("limit: 10");
        }

        {
            String query = "SELECT t1.k1 k1, sum(t2.v1) as s" +
                    " from duplicate_table_with_null_partition t1 join aggregate_table_with_null t2" +
                    " on t1.k1 = t2.k1 group by t1.k1 limit 10";
            String mv = "SELECT t1.k1 k1, sum(t2.v1) as s" +
                    " from duplicate_table_with_null_partition t1 join aggregate_table_with_null t2" +
                    " on t1.k1 = t2.k1 group by t1.k1";
            MVRewriteChecker checker = testRewriteOK(mv, query);
            checker.contains("limit: 10");
        }
        starRocksAssert.dropTable("duplicate_table_with_null_partition");
        starRocksAssert.dropTable("aggregate_table_with_null");
    }

    @Test
    public void testUnionRewrite() {
        {
            String mv =
                    "SELECT `customer`.`c_custkey`, `customer`.`c_name`, `customer`.`c_address`, `customer`.`c_city`," +
                            " `customer`.`c_nation`, `customer`.`c_region`, `customer`.`c_phone`, `customer`.`c_mktsegment`\n" +
                            "FROM `customer`\n" +
                            "WHERE `customer`.`c_city` = 'ETHIOPIA 9'";
            String query = "select * from lineorder, customer";
            testRewriteOK(mv, query);
        }

        {
            String mv =
                    "SELECT `customer`.`c_custkey`, `customer`.`c_name`, `customer`.`c_address`, `customer`.`c_city`," +
                            " `customer`.`c_nation`, `customer`.`c_region`, `customer`.`c_phone`, `customer`.`c_mktsegment`\n" +
                            "FROM `customer`\n" +
                            "WHERE `customer`.`c_city` = 'ETHIOPIA 9'";
            String query = "select * from customer, lineorder";
            testRewriteOK(mv, query);
        }

        {
            // test compensation predicates are not in output of query
            String mv = "SELECT `event_id`, `event_type`, `event_time`\n" +
                    "FROM `event1`\n" +
                    "WHERE `event_type` = 'click'; ";
            String query = "select count(event_id) from event1";
            MVRewriteChecker checker = testRewriteOK(mv, query);
            checker.contains("UNION");
        }

        {
            String mv = "SELECT count(lo_linenumber)\n" +
                    "FROM lineorder inner join customer on lo_custkey = c_custkey\n" +
                    "WHERE `c_name` != 'name'; ";

            String query = "SELECT count(lo_linenumber)\n" +
                    "FROM lineorder inner join customer on lo_custkey = c_custkey";
            Table table1 = getTable(MATERIALIZED_DB_NAME, "lineorder");
            PlanTestBase.setTableStatistics((OlapTable) table1, 1000000);
            Table table2 = getTable(MATERIALIZED_DB_NAME, "customer");
            PlanTestBase.setTableStatistics((OlapTable) table2, 1000000);
            MVRewriteChecker checker = testRewriteOK(mv, query);
            checker.contains("UNION");
        }
    }

    // Single Predicates
    @Test
    public void testRangePredicates1() {
        // =
        {
            String mv = "select deptno as col1, empid as col2, emps.locationid as col3 from emps " +
                    " left join locations on emps.locationid = locations.locationid where emps.deptno = 10";
            testRewriteOK(mv, "select count(*) from " +
                    "emps  left join locations on emps.locationid = locations.locationid where emps.deptno = 10");
            testRewriteFail(mv, "select count(*) from " +
                    "emps  left join locations on emps.locationid = locations.locationid where emps.deptno = 20");
        }

        // >
        {
            String mv = "select deptno as col1, empid as col2, emps.locationid as col3 from emps " +
                    " left join locations on emps.locationid = locations.locationid where emps.deptno > 10";
            testRewriteOK(mv, "select count(*) from " +
                    "emps  left join locations on emps.locationid = locations.locationid where emps.deptno > 10");
            testRewriteOK(mv, "select count(*) from " +
                    "emps  left join locations on emps.locationid = locations.locationid where emps.deptno > 20");
            testRewriteFail(mv, "select count(*) from " +
                    "emps  left join locations on emps.locationid = locations.locationid where emps.deptno < 10");
        }

        // >=
        {
            String mv = "select deptno as col1, empid as col2, emps.locationid as col3 from emps " +
                    " left join locations on emps.locationid = locations.locationid where emps.deptno >= 10";
            testRewriteOK(mv, "select count(*) from " +
                    "emps  left join locations on emps.locationid = locations.locationid where emps.deptno >= 10");
            testRewriteOK(mv, "select count(*) from " +
                    "emps  left join locations on emps.locationid = locations.locationid where emps.deptno = 10");
            testRewriteOK(mv, "select count(*) from " +
                    "emps  left join locations on emps.locationid = locations.locationid where emps.deptno >= 20");
            testRewriteFail(mv, "select count(*) from " +
                    "emps  left join locations on emps.locationid = locations.locationid where emps.deptno <= 10");
        }

        // <
        {
            String mv = "select deptno as col1, empid as col2, emps.locationid as col3 from emps " +
                    " left join locations on emps.locationid = locations.locationid where emps.deptno < 10";
            testRewriteOK(mv, "select count(*) from " +
                    "emps  left join locations on emps.locationid = locations.locationid where emps.deptno < 10");
            testRewriteOK(mv, "select count(*) from " +
                    "emps  left join locations on emps.locationid = locations.locationid where emps.deptno < 5");
            testRewriteFail(mv, "select count(*) from " +
                    "emps  left join locations on emps.locationid = locations.locationid where emps.deptno > 10");
        }

        // <=
        {
            String mv = "select deptno as col1, empid as col2, emps.locationid as col3 from emps " +
                    " left join locations on emps.locationid = locations.locationid where emps.deptno <= 10";
            testRewriteOK(mv, "select count(*) from " +
                    "emps  left join locations on emps.locationid = locations.locationid where emps.deptno <= 10");
            testRewriteOK(mv, "select count(*) from " +
                    "emps  left join locations on emps.locationid = locations.locationid where emps.deptno = 10");
            testRewriteOK(mv, "select count(*) from " +
                    "emps  left join locations on emps.locationid = locations.locationid where emps.deptno <= 5");
            testRewriteFail(mv, "select count(*) from " +
                    "emps  left join locations on emps.locationid = locations.locationid where emps.deptno >= 10");
        }

        // !=
        {
            String mv = "select deptno as col1, empid as col2, emps.locationid as col3 from emps " +
                    " left join locations on emps.locationid = locations.locationid where emps.deptno != 10";

            testRewriteOK(mv, "select count(*) from " +
                    "emps  left join locations on emps.locationid = locations.locationid where emps.deptno != 10");

            testRewriteFail(mv, "select count(*) from " +
                    "emps  left join locations on emps.locationid = locations.locationid where emps.deptno = 10");
            testRewriteOK(mv, "select count(*) from " +
                    "emps  left join locations on emps.locationid = locations.locationid where emps.deptno > 10");
            testRewriteOK(mv, "select count(*) from " +
                    "emps  left join locations on emps.locationid = locations.locationid where emps.deptno < 5");
        }
    }

    // Multi Predicates
    @Test
    public void testRangePredicates2() {
        // !=
        {
            String mv = "select deptno as col1, empid as col2, emps.locationid as col3 from emps " +
                    " left join locations on emps.locationid = locations.locationid where emps.deptno < 10 or emps.deptno > 10";
            testRewriteOK(mv, "select deptno as col1, empid as col2, emps.locationid as col3 from emps " +
                    " left join locations on emps.locationid = locations.locationid where emps.deptno < 10 or emps.deptno > 10");
            testRewriteOK(mv, "select deptno as col1, empid as col2, emps.locationid as col3 from emps " +
                    " left join locations on emps.locationid = locations.locationid where emps.deptno < 5 or emps.deptno > 20");
        }
    }

    @Test
    public void testRangePredicates3() {
        {
            String mv = "select c1, c2, c3 from t1 where c1 > 0 or c2 > 0 or c3 > 0";
            String query = "select c1, c2, c3 from t1 where c1 > 0 or c2 > 0";
            testRewriteOK(mv, query);
        }

        {
            String mv = "select c1, c2, c3 from t1 where c1 > 0 or c2 > 0 or c3 > 0";
            String query = "select c1, c2, c3 from t1 where c1 > 0 or c2 > 5";
            // TODO multi column OR predicate as range
            testRewriteOK(mv, query);
        }

        // multi range same column
        {
            String mv = "select c1, c2 from t1 where ((c1 >= 0 AND c1 <= 10) OR (c1 >= 20 AND c1 <= 30)) AND c3 = 1";
            String query = "select c1, c2 from t1 where ((c1 > 0 AND c1 < 10) OR (c1 > 20 AND c1 < 30)) AND c3 = 1";
            testRewriteOK(mv, query);
        }

        // test IN
        {
            String mv = "select c1, c2 from t1 where c1 IN (1, 2, 3)";
            String query = "select c1, c2 from t1 where c1 IN (1, 2)";
            testRewriteOK(mv, query);
        }

    }

    @Test
    public void testTimeSliceRewrite() throws Exception {
        starRocksAssert.withTable(" CREATE TABLE IF NOT EXISTS `t_time_slice` (\n" +
                "    `dt` datetime NOT NULL COMMENT \"\",\n" +
                "    `c1` int(11) NOT NULL COMMENT \"\"\n" +
                ") ENGINE=OLAP\n" +
                "DUPLICATE KEY(`dt`)\n" +
                "COMMENT \"OLAP\"\n" +
                "PARTITION BY RANGE(`dt`)\n" +
                "(\n" +
                "    PARTITION p1 VALUES [(\"2023-06-01\"), (\"2023-06-02\")),\n" +
                "    PARTITION p2 VALUES [(\"2023-06-02\"), (\"2023-06-03\")),\n" +
                "    PARTITION p3 VALUES [(\"2023-06-03\"), (\"2023-06-04\"))\n" +
                ")\n" +
                "DISTRIBUTED BY HASH(`c1`) BUCKETS 1\n" +
                "PROPERTIES (\n" +
                "    \"replication_num\" = \"1\",\n" +
                "    \"in_memory\" = \"false\"\n" +
                ")");

        String mv = "SELECT time_slice(dt, interval 5 minute) as t, sum(c1) FROM t_time_slice GROUP BY t";
        testRewriteOK(mv, "SELECT time_slice(dt, interval 5 minute) as t FROM t_time_slice " +
                "WHERE dt BETWEEN '2023-06-01' AND '2023-06-02' GROUP BY t");
        starRocksAssert.dropTable("t_time_slice");
    }

    @Test
    public void testJoinDeriveRewrite() {
        // left outer join
        {
            // Equivalence class should not be used. because c_custkey is nullable in mv, but lo_custkey is
            // not nullable
            String mv = "select lo_orderkey, lo_linenumber, lo_quantity, lo_revenue, lo_custkey, c_name" +
                    " from lineorder left outer join customer" +
                    " on lo_custkey = c_custkey";
            // left outer join will be converted to inner join because query has null-rejecting predicate: c_name = 'name'
            // c_name = 'name' is a null-rejecting predicate, so do not add the compensated predicate
            String query = "select lo_orderkey, lo_linenumber, lo_quantity, lo_revenue, lo_custkey, c_name" +
                    " from lineorder left outer join customer" +
                    " on lo_custkey = c_custkey where c_name = 'name'";
            testRewriteOK(mv, query);
        }

        {
            String mv = "select lo_orderkey, c_name, sum(lo_revenue) as total_revenue" +
                    " from lineorder left outer join customer" +
                    " on lo_custkey = c_custkey" +
                    " group by lo_orderkey, c_name";
            // left outer join will be converted to inner join because query has null-rejecting predicate: c_name = 'name'
            // c_name = 'name' is a null-rejecting predicate, so do not add the compensated predicate
            String query = "select lo_orderkey, c_name, sum(lo_revenue) as total_revenue" +
                    " from lineorder left outer join customer" +
                    " on lo_custkey = c_custkey where c_name = 'name'" +
                    " group by lo_orderkey, c_name";
            testRewriteOK(mv, query);
        }

        {
            String mv = "select lo_orderkey, c_custkey, sum(lo_revenue) as total_revenue" +
                    " from lineorder left outer join customer" +
                    " on lo_custkey = c_custkey" +
                    " group by lo_orderkey, c_custkey";
            String query = "select lo_orderkey, c_custkey, sum(lo_revenue) as total_revenue" +
                    " from lineorder inner join customer" +
                    " on lo_custkey = c_custkey" +
                    " group by lo_orderkey, c_custkey";
            MVRewriteChecker checker = testRewriteOK(mv, query);
            checker.contains("TABLE: mv0\n" +
                    "     PREAGGREGATION: ON\n" +
                    "     PREDICATES: 28: c_custkey IS NOT NULL\n" +
                    "     partitions=1/1");
        }

        {
            // the compensation predicate is c_custkey is not null, c_custkey should be in the output of mv
            String mv = "select lo_orderkey, lo_linenumber, lo_quantity, lo_revenue, c_custkey, c_name" +
                    " from lineorder left outer join customer" +
                    " on lo_custkey = c_custkey";
            String query = "select lo_orderkey, lo_linenumber, lo_quantity, lo_revenue, c_custkey, c_name" +
                    " from lineorder left outer join customer" +
                    " on lo_custkey = c_custkey where c_name = 'name'";
            MVRewriteChecker checker = testRewriteOK(mv, query);
            checker.contains("TABLE: mv0\n" +
                    "     PREAGGREGATION: ON\n" +
                    "     PREDICATES: 31: c_name = 'name'\n" +
                    "     partitions=1/1");
        }

        {
            // the compensation predicate is c_custkey is not null, c_custkey should be in the output of mv
            String mv = "select lo_orderkey, lo_linenumber, lo_quantity, lo_revenue, c_custkey, c_name" +
                    " from lineorder left outer join customer" +
                    " on lo_custkey = c_custkey";
            String query = "select lo_orderkey, lo_linenumber, lo_quantity, lo_revenue, c_custkey, c_name" +
                    " from lineorder left outer join customer" +
                    " on lo_custkey = c_custkey where c_custkey = 1";
            MVRewriteChecker checker = testRewriteOK(mv, query);
            checker.contains("TABLE: mv0\n" +
                    "     PREAGGREGATION: ON\n" +
                    "     PREDICATES: 30: c_custkey = 1\n" +
                    "     partitions=1/1");
        }

        {
            // the compensation predicate is c_custkey is not null, c_custkey should be in the output of mv
            String mv = "select lo_orderkey, lo_linenumber, lo_quantity, lo_revenue, c_custkey, c_name" +
                    " from lineorder left outer join customer" +
                    " on lo_custkey = c_custkey";
            String query = "select lo_orderkey, lo_linenumber, lo_quantity, lo_revenue, c_custkey, c_name" +
                    " from lineorder inner join customer" +
                    " on lo_custkey = c_custkey";
            MVRewriteChecker checker = testRewriteOK(mv, query);
            // should contain c_custkey IS NOT NULL predicate
            checker.contains("TABLE: mv0\n" +
                    "     PREAGGREGATION: ON\n" +
                    "     PREDICATES: 30: c_custkey IS NOT NULL\n" +
                    "     partitions=1/1");
        }

        {
            String mv = "select lo_orderkey, lo_linenumber, lo_quantity, lo_revenue, c_custkey, c_name" +
                    " from lineorder left outer join customer" +
                    " on lo_custkey = c_custkey and lo_shipmode = c_name";
            String query =
                    "select lo_orderkey, lo_linenumber, lo_quantity, lo_revenue, lo_custkey, lo_shipmode, c_name" +
                            " from lineorder inner join customer" +
                            " on lo_custkey = c_custkey and lo_shipmode = c_name";
            MVRewriteChecker checker = testRewriteOK(mv, query);
            checker.contains("TABLE: mv0\n" +
                    "     PREAGGREGATION: ON\n" +
                    "     PREDICATES: 30: c_custkey IS NOT NULL\n" +
                    "     partitions=1/1");
        }

        {
            String mv = "select lo_orderkey, lo_linenumber, lo_quantity, lo_revenue, c_custkey, c_name" +
                    " from lineorder left outer join customer" +
                    " on lo_custkey = c_custkey";
            String query = "select lo_orderkey, lo_linenumber, lo_quantity, lo_revenue, lo_custkey, c_name" +
                    " from lineorder left outer join customer" +
                    " on lo_custkey = c_custkey where c_name = 'name' and c_custkey = 100";
            MVRewriteChecker checker = testRewriteOK(mv, query);
            checker.contains("TABLE: mv0\n" +
                    "     PREAGGREGATION: ON\n" +
                    "     PREDICATES: 30: c_custkey = 100, 31: c_name = 'name'\n" +
                    "     partitions=1/1");
        }

        {
            // left anti join rewritten into left outer join with compensation predicate:
            // c_custkey is null
            String mv = "select lo_orderkey, lo_linenumber, lo_quantity, lo_revenue, c_custkey, c_name" +
                    " from lineorder left outer join customer" +
                    " on lo_custkey = c_custkey";

            String query =  "select lo_orderkey, lo_linenumber, lo_quantity, lo_revenue" +
                    " from lineorder left anti join customer" +
                    " on lo_custkey = c_custkey";
            MVRewriteChecker checker = testRewriteOK(mv, query);
            checker.contains("TABLE: mv0\n" +
                    "     PREAGGREGATION: ON\n" +
                    "     PREDICATES: 30: c_custkey IS NULL\n" +
                    "     partitions=1/1");
        }

        // right outer join
        {
            // Equivalence class should not be used. because c_custkey is nullable in mv, but lo_custkey is
            // not nullable
            String mv = "select lo_orderkey, lo_linenumber, lo_quantity, lo_revenue, lo_custkey, c_name" +
                    " from lineorder right outer join customer" +
                    " on lo_custkey = c_custkey";
            // left outer join will be converted to inner join because query has null-rejecting predicate: c_name = 'name'
            // c_name = 'name' is a null-rejecting predicate, so do not add the compensated predicate
            String query = "select lo_orderkey, lo_linenumber, lo_quantity, lo_revenue, lo_custkey, c_name" +
                    " from lineorder right outer join customer" +
                    " on lo_custkey = c_custkey where lo_orderkey = 10";
            testRewriteOK(mv, query);
        }

        {
            // the compensation predicate is c_custkey is not null, c_custkey should be in the output of mv
            String mv = "select lo_orderkey, lo_linenumber, lo_quantity, lo_revenue, c_custkey, c_name" +
                    " from lineorder right outer join customer" +
                    " on lo_custkey = c_custkey";
            String query = "select lo_orderkey, lo_linenumber, lo_quantity, lo_revenue, lo_custkey, c_name" +
                    " from lineorder right outer join customer" +
                    " on lo_custkey = c_custkey where lo_linenumber = 10";
            MVRewriteChecker checker = testRewriteOK(mv, query);
            checker.contains("TABLE: mv0\n" +
                    "     PREAGGREGATION: ON\n" +
                    "     PREDICATES: 27: lo_linenumber = 10\n" +
                    "     partitions=1/1");
        }

        {
            String mv = "select lo_orderkey, lo_custkey, sum(lo_revenue) as total_revenue" +
                    " from lineorder right outer join customer" +
                    " on lo_custkey = c_custkey" +
                    " group by lo_orderkey, lo_custkey";
            // left outer join will be converted to inner join because query has null-rejecting predicate: c_name = 'name'
            // c_name = 'name' is a null-rejecting predicate, so do not add the compensated predicate
            String query = "select lo_orderkey, lo_custkey, sum(lo_revenue) as total_revenue" +
                    " from lineorder inner join customer" +
                    " on lo_custkey = c_custkey where lo_orderkey = 10" +
                    " group by lo_orderkey, lo_custkey";
            testRewriteOK(mv, query);
        }

        {
            String mv = "select lo_custkey, c_name, sum(lo_revenue) as total_revenue" +
                    " from lineorder right outer join customer" +
                    " on lo_custkey = c_custkey" +
                    " group by lo_custkey, c_name";
            String query = "select lo_custkey, c_name, sum(lo_revenue) as total_revenue" +
                    " from lineorder inner join customer" +
                    " on lo_custkey = c_custkey" +
                    " group by lo_custkey, c_name";
            MVRewriteChecker checker = testRewriteOK(mv, query);
            checker.contains("TABLE: mv0\n" +
                    "     PREAGGREGATION: ON\n" +
                    "     PREDICATES: 27: lo_custkey IS NOT NULL\n" +
                    "     partitions=1/1");
        }

        {
            String mv = "select lo_orderkey, lo_linenumber, lo_quantity, lo_revenue, c_custkey, c_name" +
                    " from lineorder right outer join customer" +
                    " on lo_custkey = c_custkey";
            String query = "select lo_orderkey, lo_linenumber, lo_quantity, lo_revenue, c_custkey, c_name" +
                    " from lineorder right outer join customer" +
                    " on lo_custkey = c_custkey where lo_orderkey = 1";
            MVRewriteChecker checker = testRewriteOK(mv, query);
            checker.contains("TABLE: mv0\n" +
                    "     PREAGGREGATION: ON\n" +
                    "     PREDICATES: 26: lo_orderkey = 1\n" +
                    "     partitions=1/1");
        }

        {
            // the compensation predicate is lo_custkey is not null, lo_custkey should be in the output of mv
            String mv = "select lo_orderkey, lo_linenumber, lo_quantity, lo_revenue, lo_custkey, c_name" +
                    " from lineorder right outer join customer" +
                    " on lo_custkey = c_custkey";
            String query = "select lo_orderkey, lo_linenumber, lo_quantity, lo_revenue, lo_custkey, c_name" +
                    " from lineorder inner join customer" +
                    " on lo_custkey = c_custkey";
            MVRewriteChecker checker = testRewriteOK(mv, query);
            // should contain c_custkey IS NOT NULL predicate
            checker.contains("TABLE: mv0\n" +
                    "     PREAGGREGATION: ON\n" +
                    "     PREDICATES: 30: lo_custkey IS NOT NULL\n" +
                    "     partitions=1/1");
        }

        {
            String mv = "select lo_orderkey, lo_linenumber, lo_quantity, lo_revenue, c_custkey, lo_custkey, c_name" +
                    " from lineorder right outer join customer" +
                    " on lo_custkey = c_custkey and lo_shipmode = c_name";
            String query =
                    "select lo_orderkey, lo_linenumber, lo_quantity, lo_revenue, lo_custkey, lo_shipmode, c_name" +
                            " from lineorder inner join customer" +
                            " on lo_custkey = c_custkey and lo_shipmode = c_name";
            MVRewriteChecker checker = testRewriteOK(mv, query);
            checker.contains("TABLE: mv0\n" +
                    "     PREAGGREGATION: ON\n" +
                    "     PREDICATES: 31: lo_custkey IS NOT NULL\n" +
                    "     partitions=1/1");
        }

        {
            // the compensation predicate is c_custkey is not null, c_custkey should be in the output of mv
            String mv = "select lo_orderkey, lo_linenumber, lo_quantity, lo_revenue, c_custkey, c_name" +
                    " from lineorder right outer join customer" +
                    " on lo_custkey = c_custkey";
            String query = "select lo_orderkey, lo_linenumber, lo_quantity, lo_revenue, lo_custkey, c_name" +
                    " from lineorder right outer join customer" +
                    " on lo_custkey = c_custkey where lo_linenumber = 10 and lo_quantity = 100";
            MVRewriteChecker checker = testRewriteOK(mv, query);
            checker.contains("TABLE: mv0\n" +
                    "     PREAGGREGATION: ON\n" +
                    "     PREDICATES: 27: lo_linenumber = 10, 28: lo_quantity = 100\n" +
                    "     partitions=1/1");
        }

        {
            // right anti join rewritten into left outer join, with compensation predicate:
            // lo_custkey is null.
            // and lo_custkey should be in the output of mv
            String mv = "select lo_orderkey, lo_linenumber, lo_quantity, lo_custkey, c_custkey, c_name" +
                    " from lineorder right outer join customer" +
                    " on lo_custkey = c_custkey";
            String query = "select c_name" +
                    " from lineorder right anti join customer" +
                    " on lo_custkey = c_custkey";
            MVRewriteChecker checker = testRewriteOK(mv, query);
            checker.contains("TABLE: mv0\n" +
                    "     PREAGGREGATION: ON\n" +
                    "     PREDICATES: 29: lo_custkey IS NULL\n" +
                    "     partitions=1/1");
        }

        // test inner join
        {
            String mv = "select lo_orderkey, lo_linenumber, lo_quantity, lo_revenue, c_custkey, lo_shipmode, c_name" +
                    " from lineorder inner join customer_primary" +
                    " on lo_custkey = c_custkey";
            String query = "select lo_orderkey, lo_linenumber, lo_quantity, lo_revenue, lo_custkey, lo_shipmode" +
                    " from lineorder left semi join customer_primary" +
                    " on lo_custkey = c_custkey";
            MVRewriteChecker checker = testRewriteOK(mv, query);
            checker.contains("TABLE: mv0\n" +
                    "     PREAGGREGATION: ON\n" +
                    "     partitions=1/1");
        }

        {
            String mv = "select lo_orderkey, lo_linenumber, lo_quantity, lo_revenue, c_custkey, lo_shipmode, c_name" +
                    " from lineorder inner join customer_unique" +
                    " on lo_custkey = c_custkey";
            String query = "select lo_orderkey, lo_linenumber, lo_quantity, lo_revenue, lo_custkey, lo_shipmode" +
                    " from lineorder left semi join customer_unique" +
                    " on lo_custkey = c_custkey";
            MVRewriteChecker checker = testRewriteOK(mv, query);
            checker.contains("TABLE: mv0\n" +
                    "     PREAGGREGATION: ON\n" +
                    "     partitions=1/1");
        }

        {
            String mv = "select lo_orderkey, lo_linenumber, lo_quantity, lo_revenue, c_custkey, lo_shipmode, c_name" +
                    " from lineorder inner join customer" +
                    " on lo_custkey = c_custkey";
            String query = "select lo_orderkey, lo_linenumber, lo_quantity, lo_revenue, lo_custkey, lo_shipmode" +
                    " from lineorder left semi join customer" +
                    " on lo_custkey = c_custkey";
            MVRewriteChecker checker = testRewriteOK(mv, query);
            checker.contains("TABLE: mv0\n" +
                    "     PREAGGREGATION: ON\n" +
                    "     partitions=1/1");
        }

        {
            String mv = "select lo_orderkey, lo_linenumber, lo_quantity, lo_revenue, c_custkey, lo_shipmode, c_name" +
                    " from lineorder_primary inner join customer" +
                    " on lo_custkey = c_custkey";
            String query = "select c_name" +
                    " from lineorder_primary right semi join customer" +
                    " on lo_custkey = c_custkey";
            MVRewriteChecker checker = testRewriteOK(mv, query);
            checker.contains("TABLE: mv0\n" +
                    "     PREAGGREGATION: ON\n" +
                    "     partitions=1/1");
        }

        {
            String mv = "select lo_orderkey, lo_linenumber, lo_quantity, lo_revenue, c_custkey, lo_shipmode, c_name" +
                    " from lineorder_unique inner join customer" +
                    " on lo_custkey = c_custkey";
            String query = "select c_name" +
                    " from lineorder_unique right semi join customer" +
                    " on lo_custkey = c_custkey";
            MVRewriteChecker checker = testRewriteOK(mv, query);
            checker.contains("TABLE: mv0\n" +
                    "     PREAGGREGATION: ON\n" +
                    "     partitions=1/1");
        }

        {
            String mv = "select lo_orderkey, lo_linenumber, lo_quantity, lo_revenue, c_custkey, lo_shipmode, c_name" +
                    " from lineorder inner join customer" +
                    " on lo_custkey = c_custkey";
            String query = "select c_name" +
                    " from lineorder right semi join customer" +
                    " on lo_custkey = c_custkey";
            MVRewriteChecker checker = testRewriteOK(mv, query);
            checker.contains("TABLE: mv0\n" +
                    "     PREAGGREGATION: ON\n" +
                    "     partitions=1/1");
        }

        // test full outer join
        {
            String mv = "select lo_orderkey, lo_linenumber, lo_quantity, lo_revenue, c_custkey, c_name" +
                    " from lineorder full outer join customer" +
                    " on lo_custkey = c_custkey";
            String query = "select lo_orderkey, lo_linenumber, lo_quantity, lo_revenue, c_custkey, c_name" +
                    " from lineorder left outer join customer" +
                    " on lo_custkey = c_custkey";
            MVRewriteChecker checker = testRewriteOK(mv, query);
            checker.contains("TABLE: mv0\n" +
                    "     PREAGGREGATION: ON\n" +
                    "     PREDICATES: 26: lo_orderkey IS NOT NULL\n" +
                    "     partitions=1/1");
        }

        {
            String mv = "select lo_orderkey, lo_linenumber, lo_quantity, lo_revenue, c_custkey, c_name" +
                    " from lineorder_null full outer join customer" +
                    " on lo_custkey = c_custkey";
            String query = "select lo_orderkey, lo_linenumber, lo_quantity, lo_revenue, c_custkey, c_name" +
                    " from lineorder_null left outer join customer" +
                    " on lo_custkey = c_custkey";
            MVRewriteChecker checker = testRewriteOK(mv, query);
            checker.contains("TABLE: mv0\n" +
                    "     PREAGGREGATION: ON\n" +
                    "     PREDICATES: 26: lo_orderkey IS NOT NULL\n" +
                    "     partitions=1/1");
        }

        {
            String mv = "select lo_orderkey, lo_linenumber, lo_quantity, lo_revenue, c_custkey, c_name" +
                    " from lineorder full outer join customer" +
                    " on lo_custkey = c_custkey";
            String query = "select lo_orderkey, lo_linenumber, lo_quantity, lo_revenue, c_custkey, c_name" +
                    " from lineorder right outer join customer" +
                    " on lo_custkey = c_custkey";
            MVRewriteChecker checker = testRewriteOK(mv, query);
            checker.contains("TABLE: mv0\n" +
                    "     PREAGGREGATION: ON\n" +
                    "     PREDICATES: 30: c_custkey IS NOT NULL\n" +
                    "     partitions=1/1");
        }

        {
            String mv = "select lo_orderkey, lo_linenumber, lo_quantity, lo_revenue, c_custkey, c_name" +
                    " from lineorder full outer join customer_null" +
                    " on lo_custkey = c_custkey";
            String query = "select lo_orderkey, lo_linenumber, lo_quantity, lo_revenue, c_custkey, c_name" +
                    " from lineorder right outer join customer_null" +
                    " on lo_custkey = c_custkey";
            testRewriteFail(mv, query);
        }

        {
            String mv = "select lo_orderkey, lo_linenumber, lo_quantity, lo_revenue, c_custkey, c_name" +
                    " from lineorder full outer join customer" +
                    " on lo_custkey = c_custkey";
            String query = "select lo_orderkey, lo_linenumber, lo_quantity, lo_revenue, c_custkey, c_name" +
                    " from lineorder inner join customer" +
                    " on lo_custkey = c_custkey";
            MVRewriteChecker checker = testRewriteOK(mv, query);
            checker.contains("TABLE: mv0\n" +
                    "     PREAGGREGATION: ON\n" +
                    "     PREDICATES: 30: c_custkey IS NOT NULL, 26: lo_orderkey IS NOT NULL\n" +
                    "     partitions=1/1");
        }

        {
            String mv = "select lo_orderkey, lo_linenumber, lo_quantity, lo_revenue, c_custkey, c_name" +
                    " from lineorder full outer join customer_null" +
                    " on lo_custkey = c_custkey";
            String query = "select lo_orderkey, lo_linenumber, lo_quantity, lo_revenue, c_custkey, c_name" +
                    " from lineorder inner join customer_null" +
                    " on lo_custkey = c_custkey";
            testRewriteFail(mv, query);
        }

        {
            String mv = "select lo_orderkey, lo_linenumber, lo_quantity, lo_revenue, c_custkey, c_name" +
                    " from lineorder_null full outer join customer" +
                    " on lo_custkey = c_custkey";
            String query = "select lo_orderkey, lo_linenumber, lo_quantity, lo_revenue, c_custkey, c_name" +
                    " from lineorder_null inner join customer" +
                    " on lo_custkey = c_custkey";
            MVRewriteChecker checker = testRewriteOK(mv, query);
            checker.contains("TABLE: mv0\n" +
                    "     PREAGGREGATION: ON\n" +
                    "     PREDICATES: 30: c_custkey IS NOT NULL, 26: lo_orderkey IS NOT NULL\n" +
                    "     partitions=1/1");
        }
    }

    @Test
    public void testCountDistinctRollupAgg() throws Exception {
        {
            String mv = "select empid, deptno, locationid, count(distinct name) as s\n"
                    + "from emps group by empid, deptno, locationid";
            String query = "select empid, count(distinct name) as s\n"
                    + "from emps where deptno=1 and locationid=1 "
                    + "group by empid ";
            testRewriteOK(mv, query);
        }
        {
            String mv = "select empid, deptno, locationid, count(distinct name) as s\n"
                + "from emps group by empid, deptno, locationid";
            String query = "select empid, count(distinct name) as s\n"
                + "from emps where deptno=1 \n"
                + "group by empid ";
            testRewriteFail(mv, query);
        }

    }

    @Test
    public void testRightOuterJoin() {
        {
            String q = "select empid, depts.deptno from emps\n"
                    + "right outer join depts using (deptno)";
            String m = "select empid, depts.deptno from emps\n"
                    + "right outer join depts using (deptno)";
            testRewriteOK(m, q);
        }

        {
            String q = "select empid, depts.deptno from emps\n"
                    + "right outer join depts using (deptno) where empid = 1";
            String m = "select empid, depts.deptno from emps\n"
                    + "right outer join depts using (deptno)";
            testRewriteOK(m, q);
        }
    }

    @Test
    public void testFullOuterJoin() {
        {
            String q = "select empid, depts.deptno from emps\n"
                    + "full outer join depts using (deptno)";
            String m = "select empid, depts.deptno from emps\n"
                    + "full outer join depts using (deptno)";
            testRewriteOK(m, q);
        }

        {
            String q = "select empid, depts.deptno from emps\n"
                    + "full outer join depts using (deptno) where empid = 1";
            String m = "select empid, depts.deptno from emps\n"
                    + "full outer join depts using (deptno)";
            testRewriteOK(m, q);
        }
    }

    @Test
    public void testLeftSemiJoin() {
        {
            String q = "select empid from emps\n"
                    + "left semi join depts using (deptno)";
            String m = "select empid from emps\n"
                    + "left semi join depts using (deptno)";
            testRewriteOK(m, q);
        }

        {
            String q = "select empid from emps\n"
                    + "left semi join depts using (deptno) where empid = 1";
            String m = "select empid from emps\n"
                    + "left semi join depts using (deptno)";
            testRewriteOK(m, q);
        }
    }

    @Test
    public void testLeftAntiJoin() {
        {
            String q = "select empid from emps\n"
                    + "left anti join depts using (deptno)";
            String m = "select empid from emps\n"
                    + "left anti join depts using (deptno)";
            testRewriteOK(m, q);
        }

        {
            String q = "select empid from emps\n"
                    + "left anti join depts using (deptno) where empid = 1";
            String m = "select empid from emps\n"
                    + "left anti join depts using (deptno)";
            testRewriteOK(m, q);
        }
    }

    @Test
    public void testRightSemiJoin() {
        {
            String q = "select deptno from emps\n"
                    + "right semi join depts using (deptno)";
            String m = "select deptno from emps\n"
                    + "right semi join depts using (deptno)";
            testRewriteOK(m, q);
        }

        {
            String q = "select deptno from emps\n"
                    + "right semi join depts using (deptno) where deptno = 1";
            String m = "select deptno from emps\n"
                    + "right semi join depts using (deptno)";
            testRewriteOK(m, q);
        }
    }

    @Test
    public void testRightAntiJoinJoin() {
        {
            String q = "select deptno from emps\n"
                    + "left anti join depts using (deptno)";
            String m = "select deptno from emps\n"
                    + "left anti join depts using (deptno)";
            testRewriteOK(m, q);
        }

        {
            String q = "select deptno from emps\n"
                    + "right anti join depts using (deptno) where deptno = 1";
            String m = "select deptno from emps\n"
                    + "right anti join depts using (deptno)";
            testRewriteOK(m, q);
        }
    }

    @Test
    public void testMultiJoinTypes() {
        {
            testRewriteOK("select depts.deptno, dependents.empid\n"
                            + "from depts\n"
                            + "left outer join dependents on (depts.name = dependents.name)\n"
                            + "right outer join emps on (emps.deptno = depts.deptno)\n",
                    "select dependents.empid\n"
                            + "from depts\n"
                            + "left outer join dependents on (depts.name = dependents.name)\n"
                            + "right outer join emps on (emps.deptno = depts.deptno)\n"
                            + "where depts.deptno > 10");
        }

        {
            testRewriteOK("select depts.deptno, dependents.empid\n"
                            + "from depts\n"
                            + "left outer join dependents on (depts.name = dependents.name)\n"
                            + "right outer join emps on (emps.deptno = depts.deptno)\n"
                            + "where depts.deptno > 10",
                    "select dependents.empid\n"
                            + "from depts\n"
                            + "left outer join dependents on (depts.name = dependents.name)\n"
                            + "right outer join emps on (emps.deptno = depts.deptno)\n"
                            + "where depts.deptno > 10");
        }

        {
            testRewriteOK("select depts.deptno, dependents.empid\n"
                            + "from depts\n"
                            + "full outer join dependents on (depts.name = dependents.name)\n"
                            + "right outer join emps on (emps.deptno = depts.deptno)\n",
                    "select dependents.empid\n"
                            + "from depts\n"
                            + "full outer join dependents on (depts.name = dependents.name)\n"
                            + "right outer join emps on (emps.deptno = depts.deptno)\n"
                            + "where depts.deptno > 10");
        }

        {
            testRewriteOK("select depts.deptno\n"
                            + "from depts\n"
                            + "left semi join dependents on (depts.name = dependents.name)\n"
                            + "left anti join emps on (emps.deptno = depts.deptno)\n",
                    "select depts.deptno\n"
                            + "from depts\n"
                            + "left semi join dependents on (depts.name = dependents.name)\n"
                            + "left anti join emps on (emps.deptno = depts.deptno)\n"
                            + "where depts.deptno > 10");
        }

        {
            testRewriteOK("select emps.empid\n"
                            + "from depts\n"
                            + "left semi join dependents on (depts.name = dependents.name)\n"
                            + "right anti join emps on (emps.deptno = depts.deptno)\n",
                    "select emps.empid\n"
                            + "from depts\n"
                            + "left semi join dependents on (depts.name = dependents.name)\n"
                            + "right anti join emps on (emps.deptno = depts.deptno)\n"
                            + "where emps.empid > 10");
        }
    }

    @Test
    public void testNestedAggregateBelowJoin2() throws Exception {
        {
            String mv1 = "create materialized view mv1 \n" +
                    "distributed by random \n" +
                    "refresh async\n" +
                    "as select empid, deptno, locationid, \n" +
                    " sum(salary) as total, count(salary)  as cnt\n" +
                    " from emps group by empid, deptno, locationid ";
            String mv2 = "create materialized view mv2 \n" +
                    "distributed by random \n" +
                    "refresh async\n" +
                    "as select sum(total) as sum, t2.locationid, t2.empid, t2.deptno  from \n" +
                    "(select empid, deptno, t.locationid, total, cnt from mv1 t join locations \n" +
                    "on t.locationid = locations.locationid) t2\n" +
                    "group by t2.locationid, t2.empid, t2.deptno";
            starRocksAssert.withMaterializedView(mv1);
            starRocksAssert.withMaterializedView(mv2);

            sql("select sum(total) as sum, t.locationid  from \n" +
                    "(select locationid, \n" +
                    " sum(salary) as total, count(salary)  as cnt\n" +
                    " from emps where empid = 2 and deptno = 10 group by locationid) t join locations \n" +
                    "on t.locationid = locations.locationid\n" +
                    "group by t.locationid")
                    .match("mv2");
            starRocksAssert.dropMaterializedView("mv1");
            starRocksAssert.dropMaterializedView("mv2");
        }
    }

    @Test
    public void testJoinDerive() throws Exception {
        starRocksAssert.withTable("CREATE TABLE t5 (\n" +
                "                k1 int,\n" +
                "                k2 int not null\n" +
                "            )\n" +
                "            DUPLICATE KEY(k1) " +
                "PROPERTIES (\n" +
                "    \"replication_num\" = \"1\",\n" +
                "    \"in_memory\" = \"false\"\n" +
                ")\n");
        starRocksAssert.withTable("CREATE TABLE t4 (\n" +
                "                a int,\n" +
                "                b int not null\n" +
                "            )\n" +
                "            DUPLICATE KEY(a) " +
                "PROPERTIES (\n" +
                "    \"replication_num\" = \"1\",\n" +
                "    \"in_memory\" = \"false\"\n" +
                ")\n");
        testRewriteOK("select * from t5 full outer join t4 on k1=a",
                "select * from t5 left outer join t4 on k1=a where k1=3;");
    }

    @Test
    public void testComplexExpressionRewrite() {
        {
            String mv = "select" +
                    " case" +
                    "    when lo_custkey is not null then lo_custkey" +
                    "    when lo_partkey is not null then lo_partkey" +
                    "    else null" +
                    " end as f1," +
                    " lo_linenumber is null as f2," +
                    " lo_shipmode like 'mode' as f3," +
                    " not lo_revenue > 0 as f4," +
                    " lo_revenue between 100 and 200 as f5," +
                    " lo_orderdate in (20230101, 20230102) as f6" +
                    " from lineorder_null";
            String query = "select" +
                    " case" +
                    "    when lo_custkey is not null then lo_custkey" +
                    "    when lo_partkey is not null then lo_partkey" +
                    "    else null" +
                    " end as f1," +
                    " lo_linenumber is null as f2," +
                    " lo_shipmode like 'mode' as f3," +
                    " not lo_revenue > 0 as f4," +
                    " lo_revenue between 100 and 200 as f5," +
                    " lo_orderdate in (20230101, 20230102) as f6" +
                    " from lineorder_null";
            testRewriteOK(mv, query);
        }
        {
            String mv = "select * from lineorder";
            String query = "select * from lineorder where lo_custkey is not null";
            testRewriteOK(mv, query);
        }

        {
            String mv = "select * from lineorder";
            String query = "select * from lineorder where lo_shipmode like 'mode'";
            testRewriteOK(mv, query);
        }

        {
            String mv = "select * from lineorder";
            String query = "select * from lineorder where lo_orderdate in (20230101, 20230102)";
            testRewriteOK(mv, query);
        }

        {
            String mv = "select * from lineorder";
            String query = "select * from lineorder where lo_revenue between 100 and 200";
            testRewriteOK(mv, query);
        }

        {
            String mv = "select * from lineorder";
            String query = "select * from lineorder where not lo_revenue > 0";
            testRewriteOK(mv, query);
        }
    }

    @Test
    public void testEmptyPartitionPrune() throws Exception {
        starRocksAssert.withTable("\n" +
                "CREATE TABLE test_empty_partition_tbl(\n" +
                "  `dt` datetime DEFAULT NULL,\n" +
                "  `col1` bigint(20) DEFAULT NULL,\n" +
                "  `col2` bigint(20) DEFAULT NULL,\n" +
                "  `col3` bigint(20) DEFAULT NULL,\n" +
                "  `error_code` varchar(1048576) DEFAULT NULL\n" +
                ")\n" +
                "DUPLICATE KEY (dt, col1)\n" +
                "PARTITION BY date_trunc('day', dt)\n" +
                "--DISTRIBUTED BY RANDOM BUCKETS 32\n" +
                "PROPERTIES (\n" +
                "\"replication_num\" = \"1\"\n" +
                ");");
        starRocksAssert.withMaterializedView("CREATE MATERIALIZED VIEW  test_empty_partition_mv1 \n" +
                "DISTRIBUTED BY HASH(col1, dt) BUCKETS 32\n" +
                "--DISTRIBUTED BY RANDOM BUCKETS 32\n" +
                "partition by date_trunc('day', dt)\n" +
                "PROPERTIES (\n" +
                "\"replication_num\" = \"1\"\n" +
                ")\n" +
                "AS select\n" +
                "      col1,\n" +
                "        dt,\n" +
                "        sum(col2) AS sum_col2,\n" +
                "        sum(if(error_code = 'TIMEOUT', col3, 0)) AS sum_col3\n" +
                "    FROM\n" +
                "        test_empty_partition_tbl AS f\n" +
                "    GROUP BY\n" +
                "        col1,\n" +
                "        dt;");
        String sql = "select\n" +
                "      col1,\n" +
                "        sum(col2) AS sum_col2,\n" +
                "        sum(if(error_code = 'TIMEOUT', col3, 0)) AS sum_col3\n" +
                "    FROM\n" +
                "        test_empty_partition_tbl AS f\n" +
                "    WHERE (dt >= STR_TO_DATE('2023-08-15 00:00:00', '%Y-%m-%d %H:%i:%s'))\n" +
                "        AND (dt <= STR_TO_DATE('2023-08-15 00:00:00', '%Y-%m-%d %H:%i:%s'))\n" +
                "    GROUP BY col1;";
        String plan = getFragmentPlan(sql);
        PlanTestBase.assertContains(plan, "test_empty_partition_mv1");
    }

    @Test
    public void testJoinWithToBitmapRewrite() throws Exception {
        String table1 = "CREATE TABLE test_sr_table_join(\n" +
                "fdate int,\n" +
                "fetl_time BIGINT ,\n" +
                "facct_type BIGINT ,\n" +
                "userid STRING ,\n" +
                "fplat_form_itg2 BIGINT ,\n" +
                "funit BIGINT ,\n" +
                "flcnt BIGINT\n" +
                ")PARTITION BY range(fdate) (\n" +
                "PARTITION p1 VALUES [ (\"20230702\"),(\"20230703\")),\n" +
                "PARTITION p2 VALUES [ (\"20230703\"),(\"20230704\")),\n" +
                "PARTITION p3 VALUES [ (\"20230704\"),(\"20230705\")),\n" +
                "PARTITION p4 VALUES [ (\"20230705\"),(\"20230706\"))\n" +
                ")\n" +
                "DISTRIBUTED BY HASH(userid)\n" +
                "PROPERTIES (\n" +
                "\"replication_num\" = \"1\"\n" +
                ");";
        starRocksAssert.withTable(table1);
        String table2 = "create table dim_test_sr_table (\n" +
                "fplat_form_itg2 bigint,\n" +
                "fplat_form_itg2_name string\n" +
                ")DISTRIBUTED BY HASH(fplat_form_itg2)\n" +
                "PROPERTIES (\n" +
                "\"replication_num\" = \"1\"\n" +
                ");";
        starRocksAssert.withTable(table2);

        {
            String mv = "select t1.fdate, t2.fplat_form_itg2_name," +
                    " BITMAP_UNION(to_bitmap(abs(MURMUR_HASH3_32(t1.userid)))) AS index_0_8228," +
                    " sum(t1.flcnt)as index_xxx\n" +
                    "FROM test_sr_table_join t1\n" +
                    "LEFT JOIN dim_test_sr_table t2\n" +
                    "ON t1.fplat_form_itg2 = t2.fplat_form_itg2\n" +
                    "WHERE t1.fdate >= 20230702 and t1.fdate < 20230706\n" +
                    "GROUP BY fdate, fplat_form_itg2_name;";
            String query = "select t2.fplat_form_itg2_name," +
                    " BITMAP_UNION_COUNT(to_bitmap(abs(MURMUR_HASH3_32(t1.userid)))) AS index_0_8228\n" +
                    "FROM test_sr_table_join t1\n" +
                    "LEFT JOIN dim_test_sr_table t2\n" +
                    "ON t1.fplat_form_itg2 = t2.fplat_form_itg2\n" +
                    "WHERE t1.fdate >= 20230703 and t1.fdate < 20230706\n" +
                    "GROUP BY fplat_form_itg2_name;";
            testRewriteOK(mv, query);
        }
        starRocksAssert.dropTable("test_sr_table_join");
        starRocksAssert.dropTable("dim_test_sr_table");
    }

    @Test
    public void testOrPredicates() {
        {
            String mv = "select * from lineorder where not (lo_orderkey > 10000 or lo_linenumber > 5000)";
            String query = "select * from lineorder where lo_orderkey <= 10000 and lo_linenumber <= 5000";
            testRewriteOK(mv, query);
        }

        {
            String mv = "select * from lineorder where not (lo_orderkey > 10000 or lo_linenumber > 5000)";
            String query = "select * from lineorder where lo_orderkey <= 1000 and lo_linenumber <= 500";
            MVRewriteChecker checker = testRewriteOK(mv, query);
            checker.contains("PREDICATES: 18: lo_orderkey <= 1000, 19: lo_linenumber <= 500");
        }

        {
            String mv = "select * from lineorder where lo_orderkey > 10000 or lo_linenumber > 5000";
            String query = "select * from lineorder where not( lo_orderkey <= 10000 and lo_linenumber <= 5000)";
            testRewriteOK(mv, query);
        }

        {
            String mv = "select * from lineorder where lo_orderkey > 10000 or lo_linenumber > 5000";
            String query = "select * from lineorder where not( lo_orderkey <= 20000 and lo_linenumber <= 10000)";
            MVRewriteChecker checker = testRewriteOK(mv, query);
            checker.contains("PREDICATES: (18: lo_orderkey > 20000) OR (19: lo_linenumber > 10000)");
        }

        {
            String mv = "select * from lineorder where (lo_orderkey > 10000 or lo_linenumber > 5000)";
            String query = "select * from lineorder where lo_orderkey > 10000";
            MVRewriteChecker checker = testRewriteOK(mv, query);
            checker.contains("PREDICATES: 18: lo_orderkey > 10000");
        }

        {
            String mv = "select * from lineorder where (lo_orderkey > 10000 or lo_linenumber > 5000)";
            String query = "select * from lineorder where lo_orderkey > 10000 or lo_linenumber > 5000";
            MVRewriteChecker checker = testRewriteOK(mv, query);
            checker.notContain("PREDICATES");
        }

        {
            String mv = "select * from lineorder where (lo_orderkey > 10000 or lo_linenumber > 5000)";
            String query = "select * from lineorder where lo_orderkey > 15000";
            testRewriteOK(mv, query);
        }

        {
            String mv = "select * from lineorder where (lo_orderkey > 10000 or lo_linenumber > 5000)";
            String query = "select * from lineorder where lo_orderkey > 10001";
            testRewriteOK(mv, query);
        }

        {
            String mv = "select * from lineorder where (lo_orderkey > 10000 or lo_linenumber > 5000)";
            String query = "select * from lineorder where lo_orderkey > 9999";
            testRewriteFail(mv, query);
        }

        {
            String mv = "select * from lineorder where (lo_orderkey >= 10000 or lo_linenumber > 5000)";
            String query = "select * from lineorder where lo_orderkey >= 10000";
            testRewriteOK(mv, query);
        }

        {
            String mv = "select * from lineorder where (lo_orderkey >= 10000 or lo_linenumber > 5000)";
            String query = "select * from lineorder where lo_orderkey > 10000";
            testRewriteOK(mv, query);
        }

        {
            String mv = "select * from lineorder where (lo_orderkey >= 10000 or lo_linenumber > 5000)";
            String query = "select * from lineorder where lo_orderkey = 10000";
            testRewriteOK(mv, query);
        }

        {
            String mv = "select * from lineorder where (lo_orderkey > 10000 or lo_linenumber > 5000)";
            String query = "select * from lineorder where lo_orderkey > 15000 and lo_linenumber > 6000";
            testRewriteOK(mv, query);
        }

        {
            String mv = "select * from lineorder where lo_orderkey > 10000";
            String query = "select * from lineorder where lo_orderkey > 15000 and lo_linenumber > 6000";
            testRewriteOK(mv, query);
        }

        {
            String mv = "select * from lineorder where (lo_orderkey > 10000 and lo_linenumber > 5000) or (lo_orderkey < 1000 and lo_linenumber < 2000)";
            String query = "select * from lineorder where lo_orderkey > 15000 and lo_linenumber > 6000";
            testRewriteOK(mv, query);
        }

        {
            String mv = "select * from lineorder where (lo_orderkey > 10000 and lo_linenumber > 5000) or (lo_orderkey < 1000 and lo_linenumber < 2000)";
            String query = "select * from lineorder where lo_orderkey < 1000 and lo_linenumber < 2000";
            MVRewriteChecker checker = testRewriteOK(mv, query);
            checker.contains("PREDICATES: 18: lo_orderkey < 1000, 19: lo_linenumber < 2000");
        }

        {
            String mv = "select * from lineorder where (lo_orderkey > 10000 or lo_linenumber > 5000) and (lo_orderkey < 1000 or lo_linenumber < 2000)";
            String query = "select * from lineorder where lo_orderkey > 15000 and lo_linenumber < 1000";
            MVRewriteChecker checker = testRewriteOK(mv, query);
            checker.contains("PREDICATES: 18: lo_orderkey > 15000, 19: lo_linenumber < 1000");
        }

        {
            String mv = "select * from lineorder where (lo_orderkey > 10000 or lo_orderkey < 5000) and (lo_linenumber > 10000 or lo_linenumber < 2000)";
            String query = "select * from lineorder where lo_orderkey > 15000 and lo_linenumber < 1000";
            testRewriteOK(mv, query);
        }
    }

    @Test
<<<<<<< HEAD
    public void testMvOnHiveView() throws Exception {
        starRocksAssert.withMaterializedView("create materialized view mv_on_hive_view_1 " +
                "DISTRIBUTED by hash(c_custkey) buckets 10" +
                " properties (" +
                "\"replication_num\" = \"1\",\n" +
                "\"force_external_table_query_rewrite\" = \"TRUE\"\n" +
                ")\n" +
                "As select * from hive0.tpch.customer_view;");
        String query = "select * from hive0.tpch.customer_view";
        String plan = getFragmentPlan(query);
        PlanTestBase.assertContains(plan, "mv_on_hive_view_1");
        starRocksAssert.dropMaterializedView("mv_on_hive_view_1");
=======
    public void testAggWithoutRollup() throws Exception {
        {
            starRocksAssert.withTable("create table dim_test_sr_table (\n" +
                    "fplat_form_itg2 bigint,\n" +
                    "fplat_form_itg2_name string\n" +
                    ")DISTRIBUTED BY HASH(fplat_form_itg2)\n" +
                    "PROPERTIES (\n" +
                    "\"replication_num\" = \"1\"\n" +
                    ");\n" +
                    "\n");

            starRocksAssert.withTable("CREATE TABLE test_sr_table_join(\n" +
                    "fdate int,\n" +
                    "fetl_time BIGINT ,\n" +
                    "facct_type BIGINT ,\n" +
                    "fqqid STRING ,\n" +
                    "fplat_form_itg2 BIGINT ,\n" +
                    "funit BIGINT ,\n" +
                    "flcnt BIGINT\n" +
                    ")PARTITION BY range(fdate) (\n" +
                    "PARTITION p1 VALUES [ (\"20230702\"),(\"20230703\")),\n" +
                    "PARTITION p2 VALUES [ (\"20230703\"),(\"20230704\")),\n" +
                    "PARTITION p3 VALUES [ (\"20230704\"),(\"20230705\")),\n" +
                    "PARTITION p4 VALUES [ (\"20230705\"),(\"20230706\"))\n" +
                    ")\n" +
                    "DISTRIBUTED BY HASH(fqqid)\n" +
                    "PROPERTIES (\n" +
                    "\"replication_num\" = \"1\"\n" +
                    ");");

            String mv = "select" +
                    " t1.fdate, t2.fplat_form_itg2_name, count(DISTINCT t1.fqqid) AS index_0_8228, sum(t1.flcnt)as index_xxx\n" +
                    "FROM test_sr_table_join t1\n" +
                    "LEFT JOIN dim_test_sr_table t2\n" +
                    "ON t1.fplat_form_itg2 = t2.fplat_form_itg2\n" +
                    "WHERE t1.fdate >= 20230702 and t1.fdate <= 20230705\n" +
                    "GROUP BY fdate, fplat_form_itg2_name;";

            String query = "select" +
                    " t2.fplat_form_itg2_name, count(DISTINCT t1.fqqid) AS index_0_8228, sum(t1.flcnt)as index_xxx\n" +
                    "FROM test_sr_table_join t1\n" +
                    "LEFT JOIN dim_test_sr_table t2\n" +
                    "ON t1.fplat_form_itg2 = t2.fplat_form_itg2\n" +
                    "WHERE t1.fdate = 20230705\n" +
                    "GROUP BY fplat_form_itg2_name;";
            testRewriteOK(mv, query);
        }
    }

    @Test
    public void testRangePredicate() {
        // integer
        {
            String mv = "select * from lineorder where lo_orderkey < 10001";
            String query = "select * from lineorder where lo_orderkey <= 10000";
            testRewriteOK(mv, query);
        }

        {
            String mv = "select * from lineorder where lo_orderkey < 2147483647";
            String query = "select * from lineorder where lo_orderkey < 2147483647";
            testRewriteOK(mv, query);
        }

        {
            String mv = "select * from lineorder where lo_orderkey <= 2147483646";
            String query = "select * from lineorder where lo_orderkey < 2147483647";
            testRewriteOK(mv, query);
        }

        {
            String mv = "select * from lineorder where lo_orderkey < 2147483647";
            String query = "select * from lineorder where lo_orderkey <= 2147483646";
            testRewriteOK(mv, query);
        }

        {
            String mv = "select * from lineorder where lo_orderkey >= 2147483647";
            String query = "select * from lineorder where lo_orderkey > 2147483646";
            testRewriteOK(mv, query);
        }

        {
            String mv = "select * from lineorder where lo_orderkey > 2147483646";
            String query = "select * from lineorder where lo_orderkey >= 2147483647";
            testRewriteOK(mv, query);
        }

        {
            String mv = "select * from lineorder where lo_orderkey > -2147483648";
            String query = "select * from lineorder where lo_orderkey >= -2147483647";
            testRewriteOK(mv, query);
        }

        {
            String mv = "select * from lineorder where lo_orderkey >= -2147483647";
            String query = "select * from lineorder where lo_orderkey > -2147483648";
            testRewriteOK(mv, query);
        }

        {
            String mv = "select * from lineorder where lo_orderkey < -2147483647";
            String query = "select * from lineorder where lo_orderkey <= -2147483648";
            testRewriteOK(mv, query);
        }

        // small int
        {
            String mv = "select * from test.test_all_type where t1b < 100";
            String query = "select * from test.test_all_type where t1b <= 99";
            testRewriteOK(mv, query);
        }

        {
            String mv = "select * from test.test_all_type where t1b <= 99";
            String query = "select * from test.test_all_type where t1b < 100";
            testRewriteOK(mv, query);
        }

        {
            String mv = "select * from test.test_all_type where t1b < 32767";
            String query = "select * from test.test_all_type where t1b < 32767";
            testRewriteOK(mv, query);
        }

        {
            String mv = "select * from test.test_all_type where t1b <= 32766";
            String query = "select * from test.test_all_type where t1b < 32767";
            testRewriteOK(mv, query);
        }

        {
            String query = "select * from test.test_all_type where t1b <= 32766";
            String mv = "select * from test.test_all_type where t1b < 32767";
            testRewriteOK(mv, query);
        }

        {
            String query = "select * from test.test_all_type where t1b >= 32767";
            String mv = "select * from test.test_all_type where t1b > 32766";
            testRewriteOK(mv, query);
        }

        {
            String mv = "select * from test.test_all_type where t1b >= 32767";
            String query = "select * from test.test_all_type where t1b > 32766";
            testRewriteOK(mv, query);
        }

        {
            String mv = "select * from test.test_all_type where t1b > -32768";
            String query = "select * from test.test_all_type where t1b >= -32767";
            testRewriteOK(mv, query);
        }

        {
            String query = "select * from test.test_all_type where t1b > -32768";
            String mv = "select * from test.test_all_type where t1b >= -32767";
            testRewriteOK(mv, query);
        }

        {
            String query = "select * from test.test_all_type where t1b < -32767";
            String mv = "select * from test.test_all_type where t1b <= -32768";
            testRewriteOK(mv, query);
        }

        // bigint
        {
            String mv = "select * from test.test_all_type where t1d < 100";
            String query = "select * from test.test_all_type where t1d <= 99";
            testRewriteOK(mv, query);
        }

        {
            String mv = "select * from test.test_all_type where t1d <= 99";
            String query = "select * from test.test_all_type where t1d < 100";
            testRewriteOK(mv, query);
        }

        {
            String mv = "select * from test.test_all_type where t1d < 9223372036854775807";
            String query = "select * from test.test_all_type where t1d < 9223372036854775807";
            testRewriteOK(mv, query);
        }

        {
            String mv = "select * from test.test_all_type where t1d <= 9223372036854775806";
            String query = "select * from test.test_all_type where t1d < 9223372036854775807";
            testRewriteOK(mv, query);
        }

        {
            String query = "select * from test.test_all_type where t1d <= 9223372036854775806";
            String mv = "select * from test.test_all_type where t1d < 9223372036854775807";
            testRewriteOK(mv, query);
        }

        {
            String query = "select * from test.test_all_type where t1d >= 9223372036854775807";
            String mv = "select * from test.test_all_type where t1d > 9223372036854775806";
            testRewriteOK(mv, query);
        }

        {
            String mv = "select * from test.test_all_type where t1d >= 9223372036854775807";
            String query = "select * from test.test_all_type where t1d > 9223372036854775806";
            testRewriteOK(mv, query);
        }

        {
            String mv = "select * from test.test_all_type where t1d > -9223372036854775808";
            String query = "select * from test.test_all_type where t1d >= -9223372036854775807";
            testRewriteOK(mv, query);
        }

        {
            String query = "select * from test.test_all_type where t1d > -9223372036854775808";
            String mv = "select * from test.test_all_type where t1d >= -9223372036854775807";
            testRewriteOK(mv, query);
        }

        {
            String query = "select * from test.test_all_type where t1d <= -9223372036854775808";
            String mv = "select * from test.test_all_type where t1d < -9223372036854775807";
            testRewriteOK(mv, query);
        }

        // date
        {
            String mv = "select * from test.test_all_type where id_date < '2023-08-10'";
            String query = "select * from test.test_all_type where id_date <= '2023-08-09'";
            testRewriteOK(mv, query);
        }

        {
            String mv = "select * from test.test_all_type where id_date <= '2023-08-09'";
            String query = "select * from test.test_all_type where id_date < '2023-08-10'";
            testRewriteOK(mv, query);
        }

        {
            String mv = "select * from test.test_all_type where id_date > '2023-08-10'";
            String query = "select * from test.test_all_type where id_date >= '2023-08-11'";
            testRewriteOK(mv, query);
        }

        {
            String mv = "select * from test.test_all_type where id_date >= '2023-08-10'";
            String query = "select * from test.test_all_type where id_date > '2023-08-11'";
            testRewriteOK(mv, query);
        }

        // datetime
        {
            String mv = "select * from test.test_all_type where id_datetime < '2023-08-10 12:00:01'";
            String query = "select * from test.test_all_type where id_datetime <= '2023-08-10 12:00:00'";
            testRewriteOK(mv, query);
        }

        {
            String mv = "select * from test.test_all_type where id_datetime <= '2023-08-10 12:00:00'";
            String query = "select * from test.test_all_type where id_datetime < '2023-08-10 12:00:01'";
            testRewriteOK(mv, query);
        }

        {
            String mv = "select * from test.test_all_type where id_datetime > '2023-08-10 12:00:01'";
            String query = "select * from test.test_all_type where id_datetime >= '2023-08-10 12:00:02'";
            testRewriteOK(mv, query);
        }

        {
            String mv = "select * from test.test_all_type where id_datetime >= '2023-08-10 12:00:01'";
            String query = "select * from test.test_all_type where id_datetime > '2023-08-10 12:00:00'";
            testRewriteOK(mv, query);
        }
    }

    @Test
    public void testRangePredicateRewrite() throws Exception {
        // range predicate with partition prune
        {
            // test int type
            starRocksAssert.withTable("create table dim_test_sr_table (\n" +
                    "fplat_form_itg2 bigint,\n" +
                    "fplat_form_itg2_name string\n" +
                    ")DISTRIBUTED BY HASH(fplat_form_itg2)\n" +
                    "PROPERTIES (\n" +
                    "\"replication_num\" = \"1\"\n" +
                    ");\n" +
                    "\n");

            starRocksAssert.withTable("CREATE TABLE test_sr_table_join(\n" +
                    "fdate int,\n" +
                    "fetl_time BIGINT ,\n" +
                    "facct_type BIGINT ,\n" +
                    "fqqid STRING ,\n" +
                    "fplat_form_itg2 BIGINT ,\n" +
                    "funit BIGINT ,\n" +
                    "flcnt BIGINT\n" +
                    ")PARTITION BY range(fdate) (\n" +
                    "PARTITION p1 VALUES [ (\"20230702\"),(\"20230703\")),\n" +
                    "PARTITION p2 VALUES [ (\"20230703\"),(\"20230704\")),\n" +
                    "PARTITION p3 VALUES [ (\"20230704\"),(\"20230705\")),\n" +
                    "PARTITION p4 VALUES [ (\"20230705\"),(\"20230706\"))\n" +
                    ")\n" +
                    "DISTRIBUTED BY HASH(fqqid)\n" +
                    "PROPERTIES (\n" +
                    "\"replication_num\" = \"1\"\n" +
                    ");\n" +
                    "\n");
            {
                String mv = "select t1.fdate, t2.fplat_form_itg2_name, count(DISTINCT t1.fqqid) AS index_0_8228, sum(t1.flcnt)as index_xxx\n" +
                        "FROM test_sr_table_join t1\n" +
                        "LEFT JOIN dim_test_sr_table t2\n" +
                        "ON t1.fplat_form_itg2 = t2.fplat_form_itg2\n" +
                        "WHERE t1.fdate >= 20230702 and t1.fdate <= 20230705\n" +
                        "GROUP BY fdate, fplat_form_itg2_name";
                String query = "select t1.fdate, t2.fplat_form_itg2_name, count(DISTINCT t1.fqqid) AS index_0_8228, sum(t1.flcnt)as index_xxx\n" +
                        "FROM test_sr_table_join t1\n" +
                        "LEFT JOIN dim_test_sr_table t2\n" +
                        "ON t1.fplat_form_itg2 = t2.fplat_form_itg2\n" +
                        "WHERE t1.fdate >= 20230703 and t1.fdate <= 20230705\n" +
                        "GROUP BY fdate, fplat_form_itg2_name";
                testRewriteOK(mv, query);
            }

            {
                String mv = "select t1.fdate, t2.fplat_form_itg2_name, count(DISTINCT t1.fqqid) AS index_0_8228, sum(t1.flcnt)as index_xxx\n" +
                        "FROM test_sr_table_join t1\n" +
                        "LEFT JOIN dim_test_sr_table t2\n" +
                        "ON t1.fplat_form_itg2 = t2.fplat_form_itg2\n" +
                        "WHERE t1.fdate >= 20230702 and t1.fdate < 20230706\n" +
                        "GROUP BY fdate, fplat_form_itg2_name";
                String query = "select t1.fdate, t2.fplat_form_itg2_name, count(DISTINCT t1.fqqid) AS index_0_8228, sum(t1.flcnt)as index_xxx\n" +
                        "FROM test_sr_table_join t1\n" +
                        "LEFT JOIN dim_test_sr_table t2\n" +
                        "ON t1.fplat_form_itg2 = t2.fplat_form_itg2\n" +
                        "WHERE t1.fdate >= 20230703 and t1.fdate <= 20230705\n" +
                        "GROUP BY fdate, fplat_form_itg2_name";
                testRewriteOK(mv, query);
            }

            {
                String mv = "select t1.fdate, t2.fplat_form_itg2_name, count(DISTINCT t1.fqqid) AS index_0_8228, sum(t1.flcnt)as index_xxx\n" +
                        "FROM test_sr_table_join t1\n" +
                        "LEFT JOIN dim_test_sr_table t2\n" +
                        "ON t1.fplat_form_itg2 = t2.fplat_form_itg2\n" +
                        "WHERE t1.fdate >= 20230702 and t1.fdate < 20230706\n" +
                        "GROUP BY fdate, fplat_form_itg2_name";
                String query = "select t1.fdate, t2.fplat_form_itg2_name, count(DISTINCT t1.fqqid) AS index_0_8228, sum(t1.flcnt)as index_xxx\n" +
                        "FROM test_sr_table_join t1\n" +
                        "LEFT JOIN dim_test_sr_table t2\n" +
                        "ON t1.fplat_form_itg2 = t2.fplat_form_itg2\n" +
                        "WHERE t1.fdate >= 20230703 and t1.fdate < 20230706\n" +
                        "GROUP BY fdate, fplat_form_itg2_name";
                testRewriteOK(mv, query);
            }

            {
                String mv = "select t1.fdate, t2.fplat_form_itg2_name, count(DISTINCT t1.fqqid) AS index_0_8228, sum(t1.flcnt)as index_xxx\n" +
                        "FROM test_sr_table_join t1\n" +
                        "LEFT JOIN dim_test_sr_table t2\n" +
                        "ON t1.fplat_form_itg2 = t2.fplat_form_itg2\n" +
                        "WHERE t1.fdate >= 20230702 and t1.fdate <= 20230705\n" +
                        "GROUP BY fdate, fplat_form_itg2_name";
                String query = "select t1.fdate, t2.fplat_form_itg2_name, count(DISTINCT t1.fqqid) AS index_0_8228, sum(t1.flcnt)as index_xxx\n" +
                        "FROM test_sr_table_join t1\n" +
                        "LEFT JOIN dim_test_sr_table t2\n" +
                        "ON t1.fplat_form_itg2 = t2.fplat_form_itg2\n" +
                        "WHERE t1.fdate >= 20230703 and t1.fdate < 20230706\n" +
                        "GROUP BY fdate, fplat_form_itg2_name";
                testRewriteOK(mv, query);
            }
            starRocksAssert.dropTable("dim_test_sr_table");
            starRocksAssert.dropTable("test_sr_table_join");
        }

        {
            // test date type
            starRocksAssert.withTable("create table dim_test_sr_table (\n" +
                    "fplat_form_itg2 bigint,\n" +
                    "fplat_form_itg2_name string\n" +
                    ")DISTRIBUTED BY HASH(fplat_form_itg2)\n" +
                    "PROPERTIES (\n" +
                    "\"replication_num\" = \"1\"\n" +
                    ");\n" +
                    "\n");

            starRocksAssert.withTable("CREATE TABLE test_sr_table_join(\n" +
                    "fdate date,\n" +
                    "fetl_time BIGINT ,\n" +
                    "facct_type BIGINT ,\n" +
                    "fqqid STRING ,\n" +
                    "fplat_form_itg2 BIGINT ,\n" +
                    "funit BIGINT ,\n" +
                    "flcnt BIGINT\n" +
                    ")PARTITION BY range(fdate) (\n" +
                    "PARTITION p1 VALUES [ (\"20230702\"),(\"20230703\")),\n" +
                    "PARTITION p2 VALUES [ (\"20230703\"),(\"20230704\")),\n" +
                    "PARTITION p3 VALUES [ (\"20230704\"),(\"20230705\")),\n" +
                    "PARTITION p4 VALUES [ (\"20230705\"),(\"20230706\"))\n" +
                    ")\n" +
                    "DISTRIBUTED BY HASH(fqqid)\n" +
                    "PROPERTIES (\n" +
                    "\"replication_num\" = \"1\"\n" +
                    ");\n" +
                    "\n");
            {
                String mv = "select t1.fdate, t2.fplat_form_itg2_name, count(DISTINCT t1.fqqid) AS index_0_8228, sum(t1.flcnt)as index_xxx\n" +
                        "FROM test_sr_table_join t1\n" +
                        "LEFT JOIN dim_test_sr_table t2\n" +
                        "ON t1.fplat_form_itg2 = t2.fplat_form_itg2\n" +
                        "WHERE t1.fdate >= 20230702 and t1.fdate <= 20230705\n" +
                        "GROUP BY fdate, fplat_form_itg2_name";
                String query = "select t1.fdate, t2.fplat_form_itg2_name, count(DISTINCT t1.fqqid) AS index_0_8228, sum(t1.flcnt)as index_xxx\n" +
                        "FROM test_sr_table_join t1\n" +
                        "LEFT JOIN dim_test_sr_table t2\n" +
                        "ON t1.fplat_form_itg2 = t2.fplat_form_itg2\n" +
                        "WHERE t1.fdate >= 20230703 and t1.fdate <= 20230705\n" +
                        "GROUP BY fdate, fplat_form_itg2_name";
                testRewriteOK(mv, query);
            }

            {
                String mv = "select t1.fdate, t2.fplat_form_itg2_name, count(DISTINCT t1.fqqid) AS index_0_8228, sum(t1.flcnt)as index_xxx\n" +
                        "FROM test_sr_table_join t1\n" +
                        "LEFT JOIN dim_test_sr_table t2\n" +
                        "ON t1.fplat_form_itg2 = t2.fplat_form_itg2\n" +
                        "WHERE t1.fdate >= 20230702 and t1.fdate < 20230706\n" +
                        "GROUP BY fdate, fplat_form_itg2_name";
                String query = "select t1.fdate, t2.fplat_form_itg2_name, count(DISTINCT t1.fqqid) AS index_0_8228, sum(t1.flcnt)as index_xxx\n" +
                        "FROM test_sr_table_join t1\n" +
                        "LEFT JOIN dim_test_sr_table t2\n" +
                        "ON t1.fplat_form_itg2 = t2.fplat_form_itg2\n" +
                        "WHERE t1.fdate >= 20230703 and t1.fdate <= 20230705\n" +
                        "GROUP BY fdate, fplat_form_itg2_name";
                testRewriteOK(mv, query);
            }

            {
                String mv = "select t1.fdate, t2.fplat_form_itg2_name, count(DISTINCT t1.fqqid) AS index_0_8228, sum(t1.flcnt)as index_xxx\n" +
                        "FROM test_sr_table_join t1\n" +
                        "LEFT JOIN dim_test_sr_table t2\n" +
                        "ON t1.fplat_form_itg2 = t2.fplat_form_itg2\n" +
                        "WHERE t1.fdate >= 20230702 and t1.fdate < 20230706\n" +
                        "GROUP BY fdate, fplat_form_itg2_name";
                String query = "select t1.fdate, t2.fplat_form_itg2_name, count(DISTINCT t1.fqqid) AS index_0_8228, sum(t1.flcnt)as index_xxx\n" +
                        "FROM test_sr_table_join t1\n" +
                        "LEFT JOIN dim_test_sr_table t2\n" +
                        "ON t1.fplat_form_itg2 = t2.fplat_form_itg2\n" +
                        "WHERE t1.fdate >= 20230703 and t1.fdate < 20230706\n" +
                        "GROUP BY fdate, fplat_form_itg2_name";
                testRewriteOK(mv, query);
            }

            {
                String mv = "select t1.fdate, t2.fplat_form_itg2_name, count(DISTINCT t1.fqqid) AS index_0_8228, sum(t1.flcnt)as index_xxx\n" +
                        "FROM test_sr_table_join t1\n" +
                        "LEFT JOIN dim_test_sr_table t2\n" +
                        "ON t1.fplat_form_itg2 = t2.fplat_form_itg2\n" +
                        "WHERE t1.fdate >= 20230702 and t1.fdate <= 20230705\n" +
                        "GROUP BY fdate, fplat_form_itg2_name";
                String query = "select t1.fdate, t2.fplat_form_itg2_name, count(DISTINCT t1.fqqid) AS index_0_8228, sum(t1.flcnt)as index_xxx\n" +
                        "FROM test_sr_table_join t1\n" +
                        "LEFT JOIN dim_test_sr_table t2\n" +
                        "ON t1.fplat_form_itg2 = t2.fplat_form_itg2\n" +
                        "WHERE t1.fdate >= 20230703 and t1.fdate < 20230706\n" +
                        "GROUP BY fdate, fplat_form_itg2_name";
                testRewriteOK(mv, query);
            }
            starRocksAssert.dropTable("dim_test_sr_table");
            starRocksAssert.dropTable("test_sr_table_join");
        }
>>>>>>> 1731891b
    }
}<|MERGE_RESOLUTION|>--- conflicted
+++ resolved
@@ -4085,7 +4085,6 @@
     }
 
     @Test
-<<<<<<< HEAD
     public void testMvOnHiveView() throws Exception {
         starRocksAssert.withMaterializedView("create materialized view mv_on_hive_view_1 " +
                 "DISTRIBUTED by hash(c_custkey) buckets 10" +
@@ -4098,482 +4097,5 @@
         String plan = getFragmentPlan(query);
         PlanTestBase.assertContains(plan, "mv_on_hive_view_1");
         starRocksAssert.dropMaterializedView("mv_on_hive_view_1");
-=======
-    public void testAggWithoutRollup() throws Exception {
-        {
-            starRocksAssert.withTable("create table dim_test_sr_table (\n" +
-                    "fplat_form_itg2 bigint,\n" +
-                    "fplat_form_itg2_name string\n" +
-                    ")DISTRIBUTED BY HASH(fplat_form_itg2)\n" +
-                    "PROPERTIES (\n" +
-                    "\"replication_num\" = \"1\"\n" +
-                    ");\n" +
-                    "\n");
-
-            starRocksAssert.withTable("CREATE TABLE test_sr_table_join(\n" +
-                    "fdate int,\n" +
-                    "fetl_time BIGINT ,\n" +
-                    "facct_type BIGINT ,\n" +
-                    "fqqid STRING ,\n" +
-                    "fplat_form_itg2 BIGINT ,\n" +
-                    "funit BIGINT ,\n" +
-                    "flcnt BIGINT\n" +
-                    ")PARTITION BY range(fdate) (\n" +
-                    "PARTITION p1 VALUES [ (\"20230702\"),(\"20230703\")),\n" +
-                    "PARTITION p2 VALUES [ (\"20230703\"),(\"20230704\")),\n" +
-                    "PARTITION p3 VALUES [ (\"20230704\"),(\"20230705\")),\n" +
-                    "PARTITION p4 VALUES [ (\"20230705\"),(\"20230706\"))\n" +
-                    ")\n" +
-                    "DISTRIBUTED BY HASH(fqqid)\n" +
-                    "PROPERTIES (\n" +
-                    "\"replication_num\" = \"1\"\n" +
-                    ");");
-
-            String mv = "select" +
-                    " t1.fdate, t2.fplat_form_itg2_name, count(DISTINCT t1.fqqid) AS index_0_8228, sum(t1.flcnt)as index_xxx\n" +
-                    "FROM test_sr_table_join t1\n" +
-                    "LEFT JOIN dim_test_sr_table t2\n" +
-                    "ON t1.fplat_form_itg2 = t2.fplat_form_itg2\n" +
-                    "WHERE t1.fdate >= 20230702 and t1.fdate <= 20230705\n" +
-                    "GROUP BY fdate, fplat_form_itg2_name;";
-
-            String query = "select" +
-                    " t2.fplat_form_itg2_name, count(DISTINCT t1.fqqid) AS index_0_8228, sum(t1.flcnt)as index_xxx\n" +
-                    "FROM test_sr_table_join t1\n" +
-                    "LEFT JOIN dim_test_sr_table t2\n" +
-                    "ON t1.fplat_form_itg2 = t2.fplat_form_itg2\n" +
-                    "WHERE t1.fdate = 20230705\n" +
-                    "GROUP BY fplat_form_itg2_name;";
-            testRewriteOK(mv, query);
-        }
-    }
-
-    @Test
-    public void testRangePredicate() {
-        // integer
-        {
-            String mv = "select * from lineorder where lo_orderkey < 10001";
-            String query = "select * from lineorder where lo_orderkey <= 10000";
-            testRewriteOK(mv, query);
-        }
-
-        {
-            String mv = "select * from lineorder where lo_orderkey < 2147483647";
-            String query = "select * from lineorder where lo_orderkey < 2147483647";
-            testRewriteOK(mv, query);
-        }
-
-        {
-            String mv = "select * from lineorder where lo_orderkey <= 2147483646";
-            String query = "select * from lineorder where lo_orderkey < 2147483647";
-            testRewriteOK(mv, query);
-        }
-
-        {
-            String mv = "select * from lineorder where lo_orderkey < 2147483647";
-            String query = "select * from lineorder where lo_orderkey <= 2147483646";
-            testRewriteOK(mv, query);
-        }
-
-        {
-            String mv = "select * from lineorder where lo_orderkey >= 2147483647";
-            String query = "select * from lineorder where lo_orderkey > 2147483646";
-            testRewriteOK(mv, query);
-        }
-
-        {
-            String mv = "select * from lineorder where lo_orderkey > 2147483646";
-            String query = "select * from lineorder where lo_orderkey >= 2147483647";
-            testRewriteOK(mv, query);
-        }
-
-        {
-            String mv = "select * from lineorder where lo_orderkey > -2147483648";
-            String query = "select * from lineorder where lo_orderkey >= -2147483647";
-            testRewriteOK(mv, query);
-        }
-
-        {
-            String mv = "select * from lineorder where lo_orderkey >= -2147483647";
-            String query = "select * from lineorder where lo_orderkey > -2147483648";
-            testRewriteOK(mv, query);
-        }
-
-        {
-            String mv = "select * from lineorder where lo_orderkey < -2147483647";
-            String query = "select * from lineorder where lo_orderkey <= -2147483648";
-            testRewriteOK(mv, query);
-        }
-
-        // small int
-        {
-            String mv = "select * from test.test_all_type where t1b < 100";
-            String query = "select * from test.test_all_type where t1b <= 99";
-            testRewriteOK(mv, query);
-        }
-
-        {
-            String mv = "select * from test.test_all_type where t1b <= 99";
-            String query = "select * from test.test_all_type where t1b < 100";
-            testRewriteOK(mv, query);
-        }
-
-        {
-            String mv = "select * from test.test_all_type where t1b < 32767";
-            String query = "select * from test.test_all_type where t1b < 32767";
-            testRewriteOK(mv, query);
-        }
-
-        {
-            String mv = "select * from test.test_all_type where t1b <= 32766";
-            String query = "select * from test.test_all_type where t1b < 32767";
-            testRewriteOK(mv, query);
-        }
-
-        {
-            String query = "select * from test.test_all_type where t1b <= 32766";
-            String mv = "select * from test.test_all_type where t1b < 32767";
-            testRewriteOK(mv, query);
-        }
-
-        {
-            String query = "select * from test.test_all_type where t1b >= 32767";
-            String mv = "select * from test.test_all_type where t1b > 32766";
-            testRewriteOK(mv, query);
-        }
-
-        {
-            String mv = "select * from test.test_all_type where t1b >= 32767";
-            String query = "select * from test.test_all_type where t1b > 32766";
-            testRewriteOK(mv, query);
-        }
-
-        {
-            String mv = "select * from test.test_all_type where t1b > -32768";
-            String query = "select * from test.test_all_type where t1b >= -32767";
-            testRewriteOK(mv, query);
-        }
-
-        {
-            String query = "select * from test.test_all_type where t1b > -32768";
-            String mv = "select * from test.test_all_type where t1b >= -32767";
-            testRewriteOK(mv, query);
-        }
-
-        {
-            String query = "select * from test.test_all_type where t1b < -32767";
-            String mv = "select * from test.test_all_type where t1b <= -32768";
-            testRewriteOK(mv, query);
-        }
-
-        // bigint
-        {
-            String mv = "select * from test.test_all_type where t1d < 100";
-            String query = "select * from test.test_all_type where t1d <= 99";
-            testRewriteOK(mv, query);
-        }
-
-        {
-            String mv = "select * from test.test_all_type where t1d <= 99";
-            String query = "select * from test.test_all_type where t1d < 100";
-            testRewriteOK(mv, query);
-        }
-
-        {
-            String mv = "select * from test.test_all_type where t1d < 9223372036854775807";
-            String query = "select * from test.test_all_type where t1d < 9223372036854775807";
-            testRewriteOK(mv, query);
-        }
-
-        {
-            String mv = "select * from test.test_all_type where t1d <= 9223372036854775806";
-            String query = "select * from test.test_all_type where t1d < 9223372036854775807";
-            testRewriteOK(mv, query);
-        }
-
-        {
-            String query = "select * from test.test_all_type where t1d <= 9223372036854775806";
-            String mv = "select * from test.test_all_type where t1d < 9223372036854775807";
-            testRewriteOK(mv, query);
-        }
-
-        {
-            String query = "select * from test.test_all_type where t1d >= 9223372036854775807";
-            String mv = "select * from test.test_all_type where t1d > 9223372036854775806";
-            testRewriteOK(mv, query);
-        }
-
-        {
-            String mv = "select * from test.test_all_type where t1d >= 9223372036854775807";
-            String query = "select * from test.test_all_type where t1d > 9223372036854775806";
-            testRewriteOK(mv, query);
-        }
-
-        {
-            String mv = "select * from test.test_all_type where t1d > -9223372036854775808";
-            String query = "select * from test.test_all_type where t1d >= -9223372036854775807";
-            testRewriteOK(mv, query);
-        }
-
-        {
-            String query = "select * from test.test_all_type where t1d > -9223372036854775808";
-            String mv = "select * from test.test_all_type where t1d >= -9223372036854775807";
-            testRewriteOK(mv, query);
-        }
-
-        {
-            String query = "select * from test.test_all_type where t1d <= -9223372036854775808";
-            String mv = "select * from test.test_all_type where t1d < -9223372036854775807";
-            testRewriteOK(mv, query);
-        }
-
-        // date
-        {
-            String mv = "select * from test.test_all_type where id_date < '2023-08-10'";
-            String query = "select * from test.test_all_type where id_date <= '2023-08-09'";
-            testRewriteOK(mv, query);
-        }
-
-        {
-            String mv = "select * from test.test_all_type where id_date <= '2023-08-09'";
-            String query = "select * from test.test_all_type where id_date < '2023-08-10'";
-            testRewriteOK(mv, query);
-        }
-
-        {
-            String mv = "select * from test.test_all_type where id_date > '2023-08-10'";
-            String query = "select * from test.test_all_type where id_date >= '2023-08-11'";
-            testRewriteOK(mv, query);
-        }
-
-        {
-            String mv = "select * from test.test_all_type where id_date >= '2023-08-10'";
-            String query = "select * from test.test_all_type where id_date > '2023-08-11'";
-            testRewriteOK(mv, query);
-        }
-
-        // datetime
-        {
-            String mv = "select * from test.test_all_type where id_datetime < '2023-08-10 12:00:01'";
-            String query = "select * from test.test_all_type where id_datetime <= '2023-08-10 12:00:00'";
-            testRewriteOK(mv, query);
-        }
-
-        {
-            String mv = "select * from test.test_all_type where id_datetime <= '2023-08-10 12:00:00'";
-            String query = "select * from test.test_all_type where id_datetime < '2023-08-10 12:00:01'";
-            testRewriteOK(mv, query);
-        }
-
-        {
-            String mv = "select * from test.test_all_type where id_datetime > '2023-08-10 12:00:01'";
-            String query = "select * from test.test_all_type where id_datetime >= '2023-08-10 12:00:02'";
-            testRewriteOK(mv, query);
-        }
-
-        {
-            String mv = "select * from test.test_all_type where id_datetime >= '2023-08-10 12:00:01'";
-            String query = "select * from test.test_all_type where id_datetime > '2023-08-10 12:00:00'";
-            testRewriteOK(mv, query);
-        }
-    }
-
-    @Test
-    public void testRangePredicateRewrite() throws Exception {
-        // range predicate with partition prune
-        {
-            // test int type
-            starRocksAssert.withTable("create table dim_test_sr_table (\n" +
-                    "fplat_form_itg2 bigint,\n" +
-                    "fplat_form_itg2_name string\n" +
-                    ")DISTRIBUTED BY HASH(fplat_form_itg2)\n" +
-                    "PROPERTIES (\n" +
-                    "\"replication_num\" = \"1\"\n" +
-                    ");\n" +
-                    "\n");
-
-            starRocksAssert.withTable("CREATE TABLE test_sr_table_join(\n" +
-                    "fdate int,\n" +
-                    "fetl_time BIGINT ,\n" +
-                    "facct_type BIGINT ,\n" +
-                    "fqqid STRING ,\n" +
-                    "fplat_form_itg2 BIGINT ,\n" +
-                    "funit BIGINT ,\n" +
-                    "flcnt BIGINT\n" +
-                    ")PARTITION BY range(fdate) (\n" +
-                    "PARTITION p1 VALUES [ (\"20230702\"),(\"20230703\")),\n" +
-                    "PARTITION p2 VALUES [ (\"20230703\"),(\"20230704\")),\n" +
-                    "PARTITION p3 VALUES [ (\"20230704\"),(\"20230705\")),\n" +
-                    "PARTITION p4 VALUES [ (\"20230705\"),(\"20230706\"))\n" +
-                    ")\n" +
-                    "DISTRIBUTED BY HASH(fqqid)\n" +
-                    "PROPERTIES (\n" +
-                    "\"replication_num\" = \"1\"\n" +
-                    ");\n" +
-                    "\n");
-            {
-                String mv = "select t1.fdate, t2.fplat_form_itg2_name, count(DISTINCT t1.fqqid) AS index_0_8228, sum(t1.flcnt)as index_xxx\n" +
-                        "FROM test_sr_table_join t1\n" +
-                        "LEFT JOIN dim_test_sr_table t2\n" +
-                        "ON t1.fplat_form_itg2 = t2.fplat_form_itg2\n" +
-                        "WHERE t1.fdate >= 20230702 and t1.fdate <= 20230705\n" +
-                        "GROUP BY fdate, fplat_form_itg2_name";
-                String query = "select t1.fdate, t2.fplat_form_itg2_name, count(DISTINCT t1.fqqid) AS index_0_8228, sum(t1.flcnt)as index_xxx\n" +
-                        "FROM test_sr_table_join t1\n" +
-                        "LEFT JOIN dim_test_sr_table t2\n" +
-                        "ON t1.fplat_form_itg2 = t2.fplat_form_itg2\n" +
-                        "WHERE t1.fdate >= 20230703 and t1.fdate <= 20230705\n" +
-                        "GROUP BY fdate, fplat_form_itg2_name";
-                testRewriteOK(mv, query);
-            }
-
-            {
-                String mv = "select t1.fdate, t2.fplat_form_itg2_name, count(DISTINCT t1.fqqid) AS index_0_8228, sum(t1.flcnt)as index_xxx\n" +
-                        "FROM test_sr_table_join t1\n" +
-                        "LEFT JOIN dim_test_sr_table t2\n" +
-                        "ON t1.fplat_form_itg2 = t2.fplat_form_itg2\n" +
-                        "WHERE t1.fdate >= 20230702 and t1.fdate < 20230706\n" +
-                        "GROUP BY fdate, fplat_form_itg2_name";
-                String query = "select t1.fdate, t2.fplat_form_itg2_name, count(DISTINCT t1.fqqid) AS index_0_8228, sum(t1.flcnt)as index_xxx\n" +
-                        "FROM test_sr_table_join t1\n" +
-                        "LEFT JOIN dim_test_sr_table t2\n" +
-                        "ON t1.fplat_form_itg2 = t2.fplat_form_itg2\n" +
-                        "WHERE t1.fdate >= 20230703 and t1.fdate <= 20230705\n" +
-                        "GROUP BY fdate, fplat_form_itg2_name";
-                testRewriteOK(mv, query);
-            }
-
-            {
-                String mv = "select t1.fdate, t2.fplat_form_itg2_name, count(DISTINCT t1.fqqid) AS index_0_8228, sum(t1.flcnt)as index_xxx\n" +
-                        "FROM test_sr_table_join t1\n" +
-                        "LEFT JOIN dim_test_sr_table t2\n" +
-                        "ON t1.fplat_form_itg2 = t2.fplat_form_itg2\n" +
-                        "WHERE t1.fdate >= 20230702 and t1.fdate < 20230706\n" +
-                        "GROUP BY fdate, fplat_form_itg2_name";
-                String query = "select t1.fdate, t2.fplat_form_itg2_name, count(DISTINCT t1.fqqid) AS index_0_8228, sum(t1.flcnt)as index_xxx\n" +
-                        "FROM test_sr_table_join t1\n" +
-                        "LEFT JOIN dim_test_sr_table t2\n" +
-                        "ON t1.fplat_form_itg2 = t2.fplat_form_itg2\n" +
-                        "WHERE t1.fdate >= 20230703 and t1.fdate < 20230706\n" +
-                        "GROUP BY fdate, fplat_form_itg2_name";
-                testRewriteOK(mv, query);
-            }
-
-            {
-                String mv = "select t1.fdate, t2.fplat_form_itg2_name, count(DISTINCT t1.fqqid) AS index_0_8228, sum(t1.flcnt)as index_xxx\n" +
-                        "FROM test_sr_table_join t1\n" +
-                        "LEFT JOIN dim_test_sr_table t2\n" +
-                        "ON t1.fplat_form_itg2 = t2.fplat_form_itg2\n" +
-                        "WHERE t1.fdate >= 20230702 and t1.fdate <= 20230705\n" +
-                        "GROUP BY fdate, fplat_form_itg2_name";
-                String query = "select t1.fdate, t2.fplat_form_itg2_name, count(DISTINCT t1.fqqid) AS index_0_8228, sum(t1.flcnt)as index_xxx\n" +
-                        "FROM test_sr_table_join t1\n" +
-                        "LEFT JOIN dim_test_sr_table t2\n" +
-                        "ON t1.fplat_form_itg2 = t2.fplat_form_itg2\n" +
-                        "WHERE t1.fdate >= 20230703 and t1.fdate < 20230706\n" +
-                        "GROUP BY fdate, fplat_form_itg2_name";
-                testRewriteOK(mv, query);
-            }
-            starRocksAssert.dropTable("dim_test_sr_table");
-            starRocksAssert.dropTable("test_sr_table_join");
-        }
-
-        {
-            // test date type
-            starRocksAssert.withTable("create table dim_test_sr_table (\n" +
-                    "fplat_form_itg2 bigint,\n" +
-                    "fplat_form_itg2_name string\n" +
-                    ")DISTRIBUTED BY HASH(fplat_form_itg2)\n" +
-                    "PROPERTIES (\n" +
-                    "\"replication_num\" = \"1\"\n" +
-                    ");\n" +
-                    "\n");
-
-            starRocksAssert.withTable("CREATE TABLE test_sr_table_join(\n" +
-                    "fdate date,\n" +
-                    "fetl_time BIGINT ,\n" +
-                    "facct_type BIGINT ,\n" +
-                    "fqqid STRING ,\n" +
-                    "fplat_form_itg2 BIGINT ,\n" +
-                    "funit BIGINT ,\n" +
-                    "flcnt BIGINT\n" +
-                    ")PARTITION BY range(fdate) (\n" +
-                    "PARTITION p1 VALUES [ (\"20230702\"),(\"20230703\")),\n" +
-                    "PARTITION p2 VALUES [ (\"20230703\"),(\"20230704\")),\n" +
-                    "PARTITION p3 VALUES [ (\"20230704\"),(\"20230705\")),\n" +
-                    "PARTITION p4 VALUES [ (\"20230705\"),(\"20230706\"))\n" +
-                    ")\n" +
-                    "DISTRIBUTED BY HASH(fqqid)\n" +
-                    "PROPERTIES (\n" +
-                    "\"replication_num\" = \"1\"\n" +
-                    ");\n" +
-                    "\n");
-            {
-                String mv = "select t1.fdate, t2.fplat_form_itg2_name, count(DISTINCT t1.fqqid) AS index_0_8228, sum(t1.flcnt)as index_xxx\n" +
-                        "FROM test_sr_table_join t1\n" +
-                        "LEFT JOIN dim_test_sr_table t2\n" +
-                        "ON t1.fplat_form_itg2 = t2.fplat_form_itg2\n" +
-                        "WHERE t1.fdate >= 20230702 and t1.fdate <= 20230705\n" +
-                        "GROUP BY fdate, fplat_form_itg2_name";
-                String query = "select t1.fdate, t2.fplat_form_itg2_name, count(DISTINCT t1.fqqid) AS index_0_8228, sum(t1.flcnt)as index_xxx\n" +
-                        "FROM test_sr_table_join t1\n" +
-                        "LEFT JOIN dim_test_sr_table t2\n" +
-                        "ON t1.fplat_form_itg2 = t2.fplat_form_itg2\n" +
-                        "WHERE t1.fdate >= 20230703 and t1.fdate <= 20230705\n" +
-                        "GROUP BY fdate, fplat_form_itg2_name";
-                testRewriteOK(mv, query);
-            }
-
-            {
-                String mv = "select t1.fdate, t2.fplat_form_itg2_name, count(DISTINCT t1.fqqid) AS index_0_8228, sum(t1.flcnt)as index_xxx\n" +
-                        "FROM test_sr_table_join t1\n" +
-                        "LEFT JOIN dim_test_sr_table t2\n" +
-                        "ON t1.fplat_form_itg2 = t2.fplat_form_itg2\n" +
-                        "WHERE t1.fdate >= 20230702 and t1.fdate < 20230706\n" +
-                        "GROUP BY fdate, fplat_form_itg2_name";
-                String query = "select t1.fdate, t2.fplat_form_itg2_name, count(DISTINCT t1.fqqid) AS index_0_8228, sum(t1.flcnt)as index_xxx\n" +
-                        "FROM test_sr_table_join t1\n" +
-                        "LEFT JOIN dim_test_sr_table t2\n" +
-                        "ON t1.fplat_form_itg2 = t2.fplat_form_itg2\n" +
-                        "WHERE t1.fdate >= 20230703 and t1.fdate <= 20230705\n" +
-                        "GROUP BY fdate, fplat_form_itg2_name";
-                testRewriteOK(mv, query);
-            }
-
-            {
-                String mv = "select t1.fdate, t2.fplat_form_itg2_name, count(DISTINCT t1.fqqid) AS index_0_8228, sum(t1.flcnt)as index_xxx\n" +
-                        "FROM test_sr_table_join t1\n" +
-                        "LEFT JOIN dim_test_sr_table t2\n" +
-                        "ON t1.fplat_form_itg2 = t2.fplat_form_itg2\n" +
-                        "WHERE t1.fdate >= 20230702 and t1.fdate < 20230706\n" +
-                        "GROUP BY fdate, fplat_form_itg2_name";
-                String query = "select t1.fdate, t2.fplat_form_itg2_name, count(DISTINCT t1.fqqid) AS index_0_8228, sum(t1.flcnt)as index_xxx\n" +
-                        "FROM test_sr_table_join t1\n" +
-                        "LEFT JOIN dim_test_sr_table t2\n" +
-                        "ON t1.fplat_form_itg2 = t2.fplat_form_itg2\n" +
-                        "WHERE t1.fdate >= 20230703 and t1.fdate < 20230706\n" +
-                        "GROUP BY fdate, fplat_form_itg2_name";
-                testRewriteOK(mv, query);
-            }
-
-            {
-                String mv = "select t1.fdate, t2.fplat_form_itg2_name, count(DISTINCT t1.fqqid) AS index_0_8228, sum(t1.flcnt)as index_xxx\n" +
-                        "FROM test_sr_table_join t1\n" +
-                        "LEFT JOIN dim_test_sr_table t2\n" +
-                        "ON t1.fplat_form_itg2 = t2.fplat_form_itg2\n" +
-                        "WHERE t1.fdate >= 20230702 and t1.fdate <= 20230705\n" +
-                        "GROUP BY fdate, fplat_form_itg2_name";
-                String query = "select t1.fdate, t2.fplat_form_itg2_name, count(DISTINCT t1.fqqid) AS index_0_8228, sum(t1.flcnt)as index_xxx\n" +
-                        "FROM test_sr_table_join t1\n" +
-                        "LEFT JOIN dim_test_sr_table t2\n" +
-                        "ON t1.fplat_form_itg2 = t2.fplat_form_itg2\n" +
-                        "WHERE t1.fdate >= 20230703 and t1.fdate < 20230706\n" +
-                        "GROUP BY fdate, fplat_form_itg2_name";
-                testRewriteOK(mv, query);
-            }
-            starRocksAssert.dropTable("dim_test_sr_table");
-            starRocksAssert.dropTable("test_sr_table_join");
-        }
->>>>>>> 1731891b
     }
 }