// Copyright 2021-present StarRocks, Inc. All rights reserved.
//
// Licensed under the Apache License, Version 2.0 (the "License");
// you may not use this file except in compliance with the License.
// You may obtain a copy of the License at
//
//     https://www.apache.org/licenses/LICENSE-2.0
//
// Unless required by applicable law or agreed to in writing, software
// distributed under the License is distributed on an "AS IS" BASIS,
// WITHOUT WARRANTIES OR CONDITIONS OF ANY KIND, either express or implied.
// See the License for the specific language governing permissions and
// limitations under the License.

package com.starrocks.planner;

import com.google.common.collect.ImmutableList;
import com.starrocks.common.Config;
import com.starrocks.common.FeConstants;
import com.starrocks.utframe.StarRocksAssert;
import com.starrocks.utframe.UtFrameUtils;
import org.apache.logging.log4j.LogManager;
import org.apache.logging.log4j.Logger;
import org.junit.AfterClass;
import org.junit.BeforeClass;
import org.junit.Ignore;
import org.junit.Test;

import java.util.List;

public class MaterializedViewTest extends MaterializedViewTestBase {
    private static final Logger LOG = LogManager.getLogger(MaterializedViewTest.class);
    private static final String MATERIALIZED_DB_NAME = "test_mv";
    private static final List<String> outerJoinTypes = ImmutableList.of("left", "right");

    @BeforeClass
    public static void setUp() throws Exception {
        FeConstants.runningUnitTest = true;
        Config.enable_experimental_mv = true;
        UtFrameUtils.createMinStarRocksCluster();

        connectContext = UtFrameUtils.createDefaultCtx();
        connectContext.getSessionVariable().setEnablePipelineEngine(true);
        connectContext.getSessionVariable().setEnableQueryCache(false);
        connectContext.getSessionVariable().setEnableOptimizerTraceLog(true);
        connectContext.getSessionVariable().setOptimizerExecuteTimeout(30000000);
        // connectContext.getSessionVariable().setCboPushDownAggregateMode(1);
        connectContext.getSessionVariable().setEnableMaterializedViewUnionRewrite(true);
        FeConstants.runningUnitTest = true;
        starRocksAssert = new StarRocksAssert(connectContext);

        String deptsTable = "" +
                "CREATE TABLE depts(    \n" +
                "   deptno INT NOT NULL,\n" +
                "   name VARCHAR(20)    \n" +
                ") ENGINE=OLAP \n" +
                "DUPLICATE KEY(`deptno`)\n" +
                "DISTRIBUTED BY HASH(`deptno`) BUCKETS 12\n" +
                "PROPERTIES (\n" +
                "    \"unique_constraints\" = \"deptno\"\n," +
                "    \"replication_num\" = \"1\"\n" +
                ");";
        String locationsTable = "" +
                "CREATE TABLE locations(\n" +
                "    locationid INT NOT NULL,\n" +
                "    state CHAR(2), \n" +
                "   name VARCHAR(20)\n" +
                ") ENGINE=OLAP\n" +
                "DUPLICATE KEY(`locationid`)\n" +
                "DISTRIBUTED BY HASH(`locationid`) BUCKETS 12\n" +
                "PROPERTIES (\n" +
                "    \"replication_num\" = \"1\"\n" +
                ");";
        String ependentsTable = "" +
                "CREATE TABLE dependents(\n" +
                "   empid INT NOT NULL,\n" +
                "   name VARCHAR(20)   \n" +
                ") ENGINE=OLAP \n" +
                "DUPLICATE KEY(`empid`)\n" +
                "DISTRIBUTED BY HASH(`empid`) BUCKETS 12\n" +
                "PROPERTIES (\n" +
                "    \"replication_num\" = \"1\"\n" +
                ");";
        String empsTable = "" +
                "CREATE TABLE emps\n" +
                "(\n" +
                "    empid      INT         NOT NULL,\n" +
                "    deptno     INT         NOT NULL,\n" +
                "    locationid INT         NOT NULL,\n" +
                "    commission INT         NOT NULL,\n" +
                "    name       VARCHAR(20) NOT NULL,\n" +
                "    salary     DECIMAL(18, 2)\n" +
                ") ENGINE=OLAP\n" +
                "DUPLICATE KEY(`empid`)\n" +
                "DISTRIBUTED BY HASH(`empid`) BUCKETS 12\n" +
                "PROPERTIES (\n" +
                "    \"foreign_key_constraints\" = \"(deptno) REFERENCES depts(deptno)\"," +
                "    \"replication_num\" = \"1\"\n" +
                ");";

        starRocksAssert.withDatabase(MATERIALIZED_DB_NAME)
                .useDatabase(MATERIALIZED_DB_NAME)
                .withTable(deptsTable)
                .withTable(empsTable)
                .withTable(locationsTable)
                .withTable(ependentsTable);

        starRocksAssert.withTable("CREATE TABLE IF NOT EXISTS `customer` (\n" +
                "    `c_custkey` int(11) NOT NULL COMMENT \"\",\n" +
                "    `c_name` varchar(26) NOT NULL COMMENT \"\",\n" +
                "    `c_address` varchar(41) NOT NULL COMMENT \"\",\n" +
                "    `c_city` varchar(11) NOT NULL COMMENT \"\",\n" +
                "    `c_nation` varchar(16) NOT NULL COMMENT \"\",\n" +
                "    `c_region` varchar(13) NOT NULL COMMENT \"\",\n" +
                "    `c_phone` varchar(16) NOT NULL COMMENT \"\",\n" +
                "    `c_mktsegment` varchar(11) NOT NULL COMMENT \"\"\n" +
                ") ENGINE=OLAP\n" +
                "DUPLICATE KEY(`c_custkey`)\n" +
                "COMMENT \"OLAP\"\n" +
                "DISTRIBUTED BY HASH(`c_custkey`) BUCKETS 12\n" +
                "PROPERTIES (\n" +
                "    \"replication_num\" = \"1\",\n" +
                "    \"colocate_with\" = \"groupa2\",\n" +
                "    \"in_memory\" = \"false\",\n" +
                "    \"unique_constraints\" = \"c_custkey\",\n" +
                "    \"storage_format\" = \"DEFAULT\"\n" +
                ")\n");
        starRocksAssert.withTable("CREATE TABLE IF NOT EXISTS `dates` (\n" +
                "    `d_datekey` int(11) NOT NULL COMMENT \"\",\n" +
                "    `d_date` varchar(20) NOT NULL COMMENT \"\",\n" +
                "    `d_dayofweek` varchar(10) NOT NULL COMMENT \"\",\n" +
                "    `d_month` varchar(11) NOT NULL COMMENT \"\",\n" +
                "    `d_year` int(11) NOT NULL COMMENT \"\",\n" +
                "    `d_yearmonthnum` int(11) NOT NULL COMMENT \"\",\n" +
                "    `d_yearmonth` varchar(9) NOT NULL COMMENT \"\",\n" +
                "    `d_daynuminweek` int(11) NOT NULL COMMENT \"\",\n" +
                "    `d_daynuminmonth` int(11) NOT NULL COMMENT \"\",\n" +
                "    `d_daynuminyear` int(11) NOT NULL COMMENT \"\",\n" +
                "    `d_monthnuminyear` int(11) NOT NULL COMMENT \"\",\n" +
                "    `d_weeknuminyear` int(11) NOT NULL COMMENT \"\",\n" +
                "    `d_sellingseason` varchar(14) NOT NULL COMMENT \"\",\n" +
                "    `d_lastdayinweekfl` int(11) NOT NULL COMMENT \"\",\n" +
                "    `d_lastdayinmonthfl` int(11) NOT NULL COMMENT \"\",\n" +
                "    `d_holidayfl` int(11) NOT NULL COMMENT \"\",\n" +
                "    `d_weekdayfl` int(11) NOT NULL COMMENT \"\"\n" +
                ") ENGINE=OLAP\n" +
                "DUPLICATE KEY(`d_datekey`)\n" +
                "COMMENT \"OLAP\"\n" +
                "DISTRIBUTED BY HASH(`d_datekey`) BUCKETS 1\n" +
                "PROPERTIES (\n" +
                "    \"replication_num\" = \"1\",\n" +
                "    \"in_memory\" = \"false\",\n" +
                "    \"colocate_with\" = \"groupa3\",\n" +
                "    \"unique_constraints\" = \"d_datekey\",\n" +
                "    \"storage_format\" = \"DEFAULT\"\n" +
                ")");
        starRocksAssert.withTable("CREATE TABLE IF NOT EXISTS `part` (\n" +
                "    `p_partkey` int(11) NOT NULL COMMENT \"\",\n" +
                "    `p_name` varchar(23) NOT NULL COMMENT \"\",\n" +
                "    `p_mfgr` varchar(7) NOT NULL COMMENT \"\",\n" +
                "    `p_category` varchar(8) NOT NULL COMMENT \"\",\n" +
                "    `p_brand` varchar(10) NOT NULL COMMENT \"\",\n" +
                "    `p_color` varchar(12) NOT NULL COMMENT \"\",\n" +
                "    `p_type` varchar(26) NOT NULL COMMENT \"\",\n" +
                "    `p_size` int(11) NOT NULL COMMENT \"\",\n" +
                "    `p_container` varchar(11) NOT NULL COMMENT \"\"\n" +
                ") ENGINE=OLAP\n" +
                "DUPLICATE KEY(`p_partkey`)\n" +
                "COMMENT \"OLAP\"\n" +
                "DISTRIBUTED BY HASH(`p_partkey`) BUCKETS 12\n" +
                "PROPERTIES (\n" +
                "    \"replication_num\" = \"1\",\n" +
                "    \"colocate_with\" = \"groupa5\",\n" +
                "    \"in_memory\" = \"false\",\n" +
                "    \"unique_constraints\" = \"p_partkey\",\n" +
                "    \"storage_format\" = \"DEFAULT\"\n" +
                ")");
        starRocksAssert.withTable(" CREATE TABLE IF NOT EXISTS `supplier` (\n" +
                "    `s_suppkey` int(11) NOT NULL COMMENT \"\",\n" +
                "    `s_name` varchar(26) NOT NULL COMMENT \"\",\n" +
                "    `s_address` varchar(26) NOT NULL COMMENT \"\",\n" +
                "    `s_city` varchar(11) NOT NULL COMMENT \"\",\n" +
                "    `s_nation` varchar(16) NOT NULL COMMENT \"\",\n" +
                "    `s_region` varchar(13) NOT NULL COMMENT \"\",\n" +
                "    `s_phone` varchar(16) NOT NULL COMMENT \"\"\n" +
                ") ENGINE=OLAP\n" +
                "DUPLICATE KEY(`s_suppkey`)\n" +
                "COMMENT \"OLAP\"\n" +
                "DISTRIBUTED BY HASH(`s_suppkey`) BUCKETS 12\n" +
                "PROPERTIES (\n" +
                "    \"replication_num\" = \"1\",\n" +
                "    \"colocate_with\" = \"groupa4\",\n" +
                "    \"in_memory\" = \"false\",\n" +
                "    \"unique_constraints\" = \"s_suppkey\",\n" +
                "    \"storage_format\" = \"DEFAULT\"\n" +
                ")");

        starRocksAssert.withTable("CREATE TABLE IF NOT EXISTS `lineorder` (\n" +
                "    `lo_orderkey` int(11) NOT NULL COMMENT \"\",\n" +
                "    `lo_linenumber` int(11) NOT NULL COMMENT \"\",\n" +
                "    `lo_custkey` int(11) NOT NULL COMMENT \"\",\n" +
                "    `lo_partkey` int(11) NOT NULL COMMENT \"\",\n" +
                "    `lo_suppkey` int(11) NOT NULL COMMENT \"\",\n" +
                "    `lo_orderdate` int(11) NOT NULL COMMENT \"\",\n" +
                "    `lo_orderpriority` varchar(16) NOT NULL COMMENT \"\",\n" +
                "    `lo_shippriority` int(11) NOT NULL COMMENT \"\",\n" +
                "    `lo_quantity` int(11) NOT NULL COMMENT \"\",\n" +
                "    `lo_extendedprice` int(11) NOT NULL COMMENT \"\",\n" +
                "    `lo_ordtotalprice` int(11) NOT NULL COMMENT \"\",\n" +
                "    `lo_discount` int(11) NOT NULL COMMENT \"\",\n" +
                "    `lo_revenue` int(11) NOT NULL COMMENT \"\",\n" +
                "    `lo_supplycost` int(11) NOT NULL COMMENT \"\",\n" +
                "    `lo_tax` int(11) NOT NULL COMMENT \"\",\n" +
                "    `lo_commitdate` int(11) NOT NULL COMMENT \"\",\n" +
                "    `lo_shipmode` varchar(11) NOT NULL COMMENT \"\"\n" +
                ") ENGINE=OLAP\n" +
                "DUPLICATE KEY(`lo_orderkey`)\n" +
                "COMMENT \"OLAP\"\n" +
                "PARTITION BY RANGE(`lo_orderdate`)\n" +
                "(\n" +
                "    PARTITION p1 VALUES [(\"-2147483648\"), (\"19930101\")),\n" +
                "    PARTITION p2 VALUES [(\"19930101\"), (\"19940101\")),\n" +
                "    PARTITION p3 VALUES [(\"19940101\"), (\"19950101\")),\n" +
                "    PARTITION p4 VALUES [(\"19950101\"), (\"19960101\")),\n" +
                "    PARTITION p5 VALUES [(\"19960101\"), (\"19970101\")),\n" +
                "    PARTITION p6 VALUES [(\"19970101\"), (\"19980101\")),\n" +
                "    PARTITION p7 VALUES [(\"19980101\"), (\"19990101\")))\n" +
                "DISTRIBUTED BY HASH(`lo_orderkey`) BUCKETS 48\n" +
                "PROPERTIES (\n" +
                "    \"replication_num\" = \"1\",\n" +
                "    \"colocate_with\" = \"groupa1\",\n" +
                "    \"in_memory\" = \"false\",\n" +
                "    \"foreign_key_constraints\" = \"(lo_custkey) REFERENCES customer(c_custkey);" +
                " (lo_partkey) REFERENCES part(p_partkey);  (lo_suppkey) REFERENCES supplier(s_suppkey);" +
                "  (lo_orderdate) REFERENCES dates(d_datekey)\",\n" +
                "    \"storage_format\" = \"DEFAULT\"\n" +
                ")");

        starRocksAssert.withTable("CREATE TABLE IF NOT EXISTS `lineorder_null` (\n" +
                "    `lo_orderkey` int(11) NOT NULL COMMENT \"\",\n" +
                "    `lo_linenumber` int(11) NOT NULL COMMENT \"\",\n" +
                "    `lo_custkey` int(11) COMMENT \"\",\n" +
                "    `lo_partkey` int(11) COMMENT \"\",\n" +
                "    `lo_suppkey` int(11) COMMENT \"\",\n" +
                "    `lo_orderdate` int(11) COMMENT \"\",\n" +
                "    `lo_orderpriority` varchar(16) NOT NULL COMMENT \"\",\n" +
                "    `lo_shippriority` int(11) NOT NULL COMMENT \"\",\n" +
                "    `lo_quantity` int(11) NOT NULL COMMENT \"\",\n" +
                "    `lo_extendedprice` int(11) NOT NULL COMMENT \"\",\n" +
                "    `lo_ordtotalprice` int(11) NOT NULL COMMENT \"\",\n" +
                "    `lo_discount` int(11) NOT NULL COMMENT \"\",\n" +
                "    `lo_revenue` int(11) NOT NULL COMMENT \"\",\n" +
                "    `lo_supplycost` int(11) NOT NULL COMMENT \"\",\n" +
                "    `lo_tax` int(11) NOT NULL COMMENT \"\",\n" +
                "    `lo_commitdate` int(11) NOT NULL COMMENT \"\",\n" +
                "    `lo_shipmode` varchar(11) NOT NULL COMMENT \"\"\n" +
                ") ENGINE=OLAP\n" +
                "DUPLICATE KEY(`lo_orderkey`)\n" +
                "COMMENT \"OLAP\"\n" +
                "PARTITION BY RANGE(`lo_orderdate`)\n" +
                "(\n" +
                "    PARTITION p1 VALUES [(\"-2147483648\"), (\"19930101\")),\n" +
                "    PARTITION p2 VALUES [(\"19930101\"), (\"19940101\")),\n" +
                "    PARTITION p3 VALUES [(\"19940101\"), (\"19950101\")),\n" +
                "    PARTITION p4 VALUES [(\"19950101\"), (\"19960101\")),\n" +
                "    PARTITION p5 VALUES [(\"19960101\"), (\"19970101\")),\n" +
                "    PARTITION p6 VALUES [(\"19970101\"), (\"19980101\")),\n" +
                "    PARTITION p7 VALUES [(\"19980101\"), (\"19990101\")))\n" +
                "DISTRIBUTED BY HASH(`lo_orderkey`) BUCKETS 48\n" +
                "PROPERTIES (\n" +
                "    \"replication_num\" = \"1\",\n" +
                "    \"colocate_with\" = \"groupa1\",\n" +
                "    \"in_memory\" = \"false\",\n" +
                "    \"foreign_key_constraints\" = \"(lo_custkey) REFERENCES customer(c_custkey);" +
                " (lo_partkey) REFERENCES part(p_partkey);  (lo_suppkey) REFERENCES supplier(s_suppkey);" +
                "  (lo_orderdate) REFERENCES dates(d_datekey)\",\n" +
                "    \"storage_format\" = \"DEFAULT\"\n" +
                ")");

        starRocksAssert.withTable(" CREATE TABLE IF NOT EXISTS `t2` (\n" +
                "    `c5` int(11) NOT NULL COMMENT \"\",\n" +
                "    `c6` int(11) NOT NULL COMMENT \"\",\n" +
                "    `c7` int(11) NOT NULL COMMENT \"\"\n" +
                ") ENGINE=OLAP\n" +
                "DUPLICATE KEY(`c5`)\n" +
                "COMMENT \"OLAP\"\n" +
                "DISTRIBUTED BY HASH(`c5`) BUCKETS 12\n" +
                "PROPERTIES (\n" +
                "    \"replication_num\" = \"1\",\n" +
                "    \"colocate_with\" = \"groupa4\",\n" +
                "    \"in_memory\" = \"false\",\n" +
                "    \"unique_constraints\" = \"c5\",\n" +
                "    \"storage_format\" = \"DEFAULT\"\n" +
                ")");

        starRocksAssert.withTable(" CREATE TABLE IF NOT EXISTS `t3` (\n" +
                "    `c5` int(11) NOT NULL COMMENT \"\",\n" +
                "    `c6` int(11) NOT NULL COMMENT \"\",\n" +
                "    `c7` int(11) NOT NULL COMMENT \"\"\n" +
                ") ENGINE=OLAP\n" +
                "DUPLICATE KEY(`c5`)\n" +
                "COMMENT \"OLAP\"\n" +
                "DISTRIBUTED BY HASH(`c5`) BUCKETS 12\n" +
                "PROPERTIES (\n" +
                "    \"replication_num\" = \"1\",\n" +
                "    \"colocate_with\" = \"groupa4\",\n" +
                "    \"in_memory\" = \"false\",\n" +
                "    \"unique_constraints\" = \"c5\",\n" +
                "    \"storage_format\" = \"DEFAULT\"\n" +
                ")");

        starRocksAssert.withTable(" CREATE TABLE IF NOT EXISTS `t1` (\n" +
                "    `c1` int(11) NOT NULL COMMENT \"\",\n" +
                "    `c2` int(11) NOT NULL COMMENT \"\",\n" +
                "    `c3` int(11) NOT NULL COMMENT \"\"\n" +
                ") ENGINE=OLAP\n" +
                "DUPLICATE KEY(`c1`)\n" +
                "COMMENT \"OLAP\"\n" +
                "DISTRIBUTED BY HASH(`c1`) BUCKETS 12\n" +
                "PROPERTIES (\n" +
                "    \"replication_num\" = \"1\",\n" +
                "    \"colocate_with\" = \"groupa4\",\n" +
                "    \"in_memory\" = \"false\",\n" +
                "    \"foreign_key_constraints\" = \"(c2) REFERENCES t2(c5);(c3) REFERENCES t2(c5)\",\n" +
                "    \"storage_format\" = \"DEFAULT\"\n" +
                ")");
    }

    @AfterClass
    public static void afterClass() {
        try {
            starRocksAssert.dropDatabase(MATERIALIZED_DB_NAME);
        } catch (Exception e) {
            LOG.warn("drop database failed:", e);
        }
    }

<<<<<<< HEAD
    private boolean testRewrite(String mv, String query) {
        // NOTE: distribution by keys should not
        String mvSQL = "CREATE MATERIALIZED VIEW mv0 \n" +
                "   DISTRIBUTED BY HASH(`col1`) BUCKETS 12\n" +
                " AS " +
                mv;
        try {
            starRocksAssert.withMaterializedView(mvSQL);
            String rewritePlan = getFragmentPlan(query);
            System.out.println(rewritePlan);
            starRocksAssert.dropMaterializedView("mv0");
            return rewritePlan.contains("TABLE: mv0");
        } catch (Exception e) {
            LOG.warn("test rewwrite failed:", e);
        }
        return false;
    }

    private void testRewriteOK(String mv, String query) {
        Assert.assertTrue(testRewrite(mv, query));
    }

    private void testRewriteFail(String mv, String query) {
        Assert.assertTrue(!testRewrite(mv, query));
    }

=======
>>>>>>> bd5df31b
    @Test
    public void testFilter0() {
        String mv = "select empid + 1 as col1 from emps where deptno = 10";
        testRewriteOK(mv, "select empid + 1 from emps where deptno = 10");
        testRewriteOK(mv, "select max(empid + 1) from emps where deptno = 10");
        testRewriteFail(mv, "select max(empid) from emps where deptno = 10");

        testRewriteFail(mv, "select max(empid) from emps where deptno = 11");
        testRewriteFail(mv, "select max(empid) from emps");
        testRewriteFail(mv, "select empid from emps where deptno = 10");
    }

    @Test
    public void testFilterProject0() {
        String mv = "select empid, locationid * 2 as col2 from emps where deptno = 10";
        testRewriteOK(mv, "select empid + 1 from emps where deptno = 10");
        testRewriteOK(mv, "select empid from emps where deptno = 10 and (locationid * 2) < 10");
    }

    @Test
    public void testSwapInnerJoin() {
        String mv = "select count(*) as col1 from emps join locations on emps.locationid = locations.locationid";
        testRewriteOK(mv, "select count(*) from locations join emps on emps.locationid = locations.locationid");
        testRewriteOK(mv, "select count(*) + 1 from  locations join emps on emps.locationid = locations.locationid");
    }

    @Test
    public void testsInnerJoinComplete() {
        String mv = "select deptno as col1, empid as col2, emps.locationid as col3 from emps " +
                "join locations on emps.locationid = locations.locationid";
        testRewriteOK(mv, "select count(*)  from emps " +
                "join locations on emps.locationid = locations.locationid ");
        testRewriteOK(mv, "select count(*)  from emps " +
                "join locations on emps.locationid = locations.locationid " +
                "and emps.locationid > 10");
        testRewriteOK(mv, "select empid as col2, emps.locationid from emps " +
                "join locations on emps.locationid = locations.locationid " +
                "and emps.locationid > 10");
        testRewriteOK(mv, "select empid as col2, locations.locationid from emps " +
                "join locations on emps.locationid = locations.locationid " +
                "and locations.locationid > 10");
    }

    @Test
    public void testMultiInnerJoinQueryDelta() {
        String mv = "select deptno as col1, empid as col2, locations.locationid as col3 " +
                "from emps join locations on emps.locationid = locations.locationid";
        testRewriteOK(mv, "select count(*)  from emps join locations " +
                "join depts on emps.locationid = locations.locationid and depts.deptno = emps.deptno");
    }

    @Test
    public void testMultiInnerJoinViewDelta() {
        String mv = "select emps.deptno as col1, empid as col2, locations.locationid as col3 " +
                "from emps join locations join depts " +
                "on emps.locationid = locations.locationid and depts.deptno = emps.deptno";
        testRewriteOK(mv, "select deptno as col1, empid as col2, locations.locationid as col3 " +
                "from emps join locations on emps.locationid = locations.locationid");
    }

    @Test
    public void testSwapOuterJoin() {
        for (String joinType : outerJoinTypes) {
            String mv = "select count(*) as col1 from " +
                    "emps " + joinType + " join locations on emps.locationid = locations.locationid";
            testRewriteOK(mv, "select count(*)  + 1 from " +
                    "emps " + joinType + " join locations on emps.locationid = locations.locationid");

            // outer join cannot swap join orders
            testRewriteFail(mv, "select count(*) as col1 from " +
                    "locations " + joinType + " join emps on emps.locationid = locations.locationid");
            testRewriteFail(mv, "select count(*) + 1 as col1 from " +
                    "locations " + joinType + " join emps on emps.locationid = locations.locationid");

            // outer join cannot change join type
            if (joinType.equalsIgnoreCase("right")) {
                testRewriteFail(mv, "select count(*)  as col1 from " +
                        "emps left join locations on emps.locationid = locations.locationid");
            } else {
                testRewriteFail(mv, "select count(*) as col1 from " +
                        "emps right join locations on emps.locationid = locations.locationid");
            }
        }
    }

    @Test
    public void testMultiOuterJoinQueryComplete() {
        for (String joinType : outerJoinTypes) {
            String mv = "select deptno as col1, empid as col2, emps.locationid as col3 from emps " +
                    "" + joinType + " join locations on emps.locationid = locations.locationid";
            testRewriteOK(mv, "select count(*) from " +
                    "emps " + joinType + " join locations on emps.locationid = locations.locationid");
            testRewriteOK(mv, "select empid as col2, emps.locationid from " +
                    "emps " + joinType + " join locations on emps.locationid = locations.locationid " +
                    "and emps.locationid > 10");
            testRewriteOK(mv, "select count(*) from " +
                    "emps " + joinType + " join locations on emps.locationid = locations.locationid " +
                    "and emps.locationid > 10");
            testRewriteOK(mv, "select empid as col2, locations.locationid from " +
                    "emps " + joinType + " join locations on emps.locationid = locations.locationid " +
                    "and locations.locationid > 10");
            testRewriteFail(mv, "select empid as col2, locations.locationid from " +
                    "emps inner join locations on emps.locationid = locations.locationid " +
                    "and locations.locationid > 10");
        }
    }

    @Test
    public void testMultiOuterJoinQueryDelta() {
        for (String joinType : outerJoinTypes) {
            String mv = "select deptno as col1, empid as col2, locations.locationid as col3 from emps " +
                    "" + joinType + " join locations on emps.locationid = locations.locationid";
            testRewriteOK(mv, "select count(*)  from emps " +
                    "" + joinType + " join locations on emps.locationid = locations.locationid " +
                    "" + joinType + " join depts on depts.deptno = emps.deptno");
        }
    }

    @Test
    public void testAggregateBasic() {
        String mv = "select deptno as col1, locationid + 1 as b, count(*) as c, sum(empid) as s " +
                "from emps group by locationid + 1, deptno";
        testRewriteOK(mv, "select count(*) as c, deptno from emps group by deptno");
        testRewriteOK(mv, "select count(*) as c, locationid + 1 from emps group by locationid + 1");
    }

    @Test
    public void testAggregate0() {
        testRewriteOK("select deptno, count(*) as c, empid + 2 as d, sum(empid) as s "
                        + "from emps group by empid, deptno",
                "select count(*) + 1 as c, deptno from emps group by deptno");
    }

    @Test
    public void testAggregate1() {
        testRewriteOK("select empid, deptno, count(*) as c, sum(empid) as s\n"
                        + "from emps group by empid, deptno",
                "select deptno from emps group by deptno");
    }

    @Test
    public void testAggregate2() {
        testRewriteOK("select empid, deptno, count(*) as c, sum(empid) as s\n"
                        + "from emps group by empid, deptno",
                "select deptno, count(*) as c, sum(empid) as s\n"
                        + "from emps group by deptno");
    }

    @Test
    public void testAggregate3() {
        testRewriteOK("select empid, deptno, count(*) as c, sum(empid) as s\n"
                        + "from emps group by empid, deptno",
                "select deptno, empid, sum(empid) as s, count(*) as c\n"
                        + "from emps group by empid, deptno");
    }

    @Test
    public void testAggregate4() {
        testRewriteOK("select empid, deptno, count(*) as c, sum(empid) as s\n"
                        + "from emps where deptno >= 10 group by empid, deptno",
                "select deptno, sum(empid) as s\n"
                        + "from emps where deptno > 10 group by deptno");
    }

    @Test
    public void testAggregate5() {
        testRewriteOK("select empid, deptno, count(*) + 1 as c, sum(empid) as s\n"
                        + "from emps where deptno >= 10 group by empid, deptno",
                "select deptno, sum(empid) + 1 as s\n"
                        + "from emps where deptno > 10 group by deptno");
    }

    @Test
    public void testAggregate6() {
        testRewriteOK("select empid, deptno, count(*) + 1 as c, sum(empid) as s\n"
                        + "from emps where deptno >= 10 group by empid, deptno",
                "select deptno + 1, sum(empid) + 1 as s\n"
                        + "from emps where deptno > 10 group by deptno");
    }

    @Test
    public void testAggregate7() {

        testRewriteFail("select empid, deptno, count(*) + 1 as c, sum(empid) + 2 as s\n"
                        + "from emps where deptno >= 10 group by empid, deptno",
                "select deptno, sum(empid) + 1 as s\n"
                        + "from emps where deptno > 10 group by deptno");
    }

    @Test
    public void testAggregate8() {
        // TODO: support rewrite query by using mv's binary predicate later
        testRewriteFail("select empid, deptno + 1, count(*) + 1 as c, sum(empid) as s\n"
                        + "from emps where deptno >= 10 group by empid, deptno",
                "select deptno + 1, sum(empid) + 1 as s\n"
                        + "from emps where deptno > 10 group by deptno");
    }

    @Test
    public void testAggregate9() {
        testRewriteOK("select sum(salary) as col1, count(salary) + 1 from emps",
                "select sum(salary), count(salary) + 1 from emps");
        testRewriteFail("select empid, deptno," +
                        " sum(salary) as total, count(salary) + 1 as cnt" +
                        " from emps group by empid, deptno ",
                "select sum(salary), count(salary) + 1 from emps");
    }

    @Test
    public void testAggregateWithAggExpr() {
        // support agg expr: empid -> abs(empid)
        testRewriteOK("select empid, deptno," +
                        " sum(salary) as total, count(salary) + 1 as cnt" +
                        " from emps group by empid, deptno ",
                "select abs(empid), sum(salary) from emps group by empid");
        testRewriteOK("select empid, deptno," +
                        " sum(salary) as total, count(salary) + 1 as cnt" +
                        " from emps group by empid, deptno ",
                "select abs(empid), sum(salary) from emps group by empid, deptno");
    }

    @Test
    public void testAggregateWithGroupByKeyExpr() {
        testRewriteOK("select empid, deptno," +
                        " sum(salary) as total, count(salary) + 1 as cnt" +
                        " from emps group by empid, deptno ",
                "select abs(empid), sum(salary) from emps group by abs(empid), deptno")
                .contains("  0:OlapScanNode\n" +
                        "     TABLE: mv0")
                .contains("  2:AGGREGATE (update serialize)\n" +
                        "  |  STREAMING\n" +
                        "  |  output: sum(11: total)\n" +
                        "  |  group by: 14: abs, 10: deptno");
    }

    @Test
    @Ignore
    // TODO: Remove const group by keys
    public void testAggregateWithContGroupByKey() {
        testRewriteOK("select empid, floor(cast('1997-01-20 12:34:56' as DATETIME)), "
                        + "count(*) + 1 as c, sum(empid) as s\n"
                        + "from emps\n"
                        + "group by empid, floor(cast('1997-01-20 12:34:56' as DATETIME))",
                "select floor(cast('1997-01-20 12:34:56' as DATETIME)), sum(empid) as s\n"
                        + "from emps group by floor(cast('1997-01-20 12:34:56' as DATETIME))");
    }

    @Test
    public void testAggregateRollup() {
        String mv = "select deptno, count(*) as c, sum(empid) as s from emps group by locationid, deptno";
        testRewriteOK(mv, "select count(*) as c, deptno from emps group by deptno");
        testRewriteOK(mv, "select sum(empid), count(*) as c, deptno from emps group by deptno");
        testRewriteOK(mv, "select count(*) + 1 as c, deptno from emps group by deptno");
    }

    @Test
    public void testsInnerJoinAggregate() {
        String mv = "select count(*) as col1, emps.deptno from " +
                "emps join locations on emps.locationid = locations.locationid + 1 " +
                "group by emps.deptno";
        testRewriteOK(mv, "select count(*) from " +
                "locations join emps on emps.locationid = locations.locationid + 1 " +
                "group by emps.deptno");
        testRewriteFail(mv, "select count(*) , emps.deptno from " +
                "locations join emps on emps.locationid = locations.locationid + 1 " +
                "where emps.deptno > 10 " +
                "group by emps.deptno");
    }

    @Test
    public void testUnionAll0() {
        String mv = "select deptno as col1, count(*) as c, sum(empid) as s from emps group by locationid + 1, deptno";
        testRewriteOK(mv, "select count(*) as c, deptno from emps group by deptno " +
                "union all " +
                "select count(*) as c, deptno from emps where deptno > 10 group by deptno ");
    }

    @Test
    public void testAggregateProject() {
        testRewriteOK("select deptno, count(*) as c, empid + 2, sum(empid) as s "
                        + "from emps group by empid, deptno",
                "select count(*) as c, deptno from emps group by deptno");
        testRewriteOK("select deptno, count(*) as c, empid + 2, sum(empid) as s "
                        + "from emps group by empid, deptno",
                "select count(*) + 1 as c, deptno from emps group by deptno");
    }

    @Test
    public void testAggregateMaterializationNoAggregateFuncs1() {
        testRewriteOK("select empid, deptno from emps group by empid, deptno",
                "select empid, deptno from emps group by empid, deptno");
    }

    @Test
    public void testAggregateMaterializationNoAggregateFuncs2() {
        testRewriteOK("select empid, deptno from emps group by empid, deptno",
                "select deptno from emps group by deptno");
    }

    @Test
    public void testAggregateMaterializationNoAggregateFuncs3() {
        testRewriteFail("select deptno from emps group by deptno",
                "select empid, deptno from emps group by empid, deptno");
    }

    @Test
    public void testAggregateMaterializationNoAggregateFuncs4() {
        testRewriteOK("select empid, deptno\n"
                        + "from emps where deptno = 10 group by empid, deptno",
                "select deptno from emps where deptno = 10 group by deptno");
    }

    @Test
    public void testAggregateMaterializationNoAggregateFuncs5() {
        testRewriteFail("select empid, deptno\n"
                        + "from emps where deptno = 5 group by empid, deptno",
                "select deptno from emps where deptno = 10 group by deptno");
    }

    @Test
    public void testAggregateMaterializationNoAggregateFuncs6() {
        testRewriteOK("select empid, deptno\n"
                        + "from emps where deptno > 5 group by empid, deptno",
                "select deptno from emps where deptno > 10 group by deptno");
    }

    @Test
    public void testAggregateMaterializationNoAggregateFuncs7() {
        testRewriteFail("select empid, deptno\n"
                        + "from emps where deptno > 5 group by empid, deptno",
                "select deptno from emps where deptno < 10 group by deptno");
    }

    @Test
    public void testAggregateMaterializationNoAggregateFuncs8() {
        testRewriteFail("select empid from emps group by empid, deptno",
                "select deptno from emps group by deptno");
    }

    @Test
    public void testAggregateMaterializationNoAggregateFuncs9() {
        testRewriteFail("select empid, deptno from emps\n"
                        + "where salary > 1000 group by name, empid, deptno",
                "select empid from emps\n"
                        + "where salary > 2000 group by name, empid");
    }

    @Test
    public void testAggregateMaterializationAggregateFuncs1() {
        testRewriteOK("select empid, deptno, count(*) as c, sum(empid) as s\n"
                        + "from emps group by empid, deptno",
                "select deptno from emps group by deptno");
    }

    @Test
    public void testAggregateMaterializationAggregateFuncs2() {
        testRewriteOK("select empid, deptno, count(*) as c, sum(empid) as s\n"
                        + "from emps group by empid, deptno",
                "select deptno, count(*) as c, sum(empid) as s\n"
                        + "from emps group by deptno");
    }

    @Test
    public void testAggregateMaterializationAggregateFuncs3() {
        testRewriteOK("select empid, deptno, count(*) as c, sum(empid) as s\n"
                        + "from emps group by empid, deptno",
                "select deptno, empid, sum(empid) as s, count(*) as c\n"
                        + "from emps group by empid, deptno");
    }

    @Test
    public void testAggregateMaterializationAggregateFuncs4() {
        testRewriteOK("select empid, deptno, count(*) as c, sum(empid) as s\n"
                        + "from emps where deptno >= 10 group by empid, deptno",
                "select deptno, sum(empid) as s\n"
                        + "from emps where deptno > 10 group by deptno");
    }

    @Test
    public void testAggregateMaterializationAggregateFuncs5() {
        testRewriteOK("select empid, deptno, count(*) + 1 as c, sum(empid) as s\n"
                        + "from emps where deptno >= 10 group by empid, deptno",
                "select deptno, sum(empid) + 1 as s\n"
                        + "from emps where deptno > 10 group by deptno");
    }

    @Test
    public void testAggregateMaterializationAggregateFuncs6() {
        testRewriteFail("select empid, deptno, count(*) + 1 as c, sum(empid) + 2 as s\n"
                        + "from emps where deptno >= 10 group by empid, deptno",
                "select deptno, sum(empid) + 1 as s\n"
                        + "from emps where deptno > 10 group by deptno");
    }

    @Test
    public void testAggregateMaterializationAggregateFuncs7() {
        testRewriteOK("select empid, deptno, count(*) + 1 as c, sum(empid) as s\n"
                        + "from emps where deptno >= 10 group by empid, deptno",
                "select deptno + 1, sum(empid) + 1 as s\n"
                        + "from emps where deptno > 10 group by deptno");
    }

    @Ignore
    // TODO: Support deptno + 1 rewrite to deptno
    public void testAggregateMaterializationAggregateFuncs8() {
        testRewriteOK("select empid, deptno + 1, count(*) + 1 as c, sum(empid) as s\n"
                        + "from emps where deptno >= 10 group by empid, deptno",
                "select deptno + 1, sum(empid) + 1 as s\n"
                        + "from emps where deptno > 10 group by deptno");
    }

    @Test
    @Ignore
    // TODO: Remove const group by keys
    public void testAggregateMaterializationAggregateFuncsWithConstGroupByKeys() {
        testRewriteOK("select empid, floor(cast('1997-01-20 12:34:56' as DATETIME)), "
                        + "count(*) + 1 as c, sum(empid) as s\n"
                        + "from emps\n"
                        + "group by empid, floor(cast('1997-01-20 12:34:56' as DATETIME))",
                "select floor(cast('1997-01-20 12:34:56' as DATETIME)), sum(empid) as s\n"
                        + "from emps group by floor(cast('1997-01-20 12:34:56' as DATETIME))");
        testRewriteOK("select empid, floor(cast('1997-01-20 12:34:56' as DATETIME)), "
                        + "count(*) + 1 as c, sum(empid) as s\n"
                        + "from emps\n"
                        + "group by empid, floor(cast('1997-01-20 12:34:56' as DATETIME))",
                "select floor(cast('1997-01-20 12:34:56' as DATETIME)), sum(empid) + 1 as s\n"
                        + "from emps group by floor(cast('1997-01-20 12:34:56' as DATETIME))");
        testRewriteOK("select empid, floor(cast('1997-01-20 12:34:56' as DATETIME)), "
                        + "count(*) + 1 as c, sum(empid) as s\n"
                        + "from emps\n"
                        + "group by empid, floor(cast('1997-01-20 12:34:56' as DATETIME))",
                "select floor(cast('1997-01-20 12:34:56' as DATETIME) ), sum(empid) as s\n"
                        + "from emps group by floor(cast('1997-01-20 12:34:56' as DATETIME) )");
        testRewriteOK("select empid, floor(cast('1997-01-20 12:34:56' as DATETIME)), "
                        + "count(*) + 1 as c, sum(empid) as s\n"
                        + "from emps\n"
                        + "group by empid, floor(cast('1997-01-20 12:34:56' as DATETIME))",
                "select floor(cast('1997-01-20 12:34:56' as DATETIME)), sum(empid) as s\n"
                        + "from emps group by floor(cast('1997-01-20 12:34:56' as DATETIME))");
        testRewriteOK("select empid, cast('1997-01-20 12:34:56' as DATETIME), "
                        + "count(*) + 1 as c, sum(empid) as s\n"
                        + "from emps\n"
                        + "group by empid, cast('1997-01-20 12:34:56' as DATETIME)",
                "select floor(cast('1997-01-20 12:34:56' as DATETIME)), sum(empid) as s\n"
                        + "from emps group by floor(cast('1997-01-20 12:34:56' as DATETIME))");
        testRewriteOK("select empid, floor(cast('1997-01-20 12:34:56' as DATETIME)), "
                        + "count(*) + 1 as c, sum(empid) as s\n"
                        + "from emps\n"
                        + "group by empid, floor(cast('1997-01-20 12:34:56' as DATETIME))",
                "select floor(cast('1997-01-20 12:34:56' as DATETIME)), sum(empid) as s\n"
                        + "from emps group by floor(cast('1997-01-20 12:34:56' as DATETIME))");
        testRewriteOK("select eventid, floor(cast(ts as DATETIME)), "
                        + "count(*) + 1 as c, sum(eventid) as s\n"
                        + "from events group by eventid, floor(cast(ts as DATETIME))",
                "select floor(cast(ts as DATETIME) ), sum(eventid) as s\n"
                        + "from events group by floor(cast(ts as DATETIME) )");
        testRewriteOK("select eventid, cast(ts as DATETIME), count(*) + 1 as c, sum(eventid) as s\n"
                        + "from events group by eventid, cast(ts as DATETIME)",
                "select floor(cast(ts as DATETIME)), sum(eventid) as s\n"
                        + "from events group by floor(cast(ts as DATETIME))");
        testRewriteOK("select eventid, floor(cast(ts as DATETIME)), "
                        + "count(*) + 1 as c, sum(eventid) as s\n"
                        + "from events group by eventid, floor(cast(ts as DATETIME))",
                "select floor(cast(ts as DATETIME)), sum(eventid) as s\n"
                        + "from events group by floor(cast(ts as DATETIME))");
    }

    @Test
    public void testAggregateMaterializationAggregateFuncs18() {
        testRewriteOK("select empid, deptno, count(*) + 1 as c, sum(empid) as s\n"
                        + "from emps group by empid, deptno",
                "select empid*deptno, sum(empid) as s\n"
                        + "from emps group by empid*deptno");
    }


    @Test
    public void testAggregateMaterializationAggregateFuncs19() {
        testRewriteOK("select empid, deptno, count(*) as c, sum(empid) as s\n"
                        + "from emps group by empid, deptno",
                "select empid + 10, count(*) + 1 as c\n"
                        + "from emps group by empid + 10");
    }


    // TODO: Don't support group by position.
    @Ignore
    public void testAggregateMaterializationAggregateFuncs20() {
        testRewriteOK("select 11 as empno, 22 as sal, count(*) from emps group by 11",
                "select * from\n"
                        + "(select 11 as empno, 22 as sal, count(*)\n"
                        + "from emps group by 11, 22 ) tmp\n"
                        + "where sal = 33");
    }

    @Test
    public void testJoinAggregateMaterializationNoAggregateFuncs1() {
        // If agg push down is open, cannot rewrite.
        testRewriteOK("select empid, depts.deptno from emps\n"
                        + "join depts using (deptno) where depts.deptno > 10\n"
                        + "group by empid, depts.deptno",
                "select empid from emps\n"
                        + "join depts using (deptno) where depts.deptno > 20\n"
                        + "group by empid, depts.deptno");
    }

    @Test
    public void testJoinAggregateMaterializationNoAggregateFuncs2() {
        testRewriteOK("select depts.deptno, empid from depts\n"
                        + "join emps using (deptno) where depts.deptno > 10\n"
                        + "group by empid, depts.deptno",
                "select empid from emps\n"
                        + "join depts using (deptno) where depts.deptno > 20\n"
                        + "group by empid, depts.deptno");
    }

    @Test
    public void testJoinAggregateMaterializationNoAggregateFuncs3() {
        // It does not match, Project on top of query
        testRewriteFail("select empid from emps\n"
                        + "join depts using (deptno) where depts.deptno > 10\n"
                        + "group by empid, depts.deptno",
                "select empid from emps\n"
                        + "join depts using (deptno) where depts.deptno > 20\n"
                        + "group by empid, depts.deptno");
    }

    @Test
    public void testJoinAggregateMaterializationNoAggregateFuncs4() {
        testRewriteOK("select empid, depts.deptno from emps\n"
                        + "join depts using (deptno) where emps.deptno > 10\n"
                        + "group by empid, depts.deptno",
                "select empid from emps\n"
                        + "join depts using (deptno) where depts.deptno > 20\n"
                        + "group by empid, depts.deptno");
    }

    @Test
    public void testJoinAggregateMaterializationNoAggregateFuncs5() {
        testRewriteOK("select depts.deptno, emps.empid from depts\n"
                        + "join emps using (deptno) where emps.empid > 10\n"
                        + "group by depts.deptno, emps.empid",
                "select depts.deptno from depts\n"
                        + "join emps using (deptno) where emps.empid > 15\n"
                        + "group by depts.deptno, emps.empid");
    }

    @Test
    public void testJoinAggregateMaterializationNoAggregateFuncs6() {
        testRewriteOK("select depts.deptno, emps.empid from depts\n"
                        + "join emps using (deptno) where emps.empid > 10\n"
                        + "group by depts.deptno, emps.empid",
                "select depts.deptno from depts\n"
                        + "join emps using (deptno) where emps.empid > 15\n"
                        + "group by depts.deptno");
    }

    @Test
    @Ignore
    // TODO: union all support
    public void testJoinAggregateMaterializationNoAggregateFuncs7() {
        testRewriteOK("select depts.deptno, dependents.empid\n"
                        + "from depts\n"
                        + "join dependents on (depts.name = dependents.name)\n"
                        + "join locations on (locations.name = dependents.name)\n"
                        + "join emps on (emps.deptno = depts.deptno)\n"
                        + "where depts.deptno > 11\n"
                        + "group by depts.deptno, dependents.empid",
                "select dependents.empid\n"
                        + "from depts\n"
                        + "join dependents on (depts.name = dependents.name)\n"
                        + "join locations on (locations.name = dependents.name)\n"
                        + "join emps on (emps.deptno = depts.deptno)\n"
                        + "where depts.deptno > 10\n"
                        + "group by dependents.empid");
    }

    @Test
    public void testJoinAggregateMaterializationNoAggregateFuncs8() {
        testRewriteFail("select depts.deptno, dependents.empid\n"
                        + "from depts\n"
                        + "join dependents on (depts.name = dependents.name)\n"
                        + "join locations on (locations.name = dependents.name)\n"
                        + "join emps on (emps.deptno = depts.deptno)\n"
                        + "where depts.deptno > 20\n"
                        + "group by depts.deptno, dependents.empid",
                "select dependents.empid\n"
                        + "from depts\n"
                        + "join dependents on (depts.name = dependents.name)\n"
                        + "join locations on (locations.name = dependents.name)\n"
                        + "join emps on (emps.deptno = depts.deptno)\n"
                        + "where depts.deptno > 10 and depts.deptno < 20\n"
                        + "group by dependents.empid");
    }

    @Test
    @Ignore
    // TODO: union all support
    public void testJoinAggregateMaterializationNoAggregateFuncs9() {
        testRewriteOK("select depts.deptno, dependents.empid\n"
                        + "from depts\n"
                        + "join dependents on (depts.name = dependents.name)\n"
                        + "join locations on (locations.name = dependents.name)\n"
                        + "join emps on (emps.deptno = depts.deptno)\n"
                        + "where depts.deptno > 11 and depts.deptno < 19\n"
                        + "group by depts.deptno, dependents.empid",
                "select dependents.empid\n"
                        + "from depts\n"
                        + "join dependents on (depts.name = dependents.name)\n"
                        + "join locations on (locations.name = dependents.name)\n"
                        + "join emps on (emps.deptno = depts.deptno)\n"
                        + "where depts.deptno > 10 and depts.deptno < 20\n"
                        + "group by dependents.empid");
    }

    @Test
    public void testJoinAggregateMaterializationNoAggregateFuncs10() {
        testRewriteOK("select depts.name, dependents.name as name2, "
                        + "emps.deptno, depts.deptno as deptno2, "
                        + "dependents.empid\n"
                        + "from depts, dependents, emps\n"
                        + "where depts.deptno > 10\n"
                        + "group by depts.name, dependents.name, "
                        + "emps.deptno, depts.deptno, "
                        + "dependents.empid",
                "select dependents.empid\n"
                        + "from depts\n"
                        + "join dependents on (depts.name = dependents.name)\n"
                        + "join emps on (emps.deptno = depts.deptno)\n"
                        + "where depts.deptno > 10\n"
                        + "group by dependents.empid");
    }


    @Test
    @Ignore
    // TODO: This test relies on FK-UK relationship
    public void testJoinAggregateMaterializationAggregateFuncs1() {
        testRewriteOK("select empid, depts.deptno, count(*) as c, sum(empid) as s\n"
                        + "from emps join depts using (deptno)\n"
                        + "group by empid, depts.deptno",
                "select deptno from emps group by deptno");
    }

    @Test
    @Ignore
    public void testJoinAggregateMaterializationAggregateFuncs2() {
        testRewriteOK("select empid, emps.deptno, count(*) as c, sum(empid) as s\n"
                        + "from emps join depts using (deptno)\n"
                        + "group by empid, emps.deptno",
                "select depts.deptno, count(*) as c, sum(empid) as s\n"
                        + "from emps join depts using (deptno)\n"
                        + "group by depts.deptno");
    }

    @Ignore
    @Test
    // TODO: This test relies on FK-UK relationship
    public void testJoinAggregateMaterializationAggregateFuncs3() {
        testRewriteOK("select empid, depts.deptno, count(*) as c, sum(empid) as s\n"
                        + "from emps join depts using (deptno)\n"
                        + "group by empid, depts.deptno",
                "select deptno, empid, sum(empid) as s, count(*) as c\n"
                        + "from emps group by empid, deptno");
    }

    @Test
    @Ignore
    public void testJoinAggregateMaterializationAggregateFuncs4() {
        testRewriteOK("select empid, emps.deptno, count(*) as c, sum(empid) as s\n"
                        + "from emps join depts using (deptno)\n"
                        + "where emps.deptno >= 10 group by empid, emps.deptno",
                "select depts.deptno, sum(empid) as s\n"
                        + "from emps join depts using (deptno)\n"
                        + "where emps.deptno > 10 group by depts.deptno");
    }

    @Test
    @Ignore
    public void testJoinAggregateMaterializationAggregateFuncs5() {
        testRewriteOK("select empid, depts.deptno, count(*) + 1 as c, sum(empid) as s\n"
                        + "from emps join depts using (deptno)\n"
                        + "where depts.deptno >= 10 group by empid, depts.deptno",
                "select depts.deptno, sum(empid) + 1 as s\n"
                        + "from emps join depts using (deptno)\n"
                        + "where depts.deptno > 10 group by depts.deptno");
    }

    @Test
    @Ignore
    public void testJoinAggregateMaterializationAggregateFuncs6() {
        final String m = "select depts.name, sum(salary) as s\n"
                + "from emps\n"
                + "join depts on (emps.deptno = depts.deptno)\n"
                + "group by depts.name";
        final String q = "select dependents.empid, sum(salary) as s\n"
                + "from emps\n"
                + "join depts on (emps.deptno = depts.deptno)\n"
                + "join dependents on (depts.name = dependents.name)\n"
                + "group by dependents.empid";
        testRewriteOK(m, q);
    }

    @Test
    @Ignore
    public void testJoinAggregateMaterializationAggregateFuncs7() {
        testRewriteOK("select dependents.empid, emps.deptno, sum(salary) as s\n"
                        + "from emps\n"
                        + "join dependents on (emps.empid = dependents.empid)\n"
                        + "group by dependents.empid, emps.deptno",
                "select dependents.empid, sum(salary) as s\n"
                        + "from emps\n"
                        + "join depts on (emps.deptno = depts.deptno)\n"
                        + "join dependents on (emps.empid = dependents.empid)\n"
                        + "group by dependents.empid");
    }

    @Test
    @Ignore
    public void testJoinAggregateMaterializationAggregateFuncs8() {
        testRewriteOK("select dependents.empid, emps.deptno, sum(salary) as s\n"
                        + "from emps\n"
                        + "join dependents on (emps.empid = dependents.empid)\n"
                        + "group by dependents.empid, emps.deptno",
                "select depts.name, sum(salary) as s\n"
                        + "from emps\n"
                        + "join depts on (emps.deptno = depts.deptno)\n"
                        + "join dependents on (emps.empid = dependents.empid)\n"
                        + "group by depts.name");
    }

    @Test
    public void testJoinAggregateMaterializationAggregateFuncs9() {
        testRewriteOK("select dependents.empid, emps.deptno, count(distinct salary) as s\n"
                        + "from emps\n"
                        + "join dependents on (emps.empid = dependents.empid)\n"
                        + "group by dependents.empid, emps.deptno",
                "select emps.deptno, count(distinct salary) as s\n"
                        + "from emps\n"
                        + "join dependents on (emps.empid = dependents.empid)\n"
                        + "group by dependents.empid, emps.deptno");
    }

    @Test
    public void testJoinAggregateMaterializationAggregateFuncs10() {
        testRewriteFail("select dependents.empid, emps.deptno, count(distinct salary) as s\n"
                        + "from emps\n"
                        + "join dependents on (emps.empid = dependents.empid)\n"
                        + "group by dependents.empid, emps.deptno",
                "select emps.deptno, count(distinct salary) as s\n"
                        + "from emps\n"
                        + "join dependents on (emps.empid = dependents.empid)\n"
                        + "group by emps.deptno");
    }

    @Test
    @Ignore
    public void testJoinAggregateMaterializationAggregateFuncs11() {
        testRewriteOK("select depts.deptno, dependents.empid, count(emps.salary) as s\n"
                        + "from depts\n"
                        + "join dependents on (depts.name = dependents.name)\n"
                        + "join locations on (locations.name = dependents.name)\n"
                        + "join emps on (emps.deptno = depts.deptno)\n"
                        + "where depts.deptno > 11 and depts.deptno < 19\n"
                        + "group by depts.deptno, dependents.empid",
                "select dependents.empid, count(emps.salary) + 1\n"
                        + "from depts\n"
                        + "join dependents on (depts.name = dependents.name)\n"
                        + "join locations on (locations.name = dependents.name)\n"
                        + "join emps on (emps.deptno = depts.deptno)\n"
                        + "where depts.deptno > 10 and depts.deptno < 20\n"
                        + "group by dependents.empid");
    }

    @Test
    public void testJoinAggregateMaterializationAggregateFuncs12() {
        testRewriteFail("select depts.deptno, dependents.empid, "
                        + "count(distinct emps.salary) as s\n"
                        + "from depts\n"
                        + "join dependents on (depts.name = dependents.name)\n"
                        + "join locations on (locations.name = dependents.name)\n"
                        + "join emps on (emps.deptno = depts.deptno)\n"
                        + "where depts.deptno > 11 and depts.deptno < 19\n"
                        + "group by depts.deptno, dependents.empid",
                "select dependents.empid, count(distinct emps.salary) + 1\n"
                        + "from depts\n"
                        + "join dependents on (depts.name = dependents.name)\n"
                        + "join locations on (locations.name = dependents.name)\n"
                        + "join emps on (emps.deptno = depts.deptno)\n"
                        + "where depts.deptno > 10 and depts.deptno < 20\n"
                        + "group by dependents.empid");
    }

    @Test
    public void testJoinAggregateMaterializationAggregateFuncs13() {
        testRewriteFail("select dependents.empid, emps.deptno, count(distinct salary) as s\n"
                        + "from emps\n"
                        + "join dependents on (emps.empid = dependents.empid)\n"
                        + "group by dependents.empid, emps.deptno",
                "select emps.deptno, count(salary) as s\n"
                        + "from emps\n"
                        + "join dependents on (emps.empid = dependents.empid)\n"
                        + "group by dependents.empid, emps.deptno");
    }

    @Test
    @Ignore
    public void testJoinAggregateMaterializationAggregateFuncs14() {
        testRewriteOK("select empid, emps.name, emps.deptno, depts.name, "
                        + "count(*) as c, sum(empid) as s\n"
                        + "from emps join depts using (deptno)\n"
                        + "where (depts.name is not null and emps.name = 'a') or "
                        + "(depts.name is not null and emps.name = 'b')\n"
                        + "group by empid, emps.name, depts.name, emps.deptno",
                "select depts.deptno, sum(empid) as s\n"
                        + "from emps join depts using (deptno)\n"
                        + "where depts.name is not null and emps.name = 'a'\n"
                        + "group by depts.deptno");
    }

    @Test
    @Ignore
    public void testJoinAggregateMaterializationAggregateFuncs15() {
        final String m = ""
                + "SELECT deptno,\n"
                + "  COUNT(*) AS dept_size,\n"
                + "  SUM(salary) AS dept_budget\n"
                + "FROM emps\n"
                + "GROUP BY deptno";
        final String q = ""
                + "SELECT FLOOR(CREATED_AT TO YEAR) AS by_year,\n"
                + "  COUNT(*) AS num_emps\n"
                + "FROM (SELECTdeptno\n"
                + "    FROM emps) AS t\n"
                + "JOIN (SELECT deptno,\n"
                + "        inceptionDate as CREATED_AT\n"
                + "    FROM depts2) using (deptno)\n"
                + "GROUP BY FLOOR(CREATED_AT TO YEAR)";
        testRewriteOK(m, q);
    }

    @Test
    public void testJoinMaterialization1() {
        String q = "select depts.deptno, empid, locationid, t.name \n"
                + "from (select * from emps where empid < 300) t \n"
                + "join depts using (deptno)";
        testRewriteOK("select deptno, empid, locationid, name from emps where empid < 500", q);
    }

    @Test
    public void testJoinMaterialization2() {
        String q = "select *\n"
                + "from emps\n"
                + "join depts using (deptno)";
        String m = "select deptno, empid, locationid, name,\n"
                + "salary, commission from emps";
        testRewriteOK(m, q);
    }

    @Test
    public void testJoinMaterializationStar() {
        String q = "select *\n"
                + "from emps\n"
                + "join depts using (deptno)";
        String m = "select * from emps";
        testRewriteOK(m, q);
    }

    @Test
    public void testJoinMaterialization3() {
        String q = "select empid deptno from emps\n"
                + "join depts using (deptno) where empid = 1";
        String m = "select empid deptno from emps\n"
                + "join depts using (deptno)";
        testRewriteOK(m, q);
    }

    @Test
    public void testJoinMaterialization4() {
        testRewriteOK("select empid deptno from emps\n"
                        + "join depts using (deptno)",
                "select empid deptno from emps\n"
                        + "join depts using (deptno) where empid = 1");
    }

    @Test
    @Ignore
    // TODO: Need add no-loss-cast in lineage factory.
    public void testJoinMaterialization5() {
        testRewriteOK("select cast(empid as BIGINT) as a from emps\n"
                        + "join depts using (deptno)",
                "select empid from emps\n"
                        + "join depts using (deptno) where empid > 1");
    }

    @Test
    @Ignore
    // TODO: Need add no-loss-cast in lineage factory.
    public void testJoinMaterialization6() {
        testRewriteOK("select cast(empid as BIGINT) as a from emps\n"
                        + "join depts using (deptno)",
                "select empid deptno from emps\n"
                        + "join depts using (deptno) where empid = 1");
    }

    @Test
    public void testJoinMaterialization7() {
        testRewriteOK("select depts.name\n"
                        + "from emps\n"
                        + "join depts on (emps.deptno = depts.deptno)",
                "select dependents.empid\n"
                        + "from emps\n"
                        + "join depts on (emps.deptno = depts.deptno)\n"
                        + "join dependents on (depts.name = dependents.name)");
    }

    @Test
    public void testJoinMaterialization8() {
        testRewriteOK("select depts.name\n"
                        + "from emps\n"
                        + "join depts on (emps.deptno = depts.deptno)",
                "select dependents.empid\n"
                        + "from depts\n"
                        + "join dependents on (depts.name = dependents.name)\n"
                        + "join emps on (emps.deptno = depts.deptno)");
    }

    @Test
    public void testJoinMaterialization9() {
        testRewriteOK("select depts.name\n"
                        + "from emps\n"
                        + "join depts on (emps.deptno = depts.deptno)",
                "select dependents.empid\n"
                        + "from depts\n"
                        + "join dependents on (depts.name = dependents.name)\n"
                        + "join locations on (locations.name = dependents.name)\n"
                        + "join emps on (emps.deptno = depts.deptno)");
    }


    @Test
    @Ignore
    public void testJoinMaterialization10() {
        testRewriteOK("select depts.deptno, dependents.empid\n"
                        + "from depts\n"
                        + "join dependents on (depts.name = dependents.name)\n"
                        + "join emps on (emps.deptno = depts.deptno)\n"
                        + "where depts.deptno > 30",
                "select dependents.empid\n"
                        + "from depts\n"
                        + "join dependents on (depts.name = dependents.name)\n"
                        + "join emps on (emps.deptno = depts.deptno)\n"
                        + "where depts.deptno > 10");
    }

    @Test
    public void testJoinMaterialization11() {
        testRewriteFail("select empid from emps\n"
                        + "join depts using (deptno)",
                "select empid from emps\n"
                        + "where deptno in (select deptno from depts)");
    }

    @Test
    @Ignore
    public void testJoinMaterialization12() {
        testRewriteOK("select empid, emps.name as a, emps.deptno, depts.name as b \n"
                        + "from emps join depts using (deptno)\n"
                        + "where (depts.name is not null and emps.name = 'a') or "
                        + "(depts.name is not null and emps.name = 'b') or "
                        + "(depts.name is not null and emps.name = 'c')",
                "select depts.deptno, depts.name\n"
                        + "from emps join depts using (deptno)\n"
                        + "where (depts.name is not null and emps.name = 'a') or "
                        + "(depts.name is not null and emps.name = 'b')");
    }


    @Test
    @Ignore
    // TODO: agg push down below Join
    public void testAggregateOnJoinKeys() {
        testRewriteOK("select deptno, empid, salary "
                        + "from emps\n"
                        + "group by deptno, empid, salary",
                "select empid, depts.deptno "
                        + "from emps\n"
                        + "join depts on depts.deptno = empid group by empid, depts.deptno");
    }


    @Test
    @Ignore
    // TODO: agg need push down below join
    public void testAggregateOnJoinKeys2() {
        testRewriteOK("select deptno, empid, salary, sum(1) as c "
                        + "from emps\n"
                        + "group by deptno, empid, salary",
                "select sum(1) "
                        + "from emps\n"
                        + "join depts on depts.deptno = empid group by empid, depts.deptno");
    }

    @Test
    public void testAggregateMaterializationOnCountDistinctQuery1() {
        // The column empid is already unique, thus DISTINCT is not
        // in the COUNT of the resulting rewriting
        testRewriteOK("select deptno, empid, salary\n"
                        + "from emps\n"
                        + "group by deptno, empid, salary",
                "select deptno, count(distinct empid) as c from (\n"
                        + "select deptno, empid\n"
                        + "from emps\n"
                        + "group by deptno, empid) t\n"
                        + "group by deptno");
    }

    @Test
    public void testAggregateMaterializationOnCountDistinctQuery2() {
        // The column empid is already unique, thus DISTINCT is not
        // in the COUNT of the resulting rewriting
        testRewriteOK("select deptno, salary, empid\n"
                        + "from emps\n"
                        + "group by deptno, salary, empid",
                "select deptno, count(distinct empid) as c from (\n"
                        + "select deptno, empid\n"
                        + "from emps\n"
                        + "group by deptno, empid) t \n"
                        + "group by deptno");
    }

    @Test
    public void testAggregateMaterializationOnCountDistinctQuery3() {
        // The column salary is not unique, thus we end up with
        // a different rewriting
        testRewriteOK("select deptno, empid, salary\n"
                        + "from emps\n"
                        + "group by deptno, empid, salary",
                "select deptno, count(distinct salary) from (\n"
                        + "select deptno, salary\n"
                        + "from emps\n"
                        + "group by deptno, salary) t \n"
                        + "group by deptno");
    }

    @Test
    public void testAggregateMaterializationOnCountDistinctQuery4() {
        // Although there is no DISTINCT in the COUNT, this is
        // equivalent to previous query
        testRewriteOK("select deptno, salary, empid\n"
                        + "from emps\n"
                        + "group by deptno, salary, empid",
                "select deptno, count(salary) from (\n"
                        + "select deptno, salary\n"
                        + "from emps\n"
                        + "group by deptno, salary) t\n"
                        + "group by deptno");
    }

    @Test
    public void testInnerJoinViewDelta() {
        connectContext.getSessionVariable().setOptimizerExecuteTimeout(300000000);
        String mv = "SELECT" +
                " `l`.`LO_ORDERKEY` as col1, `l`.`LO_ORDERDATE`, `l`.`LO_LINENUMBER`, `l`.`LO_CUSTKEY`, `l`.`LO_PARTKEY`," +
                " `l`.`LO_SUPPKEY`, `l`.`LO_ORDERPRIORITY`, `l`.`LO_SHIPPRIORITY`, `l`.`LO_QUANTITY`," +
                " `l`.`LO_EXTENDEDPRICE`, `l`.`LO_ORDTOTALPRICE`, `l`.`LO_DISCOUNT`, `l`.`LO_REVENUE`," +
                " `l`.`LO_SUPPLYCOST`, `l`.`LO_TAX`, `l`.`LO_COMMITDATE`, `l`.`LO_SHIPMODE`," +
                " `c`.`C_NAME`, `c`.`C_ADDRESS`, `c`.`C_CITY`, `c`.`C_NATION`, `c`.`C_REGION`, `c`.`C_PHONE`," +
                " `c`.`C_MKTSEGMENT`, `s`.`S_NAME`, `s`.`S_ADDRESS`, `s`.`S_CITY`, `s`.`S_NATION`, `s`.`S_REGION`," +
                " `s`.`S_PHONE`, `p`.`P_NAME`, `p`.`P_MFGR`, `p`.`P_CATEGORY`, `p`.`P_BRAND`, `p`.`P_COLOR`," +
                " `p`.`P_TYPE`, `p`.`P_SIZE`, `p`.`P_CONTAINER`\n" +
                "FROM `lineorder` AS `l` INNER" +
                " JOIN `customer` AS `c` ON `c`.`C_CUSTKEY` = `l`.`LO_CUSTKEY`" +
                " INNER JOIN `supplier` AS `s` ON `s`.`S_SUPPKEY` = `l`.`LO_SUPPKEY`" +
                " INNER JOIN `part` AS `p` ON `p`.`P_PARTKEY` = `l`.`LO_PARTKEY`;";

        String query = "SELECT `lineorder`.`lo_orderkey`, `lineorder`.`lo_orderdate`, `customer`.`c_custkey` AS `cd`\n" +
                "FROM `lineorder` INNER JOIN `customer` ON `lineorder`.`lo_custkey` = `customer`.`c_custkey`\n" +
                "WHERE `lineorder`.`lo_orderkey` = 100;";

        testRewriteOK(mv, query);
    }

    @Test
    public void testOuterJoinViewDelta() {
        connectContext.getSessionVariable().setOptimizerExecuteTimeout(300000000);
        String mv = "SELECT" +
                " `l`.`LO_ORDERKEY` as col1, `l`.`LO_ORDERDATE`, `l`.`LO_LINENUMBER`, `l`.`LO_CUSTKEY`, `l`.`LO_PARTKEY`," +
                " `l`.`LO_SUPPKEY`, `l`.`LO_ORDERPRIORITY`, `l`.`LO_SHIPPRIORITY`, `l`.`LO_QUANTITY`," +
                " `l`.`LO_EXTENDEDPRICE`, `l`.`LO_ORDTOTALPRICE`, `l`.`LO_DISCOUNT`, `l`.`LO_REVENUE`," +
                " `l`.`LO_SUPPLYCOST`, `l`.`LO_TAX`, `l`.`LO_COMMITDATE`, `l`.`LO_SHIPMODE`," +
                " `c`.`C_NAME`, `c`.`C_ADDRESS`, `c`.`C_CITY`, `c`.`C_NATION`, `c`.`C_REGION`, `c`.`C_PHONE`," +
                " `c`.`C_MKTSEGMENT`, `s`.`S_NAME`, `s`.`S_ADDRESS`, `s`.`S_CITY`, `s`.`S_NATION`, `s`.`S_REGION`," +
                " `s`.`S_PHONE`, `p`.`P_NAME`, `p`.`P_MFGR`, `p`.`P_CATEGORY`, `p`.`P_BRAND`, `p`.`P_COLOR`," +
                " `p`.`P_TYPE`, `p`.`P_SIZE`, `p`.`P_CONTAINER`\n" +
                "FROM `lineorder` AS `l` " +
                " LEFT OUTER JOIN `customer` AS `c` ON `c`.`C_CUSTKEY` = `l`.`LO_CUSTKEY`" +
                " LEFT OUTER JOIN `supplier` AS `s` ON `s`.`S_SUPPKEY` = `l`.`LO_SUPPKEY`" +
                " LEFT OUTER JOIN `part` AS `p` ON `p`.`P_PARTKEY` = `l`.`LO_PARTKEY`;";

        String query = "SELECT `lineorder`.`lo_orderkey`, `lineorder`.`lo_orderdate`, `customer`.`c_custkey` AS `cd`\n" +
                "FROM `lineorder` LEFT OUTER JOIN `customer` ON `lineorder`.`lo_custkey` = `customer`.`c_custkey`\n" +
                "WHERE `lineorder`.`lo_orderkey` = 100;";

        testRewriteOK(mv, query);

        String mv2 = "SELECT" +
                " `l`.`LO_ORDERKEY` as col1, `l`.`LO_ORDERDATE`, `l`.`LO_LINENUMBER`, `l`.`LO_CUSTKEY`, `l`.`LO_PARTKEY`," +
                " `l`.`LO_SUPPKEY`, `l`.`LO_ORDERPRIORITY`, `l`.`LO_SHIPPRIORITY`, `l`.`LO_QUANTITY`," +
                " `l`.`LO_EXTENDEDPRICE`, `l`.`LO_ORDTOTALPRICE`, `l`.`LO_DISCOUNT`, `l`.`LO_REVENUE`," +
                " `l`.`LO_SUPPLYCOST`, `l`.`LO_TAX`, `l`.`LO_COMMITDATE`, `l`.`LO_SHIPMODE`," +
                " `c`.`C_NAME`, `c`.`C_ADDRESS`, `c`.`C_CITY`, `c`.`C_NATION`, `c`.`C_REGION`, `c`.`C_PHONE`," +
                " `c`.`C_MKTSEGMENT`, `s`.`S_NAME`, `s`.`S_ADDRESS`, `s`.`S_CITY`, `s`.`S_NATION`, `s`.`S_REGION`," +
                " `s`.`S_PHONE`, `p`.`P_NAME`, `p`.`P_MFGR`, `p`.`P_CATEGORY`, `p`.`P_BRAND`, `p`.`P_COLOR`," +
                " `p`.`P_TYPE`, `p`.`P_SIZE`, `p`.`P_CONTAINER`\n" +
                "FROM `lineorder_null` AS `l` " +
                " LEFT OUTER JOIN `customer` AS `c` ON `c`.`C_CUSTKEY` = `l`.`LO_CUSTKEY`" +
                " LEFT OUTER JOIN `supplier` AS `s` ON `s`.`S_SUPPKEY` = `l`.`LO_SUPPKEY`" +
                " LEFT OUTER JOIN `part` AS `p` ON `p`.`P_PARTKEY` = `l`.`LO_PARTKEY`;";

        String query2 = "SELECT `lineorder_null`.`lo_orderkey`, `lineorder_null`.`lo_orderdate`, `customer`.`c_custkey` AS `cd`\n" +
                "FROM `lineorder_null` LEFT OUTER JOIN `customer` ON `lineorder_null`.`lo_custkey` = `customer`.`c_custkey`\n" +
                "WHERE `lineorder_null`.`lo_orderkey` = 100;";

        testRewriteOK(mv2, query2);
    }

    @Test
    public void testAggJoinViewDelta() {
        connectContext.getSessionVariable().setOptimizerExecuteTimeout(300000000);
        String mv = "SELECT" +
                " `LO_ORDERKEY` as col1, C_CUSTKEY, S_SUPPKEY, P_PARTKEY," +
                " sum(LO_QUANTITY) as total_quantity, sum(LO_ORDTOTALPRICE) as total_price, count(*) as num" +
                " FROM `lineorder` AS `l` " +
                " LEFT OUTER JOIN `customer` AS `c` ON `c`.`C_CUSTKEY` = `l`.`LO_CUSTKEY`" +
                " LEFT OUTER JOIN `supplier` AS `s` ON `s`.`S_SUPPKEY` = `l`.`LO_SUPPKEY`" +
                " LEFT OUTER JOIN `part` AS `p` ON `p`.`P_PARTKEY` = `l`.`LO_PARTKEY`" +
                " group by col1, C_CUSTKEY, S_SUPPKEY, P_PARTKEY";

        String query = "SELECT `lineorder`.`lo_orderkey`, sum(LO_QUANTITY), sum(LO_ORDTOTALPRICE), count(*)\n" +
                "FROM `lineorder` LEFT OUTER JOIN `customer` ON `lineorder`.`lo_custkey` = `customer`.`c_custkey`\n" +
                " group by lo_orderkey";

        testRewriteOK(mv, query);
    }

    // mv: t1, t2, t2
    // query: t1, t2
    @Test
    public void testViewDeltaJoinUKFK1() {
        String mv = "select c1 as col1, c2, c3, l.c6, r.c7" +
                " from t1 join t2 l on t1.c2 = l.c5" +
                " join t2 r on t1.c3 = r.c5";
        String query = "select c1, c2, c3, c6 from t1 join t2 on t1.c2 = t2.c5";
        testRewriteOK(mv, query);
    }

    // mv: t1, t3, t2, t2
    // query: t1, t3
    @Test
    public void testViewDeltaJoinUKFK2() {
        String mv = "select c1 as col1, c2, c3, l.c6, r.c7" +
                " from t1 join t2 l on t1.c2 = l.c5" +
                " join t2 r on t1.c3 = r.c5" +
                " join t3 on t1.c2 = t3.c5";
        String query = "select c1, c2, c3, t3.c5 from t1 join t3 on t1.c2 = t3.c5";
        testRewriteOK(mv, query);
    }

    @Test
    public void testViewDeltaJoinUKFK3() {
        String mv = "select a.empid, a.deptno from\n"
                + "(select * from emps where empid = 1) a\n"
                + "join depts using (deptno)\n"
                + "join dependents using (empid)";
        String query = "select a.empid from \n"
                + "(select * from emps where empid = 1) a\n"
                + "join dependents using (empid)";
        testRewriteOK(mv, query);
    }

    @Test
    public void testViewDeltaJoinUKFK4() {
        String mv = "select a.empid, a.deptno from\n"
                + "(select * from emps where empid = 1) a\n"
                + "join depts using (deptno)\n"
                + "join dependents using (empid)";
        String query = "select a.name from \n"
                + "(select * from emps where empid = 1) a\n"
                + "join dependents using (empid)";
        testRewriteFail(mv, query);
    }

    @Test
    public void testViewDeltaJoinUKFK5() {
        String mv = "select a.empid, a.deptno from\n"
                + "(select * from emps where empid = 1) a\n"
                + "join depts using (deptno)";
        String query = "select empid from emps where empid = 1";
        testRewriteFail(mv, query);
    }

    @Test
    public void testViewDeltaJoinUKFK6() {
        String mv = "select emps.empid, emps.deptno from emps\n"
                + "join depts using (deptno)\n"
                + "join dependents using (empid)"
                + "where emps.empid = 1";
        String query = "select emps.empid from emps\n"
                + "join dependents using (empid)\n"
                + "where emps.empid = 1";
        testRewriteOK(mv, query);
    }

    @Test
    public void testViewDeltaJoinUKFK7() {
        String mv = "select emps.empid, emps.deptno from emps\n"
                + "join depts a on (emps.deptno=a.deptno)\n"
                + "join depts b on (emps.deptno=b.deptno)\n"
                + "join dependents using (empid)"
                + "where emps.empid = 1";

        String query = "select emps.empid from emps\n"
                + "join dependents using (empid)\n"
                + "where emps.empid = 1";
        testRewriteOK(mv, query);
    }

    // join key is not foreign key
    @Test
    public void testViewDeltaJoinUKFK8() {
        String mv = "select emps.empid, emps.deptno from emps\n"
                + "join depts a on (emps.name=a.name)\n"
                + "join depts b on (emps.name=b.name)\n"
                + "join dependents using (empid)"
                + "where emps.empid = 1";

        String query = "select emps.empid from emps\n"
                + "join dependents using (empid)\n"
                + "where emps.empid = 1";
        testRewriteFail(mv, query);
    }

    // join key is not foreign key
    @Test
    public void testViewDeltaJoinUKFK9() {
        String mv = "select emps.empid, emps.deptno from emps\n"
                + "join depts a on (emps.deptno=a.deptno)\n"
                + "join depts b on (emps.name=b.name)\n"
                + "join dependents using (empid)"
                + "where emps.empid = 1";

        String query = "select emps.empid from emps\n"
                + "join dependents using (empid)\n"
                + "where emps.empid = 1";
        testRewriteFail(mv, query);
    }

    @Test
    public void testViewDeltaJoinUKFK10() {
        String mv = "select emps.empid as empid1, emps.name, emps.deptno, dependents.empid as empid2 from emps\n"
                + "join dependents using (empid)";

        String query = "select emps.empid, dependents.empid, emps.deptno\n"
                + "from emps\n"
                + "join dependents using (empid)"
                + "join depts a on (emps.deptno=a.deptno)\n"
                + "where emps.name = 'Bill'";
        testRewriteOK(mv, query);
    }

    @Test
    public void testViewDeltaJoinUKFK11() {
        String mv = "select emps.empid, emps.deptno, dependents.name from emps\n"
                + "left outer join depts a on (emps.deptno=a.deptno)\n"
                + "inner join depts b on (emps.deptno=b.deptno)\n"
                + "inner join dependents using (empid)"
                + "where emps.empid = 1";

        String query = "select emps.empid, dependents.name from emps\n"
                + "inner join dependents using (empid)\n"
                + "where emps.empid = 1";
        testRewriteOK(mv, query);
    }

    @Test
    public void testViewDeltaJoinUKFK12() {
        String mv = "select emps.empid, emps.deptno, dependents.name from emps\n"
                + "inner join dependents using (empid)"
                + "left outer join depts a on (emps.deptno=a.deptno)\n"
                + "inner join depts b on (emps.deptno=b.deptno)\n"
                + "where emps.empid = 1";

        String query = "select emps.empid, dependents.name from emps\n"
                + "inner join dependents using (empid)\n"
                + "where emps.empid = 1";
        testRewriteOK(mv, query);
    }

    @Test
    public void testViewDeltaJoinUKFK13() {
        String mv = "select emps.empid, emps.deptno, dependents.name from emps\n"
                + "inner join dependents using (empid)"
                + "inner join depts b on (emps.deptno=b.deptno)\n"
                + "left outer join depts a on (emps.deptno=a.deptno)\n"
                + "where emps.empid = 1";

        String query = "select emps.empid, dependents.name from emps\n"
                + "inner join dependents using (empid)\n"
                + "where emps.empid = 1";
        testRewriteOK(mv, query);
    }
}<|MERGE_RESOLUTION|>--- conflicted
+++ resolved
@@ -335,35 +335,6 @@
         }
     }
 
-<<<<<<< HEAD
-    private boolean testRewrite(String mv, String query) {
-        // NOTE: distribution by keys should not
-        String mvSQL = "CREATE MATERIALIZED VIEW mv0 \n" +
-                "   DISTRIBUTED BY HASH(`col1`) BUCKETS 12\n" +
-                " AS " +
-                mv;
-        try {
-            starRocksAssert.withMaterializedView(mvSQL);
-            String rewritePlan = getFragmentPlan(query);
-            System.out.println(rewritePlan);
-            starRocksAssert.dropMaterializedView("mv0");
-            return rewritePlan.contains("TABLE: mv0");
-        } catch (Exception e) {
-            LOG.warn("test rewwrite failed:", e);
-        }
-        return false;
-    }
-
-    private void testRewriteOK(String mv, String query) {
-        Assert.assertTrue(testRewrite(mv, query));
-    }
-
-    private void testRewriteFail(String mv, String query) {
-        Assert.assertTrue(!testRewrite(mv, query));
-    }
-
-=======
->>>>>>> bd5df31b
     @Test
     public void testFilter0() {
         String mv = "select empid + 1 as col1 from emps where deptno = 10";
