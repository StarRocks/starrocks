// Copyright 2021-present StarRocks, Inc. All rights reserved.
//
// Licensed under the Apache License, Version 2.0 (the "License");
// you may not use this file except in compliance with the License.
// You may obtain a copy of the License at
//
//     https://www.apache.org/licenses/LICENSE-2.0
//
// Unless required by applicable law or agreed to in writing, software
// distributed under the License is distributed on an "AS IS" BASIS,
// WITHOUT WARRANTIES OR CONDITIONS OF ANY KIND, either express or implied.
// See the License for the specific language governing permissions and
// limitations under the License.

// This file is based on code available under the Apache license here:
//   https://github.com/apache/incubator-doris/blob/master/fe/fe-core/src/test/java/org/apache/doris/clone/ColocateTableBalancerTest.java

// Licensed to the Apache Software Foundation (ASF) under one
// or more contributor license agreements.  See the NOTICE file
// distributed with this work for additional information
// regarding copyright ownership.  The ASF licenses this file
// to you under the Apache License, Version 2.0 (the
// "License"); you may not use this file except in compliance
// with the License.  You may obtain a copy of the License at
//
//   http://www.apache.org/licenses/LICENSE-2.0
//
// Unless required by applicable law or agreed to in writing,
// software distributed under the License is distributed on an
// "AS IS" BASIS, WITHOUT WARRANTIES OR CONDITIONS OF ANY
// KIND, either express or implied.  See the License for the
// specific language governing permissions and limitations
// under the License.

package com.starrocks.clone;

import com.google.common.collect.ArrayListMultimap;
import com.google.common.collect.Lists;
import com.google.common.collect.Maps;
import com.google.common.collect.Multimap;
import com.google.common.collect.Sets;
import com.starrocks.catalog.ColocateGroupSchema;
import com.starrocks.catalog.ColocateTableIndex;
import com.starrocks.catalog.ColocateTableIndex.GroupId;
import com.starrocks.catalog.Column;
import com.starrocks.catalog.Database;
import com.starrocks.catalog.LocalTablet;
import com.starrocks.catalog.MaterializedIndex;
import com.starrocks.catalog.OlapTable;
import com.starrocks.catalog.Partition;
import com.starrocks.catalog.Tablet;
import com.starrocks.catalog.TabletInvertedIndex;
import com.starrocks.catalog.Type;
import com.starrocks.common.Config;
import com.starrocks.common.FeConstants;
import com.starrocks.common.jmockit.Deencapsulation;
import com.starrocks.qe.ConnectContext;
import com.starrocks.server.GlobalStateMgr;
import com.starrocks.system.Backend;
import com.starrocks.system.SystemInfoService;
import com.starrocks.utframe.StarRocksAssert;
import com.starrocks.utframe.UtFrameUtils;
import mockit.Delegate;
import mockit.Expectations;
import mockit.Mock;
import mockit.MockUp;
import mockit.Mocked;
import org.junit.Assert;
import org.junit.Before;
import org.junit.BeforeClass;
import org.junit.FixMethodOrder;
import org.junit.Test;
import org.junit.runners.MethodSorters;

import java.util.ArrayList;
import java.util.Arrays;
import java.util.HashSet;
import java.util.List;
import java.util.Map;
import java.util.Set;
import java.util.stream.Collectors;

@FixMethodOrder(MethodSorters.NAME_ASCENDING)
public class ColocateTableBalancerTest {
    private static ColocateTableBalancer balancer = ColocateTableBalancer.getInstance();

    private Backend backend1;
    private Backend backend2;
    private Backend backend3;
    private Backend backend4;
    private Backend backend5;
    private Backend backend6;
    private Backend backend7;
    private Backend backend8;
    private Backend backend9;

    private Map<Long, Double> mixLoadScores;

    private static StarRocksAssert starRocksAssert;

    @BeforeClass
    public static void beforeClass() throws Exception {
        balancer.setStop();
        GlobalStateMgr.getCurrentState().getAlterJobMgr().stop();
        UtFrameUtils.createMinStarRocksCluster();
        ConnectContext ctx = UtFrameUtils.createDefaultCtx();
        starRocksAssert = new StarRocksAssert(ctx);
        GlobalStateMgr.getCurrentState().getHeartbeatMgr().setStop();
        GlobalStateMgr.getCurrentState().getTabletScheduler().setStop();
    }

    @Before
    public void setUp() throws Exception {
        backend1 = new Backend(1L, "192.168.1.1", 9050);
        backend2 = new Backend(2L, "192.168.1.2", 9050);
        backend3 = new Backend(3L, "192.168.1.3", 9050);
        backend4 = new Backend(4L, "192.168.1.4", 9050);
        backend5 = new Backend(5L, "192.168.1.5", 9050);
        backend6 = new Backend(6L, "192.168.1.6", 9050);
        // 7,8,9 are on same host
        backend7 = new Backend(7L, "192.168.1.8", 9050);
        backend8 = new Backend(8L, "192.168.1.8", 9050);
        backend9 = new Backend(9L, "192.168.1.8", 9050);

        mixLoadScores = Maps.newHashMap();
        mixLoadScores.put(1L, 0.1);
        mixLoadScores.put(2L, 0.5);
        mixLoadScores.put(3L, 0.4);
        mixLoadScores.put(4L, 0.2);
        mixLoadScores.put(5L, 0.3);
        mixLoadScores.put(6L, 0.6);
        mixLoadScores.put(7L, 0.8);
        mixLoadScores.put(8L, 0.7);
        mixLoadScores.put(9L, 0.9);
    }

    private ColocateTableIndex createColocateIndex(GroupId groupId, List<Long> flatList, int replicationNum) {
        ColocateTableIndex colocateTableIndex = new ColocateTableIndex();
        List<List<Long>> backendsPerBucketSeq = Lists.partition(flatList, replicationNum);
        colocateTableIndex.addBackendsPerBucketSeq(groupId, backendsPerBucketSeq);
        return colocateTableIndex;
    }

    private void addTabletsToScheduler(String dbName, String tableName, boolean setGroupId) {
        Database database = GlobalStateMgr.getCurrentState().getDb(dbName);
        OlapTable table = (OlapTable) database.getTable(tableName);
        // add its tablet to TabletScheduler
        TabletScheduler tabletScheduler = GlobalStateMgr.getCurrentState().getTabletScheduler();
        for (Partition partition : table.getPartitions()) {
            MaterializedIndex materializedIndex = partition.getBaseIndex();
            for (Tablet tablet : materializedIndex.getTablets()) {
                TabletSchedCtx ctx = new TabletSchedCtx(TabletSchedCtx.Type.REPAIR,
                        database.getId(),
                        table.getId(),
                        partition.getId(),
                        materializedIndex.getId(),
                        tablet.getId(),
                        System.currentTimeMillis());
                ctx.setOrigPriority(TabletSchedCtx.Priority.LOW);
                if (setGroupId) {
                    ctx.setColocateGroupId(
                            GlobalStateMgr.getCurrentState().getColocateTableIndex().getGroup(table.getId()));
                }
                tabletScheduler.addTablet(ctx, false);
            }
        }
    }

    @Test
    public void test1MatchGroup() throws Exception {
        starRocksAssert.withDatabase("db1").useDatabase("db1")
                .withTable("CREATE TABLE db1.tbl(id INT NOT NULL) " +
                        "distributed by hash(`id`) buckets 3 " +
                        "properties('replication_num' = '1', 'colocate_with' = 'group1');");

        Database database = GlobalStateMgr.getCurrentState().getDb("db1");
        OlapTable table = (OlapTable) database.getTable("tbl");
        addTabletsToScheduler("db1", "tbl", false);

        ColocateTableIndex colocateIndex = GlobalStateMgr.getCurrentState().getColocateTableIndex();
        List<List<Long>> bl = Lists.newArrayList();
        bl.add(new ArrayList<>(Arrays.asList(1L, 2L, 3L)));
        bl.add(new ArrayList<>(Arrays.asList(1L, 2L, 3L)));
        bl.add(new ArrayList<>(Arrays.asList(1L, 2L, 3L)));
        colocateIndex.addBackendsPerBucketSeq(colocateIndex.getGroup(table.getId()), Lists.newArrayList(bl));

        // test if group is unstable when all its tablets are in TabletScheduler
        long tableId = table.getId();
        ColocateTableBalancer colocateTableBalancer = ColocateTableBalancer.getInstance();
        colocateTableBalancer.runAfterCatalogReady();
        GroupId groupId = GlobalStateMgr.getCurrentState().getColocateTableIndex().getGroup(tableId);
        Assert.assertTrue(GlobalStateMgr.getCurrentState().getColocateTableIndex().isGroupUnstable(groupId));

        // clean
        colocateIndex.removeTable(table.getId(), table, false);
    }

    @Test
    public void test3RepairWithBadReplica() throws Exception {
        Config.tablet_sched_disable_colocate_overall_balance = true;
        UtFrameUtils.addMockBackend(10002);
        UtFrameUtils.addMockBackend(10003);
        UtFrameUtils.addMockBackend(10004);
        starRocksAssert.withDatabase("db3").useDatabase("db3")
                .withTable("CREATE TABLE db3.tbl3(id INT NOT NULL) " +
                        "distributed by hash(`id`) buckets 1 " +
                        "properties('replication_num' = '1', 'colocate_with' = 'group3');");

        Database database = GlobalStateMgr.getCurrentState().getDb("db3");
        OlapTable table = (OlapTable) database.getTable("tbl3");
        ColocateTableIndex colocateTableIndex = GlobalStateMgr.getCurrentState().getColocateTableIndex();

        List<Partition> partitions = Lists.newArrayList(table.getPartitions());
        LocalTablet tablet = (LocalTablet) partitions.get(0).getBaseIndex().getTablets().get(0);
        tablet.getImmutableReplicas().get(0).setBad(true);
        ColocateTableBalancer colocateTableBalancer = ColocateTableBalancer.getInstance();
        long oldVal = Config.tablet_sched_repair_delay_factor_second;
        try {
            Config.tablet_sched_repair_delay_factor_second = -1;
            // the created pseudo min cluster can only have backend on the same host, so we can only create table with
            // single replica, we need to open this test switch to test the behavior of bad replica balance
            ColocateTableBalancer.ignoreSingleReplicaCheck = true;
            // call twice to trigger the real balance action
            colocateTableBalancer.runAfterCatalogReady();
            colocateTableBalancer.runAfterCatalogReady();
            TabletScheduler tabletScheduler = GlobalStateMgr.getCurrentState().getTabletScheduler();
            List<List<String>> result = tabletScheduler.getPendingTabletsInfo(100);
            System.out.println(result);
            Assert.assertEquals(result.get(0).get(0), Long.toString(tablet.getId()));
            Assert.assertEquals(result.get(0).get(3), "COLOCATE_REDUNDANT");
        } finally {
            Config.tablet_sched_repair_delay_factor_second = oldVal;
            Config.tablet_sched_disable_colocate_overall_balance = false;
        }
    }

    @Test
    public void testRepairPrecedeBalance(@Mocked SystemInfoService infoService,
                                         @Mocked ClusterLoadStatistic statistic,
                                         @Mocked Backend myBackend1,
                                         @Mocked Backend myBackend2,
                                         @Mocked Backend myBackend3,
                                         @Mocked Backend myBackend4,
                                         @Mocked Backend myBackend5) {
        new Expectations() {
            {
                // backend1 is available
                infoService.getBackend(1L);
                result = myBackend1;
                minTimes = 0;
                myBackend1.isAvailable();
                result = true;
                minTimes = 0;
                myBackend1.getHost();
                result = "192.168.0.111";

                // backend2 is available
                infoService.getBackend(2L);
                result = myBackend2;
                minTimes = 0;
                myBackend2.isAvailable();
                result = true;
                minTimes = 0;
                myBackend2.getHost();
                result = "192.168.0.112";

                // backend3 is available
                infoService.getBackend(3L);
                result = myBackend3;
                minTimes = 0;
                myBackend3.isAvailable();
                result = true;
                minTimes = 0;
                myBackend3.getHost();
                result = "192.168.0.113";

                // backend4 is available
                infoService.getBackend(4L);
                result = myBackend4;
                minTimes = 0;
                myBackend4.isAvailable();
                result = true;
                minTimes = 0;
                myBackend4.getHost();
                result = "192.168.0.114";

                // backend5 not available, and dead for a long time
                infoService.getBackend(5L);
                result = myBackend5;
                minTimes = 0;
                myBackend5.isAvailable();
                result = false;
                minTimes = 0;
                myBackend5.isAlive();
                result = false;
                minTimes = 0;
                myBackend5.getLastUpdateMs();
                result = System.currentTimeMillis() - Config.tablet_sched_colocate_be_down_tolerate_time_s * 1000 * 2;
                minTimes = 0;
                myBackend5.getHost();
                result = "192.168.0.115";
            }
        };

        FeConstants.runningUnitTest = true;

        GlobalStateMgr.getCurrentState().getNodeMgr().getClusterInfo().getIdToBackend();
        GroupId groupId = new GroupId(10005, 10006);
        short replicationNUm = 3;
        ColocateTableIndex colocateTableIndex = createColocateIndex(groupId,
                Lists.newArrayList(1L, 2L, 3L, 1L, 2L, 3L, 1L, 2L, 4L, 1L, 2L, 5L), replicationNUm);
        setGroup2Schema(groupId, colocateTableIndex, 4, replicationNUm);

        Set<Long> unavailableBeIds = Sets.newHashSet(5L);
        List<List<Long>> balancedBackendsPerBucketSeq = Lists.newArrayList();
        List<Long> availBackendIds = Lists.newArrayList(1L, 2L, 3L, 4L);
        boolean changed = false;
        ColocateTableBalancer.disableRepairPrecedence = true;
        changed = (Boolean) Deencapsulation
                .invoke(balancer, "doRelocateAndBalance", groupId, unavailableBeIds, availBackendIds,
                        colocateTableIndex, infoService, statistic, balancedBackendsPerBucketSeq);
        Assert.assertTrue(changed);
        System.out.println(balancedBackendsPerBucketSeq);
        List<List<Long>> expected = Lists.partition(
                Lists.newArrayList(4L, 2L, 3L, 1L, 2L, 3L, 1L, 3L, 4L, 1L, 2L, 4L), 3);
        Assert.assertEquals(expected, balancedBackendsPerBucketSeq);

        ColocateTableBalancer.disableRepairPrecedence = false;
        balancedBackendsPerBucketSeq.clear();
        changed = (Boolean) Deencapsulation
                .invoke(balancer, "doRelocateAndBalance", groupId, unavailableBeIds, availBackendIds,
                        colocateTableIndex, infoService, statistic, balancedBackendsPerBucketSeq);
        Assert.assertTrue(changed);
        System.out.println(balancedBackendsPerBucketSeq);
        expected = Lists.partition(
                Lists.newArrayList(1L, 2L, 3L, 1L, 2L, 3L, 1L, 2L, 4L, 1L, 2L, 4L), 3);
        Assert.assertEquals(expected, balancedBackendsPerBucketSeq);
    }

    @Test
    public void testPerGroupBalance(@Mocked SystemInfoService infoService,
                                    @Mocked ClusterLoadStatistic statistic) throws InterruptedException {
        new Expectations() {
            {
                // try to fix the unstable test
                // java.util.ConcurrentModificationException
                //    at mockit.internal.expectations.state.ExecutingTest.isInjectableMock(ExecutingTest.java:142)
                //    at mockit.internal.expectations.state.ExecutingTest.addInjectableMock(ExecutingTest.java:137)
                //    at com.starrocks.clone.ColocateTableBalancerTest$2.<init>(ColocateTableBalancerTest.java:342)
                //    at com.starrocks.clone.ColocateTableBalancerTest.testPerGroupBalance(ColocateTableBalancerTest.java:340)
                //
                // this exception happens at the internal of the mockit, probably a bug of mockit
                // need to use concurrent safe list for mockit.internal.expectations.state.ExecutingTest#injectableMocks
                // because mockit itself will start some background thread to clean `injectableMocks` which will have
                // conflict with our test thread, here is just a workaround, wait for a while to avoid that.
                Thread.sleep(2000);
                infoService.getBackend(1L);
                result = backend1;
                minTimes = 0;
                infoService.getBackend(2L);
                result = backend2;
                minTimes = 0;
                infoService.getBackend(3L);
                result = backend3;
                minTimes = 0;
                infoService.getBackend(4L);
                result = backend4;
                minTimes = 0;
                infoService.getBackend(5L);
                result = backend5;
                minTimes = 0;
                infoService.getBackend(6L);
                result = backend6;
                minTimes = 0;
                infoService.getBackend(7L);
                result = backend7;
                minTimes = 0;
                infoService.getBackend(8L);
                result = backend8;
                minTimes = 0;
                infoService.getBackend(9L);
                result = backend9;
                minTimes = 0;

                statistic.getBackendLoadStatistic(anyLong);
                result = null;
                minTimes = 0;
            }
        };


        GroupId groupId = new GroupId(10000, 10001);
        List<Column> distributionCols = Lists.newArrayList();
        distributionCols.add(new Column("k1", Type.INT));
        ColocateGroupSchema groupSchema = new ColocateGroupSchema(groupId, distributionCols, 5, (short) 3);
        Map<GroupId, ColocateGroupSchema> group2Schema = Maps.newHashMap();
        group2Schema.put(groupId, groupSchema);

        // 1. balance an imbalanced group
        // [[1, 2, 3], [4, 1, 2], [3, 4, 1], [2, 3, 4], [1, 2, 3]]
        FeConstants.runningUnitTest = true;
        ColocateTableIndex colocateTableIndex = createColocateIndex(groupId,
                Lists.newArrayList(1L, 2L, 3L, 4L, 1L, 2L, 3L, 4L, 1L, 2L, 3L, 4L, 1L, 2L, 3L), 3);
        Deencapsulation.setField(colocateTableIndex, "group2Schema", group2Schema);

        List<List<Long>> balancedBackendsPerBucketSeq = Lists.newArrayList();
        List<Long> allAvailBackendIds = Lists.newArrayList(1L, 2L, 3L, 4L, 5L, 6L, 7L, 8L, 9L);
        boolean changed = (Boolean) Deencapsulation
                .invoke(balancer, "doRelocateAndBalance", groupId, new HashSet<Long>(), allAvailBackendIds,
                        colocateTableIndex, infoService, statistic, balancedBackendsPerBucketSeq);
        List<List<Long>> expected = Lists.partition(
                Lists.newArrayList(9L, 5L, 3L, 4L, 6L, 8L, 7L, 6L, 1L, 2L, 9L, 4L, 1L, 2L, 3L), 3);
        Assert.assertTrue(changed);
        Assert.assertEquals(expected, balancedBackendsPerBucketSeq);

        // 2. balance an already balanced group
        colocateTableIndex = createColocateIndex(groupId,
                Lists.newArrayList(9L, 8L, 7L, 8L, 6L, 5L, 9L, 4L, 1L, 2L, 3L, 4L, 1L, 2L, 3L), 3);
        Deencapsulation.setField(colocateTableIndex, "group2Schema", group2Schema);
        balancedBackendsPerBucketSeq.clear();
        changed = (Boolean) Deencapsulation
                .invoke(balancer, "doRelocateAndBalance", groupId, new HashSet<Long>(), allAvailBackendIds,
                        colocateTableIndex, infoService, statistic, balancedBackendsPerBucketSeq);
        System.out.println(balancedBackendsPerBucketSeq);
        Assert.assertFalse(changed);
        Assert.assertTrue(balancedBackendsPerBucketSeq.isEmpty());

        try {
            Thread.sleep(1000L);
        } catch (Exception e) {
            e.printStackTrace();
        }

        GlobalStateMgr.getCurrentState().getNodeMgr().getClusterInfo().getIdToBackend();

        GlobalStateMgr.getCurrentState().getNodeMgr().getClusterInfo().getBackendIds();
    }

    @Test
    public void testOverallGroupBalance(@Mocked SystemInfoService infoService,
                                        @Mocked ClusterLoadStatistic statistic) throws InterruptedException {
        new Expectations() {
            {
                infoService.getBackend(1L);
                result = backend1;
                minTimes = 0;
                infoService.getBackend(2L);
                result = backend2;
                minTimes = 0;
                infoService.getBackend(3L);
                result = backend3;
                minTimes = 0;
                infoService.getBackend(4L);
                result = backend4;
                minTimes = 0;
                infoService.getBackend(5L);
                result = backend5;
                minTimes = 0;

                statistic.getBackendLoadStatistic(anyLong);
                result = null;
                minTimes = 0;

                infoService.getAvailableBackendIds();
                result = Lists.newArrayList(1L, 2L, 3L, 4L, 5L);
                minTimes = 0;

                infoService.getBackendHostById(1L);
                result = backend1.getHost();
                minTimes = 0;

                infoService.getBackendHostById(2L);
                result = backend2.getHost();
                minTimes = 0;

                infoService.getBackendHostById(3L);
                result = backend3.getHost();
                minTimes = 0;

                infoService.getBackendHostById(4L);
                result = backend4.getHost();
                minTimes = 0;

                infoService.getBackendHostById(5L);
                result = backend5.getHost();
                minTimes = 0;
            }
        };

        new MockUp<ColocateTableIndex>() {
            @Mock
            public int getNumOfTabletsPerBucket(GroupId groupId) {
                return 1;
            }
        };

        new MockUp<TabletScheduler>() {
            @Mock
            public synchronized Map<GroupId, Long> getTabletsNumInScheduleForEachCG() {
                return Maps.newHashMap();
            }
        };

        GroupId groupId1 = new GroupId(10000, 10001);
        GroupId groupId2 = new GroupId(10010, 10011);
        // init group1
        List<GroupId> groupIds = Arrays.asList(groupId1, groupId2);
        Map<GroupId, ColocateGroupSchema> group2Schema = Maps.newHashMap();
        for (GroupId groupId : groupIds) {
            List<Column> distributionCols = Lists.newArrayList();
            distributionCols.add(new Column("k1", Type.INT));
            ColocateGroupSchema groupSchema = new ColocateGroupSchema(groupId, distributionCols, 3, (short) 1);
            group2Schema.put(groupId, groupSchema);
        }
        ColocateTableIndex colocateTableIndex = GlobalStateMgr.getCurrentState().getColocateTableIndex();
        // For group 1, bucket: 3, replication_num: 1, backend list per bucket seq: [[1], [2], [3]]
        colocateTableIndex.addBackendsPerBucketSeq(groupId1,
                Lists.partition(Lists.newArrayList(1L, 2L, 3L), 1));
        // For group 2, bucket: 3, replication_num: 1, backend list per bucket seq: [[1], [2], [3]]
        colocateTableIndex.addBackendsPerBucketSeq(groupId2,
                Lists.partition(Lists.newArrayList(1L, 2L, 3L), 1));
        Deencapsulation.setField(colocateTableIndex, "group2Schema", group2Schema);
        Multimap<GroupId, Long> group2Tables = ArrayListMultimap.create();
        group2Tables.put(groupId1, 20001L);
        group2Tables.put(groupId2, 20002L);
        Deencapsulation.setField(colocateTableIndex, "group2Tables", group2Tables);

        // replicas of group 1 and group 2 only distribute on backends 1, 2, 3, and each backend of these backends
        // has one replica of the two groups, so from every group's view, it's already balanced, but from overview,
        // backend 4 and 5 has zero replica distributed, here we test overall balance process works
        List<Long> availableBackends = infoService.getAvailableBackendIds();
        System.out.println(availableBackends);
        Deencapsulation.invoke(balancer, "relocateAndBalanceAllGroups");
        List<List<Long>> list1 = colocateTableIndex.getBackendsPerBucketSeq(groupId1);
        List<List<Long>> list2 = colocateTableIndex.getBackendsPerBucketSeq(groupId2);
        System.out.println(list1);
        System.out.println(list2);
        // TODO: find the reason why the mock record doesn't take effect
        if (!availableBackends.isEmpty()) {
            // backend id -> count
            Map<Long, Integer> result = Maps.newHashMap();
            list1.forEach(e -> result.merge(e.get(0), 1, Integer::sum));
            list2.forEach(e -> result.merge(e.get(0), 1, Integer::sum));
            System.out.println(result);
            // totally 6 replicas, after adding 2 backends and overall balance,
            // every backend should have 1 replica, except one
            Assert.assertEquals(Lists.newArrayList(1, 1, 1, 1, 2),
                    result.values().stream().sorted().collect(Collectors.toList()));
        }
    }

    private void setGroup2Schema(GroupId groupId, ColocateTableIndex colocateTableIndex,
                                 int bucketNum, short replicationNum) {
        List<Column> distributionCols = Lists.newArrayList();
        distributionCols.add(new Column("k1", Type.INT));
        ColocateGroupSchema groupSchema =
                new ColocateGroupSchema(groupId, distributionCols, bucketNum, replicationNum);
        Map<GroupId, ColocateGroupSchema> group2Schema = Maps.newHashMap();
        group2Schema.put(groupId, groupSchema);
        Deencapsulation.setField(colocateTableIndex, "group2Schema", group2Schema);
    }

    @Test
    public void testBalanceWithOnlyOneAvailableBackend(@Mocked SystemInfoService infoService,
                                                       @Mocked ClusterLoadStatistic statistic,
                                                       @Mocked Backend myBackend2,
                                                       @Mocked Backend myBackend3,
                                                       @Mocked Backend myBackend4) {
        new Expectations() {
            {
                // backend2 is available
                infoService.getBackend(2L);
                result = myBackend2;
                minTimes = 0;
                myBackend2.isAvailable();
                result = true;
                minTimes = 0;

                // backend3 not available, and dead for a long time
                infoService.getBackend(3L);
                result = myBackend3;
                minTimes = 0;
                myBackend3.isAvailable();
                result = false;
                minTimes = 0;
                myBackend3.isAlive();
                result = false;
                minTimes = 0;
                myBackend3.getLastUpdateMs();
                result = System.currentTimeMillis() - Config.tablet_sched_colocate_be_down_tolerate_time_s * 1000 * 2;
                minTimes = 0;

                // backend4 not available, and dead for a short time
                infoService.getBackend(4L);
                result = myBackend4;
                minTimes = 0;
                myBackend4.isAvailable();
                result = false;
                minTimes = 0;
                myBackend4.isAlive();
                result = false;
                minTimes = 0;
                myBackend4.getLastUpdateMs();
                result = System.currentTimeMillis();
                minTimes = 0;
            }
        };

        // To avoid "missing x invocation to..." error
        GlobalStateMgr.getCurrentState().getNodeMgr().getClusterInfo().getIdToBackend();
        GroupId groupId = new GroupId(10000, 10001);
        ColocateTableIndex colocateTableIndex = createColocateIndex(groupId,
                Lists.newArrayList(4L, 2L, 3L, 4L, 2L, 3L, 4L, 2L, 3L), 3);
        setGroup2Schema(groupId, colocateTableIndex, 3, (short) 3);

        Set<Long> unavailableBeIds = Sets.newHashSet(3L, 4L);
        List<List<Long>> balancedBackendsPerBucketSeq = Lists.newArrayList();
        List<Long> availBackendIds = Lists.newArrayList(2L);

        boolean changed = (Boolean) Deencapsulation
                .invoke(balancer, "doRelocateAndBalance", groupId, unavailableBeIds, availBackendIds,
                        colocateTableIndex, infoService, statistic, balancedBackendsPerBucketSeq);
        // in this case, there is only on available backend, no need to make balancing decision.
        Assert.assertFalse(changed);
    }

    @Test
    public void testBalanceWithSingleReplica(@Mocked SystemInfoService infoService,
                                             @Mocked ClusterLoadStatistic statistic,
                                             @Mocked Backend myBackend2,
                                             @Mocked Backend myBackend3,
                                             @Mocked Backend myBackend4) {
        new Expectations() {
            {
                // backend2 is available
                infoService.getBackend(2L);
                result = myBackend2;
                minTimes = 0;
                myBackend2.isAvailable();
                result = true;
                minTimes = 0;
                myBackend2.getHost();
                result = "192.168.0.112";
                minTimes = 0;

                // backend3 is available
                infoService.getBackend(3L);
                result = myBackend3;
                minTimes = 0;
                myBackend3.isAvailable();
                result = true;
                minTimes = 0;
                myBackend3.getHost();
                result = "192.168.0.113";
                minTimes = 0;

                // backend4 not available, and dead for a short time
                infoService.getBackend(4L);
                result = myBackend4;
                minTimes = 0;
                myBackend4.isAvailable();
                result = false;
                minTimes = 0;
                myBackend4.isAlive();
                result = true;
                minTimes = 0;
                myBackend4.getLastUpdateMs();
                result = System.currentTimeMillis();
                minTimes = 0;
                myBackend4.getHost();
                result = "192.168.0.114";
                minTimes = 0;
            }
        };

        GlobalStateMgr.getCurrentState().getNodeMgr().getClusterInfo().getIdToBackend();
        GroupId groupId = new GroupId(10000, 10001);
        ColocateTableIndex colocateTableIndex = createColocateIndex(groupId,
                Lists.newArrayList(4L, 2L, 3L, 4L, 2L, 3L, 4L, 2L, 3L), 1);
        setGroup2Schema(groupId, colocateTableIndex, 9, (short) 1);

        Set<Long> unavailableBeIds = Sets.newHashSet(4L);
        List<List<Long>> balancedBackendsPerBucketSeq = Lists.newArrayList();
        List<Long> availBackendIds = Lists.newArrayList(2L, 3L);
        boolean changed = false;

        changed = (Boolean) Deencapsulation
                .invoke(balancer, "doRelocateAndBalance", groupId, unavailableBeIds, availBackendIds,
                        colocateTableIndex, infoService, statistic, balancedBackendsPerBucketSeq);
        // there is unavailable backend, but the replication number is 1 and replicas on available backends are
        // already balanced, so the bucket sequence will remain unchanged.
        Assert.assertFalse(changed);

        colocateTableIndex = createColocateIndex(groupId,
                Lists.newArrayList(2L, 2L, 4L, 2L, 2L, 4L, 3L, 2L, 4L), 1);
        setGroup2Schema(groupId, colocateTableIndex, 9, (short) 1);
        changed = (Boolean) Deencapsulation
                .invoke(balancer, "doRelocateAndBalance", groupId, unavailableBeIds, availBackendIds,
                        colocateTableIndex, infoService, statistic, balancedBackendsPerBucketSeq);
        Assert.assertTrue(changed);
        System.out.println(balancedBackendsPerBucketSeq);
        List<List<Long>> expected = Lists.partition(
                Lists.newArrayList(3L, 3L, 4L, 2L, 2L, 4L, 3L, 2L, 4L), 1);
        // there is unavailable backend, but the replication number is 1 and replicas on available backends are
        // not balanced, check the balancer actually working.
        Assert.assertEquals(expected, balancedBackendsPerBucketSeq);

        new Expectations() {
            {
                myBackend4.isDecommissioned();
                result = true;
                minTimes = 0;
            }
        };
        balancedBackendsPerBucketSeq = Lists.newArrayList();
        colocateTableIndex = createColocateIndex(groupId,
                Lists.newArrayList(2L, 2L, 4L, 2L, 2L, 4L, 3L, 2L, 4L), 1);
        setGroup2Schema(groupId, colocateTableIndex, 9, (short) 1);
        changed = (Boolean) Deencapsulation
                .invoke(balancer, "doRelocateAndBalance", groupId, unavailableBeIds, availBackendIds,
                        colocateTableIndex, infoService, statistic, balancedBackendsPerBucketSeq);
        Assert.assertTrue(changed);
        System.out.println(balancedBackendsPerBucketSeq);
        List<List<Long>> expected3 = Lists.partition(
                Lists.newArrayList(2L, 2L, 3L, 2L, 2L, 3L, 3L, 2L, 3L), 1);
        // there is unavailable backend, but the replication number is 1 and there is decommissioned backend,
        // so we need to do relocation first.
        Assert.assertEquals(expected3, balancedBackendsPerBucketSeq);
    }

    @Test
    public void testFixBalanceEndlessLoop(@Mocked SystemInfoService infoService,
                                          @Mocked ClusterLoadStatistic statistic) {
        new Expectations() {
            {
                infoService.getBackend(1L);
                result = backend1;
                minTimes = 0;
                infoService.getBackend(2L);
                result = backend2;
                minTimes = 0;
                infoService.getBackend(3L);
                result = backend3;
                minTimes = 0;
                infoService.getBackend(4L);
                result = backend4;
                minTimes = 0;
                infoService.getBackend(5L);
                result = backend5;
                minTimes = 0;
                infoService.getBackend(6L);
                result = backend6;
                minTimes = 0;
                infoService.getBackend(7L);
                result = backend7;
                minTimes = 0;
                infoService.getBackend(8L);
                result = backend8;
                minTimes = 0;
                infoService.getBackend(9L);
                result = backend9;
                minTimes = 0;
                statistic.getBackendLoadStatistic(anyLong);
                result = null;
                minTimes = 0;
            }
        };
        GlobalStateMgr.getCurrentState().getNodeMgr().getClusterInfo().getIdToBackend();
        GroupId groupId = new GroupId(10000, 10001);
        List<Column> distributionCols = Lists.newArrayList();
        distributionCols.add(new Column("k1", Type.INT));
        ColocateGroupSchema groupSchema = new ColocateGroupSchema(groupId, distributionCols, 5, (short) 1);
        Map<GroupId, ColocateGroupSchema> group2Schema = Maps.newHashMap();
        group2Schema.put(groupId, groupSchema);

        // 1. only one available backend
        // [[7], [7], [7], [7], [7]]
        ColocateTableIndex colocateTableIndex = createColocateIndex(groupId,
                Lists.newArrayList(7L, 7L, 7L, 7L, 7L), 3);
        Deencapsulation.setField(colocateTableIndex, "group2Schema", group2Schema);

        List<List<Long>> balancedBackendsPerBucketSeq = Lists.newArrayList();
        List<Long> allAvailBackendIds = Lists.newArrayList(7L);
        boolean changed =
                Deencapsulation.invoke(balancer, "doRelocateAndBalance",
                        groupId, new HashSet<Long>(), allAvailBackendIds,
                        colocateTableIndex, infoService, statistic, balancedBackendsPerBucketSeq);
        Assert.assertFalse(changed);

        // 2. all backends are checked but this round is not changed
        // [[7], [7], [7], [7], [7]]
        // and add new backends 8, 9 that are on the same host with 7
        colocateTableIndex = createColocateIndex(groupId,
                Lists.newArrayList(7L, 7L, 7L, 7L, 7L), 3);
        Deencapsulation.setField(colocateTableIndex, "group2Schema", group2Schema);

        balancedBackendsPerBucketSeq = Lists.newArrayList();
        allAvailBackendIds = Lists.newArrayList(7L, 8L, 9L);
        changed =
                Deencapsulation.invoke(balancer, "doRelocateAndBalance",
                        groupId, new HashSet<Long>(), allAvailBackendIds,
                        colocateTableIndex, infoService, statistic, balancedBackendsPerBucketSeq);
        Assert.assertFalse(changed);

        // 3. all backends are not available
        colocateTableIndex = createColocateIndex(groupId,
                Lists.newArrayList(7L, 7L, 7L, 7L, 7L), 3);
        Deencapsulation.setField(colocateTableIndex, "group2Schema", group2Schema);
        balancedBackendsPerBucketSeq = Lists.newArrayList();
        allAvailBackendIds = Lists.newArrayList();
        Set<Long> unAvailableBackendIds = Sets.newHashSet(7L);
        changed = Deencapsulation
                .invoke(balancer, "doRelocateAndBalance", groupId, unAvailableBackendIds, allAvailBackendIds,
                        colocateTableIndex, infoService, statistic, balancedBackendsPerBucketSeq);
        Assert.assertFalse(changed);
    }

    @Test
    public void testGetSortedBackendReplicaNumPairs(@Mocked ClusterLoadStatistic statistic) {
        new Expectations() {
            {
                statistic.getBackendLoadStatistic(anyLong);
                result = new Delegate<BackendLoadStatistic>() {
                    BackendLoadStatistic delegate(Long beId) {
                        return new FakeBackendLoadStatistic(beId, null, null, null);
                    }
                };
                minTimes = 0;
            }
        };

        GlobalStateMgr.getCurrentState().getNodeMgr().getClusterInfo().getIdToBackend();
        // all buckets are on different be
        List<Long> allAvailBackendIds = Lists.newArrayList(1L, 2L, 3L, 4L, 5L, 6L, 7L, 8L);
        Set<Long> unavailBackendIds = Sets.newHashSet(9L);
        List<Long> flatBackendsPerBucketSeq = Lists.newArrayList(1L, 2L, 3L, 4L, 5L, 6L, 7L, 8L, 9L);
        List<Map.Entry<Long, Long>> backends = Deencapsulation.invoke(balancer, "getSortedBackendReplicaNumPairs",
                allAvailBackendIds, unavailBackendIds, statistic, flatBackendsPerBucketSeq);
        long[] backendIds = backends.stream().mapToLong(Map.Entry::getKey).toArray();
        Assert.assertArrayEquals(new long[] {7L, 8L, 6L, 2L, 3L, 5L, 4L, 1L}, backendIds);

        // 0,1 bucket on same be and 5, 6 on same be
        flatBackendsPerBucketSeq = Lists.newArrayList(1L, 1L, 3L, 4L, 5L, 6L, 7L, 7L, 9L);
        backends = Deencapsulation
                .invoke(balancer, "getSortedBackendReplicaNumPairs", allAvailBackendIds, unavailBackendIds,
                        statistic, flatBackendsPerBucketSeq);
        backendIds = backends.stream().mapToLong(Map.Entry::getKey).toArray();
        Assert.assertArrayEquals(new long[] {7L, 1L, 6L, 3L, 5L, 4L, 8L, 2L}, backendIds);
    }

    public final class FakeBackendLoadStatistic extends BackendLoadStatistic {
        public FakeBackendLoadStatistic(long beId, String clusterName, SystemInfoService infoService,
                                        TabletInvertedIndex invertedIndex) {
            super(beId, clusterName, infoService, invertedIndex);
        }

        @Override
        public double getMixLoadScore() {
            return mixLoadScores.get(getBeId());
        }
    }

    @Test
    public void testGetBeSeqIndexes() {
        List<Long> flatBackendsPerBucketSeq = Lists.newArrayList(1L, 2L, 2L, 3L, 4L, 2L);
        List<Integer> indexes = Deencapsulation.invoke(balancer,
                "getBeSeqIndexes", flatBackendsPerBucketSeq, 2L);
        Assert.assertArrayEquals(new int[] {1, 2, 5}, indexes.stream().mapToInt(i -> i).toArray());
        System.out.println("backend1 id is " + backend1.getId());
    }

    @Test
    public void testGetUnavailableBeIdsInGroup(@Mocked ColocateTableIndex colocateTableIndex,
                                               @Mocked SystemInfoService infoService,
                                               @Mocked Backend myBackend2,
                                               @Mocked Backend myBackend3,
                                               @Mocked Backend myBackend4,
                                               @Mocked Backend myBackend5
    ) {
        GroupId groupId = new GroupId(10000, 10001);
        Set<Long> allBackendsInGroup = Sets.newHashSet(1L, 2L, 3L, 4L, 5L);
        new Expectations() {
            {
                infoService.getBackend(1L);
                result = null;
                minTimes = 0;

                // backend2 is available
                infoService.getBackend(2L);
                result = myBackend2;
                minTimes = 0;
                myBackend2.isAvailable();
                result = true;
                minTimes = 0;

                // backend3 not available, and dead for a long time
                infoService.getBackend(3L);
                result = myBackend3;
                minTimes = 0;
                myBackend3.isAvailable();
                result = false;
                minTimes = 0;
                myBackend3.isAlive();
                result = false;
                minTimes = 0;
                myBackend3.getLastUpdateMs();
                result = System.currentTimeMillis() - Config.tablet_sched_colocate_be_down_tolerate_time_s * 1000 * 2;
                minTimes = 0;

                // backend4 not available, and dead for a short time
                infoService.getBackend(4L);
                result = myBackend4;
                minTimes = 0;
                myBackend4.isAvailable();
                result = false;
                minTimes = 0;
                myBackend4.isAlive();
                result = false;
                minTimes = 0;
                myBackend4.getLastUpdateMs();
                result = System.currentTimeMillis();
                minTimes = 0;

                // backend5 not available, and in decommission
                infoService.getBackend(5L);
                result = myBackend5;
                minTimes = 0;
                myBackend5.isAvailable();
                result = false;
                minTimes = 0;
                myBackend5.isAlive();
                result = true;
                minTimes = 0;
                myBackend5.isDecommissioned();
                result = true;
                minTimes = 0;

                colocateTableIndex.getBackendsByGroup(groupId);
                result = allBackendsInGroup;
                minTimes = 0;
            }
        };

        GlobalStateMgr.getCurrentState().getNodeMgr().getClusterInfo().getIdToBackend();
        Set<Long> unavailableBeIds = Deencapsulation
                .invoke(balancer, "getUnavailableBeIdsInGroup", infoService, colocateTableIndex, groupId);
        System.out.println(unavailableBeIds);
        Assert.assertArrayEquals(new long[] {1L, 3L, 5L},
                unavailableBeIds.stream().mapToLong(i -> i).sorted().toArray());
    }

    @Test
    public void testGetAvailableBeIds(@Mocked SystemInfoService infoService,
                                      @Mocked Backend myBackend2,
                                      @Mocked Backend myBackend3,
                                      @Mocked Backend myBackend4,
                                      @Mocked Backend myBackend5) {
        List<Long> clusterBackendIds = Lists.newArrayList(1L, 2L, 3L, 4L, 5L);
        new Expectations() {
            {
                infoService.getBackendIds(false);
                result = clusterBackendIds;
                minTimes = 0;

                infoService.getBackend(1L);
                result = null;
                minTimes = 0;

                // backend2 is available
                infoService.getBackend(2L);
                result = myBackend2;
                minTimes = 0;
                myBackend2.isAvailable();
                result = true;
                minTimes = 0;

                // backend3 not available, and dead for a long time
                infoService.getBackend(3L);
                result = myBackend3;
                minTimes = 0;
                myBackend3.isAvailable();
                result = false;
                minTimes = 0;
                myBackend3.isAlive();
                result = false;
                minTimes = 0;
                myBackend3.getLastUpdateMs();
                result = System.currentTimeMillis() - Config.tablet_sched_colocate_be_down_tolerate_time_s * 1000 * 2;
                minTimes = 0;

                // backend4 available, not alive but dead for a short time
                infoService.getBackend(4L);
                result = myBackend4;
                minTimes = 0;
                myBackend4.isAvailable();
                result = false;
                minTimes = 0;
                myBackend4.isAlive();
                result = false;
                minTimes = 0;
                myBackend4.getLastUpdateMs();
                result = System.currentTimeMillis();
                minTimes = 0;

                // backend5 not available, and in decommission
                infoService.getBackend(5L);
                result = myBackend5;
                minTimes = 0;
                myBackend5.isAvailable();
                result = false;
                minTimes = 0;
                myBackend5.isAlive();
                result = true;
                minTimes = 0;
                myBackend5.isDecommissioned();
                result = true;
                minTimes = 0;
            }
        };

        GlobalStateMgr.getCurrentState().getNodeMgr().getClusterInfo().getIdToBackend();
        List<Long> availableBeIds = Deencapsulation.invoke(balancer, "getAvailableBeIds", infoService);
        Assert.assertArrayEquals(new long[] {2L, 4L}, availableBeIds.stream().mapToLong(i -> i).sorted().toArray());
    }

    @Test
    public void testDropBackend(@Mocked SystemInfoService infoService, @Mocked ClusterLoadStatistic statistic) {
        new Expectations() {
            {
                infoService.getBackend(1L);
                result = backend1;
                minTimes = 0;
                infoService.getBackend(2L);
                result = backend2;
                minTimes = 0;
                infoService.getBackend(3L);
                result = backend3;
                minTimes = 0;
                infoService.getBackend(4L);
                result = backend4;
                minTimes = 0;
                infoService.getBackend(5L);
                result = backend5;
                minTimes = 0;
                infoService.getBackend(6L);
                result = backend6;
                minTimes = 0;
                infoService.getBackend(7L);
                result = backend7;
                minTimes = 0;
                infoService.getBackend(8L);
                result = backend8;
                minTimes = 0;
                // backend is dropped
                infoService.getBackend(9L);
                result = null;
                minTimes = 0;

                statistic.getBackendLoadStatistic(anyLong);
                result = new Delegate<BackendLoadStatistic>() {
                    BackendLoadStatistic delegate(Long beId) {
                        return new FakeBackendLoadStatistic(beId, null, null, null);
                    }
                };
                minTimes = 0;
            }
        };
        GlobalStateMgr.getCurrentState().getNodeMgr().getClusterInfo().getIdToBackend();
        GroupId groupId = new GroupId(10000, 10001);
        List<Column> distributionCols = Lists.newArrayList();
        distributionCols.add(new Column("k1", Type.INT));
        ColocateGroupSchema groupSchema = new ColocateGroupSchema(groupId, distributionCols, 5, (short) 3);
        Map<GroupId, ColocateGroupSchema> group2Schema = Maps.newHashMap();
        group2Schema.put(groupId, groupSchema);

        // group is balanced before backend 9 is dropped
        ColocateTableIndex colocateTableIndex = createColocateIndex(groupId,
                Lists.newArrayList(9L, 8L, 7L, 8L, 6L, 5L, 9L, 4L, 1L, 2L, 3L, 4L, 1L, 2L, 3L), 3);
        Deencapsulation.setField(colocateTableIndex, "group2Schema", group2Schema);
        List<List<Long>> balancedBackendsPerBucketSeq = Lists.newArrayList();
        Set<Long> unavailableBeIds = Sets.newHashSet(9L);
        List<Long> allAvailBackendIds = Lists.newArrayList(1L, 2L, 3L, 4L, 5L, 6L, 7L, 8L);
        boolean changed = (Boolean) Deencapsulation
                .invoke(balancer, "doRelocateAndBalance", groupId, unavailableBeIds, allAvailBackendIds,
                        colocateTableIndex, infoService, statistic, balancedBackendsPerBucketSeq);
        System.out.println(balancedBackendsPerBucketSeq);
        Assert.assertTrue(changed);
        List<List<Long>> expected = Lists.partition(
                Lists.newArrayList(5L, 8L, 7L, 8L, 6L, 5L, 6L, 4L, 1L, 2L, 3L, 4L, 1L, 2L, 3L), 3);
        Assert.assertEquals(expected, balancedBackendsPerBucketSeq);
    }

    @Test
    public void testSystemStable() throws Exception {
        ColocateTableBalancer balancer = ColocateTableBalancer.getInstance();
        Backend backend1 = new Backend(100001L, "192.168.0.1", 9050);
        backend1.setAlive(true);
        Backend backend2 = new Backend(100002L, "192.168.0.2", 9050);
        backend2.setAlive(true);
        SystemInfoService infoService = new SystemInfoService();
        infoService.replayAddBackend(backend1);
        infoService.replayAddBackend(backend2);

        Assert.assertFalse(balancer.isSystemStable(infoService));
        Assert.assertFalse(balancer.isSystemStable(infoService));
        // set stable last time to 1s, and sleep 1s, the system becomes to stable
        Config.tablet_sched_colocate_balance_wait_system_stable_time_s = 1;
        Thread.sleep(2000L);
        Assert.assertTrue(balancer.isSystemStable(infoService));
        Assert.assertTrue(balancer.isSystemStable(infoService));

        // one backend is changed to not alive, the system becomes to unstable
        backend1.setAlive(false);
        Assert.assertFalse(balancer.isSystemStable(infoService));
        Assert.assertFalse(balancer.isSystemStable(infoService));
<<<<<<< HEAD
        System.out.println("before sleep, time: " + System.currentTimeMillis()
                + "alive backend is: " + infoService.getBackendIds(true));
        Thread.sleep(2000L);
        System.out.println("after sleep, time: " + System.currentTimeMillis()
                + "alive backend is: " + infoService.getBackendIds(true));
=======
        Thread.sleep(2000L);
>>>>>>> 8d6e558a
        Assert.assertTrue(balancer.isSystemStable(infoService));
    }
}<|MERGE_RESOLUTION|>--- conflicted
+++ resolved
@@ -1113,15 +1113,11 @@
         backend1.setAlive(false);
         Assert.assertFalse(balancer.isSystemStable(infoService));
         Assert.assertFalse(balancer.isSystemStable(infoService));
-<<<<<<< HEAD
         System.out.println("before sleep, time: " + System.currentTimeMillis()
                 + "alive backend is: " + infoService.getBackendIds(true));
         Thread.sleep(2000L);
         System.out.println("after sleep, time: " + System.currentTimeMillis()
                 + "alive backend is: " + infoService.getBackendIds(true));
-=======
-        Thread.sleep(2000L);
->>>>>>> 8d6e558a
         Assert.assertTrue(balancer.isSystemStable(infoService));
     }
 }