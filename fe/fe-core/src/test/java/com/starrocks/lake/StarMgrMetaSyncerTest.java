--- conflicted
+++ resolved
@@ -554,11 +554,6 @@
         // can delete the shards, because the error is INVALID_ARGUMENT
         Assert.assertEquals(0, allShardIds.size());
     }
-<<<<<<< HEAD
-<<<<<<< HEAD
-=======
-=======
->>>>>>> 37cbd85a
 
     @Test
     public void testForceDelete() {
@@ -631,7 +626,6 @@
 
         Config.meta_sync_force_delete_shard_meta = false;
     }
-<<<<<<< HEAD
 
     @Test
     public void testSyncTableMetaInternal() throws Exception {
@@ -737,7 +731,4 @@
         starMgrMetaSyncer.syncTableMetaInternal(db, (OlapTable) table, true);
         Assert.assertEquals(3, shards.size());
     }
->>>>>>> 3b95a4d056 ([Enhancement] Physical partitions in the same logical partition use the same shard_group_id to make the shard distribution more even (#49195))
-=======
->>>>>>> 37cbd85a
 }