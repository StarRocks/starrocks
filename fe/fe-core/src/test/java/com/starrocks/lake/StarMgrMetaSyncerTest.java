// Copyright 2021-present StarRocks, Inc. All rights reserved.
//
// Licensed under the Apache License, Version 2.0 (the "License");
// you may not use this file except in compliance with the License.
// You may obtain a copy of the License at
//
//     https://www.apache.org/licenses/LICENSE-2.0
//
// Unless required by applicable law or agreed to in writing, software
// distributed under the License is distributed on an "AS IS" BASIS,
// WITHOUT WARRANTIES OR CONDITIONS OF ANY KIND, either express or implied.
// See the License for the specific language governing permissions and
// limitations under the License.

package com.starrocks.lake;

import com.google.common.collect.ImmutableMap;
import com.google.common.collect.Lists;
import com.staros.client.StarClientException;
import com.staros.proto.ShardGroupInfo;
import com.starrocks.catalog.ColocateTableIndex;
import com.starrocks.catalog.ColocateTableIndex.GroupId;
import com.starrocks.catalog.Column;
import com.starrocks.catalog.Database;
import com.starrocks.catalog.DistributionInfo;
import com.starrocks.catalog.HashDistributionInfo;
import com.starrocks.catalog.KeysType;
import com.starrocks.catalog.MaterializedIndex;
import com.starrocks.catalog.OlapTable;
import com.starrocks.catalog.Partition;
import com.starrocks.catalog.PartitionInfo;
import com.starrocks.catalog.PartitionType;
import com.starrocks.catalog.PhysicalPartition;
import com.starrocks.catalog.Table;
import com.starrocks.catalog.Tablet;
import com.starrocks.common.Config;
import com.starrocks.common.DdlException;
import com.starrocks.common.jmockit.Deencapsulation;
import com.starrocks.common.util.concurrent.lock.LockManager;
import com.starrocks.proto.DeleteTabletRequest;
import com.starrocks.proto.DeleteTabletResponse;
import com.starrocks.proto.StatusPB;
import com.starrocks.pseudocluster.PseudoBackend;
import com.starrocks.rpc.BrpcProxy;
import com.starrocks.rpc.LakeService;
import com.starrocks.rpc.RpcException;
import com.starrocks.server.GlobalStateMgr;
import com.starrocks.server.LocalMetastore;
import com.starrocks.server.NodeMgr;
import com.starrocks.server.WarehouseManager;
import com.starrocks.system.Backend;
import com.starrocks.system.ComputeNode;
import com.starrocks.system.SystemInfoService;
import com.starrocks.thrift.TStatusCode;
import com.starrocks.transaction.GtidGenerator;
import com.starrocks.warehouse.DefaultWarehouse;
import com.starrocks.warehouse.Warehouse;
import mockit.Expectations;
import mockit.Mock;
import mockit.MockUp;
import mockit.Mocked;
import org.junit.Assert;
import org.junit.Before;
import org.junit.Ignore;
import org.junit.Test;
import org.junit.jupiter.api.Assertions;

import java.util.ArrayList;
import java.util.Collection;
import java.util.List;
import java.util.Set;
import java.util.concurrent.CompletableFuture;
import java.util.concurrent.Future;
import java.util.stream.Collectors;
import java.util.stream.Stream;

public class StarMgrMetaSyncerTest {

    private StarMgrMetaSyncer starMgrMetaSyncer = new StarMgrMetaSyncer();

    @Mocked
    private GlobalStateMgr globalStateMgr;

    @Mocked
    private NodeMgr nodeMgr;

    @Mocked
    private SystemInfoService systemInfoService;

    @Mocked
    private StarOSAgent starOSAgent;

    @Mocked
    private ColocateTableIndex colocateTableIndex;

    @Mocked
    private LocalMetastore localMetastore;

    @Mocked
    private WarehouseManager warehouseManager;

    long shardGroupId = 12L;

    @Before
    public void setUp() throws Exception {
        long dbId = 1L;
        long tableId = 2L;
        long partitionId = 3L;
        long physicalPartitionId = 4L;


        new Expectations() {
            {
                GlobalStateMgr.getCurrentState();
                minTimes = 0;
                result = globalStateMgr;
            }
        };

        new Expectations(globalStateMgr) {
            {
                globalStateMgr.getNodeMgr();
                minTimes = 0;
                result = nodeMgr;

                globalStateMgr.getLocalMetastore();
                minTimes = 0;
                result = localMetastore;

                globalStateMgr.getStarOSAgent();
                minTimes = 0;
                result = starOSAgent;

                globalStateMgr.getWarehouseMgr();
                minTimes = 0;
                result = warehouseManager;

                globalStateMgr.getLockManager();
                minTimes = 0;
                result = new LockManager();

                globalStateMgr.getGtidGenerator();
                minTimes = 0;
                result = new GtidGenerator();
            }
        };

        new Expectations() {
            {
                starOSAgent.getPrimaryComputeNodeIdByShard(anyLong);
                minTimes = 0;
                result = 1;

                systemInfoService.getBackend(1);
                minTimes = 0;
                result = new Backend(10001, "host1", 1001);
            }
        };

        new Expectations(nodeMgr) {
            {
                nodeMgr.getClusterInfo();
                minTimes = 0;
                result = systemInfoService;
            }
        };

        new MockUp<LocalMetastore>() {
            @Mock
            public Database getDb(String dbName) {
                return new Database(dbId, dbName);
            }

            @Mock
             public List<Long> getDbIdsIncludeRecycleBin() {
                return Stream.of(dbId).collect(Collectors.toList());
            }

            @Mock
            public ColocateTableIndex getColocateTableIndex() {
                return colocateTableIndex;
            }

            @Mock
            public Database getDbIncludeRecycleBin(long dbId) {
                return new Database(dbId, "test");
            }

            @Mock
            public List<Table> getTablesIncludeRecycleBin(Database db) {
                List<Column> baseSchema = new ArrayList<>();
                KeysType keysType = KeysType.AGG_KEYS;
                PartitionInfo partitionInfo = new PartitionInfo(PartitionType.RANGE);
                DistributionInfo defaultDistributionInfo = new HashDistributionInfo();
                Table table = new LakeTable(tableId, "lake_table", baseSchema, keysType, partitionInfo, defaultDistributionInfo);
                List<Table> tableList = new ArrayList<>();
                tableList.add(table);
                return tableList;
            }

            @Mock
            public Collection<Partition> getAllPartitionsIncludeRecycleBin(OlapTable tbl) {
                MaterializedIndex baseIndex = new MaterializedIndex();
                baseIndex.setShardGroupId(shardGroupId);
                DistributionInfo distributionInfo = new HashDistributionInfo();
<<<<<<< HEAD
                return Lists.newArrayList(new Partition(partitionId, physicalPartitionId,
                        "p1", baseIndex, distributionInfo, shardGroupId));
=======
                return Lists.newArrayList(new Partition(partitionId, "p1", baseIndex, distributionInfo));
>>>>>>> 96207099
            }
        };

        new MockUp<WarehouseManager>() {
            @Mock
            public Warehouse getWarehouse(long warehouseId) {
                return new DefaultWarehouse(WarehouseManager.DEFAULT_WAREHOUSE_ID,
                        WarehouseManager.DEFAULT_WAREHOUSE_NAME);
            }

            @Mock
            public ComputeNode getComputeNode(LakeTablet tablet) {
                return new ComputeNode(1L, "127.0.0.1", 9030);
            }

            @Mock
            public ComputeNode getComputeNode(String warehouseName, LakeTablet tablet) {
                return new ComputeNode(1L, "127.0.0.1", 9030);
            }

            @Mock
            public ComputeNode getComputeNode(Long warehouseId, LakeTablet tablet) {
                return new ComputeNode(1L, "127.0.0.1", 9030);
            }

            @Mock
            public ImmutableMap<Long, ComputeNode> getComputeNodesFromWarehouse(long warehouseId) {
                return ImmutableMap.of(1L, new ComputeNode(1L, "127.0.0.1", 9030));
            }
        };
    }

    @Test
    public void testNormal() throws Exception {
        Config.shard_group_clean_threshold_sec = 0;
        List<Long> allShardGroupId = Stream.of(1L, 2L, 3L, 4L, 12L).collect(Collectors.toList());
        // build shardGroupInfos

        List<ShardGroupInfo> shardGroupInfos = new ArrayList<>();
        for (long groupId : allShardGroupId) {
            ShardGroupInfo info = ShardGroupInfo.newBuilder()
                    .setGroupId(groupId)
                    .putProperties("createTime", String.valueOf(System.currentTimeMillis()))
                    .build();
            shardGroupInfos.add(info);
        }

        new MockUp<StarOSAgent>() {
            @Mock
            public void deleteShardGroup(List<Long> groupIds) throws
                    StarClientException {
                allShardGroupId.removeAll(groupIds);
                for (long groupId : groupIds) {
                    shardGroupInfos.removeIf(item -> item.getGroupId() == groupId);
                }
            }

            @Mock
            public List<ShardGroupInfo> listShardGroup() {
                return shardGroupInfos;
            }
        };

        starMgrMetaSyncer.runAfterCatalogReady();
        Assert.assertEquals(1, starOSAgent.listShardGroup().size());
    }

    @Test
    public void testDeleteUnusedWorker() throws Exception {
        new MockUp<SystemInfoService>() {
            @Mock
            public List<Backend> getBackends() {
                List<Backend> backends = new ArrayList<>();
                Backend be1 = new Backend(10001, "host1", 1001);
                be1.setStarletPort(888);
                backends.add(be1);
                Backend be2 = new Backend(10002, "host2", 1002);
                backends.add(be2);
                return backends;
            }

            @Mock
            public List<ComputeNode> getComputeNodes() {
                List<ComputeNode> computeNodes = new ArrayList<>();
                ComputeNode cn1 = new ComputeNode(10003, "host3", 1003);
                cn1.setStarletPort(999);
                computeNodes.add(cn1);
                ComputeNode cn2 = new ComputeNode(10004, "host4", 1004);
                computeNodes.add(cn2);
                return computeNodes;
            }
        };
        new MockUp<StarOSAgent>() {
            @Mock
            public List<String> listWorkerGroupIpPort(long workerGroupId) {
                List<String> addresses = new ArrayList<>();
                addresses.add("host0:777");
                addresses.add("host1:888");
                addresses.add("host3:999");
                addresses.add("host5:1000");
                return addresses;
            }
        };

        Assert.assertEquals(2, starMgrMetaSyncer.deleteUnusedWorker());
    }

    @Test
    public void testSyncTableMetaDbNotExist() throws Exception {
        new MockUp<GlobalStateMgr>() {
            @Mock
            public Database getDb(String dbName) {
                return null;
            }

            @Mock
            public Database getDb(long dbId) {
                return null;
            }

            @Mock
            public List<Long> getDbIds() {
                return Lists.newArrayList(1000L);
            }
        };

        Exception exception = Assertions.assertThrows(DdlException.class, () -> {
            starMgrMetaSyncer.syncTableMeta("db", "table", true);
        });
        starMgrMetaSyncer.syncTableMetaAndColocationInfo();
    }

    @Test
    public void testSyncTableMetaTableNotExist() throws Exception {
        new MockUp<GlobalStateMgr>() {
            @Mock
            public Database getDb(String dbName) {
                return new Database(100, dbName);
            }
        };

        new MockUp<Database>() {
            @Mock
            public Table getTable(String tableName) {
                return null;
            }
        };

        Exception exception = Assertions.assertThrows(DdlException.class, () -> {
            starMgrMetaSyncer.syncTableMeta("db", "table", true);
        });
    }

    @Test
    @Ignore
    public void testSyncTableMeta() throws Exception {
        long dbId = 100;
        long tableId = 1000;
        List<Long> shards = new ArrayList<>();

        new MockUp<GlobalStateMgr>() {
            @Mock
            public Database getDb(String dbName) {
                return new Database(dbId, dbName);
            }

            @Mock
            public Database getDb(long id) {
                return new Database(id, "aaa");
            }

            @Mock
            public List<Long> getDbIds() {
                return Lists.newArrayList(dbId);
            }
        };

        List<Column> baseSchema = new ArrayList<>();
        KeysType keysType = KeysType.AGG_KEYS;
        PartitionInfo partitionInfo = new PartitionInfo(PartitionType.RANGE);
        DistributionInfo defaultDistributionInfo = new HashDistributionInfo();
        Table table = new LakeTable(tableId, "bbb", baseSchema, keysType, partitionInfo, defaultDistributionInfo);

        new MockUp<Database>() {
            @Mock
            public Table getTable(String tableName) {
                return table;
            }

            @Mock
            public Table getTable(long tableId) {
                return table;
            }

            @Mock
            public List<Table> getTables() {
                return Lists.newArrayList(table);
            }
        };

        new MockUp<MaterializedIndex>() {
            @Mock
            public List<Tablet> getTablets() {
                List<Tablet> tablets = new ArrayList<>();
                tablets.add(new LakeTablet(111));
                tablets.add(new LakeTablet(222));
                tablets.add(new LakeTablet(333));
                return tablets;
            }
        };

        new MockUp<PhysicalPartition>() {
            @Mock
            public long getShardGroupId() {
                return 444;
            }
        };

        new MockUp<StarOSAgent>() {
            @Mock
            public List<Long> listShard(long groupId) throws DdlException {
                return shards;
            }

            @Mock
            public void deleteShards(Set<Long> shardIds) throws DdlException {
                shards.removeAll(shardIds);
            }
        };

        new MockUp<ColocateTableIndex>() {
            @Mock
            public boolean isLakeColocateTable(long tableId) {
                return true;
            }

            @Mock
            public void updateLakeTableColocationInfo(OlapTable olapTable, boolean isJoin,
                                                      GroupId expectGroupId) throws DdlException {
                return;
            }
        };

        new MockUp<SystemInfoService>() {
            @Mock
            public ComputeNode getBackendOrComputeNode(long nodeId) {
                return null;
            }
        };

        shards.clear();
        shards.add(111L);
        shards.add(222L);
        shards.add(333L);
        starMgrMetaSyncer.syncTableMeta("db", "table", true);
        Assert.assertEquals(3, shards.size());

        shards.clear();
        shards.add(111L);
        shards.add(222L);
        shards.add(333L);
        shards.add(444L);
        starMgrMetaSyncer.syncTableMetaAndColocationInfo();
        Assert.assertEquals(3, shards.size());
        Assert.assertEquals((long) shards.get(0), 111L);
        Assert.assertEquals((long) shards.get(1), 222L);
        Assert.assertEquals((long) shards.get(2), 333L);
    }

    @Test
    public void testDeleteTabletsIgnoreInvalidArgumentError() {
        Config.shard_group_clean_threshold_sec = 0;
        long groupIdToClear = shardGroupId + 1;
        List<Long> allShardGroupId = Lists.newArrayList(groupIdToClear);
        // build shardGroupInfos
        List<Long> allShardIds = Stream.of(1000L, 1001L, 1002L, 1003L).collect(Collectors.toList());
        int numOfShards = allShardIds.size();
        List<ShardGroupInfo> shardGroupInfos = new ArrayList<>();
        for (long groupId : allShardGroupId) {
            ShardGroupInfo info = ShardGroupInfo.newBuilder()
                    .setGroupId(groupIdToClear)
                    .putProperties("createTime", String.valueOf(System.currentTimeMillis() - 86400 * 1000))
                    .addAllShardIds(allShardIds)
                    .build();
            shardGroupInfos.add(info);
        }

        new MockUp<StarOSAgent>() {
            @Mock
            public void deleteShardGroup(List<Long> groupIds) throws
                    StarClientException {
                allShardGroupId.removeAll(groupIds);
                for (long groupId : groupIds) {
                    shardGroupInfos.removeIf(item -> item.getGroupId() == groupId);
                }
            }
            @Mock
            public List<ShardGroupInfo> listShardGroup() {
                return shardGroupInfos;
            }

            @Mock
            public List<Long> listShard(long groupId) throws DdlException {
                if (groupId == groupIdToClear) {
                    return allShardIds;
                } else {
                    return Lists.newArrayList();
                }
            }

            @Mock
            public void deleteShards(Set<Long> shardIds) throws DdlException {
                allShardIds.removeAll(shardIds);
            }
        };

        new MockUp<BrpcProxy>() {
            @Mock
            public LakeService getLakeService(String host, int port) throws RpcException {
                return new PseudoBackend.PseudoLakeService();
            }
        };

        new MockUp<PseudoBackend.PseudoLakeService>() {
            @Mock
            Future<DeleteTabletResponse> deleteTablet(DeleteTabletRequest request) {
                DeleteTabletResponse resp = new DeleteTabletResponse();
                resp.status = new StatusPB();
                resp.status.statusCode = TStatusCode.INTERNAL_ERROR.getValue();
                resp.failedTablets = new ArrayList<>(request.tabletIds);
                return CompletableFuture.completedFuture(resp);
            }
        };
        Deencapsulation.invoke(starMgrMetaSyncer, "deleteUnusedShardAndShardGroup");
        // No shards deleted
        Assert.assertEquals(numOfShards, allShardIds.size());

        new MockUp<PseudoBackend.PseudoLakeService>() {
            @Mock
            Future<DeleteTabletResponse> deleteTablet(DeleteTabletRequest request) {
                DeleteTabletResponse resp = new DeleteTabletResponse();
                resp.status = new StatusPB();
                resp.status.statusCode = TStatusCode.INVALID_ARGUMENT.getValue();
                resp.failedTablets = new ArrayList<>(request.tabletIds);
                return CompletableFuture.completedFuture(resp);
            }
        };
        Deencapsulation.invoke(starMgrMetaSyncer, "deleteUnusedShardAndShardGroup");
        // can delete the shards, because the error is INVALID_ARGUMENT
        Assert.assertEquals(0, allShardIds.size());
    }

    @Test
    public void testForceDelete() {
        Config.meta_sync_force_delete_shard_meta = true;
        Config.shard_group_clean_threshold_sec = 0;
        long groupIdToClear = shardGroupId + 1;
        List<Long> allShardGroupId = Lists.newArrayList(groupIdToClear);
        // build shardGroupInfos
        List<Long> allShardIds = Stream.of(1000L, 1001L, 1002L, 1003L).collect(Collectors.toList());
        int numOfShards = allShardIds.size();
        List<ShardGroupInfo> shardGroupInfos = new ArrayList<>();
        for (long groupId : allShardGroupId) {
            ShardGroupInfo info = ShardGroupInfo.newBuilder()
                    .setGroupId(groupIdToClear)
                    .putProperties("createTime", String.valueOf(System.currentTimeMillis() - 86400 * 1000))
                    .addAllShardIds(allShardIds)
                    .build();
            shardGroupInfos.add(info);
        }

        new MockUp<StarOSAgent>() {
            @Mock
            public void deleteShardGroup(List<Long> groupIds) throws
                    StarClientException {
                allShardGroupId.removeAll(groupIds);
                for (long groupId : groupIds) {
                    shardGroupInfos.removeIf(item -> item.getGroupId() == groupId);
                }
            }
            @Mock
            public List<ShardGroupInfo> listShardGroup() {
                return shardGroupInfos;
            }

            @Mock
            public List<Long> listShard(long groupId) throws DdlException {
                if (groupId == groupIdToClear) {
                    return allShardIds;
                } else {
                    return Lists.newArrayList();
                }
            }

            @Mock
            public void deleteShards(Set<Long> shardIds) throws DdlException {
                allShardIds.removeAll(shardIds);
            }
        };

        new MockUp<BrpcProxy>() {
            @Mock
            public LakeService getLakeService(String host, int port) throws RpcException {
                return new PseudoBackend.PseudoLakeService();
            }
        };

        new MockUp<PseudoBackend.PseudoLakeService>() {
            @Mock
            Future<DeleteTabletResponse> deleteTablet(DeleteTabletRequest request) throws Exception {
                throw new Exception("testForceDelete");
            }
        };
        Config.meta_sync_force_delete_shard_meta = false;
        Deencapsulation.invoke(starMgrMetaSyncer, "deleteUnusedShardAndShardGroup");
        Assert.assertEquals(numOfShards, allShardIds.size());

        Config.meta_sync_force_delete_shard_meta = true;
        Deencapsulation.invoke(starMgrMetaSyncer, "deleteUnusedShardAndShardGroup");
        Assert.assertEquals(0, allShardIds.size());

        Config.meta_sync_force_delete_shard_meta = false;
    }

    @Test
    public void testSyncTableMetaInternal() throws Exception {
        long dbId = 100;
        long tableId = 1000;
        List<Long> shards = new ArrayList<>();
        Database db = new Database(dbId, "db");

        new MockUp<GlobalStateMgr>() {
            @Mock
            public Database getDb(String dbName) {
                return db;
            }

            @Mock
            public Database getDb(long id) {
                return db;
            }

            @Mock
            public List<Long> getDbIds() {
                return Lists.newArrayList(dbId);
            }
        };

        List<Column> baseSchema = new ArrayList<>();
        KeysType keysType = KeysType.AGG_KEYS;
        PartitionInfo partitionInfo = new PartitionInfo(PartitionType.RANGE);
        DistributionInfo defaultDistributionInfo = new HashDistributionInfo();
        Table table = new LakeTable(tableId, "bbb", baseSchema, keysType, partitionInfo, defaultDistributionInfo);

        new MockUp<Database>() {
            @Mock
            public Table getTable(String tableName) {
                return table;
            }

            @Mock
            public Table getTable(long tableId) {
                return table;
            }

            @Mock
            public List<Table> getTables() {
                return Lists.newArrayList(table);
            }
        };

        new MockUp<MaterializedIndex>() {
            @Mock
            public List<Tablet> getTablets() {
                List<Tablet> tablets = new ArrayList<>();
                tablets.add(new LakeTablet(111));
                tablets.add(new LakeTablet(222));
                tablets.add(new LakeTablet(333));
                return tablets;
            }
        };

        new MockUp<PhysicalPartition>() {
            @Mock
            public long getShardGroupId() {
                return 444;
            }
        };

        new MockUp<StarOSAgent>() {
            @Mock
            public List<Long> listShard(long groupId) throws DdlException {
                return shards;
            }

            @Mock
            public void deleteShards(Set<Long> shardIds) throws DdlException {
                shards.removeAll(shardIds);
            }
        };

        new MockUp<ColocateTableIndex>() {
            @Mock
            public boolean isLakeColocateTable(long tableId) {
                return true;
            }

            @Mock
            public void updateLakeTableColocationInfo(OlapTable olapTable, boolean isJoin,
                                                      GroupId expectGroupId) throws DdlException {
                return;
            }
        };

        new MockUp<SystemInfoService>() {
            @Mock
            public ComputeNode getBackendOrComputeNode(long nodeId) {
                return null;
            }
        };

        shards.clear();
        shards.add(111L);
        shards.add(222L);
        shards.add(333L);
        starMgrMetaSyncer.syncTableMetaInternal(db, (OlapTable) table, true);
        Assert.assertEquals(3, shards.size());
    }
}<|MERGE_RESOLUTION|>--- conflicted
+++ resolved
@@ -203,12 +203,8 @@
                 MaterializedIndex baseIndex = new MaterializedIndex();
                 baseIndex.setShardGroupId(shardGroupId);
                 DistributionInfo distributionInfo = new HashDistributionInfo();
-<<<<<<< HEAD
                 return Lists.newArrayList(new Partition(partitionId, physicalPartitionId,
-                        "p1", baseIndex, distributionInfo, shardGroupId));
-=======
-                return Lists.newArrayList(new Partition(partitionId, "p1", baseIndex, distributionInfo));
->>>>>>> 96207099
+                        "p1", baseIndex, distributionInfo));
             }
         };
 
