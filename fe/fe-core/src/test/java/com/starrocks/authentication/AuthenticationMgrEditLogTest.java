--- conflicted
+++ resolved
@@ -15,13 +15,10 @@
 package com.starrocks.authentication;
 
 import com.starrocks.catalog.UserIdentity;
-<<<<<<< HEAD
+import com.starrocks.common.DdlException;
 import com.starrocks.common.Pair;
 import com.starrocks.persist.AlterUserInfo;
 import com.starrocks.persist.CreateUserInfo;
-=======
-import com.starrocks.common.DdlException;
->>>>>>> a95604df
 import com.starrocks.persist.EditLog;
 import com.starrocks.persist.GroupProviderLog;
 import com.starrocks.persist.OperationType;
@@ -229,8 +226,7 @@
         Assertions.assertNotNull(unchangedProvider);
         Assertions.assertEquals(TEST_PROVIDER_NAME, unchangedProvider.getName());
     }
-<<<<<<< HEAD
-
+  
     // ==================== User Management Tests ====================
 
     @Test
@@ -560,9 +556,6 @@
         // 5. Verify leader memory state remains unchanged after exception
         Assertions.assertTrue(authenticationMgr.doesUserExist(userIdentity));
     }
-}
-=======
->>>>>>> a95604df
 
     // ========== SecurityIntegration Tests ==========
 
