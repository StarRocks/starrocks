// Copyright 2021-present StarRocks, Inc. All rights reserved.
//
// Licensed under the Apache License, Version 2.0 (the "License");
// you may not use this file except in compliance with the License.
// You may obtain a copy of the License at
//
//     https://www.apache.org/licenses/LICENSE-2.0
//
// Unless required by applicable law or agreed to in writing, software
// distributed under the License is distributed on an "AS IS" BASIS,
// WITHOUT WARRANTIES OR CONDITIONS OF ANY KIND, either express or implied.
// See the License for the specific language governing permissions and
// limitations under the License.

package com.starrocks.connector.odps;

import com.aliyun.odps.Column;
import com.aliyun.odps.Odps;
import com.aliyun.odps.OdpsException;
import com.aliyun.odps.Partition;
import com.aliyun.odps.PartitionSpec;
import com.aliyun.odps.Project;
import com.aliyun.odps.Projects;
import com.aliyun.odps.Table;
import com.aliyun.odps.TableSchema;
import com.aliyun.odps.Tables;
import com.aliyun.odps.account.Account;
import com.aliyun.odps.account.AliyunAccount;
import com.aliyun.odps.security.SecurityManager;
import com.aliyun.odps.table.read.TableBatchReadSession;
import com.aliyun.odps.table.read.TableReadSessionBuilder;
import com.aliyun.odps.table.read.impl.batch.TableBatchReadSessionImpl;
import com.aliyun.odps.table.read.split.InputSplit;
import com.aliyun.odps.table.read.split.InputSplitAssigner;
import com.aliyun.odps.table.read.split.impl.IndexedInputSplit;
import com.aliyun.odps.table.read.split.impl.IndexedInputSplitAssigner;
import com.aliyun.odps.table.read.split.impl.RowRangeInputSplit;
import com.aliyun.odps.type.TypeInfoFactory;
import com.google.common.collect.ImmutableList;
import com.starrocks.connector.CatalogConnector;
import com.starrocks.connector.ConnectorContext;
import com.starrocks.connector.ConnectorMgr;
<<<<<<< HEAD
import com.starrocks.connector.RemoteFileDesc;
import com.starrocks.connector.RemoteFileInfo;
=======
>>>>>>> 9ee80f93
import com.starrocks.connector.informationschema.InformationSchemaConnector;
import com.starrocks.credential.aliyun.AliyunCloudConfiguration;
import com.starrocks.credential.aliyun.AliyunCloudCredential;
import com.starrocks.server.CatalogMgr;
import com.starrocks.server.GlobalStateMgr;
import com.starrocks.server.MetadataMgr;
import org.mockito.Mock;
import org.mockito.MockedStatic;
import org.mockito.Mockito;

import java.io.IOException;
import java.util.Date;
import java.util.HashMap;
import java.util.Iterator;
import java.util.Map;

import static org.mockito.ArgumentMatchers.any;
import static org.mockito.ArgumentMatchers.anyBoolean;
import static org.mockito.ArgumentMatchers.anyLong;
import static org.mockito.ArgumentMatchers.anyString;
import static org.mockito.ArgumentMatchers.eq;
import static org.mockito.Mockito.doNothing;
import static org.mockito.Mockito.when;

public class MockedBase {
    protected static AliyunCloudCredential aliyunCloudCredential =
            new AliyunCloudCredential("ak", "sk", "http://127.0.0.1");
    protected static OdpsProperties odpsProperties;
    protected static Odps odps = Mockito.mock(Odps.class);
    protected static Tables tables = Mockito.mock(Tables.class);
    protected static Projects projects = Mockito.mock(Projects.class);
    protected static Partition partition = Mockito.mock(Partition.class);
    protected static Iterator<Table> tableIterator = Mockito.mock(Iterator.class);
    protected static Iterator<Project> projectIterator = Mockito.mock(Iterator.class);
    protected static Table table = Mockito.mock(Table.class);
    protected static Project project = Mockito.mock(Project.class);
    protected static SecurityManager securityManager = Mockito.mock(SecurityManager.class);
    protected static Account account = Mockito.mock(AliyunAccount.class);
    protected static OdpsConnector odpsConnector = Mockito.mock(OdpsConnector.class);
    protected static OdpsMetadata odpsMetadata = Mockito.mock(OdpsMetadata.class);
    protected static ConnectorContext context = Mockito.mock(ConnectorContext.class);

    @Mock
    static TableReadSessionBuilder mockTableReadSessionBuilder = Mockito.mock(TableReadSessionBuilder.class);
    static TableBatchReadSession tableBatchReadSession = Mockito.mock(TableBatchReadSessionImpl.class);
    static InputSplitAssigner inputSplitAssigner = Mockito.mock(IndexedInputSplitAssigner.class);

    static MockedStatic<GlobalStateMgr> mockedStatic = Mockito.mockStatic(GlobalStateMgr.class);
    static GlobalStateMgr globalStateMgr = Mockito.mock(GlobalStateMgr.class);
    static CatalogMgr catalogMgr = Mockito.mock(CatalogMgr.class);
    static ConnectorMgr connectorMgr = Mockito.mock(ConnectorMgr.class);
    static MetadataMgr metadataMgr = Mockito.mock(MetadataMgr.class);
<<<<<<< HEAD
    static OdpsSplitsInfo odpsSplitsInfo = Mockito.mock(OdpsSplitsInfo.class);
=======
>>>>>>> 9ee80f93

    public static void initMock() throws OdpsException, IOException {
        Map<String, String> properties = new HashMap<>();
        properties.put("odps.access.id", "ak");
        properties.put("odps.access.key", "sk");
        properties.put("odps.endpoint", "http://127.0.0.1");
        properties.put("odps.project", "project");
        odpsProperties = new OdpsProperties(properties);

        when(odps.getEndpoint()).thenReturn("http://127.0.0.1");
        when(odps.getDefaultProject()).thenReturn("default_project");
        when(odps.tables()).thenReturn(tables);
        when(odps.getAccount()).thenReturn(account);
        when(odps.projects()).thenReturn(projects);

        when(tables.iterator(anyString())).thenReturn(tableIterator);
        when(tables.get(anyString(), anyString())).thenReturn(table);

        when(projects.iterator(anyString())).thenReturn(projectIterator);
        when(projects.get()).thenReturn(project);

        when(project.getSecurityManager()).thenReturn(securityManager);
        when(securityManager.runQuery(eq("whoami"), anyBoolean())).thenReturn("{\n" +
                "    \"DisplayName\": \"ALIYUN$test@test.aliyun.com\",\n" +
                "    \"ID\": \"123456789\",\n" +
                "    \"SourceIP\": \"127.0.0.1\"}");

        when(project.getName()).thenReturn("project");

        when(tableIterator.hasNext()).thenReturn(true, false);
        when(tableIterator.next()).thenReturn(table);

        when(projectIterator.hasNext()).thenReturn(true, false);
        when(projectIterator.next()).thenReturn(project);

        when(table.getName()).thenReturn("tableName");
        when(table.getCreatedTime()).thenReturn(new Date());
        when(table.getProject()).thenReturn("project");
        doNothing().when(table).reload();
        when(table.getPartitions()).thenReturn(ImmutableList.of(partition));

        when(partition.getPartitionSpec()).thenReturn(new PartitionSpec("p1=a/p2=b"));
        when(partition.getLastDataModifiedTime()).thenReturn(new Date());

        TableSchema tableSchema = new TableSchema();
        tableSchema.addColumn(new Column("c1", TypeInfoFactory.STRING));
        tableSchema.addColumn(new Column("c2", TypeInfoFactory.BIGINT));
        tableSchema.addPartitionColumn(new Column("p1", TypeInfoFactory.STRING));
        tableSchema.addPartitionColumn(new Column("p2", TypeInfoFactory.STRING));
        when(table.getSchema()).thenReturn(tableSchema);

        when(mockTableReadSessionBuilder.identifier(any())).thenReturn(mockTableReadSessionBuilder);
        when(mockTableReadSessionBuilder.withSettings(any())).thenReturn(mockTableReadSessionBuilder);
        when(mockTableReadSessionBuilder.requiredPartitions(any())).thenReturn(mockTableReadSessionBuilder);
        when(mockTableReadSessionBuilder.requiredDataColumns(any())).thenReturn(mockTableReadSessionBuilder);
        when(mockTableReadSessionBuilder.withSplitOptions(any())).thenReturn(mockTableReadSessionBuilder);

        when(mockTableReadSessionBuilder.buildBatchReadSession()).thenReturn(tableBatchReadSession);
        when(tableBatchReadSession.getInputSplitAssigner()).thenReturn(inputSplitAssigner);

        InputSplit split0 = new IndexedInputSplit("session", 0);
        InputSplit split1 = new IndexedInputSplit("session", 1);
        when(inputSplitAssigner.getAllSplits()).thenReturn(new InputSplit[] {split0, split1});
        when(inputSplitAssigner.getSplit(0)).thenReturn(split0);
        when(inputSplitAssigner.getSplit(1)).thenReturn(split1);
        when(inputSplitAssigner.getSplitsCount()).thenReturn(2);

        InputSplit split2 = new RowRangeInputSplit("session", 0, 10000L);
        when(inputSplitAssigner.getTotalRowCount()).thenReturn(10000L);
        when(inputSplitAssigner.getSplitByRowOffset(0, 10000L)).thenReturn(split2);

        Mockito.when(context.getProperties()).thenReturn(properties);
        Mockito.when(context.getCatalogName()).thenReturn("catalog");
        Mockito.when(context.getType()).thenReturn("odps");

        when(odpsMetadata.getCloudConfiguration()).thenReturn(new AliyunCloudConfiguration(aliyunCloudCredential));

        when(odpsConnector.getMetadata()).thenReturn(odpsMetadata);
        mockedStatic.when(GlobalStateMgr::getCurrentState).thenReturn(globalStateMgr);
        when(globalStateMgr.getCatalogMgr()).thenReturn(catalogMgr);
        when(globalStateMgr.getConnectorMgr()).thenReturn(connectorMgr);
        when(globalStateMgr.getMetadataMgr()).thenReturn(metadataMgr);
        when(connectorMgr.getConnector(anyString())).thenReturn(
                new CatalogConnector(odpsConnector, new InformationSchemaConnector("catalog")));
<<<<<<< HEAD

        RemoteFileInfo fileInfo = new RemoteFileInfo();
        fileInfo.setFiles(ImmutableList.of(RemoteFileDesc.createOdpsRemoteFileDesc(odpsSplitsInfo)));
        when(metadataMgr.getRemoteFileInfos(any(), any(), any(), anyLong(), any(), any(), anyLong())).thenReturn(
                ImmutableList.of(fileInfo));
        when(odpsMetadata.getRemoteFileInfos(any(), any(), anyLong(), any(), any(), anyLong(), any())).thenReturn(
                ImmutableList.of(fileInfo));
=======
>>>>>>> 9ee80f93
    }
}<|MERGE_RESOLUTION|>--- conflicted
+++ resolved
@@ -40,11 +40,8 @@
 import com.starrocks.connector.CatalogConnector;
 import com.starrocks.connector.ConnectorContext;
 import com.starrocks.connector.ConnectorMgr;
-<<<<<<< HEAD
 import com.starrocks.connector.RemoteFileDesc;
 import com.starrocks.connector.RemoteFileInfo;
-=======
->>>>>>> 9ee80f93
 import com.starrocks.connector.informationschema.InformationSchemaConnector;
 import com.starrocks.credential.aliyun.AliyunCloudConfiguration;
 import com.starrocks.credential.aliyun.AliyunCloudCredential;
@@ -97,10 +94,7 @@
     static CatalogMgr catalogMgr = Mockito.mock(CatalogMgr.class);
     static ConnectorMgr connectorMgr = Mockito.mock(ConnectorMgr.class);
     static MetadataMgr metadataMgr = Mockito.mock(MetadataMgr.class);
-<<<<<<< HEAD
     static OdpsSplitsInfo odpsSplitsInfo = Mockito.mock(OdpsSplitsInfo.class);
-=======
->>>>>>> 9ee80f93
 
     public static void initMock() throws OdpsException, IOException {
         Map<String, String> properties = new HashMap<>();
@@ -163,6 +157,7 @@
 
         InputSplit split0 = new IndexedInputSplit("session", 0);
         InputSplit split1 = new IndexedInputSplit("session", 1);
+
         when(inputSplitAssigner.getAllSplits()).thenReturn(new InputSplit[] {split0, split1});
         when(inputSplitAssigner.getSplit(0)).thenReturn(split0);
         when(inputSplitAssigner.getSplit(1)).thenReturn(split1);
@@ -185,7 +180,7 @@
         when(globalStateMgr.getMetadataMgr()).thenReturn(metadataMgr);
         when(connectorMgr.getConnector(anyString())).thenReturn(
                 new CatalogConnector(odpsConnector, new InformationSchemaConnector("catalog")));
-<<<<<<< HEAD
+        when(odpsMetadata.getCloudConfiguration()).thenReturn(new AliyunCloudConfiguration(aliyunCloudCredential));
 
         RemoteFileInfo fileInfo = new RemoteFileInfo();
         fileInfo.setFiles(ImmutableList.of(RemoteFileDesc.createOdpsRemoteFileDesc(odpsSplitsInfo)));
@@ -193,7 +188,5 @@
                 ImmutableList.of(fileInfo));
         when(odpsMetadata.getRemoteFileInfos(any(), any(), anyLong(), any(), any(), anyLong(), any())).thenReturn(
                 ImmutableList.of(fileInfo));
-=======
->>>>>>> 9ee80f93
     }
 }