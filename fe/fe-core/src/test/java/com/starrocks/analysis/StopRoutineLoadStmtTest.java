--- conflicted
+++ resolved
@@ -3,6 +3,7 @@
 package com.starrocks.analysis;
 
 import com.starrocks.qe.ConnectContext;
+import com.starrocks.sql.ast.StatementBase;
 import com.starrocks.sql.ast.StopRoutineLoadStmt;
 import com.starrocks.utframe.UtFrameUtils;
 import org.junit.Assert;
@@ -13,8 +14,6 @@
 
 public class StopRoutineLoadStmtTest {
 
-<<<<<<< HEAD
-=======
     private static ConnectContext ctx;
 
     @BeforeClass
@@ -23,20 +22,17 @@
         ctx = UtFrameUtils.createDefaultCtx();
     }
 
->>>>>>> 1e8a1d70
     @Test
     public void testNormal() throws Exception {
         ConnectContext ctx = UtFrameUtils.createDefaultCtx();
         ctx.setDatabase("testDb");
 
-        StopRoutineLoadStmt stmt = new StopRoutineLoadStmt(new LabelName("testDb","label"));
+        StopRoutineLoadStmt stmt = new StopRoutineLoadStmt(new LabelName("testDb", "label"));
 
         com.starrocks.sql.analyzer.Analyzer.analyze(stmt, ctx);
         Assert.assertEquals("label", stmt.getName());
         Assert.assertEquals("testDb", stmt.getDbFullName());
     }
-<<<<<<< HEAD
-=======
 
     @Test
     public void testBackquote() throws SecurityException, IllegalArgumentException {
@@ -47,6 +43,4 @@
         Assert.assertEquals("db_test", stmt.getDbFullName());
         Assert.assertEquals("rl_test", stmt.getName());
     }
-
->>>>>>> 1e8a1d70
 }