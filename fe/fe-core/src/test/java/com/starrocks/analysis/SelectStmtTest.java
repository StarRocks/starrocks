--- conflicted
+++ resolved
@@ -523,11 +523,7 @@
                     "  RESULT SINK\n" +
                     "\n" +
                     "  1:AGGREGATE (update finalize)\n" +
-<<<<<<< HEAD
                     "  |  aggregate: sum[(1 / 2.1200); args: DECIMAL128; result: DECIMAL128(38,6);" +
-=======
-                    "  |  aggregate: sum[(1 / 2.12); args: DECIMAL128; result: DECIMAL128(38,6);" +
->>>>>>> 46acbdaf
                     " args nullable: true; result nullable: true]\n" +
                     "  |  group by: [1: c0, VARCHAR, false]\n" +
                     "  |  cardinality: 1"));
