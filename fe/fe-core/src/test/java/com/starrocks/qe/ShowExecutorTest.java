// This file is made available under Elastic License 2.0.
// This file is based on code available under the Apache license here:
//   https://github.com/apache/incubator-doris/blob/master/fe/fe-core/src/test/java/org/apache/doris/qe/ShowExecutorTest.java

// Licensed to the Apache Software Foundation (ASF) under one
// or more contributor license agreements.  See the NOTICE file
// distributed with this work for additional information
// regarding copyright ownership.  The ASF licenses this file
// to you under the Apache License, Version 2.0 (the
// "License"); you may not use this file except in compliance
// with the License.  You may obtain a copy of the License at
//
//   http://www.apache.org/licenses/LICENSE-2.0
//
// Unless required by applicable law or agreed to in writing,
// software distributed under the License is distributed on an
// "AS IS" BASIS, WITHOUT WARRANTIES OR CONDITIONS OF ANY
// KIND, either express or implied.  See the License for the
// specific language governing permissions and limitations
// under the License.

package com.starrocks.qe;

import com.google.common.collect.Lists;
import com.starrocks.analysis.AccessTestUtil;
import com.starrocks.analysis.Analyzer;
import com.starrocks.analysis.DescribeStmt;
import com.starrocks.analysis.HelpStmt;
import com.starrocks.analysis.SetType;
import com.starrocks.analysis.ShowAuthorStmt;
import com.starrocks.analysis.ShowColumnStmt;
import com.starrocks.analysis.ShowCreateDbStmt;
import com.starrocks.analysis.ShowCreateTableStmt;
import com.starrocks.analysis.ShowDbStmt;
import com.starrocks.analysis.ShowEnginesStmt;
import com.starrocks.analysis.ShowPartitionsStmt;
import com.starrocks.analysis.ShowProcedureStmt;
import com.starrocks.analysis.ShowTableStmt;
import com.starrocks.analysis.ShowUserStmt;
import com.starrocks.analysis.ShowVariablesStmt;
import com.starrocks.analysis.TableName;
import com.starrocks.catalog.Column;
import com.starrocks.catalog.Database;
import com.starrocks.catalog.KeysType;
import com.starrocks.catalog.ListPartitionInfoTest;
import com.starrocks.catalog.MaterializedIndex;
import com.starrocks.catalog.OlapTable;
import com.starrocks.catalog.Partition;
import com.starrocks.catalog.RandomDistributionInfo;
import com.starrocks.catalog.SinglePartitionInfo;
import com.starrocks.catalog.Table;
import com.starrocks.catalog.Table.TableType;
import com.starrocks.catalog.Type;
import com.starrocks.common.AnalysisException;
import com.starrocks.common.DdlException;
import com.starrocks.common.PatternMatcher;
import com.starrocks.common.UserException;
import com.starrocks.common.jmockit.Deencapsulation;
import com.starrocks.mysql.MysqlCommand;
import com.starrocks.mysql.privilege.Auth;
import com.starrocks.server.GlobalStateMgr;
import com.starrocks.system.SystemInfoService;
import com.starrocks.thrift.TStorageType;
import mockit.Expectations;
import mockit.Mock;
import mockit.MockUp;
import mockit.Mocked;
import org.junit.Assert;
import org.junit.Before;
import org.junit.Ignore;
import org.junit.Rule;
import org.junit.Test;
import org.junit.rules.ExpectedException;

import java.io.IOException;
import java.net.URL;
import java.util.List;

public class ShowExecutorTest {
    private ConnectContext ctx;
    private GlobalStateMgr globalStateMgr;

    @Rule
    public ExpectedException expectedEx = ExpectedException.none();

    @Before
    public void setUp() throws Exception {
        ctx = new ConnectContext(null);
        ctx.setCommand(MysqlCommand.COM_SLEEP);

        Column column1 = new Column("col1", Type.BIGINT);
        Column column2 = new Column("col2", Type.DOUBLE);
        column1.setIsKey(true);
        column2.setIsKey(true);
        // mock index 1
        MaterializedIndex index1 = new MaterializedIndex();

        // mock index 2
        MaterializedIndex index2 = new MaterializedIndex();

        // mock partition
        Partition partition = Deencapsulation.newInstance(Partition.class);
        new Expectations(partition) {
            {
                partition.getBaseIndex();
                minTimes = 0;
                result = index1;
            }
        };

        // mock table
        OlapTable table = new OlapTable();
        new Expectations(table) {
            {
                table.getName();
                minTimes = 0;
                result = "testTbl";

                table.getType();
                minTimes = 0;
                result = TableType.OLAP;

                table.getBaseSchema();
                minTimes = 0;
                result = Lists.newArrayList(column1, column2);

                table.getKeysType();
                minTimes = 0;
                result = KeysType.AGG_KEYS;

                table.getPartitionInfo();
                minTimes = 0;
                result = new SinglePartitionInfo();

                table.getDefaultDistributionInfo();
                minTimes = 0;
                result = new RandomDistributionInfo(10);

                table.getIndexIdByName(anyString);
                minTimes = 0;
                result = 0L;

                table.getStorageTypeByIndexId(0L);
                minTimes = 0;
                result = TStorageType.COLUMN;

                table.getPartition(anyLong);
                minTimes = 0;
                result = partition;

                table.getCopiedBfColumns();
                minTimes = 0;
                result = null;
            }
        };

        // mock database
        Database db = new Database();
        new Expectations(db) {
            {
                db.readLock();
                minTimes = 0;

                db.readUnlock();
                minTimes = 0;

                db.getTable(anyString);
                minTimes = 0;
                result = table;

                db.getTables();
                minTimes = 0;
                result = Lists.newArrayList(table);
            }
        };

        // mock auth
        Auth auth = AccessTestUtil.fetchAdminAccess();

        // mock globalStateMgr.
        globalStateMgr = Deencapsulation.newInstance(GlobalStateMgr.class);
        new Expectations(globalStateMgr) {
            {
                globalStateMgr.getDb("testCluster:testDb");
                minTimes = 0;
                result = db;

                globalStateMgr.getDb("testCluster:emptyDb");
                minTimes = 0;
                result = null;

                globalStateMgr.getClusterDbNames("testCluster");
                minTimes = 0;
                result = Lists.newArrayList("testCluster:testDb");

                globalStateMgr.getClusterDbNames("");
                minTimes = 0;
                result = Lists.newArrayList("");

                globalStateMgr.getAuth();
                minTimes = 0;
                result = auth;

                GlobalStateMgr.getCurrentState();
                minTimes = 0;
                result = globalStateMgr;

                GlobalStateMgr.getCurrentState();
                minTimes = 0;
                result = globalStateMgr;

                GlobalStateMgr.getDdlStmt((Table) any, (List) any, (List) any, (List) any, anyBoolean, anyBoolean);
                minTimes = 0;

                GlobalStateMgr.getDdlStmt((Table) any, (List) any, null, null, anyBoolean, anyBoolean);
                minTimes = 0;

<<<<<<< HEAD
                GlobalStateMgr.getCurrentState().getMetadataMgr().listDbNames("default");
                minTimes = 0;
                result = Lists.newArrayList("testCluster:testDb");
=======
                GlobalStateMgr.getCurrentState().getMetadataMgr().getDb("default", "testCluster:testDb");
                minTimes = 0;
                result = db;

                GlobalStateMgr.getCurrentState().getMetadataMgr().getDb("default", "testCluster:emptyDb");
                minTimes = 0;
                result = null;
>>>>>>> 7c59bde3
            }
        };

        // mock scheduler
        ConnectScheduler scheduler = new ConnectScheduler(10);
        new Expectations(scheduler) {
            {
                scheduler.listConnection("testCluster:testUser");
                minTimes = 0;
                result = Lists.newArrayList(ctx.toThreadInfo());
            }
        };

        ctx.setConnectScheduler(scheduler);
        ctx.setCatalog(AccessTestUtil.fetchAdminCatalog());
        ctx.setQualifiedUser("testCluster:testUser");
        ctx.setCluster("testCluster");

        new Expectations(ctx) {
            {
                ConnectContext.get();
                minTimes = 0;
                result = ctx;
            }
        };
    }

    @Test
    public void testShowDb() throws AnalysisException, DdlException {
        ShowDbStmt stmt = new ShowDbStmt(null);
        ShowExecutor executor = new ShowExecutor(ctx, stmt);
        ShowResultSet resultSet = executor.execute();

        Assert.assertTrue(resultSet.next());
        Assert.assertEquals("Database", resultSet.getMetaData().getColumn(0).getName());
        Assert.assertEquals(resultSet.getResultRows().get(0).get(0), "testDb");
    }

    @Test
    public void testShowDbPattern() throws AnalysisException, DdlException {
        ShowDbStmt stmt = new ShowDbStmt("testCluster:empty%");
        ShowExecutor executor = new ShowExecutor(ctx, stmt);
        ShowResultSet resultSet = executor.execute();

        Assert.assertFalse(resultSet.next());
    }

    @Test
    public void testShowDbPriv() throws AnalysisException, DdlException {
        ShowDbStmt stmt = new ShowDbStmt(null);
        ShowExecutor executor = new ShowExecutor(ctx, stmt);
        ctx.setCatalog(AccessTestUtil.fetchBlockCatalog());
        ShowResultSet resultSet = executor.execute();
    }

    @Test
    public void testShowTable() throws AnalysisException, DdlException {
        ShowTableStmt stmt = new ShowTableStmt("testCluster:testDb", false, null);
        ShowExecutor executor = new ShowExecutor(ctx, stmt);
        ShowResultSet resultSet = executor.execute();

        Assert.assertTrue(resultSet.next());
        Assert.assertEquals("testTbl", resultSet.getString(0));
        Assert.assertFalse(resultSet.next());
    }

    @Test
    public void testShowPartitions(@Mocked Analyzer analyzer) throws UserException {
        // Prepare to Test
        ListPartitionInfoTest listPartitionInfoTest = new ListPartitionInfoTest();
        listPartitionInfoTest.setUp();
        OlapTable olapTable = listPartitionInfoTest.findTableForMultiListPartition();
        Database db = new Database();
        new Expectations(db) {
            {
                db.getTable(anyString);
                minTimes = 0;
                result = olapTable;

                db.getTable(0);
                minTimes = 0;
                result = olapTable;
            }
        };

        new Expectations() {
            {
                analyzer.getClusterName();
                minTimes = 0;
                result = "testCluster";

                globalStateMgr.getDb(0);
                minTimes = 0;
                result = db;
            }
        };

        // Ok to test
        ShowPartitionsStmt stmt = new ShowPartitionsStmt(new TableName("testDb", "testTbl"),
                null, null, null, false);
        stmt.analyze(analyzer);
        ShowExecutor executor = new ShowExecutor(ctx, stmt);
        ShowResultSet resultSet = executor.execute();

        // Ready to Assert
        String partitionKeyTitle = resultSet.getMetaData().getColumn(6).getName();
        Assert.assertEquals(partitionKeyTitle, "PartitionKey");
        String valuesTitle = resultSet.getMetaData().getColumn(7).getName();
        Assert.assertEquals(valuesTitle, "List");

        String partitionKey1 = resultSet.getResultRows().get(0).get(6);
        Assert.assertEquals(partitionKey1, "dt, province");
        String partitionKey2 = resultSet.getResultRows().get(1).get(6);
        Assert.assertEquals(partitionKey2, "dt, province");

        String values1 = resultSet.getResultRows().get(0).get(7);
        Assert.assertEquals(values1, "(('2022-04-15', 'guangdong'), ('2022-04-15', 'tianjin'))");
        String values2 = resultSet.getResultRows().get(1).get(7);
        Assert.assertEquals(values2, "(('2022-04-16', 'shanghai'), ('2022-04-16', 'beijing'))");
    }

    @Test
    public void testShowTableFromUnknownDatabase() throws AnalysisException, DdlException {
        ShowTableStmt stmt = new ShowTableStmt("testCluster:emptyDb", false, null);
        ShowExecutor executor = new ShowExecutor(ctx, stmt);
        expectedEx.expect(AnalysisException.class);
        expectedEx.expectMessage("Unknown database 'testCluster:emptyDb'");
        executor.execute();
    }

    @Test
    public void testShowTablePattern() throws AnalysisException, DdlException {
        ShowTableStmt stmt = new ShowTableStmt("testCluster:testDb", false, "empty%");
        ShowExecutor executor = new ShowExecutor(ctx, stmt);
        ShowResultSet resultSet = executor.execute();

        Assert.assertFalse(resultSet.next());
    }

    @Ignore
    @Test
    public void testDescribe() throws DdlException {
        SystemInfoService clusterInfo = AccessTestUtil.fetchSystemInfoService();
        Analyzer analyzer = AccessTestUtil.fetchAdminAnalyzer(false);
        GlobalStateMgr globalStateMgr = AccessTestUtil.fetchAdminCatalog();

        new MockUp<GlobalStateMgr>() {
            @Mock
            GlobalStateMgr getCurrentState() {
                return globalStateMgr;
            }

            @Mock
            SystemInfoService getCurrentSystemInfo() {
                return clusterInfo;
            }
        };

        DescribeStmt stmt = new DescribeStmt(new TableName("testCluster:testDb", "testTbl"), false);
        try {
            stmt.analyze(analyzer);
        } catch (Exception e) {
            e.printStackTrace();
            Assert.fail();
        }

        ShowExecutor executor = new ShowExecutor(ctx, stmt);
        ShowResultSet resultSet;
        try {
            resultSet = executor.execute();
            Assert.assertFalse(resultSet.next());
        } catch (AnalysisException e) {
            e.printStackTrace();
            Assert.fail();
        }
    }

    @Test
    public void testShowVariable() throws AnalysisException, DdlException {
        // Mock variable
        VariableMgr variableMgr = new VariableMgr();
        List<List<String>> rows = Lists.newArrayList();
        rows.add(Lists.newArrayList("var1", "abc"));
        rows.add(Lists.newArrayList("var2", "abc"));
        new Expectations(variableMgr) {
            {
                VariableMgr.dump((SetType) any, (SessionVariable) any, (PatternMatcher) any);
                minTimes = 0;
                result = rows;

                VariableMgr.dump((SetType) any, (SessionVariable) any, null);
                minTimes = 0;
                result = rows;
            }
        };

        ShowVariablesStmt stmt = new ShowVariablesStmt(SetType.SESSION, "var%");
        ShowExecutor executor = new ShowExecutor(ctx, stmt);
        ShowResultSet resultSet = executor.execute();

        Assert.assertTrue(resultSet.next());
        Assert.assertEquals("var1", resultSet.getString(0));
        Assert.assertTrue(resultSet.next());
        Assert.assertEquals("var2", resultSet.getString(0));
        Assert.assertFalse(resultSet.next());

        stmt = new ShowVariablesStmt(SetType.SESSION, null);
        executor = new ShowExecutor(ctx, stmt);
        resultSet = executor.execute();

        Assert.assertTrue(resultSet.next());
        Assert.assertEquals("var1", resultSet.getString(0));
        Assert.assertTrue(resultSet.next());
        Assert.assertEquals("var2", resultSet.getString(0));
        Assert.assertFalse(resultSet.next());
    }

    @Test
    public void testShowTableVerbose() throws AnalysisException, DdlException {
        ShowTableStmt stmt = new ShowTableStmt("testCluster:testDb", true, null);
        ShowExecutor executor = new ShowExecutor(ctx, stmt);
        ShowResultSet resultSet = executor.execute();

        Assert.assertTrue(resultSet.next());
        Assert.assertEquals("testTbl", resultSet.getString(0));
        Assert.assertEquals("BASE TABLE", resultSet.getString(1));
        Assert.assertFalse(resultSet.next());
    }

    @Test
    public void testShowCreateDb() throws AnalysisException, DdlException {
        ctx.setCatalog(globalStateMgr);
        ctx.setQualifiedUser("testCluster:testUser");

        ShowCreateDbStmt stmt = new ShowCreateDbStmt("testCluster:testDb");
        ShowExecutor executor = new ShowExecutor(ctx, stmt);
        ShowResultSet resultSet = executor.execute();

        Assert.assertTrue(resultSet.next());
        Assert.assertEquals("testDb", resultSet.getString(0));
        Assert.assertEquals("CREATE DATABASE `testDb`", resultSet.getString(1));
        Assert.assertFalse(resultSet.next());
    }

    @Test(expected = AnalysisException.class)
    public void testShowCreateNoDb() throws AnalysisException, DdlException {
        ctx.setCatalog(globalStateMgr);
        ctx.setQualifiedUser("testCluster:testUser");

        ShowCreateDbStmt stmt = new ShowCreateDbStmt("testCluster:emptyDb");
        ShowExecutor executor = new ShowExecutor(ctx, stmt);
        ShowResultSet resultSet = executor.execute();

        Assert.fail("No exception throws.");
    }

    @Test(expected = AnalysisException.class)
    public void testShowCreateTableEmptyDb() throws AnalysisException, DdlException {
        ShowCreateTableStmt stmt = new ShowCreateTableStmt(new TableName("testCluster:emptyDb", "testTable"));
        ShowExecutor executor = new ShowExecutor(ctx, stmt);
        ShowResultSet resultSet = executor.execute();

        Assert.fail("No Exception throws.");
    }

    @Test(expected = AnalysisException.class)
    public void testShowCreateTableEmptyTbl() throws AnalysisException, DdlException {
        ShowCreateTableStmt stmt = new ShowCreateTableStmt(new TableName("testCluster:testDb", "emptyTable"));
        ShowExecutor executor = new ShowExecutor(ctx, stmt);
        ShowResultSet resultSet = executor.execute();

        Assert.assertFalse(resultSet.next());
    }

    @Test
    public void testShowColumn() throws AnalysisException, DdlException {
        ctx.setCatalog(globalStateMgr);
        ctx.setQualifiedUser("testCluster:testUser");

        ShowColumnStmt stmt = (ShowColumnStmt) com.starrocks.sql.parser.SqlParser.parse("show columns from testTbl in testDb",
                ctx.getSessionVariable().getSqlMode()).get(0);
        com.starrocks.sql.analyzer.Analyzer.analyze(stmt, ctx);

        ShowExecutor executor = new ShowExecutor(ctx, stmt);
        ShowResultSet resultSet = executor.execute();

        Assert.assertTrue(resultSet.next());
        Assert.assertEquals("col1", resultSet.getString(0));
        Assert.assertEquals("NO", resultSet.getString(2));
        Assert.assertTrue(resultSet.next());
        Assert.assertEquals("col2", resultSet.getString(0));
        Assert.assertFalse(resultSet.next());

        // verbose
        stmt = (ShowColumnStmt) com.starrocks.sql.parser.SqlParser.parse("show full columns from testTbl in testDb",
                ctx.getSessionVariable().getSqlMode()).get(0);
        com.starrocks.sql.analyzer.Analyzer.analyze(stmt, ctx);

        executor = new ShowExecutor(ctx, stmt);
        resultSet = executor.execute();

        Assert.assertTrue(resultSet.next());
        Assert.assertEquals("col1", resultSet.getString(0));
        Assert.assertEquals("NO", resultSet.getString(3));
        Assert.assertTrue(resultSet.next());
        Assert.assertEquals("col2", resultSet.getString(0));
        Assert.assertEquals("NO", resultSet.getString(3));
        Assert.assertFalse(resultSet.next());

        // pattern
        stmt = (ShowColumnStmt) com.starrocks.sql.parser.SqlParser.parse("show full columns from testTbl in testDb like \"%1\"",
                ctx.getSessionVariable().getSqlMode()).get(0);
        com.starrocks.sql.analyzer.Analyzer.analyze(stmt, ctx);
        executor = new ShowExecutor(ctx, stmt);
        resultSet = executor.execute();

        Assert.assertTrue(resultSet.next());
        Assert.assertEquals("col1", resultSet.getString(0));
        Assert.assertEquals("NO", resultSet.getString(3));
        Assert.assertFalse(resultSet.next());
    }

    @Test
    public void testShowColumnFromUnknownTable() throws AnalysisException, DdlException {
        ShowColumnStmt stmt = new ShowColumnStmt(new TableName("testCluster:emptyDb", "testTable"), null, null, false);
        com.starrocks.sql.analyzer.Analyzer.analyze(stmt, ctx);
        ShowExecutor executor = new ShowExecutor(ctx, stmt);

        expectedEx.expect(AnalysisException.class);
        expectedEx.expectMessage("Unknown table 'testCluster:emptyDb.testTable'");
        executor.execute();

        // empty table
        stmt = new ShowColumnStmt(new TableName("testCluster:testDb", "emptyTable"), null, null, true);
        com.starrocks.sql.analyzer.Analyzer.analyze(stmt, ctx);
        executor = new ShowExecutor(ctx, stmt);

        expectedEx.expect(AnalysisException.class);
        expectedEx.expectMessage("Unknown table 'testCluster:testDb.emptyTable'");
        executor.execute();
    }

    @Test
    public void testShowAuthors() throws AnalysisException, DdlException {
        ShowAuthorStmt stmt = new ShowAuthorStmt();
        ShowExecutor executor = new ShowExecutor(ctx, stmt);
        ShowResultSet resultSet = executor.execute();

        Assert.assertEquals(3, resultSet.getMetaData().getColumnCount());
        Assert.assertEquals("Name", resultSet.getMetaData().getColumn(0).getName());
        Assert.assertEquals("Location", resultSet.getMetaData().getColumn(1).getName());
        Assert.assertEquals("Comment", resultSet.getMetaData().getColumn(2).getName());
    }

    @Test
    public void testShowEngine() throws AnalysisException, DdlException {
        ShowEnginesStmt stmt = new ShowEnginesStmt();
        ShowExecutor executor = new ShowExecutor(ctx, stmt);
        ShowResultSet resultSet = executor.execute();

        Assert.assertTrue(resultSet.next());
        Assert.assertEquals("OLAP", resultSet.getString(0));
    }

    @Test
    public void testShowUser() throws AnalysisException, DdlException {
        ctx.setQualifiedUser("root");
        ShowUserStmt stmt = new ShowUserStmt();
        ShowExecutor executor = new ShowExecutor(ctx, stmt);
        ShowResultSet resultSet = executor.execute();
        Assert.assertTrue(resultSet.next());
        Assert.assertEquals("root", resultSet.getString(0));
    }

    @Test
    public void testShowEmpty() throws AnalysisException, DdlException {
        ShowProcedureStmt stmt = new ShowProcedureStmt();
        ShowExecutor executor = new ShowExecutor(ctx, stmt);
        ShowResultSet resultSet = executor.execute();

        Assert.assertFalse(resultSet.next());
    }

    @Test
    public void testHelp() throws AnalysisException, IOException, UserException {
        HelpModule module = new HelpModule();
        URL help = getClass().getClassLoader().getResource("test-help-resource-show-help.zip");
        module.setUpByZip(help.getPath());
        new Expectations(module) {
            {
                HelpModule.getInstance();
                minTimes = 0;
                result = module;
            }
        };

        // topic
        HelpStmt stmt = new HelpStmt("ADD");
        ShowExecutor executor = new ShowExecutor(ctx, stmt);
        ShowResultSet resultSet = executor.execute();

        Assert.assertTrue(resultSet.next());
        Assert.assertEquals("ADD", resultSet.getString(0));
        Assert.assertEquals("add function\n", resultSet.getString(1));
        Assert.assertFalse(resultSet.next());

        // topic
        stmt = new HelpStmt("logical");
        executor = new ShowExecutor(ctx, stmt);
        resultSet = executor.execute();

        Assert.assertTrue(resultSet.next());
        Assert.assertEquals("OR", resultSet.getString(0));
        Assert.assertFalse(resultSet.next());

        // keywords
        stmt = new HelpStmt("MATH");
        executor = new ShowExecutor(ctx, stmt);
        resultSet = executor.execute();

        Assert.assertTrue(resultSet.next());
        Assert.assertEquals("ADD", resultSet.getString(0));
        Assert.assertTrue(resultSet.next());
        Assert.assertEquals("MINUS", resultSet.getString(0));
        Assert.assertFalse(resultSet.next());

        // category
        stmt = new HelpStmt("functions");
        executor = new ShowExecutor(ctx, stmt);
        resultSet = executor.execute();

        Assert.assertTrue(resultSet.next());
        Assert.assertEquals("HELP", resultSet.getString(0));
        Assert.assertTrue(resultSet.next());
        Assert.assertEquals("binary function", resultSet.getString(0));
        Assert.assertTrue(resultSet.next());
        Assert.assertEquals("bit function", resultSet.getString(0));
        Assert.assertFalse(resultSet.next());

        // empty
        stmt = new HelpStmt("empty");
        executor = new ShowExecutor(ctx, stmt);
        resultSet = executor.execute();

        Assert.assertFalse(resultSet.next());
    }
}<|MERGE_RESOLUTION|>--- conflicted
+++ resolved
@@ -215,11 +215,10 @@
                 GlobalStateMgr.getDdlStmt((Table) any, (List) any, null, null, anyBoolean, anyBoolean);
                 minTimes = 0;
 
-<<<<<<< HEAD
                 GlobalStateMgr.getCurrentState().getMetadataMgr().listDbNames("default");
                 minTimes = 0;
                 result = Lists.newArrayList("testCluster:testDb");
-=======
+
                 GlobalStateMgr.getCurrentState().getMetadataMgr().getDb("default", "testCluster:testDb");
                 minTimes = 0;
                 result = db;
@@ -227,7 +226,6 @@
                 GlobalStateMgr.getCurrentState().getMetadataMgr().getDb("default", "testCluster:emptyDb");
                 minTimes = 0;
                 result = null;
->>>>>>> 7c59bde3
             }
         };
 
