--- conflicted
+++ resolved
@@ -51,7 +51,6 @@
 import java.util.List;
 
 public class SetExecutorTest {
-
     private ConnectContext ctx;
 
     @Mocked
@@ -127,7 +126,6 @@
         Assert.assertEquals(9, ctx.sessionVariable.getQueryTimeoutS());
     }
 
-<<<<<<< HEAD
     public void tesrUserVariableImp(LiteralExpr value, Type type) throws Exception {
         String sql = String.format("set @var = cast(%s as %s)", value.toSql(), type.toSql());
         SetStmt stmt = (SetStmt) UtFrameUtils.parseStmtWithNewParser(sql, ctx);
@@ -155,40 +153,13 @@
         tesrUserVariableImp(new DecimalLiteral("1", Type.DECIMAL64_INT), Type.DECIMAL64_INT);
         tesrUserVariableImp(new DecimalLiteral("1", Type.DECIMAL128_INT), Type.DECIMAL128_INT);
         tesrUserVariableImp(new StringLiteral("xxx"), ScalarType.createVarcharType(10));
-=======
+    }
+
     @Test
-    public void testUserDefineVariable() throws Exception {
-        String sql = "set @var = cast('2020-01-01' as date)";
-        SetStmt stmt = (SetStmt) UtFrameUtils.parseStmtWithNewParser(sql, ctx);
-        SetExecutor executor = new SetExecutor(ctx, stmt);
-        executor.execute();
-        UserVariable userVariable = ctx.getUserVariables("var");
-        Assert.assertTrue(userVariable.getResolvedExpression().getType().isDate());
-        Assert.assertEquals("2020-01-01", userVariable.getResolvedExpression().getStringValue());
-
-        sql = "set @var = cast('2020-01-01' as datetime)";
-        stmt = (SetStmt) UtFrameUtils.parseStmtWithNewParser(sql, ctx);
-        executor = new SetExecutor(ctx, stmt);
-        executor.execute();
-        userVariable = ctx.getUserVariables("var");
-        Assert.assertTrue(userVariable.getResolvedExpression().getType().isDatetime());
-        Assert.assertEquals("2020-01-01 00:00:00", userVariable.getResolvedExpression().getStringValue());
-
-        sql = "set @var = cast(10 as largeint)";
-        stmt = (SetStmt) UtFrameUtils.parseStmtWithNewParser(sql, ctx);
-        executor = new SetExecutor(ctx, stmt);
-        executor.execute();
-        userVariable = ctx.getUserVariables("var");
-        Assert.assertTrue(userVariable.getResolvedExpression().getType().isLargeint());
-        Assert.assertEquals("10", userVariable.getResolvedExpression().getStringValue());
-
-        sql = "set @var = cast(10 as decimal)";
-        stmt = (SetStmt) UtFrameUtils.parseStmtWithNewParser(sql, ctx);
-        executor = new SetExecutor(ctx, stmt);
-        executor.execute();
-        userVariable = ctx.getUserVariables("var");
-        Assert.assertTrue(userVariable.getResolvedExpression().getType().isDecimalV3());
-        Assert.assertEquals("10", userVariable.getResolvedExpression().getStringValue());
->>>>>>> 77937d68
+    public void testJSONVariable() throws Exception {
+        String json = "'{\"xxx\" : 1}'";
+        Type type = Type.JSON;
+        String sql = String.format("set @var = cast(%s as %s)", json, type.toSql());
+        UtFrameUtils.parseStmtWithNewParser(sql, ctx);
     }
 }