// Licensed to the Apache Software Foundation (ASF) under one
// or more contributor license agreements.  See the NOTICE file
// distributed with this work for additional information
// regarding copyright ownership.  The ASF licenses this file
// to you under the Apache License, Version 2.0 (the
// "License"); you may not use this file except in compliance
// with the License.  You may obtain a copy of the License at
//
//   http://www.apache.org/licenses/LICENSE-2.0
//
// Unless required by applicable law or agreed to in writing,
// software distributed under the License is distributed on an
// "AS IS" BASIS, WITHOUT WARRANTIES OR CONDITIONS OF ANY
// KIND, either express or implied.  See the License for the
// specific language governing permissions and limitations
// under the License.

package com.starrocks.qe;

import com.google.common.collect.Lists;
import com.starrocks.analysis.AccessTestUtil;
<<<<<<< HEAD
import com.starrocks.analysis.DateLiteral;
import com.starrocks.analysis.DecimalLiteral;
import com.starrocks.analysis.FloatLiteral;
=======
import com.starrocks.analysis.BoolLiteral;
>>>>>>> 9c57e767
import com.starrocks.analysis.IntLiteral;
import com.starrocks.analysis.LiteralExpr;
import com.starrocks.analysis.StringLiteral;
import com.starrocks.analysis.UserIdentity;
import com.starrocks.catalog.ScalarType;
import com.starrocks.catalog.Type;
import com.starrocks.common.DdlException;
import com.starrocks.common.UserException;
import com.starrocks.mysql.privilege.Auth;
import com.starrocks.mysql.privilege.PrivPredicate;
import com.starrocks.persist.EditLog;
import com.starrocks.persist.GlobalVarPersistInfo;
import com.starrocks.server.GlobalStateMgr;
import com.starrocks.sql.ast.SetNamesVar;
import com.starrocks.sql.ast.SetPassVar;
import com.starrocks.sql.ast.SetStmt;
import com.starrocks.sql.ast.SetVar;
import com.starrocks.sql.ast.UserVariable;
import com.starrocks.thrift.TExplainLevel;
import com.starrocks.utframe.UtFrameUtils;
import mockit.Expectations;
import mockit.Mocked;
import org.junit.Assert;
import org.junit.Before;
import org.junit.Test;

import java.util.List;

public class SetExecutorTest {
    private ConnectContext ctx;

    @Mocked
    private Auth auth;

    @Before
    public void setUp() throws DdlException {
        ctx = new ConnectContext(null);
        ctx.setGlobalStateMgr(AccessTestUtil.fetchAdminCatalog());
        ctx.setQualifiedUser("root");
        ctx.setRemoteIP("192.168.1.1");
        UserIdentity currentUser = new UserIdentity("root", "192.168.1.1");
        currentUser.setIsAnalyzed();
        ctx.setCurrentUserIdentity(currentUser);
        ctx.setThreadLocalInfo();

        new Expectations() {
            {
                auth.checkGlobalPriv((ConnectContext) any, (PrivPredicate) any);
                minTimes = 0;
                result = true;

                auth.checkDbPriv((ConnectContext) any, anyString, (PrivPredicate) any);
                minTimes = 0;
                result = true;

                auth.checkTblPriv((ConnectContext) any, anyString, anyString, (PrivPredicate) any);
                minTimes = 0;
                result = true;

                auth.setPassword((SetPassVar) any);
                minTimes = 0;
            }
        };
    }

    @Test
    public void testNormal() throws UserException {
        List<SetVar> vars = Lists.newArrayList();
        vars.add(new SetPassVar(new UserIdentity("testUser", "%"), "*88EEBA7D913688E7278E2AD071FDB5E76D76D34B"));
        vars.add(new SetNamesVar("utf8"));
        vars.add(new SetVar("query_timeout", new IntLiteral(10L)));

        SetStmt stmt = new SetStmt(vars);
        com.starrocks.sql.analyzer.Analyzer.analyze(stmt, ctx);
        SetExecutor executor = new SetExecutor(ctx, stmt);

        executor.execute();
    }

    @Test
    public void testSetSessionAndGlobal(@Mocked EditLog editLog) throws Exception {
        new Expectations(editLog) {
            {
                editLog.logGlobalVariableV2((GlobalVarPersistInfo) any);
                minTimes = 1;
            }
        };
        GlobalStateMgr.getCurrentState().setEditLog(editLog);

        String globalSQL = "set global query_timeout = 10";
        SetStmt stmt = (SetStmt) UtFrameUtils.parseStmtWithNewParser(globalSQL, ctx);
        SetExecutor executor = new SetExecutor(ctx, stmt);
        executor.execute();
        Assert.assertEquals(null, ctx.getModifiedSessionVariables());
        Assert.assertEquals(10, ctx.sessionVariable.getQueryTimeoutS());

        String sessionSQL = "set query_timeout = 9";
        stmt = (SetStmt) UtFrameUtils.parseStmtWithNewParser(sessionSQL, ctx);
        executor = new SetExecutor(ctx, stmt);
        executor.execute();
        Assert.assertEquals(1, ctx.getModifiedSessionVariables().getSetVars().size());
        Assert.assertEquals(9, ctx.sessionVariable.getQueryTimeoutS());
    }

    public void tesrUserVariableImp(LiteralExpr value, Type type) throws Exception {
        String sql = String.format("set @var = cast(%s as %s)", value.toSql(), type.toSql());
        SetStmt stmt = (SetStmt) UtFrameUtils.parseStmtWithNewParser(sql, ctx);
        SetExecutor executor = new SetExecutor(ctx, stmt);
        executor.execute();
        UserVariable userVariable = ctx.getUserVariables("var");
        Assert.assertTrue(userVariable.getResolvedExpression().getType().matchesType(type));
        Assert.assertEquals(value.getStringValue(), userVariable.getResolvedExpression().getStringValue());
        String planFragment = UtFrameUtils.getPlanAndFragment(ctx, "select @var").second.
                getExplainString(TExplainLevel.NORMAL);
        Assert.assertTrue(planFragment.contains(value.getStringValue()));
    }

    @Test
    public void testUserDefineVariable() throws Exception {
        tesrUserVariableImp(new IntLiteral(1, Type.TINYINT), Type.TINYINT);
        tesrUserVariableImp(new IntLiteral(1, Type.TINYINT), Type.SMALLINT);
        tesrUserVariableImp(new IntLiteral(1, Type.INT), Type.INT);
        tesrUserVariableImp(new IntLiteral(1, Type.BIGINT), Type.BIGINT);
        tesrUserVariableImp(new FloatLiteral(1D, Type.FLOAT), Type.FLOAT);
        tesrUserVariableImp(new FloatLiteral(1D, Type.DOUBLE), Type.DOUBLE);
        tesrUserVariableImp(new DateLiteral("2020-01-01", Type.DATE), Type.DATE);
        tesrUserVariableImp(new DateLiteral("2020-01-01 00:00:00", Type.DATETIME), Type.DATETIME);
        tesrUserVariableImp(new DecimalLiteral("1", Type.DECIMAL32_INT), Type.DECIMAL32_INT);
        tesrUserVariableImp(new DecimalLiteral("1", Type.DECIMAL64_INT), Type.DECIMAL64_INT);
        tesrUserVariableImp(new DecimalLiteral("1", Type.DECIMAL128_INT), Type.DECIMAL128_INT);
        tesrUserVariableImp(new StringLiteral("xxx"), ScalarType.createVarcharType(10));
    }

<<<<<<< HEAD
    @Test
    public void testJSONVariable() throws Exception {
        String json = "'{\"xxx\" : 1}'";
        Type type = Type.JSON;
        String sql = String.format("set @var = cast(%s as %s)", json, type.toSql());
        UtFrameUtils.parseStmtWithNewParser(sql, ctx);
=======
        sql = "set @var = cast(10 as decimal)";
        stmt = (SetStmt) UtFrameUtils.parseStmtWithNewParser(sql, ctx);
        executor = new SetExecutor(ctx, stmt);
        executor.execute();
        userVariable = ctx.getUserVariables("var");
        Assert.assertTrue(userVariable.getResolvedExpression().getType().isDecimalV3());
        Assert.assertEquals("10", userVariable.getResolvedExpression().getStringValue());

        sql = "set @var = cast(1 as boolean)";
        stmt = (SetStmt) UtFrameUtils.parseStmtWithNewParser(sql, ctx);
        executor = new SetExecutor(ctx, stmt);
        executor.execute();
        userVariable = ctx.getUserVariables("var");
        Assert.assertTrue(userVariable.getResolvedExpression().getType().isBoolean());
        BoolLiteral literal = (BoolLiteral) userVariable.getResolvedExpression();
        Assert.assertTrue(literal.getValue());

        sql = "set @var = cast(0 as boolean)";
        stmt = (SetStmt) UtFrameUtils.parseStmtWithNewParser(sql, ctx);
        executor = new SetExecutor(ctx, stmt);
        executor.execute();
        userVariable = ctx.getUserVariables("var");
        Assert.assertTrue(userVariable.getResolvedExpression().getType().isBoolean());
        literal = (BoolLiteral) userVariable.getResolvedExpression();
        Assert.assertFalse(literal.getValue());
>>>>>>> 9c57e767
    }
}<|MERGE_RESOLUTION|>--- conflicted
+++ resolved
@@ -19,14 +19,12 @@
 
 import com.google.common.collect.Lists;
 import com.starrocks.analysis.AccessTestUtil;
-<<<<<<< HEAD
+import com.starrocks.analysis.BoolLiteral;
 import com.starrocks.analysis.DateLiteral;
 import com.starrocks.analysis.DecimalLiteral;
 import com.starrocks.analysis.FloatLiteral;
-=======
-import com.starrocks.analysis.BoolLiteral;
->>>>>>> 9c57e767
 import com.starrocks.analysis.IntLiteral;
+import com.starrocks.analysis.LargeIntLiteral;
 import com.starrocks.analysis.LiteralExpr;
 import com.starrocks.analysis.StringLiteral;
 import com.starrocks.analysis.UserIdentity;
@@ -130,7 +128,7 @@
         Assert.assertEquals(9, ctx.sessionVariable.getQueryTimeoutS());
     }
 
-    public void tesrUserVariableImp(LiteralExpr value, Type type) throws Exception {
+    public void testUserVariableImp(LiteralExpr value, Type type) throws Exception {
         String sql = String.format("set @var = cast(%s as %s)", value.toSql(), type.toSql());
         SetStmt stmt = (SetStmt) UtFrameUtils.parseStmtWithNewParser(sql, ctx);
         SetExecutor executor = new SetExecutor(ctx, stmt);
@@ -145,33 +143,28 @@
 
     @Test
     public void testUserDefineVariable() throws Exception {
-        tesrUserVariableImp(new IntLiteral(1, Type.TINYINT), Type.TINYINT);
-        tesrUserVariableImp(new IntLiteral(1, Type.TINYINT), Type.SMALLINT);
-        tesrUserVariableImp(new IntLiteral(1, Type.INT), Type.INT);
-        tesrUserVariableImp(new IntLiteral(1, Type.BIGINT), Type.BIGINT);
-        tesrUserVariableImp(new FloatLiteral(1D, Type.FLOAT), Type.FLOAT);
-        tesrUserVariableImp(new FloatLiteral(1D, Type.DOUBLE), Type.DOUBLE);
-        tesrUserVariableImp(new DateLiteral("2020-01-01", Type.DATE), Type.DATE);
-        tesrUserVariableImp(new DateLiteral("2020-01-01 00:00:00", Type.DATETIME), Type.DATETIME);
-        tesrUserVariableImp(new DecimalLiteral("1", Type.DECIMAL32_INT), Type.DECIMAL32_INT);
-        tesrUserVariableImp(new DecimalLiteral("1", Type.DECIMAL64_INT), Type.DECIMAL64_INT);
-        tesrUserVariableImp(new DecimalLiteral("1", Type.DECIMAL128_INT), Type.DECIMAL128_INT);
-        tesrUserVariableImp(new StringLiteral("xxx"), ScalarType.createVarcharType(10));
+        testUserVariableImp(new IntLiteral(1, Type.TINYINT), Type.TINYINT);
+        testUserVariableImp(new IntLiteral(1, Type.TINYINT), Type.SMALLINT);
+        testUserVariableImp(new IntLiteral(1, Type.INT), Type.INT);
+        testUserVariableImp(new IntLiteral(1, Type.BIGINT), Type.BIGINT);
+        testUserVariableImp(new LargeIntLiteral("1"), Type.LARGEINT);
+        testUserVariableImp(new FloatLiteral(1D, Type.FLOAT), Type.FLOAT);
+        testUserVariableImp(new FloatLiteral(1D, Type.DOUBLE), Type.DOUBLE);
+        testUserVariableImp(new DateLiteral("2020-01-01", Type.DATE), Type.DATE);
+        testUserVariableImp(new DateLiteral("2020-01-01 00:00:00", Type.DATETIME), Type.DATETIME);
+        testUserVariableImp(new DecimalLiteral("1", Type.DECIMAL32_INT), Type.DECIMAL32_INT);
+        testUserVariableImp(new DecimalLiteral("1", Type.DECIMAL64_INT), Type.DECIMAL64_INT);
+        testUserVariableImp(new DecimalLiteral("1", Type.DECIMAL128_INT), Type.DECIMAL128_INT);
+        testUserVariableImp(new StringLiteral("xxx"), ScalarType.createVarcharType(10));
     }
 
-<<<<<<< HEAD
     @Test
-    public void testJSONVariable() throws Exception {
-        String json = "'{\"xxx\" : 1}'";
-        Type type = Type.JSON;
-        String sql = String.format("set @var = cast(%s as %s)", json, type.toSql());
-        UtFrameUtils.parseStmtWithNewParser(sql, ctx);
-=======
-        sql = "set @var = cast(10 as decimal)";
-        stmt = (SetStmt) UtFrameUtils.parseStmtWithNewParser(sql, ctx);
-        executor = new SetExecutor(ctx, stmt);
+    public void testUserDefineVariable2() throws Exception {
+        String sql = "set @var = cast(10 as decimal)";
+        SetStmt stmt = (SetStmt) UtFrameUtils.parseStmtWithNewParser(sql, ctx);
+        SetExecutor executor = new SetExecutor(ctx, stmt);
         executor.execute();
-        userVariable = ctx.getUserVariables("var");
+        UserVariable userVariable = ctx.getUserVariables("var");
         Assert.assertTrue(userVariable.getResolvedExpression().getType().isDecimalV3());
         Assert.assertEquals("10", userVariable.getResolvedExpression().getStringValue());
 
@@ -192,6 +185,13 @@
         Assert.assertTrue(userVariable.getResolvedExpression().getType().isBoolean());
         literal = (BoolLiteral) userVariable.getResolvedExpression();
         Assert.assertFalse(literal.getValue());
->>>>>>> 9c57e767
+    }
+
+    @Test
+    public void testJSONVariable() throws Exception {
+        String json = "'{\"xxx\" : 1}'";
+        Type type = Type.JSON;
+        String sql = String.format("set @var = cast(%s as %s)", json, type.toSql());
+        UtFrameUtils.parseStmtWithNewParser(sql, ctx);
     }
 }