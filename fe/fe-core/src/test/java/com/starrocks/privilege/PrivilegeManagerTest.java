// This file is licensed under the Elastic License 2.0. Copyright 2021-present, StarRocks Inc.

package com.starrocks.privilege;

<<<<<<< HEAD
import com.google.gson.annotations.SerializedName;
=======
import com.starrocks.analysis.CreateUserStmt;
>>>>>>> cac558db
import com.starrocks.analysis.UserIdentity;
import com.starrocks.persist.OperationType;
import com.starrocks.persist.UserPrivilegeCollectionInfo;
import com.starrocks.persist.gson.GsonUtils;
import com.starrocks.qe.ConnectContext;
import com.starrocks.server.GlobalStateMgr;
import com.starrocks.sql.ast.CreateUserStmt;
import com.starrocks.sql.ast.GrantPrivilegeStmt;
import com.starrocks.sql.ast.RevokePrivilegeStmt;
import com.starrocks.utframe.StarRocksAssert;
import com.starrocks.utframe.UtFrameUtils;
import org.junit.After;
import org.junit.Assert;
import org.junit.Before;
import org.junit.Test;

import java.util.Arrays;
import java.util.List;

public class PrivilegeManagerTest {
    private static final List<String> DB_TBL_TOKENS = Arrays.asList("db", "tbl");
    private ConnectContext ctx;

<<<<<<< HEAD
    @Test
    public void testTableSelectUser(@Mocked GlobalStateMgr mgr,
                                    @Mocked Database database,
                                    @Mocked AuthenticationManager authenticationManager,
                                    @Mocked Table table,
                                    @Mocked EditLog editLog) throws Exception {
        new Expectations(mgr) {
            {
                mgr.isUsingNewPrivilege();
                result = true;
                minTimes = 0;
            }

            {
                mgr.getDb("db");
                result = database;
            }

            {
                mgr.getAuthenticationManager();
                result = authenticationManager;
            }

            {
                mgr.getEditLog();
                result = editLog;
            }
        };
        new Expectations(database) {
            {
                database.getTable("tbl");
                result = table;
            }

            {
                database.getId();
                result = 1;
            }
        };
        new Expectations(table) {
            {
                table.getId();
                result = 11;
            }
        };
        new Expectations(editLog) {
            {
                editLog.logUpdateUserPrivilege((UserIdentity) any, (UserPrivilegeCollection) any, anyShort, anyShort);
                minTimes = 0;
            }
        };
        new Expectations(authenticationManager) {
            {
                authenticationManager.doesUserExist((UserIdentity) any);
                result = true;
            }
        };
=======
    @Before
    public void setUp() throws Exception {
        ctx = UtFrameUtils.initCtxForNewPrivilege(UserIdentity.ROOT);
        UtFrameUtils.setUpForPersistTest();
        UtFrameUtils.createMinStarRocksCluster();
        UtFrameUtils.addMockBackend(10002);
        UtFrameUtils.addMockBackend(10003);
        String createTblStmtStr = "create table db.tbl(k1 varchar(32), k2 varchar(32), k3 varchar(32), k4 int) "
                + "AGGREGATE KEY(k1, k2,k3,k4) distributed by hash(k1) buckets 3 properties('replication_num' = '1');";
        StarRocksAssert starRocksAssert = new StarRocksAssert(ctx);
        starRocksAssert.withDatabase("db");
        starRocksAssert.withTable(createTblStmtStr);
        GlobalStateMgr globalStateMgr = starRocksAssert.getCtx().getGlobalStateMgr();
        starRocksAssert.getCtx().setRemoteIP("localhost");

        CreateUserStmt createUserStmt = (CreateUserStmt) UtFrameUtils.parseStmtWithNewParser(
                "create user test_user", ctx);
        globalStateMgr.getAuthenticationManager().createUser(createUserStmt);
    }
>>>>>>> cac558db

    @After
    public void tearDown() throws Exception {
        UtFrameUtils.tearDownForPersisTest();
    }

    @Test
    public void testTable() throws Exception {
        UserIdentity testUser = UserIdentity.createAnalyzedUserIdentWithIp("test_user", "%");
        ctx.setCurrentUserIdentity(testUser);
        ctx.setQualifiedUser(testUser.getQualifiedUser());

        PrivilegeManager manager = ctx.getGlobalStateMgr().getPrivilegeManager();
        Assert.assertFalse(manager.hasType(ctx, PrivilegeTypes.TABLE.toString()));
        Assert.assertFalse(manager.checkAnyObject(
                ctx,
                PrivilegeTypes.TABLE.toString(),
                PrivilegeTypes.TableActions.SELECT.toString()));
        Assert.assertFalse(manager.check(
                ctx,
                PrivilegeTypes.TABLE.toString(),
                PrivilegeTypes.TableActions.SELECT.toString(),
                DB_TBL_TOKENS));

        String sql = "grant select on table db.tbl to test_user";
        GrantPrivilegeStmt grantStmt = (GrantPrivilegeStmt) UtFrameUtils.parseStmtWithNewParser(sql, ctx);
        manager.grant(grantStmt);

        Assert.assertTrue(manager.hasType(ctx, PrivilegeTypes.TABLE.toString()));
        Assert.assertTrue(manager.checkAnyObject(
                ctx,
                PrivilegeTypes.TABLE.toString(),
                PrivilegeTypes.TableActions.SELECT.toString()));
        Assert.assertTrue(manager.check(
                ctx,
                PrivilegeTypes.TABLE.toString(),
                PrivilegeTypes.TableActions.SELECT.toString(),
                DB_TBL_TOKENS));

        sql = "revoke select on db.tbl from test_user";
        RevokePrivilegeStmt revokeStmt = (RevokePrivilegeStmt) UtFrameUtils.parseStmtWithNewParser(sql, ctx);
        manager.revoke(revokeStmt);

        Assert.assertFalse(manager.hasType(ctx, PrivilegeTypes.TABLE.toString()));
        Assert.assertFalse(manager.checkAnyObject(
                ctx,
                PrivilegeTypes.TABLE.toString(),
                PrivilegeTypes.TableActions.SELECT.toString()));
        Assert.assertFalse(manager.check(
                ctx,
                PrivilegeTypes.TABLE.toString(),
                PrivilegeTypes.TableActions.SELECT.toString(),
                DB_TBL_TOKENS));

<<<<<<< HEAD
    private class FakeObject extends PEntryObject {
        @SerializedName(value = "t")
        private List<String> tokens;

        public FakeObject(List<String> tokens) {
            super(10);
            this.tokens = new ArrayList<>(tokens);
        }
=======
        // grant many priveleges
        sql = "grant select, insert, delete on table db.tbl to test_user";
        grantStmt = (GrantPrivilegeStmt) UtFrameUtils.parseStmtWithNewParser(sql, ctx);
        manager.grant(grantStmt);
        Assert.assertTrue(manager.check(
                ctx,
                PrivilegeTypes.TABLE.toString(),
                PrivilegeTypes.TableActions.SELECT.toString(),
                DB_TBL_TOKENS));
        Assert.assertTrue(manager.check(
                ctx,
                PrivilegeTypes.TABLE.toString(),
                PrivilegeTypes.TableActions.INSERT.toString(),
                DB_TBL_TOKENS));
        Assert.assertTrue(manager.check(
                ctx,
                PrivilegeTypes.TABLE.toString(),
                PrivilegeTypes.TableActions.DELETE.toString(),
                DB_TBL_TOKENS));
>>>>>>> cac558db

        // revoke only select
        sql = "revoke select on db.tbl from test_user";
        revokeStmt = (RevokePrivilegeStmt) UtFrameUtils.parseStmtWithNewParser(sql, ctx);
        manager.revoke(revokeStmt);
        Assert.assertFalse(manager.check(
                ctx,
                PrivilegeTypes.TABLE.toString(),
                PrivilegeTypes.TableActions.SELECT.toString(),
                DB_TBL_TOKENS));
        Assert.assertTrue(manager.check(
                ctx,
                PrivilegeTypes.TABLE.toString(),
                PrivilegeTypes.TableActions.INSERT.toString(),
                DB_TBL_TOKENS));
        Assert.assertTrue(manager.check(
                ctx,
                PrivilegeTypes.TABLE.toString(),
                PrivilegeTypes.TableActions.DELETE.toString(),
                DB_TBL_TOKENS));

<<<<<<< HEAD
    private class FakeProvider extends DefaultAuthorizationProvider {
        public FakeProvider() {
        }

        @Override
        public PEntryObject generateObject(String type, List<String> objectTokens, GlobalStateMgr mgr)
                throws PrivilegeException {
            return new FakeObject(objectTokens);
        }
=======
        // revoke all
        sql = "revoke insert, delete, select on table db.tbl from test_user";
        revokeStmt = (RevokePrivilegeStmt) UtFrameUtils.parseStmtWithNewParser(sql, ctx);
        manager.revoke(revokeStmt);
        Assert.assertFalse(manager.check(
                ctx,
                PrivilegeTypes.TABLE.toString(),
                PrivilegeTypes.TableActions.SELECT.toString(),
                DB_TBL_TOKENS));
        Assert.assertFalse(manager.check(
                ctx,
                PrivilegeTypes.TABLE.toString(),
                PrivilegeTypes.TableActions.INSERT.toString(),
                DB_TBL_TOKENS));
        Assert.assertFalse(manager.check(
                ctx,
                PrivilegeTypes.TABLE.toString(),
                PrivilegeTypes.TableActions.DELETE.toString(),
                DB_TBL_TOKENS));
>>>>>>> cac558db
    }

    @Test
    public void testPersist() throws Exception {
        GlobalStateMgr masterGlobalStateMgr = ctx.getGlobalStateMgr();
        PrivilegeManager masterManager = masterGlobalStateMgr.getPrivilegeManager();
        UserIdentity testUser = UserIdentity.createAnalyzedUserIdentWithIp("test_user", "%");

        UtFrameUtils.PseudoJournalReplayer.resetFollowerJournalQueue();
        UtFrameUtils.PseudoImage emptyImage = new UtFrameUtils.PseudoImage();
        masterManager.save(emptyImage.getDataOutputStream());

        ctx.setCurrentUserIdentity(UserIdentity.ROOT);
        String sql = "grant select on db.tbl to test_user";
        GrantPrivilegeStmt grantStmt = (GrantPrivilegeStmt) UtFrameUtils.parseStmtWithNewParser(sql, ctx);
        masterManager.grant(grantStmt);
        ctx.setCurrentUserIdentity(testUser);
        Assert.assertTrue(masterManager.check(
                ctx,
                PrivilegeTypes.TABLE.toString(),
                PrivilegeTypes.TableActions.SELECT.toString(),
                DB_TBL_TOKENS));
        UtFrameUtils.PseudoImage grantImage = new UtFrameUtils.PseudoImage();
        masterManager.save(grantImage.getDataOutputStream());

        sql = "revoke select on db.tbl from test_user";
        ctx.setCurrentUserIdentity(UserIdentity.ROOT);
        RevokePrivilegeStmt revokeStmt = (RevokePrivilegeStmt) UtFrameUtils.parseStmtWithNewParser(sql, ctx);
        masterManager.revoke(revokeStmt);
        ctx.setCurrentUserIdentity(testUser);
        Assert.assertFalse(masterManager.check(
                ctx,
                PrivilegeTypes.TABLE.toString(),
                PrivilegeTypes.TableActions.SELECT.toString(),
                DB_TBL_TOKENS));
        UtFrameUtils.PseudoImage revokeImage = new UtFrameUtils.PseudoImage();
        masterManager.save(revokeImage.getDataOutputStream());

        // start to replay
        PrivilegeManager followerManager = PrivilegeManager.load(
                emptyImage.getDataInputStream(), masterGlobalStateMgr, null);

        UserPrivilegeCollectionInfo info = (UserPrivilegeCollectionInfo)
                UtFrameUtils.PseudoJournalReplayer.replayNextJournal(OperationType.OP_UPDATE_USER_PRIVILEGE_V2);
        followerManager.replayUpdateUserPrivilegeCollection(
                info.getUserIdentity(), info.getPrivilegeCollection(), info.getPluginId(), info.getPluginVersion());
        Assert.assertTrue(followerManager.check(
                ctx,
                PrivilegeTypes.TABLE.toString(),
                PrivilegeTypes.TableActions.SELECT.toString(),
                DB_TBL_TOKENS));

        info = (UserPrivilegeCollectionInfo)
                UtFrameUtils.PseudoJournalReplayer.replayNextJournal(OperationType.OP_UPDATE_USER_PRIVILEGE_V2);
        followerManager.replayUpdateUserPrivilegeCollection(
                info.getUserIdentity(), info.getPrivilegeCollection(), info.getPluginId(), info.getPluginVersion());
        Assert.assertFalse(followerManager.check(
                ctx,
                PrivilegeTypes.TABLE.toString(),
                PrivilegeTypes.TableActions.SELECT.toString(),
                DB_TBL_TOKENS));


        // check image
        ctx.setCurrentUserIdentity(testUser);
        PrivilegeManager imageManager = PrivilegeManager.load(
                grantImage.getDataInputStream(), masterGlobalStateMgr, null);
        Assert.assertTrue(imageManager.check(
                ctx,
                PrivilegeTypes.TABLE.toString(),
                PrivilegeTypes.TableActions.SELECT.toString(),
                DB_TBL_TOKENS));
        imageManager = PrivilegeManager.load(
                revokeImage.getDataInputStream(), masterGlobalStateMgr, null);
        Assert.assertFalse(imageManager.check(
                ctx,
                PrivilegeTypes.TABLE.toString(),
                PrivilegeTypes.TableActions.SELECT.toString(),
                DB_TBL_TOKENS));

        UtFrameUtils.tearDownForPersisTest();
    }

    @Test
    public void testRemoveInvalidateObject() throws Exception {
        PrivilegeManager manager = ctx.getGlobalStateMgr().getPrivilegeManager();
        UserIdentity testUser = UserIdentity.createAnalyzedUserIdentWithIp("test_user", "%");
        ctx.setCurrentUserIdentity(UserIdentity.ROOT);
        // 1. add validate entry: select on db.tbl to test_user
        String sql = "grant select on db.tbl to test_user";
        GrantPrivilegeStmt grantTableStmt = (GrantPrivilegeStmt) UtFrameUtils.parseStmtWithNewParser(sql, ctx);
        manager.grant(grantTableStmt);
        TablePEntryObject goodTableObject = (TablePEntryObject) grantTableStmt.getObject();
        // 2. add validate entry: create_table + drop on db to test_user
        sql = "grant create_table, drop on db to test_user";
        GrantPrivilegeStmt grantDbStmt = (GrantPrivilegeStmt) UtFrameUtils.parseStmtWithNewParser(sql, ctx);
        manager.grant(grantDbStmt);
        // 3. add invalidate entry: select on db.tbl to invalidate user
        UserIdentity badUser = UserIdentity.createAnalyzedUserIdentWithIp("xxx", "10.1.1.1");
        List<PEntryObject> objects = Arrays.asList(goodTableObject);
        manager.onCreateUser(badUser);
        manager.grantToUser(grantTableStmt.getTypeId(), grantTableStmt.getActionList(), objects, false, badUser);
        // 4. add invalidate entry: select on invalidatedb.table
        objects = Arrays.asList(new TablePEntryObject(-1, goodTableObject.id));
        manager.grantToUser(grantTableStmt.getTypeId(), grantTableStmt.getActionList(), objects, false, testUser);
        // 5. add invalidate entry: select on db.invalidatetable
        objects = Arrays.asList(new TablePEntryObject(goodTableObject.databaseId, -1));
        manager.grantToUser(grantTableStmt.getTypeId(), grantTableStmt.getActionList(), objects, false, testUser);
        // 6. add invalidate entry: create_table, drop on invalidatedb
        objects = Arrays.asList(new DbPEntryObject(-1));
        manager.grantToUser(grantDbStmt.getTypeId(), grantDbStmt.getActionList(), objects, false, testUser);

        // check before clean up:
        System.out.println(GsonUtils.GSON.toJson(manager.userToPrivilegeCollection));
        int numUser = manager.userToPrivilegeCollection.size();
        int numTablePEntries = manager.userToPrivilegeCollection.get(testUser).
                typeToPrivilegeEntryList.get(grantTableStmt.getTypeId()).size();
        int numDbPentires = manager.userToPrivilegeCollection.get(testUser).
                typeToPrivilegeEntryList.get(grantDbStmt.getTypeId()).size();

        manager.removeInvalidObject();

        // check after clean up
        System.out.println(GsonUtils.GSON.toJson(manager.userToPrivilegeCollection));
        Assert.assertEquals(numUser - 1, manager.userToPrivilegeCollection.size());
        Assert.assertEquals(numTablePEntries - 2, manager.userToPrivilegeCollection.get(testUser).
                typeToPrivilegeEntryList.get(grantTableStmt.getTypeId()).size());
        Assert.assertEquals(numDbPentires - 1, manager.userToPrivilegeCollection.get(testUser).
                typeToPrivilegeEntryList.get(grantDbStmt.getTypeId()).size());
    }

}<|MERGE_RESOLUTION|>--- conflicted
+++ resolved
@@ -2,11 +2,6 @@
 
 package com.starrocks.privilege;
 
-<<<<<<< HEAD
-import com.google.gson.annotations.SerializedName;
-=======
-import com.starrocks.analysis.CreateUserStmt;
->>>>>>> cac558db
 import com.starrocks.analysis.UserIdentity;
 import com.starrocks.persist.OperationType;
 import com.starrocks.persist.UserPrivilegeCollectionInfo;
@@ -30,65 +25,6 @@
     private static final List<String> DB_TBL_TOKENS = Arrays.asList("db", "tbl");
     private ConnectContext ctx;
 
-<<<<<<< HEAD
-    @Test
-    public void testTableSelectUser(@Mocked GlobalStateMgr mgr,
-                                    @Mocked Database database,
-                                    @Mocked AuthenticationManager authenticationManager,
-                                    @Mocked Table table,
-                                    @Mocked EditLog editLog) throws Exception {
-        new Expectations(mgr) {
-            {
-                mgr.isUsingNewPrivilege();
-                result = true;
-                minTimes = 0;
-            }
-
-            {
-                mgr.getDb("db");
-                result = database;
-            }
-
-            {
-                mgr.getAuthenticationManager();
-                result = authenticationManager;
-            }
-
-            {
-                mgr.getEditLog();
-                result = editLog;
-            }
-        };
-        new Expectations(database) {
-            {
-                database.getTable("tbl");
-                result = table;
-            }
-
-            {
-                database.getId();
-                result = 1;
-            }
-        };
-        new Expectations(table) {
-            {
-                table.getId();
-                result = 11;
-            }
-        };
-        new Expectations(editLog) {
-            {
-                editLog.logUpdateUserPrivilege((UserIdentity) any, (UserPrivilegeCollection) any, anyShort, anyShort);
-                minTimes = 0;
-            }
-        };
-        new Expectations(authenticationManager) {
-            {
-                authenticationManager.doesUserExist((UserIdentity) any);
-                result = true;
-            }
-        };
-=======
     @Before
     public void setUp() throws Exception {
         ctx = UtFrameUtils.initCtxForNewPrivilege(UserIdentity.ROOT);
@@ -108,7 +44,6 @@
                 "create user test_user", ctx);
         globalStateMgr.getAuthenticationManager().createUser(createUserStmt);
     }
->>>>>>> cac558db
 
     @After
     public void tearDown() throws Exception {
@@ -163,16 +98,6 @@
                 PrivilegeTypes.TableActions.SELECT.toString(),
                 DB_TBL_TOKENS));
 
-<<<<<<< HEAD
-    private class FakeObject extends PEntryObject {
-        @SerializedName(value = "t")
-        private List<String> tokens;
-
-        public FakeObject(List<String> tokens) {
-            super(10);
-            this.tokens = new ArrayList<>(tokens);
-        }
-=======
         // grant many priveleges
         sql = "grant select, insert, delete on table db.tbl to test_user";
         grantStmt = (GrantPrivilegeStmt) UtFrameUtils.parseStmtWithNewParser(sql, ctx);
@@ -192,7 +117,6 @@
                 PrivilegeTypes.TABLE.toString(),
                 PrivilegeTypes.TableActions.DELETE.toString(),
                 DB_TBL_TOKENS));
->>>>>>> cac558db
 
         // revoke only select
         sql = "revoke select on db.tbl from test_user";
@@ -214,17 +138,6 @@
                 PrivilegeTypes.TableActions.DELETE.toString(),
                 DB_TBL_TOKENS));
 
-<<<<<<< HEAD
-    private class FakeProvider extends DefaultAuthorizationProvider {
-        public FakeProvider() {
-        }
-
-        @Override
-        public PEntryObject generateObject(String type, List<String> objectTokens, GlobalStateMgr mgr)
-                throws PrivilegeException {
-            return new FakeObject(objectTokens);
-        }
-=======
         // revoke all
         sql = "revoke insert, delete, select on table db.tbl from test_user";
         revokeStmt = (RevokePrivilegeStmt) UtFrameUtils.parseStmtWithNewParser(sql, ctx);
@@ -244,7 +157,6 @@
                 PrivilegeTypes.TABLE.toString(),
                 PrivilegeTypes.TableActions.DELETE.toString(),
                 DB_TBL_TOKENS));
->>>>>>> cac558db
     }
 
     @Test
