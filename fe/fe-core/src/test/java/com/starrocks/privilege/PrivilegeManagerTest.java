// This file is licensed under the Elastic License 2.0. Copyright 2021-present, StarRocks Inc.

package com.starrocks.privilege;

import com.starrocks.analysis.CreateUserStmt;
import com.starrocks.analysis.UserIdentity;
import com.starrocks.persist.UserPrivilegeCollectionInfo;
import com.starrocks.persist.gson.GsonUtils;
import com.starrocks.qe.ConnectContext;
import com.starrocks.server.GlobalStateMgr;
import com.starrocks.sql.ast.GrantPrivilegeStmt;
import com.starrocks.sql.ast.RevokePrivilegeStmt;
import com.starrocks.utframe.StarRocksAssert;
import com.starrocks.utframe.UtFrameUtils;
import org.junit.After;
import org.junit.Assert;
import org.junit.Before;
import org.junit.Test;

import java.util.Arrays;
import java.util.List;

public class PrivilegeManagerTest {
    private static final List<String> DB_TBL_TOKENS = Arrays.asList("db", "tbl");
    private ConnectContext ctx;

    @Before
    public void setUp() throws Exception {
        ctx = UtFrameUtils.initCtxForNewPrivilege(UserIdentity.ROOT);
        UtFrameUtils.setUpForPersistTest();
        UtFrameUtils.createMinStarRocksCluster();
        UtFrameUtils.addMockBackend(10002);
        UtFrameUtils.addMockBackend(10003);
        String createTblStmtStr = "create table db.tbl(k1 varchar(32), k2 varchar(32), k3 varchar(32), k4 int) "
                + "AGGREGATE KEY(k1, k2,k3,k4) distributed by hash(k1) buckets 3 properties('replication_num' = '1');";
        StarRocksAssert starRocksAssert = new StarRocksAssert(ctx);
        starRocksAssert.withDatabase("db");
        starRocksAssert.withTable(createTblStmtStr);
        GlobalStateMgr globalStateMgr = starRocksAssert.getCtx().getGlobalStateMgr();
        starRocksAssert.getCtx().setRemoteIP("localhost");

        CreateUserStmt createUserStmt = (CreateUserStmt) UtFrameUtils.parseStmtWithNewParser(
                "create user test_user", ctx);
        globalStateMgr.getAuthenticationManager().createUser(createUserStmt);
    }

    @After
    public void tearDown() throws Exception {
        UtFrameUtils.tearDownForPersisTest();
    }

    @Test
    public void testTable() throws Exception {
        UserIdentity testUser = UserIdentity.createAnalyzedUserIdentWithIp("test_user", "%");
        ctx.setCurrentUserIdentity(testUser);
        ctx.setQualifiedUser(testUser.getQualifiedUser());

        PrivilegeManager manager = ctx.getGlobalStateMgr().getPrivilegeManager();
        Assert.assertFalse(manager.hasType(ctx, PrivilegeTypes.TABLE.toString()));
        Assert.assertFalse(manager.checkAnyObject(
                ctx,
                PrivilegeTypes.TABLE.toString(),
                PrivilegeTypes.TableActions.SELECT.toString()));
        Assert.assertFalse(manager.check(
                ctx,
                PrivilegeTypes.TABLE.toString(),
                PrivilegeTypes.TableActions.SELECT.toString(),
                DB_TBL_TOKENS));

        String sql = "grant select on table db.tbl to test_user";
        GrantPrivilegeStmt grantStmt = (GrantPrivilegeStmt) UtFrameUtils.parseStmtWithNewParser(sql, ctx);
        manager.grant(grantStmt);

        Assert.assertTrue(manager.hasType(ctx, PrivilegeTypes.TABLE.toString()));
        Assert.assertTrue(manager.checkAnyObject(
                ctx,
                PrivilegeTypes.TABLE.toString(),
                PrivilegeTypes.TableActions.SELECT.toString()));
        Assert.assertTrue(manager.check(
                ctx,
                PrivilegeTypes.TABLE.toString(),
                PrivilegeTypes.TableActions.SELECT.toString(),
                DB_TBL_TOKENS));

        sql = "revoke select on db.tbl from test_user";
        RevokePrivilegeStmt revokeStmt = (RevokePrivilegeStmt) UtFrameUtils.parseStmtWithNewParser(sql, ctx);
        manager.revoke(revokeStmt);

        Assert.assertFalse(manager.hasType(ctx, PrivilegeTypes.TABLE.toString()));
        Assert.assertFalse(manager.checkAnyObject(
                ctx,
                PrivilegeTypes.TABLE.toString(),
                PrivilegeTypes.TableActions.SELECT.toString()));
        Assert.assertFalse(manager.check(
                ctx,
                PrivilegeTypes.TABLE.toString(),
                PrivilegeTypes.TableActions.SELECT.toString(),
                DB_TBL_TOKENS));

        // grant many priveleges
        sql = "grant select, insert, delete on table db.tbl to test_user";
        grantStmt = (GrantPrivilegeStmt) UtFrameUtils.parseStmtWithNewParser(sql, ctx);
        manager.grant(grantStmt);
        Assert.assertTrue(manager.check(
                ctx,
                PrivilegeTypes.TABLE.toString(),
                PrivilegeTypes.TableActions.SELECT.toString(),
                DB_TBL_TOKENS));
        Assert.assertTrue(manager.check(
                ctx,
                PrivilegeTypes.TABLE.toString(),
                PrivilegeTypes.TableActions.INSERT.toString(),
                DB_TBL_TOKENS));
        Assert.assertTrue(manager.check(
                ctx,
                PrivilegeTypes.TABLE.toString(),
                PrivilegeTypes.TableActions.DELETE.toString(),
                DB_TBL_TOKENS));

        // revoke only select
        sql = "revoke select on db.tbl from test_user";
        revokeStmt = (RevokePrivilegeStmt) UtFrameUtils.parseStmtWithNewParser(sql, ctx);
        manager.revoke(revokeStmt);
        Assert.assertFalse(manager.check(
                ctx,
                PrivilegeTypes.TABLE.toString(),
                PrivilegeTypes.TableActions.SELECT.toString(),
                DB_TBL_TOKENS));
        Assert.assertTrue(manager.check(
                ctx,
                PrivilegeTypes.TABLE.toString(),
                PrivilegeTypes.TableActions.INSERT.toString(),
                DB_TBL_TOKENS));
        Assert.assertTrue(manager.check(
                ctx,
                PrivilegeTypes.TABLE.toString(),
                PrivilegeTypes.TableActions.DELETE.toString(),
                DB_TBL_TOKENS));

        // revoke all
        sql = "revoke insert, delete, select on table db.tbl from test_user";
        revokeStmt = (RevokePrivilegeStmt) UtFrameUtils.parseStmtWithNewParser(sql, ctx);
        manager.revoke(revokeStmt);
        Assert.assertFalse(manager.check(
                ctx,
                PrivilegeTypes.TABLE.toString(),
                PrivilegeTypes.TableActions.SELECT.toString(),
                DB_TBL_TOKENS));
        Assert.assertFalse(manager.check(
                ctx,
                PrivilegeTypes.TABLE.toString(),
                PrivilegeTypes.TableActions.INSERT.toString(),
                DB_TBL_TOKENS));
        Assert.assertFalse(manager.check(
                ctx,
                PrivilegeTypes.TABLE.toString(),
                PrivilegeTypes.TableActions.DELETE.toString(),
                DB_TBL_TOKENS));
    }

    @Test
    public void testPersist() throws Exception {
        PrivilegeManager masterManager = ctx.getGlobalStateMgr().getPrivilegeManager();
        UserIdentity testUser = UserIdentity.createAnalyzedUserIdentWithIp("test_user", "%");

        UtFrameUtils.PseudoJournalReplayer.resetFollowerJournalQueue();
        UtFrameUtils.PseudoImage emptyImage = new UtFrameUtils.PseudoImage();
        masterManager.save(emptyImage.getDataOutputStream());

        ctx.setCurrentUserIdentity(UserIdentity.ROOT);
        String sql = "grant select on db.tbl to test_user";
        GrantPrivilegeStmt grantStmt = (GrantPrivilegeStmt) UtFrameUtils.parseStmtWithNewParser(sql, ctx);
        masterManager.grant(grantStmt);
        ctx.setCurrentUserIdentity(testUser);
        Assert.assertTrue(masterManager.check(
                ctx,
                PrivilegeTypes.TABLE.toString(),
                PrivilegeTypes.TableActions.SELECT.toString(),
                DB_TBL_TOKENS));
        UtFrameUtils.PseudoImage grantImage = new UtFrameUtils.PseudoImage();
        masterManager.save(grantImage.getDataOutputStream());

        sql = "revoke select on db.tbl from test_user";
        ctx.setCurrentUserIdentity(UserIdentity.ROOT);
        RevokePrivilegeStmt revokeStmt = (RevokePrivilegeStmt) UtFrameUtils.parseStmtWithNewParser(sql, ctx);
        masterManager.revoke(revokeStmt);
        ctx.setCurrentUserIdentity(testUser);
        Assert.assertFalse(masterManager.check(
                ctx,
                PrivilegeTypes.TABLE.toString(),
                PrivilegeTypes.TableActions.SELECT.toString(),
                DB_TBL_TOKENS));
        UtFrameUtils.PseudoImage revokeImage = new UtFrameUtils.PseudoImage();
        masterManager.save(revokeImage.getDataOutputStream());

        // start to replay
<<<<<<< HEAD
        PrivilegeManager followerManager = new PrivilegeManager(ctx.getGlobalStateMgr(), null);
=======
        PrivilegeManager followerManager = PrivilegeManager.load(
                emptyImage.getDataInputStream(), masterGlobalStateMgr, new FakeProvider());
>>>>>>> e22ab2f0

        UserPrivilegeCollectionInfo info = (UserPrivilegeCollectionInfo) UtFrameUtils.PseudoJournalReplayer.replayNextJournal();
        followerManager.replayUpdateUserPrivilegeCollection(
                info.getUserIdentity(), info.getPrivilegeCollection(), info.getPluginId(), info.getPluginVersion());
        Assert.assertTrue(followerManager.check(
                ctx,
                PrivilegeTypes.TABLE.toString(),
                PrivilegeTypes.TableActions.SELECT.toString(),
                DB_TBL_TOKENS));

        info = (UserPrivilegeCollectionInfo) UtFrameUtils.PseudoJournalReplayer.replayNextJournal();
        followerManager.replayUpdateUserPrivilegeCollection(
                info.getUserIdentity(), info.getPrivilegeCollection(), info.getPluginId(), info.getPluginVersion());
        Assert.assertFalse(followerManager.check(
                ctx,
                PrivilegeTypes.TABLE.toString(),
                PrivilegeTypes.TableActions.SELECT.toString(),
                DB_TBL_TOKENS));
<<<<<<< HEAD
=======


        // check image
        PrivilegeManager imageManager = PrivilegeManager.load(
                grantImage.getDataInputStream(), masterGlobalStateMgr, new FakeProvider());
        Assert.assertTrue(imageManager.check(
                testCtx,
                PrivilegeTypes.TABLE.toString(),
                PrivilegeTypes.TableActions.SELECT.toString(),
                DB_TBL_TOKENS));
        imageManager = PrivilegeManager.load(
                revokeImage.getDataInputStream(), masterGlobalStateMgr, new FakeProvider());
        Assert.assertFalse(imageManager.check(
                testCtx,
                PrivilegeTypes.TABLE.toString(),
                PrivilegeTypes.TableActions.SELECT.toString(),
                DB_TBL_TOKENS));

        UtFrameUtils.tearDownForPersisTest();
>>>>>>> e22ab2f0
    }

    @Test
    public void testRemoveInvalidateObject() throws Exception {
        PrivilegeManager manager = ctx.getGlobalStateMgr().getPrivilegeManager();
        UserIdentity testUser = UserIdentity.createAnalyzedUserIdentWithIp("test_user", "%");
        ctx.setCurrentUserIdentity(UserIdentity.ROOT);
        // 1. add validate entry: select on db.tbl to test_user
        String sql = "grant select on db.tbl to test_user";
        GrantPrivilegeStmt grantTableStmt = (GrantPrivilegeStmt) UtFrameUtils.parseStmtWithNewParser(sql, ctx);
        manager.grant(grantTableStmt);
        TablePEntryObject goodTableObject = (TablePEntryObject) grantTableStmt.getObject();
        // 2. add validate entry: create_table + drop on db to test_user
        sql = "grant create_table, drop on db to test_user";
        GrantPrivilegeStmt grantDbStmt = (GrantPrivilegeStmt) UtFrameUtils.parseStmtWithNewParser(sql, ctx);
        manager.grant(grantDbStmt);
        // 3. add invalidate entry: select on db.tbl to invalidate user
        UserIdentity badUser = UserIdentity.createAnalyzedUserIdentWithIp("xxx", "10.1.1.1");
        List<PEntryObject> objects = Arrays.asList(goodTableObject);
        manager.onCreateUser(badUser);
        manager.grantToUser(grantTableStmt.getTypeId(), grantTableStmt.getActionList(), objects, false, badUser);
        // 4. add invalidate entry: select on invalidatedb.table
        objects = Arrays.asList(new TablePEntryObject(-1, goodTableObject.id));
        manager.grantToUser(grantTableStmt.getTypeId(), grantTableStmt.getActionList(), objects, false, testUser);
        // 5. add invalidate entry: select on db.invalidatetable
        objects = Arrays.asList(new TablePEntryObject(goodTableObject.databaseId, -1));
        manager.grantToUser(grantTableStmt.getTypeId(), grantTableStmt.getActionList(), objects, false, testUser);
        // 6. add invalidate entry: create_table, drop on invalidatedb
        objects = Arrays.asList(new DbPEntryObject(-1));
        manager.grantToUser(grantDbStmt.getTypeId(), grantDbStmt.getActionList(), objects, false, testUser);

        // check before clean up:
        System.out.println(GsonUtils.GSON.toJson(manager.userToPrivilegeCollection));
        int numUser = manager.userToPrivilegeCollection.size();
        int numTablePEntries = manager.userToPrivilegeCollection.get(testUser).
                typeToPrivilegeEntryList.get(grantTableStmt.getTypeId()).size();
        int numDbPentires = manager.userToPrivilegeCollection.get(testUser).
                typeToPrivilegeEntryList.get(grantDbStmt.getTypeId()).size();

        manager.removeInvalidateObject();

        // check after clean up
        System.out.println(GsonUtils.GSON.toJson(manager.userToPrivilegeCollection));
        Assert.assertEquals(numUser - 1, manager.userToPrivilegeCollection.size());
        Assert.assertEquals(numTablePEntries - 2, manager.userToPrivilegeCollection.get(testUser).
                typeToPrivilegeEntryList.get(grantTableStmt.getTypeId()).size());
        Assert.assertEquals(numDbPentires - 1, manager.userToPrivilegeCollection.get(testUser).
                typeToPrivilegeEntryList.get(grantDbStmt.getTypeId()).size());
    }

}<|MERGE_RESOLUTION|>--- conflicted
+++ resolved
@@ -160,7 +160,8 @@
 
     @Test
     public void testPersist() throws Exception {
-        PrivilegeManager masterManager = ctx.getGlobalStateMgr().getPrivilegeManager();
+        GlobalStateMgr masterGlobalStateMgr = ctx.getGlobalStateMgr();
+        PrivilegeManager masterManager = masterGlobalStateMgr.getPrivilegeManager();
         UserIdentity testUser = UserIdentity.createAnalyzedUserIdentWithIp("test_user", "%");
 
         UtFrameUtils.PseudoJournalReplayer.resetFollowerJournalQueue();
@@ -194,12 +195,8 @@
         masterManager.save(revokeImage.getDataOutputStream());
 
         // start to replay
-<<<<<<< HEAD
-        PrivilegeManager followerManager = new PrivilegeManager(ctx.getGlobalStateMgr(), null);
-=======
         PrivilegeManager followerManager = PrivilegeManager.load(
-                emptyImage.getDataInputStream(), masterGlobalStateMgr, new FakeProvider());
->>>>>>> e22ab2f0
+                emptyImage.getDataInputStream(), masterGlobalStateMgr, null);
 
         UserPrivilegeCollectionInfo info = (UserPrivilegeCollectionInfo) UtFrameUtils.PseudoJournalReplayer.replayNextJournal();
         followerManager.replayUpdateUserPrivilegeCollection(
@@ -218,28 +215,26 @@
                 PrivilegeTypes.TABLE.toString(),
                 PrivilegeTypes.TableActions.SELECT.toString(),
                 DB_TBL_TOKENS));
-<<<<<<< HEAD
-=======
 
 
         // check image
+        ctx.setCurrentUserIdentity(testUser);
         PrivilegeManager imageManager = PrivilegeManager.load(
-                grantImage.getDataInputStream(), masterGlobalStateMgr, new FakeProvider());
+                grantImage.getDataInputStream(), masterGlobalStateMgr, null);
         Assert.assertTrue(imageManager.check(
-                testCtx,
+                ctx,
                 PrivilegeTypes.TABLE.toString(),
                 PrivilegeTypes.TableActions.SELECT.toString(),
                 DB_TBL_TOKENS));
         imageManager = PrivilegeManager.load(
-                revokeImage.getDataInputStream(), masterGlobalStateMgr, new FakeProvider());
+                revokeImage.getDataInputStream(), masterGlobalStateMgr, null);
         Assert.assertFalse(imageManager.check(
-                testCtx,
+                ctx,
                 PrivilegeTypes.TABLE.toString(),
                 PrivilegeTypes.TableActions.SELECT.toString(),
                 DB_TBL_TOKENS));
 
         UtFrameUtils.tearDownForPersisTest();
->>>>>>> e22ab2f0
     }
 
     @Test
