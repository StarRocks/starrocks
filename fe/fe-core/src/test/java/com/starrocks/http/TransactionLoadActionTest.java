// Copyright 2021-present StarRocks, Inc. All rights reserved.
//
// Licensed under the Apache License, Version 2.0 (the "License");
// you may not use this file except in compliance with the License.
// You may obtain a copy of the License at
//
//     https://www.apache.org/licenses/LICENSE-2.0
//
// Unless required by applicable law or agreed to in writing, software
// distributed under the License is distributed on an "AS IS" BASIS,
// WITHOUT WARRANTIES OR CONDITIONS OF ANY KIND, either express or implied.
// See the License for the specific language governing permissions and
// limitations under the License.

package com.starrocks.http;

import com.fasterxml.jackson.annotation.JsonProperty;
import com.google.common.collect.ImmutableMap;
import com.starrocks.catalog.Database;
import com.starrocks.catalog.DiskInfo;
import com.starrocks.common.DdlException;
import com.starrocks.common.StarRocksException;
import com.starrocks.http.rest.ActionStatus;
import com.starrocks.http.rest.TransactionLoadAction;
import com.starrocks.http.rest.TransactionLoadCoordinatorMgr;
import com.starrocks.http.rest.TransactionResult;
import com.starrocks.http.rest.transaction.TransactionOperation;
import com.starrocks.load.streamload.StreamLoadMgr;
import com.starrocks.server.GlobalStateMgr;
import com.starrocks.server.LocalMetastore;
import com.starrocks.server.RunMode;
import com.starrocks.system.Backend;
import com.starrocks.system.ComputeNode;
import com.starrocks.thrift.TNetworkAddress;
import com.starrocks.transaction.BeginTransactionException;
import com.starrocks.transaction.GlobalTransactionMgr;
import com.starrocks.transaction.TabletCommitInfo;
import com.starrocks.transaction.TabletFailInfo;
import com.starrocks.transaction.TransactionState;
import com.starrocks.transaction.TransactionState.LoadJobSourceType;
import com.starrocks.transaction.TransactionState.TxnCoordinator;
import com.starrocks.transaction.TransactionState.TxnSourceType;
import com.starrocks.transaction.TransactionStatus;
import com.starrocks.transaction.TxnCommitAttachment;
import com.starrocks.warehouse.cngroup.ComputeResource;
import io.netty.handler.codec.http.HttpHeaders;
import io.netty.handler.codec.http.HttpMethod;
import io.netty.handler.codec.http.HttpResponseStatus;
import mockit.Delegate;
import mockit.Expectations;
import mockit.Mock;
import mockit.MockUp;
import mockit.Mocked;
import okhttp3.MediaType;
import okhttp3.Request;
import okhttp3.RequestBody;
import okhttp3.Response;
import okio.BufferedSink;
import org.apache.commons.lang3.RandomStringUtils;
import org.apache.commons.lang3.RandomUtils;
import org.apache.http.client.utils.URIBuilder;
import org.assertj.core.util.Lists;
import org.jetbrains.annotations.NotNull;
import org.jetbrains.annotations.Nullable;
import org.junit.jupiter.api.AfterAll;
import org.junit.jupiter.api.BeforeAll;
import org.junit.jupiter.api.Disabled;
import org.junit.jupiter.api.MethodOrderer.MethodName;
import org.junit.jupiter.api.Test;
import org.junit.jupiter.api.TestMethodOrder;

import java.io.IOException;
import java.util.ArrayList;
import java.util.List;
import java.util.Map;
import java.util.Objects;
import java.util.function.BiConsumer;

import static com.starrocks.common.jmockit.Deencapsulation.setField;
import static org.junit.jupiter.api.Assertions.assertEquals;
import static org.junit.jupiter.api.Assertions.assertTrue;

@TestMethodOrder(MethodName.class)
public class TransactionLoadActionTest extends StarRocksHttpTestCase {

    private static final String OK = ActionStatus.OK.name();
    private static final String FAILED = ActionStatus.FAILED.name();

    private static final String DB_KEY = "db";
    private static final String TABLE_KEY = "table";
    private static final String LABEL_KEY = "label";
    private static final String CHANNEL_NUM_STR = "channel_num";
    private static final String CHANNEL_ID_STR = "channel_id";
    private static final String SOURCE_TYPE = "source_type";
    private static final String WAREHOUSE_KEY = "warehouse";

    private static HttpServer beServer;
    private static int TEST_HTTP_PORT = 0;

    @Mocked
    private StreamLoadMgr streamLoadMgr;

    @Mocked
    private GlobalTransactionMgr globalTransactionMgr;

    @Override
    protected void doSetUp() {
        Backend backend4 = new Backend(1234, "localhost", 8040);
        backend4.setBePort(9300);
        backend4.setAlive(true);
        backend4.setHttpPort(TEST_HTTP_PORT);
        backend4.setDisks(new ImmutableMap.Builder<String, DiskInfo>().put("1", new DiskInfo("")).build());
        GlobalStateMgr.getCurrentState().getNodeMgr().getClusterInfo().addBackend(backend4);
        new MockUp<GlobalStateMgr>() {
            @Mock
            boolean isLeader() {
                return true;
            }
        };

        new MockUp<TransactionLoadAction>() {

            @Mock
            public void redirectTo(BaseRequest request,
                                   BaseResponse response,
                                   TNetworkAddress addr) throws DdlException {
                TransactionResult result = new TransactionResult();
                result.setOKMsg("mock redirect to BE");
                response.setContentType(JSON.toString());
                response.appendContent(result.toJson());
                writeResponse(request, response);
            }

        };
    }

    /**
     * we need close be server after junit test
     */
    @AfterAll
    public static void close() {
        GlobalStateMgr.getCurrentState().getNodeMgr().getClusterInfo().dropBackend(new Backend(1234, "localhost", HTTP_PORT));
        beServer.shutDown();
    }

    @BeforeAll
    public static void initBeServer() throws Exception {
        TEST_HTTP_PORT = detectUsableSocketPort();
        beServer = new HttpServer(TEST_HTTP_PORT);
        BaseAction ac = new BaseAction(beServer.getController()) {

            @Override
            public void execute(BaseRequest request, BaseResponse response) {
                TransactionResult resp = new TransactionResult();
                response.appendContent(resp.toJson());
                writeResponse(request, response, HttpResponseStatus.OK);
            }
        };

        beServer.getController().registerHandler(HttpMethod.POST, "/api/transaction/begin", ac);
        beServer.getController().registerHandler(HttpMethod.POST, "/api/transaction/prepare", ac);
        beServer.getController().registerHandler(HttpMethod.POST, "/api/transaction/commit", ac);
        beServer.getController().registerHandler(HttpMethod.POST, "/api/transaction/rollback", ac);
        beServer.start();
        // must ensure the http server started before any unit test
        while (!beServer.isStarted()) {
            Thread.sleep(500);
        }
        assertTrue(beServer.isStarted());
    }

    @Test
    @Disabled("test whether this case affect cases in TableQueryPlanActionTest")
    public void beginTransactionTimes() throws Exception {
        for (int i = 0; i < 4096; i++) {
            final String label = Objects.toString(i);
            Request request = newRequest(TransactionOperation.TXN_BEGIN, (uriBuilder, reqBuilder) -> {
                reqBuilder.addHeader(DB_KEY, DB_NAME);
                reqBuilder.addHeader(TABLE_KEY, TABLE_NAME);
                reqBuilder.addHeader(LABEL_KEY, label);
            });
            try (Response response = networkClient.newCall(request).execute()) {
                Map<String, Object> body = parseResponseBody(response);
                assertEquals(OK, body.get(TransactionResult.STATUS_KEY));
            }

            assertTrue(TransactionLoadAction.getAction().coordinatorMgrSize() <= 2048);
        }
    }

    @Test
    public void operateTransactionWithBadRequestTest() throws Exception {
        {
            Request request = newRequest(TransactionOperation.TXN_BEGIN);
            try (Response response = networkClient.newCall(request).execute()) {
                Map<String, Object> body = parseResponseBody(response);
                assertEquals(FAILED, body.get(TransactionResult.STATUS_KEY));
                assertTrue(Objects.toString(body.get(TransactionResult.MESSAGE_KEY)).contains("No database selected."));
            }
        }

        {
            Request request = newRequest(
                    TransactionOperation.TXN_BEGIN,
                    (uriBuilder, reqBuilder) -> reqBuilder.addHeader(DB_KEY, DB_NAME));
            try (Response response = networkClient.newCall(request).execute()) {
                Map<String, Object> body = parseResponseBody(response);
                assertEquals(FAILED, body.get(TransactionResult.STATUS_KEY));
                assertTrue(Objects.toString(body.get(TransactionResult.MESSAGE_KEY)).contains("Empty label."));
            }
        }

        {
            String label = RandomStringUtils.randomAlphanumeric(32);
            Request request = newRequest(TransactionOperation.TXN_BEGIN, (uriBuilder, reqBuilder) -> {
                reqBuilder.addHeader(DB_KEY, DB_NAME);
                reqBuilder.addHeader(TABLE_KEY, TABLE_NAME);
                reqBuilder.addHeader(LABEL_KEY, label);
                reqBuilder.addHeader(CHANNEL_ID_STR, "8");
                reqBuilder.addHeader(CHANNEL_NUM_STR, "5");
            });
            try (Response response = networkClient.newCall(request).execute()) {
                Map<String, Object> body = parseResponseBody(response);
                assertEquals(FAILED, body.get(TransactionResult.STATUS_KEY));
                assertTrue(Objects.toString(body.get(TransactionResult.MESSAGE_KEY)).contains("Channel ID should be between"));
            }
        }

        {
            String label = RandomStringUtils.randomAlphanumeric(32);
            Request request = newRequest(TransactionOperation.TXN_BEGIN, (uriBuilder, reqBuilder) -> {
                reqBuilder.addHeader(DB_KEY, DB_NAME);
                reqBuilder.addHeader(TABLE_KEY, TABLE_NAME);
                reqBuilder.addHeader(LABEL_KEY, label);
                reqBuilder.addHeader(CHANNEL_ID_STR, "1");
                reqBuilder.addHeader(CHANNEL_NUM_STR, "3");
            }, RequestBody.create("not json", JSON));
            try (Response response = networkClient.newCall(request).execute()) {
                Map<String, Object> body = parseResponseBody(response);
                assertEquals(FAILED, body.get(TransactionResult.STATUS_KEY));
                assertTrue(Objects.toString(body.get(TransactionResult.MESSAGE_KEY)).contains("Malformed json tablets"));
            }
        }
    }

    @Test
    public void beginTransactionWithChannelInfoTest() throws Exception {
        {
            new Expectations() {
                {
                    streamLoadMgr.beginLoadTaskFromFrontend(
                            anyString, anyString, anyString, anyString, anyString,
                            anyLong, anyInt, anyInt, (TransactionResult) any, (ComputeResource) any);
                    times = 1;
                    result = new Delegate<Void>() {

                        public void beginLoadTaskFromFrontend(String dbName,
<<<<<<< HEAD
                                                              String tableName,
                                                              String label,
                                                              String user,
                                                              String clientIp,
                                                              long timeoutMillis,
                                                              int channelNum,
                                                              int channelId,
                                                              TransactionResult resp,
                                                              long warehouseId) {
=======
                                                  String tableName,
                                                  String label,
                                                  String user,
                                                  String clientIp,
                                                  long timeoutMillis,
                                                  int channelNum,
                                                  int channelId,
                                                  TransactionResult resp,
                                                  ComputeResource computeResource) {
>>>>>>> eeb2900f
                            resp.addResultEntry(TransactionResult.LABEL_KEY, label);
                        }

                    };
                }
            };

            String label = RandomStringUtils.randomAlphanumeric(32);
            Request request = newRequest(TransactionOperation.TXN_BEGIN, (uriBuilder, reqBuilder) -> {
                reqBuilder.addHeader(DB_KEY, DB_NAME);
                reqBuilder.addHeader(TABLE_KEY, TABLE_NAME);
                reqBuilder.addHeader(LABEL_KEY, label);
                reqBuilder.addHeader(CHANNEL_ID_STR, "0");
                reqBuilder.addHeader(CHANNEL_NUM_STR, "2");
            });
            try (Response response = networkClient.newCall(request).execute()) {
                Map<String, Object> body = parseResponseBody(response);
                assertEquals(OK, body.get(TransactionResult.STATUS_KEY));
                assertEquals(label, Objects.toString(body.get(TransactionResult.LABEL_KEY)));
            }
        }

        {
            new Expectations() {
                {
                    streamLoadMgr.beginLoadTaskFromFrontend(
                            anyString, anyString, anyString, anyString, anyString,
                            anyLong, anyInt, anyInt, (TransactionResult) any, (ComputeResource) any);
                    times = 1;
                    result = new StarRocksException("begin load task error");
                }
            };

            String label = RandomStringUtils.randomAlphanumeric(32);
            Request request = newRequest(TransactionOperation.TXN_BEGIN, (uriBuilder, reqBuilder) -> {
                reqBuilder.addHeader(DB_KEY, DB_NAME);
                reqBuilder.addHeader(TABLE_KEY, TABLE_NAME);
                reqBuilder.addHeader(LABEL_KEY, label);
                reqBuilder.addHeader(CHANNEL_ID_STR, "0");
                reqBuilder.addHeader(CHANNEL_NUM_STR, "2");
            });
            try (Response response = networkClient.newCall(request).execute()) {
                Map<String, Object> body = parseResponseBody(response);
                assertEquals(FAILED, body.get(TransactionResult.STATUS_KEY));
                assertTrue(Objects.toString(body.get(TransactionResult.MESSAGE_KEY)).contains("begin load task error"));
            }
        }
    }

    @Test
    public void transactionLoadCoordinatorMgrWithoutChannelTest() throws Exception {

        String label = RandomStringUtils.randomAlphanumeric(32);
        Request request = newRequest(TransactionOperation.TXN_BEGIN, (uriBuilder, reqBuilder) -> {
            reqBuilder.addHeader(DB_KEY, DB_NAME);
            reqBuilder.addHeader(TABLE_KEY, TABLE_NAME2);
            reqBuilder.addHeader(LABEL_KEY, label);
        });
        try (Response response = networkClient.newCall(request).execute()) {
            Map<String, Object> body = parseResponseBody(response);
            assertEquals(OK, body.get(TransactionResult.STATUS_KEY));
            assertTrue(Objects.toString(body.get(TransactionResult.MESSAGE_KEY)).contains("mock redirect to BE"));
        }

        ComputeNode node = TransactionLoadAction.getAction().getCoordinatorMgr().get(label, DB_NAME);
        assertEquals(node.getId(), 1234);

        request = newRequest(TransactionOperation.TXN_PREPARE, (uriBuilder, reqBuilder) -> {
            reqBuilder.addHeader(DB_KEY, DB_NAME);
            reqBuilder.addHeader(TABLE_KEY, TABLE_NAME2);
            reqBuilder.addHeader(LABEL_KEY, label);
        });
        try (Response response = networkClient.newCall(request).execute()) {
            Map<String, Object> body = parseResponseBody(response);
            assertEquals(OK, body.get(TransactionResult.STATUS_KEY));
            assertTrue(Objects.toString(body.get(TransactionResult.MESSAGE_KEY)).contains("mock redirect to BE"));
        }
    }

    @Test
    public void transactionLoadCoordinatorMgrMultiBeOnSameNodeWithoutChannelTest() throws Exception {

        String label = RandomStringUtils.randomAlphanumeric(32);
        Request request = newRequest(TransactionOperation.TXN_BEGIN, (uriBuilder, reqBuilder) -> {
            reqBuilder.addHeader(DB_KEY, DB_NAME);
            reqBuilder.addHeader(TABLE_KEY, TABLE_NAME2);
            reqBuilder.addHeader(LABEL_KEY, label);
        });
        try (Response response = networkClient.newCall(request).execute()) {
            Map<String, Object> body = parseResponseBody(response);
            assertEquals(OK, body.get(TransactionResult.STATUS_KEY));
            assertTrue(Objects.toString(body.get(TransactionResult.MESSAGE_KEY)).contains("mock redirect to BE"));
        }

        ComputeNode node = TransactionLoadAction.getAction().getCoordinatorMgr().get(label, DB_NAME);
        assertEquals(node.getId(), 1234);


        if (RunMode.isSharedDataMode()) {
            ComputeNode computeNode = new ComputeNode(12345, "localhost", 8041);
            computeNode.setBePort(9300);
            computeNode.setAlive(true);
            computeNode.setHttpPort(TEST_HTTP_PORT);
            GlobalStateMgr.getCurrentState().getNodeMgr().getClusterInfo().addComputeNode(computeNode);
        } else {
            Backend backend4 = new Backend(12345, "localhost", 8041);
            backend4.setBePort(9300);
            backend4.setAlive(true);
            backend4.setHttpPort(TEST_HTTP_PORT);
            backend4.setDisks(new ImmutableMap.Builder<String, DiskInfo>().put("1", new DiskInfo("")).build());
            GlobalStateMgr.getCurrentState().getNodeMgr().getClusterInfo().addBackend(backend4);
        }

        new Expectations() {
            {
                globalTransactionMgr.getLabelTransactionState(anyLong, anyString);
                times = 2;
                result = newTxnStateWithCoordinator(-1, label,
                        LoadJobSourceType.BACKEND_STREAMING, TransactionStatus.UNKNOWN, "localhost", 1234);
            }
        };
        new MockUp<LocalMetastore>() {
            @Mock
            public Database getDb(String name) {
                return new Database(testDbId, DB_NAME);
            }
        };


        TransactionLoadAction.getAction().getCoordinatorMgr().remove(label);
        request = newRequest(TransactionOperation.TXN_PREPARE, (uriBuilder, reqBuilder) -> {
            reqBuilder.addHeader(DB_KEY, DB_NAME);
            reqBuilder.addHeader(TABLE_KEY, TABLE_NAME2);
            reqBuilder.addHeader(LABEL_KEY, label);
        });
        try (Response response = networkClient.newCall(request).execute()) {
            Map<String, Object> body = parseResponseBody(response);
            assertEquals(OK, body.get(TransactionResult.STATUS_KEY));
            assertTrue(Objects.toString(body.get(TransactionResult.MESSAGE_KEY)).contains("mock redirect to BE"));
        }

    }

    @Test
    public void transactionLoadCoordinatorMgrOneBeOnNodeWithoutChannelTest() throws Exception {

        String label = RandomStringUtils.randomAlphanumeric(32);
        Request request = newRequest(TransactionOperation.TXN_BEGIN, (uriBuilder, reqBuilder) -> {
            reqBuilder.addHeader(DB_KEY, DB_NAME);
            reqBuilder.addHeader(TABLE_KEY, TABLE_NAME2);
            reqBuilder.addHeader(LABEL_KEY, label);
        });
        try (Response response = networkClient.newCall(request).execute()) {
            Map<String, Object> body = parseResponseBody(response);
            assertEquals(OK, body.get(TransactionResult.STATUS_KEY));
            assertTrue(Objects.toString(body.get(TransactionResult.MESSAGE_KEY)).contains("mock redirect to BE"));
        }

        ComputeNode node = TransactionLoadAction.getAction().getCoordinatorMgr().get(label, DB_NAME);
        assertEquals(node.getId(), 1234);

        new Expectations() {
            {
                globalTransactionMgr.getLabelTransactionState(anyLong, anyString);
                times = 2;
                returns(newTxnStateWithCoordinator(-1, label, LoadJobSourceType.BACKEND_STREAMING,
                        TransactionStatus.UNKNOWN, "localhost", 1234), null);
            }
        };

        new MockUp<LocalMetastore>() {
            @Mock
            public Database getDb(String name) {
                return new Database(testDbId, DB_NAME);
            }
        };

        TransactionLoadAction.getAction().getCoordinatorMgr().remove(label);
        request = newRequest(TransactionOperation.TXN_PREPARE, (uriBuilder, reqBuilder) -> {
            reqBuilder.addHeader(DB_KEY, DB_NAME);
            reqBuilder.addHeader(TABLE_KEY, TABLE_NAME2);
            reqBuilder.addHeader(LABEL_KEY, label);
        });
        try (Response response = networkClient.newCall(request).execute()) {
            Map<String, Object> body = parseResponseBody(response);
            assertEquals(FAILED, body.get(TransactionResult.STATUS_KEY));
            assertTrue(Objects.toString(body.get(TransactionResult.MESSAGE_KEY)).contains("Can't find the transaction with db"));
        }

    }

    @Test
    public void beginTransactionWithoutChannelInfoTest() throws Exception {
        String label = RandomStringUtils.randomAlphanumeric(32);
        Request request = newRequest(TransactionOperation.TXN_BEGIN, (uriBuilder, reqBuilder) -> {
            reqBuilder.addHeader(DB_KEY, DB_NAME);
            reqBuilder.addHeader(TABLE_KEY, TABLE_NAME);
            reqBuilder.addHeader(LABEL_KEY, label);
        });
        try (Response response = networkClient.newCall(request).execute()) {
            Map<String, Object> body = parseResponseBody(response);
            assertEquals(OK, body.get(TransactionResult.STATUS_KEY));
            assertTrue(Objects.toString(body.get(TransactionResult.MESSAGE_KEY)).contains("mock redirect to BE"));
        }
    }

    @Test
    public void beginTransactionWithWarehouseTest() throws Exception {
        {
            new Expectations() {
                {
                    streamLoadMgr.beginLoadTaskFromFrontend(
                            anyString, anyString, anyString, anyString, anyString,
                            anyLong, anyInt, anyInt, (TransactionResult) any, (ComputeResource) any);
                    times = 1;
                    result = new Delegate<Void>() {

                        public void beginLoadTaskFromFrontend(String dbName,
                                                              String tableName,
                                                              String label,
                                                              String user,
                                                              String clientIp,
                                                              long timeoutMillis,
                                                              int channelNum,
                                                              int channelId,
                                                              TransactionResult resp,
                                                              ComputeResource computeResource) {
                            resp.addResultEntry(TransactionResult.LABEL_KEY, label);
                        }

                    };
                }
            };

            String label = RandomStringUtils.randomAlphanumeric(32);
            Request request = newRequest(TransactionOperation.TXN_BEGIN, (uriBuilder, reqBuilder) -> {
                reqBuilder.addHeader(DB_KEY, DB_NAME);
                reqBuilder.addHeader(TABLE_KEY, TABLE_NAME);
                reqBuilder.addHeader(LABEL_KEY, label);
                reqBuilder.addHeader(CHANNEL_ID_STR, "0");
                reqBuilder.addHeader(CHANNEL_NUM_STR, "2");
                // no warehouse set here
            });
            try (Response response = networkClient.newCall(request).execute()) {
                Map<String, Object> body = parseResponseBody(response);
                assertEquals(OK, body.get(TransactionResult.STATUS_KEY));
                assertEquals(label, Objects.toString(body.get(TransactionResult.LABEL_KEY)));
            }
        }
    }

    @Test
    public void beginTransactionWithNonExistentWarehouseTest() throws Exception {
        {
            String label = RandomStringUtils.randomAlphanumeric(32);
            Request request = newRequest(TransactionOperation.TXN_BEGIN, (uriBuilder, reqBuilder) -> {
                reqBuilder.addHeader(DB_KEY, DB_NAME);
                reqBuilder.addHeader(TABLE_KEY, TABLE_NAME);
                reqBuilder.addHeader(LABEL_KEY, label);
                reqBuilder.addHeader(CHANNEL_ID_STR, "0");
                reqBuilder.addHeader(CHANNEL_NUM_STR, "2");
                reqBuilder.addHeader(WAREHOUSE_KEY, "non_exist_warehouse");
            });
            try (Response response = networkClient.newCall(request).execute()) {
                Map<String, Object> body = parseResponseBody(response);
                assertEquals(FAILED, body.get(TransactionResult.STATUS_KEY));
                assertTrue(Objects.toString(body.get(TransactionResult.MESSAGE_KEY))
                        .contains("Warehouse name: non_exist_warehouse not exist"));
            }
        }
    }

    @Test
    public void beginTransactionForBypassWriteTest() throws Exception {
        {
            new Expectations() {
                {
                    globalTransactionMgr.beginTransaction(
                            anyLong,
                            (List<Long>) any,
                            anyString,
                            (TxnCoordinator) any,
                            LoadJobSourceType.BYPASS_WRITE,
                            anyLong);
                    times = 1;
                    result = new BeginTransactionException("begin transaction error");
                }
            };
            String label = RandomStringUtils.randomAlphanumeric(32);
            Request request = newRequest(TransactionOperation.TXN_BEGIN, (uriBuilder, reqBuilder) -> {
                reqBuilder.addHeader(DB_KEY, DB_NAME);
                reqBuilder.addHeader(TABLE_KEY, TABLE_NAME);
                reqBuilder.addHeader(LABEL_KEY, label);

                uriBuilder.addParameter(SOURCE_TYPE, Objects.toString(LoadJobSourceType.BYPASS_WRITE.getFlag()));
            });
            try (Response response = networkClient.newCall(request).execute()) {
                Map<String, Object> body = parseResponseBody(response);
                assertEquals(FAILED, body.get(TransactionResult.STATUS_KEY));
                assertTrue(Objects.toString(body.get(TransactionResult.MESSAGE_KEY)).contains("begin transaction error"));
            }
        }

        {
            long txnId = RandomUtils.nextLong(0, Integer.MAX_VALUE);
            new Expectations() {
                {
                    globalTransactionMgr.beginTransaction(
                            anyLong,
                            (List<Long>) any,
                            anyString,
                            (TxnCoordinator) any,
                            LoadJobSourceType.BYPASS_WRITE,
                            anyLong);
                    times = 1;
                    result = txnId;
                }
            };
            String label = RandomStringUtils.randomAlphanumeric(32);
            Request request = newRequest(TransactionOperation.TXN_BEGIN, (uriBuilder, reqBuilder) -> {
                reqBuilder.addHeader(DB_KEY, DB_NAME);
                reqBuilder.addHeader(TABLE_KEY, TABLE_NAME);
                reqBuilder.addHeader(LABEL_KEY, label);

                uriBuilder.addParameter(SOURCE_TYPE, Objects.toString(LoadJobSourceType.BYPASS_WRITE.getFlag()));
            });
            try (Response response = networkClient.newCall(request).execute()) {
                Map<String, Object> body = parseResponseBody(response);
                assertEquals(OK, body.get(TransactionResult.STATUS_KEY));
                assertEquals(label, body.get(TransactionResult.LABEL_KEY));
                assertEquals(txnId, Long.parseLong(Objects.toString(body.get(TransactionResult.TXN_ID_KEY))));
            }
        }
    }

    @Test
    public void prepareTransactionWithChannelInfoTest() throws Exception {
        {
            new Expectations() {
                {
                    streamLoadMgr.prepareLoadTask(anyString, anyInt, (HttpHeaders) any, (TransactionResult) any);
                    times = 1;
                    result = new Delegate<Void>() {

                        public void prepareLoadTask(String label,
                                                    int channelId,
                                                    HttpHeaders headers,
                                                    TransactionResult resp) throws StarRocksException {
                            resp.setErrorMsg("prepare load task error");
                        }

                    };
                }
            };

            String label = RandomStringUtils.randomAlphanumeric(32);
            Request request = newRequest(TransactionOperation.TXN_PREPARE, (uriBuilder, reqBuilder) -> {
                reqBuilder.addHeader(DB_KEY, DB_NAME);
                reqBuilder.addHeader(LABEL_KEY, label);
                reqBuilder.addHeader(CHANNEL_ID_STR, "1");
                reqBuilder.addHeader(CHANNEL_NUM_STR, "3");
            });
            try (Response response = networkClient.newCall(request).execute()) {
                Map<String, Object> body = parseResponseBody(response);
                assertEquals(FAILED, body.get(TransactionResult.STATUS_KEY));
                assertTrue(Objects.toString(body.get(TransactionResult.MESSAGE_KEY)).contains("prepare load task error"));
            }
        }

        {
            new Expectations() {
                {
                    streamLoadMgr.prepareLoadTask(anyString, anyInt, (HttpHeaders) any, (TransactionResult) any);
                    times = 1;
                    result = new Delegate<Void>() {

                        public void prepareLoadTask(String label,
                                                    int channelId,
                                                    HttpHeaders headers,
                                                    TransactionResult resp) throws StarRocksException {
                            resp.setOKMsg("");
                        }

                    };

                    streamLoadMgr.tryPrepareLoadTaskTxn(anyString, (TransactionResult) any);
                    times = 1;
                    result = new StarRocksException("try prepare load task txn error");
                }
            };

            String label = RandomStringUtils.randomAlphanumeric(32);
            Request request = newRequest(TransactionOperation.TXN_PREPARE, (uriBuilder, reqBuilder) -> {
                reqBuilder.addHeader(DB_KEY, DB_NAME);
                reqBuilder.addHeader(LABEL_KEY, label);
                reqBuilder.addHeader(CHANNEL_ID_STR, "1");
                reqBuilder.addHeader(CHANNEL_NUM_STR, "3");
            });
            try (Response response = networkClient.newCall(request).execute()) {
                Map<String, Object> body = parseResponseBody(response);
                assertEquals(FAILED, body.get(TransactionResult.STATUS_KEY));
                assertTrue(Objects.toString(body.get(TransactionResult.MESSAGE_KEY)).contains("try prepare load task txn error"));
            }
        }

        {
            new Expectations() {
                {
                    streamLoadMgr.prepareLoadTask(anyString, anyInt, (HttpHeaders) any, (TransactionResult) any);
                    times = 1;
                    result = new Delegate<Void>() {

                        public void prepareLoadTask(String label,
                                                    int channelId,
                                                    HttpHeaders headers,
                                                    TransactionResult resp) throws StarRocksException {
                            resp.setOKMsg("");
                        }

                    };

                    streamLoadMgr.tryPrepareLoadTaskTxn(anyString, (TransactionResult) any);
                    times = 1;
                    result = new Delegate<Void>() {

                        public void tryPrepareLoadTaskTxn(String label, TransactionResult resp) throws
                                StarRocksException {
                            resp.addResultEntry(TransactionResult.LABEL_KEY, label);
                        }

                    };
                }
            };

            String label = RandomStringUtils.randomAlphanumeric(32);
            Request request = newRequest(TransactionOperation.TXN_PREPARE, (uriBuilder, reqBuilder) -> {
                reqBuilder.addHeader(DB_KEY, DB_NAME);
                reqBuilder.addHeader(LABEL_KEY, label);
                reqBuilder.addHeader(CHANNEL_ID_STR, "1");
                reqBuilder.addHeader(CHANNEL_NUM_STR, "3");
            });
            try (Response response = networkClient.newCall(request).execute()) {
                Map<String, Object> body = parseResponseBody(response);
                assertEquals(OK, body.get(TransactionResult.STATUS_KEY));
                assertEquals(label, body.get(TransactionResult.LABEL_KEY));
            }
        }
    }

    @Test
    public void prepareTransactionWithoutChannelInfoTest() throws Exception {
        String label = RandomStringUtils.randomAlphanumeric(32);
        setField(TransactionLoadAction.getAction(), "coordinatorMgr", new TransactionLoadCoordinatorMgr() {
            private static final long serialVersionUID = -4276328107866085321L;

            {
                put(label, 1234L);
            }
        });

        Request request = newRequest(TransactionOperation.TXN_PREPARE, (uriBuilder, reqBuilder) -> {
            reqBuilder.addHeader(DB_KEY, DB_NAME);
            reqBuilder.addHeader(LABEL_KEY, label);
        });
        try (Response response = networkClient.newCall(request).execute()) {
            Map<String, Object> body = parseResponseBody(response);
            assertEquals(OK, body.get(TransactionResult.STATUS_KEY));
            assertTrue(Objects.toString(body.get(TransactionResult.MESSAGE_KEY)).contains("mock redirect to BE"));
        }
    }

    @Test
    public void prepareTransactionForBypassWriteTest() throws Exception {
        {
            long txnId = RandomUtils.nextLong(1, Integer.MAX_VALUE);
            String label = RandomStringUtils.randomAlphanumeric(32);
            new Expectations() {
                {
                    globalTransactionMgr.getLabelTransactionState(anyLong, anyString);
                    times = 2;
                    returns(
                            newTxnState(txnId, label, LoadJobSourceType.BYPASS_WRITE, TransactionStatus.UNKNOWN),
                            newTxnState(txnId, label, LoadJobSourceType.BYPASS_WRITE, TransactionStatus.UNKNOWN)
                    );
                }
            };

            Request request = newRequest(TransactionOperation.TXN_PREPARE, (uriBuilder, reqBuilder) -> {
                reqBuilder.addHeader(DB_KEY, DB_NAME);
                reqBuilder.addHeader(LABEL_KEY, label);
            });
            try (Response response = networkClient.newCall(request).execute()) {
                Map<String, Object> body = parseResponseBody(response);
                assertEquals(FAILED, body.get(TransactionResult.STATUS_KEY));
                assertTrue(Objects.toString(body.get(TransactionResult.MESSAGE_KEY)).contains("Can not prepare"));
            }
        }

        {
            long txnId = RandomUtils.nextLong(1, Integer.MAX_VALUE);
            String label = RandomStringUtils.randomAlphanumeric(32);
            new Expectations() {
                {
                    globalTransactionMgr.getLabelTransactionState(anyLong, anyString);
                    times = 2;
                    returns(
                            newTxnState(txnId, label, LoadJobSourceType.BYPASS_WRITE, TransactionStatus.COMMITTED),
                            newTxnState(txnId, label, LoadJobSourceType.BYPASS_WRITE, TransactionStatus.COMMITTED)
                    );
                }
            };

            Request request = newRequest(TransactionOperation.TXN_PREPARE, (uriBuilder, reqBuilder) -> {
                reqBuilder.addHeader(DB_KEY, DB_NAME);
                reqBuilder.addHeader(LABEL_KEY, label);
            });
            try (Response response = networkClient.newCall(request).execute()) {
                Map<String, Object> body = parseResponseBody(response);
                assertEquals(OK, body.get(TransactionResult.STATUS_KEY));
                assertTrue(Objects.toString(body.get(TransactionResult.MESSAGE_KEY)).contains("has already COMMITTED"));
            }
        }

        {
            long txnId = RandomUtils.nextLong(1, Integer.MAX_VALUE);
            String label = RandomStringUtils.randomAlphanumeric(32);
            new Expectations() {
                {
                    globalTransactionMgr.getLabelTransactionState(anyLong, anyString);
                    times = 2;
                    returns(
                            newTxnState(txnId, label, LoadJobSourceType.BYPASS_WRITE, TransactionStatus.PREPARE),
                            newTxnState(txnId, label, LoadJobSourceType.BYPASS_WRITE, TransactionStatus.PREPARE)
                    );

                    globalTransactionMgr.prepareTransaction(
                            anyLong, anyLong,
                            (List<TabletCommitInfo>) any,
                            (List<TabletFailInfo>) any,
                            (TxnCommitAttachment) any, anyLong);
                    times = 1;
                    result = new StarRocksException("prepare transaction error");

                }
            };

            Request request = newRequest(TransactionOperation.TXN_PREPARE, (uriBuilder, reqBuilder) -> {
                reqBuilder.addHeader(DB_KEY, DB_NAME);
                reqBuilder.addHeader(LABEL_KEY, label);
            });
            try (Response response = networkClient.newCall(request).execute()) {
                Map<String, Object> body = parseResponseBody(response);
                assertEquals(FAILED, body.get(TransactionResult.STATUS_KEY));
                assertTrue(Objects.toString(body.get(TransactionResult.MESSAGE_KEY)).contains("prepare transaction error"));
            }
        }

        {
            long txnId = RandomUtils.nextLong(1, Integer.MAX_VALUE);
            String label = RandomStringUtils.randomAlphanumeric(32);
            new Expectations() {
                {
                    globalTransactionMgr.getLabelTransactionState(anyLong, anyString);
                    times = 2;
                    returns(
                            newTxnState(txnId, label, LoadJobSourceType.BYPASS_WRITE, TransactionStatus.PREPARE),
                            newTxnState(txnId, label, LoadJobSourceType.BYPASS_WRITE, TransactionStatus.PREPARE)
                    );

                    globalTransactionMgr.prepareTransaction(
                            anyLong, anyLong,
                            (List<TabletCommitInfo>) any,
                            (List<TabletFailInfo>) any,
                            (TxnCommitAttachment) any, anyLong);
                    times = 1;
                }
            };

            Request request = newRequest(TransactionOperation.TXN_PREPARE, (uriBuilder, reqBuilder) -> {
                reqBuilder.addHeader(DB_KEY, DB_NAME);
                reqBuilder.addHeader(LABEL_KEY, label);
            }, RequestBody.create(
                    objectMapper.writeValueAsString(
                            new Body(Lists.newArrayList(new TabletCommitInfo(400L, 1234L)), new ArrayList<>(0))),
                    JSON
            ));
            try (Response response = networkClient.newCall(request).execute()) {
                Map<String, Object> body = parseResponseBody(response);
                assertEquals(OK, body.get(TransactionResult.STATUS_KEY));
                assertEquals(label, body.get(TransactionResult.LABEL_KEY));
                assertEquals(txnId, Long.parseLong(Objects.toString(body.get(TransactionResult.TXN_ID_KEY))));
            }
        }
    }

    @Test
    public void commitTransactionWithChannelInfoTest() throws Exception {
        {
            new Expectations() {
                {
                    streamLoadMgr.commitLoadTask(anyString, (TransactionResult) any);
                    times = 1;
                    result = new StarRocksException("commit load task error");
                }
            };

            String label = RandomStringUtils.randomAlphanumeric(32);
            Request request = newRequest(TransactionOperation.TXN_COMMIT, (uriBuilder, reqBuilder) -> {
                reqBuilder.addHeader(DB_KEY, DB_NAME);
                reqBuilder.addHeader(LABEL_KEY, label);
                reqBuilder.addHeader(CHANNEL_ID_STR, "1");
                reqBuilder.addHeader(CHANNEL_NUM_STR, "3");
            });
            try (Response response = networkClient.newCall(request).execute()) {
                Map<String, Object> body = parseResponseBody(response);
                assertEquals(FAILED, body.get(TransactionResult.STATUS_KEY));
                assertTrue(Objects.toString(body.get(TransactionResult.MESSAGE_KEY)).contains("commit load task error"));
            }
        }

        {
            new Expectations() {
                {
                    streamLoadMgr.commitLoadTask(anyString, (TransactionResult) any);
                    times = 1;
                    result = new Delegate<Void>() {

                        public void commitLoadTask(String label, TransactionResult resp) throws StarRocksException {
                            resp.addResultEntry(TransactionResult.LABEL_KEY, label);
                        }

                    };
                }
            };

            String label = RandomStringUtils.randomAlphanumeric(32);
            Request request = newRequest(TransactionOperation.TXN_COMMIT, (uriBuilder, reqBuilder) -> {
                reqBuilder.addHeader(DB_KEY, DB_NAME);
                reqBuilder.addHeader(LABEL_KEY, label);
                reqBuilder.addHeader(CHANNEL_ID_STR, "1");
                reqBuilder.addHeader(CHANNEL_NUM_STR, "3");
            });
            try (Response response = networkClient.newCall(request).execute()) {
                Map<String, Object> body = parseResponseBody(response);
                assertEquals(OK, body.get(TransactionResult.STATUS_KEY));
                assertEquals(label, body.get(TransactionResult.LABEL_KEY));
            }
        }
    }

    @Test
    public void commitTransactionWithoutChannelInfoTest() throws Exception {
        {
            String label = RandomStringUtils.randomAlphanumeric(32);
            new Expectations() {
                {
                    globalTransactionMgr.getLabelTransactionState(anyLong, anyString);
                    times = 1;
                    result = null;
                }
            };

            setField(TransactionLoadAction.getAction(), "coordinatorMgr", new TransactionLoadCoordinatorMgr() {
                private static final long serialVersionUID = 5890524883711716645L;

                {
                    put(label, 1234L);
                }
            });

            Request request = newRequest(TransactionOperation.TXN_COMMIT, (uriBuilder, reqBuilder) -> {
                reqBuilder.addHeader(DB_KEY, DB_NAME);
                reqBuilder.addHeader(LABEL_KEY, label);
            });
            try (Response response = networkClient.newCall(request).execute()) {
                Map<String, Object> body = parseResponseBody(response);
                assertEquals(FAILED, body.get(TransactionResult.STATUS_KEY));
                assertTrue(Objects.toString(body.get(TransactionResult.MESSAGE_KEY)).contains("No transaction found by label"));
            }
        }

        {
            long txnId = RandomUtils.nextLong(1, Integer.MAX_VALUE);
            String label = RandomStringUtils.randomAlphanumeric(32);
            new Expectations() {
                {
                    globalTransactionMgr.getLabelTransactionState(anyLong, anyString);
                    times = 1;
                    result = newTxnState(txnId, label, LoadJobSourceType.FRONTEND_STREAMING, TransactionStatus.UNKNOWN);
                }
            };

            setField(TransactionLoadAction.getAction(), "coordinatorMgr", new TransactionLoadCoordinatorMgr() {
                private static final long serialVersionUID = -4276328107866085321L;

                {
                    put(label, 1234L);
                }
            });

            Request request = newRequest(TransactionOperation.TXN_COMMIT, (uriBuilder, reqBuilder) -> {
                reqBuilder.addHeader(DB_KEY, DB_NAME);
                reqBuilder.addHeader(LABEL_KEY, label);
            });
            try (Response response = networkClient.newCall(request).execute()) {
                Map<String, Object> body = parseResponseBody(response);
                assertEquals(OK, body.get(TransactionResult.STATUS_KEY));
                assertTrue(Objects.toString(body.get(TransactionResult.MESSAGE_KEY)).contains("mock redirect to BE"));
            }
        }

        {
            long txnId = RandomUtils.nextLong(1, Integer.MAX_VALUE);
            String label = RandomStringUtils.randomAlphanumeric(32);
            new Expectations() {
                {
                    globalTransactionMgr.getLabelTransactionState(anyLong, anyString);
                    times = 1;
                    result = newTxnState(txnId, label, LoadJobSourceType.FRONTEND_STREAMING, TransactionStatus.ABORTED);
                }
            };

            setField(TransactionLoadAction.getAction(), "coordinatorMgr", new TransactionLoadCoordinatorMgr() {
                private static final long serialVersionUID = 8612091611347668755L;

                {
                    put(label, 1234L);
                }
            });

            Request request = newRequest(TransactionOperation.TXN_COMMIT, (uriBuilder, reqBuilder) -> {
                reqBuilder.addHeader(DB_KEY, DB_NAME);
                reqBuilder.addHeader(LABEL_KEY, label);
            });
            try (Response response = networkClient.newCall(request).execute()) {
                Map<String, Object> body = parseResponseBody(response);
                assertEquals(FAILED, body.get(TransactionResult.STATUS_KEY));
                assertTrue(Objects.toString(body.get(TransactionResult.MESSAGE_KEY)).contains("Can not commit"));
            }
        }

        {
            long txnId = RandomUtils.nextLong(1, Integer.MAX_VALUE);
            String label = RandomStringUtils.randomAlphanumeric(32);
            new Expectations() {
                {
                    globalTransactionMgr.getLabelTransactionState(anyLong, anyString);
                    times = 1;
                    result = newTxnState(txnId, label, LoadJobSourceType.FRONTEND_STREAMING, TransactionStatus.COMMITTED);
                }
            };

            setField(TransactionLoadAction.getAction(), "coordinatorMgr", new TransactionLoadCoordinatorMgr() {
                private static final long serialVersionUID = 3214813746415023231L;

                {
                    put(label, 1234L);
                }
            });

            Request request = newRequest(TransactionOperation.TXN_COMMIT, (uriBuilder, reqBuilder) -> {
                reqBuilder.addHeader(DB_KEY, DB_NAME);
                reqBuilder.addHeader(LABEL_KEY, label);
            });
            try (Response response = networkClient.newCall(request).execute()) {
                Map<String, Object> body = parseResponseBody(response);
                assertEquals(OK, body.get(TransactionResult.STATUS_KEY));
                assertTrue(Objects.toString(body.get(TransactionResult.MESSAGE_KEY)).contains("has already committed"));
            }
        }

        {
            long txnId = RandomUtils.nextLong(1, Integer.MAX_VALUE);
            String label = RandomStringUtils.randomAlphanumeric(32);
            new Expectations() {
                {
                    globalTransactionMgr.getLabelTransactionState(anyLong, anyString);
                    times = 1;
                    result = newTxnState(txnId, label, LoadJobSourceType.FRONTEND_STREAMING, TransactionStatus.PREPARED);

                    globalTransactionMgr.commitPreparedTransaction(anyLong, anyLong, anyLong);
                    times = 1;
                    result = new StarRocksException("commit prepared transaction error");
                }
            };

            setField(TransactionLoadAction.getAction(), "coordinatorMgr", new TransactionLoadCoordinatorMgr() {
                private static final long serialVersionUID = 6893430743492341004L;

                {
                    put(label, 1234L);
                }
            });

            Request request = newRequest(TransactionOperation.TXN_COMMIT, (uriBuilder, reqBuilder) -> {
                reqBuilder.addHeader(DB_KEY, DB_NAME);
                reqBuilder.addHeader(LABEL_KEY, label);
            });
            try (Response response = networkClient.newCall(request).execute()) {
                Map<String, Object> body = parseResponseBody(response);
                assertEquals(FAILED, body.get(TransactionResult.STATUS_KEY));
                assertTrue(
                        Objects.toString(body.get(TransactionResult.MESSAGE_KEY)).contains("commit prepared transaction error"));
            }
        }

        {
            long txnId = RandomUtils.nextLong(1, Integer.MAX_VALUE);
            String label = RandomStringUtils.randomAlphanumeric(32);
            new Expectations() {
                {
                    globalTransactionMgr.getLabelTransactionState(anyLong, anyString);
                    times = 1;
                    result = newTxnState(txnId, label, LoadJobSourceType.FRONTEND_STREAMING, TransactionStatus.PREPARED);

                    globalTransactionMgr.commitPreparedTransaction(anyLong, anyLong, anyLong);
                    times = 1;
                }
            };

            setField(TransactionLoadAction.getAction(), "coordinatorMgr", new TransactionLoadCoordinatorMgr() {
                private static final long serialVersionUID = 8165080593735535441L;

                {
                    put(label, 1234L);
                }
            });

            Request request = newRequest(TransactionOperation.TXN_COMMIT, (uriBuilder, reqBuilder) -> {
                reqBuilder.addHeader(DB_KEY, DB_NAME);
                reqBuilder.addHeader(LABEL_KEY, label);
            });
            try (Response response = networkClient.newCall(request).execute()) {
                Map<String, Object> body = parseResponseBody(response);
                assertEquals(OK, body.get(TransactionResult.STATUS_KEY));
                assertEquals(label, body.get(TransactionResult.LABEL_KEY));
                assertEquals(txnId, Long.parseLong(Objects.toString(body.get(TransactionResult.TXN_ID_KEY))));
            }
        }
    }

    @Test
    public void commitTransactionForBypassWriteTest() throws Exception {
        {
            long txnId = RandomUtils.nextLong(1, Integer.MAX_VALUE);
            String label = RandomStringUtils.randomAlphanumeric(32);
            new Expectations() {
                {
                    globalTransactionMgr.getLabelTransactionState(anyLong, anyString);
                    times = 2;
                    returns(
                            newTxnState(txnId, label, LoadJobSourceType.BYPASS_WRITE, TransactionStatus.PREPARED),
                            null
                    );
                }
            };

            Request request = newRequest(TransactionOperation.TXN_COMMIT, (uriBuilder, reqBuilder) -> {
                reqBuilder.addHeader(DB_KEY, DB_NAME);
                reqBuilder.addHeader(LABEL_KEY, label);
            });
            try (Response response = networkClient.newCall(request).execute()) {
                Map<String, Object> body = parseResponseBody(response);
                assertEquals(FAILED, body.get(TransactionResult.STATUS_KEY));
                assertTrue(Objects.toString(body.get(TransactionResult.MESSAGE_KEY)).contains("No transaction found by label"));
            }
        }

        {
            long txnId = RandomUtils.nextLong(1, Integer.MAX_VALUE);
            String label = RandomStringUtils.randomAlphanumeric(32);
            new Expectations() {
                {
                    globalTransactionMgr.getLabelTransactionState(anyLong, anyString);
                    times = 2;
                    returns(
                            newTxnState(txnId, label, LoadJobSourceType.BYPASS_WRITE, TransactionStatus.PREPARE),
                            newTxnState(txnId, label, LoadJobSourceType.BYPASS_WRITE, TransactionStatus.PREPARE)
                    );
                }
            };

            Request request = newRequest(TransactionOperation.TXN_COMMIT, (uriBuilder, reqBuilder) -> {
                reqBuilder.addHeader(DB_KEY, DB_NAME);
                reqBuilder.addHeader(LABEL_KEY, label);
            });
            try (Response response = networkClient.newCall(request).execute()) {
                Map<String, Object> body = parseResponseBody(response);
                assertEquals(FAILED, body.get(TransactionResult.STATUS_KEY));
                assertTrue(Objects.toString(body.get(TransactionResult.MESSAGE_KEY)).contains("Can not commit"));
            }
        }

        {
            long txnId = RandomUtils.nextLong(1, Integer.MAX_VALUE);
            String label = RandomStringUtils.randomAlphanumeric(32);
            new Expectations() {
                {
                    globalTransactionMgr.getLabelTransactionState(anyLong, anyString);
                    times = 2;
                    returns(
                            newTxnState(txnId, label, LoadJobSourceType.BYPASS_WRITE, TransactionStatus.COMMITTED),
                            newTxnState(txnId, label, LoadJobSourceType.BYPASS_WRITE, TransactionStatus.COMMITTED)
                    );
                }
            };

            Request request = newRequest(TransactionOperation.TXN_COMMIT, (uriBuilder, reqBuilder) -> {
                reqBuilder.addHeader(DB_KEY, DB_NAME);
                reqBuilder.addHeader(LABEL_KEY, label);
            });
            try (Response response = networkClient.newCall(request).execute()) {
                Map<String, Object> body = parseResponseBody(response);
                assertEquals(OK, body.get(TransactionResult.STATUS_KEY));
                assertTrue(Objects.toString(body.get(TransactionResult.MESSAGE_KEY)).contains("has already committed"));
            }
        }

        {
            long txnId = RandomUtils.nextLong(1, Integer.MAX_VALUE);
            String label = RandomStringUtils.randomAlphanumeric(32);
            new Expectations() {
                {
                    globalTransactionMgr.getLabelTransactionState(anyLong, anyString);
                    times = 2;
                    returns(
                            newTxnState(txnId, label, LoadJobSourceType.BYPASS_WRITE, TransactionStatus.PREPARED),
                            newTxnState(txnId, label, LoadJobSourceType.BYPASS_WRITE, TransactionStatus.PREPARED)
                    );

                    globalTransactionMgr.commitPreparedTransaction(anyLong, anyLong, anyLong);
                    times = 1;
                    result = new StarRocksException("commit prepared transaction error");
                }
            };

            Request request = newRequest(TransactionOperation.TXN_COMMIT, (uriBuilder, reqBuilder) -> {
                reqBuilder.addHeader(DB_KEY, DB_NAME);
                reqBuilder.addHeader(LABEL_KEY, label);
            });
            try (Response response = networkClient.newCall(request).execute()) {
                Map<String, Object> body = parseResponseBody(response);
                assertEquals(FAILED, body.get(TransactionResult.STATUS_KEY));
                assertTrue(
                        Objects.toString(body.get(TransactionResult.MESSAGE_KEY)).contains("commit prepared transaction error"));
            }
        }

        {
            long txnId = RandomUtils.nextLong(1, Integer.MAX_VALUE);
            String label = RandomStringUtils.randomAlphanumeric(32);
            new Expectations() {
                {
                    globalTransactionMgr.getLabelTransactionState(anyLong, anyString);
                    times = 2;
                    returns(
                            newTxnState(txnId, label, LoadJobSourceType.BYPASS_WRITE, TransactionStatus.PREPARED),
                            newTxnState(txnId, label, LoadJobSourceType.BYPASS_WRITE, TransactionStatus.PREPARED)
                    );

                    globalTransactionMgr.commitPreparedTransaction(anyLong, anyLong, anyLong);
                    times = 1;
                }
            };

            Request request = newRequest(TransactionOperation.TXN_COMMIT, (uriBuilder, reqBuilder) -> {
                reqBuilder.addHeader(DB_KEY, DB_NAME);
                reqBuilder.addHeader(LABEL_KEY, label);
            });
            try (Response response = networkClient.newCall(request).execute()) {
                Map<String, Object> body = parseResponseBody(response);
                assertEquals(OK, body.get(TransactionResult.STATUS_KEY));
                assertEquals(label, body.get(TransactionResult.LABEL_KEY));
                assertEquals(txnId, Long.parseLong(Objects.toString(body.get(TransactionResult.TXN_ID_KEY))));
            }
        }
    }

    @Test
    public void commitTransactionForBypassWriteWithLifeCycleTest() throws Exception {
        long txnId = RandomUtils.nextLong(1, Integer.MAX_VALUE);
        String label = RandomStringUtils.randomAlphanumeric(32);
        new Expectations() {
            {
                globalTransactionMgr.getLabelTransactionState(anyLong, anyString);
                times = 4;
                returns(
                        newTxnState(txnId, label, LoadJobSourceType.BYPASS_WRITE, TransactionStatus.PREPARE),
                        newTxnState(txnId, label, LoadJobSourceType.BYPASS_WRITE, TransactionStatus.PREPARE),
                        newTxnState(txnId, label, LoadJobSourceType.BYPASS_WRITE, TransactionStatus.PREPARED),
                        newTxnState(txnId, label, LoadJobSourceType.BYPASS_WRITE, TransactionStatus.PREPARED)
                );

                globalTransactionMgr.beginTransaction(
                        anyLong,
                        (List<Long>) any,
                        anyString,
                        (TxnCoordinator) any,
                        LoadJobSourceType.BYPASS_WRITE,
                        anyLong);
                times = 1;
                result = txnId;

                globalTransactionMgr.prepareTransaction(
                        anyLong, anyLong,
                        (List<TabletCommitInfo>) any,
                        (List<TabletFailInfo>) any,
                        (TxnCommitAttachment) any, anyLong);
                times = 1;

                globalTransactionMgr.commitPreparedTransaction(anyLong, anyLong, anyLong);
                times = 1;
            }
        };

        {
            Request request = newRequest(TransactionOperation.TXN_BEGIN, (uriBuilder, reqBuilder) -> {
                reqBuilder.addHeader(DB_KEY, DB_NAME);
                reqBuilder.addHeader(TABLE_KEY, TABLE_NAME);
                reqBuilder.addHeader(LABEL_KEY, label);

                uriBuilder.addParameter(SOURCE_TYPE, Objects.toString(LoadJobSourceType.BYPASS_WRITE.getFlag()));
            });
            try (Response response = networkClient.newCall(request).execute()) {
                Map<String, Object> body = parseResponseBody(response);
                assertEquals(OK, body.get(TransactionResult.STATUS_KEY));
                assertEquals(label, body.get(TransactionResult.LABEL_KEY));
                assertEquals(txnId, Long.parseLong(Objects.toString(body.get(TransactionResult.TXN_ID_KEY))));
            }
        }

        {
            Request request = newRequest(TransactionOperation.TXN_PREPARE, (uriBuilder, reqBuilder) -> {
                reqBuilder.addHeader(DB_KEY, DB_NAME);
                reqBuilder.addHeader(LABEL_KEY, label);
            }, RequestBody.create(
                    objectMapper.writeValueAsString(
                            new Body(Lists.newArrayList(new TabletCommitInfo(400L, 1234L)), new ArrayList<>(0))),
                    JSON
            ));
            try (Response response = networkClient.newCall(request).execute()) {
                Map<String, Object> body = parseResponseBody(response);
                assertEquals(OK, body.get(TransactionResult.STATUS_KEY));
                assertEquals(label, body.get(TransactionResult.LABEL_KEY));
                assertEquals(txnId, Long.parseLong(Objects.toString(body.get(TransactionResult.TXN_ID_KEY))));
            }
        }

        {
            Request request = newRequest(TransactionOperation.TXN_COMMIT, (uriBuilder, reqBuilder) -> {
                reqBuilder.addHeader(DB_KEY, DB_NAME);
                reqBuilder.addHeader(LABEL_KEY, label);
            });
            try (Response response = networkClient.newCall(request).execute()) {
                Map<String, Object> body = parseResponseBody(response);
                assertEquals(OK, body.get(TransactionResult.STATUS_KEY));
                assertEquals(label, body.get(TransactionResult.LABEL_KEY));
                assertEquals(txnId, Long.parseLong(Objects.toString(body.get(TransactionResult.TXN_ID_KEY))));
            }
        }
    }

    @Test
    public void rollbackTransactionWithChannelInfoTest() throws Exception {
        {
            new Expectations() {
                {
                    streamLoadMgr.rollbackLoadTask(anyString, (TransactionResult) any);
                    times = 1;
                    result = new StarRocksException("rollback load task error");
                }
            };

            String label = RandomStringUtils.randomAlphanumeric(32);
            Request request = newRequest(TransactionOperation.TXN_ROLLBACK, (uriBuilder, reqBuilder) -> {
                reqBuilder.addHeader(DB_KEY, DB_NAME);
                reqBuilder.addHeader(LABEL_KEY, label);
                reqBuilder.addHeader(CHANNEL_ID_STR, "1");
                reqBuilder.addHeader(CHANNEL_NUM_STR, "3");
            });
            try (Response response = networkClient.newCall(request).execute()) {
                Map<String, Object> body = parseResponseBody(response);
                assertEquals(FAILED, body.get(TransactionResult.STATUS_KEY));
                assertTrue(Objects.toString(body.get(TransactionResult.MESSAGE_KEY)).contains("rollback load task error"));
            }
        }

        {
            new Expectations() {
                {
                    streamLoadMgr.rollbackLoadTask(anyString, (TransactionResult) any);
                    times = 1;
                    result = new Delegate<Void>() {

                        public void rollbackLoadTask(String label, TransactionResult resp) throws StarRocksException {
                            resp.addResultEntry(TransactionResult.LABEL_KEY, label);
                        }

                    };
                }
            };

            String label = RandomStringUtils.randomAlphanumeric(32);
            Request request = newRequest(TransactionOperation.TXN_ROLLBACK, (uriBuilder, reqBuilder) -> {
                reqBuilder.addHeader(DB_KEY, DB_NAME);
                reqBuilder.addHeader(LABEL_KEY, label);
                reqBuilder.addHeader(CHANNEL_ID_STR, "1");
                reqBuilder.addHeader(CHANNEL_NUM_STR, "3");
            });
            try (Response response = networkClient.newCall(request).execute()) {
                Map<String, Object> body = parseResponseBody(response);
                assertEquals(OK, body.get(TransactionResult.STATUS_KEY));
                assertEquals(label, body.get(TransactionResult.LABEL_KEY));
            }
        }
    }

    @Test
    public void rollbackTransactionWithoutChannelInfoTest() throws Exception {
        {
            String label = RandomStringUtils.randomAlphanumeric(32);
            new Expectations() {
                {
                    globalTransactionMgr.getLabelTransactionState(anyLong, anyString);
                    times = 1;
                    result = null;
                }
            };

            setField(TransactionLoadAction.getAction(), "coordinatorMgr", new TransactionLoadCoordinatorMgr() {
                private static final long serialVersionUID = 5890524883711716645L;

                {
                    put(label, 1234L);
                }
            });

            Request request = newRequest(TransactionOperation.TXN_ROLLBACK, (uriBuilder, reqBuilder) -> {
                reqBuilder.addHeader(DB_KEY, DB_NAME);
                reqBuilder.addHeader(LABEL_KEY, label);
            });
            try (Response response = networkClient.newCall(request).execute()) {
                Map<String, Object> body = parseResponseBody(response);
                assertEquals(FAILED, body.get(TransactionResult.STATUS_KEY));
                assertTrue(Objects.toString(body.get(TransactionResult.MESSAGE_KEY)).contains("No transaction found by label"));
            }
        }

        {
            long txnId = RandomUtils.nextLong(1, Integer.MAX_VALUE);
            String label = RandomStringUtils.randomAlphanumeric(32);
            new Expectations() {
                {
                    globalTransactionMgr.getLabelTransactionState(anyLong, anyString);
                    times = 1;
                    result = newTxnState(txnId, label, LoadJobSourceType.FRONTEND_STREAMING, TransactionStatus.UNKNOWN);
                }
            };

            setField(TransactionLoadAction.getAction(), "coordinatorMgr", new TransactionLoadCoordinatorMgr() {
                private static final long serialVersionUID = -4276328107866085321L;

                {
                    put(label, 1234L);
                }
            });

            Request request = newRequest(TransactionOperation.TXN_ROLLBACK, (uriBuilder, reqBuilder) -> {
                reqBuilder.addHeader(DB_KEY, DB_NAME);
                reqBuilder.addHeader(LABEL_KEY, label);
            });
            try (Response response = networkClient.newCall(request).execute()) {
                Map<String, Object> body = parseResponseBody(response);
                assertEquals(OK, body.get(TransactionResult.STATUS_KEY));
                assertTrue(Objects.toString(body.get(TransactionResult.MESSAGE_KEY)).contains("mock redirect to BE"));
            }
        }

        {
            long txnId = RandomUtils.nextLong(1, Integer.MAX_VALUE);
            String label = RandomStringUtils.randomAlphanumeric(32);
            new Expectations() {
                {
                    globalTransactionMgr.getLabelTransactionState(anyLong, anyString);
                    times = 1;
                    result = newTxnState(txnId, label, LoadJobSourceType.FRONTEND_STREAMING, TransactionStatus.COMMITTED);
                }
            };

            setField(TransactionLoadAction.getAction(), "coordinatorMgr", new TransactionLoadCoordinatorMgr() {
                private static final long serialVersionUID = -5731416357248595041L;

                {
                    put(label, 1234L);
                }
            });

            Request request = newRequest(TransactionOperation.TXN_ROLLBACK, (uriBuilder, reqBuilder) -> {
                reqBuilder.addHeader(DB_KEY, DB_NAME);
                reqBuilder.addHeader(LABEL_KEY, label);
            });
            try (Response response = networkClient.newCall(request).execute()) {
                Map<String, Object> body = parseResponseBody(response);
                assertEquals(FAILED, body.get(TransactionResult.STATUS_KEY));
                assertTrue(Objects.toString(body.get(TransactionResult.MESSAGE_KEY)).contains("Can not abort"));
            }
        }

        {
            long txnId = RandomUtils.nextLong(1, Integer.MAX_VALUE);
            String label = RandomStringUtils.randomAlphanumeric(32);
            new Expectations() {
                {
                    globalTransactionMgr.getLabelTransactionState(anyLong, anyString);
                    times = 1;
                    result = newTxnState(txnId, label, LoadJobSourceType.FRONTEND_STREAMING, TransactionStatus.ABORTED);
                }
            };

            setField(TransactionLoadAction.getAction(), "coordinatorMgr", new TransactionLoadCoordinatorMgr() {
                private static final long serialVersionUID = -6655156575562250213L;

                {
                    put(label, 1234L);
                }
            });

            Request request = newRequest(TransactionOperation.TXN_ROLLBACK, (uriBuilder, reqBuilder) -> {
                reqBuilder.addHeader(DB_KEY, DB_NAME);
                reqBuilder.addHeader(LABEL_KEY, label);
            });
            try (Response response = networkClient.newCall(request).execute()) {
                Map<String, Object> body = parseResponseBody(response);
                assertEquals(OK, body.get(TransactionResult.STATUS_KEY));
                assertTrue(Objects.toString(body.get(TransactionResult.MESSAGE_KEY)).contains("has already aborted"));
            }
        }

        {
            long txnId = RandomUtils.nextLong(1, Integer.MAX_VALUE);
            String label = RandomStringUtils.randomAlphanumeric(32);
            new Expectations() {
                {
                    globalTransactionMgr.getLabelTransactionState(anyLong, anyString);
                    times = 2;
                    result = newTxnState(txnId, label, LoadJobSourceType.FRONTEND_STREAMING, TransactionStatus.PREPARED);

                    globalTransactionMgr.abortTransaction(anyLong, anyLong, anyString);
                    times = 1;
                    result = new StarRocksException("abort transaction error");
                }
            };

            setField(TransactionLoadAction.getAction(), "coordinatorMgr", new TransactionLoadCoordinatorMgr() {
                private static final long serialVersionUID = -891006164191904128L;

                {
                    put(label, 1234L);
                }
            });

            Request request = newRequest(TransactionOperation.TXN_ROLLBACK, (uriBuilder, reqBuilder) -> {
                reqBuilder.addHeader(DB_KEY, DB_NAME);
                reqBuilder.addHeader(LABEL_KEY, label);
            });
            try (Response response = networkClient.newCall(request).execute()) {
                Map<String, Object> body = parseResponseBody(response);
                assertEquals(FAILED, body.get(TransactionResult.STATUS_KEY));
                assertTrue(Objects.toString(body.get(TransactionResult.MESSAGE_KEY)).contains("abort transaction error"));
            }
        }

        {
            long txnId = RandomUtils.nextLong(1, Integer.MAX_VALUE);
            String label = RandomStringUtils.randomAlphanumeric(32);
            new Expectations() {
                {
                    globalTransactionMgr.getLabelTransactionState(anyLong, anyString);
                    times = 1;
                    result = newTxnState(txnId, label, LoadJobSourceType.FRONTEND_STREAMING, TransactionStatus.PREPARED);

                    globalTransactionMgr.abortTransaction(anyLong, anyLong, anyString);
                    times = 1;
                }
            };

            setField(TransactionLoadAction.getAction(), "coordinatorMgr", new TransactionLoadCoordinatorMgr() {
                private static final long serialVersionUID = 4824168412840558066L;

                {
                    put(label, 1234L);
                }
            });

            Request request = newRequest(TransactionOperation.TXN_ROLLBACK, (uriBuilder, reqBuilder) -> {
                reqBuilder.addHeader(DB_KEY, DB_NAME);
                reqBuilder.addHeader(LABEL_KEY, label);
            });
            try (Response response = networkClient.newCall(request).execute()) {
                Map<String, Object> body = parseResponseBody(response);
                assertEquals(OK, body.get(TransactionResult.STATUS_KEY));
                assertEquals(label, body.get(TransactionResult.LABEL_KEY));
                assertEquals(txnId, Long.parseLong(Objects.toString(body.get(TransactionResult.TXN_ID_KEY))));
            }
        }
    }

    @Test
    public void rollbackTransactionForBypassWriteTest() throws Exception {
        {
            long txnId = RandomUtils.nextLong(1, Integer.MAX_VALUE);
            String label = RandomStringUtils.randomAlphanumeric(32);
            new Expectations() {
                {
                    globalTransactionMgr.getLabelTransactionState(anyLong, anyString);
                    times = 2;
                    returns(
                            newTxnState(txnId, label, LoadJobSourceType.BYPASS_WRITE, TransactionStatus.PREPARED),
                            null
                    );
                }
            };

            Request request = newRequest(TransactionOperation.TXN_ROLLBACK, (uriBuilder, reqBuilder) -> {
                reqBuilder.addHeader(DB_KEY, DB_NAME);
                reqBuilder.addHeader(LABEL_KEY, label);
            });
            try (Response response = networkClient.newCall(request).execute()) {
                Map<String, Object> body = parseResponseBody(response);
                assertEquals(FAILED, body.get(TransactionResult.STATUS_KEY));
                assertTrue(Objects.toString(body.get(TransactionResult.MESSAGE_KEY)).contains("No transaction found by label"));
            }
        }

        {
            long txnId = RandomUtils.nextLong(1, Integer.MAX_VALUE);
            String label = RandomStringUtils.randomAlphanumeric(32);
            new Expectations() {
                {
                    globalTransactionMgr.getLabelTransactionState(anyLong, anyString);
                    times = 2;
                    returns(
                            newTxnState(txnId, label, LoadJobSourceType.BYPASS_WRITE, TransactionStatus.COMMITTED),
                            newTxnState(txnId, label, LoadJobSourceType.BYPASS_WRITE, TransactionStatus.COMMITTED)
                    );
                }
            };

            Request request = newRequest(TransactionOperation.TXN_ROLLBACK, (uriBuilder, reqBuilder) -> {
                reqBuilder.addHeader(DB_KEY, DB_NAME);
                reqBuilder.addHeader(LABEL_KEY, label);
            });
            try (Response response = networkClient.newCall(request).execute()) {
                Map<String, Object> body = parseResponseBody(response);
                assertEquals(FAILED, body.get(TransactionResult.STATUS_KEY));
                assertTrue(Objects.toString(body.get(TransactionResult.MESSAGE_KEY)).contains("Can not abort"));
            }
        }

        {
            long txnId = RandomUtils.nextLong(1, Integer.MAX_VALUE);
            String label = RandomStringUtils.randomAlphanumeric(32);
            new Expectations() {
                {
                    globalTransactionMgr.getLabelTransactionState(anyLong, anyString);
                    times = 2;
                    returns(
                            newTxnState(txnId, label, LoadJobSourceType.BYPASS_WRITE, TransactionStatus.ABORTED),
                            newTxnState(txnId, label, LoadJobSourceType.BYPASS_WRITE, TransactionStatus.ABORTED)
                    );
                }
            };

            Request request = newRequest(TransactionOperation.TXN_ROLLBACK, (uriBuilder, reqBuilder) -> {
                reqBuilder.addHeader(DB_KEY, DB_NAME);
                reqBuilder.addHeader(LABEL_KEY, label);
            });
            try (Response response = networkClient.newCall(request).execute()) {
                Map<String, Object> body = parseResponseBody(response);
                assertEquals(OK, body.get(TransactionResult.STATUS_KEY));
                assertTrue(Objects.toString(body.get(TransactionResult.MESSAGE_KEY)).contains("has already aborted"));
            }
        }

        {
            long txnId = RandomUtils.nextLong(1, Integer.MAX_VALUE);
            String label = RandomStringUtils.randomAlphanumeric(32);
            new Expectations() {
                {
                    globalTransactionMgr.getLabelTransactionState(anyLong, anyString);
                    times = 2;
                    returns(
                            newTxnState(txnId, label, LoadJobSourceType.BYPASS_WRITE, TransactionStatus.PREPARED),
                            newTxnState(txnId, label, LoadJobSourceType.BYPASS_WRITE, TransactionStatus.PREPARED)
                    );

                    globalTransactionMgr.abortTransaction(anyLong, anyLong, anyString, (List<TabletFailInfo>) any);
                    times = 1;
                    result = new StarRocksException("abort transaction error");
                }
            };

            Request request = newRequest(TransactionOperation.TXN_ROLLBACK, (uriBuilder, reqBuilder) -> {
                reqBuilder.addHeader(DB_KEY, DB_NAME);
                reqBuilder.addHeader(LABEL_KEY, label);
            });
            try (Response response = networkClient.newCall(request).execute()) {
                Map<String, Object> body = parseResponseBody(response);
                assertEquals(FAILED, body.get(TransactionResult.STATUS_KEY));
                assertTrue(Objects.toString(body.get(TransactionResult.MESSAGE_KEY)).contains("abort transaction error"));
            }
        }

        {
            long txnId = RandomUtils.nextLong(1, Integer.MAX_VALUE);
            String label = RandomStringUtils.randomAlphanumeric(32);
            new Expectations() {
                {
                    globalTransactionMgr.getLabelTransactionState(anyLong, anyString);
                    times = 2;
                    returns(
                            newTxnState(txnId, label, LoadJobSourceType.BYPASS_WRITE, TransactionStatus.PREPARED),
                            newTxnState(txnId, label, LoadJobSourceType.BYPASS_WRITE, TransactionStatus.PREPARED)
                    );

                    globalTransactionMgr.abortTransaction(anyLong, anyLong, anyString, (List<TabletFailInfo>) any);
                    times = 1;
                }
            };

            Request request = newRequest(TransactionOperation.TXN_ROLLBACK, (uriBuilder, reqBuilder) -> {
                reqBuilder.addHeader(DB_KEY, DB_NAME);
                reqBuilder.addHeader(LABEL_KEY, label);
            });
            try (Response response = networkClient.newCall(request).execute()) {
                Map<String, Object> body = parseResponseBody(response);
                assertEquals(OK, body.get(TransactionResult.STATUS_KEY));
                assertEquals(label, body.get(TransactionResult.LABEL_KEY));
                assertEquals(txnId, Long.parseLong(Objects.toString(body.get(TransactionResult.TXN_ID_KEY))));
            }
        }
    }

    @Test
    public void loadTransactionWithChannelInfoTest() throws Exception {
        {
            new Expectations() {
                {
                    streamLoadMgr.executeLoadTask(
                            anyString, anyInt, (HttpHeaders) any, (TransactionResult) any, anyString, anyString);
                    times = 1;
                    result = new Delegate<TNetworkAddress>() {

                        public TNetworkAddress executeLoadTask(
                                String label,
                                int channelId,
                                HttpHeaders headers,
                                TransactionResult resp,
                                String dbName,
                                String tableName)
                                throws StarRocksException {
                            resp.setErrorMsg("execute load task error");
                            return null;
                        }
                    };
                }
            };

            String label = RandomStringUtils.randomAlphanumeric(32);
            Request request = newRequest(TransactionOperation.TXN_LOAD, (uriBuilder, reqBuilder) -> {
                reqBuilder.addHeader(DB_KEY, DB_NAME);
                reqBuilder.addHeader(LABEL_KEY, label);
                reqBuilder.addHeader(CHANNEL_ID_STR, "1");
                reqBuilder.addHeader(CHANNEL_NUM_STR, "3");
            });
            try (Response response = networkClient.newCall(request).execute()) {
                Map<String, Object> body = parseResponseBody(response);
                assertEquals(FAILED, body.get(TransactionResult.STATUS_KEY));
                assertTrue(Objects.toString(body.get(TransactionResult.MESSAGE_KEY)).contains("execute load task error"));
            }
        }

        {
            new Expectations() {
                {
                    streamLoadMgr.executeLoadTask(
                            anyString, anyInt, (HttpHeaders) any, (TransactionResult) any, anyString, anyString);
                    times = 1;
                    result = new TNetworkAddress("localhost", 8040);
                }
            };

            String label = RandomStringUtils.randomAlphanumeric(32);
            Request request = newRequest(TransactionOperation.TXN_LOAD, (uriBuilder, reqBuilder) -> {
                reqBuilder.addHeader(DB_KEY, DB_NAME);
                reqBuilder.addHeader(LABEL_KEY, label);
                reqBuilder.addHeader(CHANNEL_ID_STR, "1");
                reqBuilder.addHeader(CHANNEL_NUM_STR, "3");
            });
            try (Response response = networkClient.newCall(request).execute()) {
                Map<String, Object> body = parseResponseBody(response);
                assertEquals(OK, body.get(TransactionResult.STATUS_KEY));
                assertTrue(Objects.toString(body.get(TransactionResult.MESSAGE_KEY)).contains("mock redirect to BE"));
            }
        }
    }

    @Test
    public void loadTransactionWithoutChannelInfoTest() throws Exception {
        String label = RandomStringUtils.randomAlphanumeric(32);
        setField(TransactionLoadAction.getAction(), "coordinatorMgr", new TransactionLoadCoordinatorMgr() {
            private static final long serialVersionUID = -4276328107866085321L;

            {
                put(label, 1234L);
            }
        });

        Request request = newRequest(TransactionOperation.TXN_LOAD, (uriBuilder, reqBuilder) -> {
            reqBuilder.addHeader(DB_KEY, DB_NAME);
            reqBuilder.addHeader(LABEL_KEY, label);
        });
        try (Response response = networkClient.newCall(request).execute()) {
            Map<String, Object> body = parseResponseBody(response);
            assertEquals(OK, body.get(TransactionResult.STATUS_KEY));
            assertTrue(Objects.toString(body.get(TransactionResult.MESSAGE_KEY)).contains("mock redirect to BE"));
        }
    }

    private Request newRequest(TransactionOperation operation) throws Exception {
        return newRequest(operation, (uriBuilder, reqBuilder) -> {
        });
    }

    private Request newRequest(TransactionOperation txnOpt,
                               BiConsumer<URIBuilder, Request.Builder> consumer) throws Exception {
        return newRequest(txnOpt, consumer, new RequestBody() {
            @Nullable
            @Override
            public MediaType contentType() {
                return JSON;
            }

            @Override
            public void writeTo(@NotNull BufferedSink sink) throws IOException {

            }
        });
    }

    private Request newRequest(TransactionOperation txnOpt,
                               BiConsumer<URIBuilder, Request.Builder> consumer,
                               RequestBody requestBody) throws Exception {
        URIBuilder uriBuilder = new URIBuilder(toUri(txnOpt));
        Request.Builder reqBuilder = new Request.Builder()
                .addHeader(AUTH_KEY, rootAuth)
                .method(HttpMethod.POST.name(), requestBody);

        if (null != consumer) {
            consumer.accept(uriBuilder, reqBuilder);
        }

        return reqBuilder
                .url(uriBuilder.build().toURL())
                .build();
    }

    private static String toUri(TransactionOperation txnOpt) {
        return String.format("http://localhost:%d/api/transaction/%s", HTTP_PORT, txnOpt.getValue());
    }

    private static TransactionState newTxnState(long txnId,
                                                String label,
                                                LoadJobSourceType sourceType,
                                                TransactionStatus txnStatus) {
        TransactionState txnState = new TransactionState(
                testDbId,
                new ArrayList<>(0),
                txnId,
                label,
                null,
                sourceType,
                new TxnCoordinator(TxnSourceType.FE, "127.0.0.1"),
                -1,
                20000L
        );
        txnState.setTransactionStatus(txnStatus);
        return txnState;
    }

    public static TransactionState newTxnStateWithCoordinator(long txnId,
                                                String label,
                                                LoadJobSourceType sourceType,
                                                TransactionStatus txnStatus, String ip, long backendId) {
        TransactionState txnState = new TransactionState(
                testDbId,
                new ArrayList<>(0),
                txnId,
                label,
                null,
                sourceType,
                TxnCoordinator.fromBackend(ip, backendId),
                -1,
                20000L
        );
        txnState.setTransactionStatus(txnStatus);
        return txnState;
    }

    private static class Body {

        @JsonProperty("committed_tablets")
        private List<TabletCommitInfo> committedTablets;

        @JsonProperty("failed_tablets")
        private List<TabletFailInfo> failedTablets;

        public Body(List<TabletCommitInfo> committedTablets, List<TabletFailInfo> failedTablets) {
            this.committedTablets = committedTablets;
            this.failedTablets = failedTablets;
        }

        public List<TabletCommitInfo> getCommittedTablets() {
            return committedTablets;
        }

        public List<TabletFailInfo> getFailedTablets() {
            return failedTablets;
        }
    }
}<|MERGE_RESOLUTION|>--- conflicted
+++ resolved
@@ -255,17 +255,6 @@
                     result = new Delegate<Void>() {
 
                         public void beginLoadTaskFromFrontend(String dbName,
-<<<<<<< HEAD
-                                                              String tableName,
-                                                              String label,
-                                                              String user,
-                                                              String clientIp,
-                                                              long timeoutMillis,
-                                                              int channelNum,
-                                                              int channelId,
-                                                              TransactionResult resp,
-                                                              long warehouseId) {
-=======
                                                   String tableName,
                                                   String label,
                                                   String user,
@@ -275,7 +264,6 @@
                                                   int channelId,
                                                   TransactionResult resp,
                                                   ComputeResource computeResource) {
->>>>>>> eeb2900f
                             resp.addResultEntry(TransactionResult.LABEL_KEY, label);
                         }
 
