--- conflicted
+++ resolved
@@ -173,11 +173,7 @@
                 result = hudiTable;
             }
         };
-<<<<<<< HEAD
-        String sql1 = "select col1 from hudi_catalog.hudi_db.hudi_table";
-=======
         String sql_1 = "select col1 from " + catalogName + "." + dbName + "." + tableName;
->>>>>>> 4f4b473f
 
         AnalyzeTestUtil.analyzeSuccess(sql1);
     }
