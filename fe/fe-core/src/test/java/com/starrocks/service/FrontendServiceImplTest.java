--- conflicted
+++ resolved
@@ -34,12 +34,9 @@
 import com.starrocks.thrift.TAuthInfo;
 import com.starrocks.thrift.TCreatePartitionRequest;
 import com.starrocks.thrift.TCreatePartitionResult;
-<<<<<<< HEAD
+import com.starrocks.thrift.TFileType;
 import com.starrocks.thrift.TGetLoadTxnStatusRequest;
 import com.starrocks.thrift.TGetLoadTxnStatusResult;
-=======
-import com.starrocks.thrift.TFileType;
->>>>>>> 6d89d8b8
 import com.starrocks.thrift.TGetTablesInfoRequest;
 import com.starrocks.thrift.TGetTablesInfoResponse;
 import com.starrocks.thrift.TGetTablesParams;
@@ -707,7 +704,36 @@
     }
 
     @Test
-<<<<<<< HEAD
+    public void testStreamLoadPutColumnMapException() throws TException {
+        Database db = GlobalStateMgr.getCurrentState().getDb("test");
+        Table table = db.getTable("site_access_hour");
+
+        FrontendServiceImpl impl = new FrontendServiceImpl(exeEnv);
+        TStreamLoadPutRequest request = new TStreamLoadPutRequest();
+        request.setDb("test");
+        request.setTbl("site_access_hour");
+        request.setUser("root");
+        request.setTxnId(1024);
+        request.setColumnSeparator(",");
+        request.setSkipHeader(1);
+        request.setFileType(TFileType.FILE_STREAM);
+
+        // wrong format of str_to_date()
+        request.setColumns("col1,event_day=str_to_date(col1)");
+
+        TStreamLoadPutResult result = impl.streamLoadPut(request);
+        TStatus status = result.getStatus();
+        request.setFileType(TFileType.FILE_STREAM);
+        Assert.assertEquals(TStatusCode.ANALYSIS_ERROR, status.getStatus_code());
+        List<String> errMsg = status.getError_msgs();
+        Assert.assertEquals(1, errMsg.size());
+        Assert.assertEquals(
+                "Getting analyzing error from line 1, column 24 to line 1, column 40. Detail message: " +
+                        "No matching function with signature: str_to_date(varchar).",
+                errMsg.get(0));
+    }
+
+    @Test
     public void testGetLoadTxnStatus() throws Exception {
         Database db = GlobalStateMgr.getCurrentState().getDb("test");
         Table table = db.getTable("site_access_day");
@@ -734,34 +760,5 @@
         GlobalStateMgr.getCurrentState().setFrontendNodeType(FrontendNodeType.LEADER);
         TGetLoadTxnStatusResult result4 = impl.getLoadTxnStatus(request);
         Assert.assertEquals(TTransactionStatus.PREPARE, result4.getStatus());
-=======
-    public void testStreamLoadPutColumnMapException() throws TException {
-        Database db = GlobalStateMgr.getCurrentState().getDb("test");
-        Table table = db.getTable("site_access_hour");
-
-        FrontendServiceImpl impl = new FrontendServiceImpl(exeEnv);
-        TStreamLoadPutRequest request = new TStreamLoadPutRequest();
-        request.setDb("test");
-        request.setTbl("site_access_hour");
-        request.setUser("root");
-        request.setTxnId(1024);
-        request.setColumnSeparator(",");
-        request.setSkipHeader(1);
-        request.setFileType(TFileType.FILE_STREAM);
-
-        // wrong format of str_to_date()
-        request.setColumns("col1,event_day=str_to_date(col1)");
-
-        TStreamLoadPutResult result = impl.streamLoadPut(request);
-        TStatus status = result.getStatus();
-        request.setFileType(TFileType.FILE_STREAM);
-        Assert.assertEquals(TStatusCode.ANALYSIS_ERROR, status.getStatus_code());
-        List<String> errMsg = status.getError_msgs();
-        Assert.assertEquals(1, errMsg.size());
-        Assert.assertEquals(
-                "Getting analyzing error from line 1, column 24 to line 1, column 40. Detail message: " +
-                        "No matching function with signature: str_to_date(varchar).",
-                errMsg.get(0));
->>>>>>> 6d89d8b8
     }
 }