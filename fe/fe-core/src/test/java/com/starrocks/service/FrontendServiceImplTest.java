// Copyright 2021-present StarRocks, Inc. All rights reserved.
//
// Licensed under the Apache License, Version 2.0 (the "License");
// you may not use this file except in compliance with the License.
// You may obtain a copy of the License at
//
//     https://www.apache.org/licenses/LICENSE-2.0
//
// Unless required by applicable law or agreed to in writing, software
// distributed under the License is distributed on an "AS IS" BASIS,
// WITHOUT WARRANTIES OR CONDITIONS OF ANY KIND, either express or implied.
// See the License for the specific language governing permissions and
// limitations under the License.

package com.starrocks.service;

import com.google.common.collect.Lists;
import com.google.common.collect.Maps;
import com.starrocks.catalog.Database;
import com.starrocks.catalog.DistributionInfo;
import com.starrocks.catalog.ExpressionRangePartitionInfo;
import com.starrocks.catalog.OlapTable;
import com.starrocks.catalog.Partition;
import com.starrocks.catalog.PartitionInfo;
import com.starrocks.catalog.PhysicalPartition;
import com.starrocks.catalog.Table;
import com.starrocks.catalog.Tablet;
import com.starrocks.common.AnalysisException;
import com.starrocks.common.Config;
import com.starrocks.common.FeConstants;
import com.starrocks.common.StarRocksException;
import com.starrocks.common.util.concurrent.lock.LockTimeoutException;
import com.starrocks.ha.FrontendNodeType;
import com.starrocks.load.batchwrite.BatchWriteMgr;
import com.starrocks.load.batchwrite.RequestLoadResult;
import com.starrocks.load.batchwrite.TableId;
import com.starrocks.load.streamload.StreamLoadKvParams;
import com.starrocks.qe.ConnectContext;
import com.starrocks.qe.DDLStmtExecutor;
import com.starrocks.qe.GlobalVariable;
import com.starrocks.qe.SessionVariable;
import com.starrocks.server.GlobalStateMgr;
import com.starrocks.sql.ast.AddPartitionClause;
import com.starrocks.sql.ast.DropTableStmt;
import com.starrocks.sql.ast.ListPartitionDesc;
import com.starrocks.sql.ast.PartitionDesc;
import com.starrocks.sql.ast.SingleItemListPartitionDesc;
import com.starrocks.thrift.TAuthInfo;
import com.starrocks.thrift.TColumnDef;
import com.starrocks.thrift.TCreatePartitionRequest;
import com.starrocks.thrift.TCreatePartitionResult;
import com.starrocks.thrift.TDescribeTableParams;
import com.starrocks.thrift.TDescribeTableResult;
import com.starrocks.thrift.TFileType;
import com.starrocks.thrift.TGetDictQueryParamRequest;
import com.starrocks.thrift.TGetDictQueryParamResponse;
import com.starrocks.thrift.TGetLoadTxnStatusRequest;
import com.starrocks.thrift.TGetLoadTxnStatusResult;
import com.starrocks.thrift.TGetTablesInfoRequest;
import com.starrocks.thrift.TGetTablesInfoResponse;
import com.starrocks.thrift.TGetTablesParams;
import com.starrocks.thrift.TGetTablesResult;
import com.starrocks.thrift.TImmutablePartitionRequest;
import com.starrocks.thrift.TImmutablePartitionResult;
import com.starrocks.thrift.TListMaterializedViewStatusResult;
import com.starrocks.thrift.TListRecycleBinCatalogsInfo;
import com.starrocks.thrift.TListRecycleBinCatalogsParams;
import com.starrocks.thrift.TListRecycleBinCatalogsResult;
import com.starrocks.thrift.TListTableStatusResult;
import com.starrocks.thrift.TLoadTxnBeginRequest;
import com.starrocks.thrift.TLoadTxnBeginResult;
import com.starrocks.thrift.TLoadTxnCommitRequest;
import com.starrocks.thrift.TLoadTxnCommitResult;
import com.starrocks.thrift.TMergeCommitRequest;
import com.starrocks.thrift.TMergeCommitResult;
import com.starrocks.thrift.TPartitionMeta;
import com.starrocks.thrift.TPartitionMetaRequest;
import com.starrocks.thrift.TPartitionMetaResponse;
import com.starrocks.thrift.TResourceUsage;
import com.starrocks.thrift.TSetConfigRequest;
import com.starrocks.thrift.TSetConfigResponse;
import com.starrocks.thrift.TStatus;
import com.starrocks.thrift.TStatusCode;
import com.starrocks.thrift.TStreamLoadPutRequest;
import com.starrocks.thrift.TStreamLoadPutResult;
import com.starrocks.thrift.TTableInfo;
import com.starrocks.thrift.TTableStatus;
import com.starrocks.thrift.TTableType;
import com.starrocks.thrift.TTransactionStatus;
import com.starrocks.thrift.TUniqueId;
import com.starrocks.thrift.TUpdateResourceUsageRequest;
import com.starrocks.thrift.TUserIdentity;
import com.starrocks.transaction.CommitRateExceededException;
import com.starrocks.transaction.GlobalTransactionMgr;
import com.starrocks.transaction.TransactionState;
import com.starrocks.transaction.TransactionState.TxnCoordinator;
import com.starrocks.transaction.TransactionState.TxnSourceType;
import com.starrocks.utframe.StarRocksAssert;
import com.starrocks.utframe.UtFrameUtils;
import mockit.Mock;
import mockit.MockUp;
import mockit.Mocked;
import org.apache.thrift.TException;
import org.junit.AfterClass;
import org.junit.Assert;
import org.junit.BeforeClass;
import org.junit.Test;
import org.mockito.internal.util.collections.Sets;

import java.util.ArrayList;
import java.util.Collection;
import java.util.List;
import java.util.Map;
import java.util.UUID;
import java.util.function.Consumer;
import java.util.stream.Collectors;

import static com.starrocks.load.streamload.StreamLoadHttpHeader.HTTP_BATCH_WRITE_ASYNC;
import static com.starrocks.load.streamload.StreamLoadHttpHeader.HTTP_BATCH_WRITE_INTERVAL_MS;
import static com.starrocks.load.streamload.StreamLoadHttpHeader.HTTP_BATCH_WRITE_PARALLEL;
import static com.starrocks.load.streamload.StreamLoadHttpHeader.HTTP_ENABLE_BATCH_WRITE;
import static org.junit.Assert.assertEquals;
import static org.mockito.ArgumentMatchers.any;
import static org.mockito.Mockito.doThrow;
import static org.mockito.Mockito.spy;

public class FrontendServiceImplTest {

    @Mocked
    ExecuteEnv exeEnv;

    private TUpdateResourceUsageRequest genUpdateResourceUsageRequest(
                long backendId, int numRunningQueries, long memLimitBytes, long memUsedBytes, int cpuUsedPermille) {
        TResourceUsage usage = new TResourceUsage();
        usage.setNum_running_queries(numRunningQueries);
        usage.setMem_limit_bytes(memLimitBytes);
        usage.setMem_used_bytes(memUsedBytes);
        usage.setCpu_used_permille(cpuUsedPermille);

        TUpdateResourceUsageRequest request = new TUpdateResourceUsageRequest();
        request.setResource_usage(usage);
        request.setBackend_id(backendId);

        return request;
    }

    @Test
    public void testUpdateImmutablePartitionException() throws TException {
        new MockUp<FrontendServiceImpl>() {
            @Mock
            public synchronized TImmutablePartitionResult updateImmutablePartitionInternal(
                        TImmutablePartitionRequest request) {
                throw new RuntimeException("test");
            }
        };

        FrontendServiceImpl impl = new FrontendServiceImpl(exeEnv);
        TImmutablePartitionRequest request = new TImmutablePartitionRequest();
        TImmutablePartitionResult partition = impl.updateImmutablePartition(request);
        Assert.assertEquals(partition.getStatus().getStatus_code(), TStatusCode.RUNTIME_ERROR);
    }

    private static ConnectContext connectContext;
    private static StarRocksAssert starRocksAssert;

    @BeforeClass
    public static void beforeClass() throws Exception {
        FeConstants.runningUnitTest = true;
        Config.alter_scheduler_interval_millisecond = 100;
        Config.dynamic_partition_enable = true;
        Config.dynamic_partition_check_interval_seconds = 1;
        Config.enable_strict_storage_medium_check = false;
        Config.stream_load_max_txn_num_per_be = 5;
        UtFrameUtils.createMinStarRocksCluster();
        // create connect context
        connectContext = UtFrameUtils.createDefaultCtx();
        starRocksAssert = new StarRocksAssert(connectContext);

        starRocksAssert.withDatabase("test").useDatabase("test")
                    .withTable("CREATE TABLE site_access_auto (\n" +
                                "    event_day DATETIME NOT NULL,\n" +
                                "    site_id INT DEFAULT '10',\n" +
                                "    city_code VARCHAR(100),\n" +
                                "    user_name VARCHAR(32) DEFAULT '',\n" +
                                "    pv BIGINT DEFAULT '0'\n" +
                                ")\n" +
                                "DUPLICATE KEY(event_day, site_id, city_code, user_name)\n" +
                                "DISTRIBUTED BY RANDOM\n" +
                                "PROPERTIES(\n" +
                                "    \"replication_num\" = \"1\"\n" +
                                ");")
                    .withTable("CREATE TABLE site_access_exception (\n" +
                                "    event_day DATETIME NOT NULL,\n" +
                                "    site_id INT DEFAULT '10',\n" +
                                "    city_code VARCHAR(100),\n" +
                                "    user_name VARCHAR(32) DEFAULT '',\n" +
                                "    pv BIGINT DEFAULT '0'\n" +
                                ")\n" +
                                "DUPLICATE KEY(event_day, site_id, city_code, user_name)\n" +
                                "DISTRIBUTED BY RANDOM\n" +
                                "PROPERTIES(\n" +
                                "    \"replication_num\" = \"1\"\n" +
                                ");")
                    .withTable("CREATE TABLE site_access_empty (\n" +
                                "    event_day DATETIME NOT NULL,\n" +
                                "    site_id INT DEFAULT '10',\n" +
                                "    city_code VARCHAR(100),\n" +
                                "    user_name VARCHAR(32) DEFAULT '',\n" +
                                "    pv BIGINT DEFAULT '0'\n" +
                                ")\n" +
                                "DUPLICATE KEY(event_day, site_id, city_code, user_name)\n" +
                                "PARTITION BY date_trunc('day', event_day)\n" +
                                "DISTRIBUTED BY HASH(event_day, site_id)\n" +
                                "PROPERTIES(\n" +
                                "    \"replication_num\" = \"1\"\n" +
                                ");")
                    .withTable("CREATE TABLE site_access_border (\n" +
                                "    event_day DATETIME NOT NULL,\n" +
                                "    site_id INT DEFAULT '10',\n" +
                                "    city_code VARCHAR(100),\n" +
                                "    user_name VARCHAR(32) DEFAULT '',\n" +
                                "    pv BIGINT DEFAULT '0'\n" +
                                ")\n" +
                                "DUPLICATE KEY(event_day, site_id, city_code, user_name)\n" +
                                "PARTITION BY date_trunc('day', event_day)\n" +
                                "DISTRIBUTED BY HASH(event_day, site_id)\n" +
                                "PROPERTIES(\n" +
                                "    \"replication_num\" = \"1\"\n" +
                                ");")
                    .withTable("CREATE TABLE site_access_hour (\n" +
                                "    event_day DATETIME,\n" +
                                "    site_id INT DEFAULT '10',\n" +
                                "    city_code VARCHAR(100),\n" +
                                "    user_name VARCHAR(32) DEFAULT '',\n" +
                                "    pv BIGINT DEFAULT '0'\n" +
                                ")\n" +
                                "DUPLICATE KEY(event_day, site_id, city_code, user_name)\n" +
                                "PARTITION BY date_trunc('hour', event_day)\n" +
                                "DISTRIBUTED BY HASH(event_day, site_id) BUCKETS 32\n" +
                                "PROPERTIES (\n" +
                                "\"replication_num\" = \"1\"\n" +
                                ");")
                    .withTable("CREATE TABLE site_access_day (\n" +
                                "    event_day DATE,\n" +
                                "    site_id INT DEFAULT '10',\n" +
                                "    city_code VARCHAR(100),\n" +
                                "    user_name VARCHAR(32) DEFAULT '',\n" +
                                "    pv BIGINT DEFAULT '0'\n" +
                                ")\n" +
                                "DUPLICATE KEY(event_day, site_id, city_code, user_name)\n" +
                                "PARTITION BY date_trunc('day', event_day) (\n" +
                                "START (\"2020-06-01\") END (\"2022-06-05\") EVERY (INTERVAL 1 day)\n" +
                                ")\n" +
                                "DISTRIBUTED BY HASH(event_day, site_id) BUCKETS 32\n" +
                                "PROPERTIES (\n" +
                                "\"replication_num\" = \"1\"\n" +
                                ");")
                    .withTable("CREATE TABLE site_access_month (\n" +
                                "    event_day DATE,\n" +
                                "    site_id INT DEFAULT '10',\n" +
                                "    city_code VARCHAR(100),\n" +
                                "    user_name VARCHAR(32) DEFAULT '',\n" +
                                "    pv BIGINT DEFAULT '0'\n" +
                                ")\n" +
                                "DUPLICATE KEY(event_day, site_id, city_code, user_name)\n" +
                                "PARTITION BY date_trunc('month', event_day) (\n" +
                                ")\n" +
                                "DISTRIBUTED BY HASH(event_day, site_id) BUCKETS 32\n" +
                                "PROPERTIES (\n" +
                                "\"replication_num\" = \"1\"\n" +
                                ");")
                    .withTable("CREATE TABLE site_access_slice (\n" +
                                "    event_day datetime,\n" +
                                "    site_id INT DEFAULT '10',\n" +
                                "    city_code VARCHAR(100),\n" +
                                "    user_name VARCHAR(32) DEFAULT '',\n" +
                                "    pv BIGINT DEFAULT '0'\n" +
                                ")\n" +
                                "DUPLICATE KEY(event_day, site_id, city_code, user_name)\n" +
                                "PARTITION BY time_slice(event_day, interval 5 day)\n" +
                                "DISTRIBUTED BY HASH(event_day, site_id) BUCKETS 32\n" +
                                "PROPERTIES(\"replication_num\" = \"1\");")
                    .withTable("CREATE TABLE site_access_list (\n" +
                                "    event_day DATE not null,\n" +
                                "    site_id INT DEFAULT '10',\n" +
                                "    city_code VARCHAR(100),\n" +
                                "    user_name VARCHAR(32) DEFAULT '',\n" +
                                "    pv BIGINT DEFAULT '0'\n" +
                                ")\n" +
                                "DUPLICATE KEY(event_day, site_id, city_code, user_name)\n" +
                                "PARTITION BY (event_day) (\n" +
                                ")\n" +
                                "DISTRIBUTED BY HASH(event_day, site_id) BUCKETS 32\n" +
                                "PROPERTIES (\n" +
                                "\"replication_num\" = \"1\"\n" +
                                ");")
                    .withView("create view v as select * from site_access_empty")
                    .withView("create view v1 as select current_role()")
                    .withView("create view v2 as select current_user()")
                    .withView("create view v3 as select database()")
                    .withView("create view v4 as select user()")
                    .withView("create view v5 as select CONNECTION_ID()")
                    .withView("create view v6 as select CATALOG()")

                    .withMaterializedView("create materialized view mv refresh async as select * from site_access_empty");
    }

    @AfterClass
    public static void tearDown() throws Exception {
        ConnectContext ctx = starRocksAssert.getCtx();
        String dropSQL = "drop table if exists site_access";
        String dropSQL2 = "drop table if exists site_access_2";
        try {
            DropTableStmt dropTableStmt = (DropTableStmt) UtFrameUtils.parseStmtWithNewParser(dropSQL, ctx);
            GlobalStateMgr.getCurrentState().getLocalMetastore().dropTable(dropTableStmt);
            DropTableStmt dropTableStmt2 = (DropTableStmt) UtFrameUtils.parseStmtWithNewParser(dropSQL2, ctx);
            GlobalStateMgr.getCurrentState().getLocalMetastore().dropTable(dropTableStmt2);
        } catch (Exception ex) {

        }
    }

    @Test
    public void testImmutablePartitionException() throws TException {
        Database db = GlobalStateMgr.getCurrentState().getLocalMetastore().getDb("test");
        OlapTable table = (OlapTable) GlobalStateMgr.getCurrentState().getLocalMetastore()
                    .getTable(db.getFullName(), "site_access_exception");
        List<Long> partitionIds = Lists.newArrayList();
        FrontendServiceImpl impl = new FrontendServiceImpl(exeEnv);
        TImmutablePartitionRequest request = new TImmutablePartitionRequest();
        TImmutablePartitionResult partition = impl.updateImmutablePartition(request);
        Table t = GlobalStateMgr.getCurrentState().getLocalMetastore().getTable(db.getFullName(), "v");

        Assert.assertEquals(partition.getStatus().getStatus_code(), TStatusCode.RUNTIME_ERROR);

        request.setDb_id(db.getId());
        partition = impl.updateImmutablePartition(request);
        Assert.assertEquals(partition.getStatus().getStatus_code(), TStatusCode.RUNTIME_ERROR);

        request.setTable_id(t.getId());
        partition = impl.updateImmutablePartition(request);
        Assert.assertEquals(partition.getStatus().getStatus_code(), TStatusCode.RUNTIME_ERROR);

        request.setTable_id(table.getId());
        partition = impl.updateImmutablePartition(request);
        Assert.assertEquals(partition.getStatus().getStatus_code(), TStatusCode.RUNTIME_ERROR);

        request.setPartition_ids(partitionIds);
        partition = impl.updateImmutablePartition(request);
        Assert.assertEquals(partition.getStatus().getStatus_code(), TStatusCode.OK);

        partitionIds.add(1L);
        request.setPartition_ids(partitionIds);
        partition = impl.updateImmutablePartition(request);
        Assert.assertEquals(partition.getStatus().getStatus_code(), TStatusCode.OK);

        partitionIds = table.getPhysicalPartitions().stream()
                    .map(PhysicalPartition::getId).collect(Collectors.toList());
        request.setPartition_ids(partitionIds);
        partition = impl.updateImmutablePartition(request);
        Assert.assertEquals(partition.getStatus().getStatus_code(), TStatusCode.OK);
    }

    @Test
    public void testImmutablePartitionApi() throws TException {
        Database db = GlobalStateMgr.getCurrentState().getLocalMetastore().getDb("test");
        OlapTable table = (OlapTable) GlobalStateMgr.getCurrentState().getLocalMetastore()
                    .getTable(db.getFullName(), "site_access_auto");
        List<Long> partitionIds = table.getPhysicalPartitions().stream()
                    .map(PhysicalPartition::getId).collect(Collectors.toList());
        FrontendServiceImpl impl = new FrontendServiceImpl(exeEnv);
        TImmutablePartitionRequest request = new TImmutablePartitionRequest();
        request.setDb_id(db.getId());
        request.setTable_id(table.getId());
        request.setPartition_ids(partitionIds);
        TImmutablePartitionResult partition = impl.updateImmutablePartition(request);

        Assert.assertEquals(partition.getStatus().getStatus_code(), TStatusCode.OK);
        Assert.assertEquals(2, table.getPhysicalPartitions().size());

        partition = impl.updateImmutablePartition(request);
        Assert.assertEquals(partition.getStatus().getStatus_code(), TStatusCode.OK);
        Assert.assertEquals(2, table.getPhysicalPartitions().size());

        partitionIds = table.getPhysicalPartitions().stream()
                    .map(PhysicalPartition::getId).collect(Collectors.toList());
        request.setPartition_ids(partitionIds);
        partition = impl.updateImmutablePartition(request);
        Assert.assertEquals(partition.getStatus().getStatus_code(), TStatusCode.OK);
        Assert.assertEquals(3, table.getPhysicalPartitions().size());
    }

    @Test
    public void testCreatePartitionApi() throws TException {
        new MockUp<GlobalTransactionMgr>() {
            @Mock
            public TransactionState getTransactionState(long dbId, long transactionId) {
                return new TransactionState();
            }
        };

        Database db = GlobalStateMgr.getCurrentState().getLocalMetastore().getDb("test");
        Table table = GlobalStateMgr.getCurrentState().getLocalMetastore().getTable(db.getFullName(), "site_access_day");
        List<List<String>> partitionValues = Lists.newArrayList();
        List<String> values = Lists.newArrayList();
        values.add("1990-04-24");
        partitionValues.add(values);

        FrontendServiceImpl impl = new FrontendServiceImpl(exeEnv);
        TCreatePartitionRequest request = new TCreatePartitionRequest();
        request.setDb_id(db.getId());
        request.setTable_id(table.getId());
        request.setPartition_values(partitionValues);
        TCreatePartitionResult partition = impl.createPartition(request);

        Assert.assertEquals(partition.getStatus().getStatus_code(), TStatusCode.OK);
        Partition p19900424 = table.getPartition("p19900424");
        Assert.assertNotNull(p19900424);

        partition = impl.createPartition(request);
        Assert.assertEquals(1, partition.partitions.size());
    }

    @Test
    public void testCreatePartitionWithSchemaChange() throws TException {
        new MockUp<GlobalTransactionMgr>() {
            @Mock
            public TransactionState getTransactionState(long dbId, long transactionId) {
                return new TransactionState();
            }
        };

        Database db = GlobalStateMgr.getCurrentState().getLocalMetastore().getDb("test");
        Table table = GlobalStateMgr.getCurrentState().getLocalMetastore().getTable(db.getFullName(), "site_access_day");
        ((OlapTable) table).setState(OlapTable.OlapTableState.SCHEMA_CHANGE);

        List<List<String>> partitionValues = Lists.newArrayList();
        List<String> values = Lists.newArrayList();
        values.add("1990-04-24");
        partitionValues.add(values);

        FrontendServiceImpl impl = new FrontendServiceImpl(exeEnv);
        TCreatePartitionRequest request = new TCreatePartitionRequest();
        request.setDb_id(db.getId());
        request.setTable_id(table.getId());
        request.setPartition_values(partitionValues);
        TCreatePartitionResult partition = impl.createPartition(request);

        Assert.assertEquals(TStatusCode.RUNTIME_ERROR, partition.getStatus().getStatus_code());
        ((OlapTable) table).setState(OlapTable.OlapTableState.NORMAL);
    }

    @Test
    public void testCreatePartitionWithRollup() throws TException {
        new MockUp<GlobalTransactionMgr>() {
            @Mock
            public TransactionState getTransactionState(long dbId, long transactionId) {
                return new TransactionState();
            }
        };

        Database db = GlobalStateMgr.getCurrentState().getLocalMetastore().getDb("test");
        Table table = GlobalStateMgr.getCurrentState().getLocalMetastore().getTable(db.getFullName(), "site_access_day");
        ((OlapTable) table).setState(OlapTable.OlapTableState.ROLLUP);

        List<List<String>> partitionValues = Lists.newArrayList();
        List<String> values = Lists.newArrayList();
        values.add("1990-04-24");
        partitionValues.add(values);

        FrontendServiceImpl impl = new FrontendServiceImpl(exeEnv);
        TCreatePartitionRequest request = new TCreatePartitionRequest();
        request.setDb_id(db.getId());
        request.setTable_id(table.getId());
        request.setPartition_values(partitionValues);
        TCreatePartitionResult partition = impl.createPartition(request);

        Assert.assertEquals(TStatusCode.RUNTIME_ERROR, partition.getStatus().getStatus_code());
        ((OlapTable) table).setState(OlapTable.OlapTableState.NORMAL);
    }

    @Test
    public void testCreatePartitionExceedLimit() throws TException {
        Database db = GlobalStateMgr.getCurrentState().getLocalMetastore().getDb("test");
        Table table = GlobalStateMgr.getCurrentState().getLocalMetastore().getTable(db.getFullName(), "site_access_day");
        List<List<String>> partitionValues = Lists.newArrayList();
        List<String> values = Lists.newArrayList();
        values.add("1990-04-24");
        partitionValues.add(values);

        FrontendServiceImpl impl = new FrontendServiceImpl(exeEnv);
        TCreatePartitionRequest request = new TCreatePartitionRequest();
        request.setDb_id(db.getId());
        request.setTable_id(table.getId());
        request.setPartition_values(partitionValues);

        Config.thrift_server_max_worker_threads = 4;
        TCreatePartitionResult partition = impl.createPartition(request);
        Config.thrift_server_max_worker_threads = 4096;

        Assert.assertEquals(partition.getStatus().getStatus_code(), TStatusCode.SERVICE_UNAVAILABLE);
    }

    @Test
    public void testLoadTxnBegin() throws Exception {
        FrontendServiceImpl impl = new FrontendServiceImpl(exeEnv);
        TLoadTxnBeginRequest request = new TLoadTxnBeginRequest();
        request.setLabel("test_label");
        request.setDb("test");
        request.setTbl("site_access_auto");
        request.setUser("root");
        request.setPasswd("");

        new MockUp<SessionVariable>() {
            @Mock
            public boolean isEnableLoadProfile() {
                return true;
            }
        };

        TLoadTxnBeginResult result = impl.loadTxnBegin(request);
        Assert.assertEquals(result.getStatus().getStatus_code(), TStatusCode.OK);
    }

    @Test
    public void testCreatePartitionApiSlice() throws TException {
        new MockUp<GlobalTransactionMgr>() {
            @Mock
            public TransactionState getTransactionState(long dbId, long transactionId) {
                return new TransactionState();
            }
        };

        Database db = GlobalStateMgr.getCurrentState().getLocalMetastore().getDb("test");
        Table table = GlobalStateMgr.getCurrentState().getLocalMetastore().getTable(db.getFullName(), "site_access_slice");
        List<List<String>> partitionValues = Lists.newArrayList();
        List<String> values = Lists.newArrayList();
        values.add("1990-04-24");
        partitionValues.add(values);

        FrontendServiceImpl impl = new FrontendServiceImpl(exeEnv);
        TCreatePartitionRequest request = new TCreatePartitionRequest();
        request.setDb_id(db.getId());
        request.setTable_id(table.getId());
        request.setPartition_values(partitionValues);
        TCreatePartitionResult partition = impl.createPartition(request);

        Assert.assertEquals(partition.getStatus().getStatus_code(), TStatusCode.OK);
        Partition p19900424 = table.getPartition("p19900424");
        Assert.assertNotNull(p19900424);

        partition = impl.createPartition(request);
        Assert.assertEquals(1, partition.partitions.size());
    }

    @Test
    public void testCreatePartitionApiMultiValues() throws TException {
        new MockUp<GlobalTransactionMgr>() {
            @Mock
            public TransactionState getTransactionState(long dbId, long transactionId) {
                return new TransactionState();
            }
        };

        Database db = GlobalStateMgr.getCurrentState().getLocalMetastore().getDb("test");
        Table table = GlobalStateMgr.getCurrentState().getLocalMetastore().getTable(db.getFullName(), "site_access_day");
        List<List<String>> partitionValues = Lists.newArrayList();
        List<String> values = Lists.newArrayList();
        values.add("1990-04-24");
        partitionValues.add(values);
        List<String> values1 = Lists.newArrayList();
        partitionValues.add(values1);
        values1.add("1990-04-24");
        List<String> values2 = Lists.newArrayList();
        values2.add("1989-11-02");
        partitionValues.add(values2);

        FrontendServiceImpl impl = new FrontendServiceImpl(exeEnv);
        TCreatePartitionRequest request = new TCreatePartitionRequest();
        request.setDb_id(db.getId());
        request.setTable_id(table.getId());
        request.setPartition_values(partitionValues);
        TCreatePartitionResult partition = impl.createPartition(request);

        Assert.assertEquals(partition.getStatus().getStatus_code(), TStatusCode.OK);
        Partition p19891102 = table.getPartition("p19891102");
        Assert.assertNotNull(p19891102);

        partition = impl.createPartition(request);
        Assert.assertEquals(2, partition.partitions.size());
    }

    @Test
    public void testCreatePartitionApiMonth() throws TException {
        new MockUp<GlobalTransactionMgr>() {
            @Mock
            public TransactionState getTransactionState(long dbId, long transactionId) {
                return new TransactionState();
            }
        };

        Database db = GlobalStateMgr.getCurrentState().getLocalMetastore().getDb("test");
        Table table = GlobalStateMgr.getCurrentState().getLocalMetastore().getTable(db.getFullName(), "site_access_month");
        List<List<String>> partitionValues = Lists.newArrayList();
        List<String> values = Lists.newArrayList();
        values.add("1990-04-24");
        partitionValues.add(values);
        List<String> values1 = Lists.newArrayList();
        values1.add("1990-04-30");
        partitionValues.add(values1);
        List<String> values2 = Lists.newArrayList();
        values2.add("1990-04-01");
        partitionValues.add(values2);
        List<String> values3 = Lists.newArrayList();
        values3.add("1990-04-25");
        partitionValues.add(values3);
        List<String> values4 = Lists.newArrayList();
        values4.add("1989-11-02");
        partitionValues.add(values4);

        FrontendServiceImpl impl = new FrontendServiceImpl(exeEnv);
        TCreatePartitionRequest request = new TCreatePartitionRequest();
        request.setDb_id(db.getId());
        request.setTable_id(table.getId());
        request.setPartition_values(partitionValues);
        TCreatePartitionResult partition = impl.createPartition(request);

        Assert.assertEquals(TStatusCode.OK, partition.getStatus().getStatus_code());
        Partition p199004 = table.getPartition("p199004");
        Assert.assertNotNull(p199004);

        partition = impl.createPartition(request);
        Assert.assertEquals(2, partition.partitions.size());
    }

    @Test
    public void testCreatePartitionApiBorder() throws TException {
        new MockUp<GlobalTransactionMgr>() {
            @Mock
            public TransactionState getTransactionState(long dbId, long transactionId) {
                return new TransactionState();
            }
        };

        Database db = GlobalStateMgr.getCurrentState().getLocalMetastore().getDb("test");
        Table table = GlobalStateMgr.getCurrentState().getLocalMetastore().getTable(db.getFullName(), "site_access_border");
        List<List<String>> partitionValues = Lists.newArrayList();
        List<String> values = Lists.newArrayList();
        values.add("NULL");
        partitionValues.add(values);
        List<String> values1 = Lists.newArrayList();
        values1.add("0000-01-01");
        partitionValues.add(values1);
        List<String> values2 = Lists.newArrayList();
        values2.add("9999-12-31");
        partitionValues.add(values2);

        FrontendServiceImpl impl = new FrontendServiceImpl(exeEnv);
        TCreatePartitionRequest request = new TCreatePartitionRequest();
        request.setDb_id(db.getId());
        request.setTable_id(table.getId());
        request.setPartition_values(partitionValues);
        TCreatePartitionResult partition = impl.createPartition(request);

        Assert.assertEquals(TStatusCode.OK, partition.getStatus().getStatus_code());
        Partition p00000101 = table.getPartition("p00000101");
        Assert.assertNotNull(p00000101);
        Partition p99991231 = table.getPartition("p99991231");
        Assert.assertNotNull(p99991231);
        partition = impl.createPartition(request);
        Assert.assertEquals(2, partition.partitions.size());
    }

    @Test
    public void testAutomaticPartitionLimitExceed() throws TException {
        Config.max_partition_number_per_table = 1;
        Database db = GlobalStateMgr.getCurrentState().getLocalMetastore().getDb("test");
        Table table = GlobalStateMgr.getCurrentState().getLocalMetastore().getTable(db.getFullName(), "site_access_slice");
        List<List<String>> partitionValues = Lists.newArrayList();
        List<String> values = Lists.newArrayList();
        values.add("1991-04-24");
        partitionValues.add(values);
        List<String> values2 = Lists.newArrayList();
        values2.add("1991-04-25");
        partitionValues.add(values2);
        FrontendServiceImpl impl = new FrontendServiceImpl(exeEnv);
        TCreatePartitionRequest request = new TCreatePartitionRequest();
        request.setDb_id(db.getId());
        request.setTable_id(table.getId());
        request.setPartition_values(partitionValues);
        TCreatePartitionResult partition = impl.createPartition(request);

        Assert.assertEquals(partition.getStatus().getStatus_code(), TStatusCode.RUNTIME_ERROR);
        Assert.assertTrue(partition.getStatus().getError_msgs().get(0).contains("max_partition_number_per_table"));
        Config.max_partition_number_per_table = 100000;
    }

    @Test
    public void testAutomaticPartitionPerLoadLimitExceed() throws TException {
        TransactionState state = new TransactionState();
        new MockUp<GlobalTransactionMgr>() {
            @Mock
            public TransactionState getTransactionState(long dbId, long transactionId) {
                return state;
            }
        };

        Database db = GlobalStateMgr.getCurrentState().getLocalMetastore().getDb("test");
        Table table = GlobalStateMgr.getCurrentState().getLocalMetastore().getTable(db.getFullName(), "site_access_month");
        List<List<String>> partitionValues = Lists.newArrayList();
        List<String> values = Lists.newArrayList();
        values.add("1999-04-29");
        partitionValues.add(values);
        List<String> values2 = Lists.newArrayList();
        values2.add("1999-03-28");
        partitionValues.add(values2);
        FrontendServiceImpl impl = new FrontendServiceImpl(exeEnv);
        TCreatePartitionRequest request = new TCreatePartitionRequest();
        request.setDb_id(db.getId());
        request.setTable_id(table.getId());
        request.setPartition_values(partitionValues);
        TCreatePartitionResult partition = impl.createPartition(request);
        Assert.assertEquals(TStatusCode.OK, partition.getStatus().getStatus_code());

        Config.max_partitions_in_one_batch = 1;

        partition = impl.createPartition(request);
        Assert.assertEquals(partition.getStatus().getStatus_code(), TStatusCode.RUNTIME_ERROR);
        Assert.assertTrue(partition.getStatus().getError_msgs().get(0).contains("max_partitions_in_one_batch"));

        Config.max_partitions_in_one_batch = 4096;
    }

    private TGetTablesParams buildListTableStatusParam() {
        TGetTablesParams request = new TGetTablesParams();
        request.setDb("test");
        TUserIdentity tUserIdentity = new TUserIdentity();
        tUserIdentity.setUsername("root");
        tUserIdentity.setHost("%");
        tUserIdentity.setIs_domain(false);
        request.setCurrent_user_ident(tUserIdentity);
        request.setType(TTableType.VIEW);

        return request;
    }

    @Test
    public void testGetTableNames() throws TException {
        FrontendServiceImpl impl = new FrontendServiceImpl(exeEnv);
        TGetTablesParams params = new TGetTablesParams();
        params.setCatalog_name("default_catalog");
        params.setDb("test");
        TUserIdentity tUserIdentity = new TUserIdentity();
        tUserIdentity.setUsername("root");
        tUserIdentity.setHost("%");
        tUserIdentity.setIs_domain(false);
        params.setCurrent_user_ident(tUserIdentity);

        TGetTablesResult result = impl.getTableNames(params);
        Assert.assertEquals(17, result.tables.size());
    }

    @Test
    public void testListTableStatus() throws TException {
        FrontendServiceImpl impl = new FrontendServiceImpl(exeEnv);
        TListTableStatusResult result = impl.listTableStatus(buildListTableStatusParam());
        Assert.assertEquals(7, result.tables.size());
    }

    @Test
    public void testListViewStatusWithBaseTableDropped() throws Exception {
        starRocksAssert.useDatabase("test")
                    .withTable("CREATE TABLE site_access_empty_for_view (\n" +
                                "    event_day DATETIME NOT NULL,\n" +
                                "    site_id INT DEFAULT '10',\n" +
                                "    city_code VARCHAR(100),\n" +
                                "    user_name VARCHAR(32) DEFAULT '',\n" +
                                "    pv BIGINT DEFAULT '0'\n" +
                                ")\n" +
                                "DUPLICATE KEY(event_day, site_id, city_code, user_name)\n" +
                                "PARTITION BY date_trunc('day', event_day)\n" +
                                "DISTRIBUTED BY HASH(event_day, site_id)\n" +
                                "PROPERTIES(\n" +
                                "    \"replication_num\" = \"1\"\n" +
                                ");");
        starRocksAssert.withView("create view test.view11 as select * from test.site_access_empty_for_view");
        // drop the base table referenced by test.view11
        starRocksAssert.dropTable("test.site_access_empty_for_view");
        FrontendServiceImpl impl = new FrontendServiceImpl(exeEnv);
        TListTableStatusResult result = impl.listTableStatus(buildListTableStatusParam());
        System.out.println(result.tables.stream().map(TTableStatus::getName).collect(Collectors.toList()));
        Assert.assertEquals(8, result.tables.size());
        starRocksAssert.dropView("test.view11");
    }

    @Test
    public void testCreatePartitionApiHour() throws TException {
        new MockUp<GlobalTransactionMgr>() {
            @Mock
            public TransactionState getTransactionState(long dbId, long transactionId) {
                return new TransactionState();
            }
        };

        Database db = GlobalStateMgr.getCurrentState().getLocalMetastore().getDb("test");
        Table table = GlobalStateMgr.getCurrentState().getLocalMetastore().getTable(db.getFullName(), "site_access_hour");
        List<List<String>> partitionValues = Lists.newArrayList();
        List<String> values = Lists.newArrayList();
        values.add("1990-04-24 12:34:56");
        partitionValues.add(values);

        FrontendServiceImpl impl = new FrontendServiceImpl(exeEnv);
        TCreatePartitionRequest request = new TCreatePartitionRequest();
        request.setDb_id(db.getId());
        request.setTable_id(table.getId());
        request.setPartition_values(partitionValues);
        TCreatePartitionResult partition = impl.createPartition(request);

        Assert.assertEquals(TStatusCode.OK, partition.getStatus().getStatus_code());
        Partition p1990042412 = table.getPartition("p1990042412");
        Assert.assertNotNull(p1990042412);

        partition = impl.createPartition(request);
        Assert.assertEquals(1, partition.partitions.size());
    }

    @Test
    public void testCreateEmptyPartition() {
        Database db = GlobalStateMgr.getCurrentState().getLocalMetastore().getDb("test");
        Table table = GlobalStateMgr.getCurrentState().getLocalMetastore().getTable(db.getFullName(), "site_access_empty");
        Collection<Partition> partitions = table.getPartitions();
        Assert.assertEquals(1, partitions.size());
        String name = partitions.iterator().next().getName();
        Assert.assertEquals(ExpressionRangePartitionInfo.AUTOMATIC_SHADOW_PARTITION_NAME, name);
        Assert.assertTrue(name.startsWith(ExpressionRangePartitionInfo.SHADOW_PARTITION_PREFIX));
    }

    @Test(expected = AnalysisException.class)
    public void testCreateCeilForbidAutomaticTable() throws Exception {
        starRocksAssert.withDatabase("test2").useDatabase("test2")
                    .withTable("CREATE TABLE site_access_ceil (\n" +
                                "    event_day datetime,\n" +
                                "    site_id INT DEFAULT '10',\n" +
                                "    city_code VARCHAR(100),\n" +
                                "    user_name VARCHAR(32) DEFAULT '',\n" +
                                "    pv BIGINT DEFAULT '0'\n" +
                                ")\n" +
                                "DUPLICATE KEY(event_day, site_id, city_code, user_name)\n" +
                                "PARTITION BY time_slice(event_day, interval 1 day, CEIL) \n" +
                                "DISTRIBUTED BY HASH(event_day, site_id) BUCKETS 32\n" +
                                "PROPERTIES(\"replication_num\" = \"1\");");
    }

    @Test(expected = AnalysisException.class)
    public void testCreateTimeSliceForbidAutomaticTable() throws Exception {
        starRocksAssert.withDatabase("test2").useDatabase("test2")
                    .withTable("CREATE TABLE site_access_time_slice_hour_date (\n" +
                                "    event_day date,\n" +
                                "    site_id INT DEFAULT '10',\n" +
                                "    city_code VARCHAR(100),\n" +
                                "    user_name VARCHAR(32) DEFAULT '',\n" +
                                "    pv BIGINT DEFAULT '0'\n" +
                                ")\n" +
                                "DUPLICATE KEY(event_day, site_id, city_code, user_name)\n" +
                                "PARTITION BY time_slice(event_day, interval 1 hour) \n" +
                                "DISTRIBUTED BY HASH(event_day, site_id) BUCKETS 32\n" +
                                "PROPERTIES(\"replication_num\" = \"1\");");
    }

    @Test(expected = AnalysisException.class)
    public void testCreateDateTruncForbidAutomaticTable() throws Exception {
        starRocksAssert.withDatabase("test2").useDatabase("test2")
                    .withTable("CREATE TABLE site_access_date_trunc_hour_date (\n" +
                                "    event_day DATE,\n" +
                                "    site_id INT DEFAULT '10',\n" +
                                "    city_code VARCHAR(100),\n" +
                                "    user_name VARCHAR(32) DEFAULT '',\n" +
                                "    pv BIGINT DEFAULT '0'\n" +
                                ")\n" +
                                "DUPLICATE KEY(event_day, site_id, city_code, user_name)\n" +
                                "PARTITION BY date_trunc('hour', event_day)\n" +
                                "DISTRIBUTED BY HASH(event_day, site_id) BUCKETS 32\n" +
                                "PROPERTIES(\"replication_num\" = \"1\");");
    }

    @Test(expected = AnalysisException.class)
    public void testUnsupportedAutomaticTableGranularityDoesNotMatch() throws Exception {
        starRocksAssert.withDatabase("test2").useDatabase("test2")
                    .withTable("CREATE TABLE site_access_granularity_does_not_match(\n" +
                                "    event_day DATE NOT NULL,\n" +
                                "    site_id INT DEFAULT '10',\n" +
                                "    city_code VARCHAR(100),\n" +
                                "    user_name VARCHAR(32) DEFAULT '',\n" +
                                "    pv BIGINT DEFAULT '0'\n" +
                                ") \n" +
                                "DUPLICATE KEY(event_day, site_id, city_code, user_name)\n" +
                                "PARTITION BY date_trunc('month', event_day)(\n" +
                                "    START (\"2023-05-01\") END (\"2023-05-03\") EVERY (INTERVAL 1 day)\n" +
                                ")\n" +
                                "DISTRIBUTED BY HASH(event_day, site_id) BUCKETS 32\n" +
                                "PROPERTIES(\n" +
                                "    \"partition_live_number\" = \"3\",\n" +
                                "    \"replication_num\" = \"1\"\n" +
                                ");");
    }

    @Test(expected = AnalysisException.class)
    public void testUnsupportedAutomaticTableGranularityDoesNotMatch2() throws Exception {
        starRocksAssert.withDatabase("test2").useDatabase("test2")
                    .withTable("CREATE TABLE site_access_granularity_does_not_match2(\n" +
                                "    event_day DATE NOT NULL,\n" +
                                "    site_id INT DEFAULT '10',\n" +
                                "    city_code VARCHAR(100),\n" +
                                "    user_name VARCHAR(32) DEFAULT '',\n" +
                                "    pv BIGINT DEFAULT '0'\n" +
                                ") \n" +
                                "DUPLICATE KEY(event_day, site_id, city_code, user_name)\n" +
                                "PARTITION BY date_trunc('month', event_day)(\n" +
                                "   START (\"2022-05-01\") END (\"2022-05-03\") EVERY (INTERVAL 1 day),\n" +
                                "    START (\"2023-05-01\") END (\"2023-05-03\") EVERY (INTERVAL 1 day)\n" +
                                ")\n" +
                                "DISTRIBUTED BY HASH(event_day, site_id) BUCKETS 32\n" +
                                "PROPERTIES(\n" +
                                "    \"partition_live_number\" = \"3\",\n" +
                                "    \"replication_num\" = \"1\"\n" +
                                ");");
    }

    @Test
    public void testGetTablesInfo() throws Exception {
        starRocksAssert.withDatabase("test_table").useDatabase("test_table")
                    .withTable("CREATE TABLE `t1` (\n" +
                                "  `k1` date NULL COMMENT \"\",\n" +
                                "  `v1` int(11) NULL COMMENT \"\",\n" +
                                "  `v2` int(11) NULL COMMENT \"\"\n" +
                                ") ENGINE=OLAP \n" +
                                "DUPLICATE KEY(`k1`)\n" +
                                "COMMENT \"OLAP\"\n" +
                                "PROPERTIES (\n" +
                                "\"replication_num\" = \"1\",\n" +
                                "\"in_memory\" = \"false\",\n" +
                                "\"enable_persistent_index\" = \"false\",\n" +
                                "\"replicated_storage\" = \"true\",\n" +
                                "\"compression\" = \"LZ4\"\n" +
                                ")")
                    .withTable("CREATE TABLE `t2` (\n" +
                                "  `k1` date NULL COMMENT \"\",\n" +
                                "  `v1` int(11) NULL COMMENT \"\",\n" +
                                "  `v2` int(11) NULL COMMENT \"\"\n" +
                                ") ENGINE=OLAP \n" +
                                "DUPLICATE KEY(`k1`)\n" +
                                "COMMENT \"OLAP\"\n" +
                                "PROPERTIES (\n" +
                                "\"replication_num\" = \"1\",\n" +
                                "\"in_memory\" = \"false\",\n" +
                                "\"enable_persistent_index\" = \"false\",\n" +
                                "\"replicated_storage\" = \"true\",\n" +
                                "\"compression\" = \"LZ4\"\n" +
                                ")");

        ConnectContext ctx = starRocksAssert.getCtx();
        String createUserSql = "create user test1";
        DDLStmtExecutor.execute(UtFrameUtils.parseStmtWithNewParser(createUserSql, ctx), ctx);
        String grantSql = "GRANT SELECT ON TABLE test_table.t1 TO USER `test1`@`%`;";
        DDLStmtExecutor.execute(UtFrameUtils.parseStmtWithNewParser(grantSql, ctx), ctx);

        FrontendServiceImpl impl = new FrontendServiceImpl(exeEnv);
        TGetTablesInfoRequest request = new TGetTablesInfoRequest();
        TAuthInfo authInfo = new TAuthInfo();
        TUserIdentity userIdentity = new TUserIdentity();
        userIdentity.setUsername("test1");
        userIdentity.setHost("%");
        userIdentity.setIs_domain(false);
        authInfo.setCurrent_user_ident(userIdentity);
        authInfo.setPattern("test_table");
        request.setAuth_info(authInfo);
        TGetTablesInfoResponse response = impl.getTablesInfo(request);
        List<TTableInfo> tablesInfos = response.getTables_infos();
        Assert.assertEquals(1, tablesInfos.size());
        Assert.assertEquals("t1", tablesInfos.get(0).getTable_name());
    }

    @Test
    public void testDefaultValueMeta() throws Exception {
        starRocksAssert.withDatabase("test_table").useDatabase("test_table")
                    .withTable("CREATE TABLE `test_default_value` (\n" +
                                "  `id` datetime NULL DEFAULT CURRENT_TIMESTAMP COMMENT \"\",\n" +
                                "  `value` int(11) NULL DEFAULT \"2\" COMMENT \"\"\n" +
                                ") ENGINE=OLAP \n" +
                                "DUPLICATE KEY(`id`, `value`)\n" +
                                "DISTRIBUTED BY RANDOM\n" +
                                "PROPERTIES (\n" +
                                "\"replication_num\" = \"1\",\n" +
                                "\"in_memory\" = \"false\",\n" +
                                "\"enable_persistent_index\" = \"false\",\n" +
                                "\"replicated_storage\" = \"true\",\n" +
                                "\"compression\" = \"LZ4\"\n" +
                                ");");

        ConnectContext ctx = starRocksAssert.getCtx();
        String createUserSql = "create user test2";
        DDLStmtExecutor.execute(UtFrameUtils.parseStmtWithNewParser(createUserSql, ctx), ctx);
        String grantSql = "GRANT SELECT ON TABLE test_table.test_default_value TO USER `test2`@`%`;";
        DDLStmtExecutor.execute(UtFrameUtils.parseStmtWithNewParser(grantSql, ctx), ctx);

        FrontendServiceImpl impl = new FrontendServiceImpl(exeEnv);
        TDescribeTableParams request = new TDescribeTableParams();
        TUserIdentity userIdentity = new TUserIdentity();
        userIdentity.setUsername("test2");
        userIdentity.setHost("%");
        userIdentity.setIs_domain(false);
        request.setCurrent_user_ident(userIdentity);
        TDescribeTableResult response = impl.describeTable(request);
        List<TColumnDef> columnDefList = response.getColumns();
        List<TColumnDef> testDefaultValue = columnDefList.stream()
                    .filter(u -> u.getColumnDesc().getTableName().equalsIgnoreCase("test_default_value"))
                    .collect(Collectors.toList());
        Assert.assertEquals(2, testDefaultValue.size());
        Assert.assertEquals("CURRENT_TIMESTAMP", testDefaultValue.get(0).getColumnDesc().getColumnDefault());
        Assert.assertEquals("2", testDefaultValue.get(1).getColumnDesc().getColumnDefault());
    }

    @Test
    public void testGetSpecialColumn() throws Exception {
        starRocksAssert.withDatabase("test_table").useDatabase("test_table")
                    .withTable("CREATE TABLE `ye$test` (\n" +
                                "event_day DATE,\n" +
                                "department_id int(11) NOT NULL COMMENT \"\"\n" +
                                ") ENGINE=OLAP\n" +
                                "PRIMARY KEY(event_day, department_id)\n" +
                                "DISTRIBUTED BY HASH(department_id) BUCKETS 1\n" +
                                "PROPERTIES (\n" +
                                "\"replication_num\" = \"1\",\n" +
                                "\"in_memory\" = \"false\",\n" +
                                "\"storage_format\" = \"DEFAULT\",\n" +
                                "\"enable_persistent_index\" = \"false\"\n" +
                                ");");

        ConnectContext ctx = starRocksAssert.getCtx();
        String createUserSql = "create user test3";
        DDLStmtExecutor.execute(UtFrameUtils.parseStmtWithNewParser(createUserSql, ctx), ctx);
        String grantSql = "GRANT SELECT ON TABLE test_table.ye$test TO USER `test3`@`%`;";
        DDLStmtExecutor.execute(UtFrameUtils.parseStmtWithNewParser(grantSql, ctx), ctx);

        FrontendServiceImpl impl = new FrontendServiceImpl(exeEnv);
        TGetTablesParams request = new TGetTablesParams();
        TUserIdentity userIdentity = new TUserIdentity();
        userIdentity.setUsername("test3");
        userIdentity.setHost("%");
        userIdentity.setIs_domain(false);
        request.setCurrent_user_ident(userIdentity);
        request.setPattern("ye$test");
        request.setDb("test_table");
        TGetTablesResult response = impl.getTableNames(request);
        Assert.assertEquals(1, response.tables.size());
    }

    @Test
    public void testGetSpecialColumnForSyncMv() throws Exception {
        starRocksAssert.withDatabase("test_table").useDatabase("test_table")
                    .withTable("CREATE TABLE `base1` (\n" +
                                "event_day DATE,\n" +
                                "department_id int(11) NOT NULL COMMENT \"\"\n" +
                                ") ENGINE=OLAP\n" +
                                "DUPLICATE KEY(event_day, department_id)\n" +
                                "DISTRIBUTED BY HASH(department_id) BUCKETS 1\n" +
                                "PROPERTIES (\n" +
                                "\"replication_num\" = \"1\",\n" +
                                "\"in_memory\" = \"false\",\n" +
                                "\"storage_format\" = \"DEFAULT\",\n" +
                                "\"enable_persistent_index\" = \"false\"\n" +
                                ");")
                    .withMaterializedView("create materialized view test_table.mv$test as select event_day from base1");

        ConnectContext ctx = starRocksAssert.getCtx();
        String createUserSql = "create user test4";
        DDLStmtExecutor.execute(UtFrameUtils.parseStmtWithNewParser(createUserSql, ctx), ctx);
        String grantSql = "GRANT SELECT ON TABLE test_table.base1 TO USER `test4`@`%`;";
        DDLStmtExecutor.execute(UtFrameUtils.parseStmtWithNewParser(grantSql, ctx), ctx);

        FrontendServiceImpl impl = new FrontendServiceImpl(exeEnv);
        TGetTablesParams request = new TGetTablesParams();
        TUserIdentity userIdentity = new TUserIdentity();
        userIdentity.setUsername("test4");
        userIdentity.setHost("%");
        userIdentity.setIs_domain(false);
        request.setCurrent_user_ident(userIdentity);
        request.setPattern("mv$test");
        request.setDb("test_table");
        request.setType(TTableType.MATERIALIZED_VIEW);
        TListMaterializedViewStatusResult response = impl.listMaterializedViewStatus(request);
        Assert.assertEquals(1, response.materialized_views.size());
    }

    @Test
    public void testGetLoadTxnStatus() throws Exception {
        Database db = GlobalStateMgr.getCurrentState().getLocalMetastore().getDb("test");
        Table table = GlobalStateMgr.getCurrentState().getLocalMetastore().getTable(db.getFullName(), "site_access_day");
        UUID uuid = UUID.randomUUID();
        TUniqueId requestId = new TUniqueId(uuid.getMostSignificantBits(), uuid.getLeastSignificantBits());
        long transactionId = GlobalStateMgr.getCurrentState().getGlobalTransactionMgr().beginTransaction(db.getId(),
                    Lists.newArrayList(table.getId()), "1jdc689-xd232", requestId,
                    new TxnCoordinator(TxnSourceType.BE, "1.1.1.1"),
                    TransactionState.LoadJobSourceType.BACKEND_STREAMING, -1, 600);
        FrontendServiceImpl impl = new FrontendServiceImpl(exeEnv);
        TGetLoadTxnStatusRequest request = new TGetLoadTxnStatusRequest();
        request.setDb("non-exist-db");
        request.setTbl("non-site_access_day-tbl");
        request.setTxnId(100);
        TGetLoadTxnStatusResult result1 = impl.getLoadTxnStatus(request);
        Assert.assertEquals(TTransactionStatus.UNKNOWN, result1.getStatus());
        Assert.assertNull(result1.getReason());
        request.setDb("test");
        TGetLoadTxnStatusResult result2 = impl.getLoadTxnStatus(request);
        Assert.assertEquals(TTransactionStatus.UNKNOWN, result2.getStatus());
        Assert.assertNull(result2.getReason());
        request.setTxnId(transactionId);
        GlobalStateMgr.getCurrentState().setFrontendNodeType(FrontendNodeType.FOLLOWER);
        TGetLoadTxnStatusResult result3 = impl.getLoadTxnStatus(request);
        Assert.assertEquals(TTransactionStatus.UNKNOWN, result3.getStatus());
        Assert.assertNull(result3.getReason());
        GlobalStateMgr.getCurrentState().setFrontendNodeType(FrontendNodeType.LEADER);
        TGetLoadTxnStatusResult result4 = impl.getLoadTxnStatus(request);
        Assert.assertEquals(TTransactionStatus.PREPARE, result4.getStatus());
        Assert.assertEquals("", result4.getReason());
        GlobalStateMgr.getCurrentState().getGlobalTransactionMgr().abortTransaction(
                db.getId(), transactionId, "artificial failure");
        TGetLoadTxnStatusResult result5 = impl.getLoadTxnStatus(request);
        Assert.assertEquals(TTransactionStatus.ABORTED, result5.getStatus());
        Assert.assertEquals("artificial failure", result5.getReason());
    }

    @Test
    public void testStreamLoadPutColumnMapException() {
        FrontendServiceImpl impl = new FrontendServiceImpl(exeEnv);
        TStreamLoadPutRequest request = new TStreamLoadPutRequest();
        request.setDb("test");
        request.setTbl("site_access_hour");
        request.setUser("root");
        request.setTxnId(1024);
        request.setColumnSeparator(",");
        request.setSkipHeader(1);
        request.setFileType(TFileType.FILE_STREAM);

        // wrong format of str_to_date()
        request.setColumns("col1,event_day=str_to_date(col1)");

        TStreamLoadPutResult result = impl.streamLoadPut(request);
        TStatus status = result.getStatus();
        request.setFileType(TFileType.FILE_STREAM);
        Assert.assertEquals(TStatusCode.ANALYSIS_ERROR, status.getStatus_code());
        List<String> errMsg = status.getError_msgs();
        Assert.assertEquals(1, errMsg.size());
        Assert.assertEquals(
                    "Expr 'str_to_date(`col1`)' analyze error: No matching function with signature: str_to_date(varchar), " +
                                "derived column is 'event_day'",
                    errMsg.get(0));
    }

    @Test
    public void testSetFrontendConfig() throws TException {
        FrontendServiceImpl impl = new FrontendServiceImpl(exeEnv);
        TSetConfigRequest request = new TSetConfigRequest();
        request.keys = Lists.newArrayList("mysql_server_version");
        request.values = Lists.newArrayList("5.1.1");

        TSetConfigResponse result = impl.setConfig(request);
        Assert.assertEquals("5.1.1", GlobalVariable.version);
    }

    @Test
    public void testLoadTxnCommitRateLimitExceeded() throws StarRocksException, TException, LockTimeoutException {
        FrontendServiceImpl impl = spy(new FrontendServiceImpl(exeEnv));
        TLoadTxnCommitRequest request = new TLoadTxnCommitRequest();
        request.db = "test";
        request.tbl = "tbl_test";
        request.txnId = 1001L;
        request.setAuth_code(100);
        request.commitInfos = new ArrayList<>();
        long now = System.currentTimeMillis();
        doThrow(new CommitRateExceededException(1001, now + 100)).when(impl).loadTxnCommitImpl(any(), any());
        TLoadTxnCommitResult result = impl.loadTxnCommit(request);
        Assert.assertEquals(TStatusCode.SR_EAGAIN, result.status.status_code);
        Assert.assertTrue(result.retry_interval_ms >= (now + 100 - System.currentTimeMillis()));
    }

    @Test
    public void testLoadTxnCommitTimeout() throws StarRocksException, TException, LockTimeoutException {
        FrontendServiceImpl impl = spy(new FrontendServiceImpl(exeEnv));
        TLoadTxnCommitRequest request = new TLoadTxnCommitRequest();
        request.db = "test";
        request.tbl = "tbl_test";
        request.txnId = 1001L;
        request.setAuth_code(100);
        request.commitInfos = new ArrayList<>();
        doThrow(new LockTimeoutException("get database write lock timeout")).when(impl).loadTxnCommitImpl(any(), any());
        TLoadTxnCommitResult result = impl.loadTxnCommit(request);
        Assert.assertEquals(TStatusCode.TIMEOUT, result.status.status_code);
    }

    @Test
    public void testLoadTxnCommitFailed() throws StarRocksException, TException, LockTimeoutException {
        FrontendServiceImpl impl = spy(new FrontendServiceImpl(exeEnv));
        TLoadTxnCommitRequest request = new TLoadTxnCommitRequest();
        request.db = "test";
        request.tbl = "tbl_test";
        request.txnId = 1001L;
        request.setAuth_code(100);
        request.commitInfos = new ArrayList<>();
        doThrow(new StarRocksException("injected error")).when(impl).loadTxnCommitImpl(any(), any());
        TLoadTxnCommitResult result = impl.loadTxnCommit(request);
        Assert.assertEquals(TStatusCode.ANALYSIS_ERROR, result.status.status_code);
    }

    @Test
    public void testStreamLoadPutTimeout() throws StarRocksException, TException, LockTimeoutException {
        FrontendServiceImpl impl = spy(new FrontendServiceImpl(exeEnv));
        TStreamLoadPutRequest request = new TStreamLoadPutRequest();
        request.db = "test";
        request.tbl = "tbl_test";
        request.txnId = 1001L;
        request.setAuth_code(100);
        doThrow(new LockTimeoutException("get database read lock timeout")).when(impl).streamLoadPutImpl(any());
        TStreamLoadPutResult result = impl.streamLoadPut(request);
        Assert.assertEquals(TStatusCode.TIMEOUT, result.status.status_code);
    }

    @Test
    public void testRequestMergeCommit() throws Exception {
        // test success request
        testRequestMergeCommitBase(request -> {}, result -> {
            assertEquals(TStatusCode.OK, result.getStatus().getStatus_code());
            assertEquals("test_label", result.getLabel());
        });

        // test authentication failure
        testRequestMergeCommitBase(request -> request.setUser("fake_user"),
                result -> assertEquals(TStatusCode.NOT_AUTHORIZED, result.getStatus().getStatus_code()));

        // test database not exist
        testRequestMergeCommitBase(request -> request.setDb("mc_db_not_exist"),
                result -> {
                    assertEquals(TStatusCode.INTERNAL_ERROR, result.getStatus().getStatus_code());
                    assertEquals(1, result.getStatus().getError_msgs().size());
                    assertEquals("unknown database [mc_db_not_exist]", result.getStatus().getError_msgs().get(0));
                });

        // test table not exist
        testRequestMergeCommitBase(request -> request.setTbl("mc_tbl_not_exist"),
                result -> {
                    assertEquals(TStatusCode.INTERNAL_ERROR, result.getStatus().getStatus_code());
                    assertEquals(1, result.getStatus().getError_msgs().size());
                    assertEquals("unknown table [test.mc_tbl_not_exist]", result.getStatus().getError_msgs().get(0));
                });
    }

    private void testRequestMergeCommitBase(
            Consumer<TMergeCommitRequest> setupRequest, Consumer<TMergeCommitResult> verifyResult) throws Exception {
        FrontendServiceImpl impl = new FrontendServiceImpl(exeEnv);
        TMergeCommitRequest request = new TMergeCommitRequest();
        request.setDb("test");
        request.setTbl("site_access_hour");
        request.setUser("root");
        request.setPasswd("");
        request.setBackend_id(10001);
        request.setBackend_host("127.0.0.1");
        request.putToParams(HTTP_ENABLE_BATCH_WRITE, "true");
        request.putToParams(HTTP_BATCH_WRITE_ASYNC, "true");
        request.putToParams(HTTP_BATCH_WRITE_INTERVAL_MS, "1000");
        request.putToParams(HTTP_BATCH_WRITE_PARALLEL, "4");

        new MockUp<BatchWriteMgr>() {

            @Mock
            public RequestLoadResult requestLoad(
                    TableId tableId, StreamLoadKvParams params, long backendId, String backendHost) {
                return new RequestLoadResult(new TStatus(TStatusCode.OK), "test_label");
            }
        };
        setupRequest.accept(request);
        TMergeCommitResult result = impl.requestMergeCommit(request);
        verifyResult.accept(result);
    }

    @Test
    public void testMetaNotFound() throws StarRocksException {
        FrontendServiceImpl impl = spy(new FrontendServiceImpl(exeEnv));
        TStreamLoadPutRequest request = new TStreamLoadPutRequest();
        request.db = "test";
        request.tbl = "foo";
        request.txnId = 1001L;
        request.setFileType(TFileType.FILE_STREAM);
        request.setLoadId(new TUniqueId(1, 2));

        Exception e = Assert.assertThrows(StarRocksException.class, () -> impl.streamLoadPutImpl(request));
        Assert.assertTrue(e.getMessage().contains("unknown table"));

        request.tbl = "v";
        e = Assert.assertThrows(StarRocksException.class, () -> impl.streamLoadPutImpl(request));
        Assert.assertTrue(e.getMessage().contains("load table type is not OlapTable"));

        request.tbl = "mv";
        e = Assert.assertThrows(StarRocksException.class, () -> impl.streamLoadPutImpl(request));
        Assert.assertTrue(e.getMessage().contains("is a materialized view"));
    }

    @Test
    public void testAddListPartitionConcurrency() throws StarRocksException, TException {
        new MockUp<GlobalTransactionMgr>() {
            @Mock
            public TransactionState getTransactionState(long dbId, long transactionId) {
                return new TransactionState();
            }
        };

        Database db = GlobalStateMgr.getCurrentState().getLocalMetastore().getDb("test");
        Table table = GlobalStateMgr.getCurrentState().getLocalMetastore().getTable(db.getFullName(), "site_access_list");
        List<List<String>> partitionValues = Lists.newArrayList();
        List<String> values = Lists.newArrayList();
        values.add("1990-04-24");
        partitionValues.add(values);
        List<String> values2 = Lists.newArrayList();
        values2.add("1990-04-25");
        partitionValues.add(values2);
        FrontendServiceImpl impl = new FrontendServiceImpl(exeEnv);
        TCreatePartitionRequest request = new TCreatePartitionRequest();
        request.setDb_id(db.getId());
        request.setTable_id(table.getId());
        request.setPartition_values(partitionValues);
        TCreatePartitionResult partition = impl.createPartition(request);

        GlobalStateMgr currentState = GlobalStateMgr.getCurrentState();
        Database testDb = currentState.getLocalMetastore().getDb("test");
        OlapTable olapTable = (OlapTable) GlobalStateMgr.getCurrentState().getLocalMetastore()
                    .getTable(testDb.getFullName(), "site_access_list");
        PartitionInfo partitionInfo = olapTable.getPartitionInfo();
        DistributionInfo defaultDistributionInfo = olapTable.getDefaultDistributionInfo();
        List<PartitionDesc> partitionDescs = Lists.newArrayList();
        Partition p19910425 = olapTable.getPartition("p19900425");

        partitionDescs.add(new ListPartitionDesc(Lists.newArrayList("p19900425"),
                    Lists.newArrayList(new SingleItemListPartitionDesc(true, "p19900425",
                                Lists.newArrayList("1990-04-25"), Maps.newHashMap()))));

        AddPartitionClause addPartitionClause = new AddPartitionClause(partitionDescs.get(0),
                    defaultDistributionInfo.toDistributionDesc(table.getIdToColumn()), Maps.newHashMap(), false);

        List<Partition> partitionList = Lists.newArrayList();
        partitionList.add(p19910425);

        currentState.getLocalMetastore().addListPartitionLog(testDb, olapTable, partitionDescs,
                    addPartitionClause.isTempPartition(), partitionInfo, partitionList, Sets.newSet("p19900425"));

    }

    @Test
    public void testgetDictQueryParam() throws TException {
        FrontendServiceImpl impl = new FrontendServiceImpl(exeEnv);
        TGetDictQueryParamRequest request = new TGetDictQueryParamRequest();
        request.setDb_name("test");
        request.setTable_name("site_access_auto");

        TGetDictQueryParamResponse result = impl.getDictQueryParam(request);

        System.out.println(result);

        Assert.assertNotEquals(0, result.getLocation().getTabletsSize());
    }

    @Test
<<<<<<< HEAD
    public void testlistRecycleBinCatalogs() throws Exception {
        FrontendServiceImpl impl = new FrontendServiceImpl(exeEnv);

        starRocksAssert.withDatabase("test").useDatabase("test")
                    .withTable("CREATE TABLE tblRecycleBinCatalogs (\n" +
                                "    event_day DATETIME NOT NULL,\n" +
                                "    site_id INT DEFAULT '10',\n" +
                                "    city_code VARCHAR(100),\n" +
                                "    user_name VARCHAR(32) DEFAULT '',\n" +
                                "    pv BIGINT DEFAULT '0'\n" +
                                ")\n" +
                                "DUPLICATE KEY(event_day, site_id, city_code, user_name)\n" +
                                "DISTRIBUTED BY RANDOM\n" +
                                "PROPERTIES(\n" +
                                "    \"replication_num\" = \"1\"\n" +
                                ");");

        ConnectContext ctx = starRocksAssert.getCtx();
        String dropSQL = "drop table if exists tblRecycleBinCatalogs";
        try {
            DropTableStmt dropTableStmt = (DropTableStmt) UtFrameUtils.parseStmtWithNewParser(dropSQL, ctx);
            GlobalStateMgr.getCurrentState().getLocalMetastore().dropTable(dropTableStmt);
        } catch (Exception ex) {

        }

        TListRecycleBinCatalogsParams request = new TListRecycleBinCatalogsParams();
        TUserIdentity userIdentity = new TUserIdentity();
        userIdentity.setUsername("test4");
        userIdentity.setHost("%");
        userIdentity.setIs_domain(false);
        request.setUser_ident(userIdentity);

        TListRecycleBinCatalogsResult result = impl.listRecycleBinCatalogs(request);
        List<TListRecycleBinCatalogsInfo> tCatalogInfo = result.recyclebin_catalogs;
        boolean matched = false;
        for (int i = 0; i < tCatalogInfo.size(); ++i) {
            TListRecycleBinCatalogsInfo item = tCatalogInfo.get(i);
            if (item.getName().equals("tblRecycleBinCatalogs")) {
                matched = true;
            }
        }
        Assert.assertEquals(true, matched);
=======
    public void testGetPartitionMeta() throws Exception {
        starRocksAssert.useDatabase("test")
                .withTable("CREATE TABLE site_access_fix_buckets (\n" +
                        "    event_day DATETIME NOT NULL,\n" +
                        "    site_id INT DEFAULT '10',\n" +
                        "    city_code VARCHAR(100),\n" +
                        "    user_name VARCHAR(32) DEFAULT '',\n" +
                        "    pv BIGINT DEFAULT '0'\n" +
                        ")\n" +
                        "DUPLICATE KEY(event_day, site_id, city_code, user_name)\n" +
                        "DISTRIBUTED BY HASH(event_day, site_id, city_code, user_name) BUCKETS 32\n" +
                        "PROPERTIES(\n" +
                        "    \"replication_num\" = \"1\"\n" +
                        ");");

        FrontendServiceImpl impl = new FrontendServiceImpl(exeEnv);
        { // nothing set to the request
            TPartitionMetaRequest request = new TPartitionMetaRequest();
            TPartitionMetaResponse response = impl.getPartitionMeta(request);
            TStatus status = response.getStatus();
            Assert.assertEquals(TStatusCode.INVALID_ARGUMENT, status.getStatus_code());
            Assert.assertEquals(1L, status.getError_msgs().size());
            Assert.assertEquals("Invalid parameter from getPartitionMeta request, tablet_ids is required",
                    status.getError_msgs().get(0));
        }
        Database db = GlobalStateMgr.getCurrentState().getLocalMetastore().getDb("test");
        Table table = db.getTable("site_access_fix_buckets");
        Assert.assertTrue(table instanceof OlapTable);
        OlapTable olapTable = (OlapTable) table;
        long bucketNum = 32;
        Assert.assertEquals(bucketNum, olapTable.getDefaultDistributionInfo().getBucketNum());

        List<Long> partitionIds = olapTable.getPhysicalPartitions().stream()
                .map(PhysicalPartition::getId).toList();
        long partitionId = partitionIds.get(0);
        List<Tablet> tablets = olapTable.getPhysicalPartition(partitionId).getBaseIndex().getTablets();
        Assert.assertEquals(bucketNum, tablets.size());

        long tabletId = tablets.get(0).getId();
        long tabletId2 = tablets.get(1).getId();

        { // has a single correct tablet_id
            TPartitionMetaRequest request = new TPartitionMetaRequest();
            request.setTablet_ids(List.of(tabletId));
            TPartitionMetaResponse response = impl.getPartitionMeta(request);
            TStatus status = response.getStatus();
            Assert.assertEquals(TStatusCode.OK, status.getStatus_code());
            List<TPartitionMeta> metaList = response.getPartition_metas();
            Map<Long, Integer> tabletIdMetaIndex = response.getTablet_id_partition_meta_index();
            Assert.assertEquals(1L, metaList.size());
            Assert.assertEquals(1L, tabletIdMetaIndex.size());
            Assert.assertTrue(tabletIdMetaIndex.containsKey(tabletId));
            TPartitionMeta meta = metaList.get(tabletIdMetaIndex.get(tabletId));
            PhysicalPartition physicalPartition = olapTable.getPhysicalPartition(partitionId);
            Partition partition = olapTable.getPartition(physicalPartition.getParentId());
            Assert.assertEquals(physicalPartition.getName(), meta.getPartition_name());
            Assert.assertEquals(partitionId, meta.getPartition_id());
            Assert.assertEquals(partition.getState().name(), meta.getState());
            Assert.assertEquals(physicalPartition.getVisibleVersion(), meta.getVisible_version());
            Assert.assertEquals(physicalPartition.getNextVersion(), meta.getNext_version());
            Assert.assertEquals(olapTable.isTempPartition(partitionId), meta.isIs_temp());
        }
        { // has 2 correct tablet_ids points to the same partition, one non-exist tablet id
            TPartitionMetaRequest request = new TPartitionMetaRequest();
            long nonExistTabletId = 1356798018;
            request.setTablet_ids(List.of(tabletId, tabletId2, nonExistTabletId));
            TPartitionMetaResponse response = impl.getPartitionMeta(request);
            TStatus status = response.getStatus();
            Assert.assertEquals(TStatusCode.OK, status.getStatus_code());
            List<TPartitionMeta> metaList = response.getPartition_metas();
            Map<Long, Integer> tabletIdMetaIndex = response.getTablet_id_partition_meta_index();
            Assert.assertEquals(1L, metaList.size());
            Assert.assertEquals(2L, tabletIdMetaIndex.size());
            Assert.assertTrue(tabletIdMetaIndex.containsKey(tabletId));
            Assert.assertTrue(tabletIdMetaIndex.containsKey(tabletId2));
            Assert.assertFalse(tabletIdMetaIndex.containsKey(nonExistTabletId));

            // both pointed to the same partition meta
            Assert.assertEquals(0L, (long) tabletIdMetaIndex.get(tabletId));
            Assert.assertEquals(0L, (long) tabletIdMetaIndex.get(tabletId2));

            // verify the partitionMeta
            TPartitionMeta meta = metaList.get(0);
            PhysicalPartition physicalPartition = olapTable.getPhysicalPartition(partitionId);
            Partition partition = olapTable.getPartition(physicalPartition.getParentId());
            Assert.assertEquals(physicalPartition.getName(), meta.getPartition_name());
            Assert.assertEquals(partitionId, meta.getPartition_id());
            Assert.assertEquals(partition.getState().name(), meta.getState());
            Assert.assertEquals(physicalPartition.getVisibleVersion(), meta.getVisible_version());
            Assert.assertEquals(physicalPartition.getNextVersion(), meta.getNext_version());
            Assert.assertEquals(olapTable.isTempPartition(partitionId), meta.isIs_temp());
        }
>>>>>>> 952799a2
    }
}<|MERGE_RESOLUTION|>--- conflicted
+++ resolved
@@ -1368,7 +1368,6 @@
     }
 
     @Test
-<<<<<<< HEAD
     public void testlistRecycleBinCatalogs() throws Exception {
         FrontendServiceImpl impl = new FrontendServiceImpl(exeEnv);
 
@@ -1412,7 +1411,8 @@
             }
         }
         Assert.assertEquals(true, matched);
-=======
+    }
+
     public void testGetPartitionMeta() throws Exception {
         starRocksAssert.useDatabase("test")
                 .withTable("CREATE TABLE site_access_fix_buckets (\n" +
@@ -1505,6 +1505,5 @@
             Assert.assertEquals(physicalPartition.getNextVersion(), meta.getNext_version());
             Assert.assertEquals(olapTable.isTempPartition(partitionId), meta.isIs_temp());
         }
->>>>>>> 952799a2
     }
 }