--- conflicted
+++ resolved
@@ -744,7 +744,6 @@
     }
 
     @Test
-<<<<<<< HEAD
     public void testGetSpecialColumnForSyncMv() throws Exception {
         starRocksAssert.withDatabase("test_table").useDatabase("test_table")
                 .withTable("CREATE TABLE `base1` (\n" +
@@ -780,8 +779,8 @@
         TListMaterializedViewStatusResult response = impl.listMaterializedViewStatus(request);
         Assert.assertEquals(1, response.materialized_views.size());
     }
-
-=======
+  
+    @Test
     public void testGetLoadTxnStatus() throws Exception {
         Database db = GlobalStateMgr.getCurrentState().getDb("test");
         Table table = db.getTable("site_access_day");
@@ -809,5 +808,5 @@
         TGetLoadTxnStatusResult result4 = impl.getLoadTxnStatus(request);
         Assert.assertEquals(TTransactionStatus.PREPARE, result4.getStatus());
     }
->>>>>>> 519ef2ca
+  
 }