// This file is made available under Elastic License 2.0.
// This file is based on code available under the Apache license here:
//   https://github.com/apache/incubator-doris/blob/master/fe/fe-core/src/test/java/org/apache/doris/mysql/privilege/AuthTest.java

// Licensed to the Apache Software Foundation (ASF) under one
// or more contributor license agreements.  See the NOTICE file
// distributed with this work for additional information
// regarding copyright ownership.  The ASF licenses this file
// to you under the Apache License, Version 2.0 (the
// "License"); you may not use this file except in compliance
// with the License.  You may obtain a copy of the License at
//
//   http://www.apache.org/licenses/LICENSE-2.0
//
// Unless required by applicable law or agreed to in writing,
// software distributed under the License is distributed on an
// "AS IS" BASIS, WITHOUT WARRANTIES OR CONDITIONS OF ANY
// KIND, either express or implied.  See the License for the
// specific language governing permissions and limitations
// under the License.

package com.starrocks.mysql.privilege;

import com.google.common.collect.Lists;
import com.starrocks.analysis.Analyzer;
import com.starrocks.analysis.CreateRoleStmt;
import com.starrocks.analysis.CreateUserStmt;
import com.starrocks.analysis.DropRoleStmt;
import com.starrocks.analysis.DropUserStmt;
import com.starrocks.analysis.ResourcePattern;
import com.starrocks.analysis.TablePattern;
import com.starrocks.analysis.UserDesc;
import com.starrocks.analysis.UserIdentity;
import com.starrocks.catalog.AccessPrivilege;
import com.starrocks.catalog.DomainResolver;
import com.starrocks.common.Config;
import com.starrocks.common.DdlException;
import com.starrocks.common.FeConstants;
import com.starrocks.common.UserException;
import com.starrocks.mysql.MysqlPassword;
import com.starrocks.mysql.security.LdapSecurity;
import com.starrocks.persist.EditLog;
import com.starrocks.persist.ImpersonatePrivInfo;
import com.starrocks.persist.PrivInfo;
import com.starrocks.qe.ConnectContext;
import com.starrocks.qe.QueryState;
import com.starrocks.server.GlobalStateMgr;
import com.starrocks.sql.ast.AlterUserStmt;
import com.starrocks.sql.ast.GrantPrivilegeStmt;
import com.starrocks.sql.ast.GrantRoleStmt;
import com.starrocks.sql.ast.RevokePrivilegeStmt;
import com.starrocks.sql.ast.RevokeRoleStmt;
import com.starrocks.utframe.UtFrameUtils;
import mockit.Delegate;
import mockit.Expectations;
import mockit.Mocked;
import org.apache.logging.log4j.LogManager;
import org.apache.logging.log4j.Logger;
import org.junit.After;
import org.junit.Assert;
import org.junit.Before;
import org.junit.Test;

import java.nio.charset.StandardCharsets;
import java.util.ArrayList;
import java.util.Arrays;
import java.util.Collections;
import java.util.HashSet;
import java.util.Iterator;
import java.util.List;
import java.util.Set;

public class AuthTest {

    private Auth auth;
    @Mocked
    public GlobalStateMgr globalStateMgr;
    @Mocked
    private Analyzer analyzer;
    @Mocked
    private EditLog editLog;
    @Mocked
    private ConnectContext ctx;
    @Mocked
    public LdapSecurity ldapSecurity;

    private MockDomianResolver resolver;

    // Thread is not mockable in Jmockit, so use a subclass instead.
    private static final class MockDomianResolver extends DomainResolver {
        public MockDomianResolver(Auth auth) {
            super(auth);
        }

        @Override
        public boolean resolveWithBNS(String domainName, Set<String> resolvedIPs) {
            switch (domainName) {
                case "starrocks.domain1":
                    resolvedIPs.add("10.1.1.1");
                    resolvedIPs.add("10.1.1.2");
                    resolvedIPs.add("10.1.1.3");
                    break;
                case "starrocks.domain2":
                    resolvedIPs.add("20.1.1.1");
                    resolvedIPs.add("20.1.1.2");
                    resolvedIPs.add("20.1.1.3");
                    break;
            }
            return true;
        }
    }

    @Before
    public void setUp() throws NoSuchMethodException, SecurityException {
        auth = new Auth();

        new Expectations() {
            {
                GlobalStateMgr.getCurrentState();
                minTimes = 0;
                result = globalStateMgr;

                globalStateMgr.getAuth();
                minTimes = 0;
                result = auth;

                globalStateMgr.getEditLog();
                minTimes = 0;
                result = editLog;

                editLog.logCreateUser((PrivInfo) any);
                minTimes = 0;

                ConnectContext.get();
                minTimes = 0;
                result = ctx;

                ctx.getQualifiedUser();
                minTimes = 0;
                result = "root";

                ctx.getRemoteIP();
                minTimes = 0;
                result = "192.168.1.1";

                ctx.getState();
                minTimes = 0;
                result = new QueryState();

                ctx.getCurrentUserIdentity();
                minTimes = 0;
                result = UserIdentity.createAnalyzedUserIdentWithIp("root", "%");
            }
        };

        resolver = new MockDomianResolver(auth);
    }

    @After
    public void tearDown() {
        Config.enable_validate_password = false;  // skip password validation
    }

    @Test
    public void test() throws IllegalArgumentException {
        // 1. create cmy@%
        String createUserSql = "CREATE USER 'cmy' IDENTIFIED BY '12345'";
        CreateUserStmt createUserStmt = null;
        try {
            createUserStmt = (CreateUserStmt) UtFrameUtils.parseStmtWithNewParser(createUserSql, ctx);
            auth.createUser(createUserStmt);
        } catch (Exception e) {
            e.printStackTrace();
            Assert.fail();
        }
        UserIdentity userIdentity = createUserStmt.getUserIdent();

        // 2. check if cmy from specified ip can access
        List<UserIdentity> currentUser = Lists.newArrayList();
        Assert.assertTrue(auth.checkPlainPassword("cmy", "192.168.0.1", "12345",
                currentUser));
        Assert.assertFalse(auth.checkPlainPassword("cmy", "192.168.0.1",
                "123456", null));
        Assert.assertTrue(currentUser.get(0).equals(userIdentity));

        // 3. create another user: zhangsan@"192.%"
        createUserSql = "CREATE USER 'zhangsan'@'192.%' IDENTIFIED BY '12345'";
        try {
            createUserStmt = (CreateUserStmt) UtFrameUtils.parseStmtWithNewParser(createUserSql, ctx);
            auth.createUser(createUserStmt);
        } catch (Exception e) {
            e.printStackTrace();
            Assert.fail();
        }
        userIdentity = createUserStmt.getUserIdent();

        // 4. check if zhangsan from specified ip can access
        Assert.assertTrue(auth.checkPlainPassword("zhangsan", "192.168.0.1",
                "12345", null));
        Assert.assertFalse(auth.checkPlainPassword("zhangsan", "172.168.0.1",
                "12345", null));

        // 4.1 check if we can create same user
        Config.enable_password_reuse = true;
        try {
            createUserStmt = (CreateUserStmt) UtFrameUtils.parseStmtWithNewParser(createUserSql, ctx);
        } catch (Exception e) {
            e.printStackTrace();
            Assert.fail();
        }

        boolean hasException = false;
        try {
            auth.createUser(createUserStmt);
        } catch (DdlException e) {
            e.printStackTrace();
            hasException = true;
        }
        Assert.assertTrue(hasException);

        // 4.2 check if we can create same user name with different host
        createUserSql = "CREATE USER 'zhangsan'@'172.18.1.1' IDENTIFIED BY '12345'";
        try {
            createUserStmt = (CreateUserStmt) UtFrameUtils.parseStmtWithNewParser(createUserSql, ctx);
            auth.createUser(createUserStmt);
        } catch (Exception e) {
            e.printStackTrace();
            Assert.fail();
        }

        Assert.assertTrue(auth.checkPlainPassword("zhangsan", "172.18.1.1",
                "12345", null));

        // 5. create a user with domain [starrocks.domain]
        createUserSql = "CREATE USER 'zhangsan'@['starrocks.domain1'] IDENTIFIED BY '12345'";
        try {
            createUserStmt = (CreateUserStmt) UtFrameUtils.parseStmtWithNewParser(createUserSql, ctx);
            auth.createUser(createUserStmt);
        } catch (Exception e) {
            e.printStackTrace();
            Assert.fail();
        }

        // 5.1 resolve domain [starrocks.domain1]
        resolver.runAfterCatalogReady();

        // 6. check if user from resolved ip can access
        Assert.assertTrue(auth.checkPlainPassword("zhangsan", "10.1.1.1",
                "12345", null));
        Assert.assertFalse(auth.checkPlainPassword("zhangsan", "10.1.1.1",
                "123456", null));

        // 7. add duplicated user@['starrocks.domain1']
        try {
            createUserStmt = (CreateUserStmt) UtFrameUtils.parseStmtWithNewParser(createUserSql, ctx);
        } catch (Exception e) {
            e.printStackTrace();
            Assert.fail();
        }

        hasException = false;
        try {
            auth.createUser(createUserStmt);
        } catch (DdlException e) {
            e.printStackTrace();
            hasException = true;
        }
        Assert.assertTrue(hasException);

        // 8. add another user@['starrocks.domain2']
        createUserSql = "CREATE USER 'lisi'@['starrocks.domain2'] IDENTIFIED BY '123456'";
        try {
            createUserStmt = (CreateUserStmt) UtFrameUtils.parseStmtWithNewParser(createUserSql, ctx);
            auth.createUser(createUserStmt);
        } catch (Exception e) {
            e.printStackTrace();
            Assert.fail();
        }

        // 8.1 resolve domain [starrocks.domain2]
        resolver.runAfterCatalogReady();

        Assert.assertTrue(auth.checkPlainPassword("lisi", "20.1.1.1",
                "123456", null));
        Assert.assertFalse(auth.checkPlainPassword("lisi", "10.1.1.1",
                "123456", null));
        Assert.assertFalse(auth.checkPlainPassword("lisi", "20.1.1.2",
                "123455", null));

        /*
         * Now we have 4 users:
         * cmy@'%'
         * zhangsan@"192.%"
         * zhangsan@['starrocks.domain1']
         * lisi@['starrocks.domain2']
         */

        // 9. grant for cmy@'%'
        GrantPrivilegeStmt grantStmt = null;
        try {
            String sql = "GRANT CREATE_PRIV,DROP_PRIV on '*'.'*' to cmy";
            grantStmt = (GrantPrivilegeStmt) UtFrameUtils.parseStmtWithNewParser(sql, ctx);
        } catch (Exception e) {
            e.printStackTrace();
            Assert.fail();
        }

        List<UserIdentity> currentUser2 = Lists.newArrayList();
        auth.checkPlainPassword("cmy", "172.1.1.1", "12345", currentUser2);
        Assert.assertEquals(1, currentUser2.size());
        // check auth before grant
        Assert.assertFalse(auth.checkDbPriv(currentUser2.get(0), "db1",
                PrivPredicate.CREATE));

        try {
            auth.grant(grantStmt);
        } catch (DdlException e) {
            e.printStackTrace();
            Assert.fail();
        }

        // 9.1 check auth
        Assert.assertTrue(auth.checkDbPriv(currentUser2.get(0), "db1",
                PrivPredicate.CREATE));
        UserIdentity zhangsan1 =
                UserIdentity.createAnalyzedUserIdentWithIp("zhangsan", "172.1.1.1");
        Assert.assertFalse(auth.checkDbPriv(zhangsan1, "db1",
                PrivPredicate.CREATE));

        // 10. grant auth for non exist user
        hasException = false;
        try {
            String sql = "GRANT CREATE_PRIV,DROP_PRIV on '*'.'*' to nouser";
            grantStmt = (GrantPrivilegeStmt) UtFrameUtils.parseStmtWithNewParser(sql, ctx);
        } catch (Exception e) {
            e.printStackTrace();
            hasException = true;
        }
        Assert.assertTrue(hasException);

        // 11. grant auth for user with non exist host
        hasException = false;
        try {
            String sql = "GRANT SELECT,DROP_PRIV on *.* to zhangsan";
            grantStmt = (GrantPrivilegeStmt) UtFrameUtils.parseStmtWithNewParser(sql, ctx);
        } catch (Exception e) {
            e.printStackTrace();
            hasException = true;
        }
        Assert.assertTrue(hasException);

        // 12. grant db auth to exist user
        try {
            String sql = "GRANT SELECT_PRIV,DROP_PRIV on db1.* to zhangsan@'192.%'";
            grantStmt = (GrantPrivilegeStmt) UtFrameUtils.parseStmtWithNewParser(sql, ctx);
        } catch (Exception e) {
            e.printStackTrace();
            Assert.fail();
        }

        try {
            auth.grant(grantStmt);
        } catch (DdlException e) {
            e.printStackTrace();
            Assert.fail();
        }

        currentUser2.clear();
        auth.checkPlainPassword("zhangsan", "192.168.1.1", "12345", currentUser2);
        Assert.assertEquals(1, currentUser2.size());

        Assert.assertTrue(auth.checkDbPriv(currentUser2.get(0), "db1",
                PrivPredicate.SELECT));
        Assert.assertFalse(auth.checkGlobalPriv(currentUser2.get(0), PrivPredicate.SELECT));
        Assert.assertTrue(auth.checkTblPriv(currentUser2.get(0), "db1",
                "tbl1", PrivPredicate.SELECT));

        // 13. grant tbl auth to exist user
        try {
            String sql = "GRANT ALTER_PRIV,DROP_PRIV on db2.tbl2 to zhangsan@'192.%'";
            grantStmt = (GrantPrivilegeStmt) UtFrameUtils.parseStmtWithNewParser(sql, ctx);
        } catch (Exception e) {
            e.printStackTrace();
            Assert.fail();
        }

        try {
            auth.grant(grantStmt);
        } catch (DdlException e) {
            e.printStackTrace();
            Assert.fail();
        }

        currentUser2.clear();
        auth.checkPlainPassword("zhangsan", "192.168.1.1", "12345", currentUser2);
        Assert.assertEquals(1, currentUser2.size());
        Assert.assertFalse(auth.checkDbPriv(currentUser2.get(0), "db2",
                PrivPredicate.SELECT));
        Assert.assertFalse(auth.checkGlobalPriv(currentUser2.get(0), PrivPredicate.SELECT));
        Assert.assertTrue(auth.checkTblPriv(currentUser2.get(0), "db2", "tbl2",
                PrivPredicate.DROP));

        // 14. grant db auth to zhangsan@['starrocks.domain1']
        try {
            String sql = "GRANT alter,drop on db3.* to 'zhangsan'@['starrocks.domain1']";
            grantStmt = (GrantPrivilegeStmt) UtFrameUtils.parseStmtWithNewParser(sql, ctx);
            auth.grant(grantStmt);
        } catch (Exception e) {
            e.printStackTrace();
            Assert.fail();
        }

        currentUser2.clear();
        auth.checkPlainPassword("zhangsan", "10.1.1.1", "12345", currentUser2);
        Assert.assertEquals(1, currentUser2.size());
        Assert.assertTrue(auth.checkDbPriv(currentUser2.get(0), "db3",
                PrivPredicate.ALTER));
        // 15. grant new auth to exist priv entry (exist ALTER/DROP, add SELECT)
        try {
            String sql = "GRANT SELECT_PRIV on db3.* to zhangsan@['starrocks.domain1']";
            grantStmt = (GrantPrivilegeStmt) UtFrameUtils.parseStmtWithNewParser(sql, ctx);
            auth.grant(grantStmt);
        } catch (Exception e) {
            e.printStackTrace();
            Assert.fail();
        }

        currentUser2.clear();
        auth.checkPlainPassword("zhangsan", "10.1.1.1", "12345", currentUser2);
        Assert.assertEquals(1, currentUser2.size());
        Assert.assertTrue(auth.checkDbPriv(currentUser2.get(0), "db3",
                PrivPredicate.SELECT));

        currentUser2.clear();
        auth.checkPlainPassword("zhangsan", "10.1.1.2", "12345", currentUser2);
        Assert.assertEquals(1, currentUser2.size());
        Assert.assertTrue(auth.checkDbPriv(currentUser2.get(0), "db3",
                PrivPredicate.ALTER));
        currentUser2.clear();
        auth.checkPlainPassword("zhangsan", "10.1.1.3", "12345", currentUser2);
        Assert.assertEquals(1, currentUser2.size());
        Assert.assertTrue(auth.checkDbPriv(currentUser2.get(0), "db3",
                PrivPredicate.DROP));

        /*
         * for now, we have following auth:
         * cmy@'%'
         *      *.* -> CREATE/DROP
         * zhangsan@"192.%"
         *      db1.* -> SELECT/DROP
         *      db2.tbl2 -> ALTER/DROP
         * zhangsan@['starrocks.domain1']
         *      db3.* -> ALTER/DROP/SELECT
         * lisi@['starrocks.domain2']
         *      N/A
         */

        // 16. revoke privs from non exist user
        String sql = "REVOKE SELECT_PRIV ON *.* FROM nouser";
        RevokePrivilegeStmt revokeStmt = null;
        hasException = false;
        try {
            revokeStmt = (RevokePrivilegeStmt) UtFrameUtils.parseStmtWithNewParser(sql, ctx);
        } catch (Exception e) {
            e.printStackTrace();
            hasException = true;
        }
        Assert.assertTrue(hasException);

        // 17. revoke privs from non exist host
        sql = "REVOKE SELECT_PRIV ON *.* FROM cmy@'172.%'";
        hasException = false;
        try {
            revokeStmt = (RevokePrivilegeStmt) UtFrameUtils.parseStmtWithNewParser(sql, ctx);
        } catch (Exception e) {
            e.printStackTrace();
            hasException = true;
        }
        Assert.assertTrue(hasException);

        // 18. revoke privs from non exist db
        sql = "REVOKE SELECT_PRIV ON nodb.* FROM cmy";
        hasException = false;
        try {
            revokeStmt = (RevokePrivilegeStmt) UtFrameUtils.parseStmtWithNewParser(sql, ctx);
            auth.revoke(revokeStmt);
        } catch (Exception e) {
            e.printStackTrace();
            hasException = true;
        }
        Assert.assertTrue(hasException);

        // 19. revoke privs from user @ ip
        sql = "REVOKE CREATE_PRIV ON *.* FROM cmy";
        try {
            revokeStmt = (RevokePrivilegeStmt) UtFrameUtils.parseStmtWithNewParser(sql, ctx);
        } catch (Exception e) {
            e.printStackTrace();
            Assert.fail();
        }

        currentUser2.clear();
        auth.checkPlainPassword("cmy", "172.1.1.1", "12345", currentUser2);
        Assert.assertEquals(1, currentUser2.size());
        Assert.assertTrue(auth.checkDbPriv(currentUser2.get(0), "db",
                PrivPredicate.CREATE));
        try {
            auth.revoke(revokeStmt);
        } catch (DdlException e) {
            e.printStackTrace();
            Assert.fail();
        }
        Assert.assertFalse(auth.checkDbPriv(currentUser2.get(0), "db",
                PrivPredicate.CREATE));
        Assert.assertTrue(auth.checkDbPriv(currentUser2.get(0), "db",
                PrivPredicate.DROP));

        // 19. revoke tbl privs from user @ ip
        sql = "REVOKE ALTER_PRIV ON db2.tbl2 FROM zhangsan@'192.%'";
        try {
            revokeStmt = (RevokePrivilegeStmt) UtFrameUtils.parseStmtWithNewParser(sql, ctx);
        } catch (Exception e) {
            e.printStackTrace();
            Assert.fail();
        }

        currentUser2.clear();
        auth.checkPlainPassword("zhangsan", "192.1.1.1", "12345", currentUser2);
        Assert.assertEquals(1, currentUser2.size());
        Assert.assertTrue(auth.checkTblPriv(currentUser2.get(0), "db2",
                "tbl2", PrivPredicate.ALTER));
        try {
            auth.revoke(revokeStmt);
        } catch (DdlException e) {
            e.printStackTrace();
            Assert.fail();
        }

        currentUser2.clear();
        auth.checkPlainPassword("zhangsan", "192.1.1.1", "12345", currentUser2);
        Assert.assertEquals(1, currentUser2.size());
        Assert.assertFalse(auth.checkTblPriv(currentUser2.get(0), "db2",
                "tbl2", PrivPredicate.ALTER));
        Assert.assertTrue(auth.checkDbPriv(currentUser2.get(0), "db1",
                PrivPredicate.SELECT));

        // 20. revoke privs from non exist user @ domain
        sql = "REVOKE ALTER_PRIV ON db2.tbl2 FROM zhangsan@nodomain";
        hasException = false;
        try {
            revokeStmt = (RevokePrivilegeStmt) UtFrameUtils.parseStmtWithNewParser(sql, ctx);
        } catch (Exception e) {
            e.printStackTrace();
            hasException = true;
        }
        Assert.assertTrue(hasException);

        // 21. revoke privs from non exist db from user @ domain
        sql = "REVOKE ALTER_PRIV ON nodb.* FROM zhangsan@['starrocks.domain1']";
        hasException = false;
        try {
            revokeStmt = (RevokePrivilegeStmt) UtFrameUtils.parseStmtWithNewParser(sql, ctx);
            auth.revoke(revokeStmt);
        } catch (Exception e) {
            e.printStackTrace();
            hasException = true;
        }
        Assert.assertTrue(hasException);

        // 22. revoke privs from exist user @ domain
        sql = "REVOKE DROP_PRIV ON db3.* FROM zhangsan@['starrocks.domain1']";
        try {
            revokeStmt = (RevokePrivilegeStmt) UtFrameUtils.parseStmtWithNewParser(sql, ctx);
        } catch (Exception e) {
            e.printStackTrace();
            Assert.fail();
        }

        currentUser2.clear();
        auth.checkPlainPassword("zhangsan", "10.1.1.1", "12345", currentUser2);
        Assert.assertEquals(1, currentUser2.size());
        Assert.assertTrue(auth.checkDbPriv(currentUser2.get(0), "db3",
                PrivPredicate.DROP));

        try {
            auth.revoke(revokeStmt);
        } catch (DdlException e) {
            e.printStackTrace();
            Assert.fail();
        }

        currentUser2.clear();
        auth.checkPlainPassword("zhangsan", "10.1.1.1", "12345", currentUser2);
        Assert.assertEquals(1, currentUser2.size());
        Assert.assertFalse(auth.checkDbPriv(currentUser2.get(0), "db3",
                PrivPredicate.DROP));

        /*
         * for now, we have following auth:
         * cmy@'%'
         *      *.* -> DROP
         * zhangsan@"192.%"
         *      db1.* -> SELECT/DROP
         *      db2.tbl2 -> DROP
         * zhangsan@['starrocks.domain1']
         *      db3.* -> ALTER/SELECT
         * lisi@['starrocks.domain2']
         *      N/A
         */

        // 23. create admin role, which is not allowed
        String createRoleSql = "CREATE ROLE admin";
        CreateRoleStmt roleStmt = null;
        hasException = false;
        try {
            UtFrameUtils.parseStmtWithNewParser(createRoleSql, ctx);
        } catch (Exception e1) {
            e1.printStackTrace();
            hasException = true;
        }
        Assert.assertTrue(hasException);

        // 23. create operator role, which is not allowed
        createRoleSql = "CREATE ROLE operator";
        hasException = false;
        try {
            UtFrameUtils.parseStmtWithNewParser(createRoleSql, ctx);
        } catch (Exception e1) {
            e1.printStackTrace();
            hasException = true;
        }
        Assert.assertTrue(hasException);

        // 24. create role
        createRoleSql = "CREATE ROLE role1";
        try {
            roleStmt = (CreateRoleStmt) UtFrameUtils.parseStmtWithNewParser(createRoleSql, ctx);
        } catch (Exception e1) {
            e1.printStackTrace();
            Assert.fail();
        }

        try {
            auth.createRole(roleStmt);
        } catch (DdlException e1) {
            e1.printStackTrace();
            Assert.fail();
        }

        // 25. grant auth to non exist role, will report error
        sql = "GRANT DROP_PRIV, SELECT_PRIV TO *.* ON ROLE role2";
        hasException = false;
        try {
            grantStmt = (GrantPrivilegeStmt) UtFrameUtils.parseStmtWithNewParser(sql, ctx);
        } catch (Exception e1) {
            e1.printStackTrace();
            hasException = true;
        }
        Assert.assertTrue(hasException);

        // 26. grant auth to role
        sql = "GRANT DROP_PRIV, SELECT_PRIV ON *.* TO ROLE role1";
        try {
            grantStmt = (GrantPrivilegeStmt) UtFrameUtils.parseStmtWithNewParser(sql, ctx);
        } catch (Exception e1) {
            e1.printStackTrace();
            Assert.fail();
        }

        try {
            auth.grant(grantStmt);
        } catch (DdlException e1) {
            e1.printStackTrace();
            Assert.fail();
        }

        // 27. create user and set it as role1
        createUserSql = "CREATE USER 'wangwu' IDENTIFIED BY '12345' DEFAULT ROLE 'role1'";
        try {
            createUserStmt = (CreateUserStmt) UtFrameUtils.parseStmtWithNewParser(createUserSql, ctx);
            auth.createUser(createUserStmt);
        } catch (Exception e) {
            e.printStackTrace();
            Assert.fail();
        }

        currentUser2.clear();
        auth.checkPlainPassword("wangwu", "10.17.2.1", "12345", currentUser2);
        Assert.assertEquals(1, currentUser2.size());
        Assert.assertTrue(auth.checkDbPriv(currentUser2.get(0), "db4",
                PrivPredicate.DROP));

        // 28. create user@domain and set it as role1
        createUserSql = "CREATE USER 'chenliu'@['starrocks.domain2'] IDENTIFIED BY '12345' DEFAULT ROLE 'role1'";
        try {
            createUserStmt = (CreateUserStmt) UtFrameUtils.parseStmtWithNewParser(createUserSql, ctx);
            auth.createUser(createUserStmt);
        } catch (Exception e) {
            e.printStackTrace();
            Assert.fail();
        }

        currentUser2.clear();
        auth.checkPlainPassword("chenliu", "20.1.1.1", "12345", currentUser2);
        Assert.assertEquals(0, currentUser2.size());
        resolver.runAfterCatalogReady();
        currentUser2.clear();
        auth.checkPlainPassword("chenliu", "20.1.1.1", "12345", currentUser2);
        Assert.assertEquals(1, currentUser2.size());
        Assert.assertTrue(auth.checkDbPriv(currentUser2.get(0), "db4",
                PrivPredicate.DROP));

        // 29. revoke auth on non exist db from role1
        sql = "REVOKE DROP_PRIV ON nodb.* FROM ROLE role1";
        try {
            revokeStmt = (RevokePrivilegeStmt) UtFrameUtils.parseStmtWithNewParser(sql, ctx);
        } catch (Exception e) {
            e.printStackTrace();
            Assert.fail();
        }

        hasException = false;
        try {
            auth.revoke(revokeStmt);
        } catch (DdlException e1) {
            e1.printStackTrace();
            hasException = true;
        }
        Assert.assertTrue(hasException);

        // 30. revoke auth from role1
        sql = "REVOKE DROP_PRIV on *.* FROM ROLE role1";
        try {
            revokeStmt = (RevokePrivilegeStmt) UtFrameUtils.parseStmtWithNewParser(sql, ctx);
        } catch (Exception e) {
            e.printStackTrace();
            Assert.fail();
        }

        try {
            auth.revoke(revokeStmt);
        } catch (DdlException e) {
            e.printStackTrace();
            Assert.fail();
        }

        currentUser2.clear();
        auth.checkPlainPassword("chenliu", "20.1.1.1", "12345", currentUser2);
        Assert.assertEquals(1, currentUser2.size());
        Assert.assertFalse(auth.checkDbPriv(currentUser2.get(0), "db4",
                PrivPredicate.DROP));

        // 31. drop role, privs remain unchanged
<<<<<<< HEAD
        DropRoleStmt dropRoleStmt = new DropRoleStmt("role1");
        try {
            dropRoleStmt.analyze(analyzer);
        } catch (UserException e) {
=======
        String dropRoleSql = "DROP ROLE role1";
        DropRoleStmt dropRoleStmt;
        try {
            dropRoleStmt = (DropRoleStmt) UtFrameUtils.parseStmtWithNewParser(dropRoleSql, ctx);
            auth.dropRole(dropRoleStmt);
        } catch (Exception e) {
>>>>>>> abda054a
            e.printStackTrace();
            Assert.fail();
        }

        currentUser2.clear();
        auth.checkPlainPassword("chenliu", "20.1.1.1", "12345", currentUser2);
        Assert.assertEquals(1, currentUser2.size());
        Assert.assertFalse(auth.checkDbPriv(currentUser2.get(0), "db4",
                PrivPredicate.DROP));

        // 32. drop user cmy@"%"
        String dropSql = "DROP USER 'cmy'";
        DropUserStmt dropUserStmt = null;
        try {
            dropUserStmt = (DropUserStmt) UtFrameUtils.parseStmtWithNewParser(dropSql, ctx);
            auth.dropUser(dropUserStmt);
        } catch (Exception e) {
            e.printStackTrace();
            Assert.fail();
        }

        Assert.assertFalse(
                auth.checkPlainPassword("cmy", "192.168.0.1", "12345", null));
        Assert.assertTrue(auth.checkPlainPassword("zhangsan", "192.168.0.1",
                "12345", null));

        // 33. drop user zhangsan@"192.%"
        dropSql = "DROP USER 'zhangsan'@'192.%'";
        try {
            dropUserStmt = (DropUserStmt) UtFrameUtils.parseStmtWithNewParser(dropSql, ctx);
        } catch (Exception e) {
            e.printStackTrace();
            Assert.fail();
        }
        Assert.assertTrue(
                auth.checkPlainPassword("zhangsan", "192.168.0.1", "12345", null));

        try {
            auth.dropUser(dropUserStmt);
        } catch (DdlException e) {
            Assert.fail();
        }
        Assert.assertFalse(
                auth.checkPlainPassword("zhangsan", "192.168.0.1", "12345", null));
        Assert.assertTrue(
                auth.checkPlainPassword("zhangsan", "10.1.1.1", "12345", null));

        // 34. create user zhangsan@'10.1.1.1' to overwrite one of zhangsan@['starrocks.domain1']
        createUserSql = "CREATE USER 'zhangsan'@'10.1.1.1' IDENTIFIED BY 'abcde'";
        try {
            createUserStmt = (CreateUserStmt) UtFrameUtils.parseStmtWithNewParser(createUserSql, ctx);
        } catch (Exception e) {
            e.printStackTrace();
            Assert.fail();
        }

        Assert.assertTrue(
                auth.checkPlainPassword("zhangsan", "10.1.1.1", "12345", null));

        try {
            auth.createUser(createUserStmt);
        } catch (DdlException e) {
            e.printStackTrace();
            Assert.fail();
        }
        Assert.assertFalse(
                auth.checkPlainPassword("zhangsan", "10.1.1.1", "12345", null));
        Assert.assertTrue(
                auth.checkPlainPassword("zhangsan", "10.1.1.1", "abcde", null));

        // 35. drop user zhangsan@['starrocks.domain1']
        dropSql = "DROP USER 'zhangsan'@['starrocks.domain1']";
        try {
            dropUserStmt = (DropUserStmt) UtFrameUtils.parseStmtWithNewParser(dropSql, ctx);
        } catch (Exception e) {
            e.printStackTrace();
            Assert.fail();
        }
        Assert.assertTrue(
                auth.checkPlainPassword("zhangsan", "10.1.1.2", "12345", null));

        try {
            auth.dropUser(dropUserStmt);
        } catch (DdlException e) {
            Assert.fail();
        }
        Assert.assertTrue(
                auth.checkPlainPassword("zhangsan", "10.1.1.2", "12345", null));

        resolver.runAfterCatalogReady();
        Assert.assertFalse(
                auth.checkPlainPassword("zhangsan", "10.1.1.2", "12345", null));
        Assert.assertTrue(
                auth.checkPlainPassword("zhangsan", "10.1.1.1", "abcde", null));

        // 36. drop user lisi@['starrocks.domain2']
        dropSql = "DROP USER 'lisi'@['starrocks.domain2']";
        try {
            dropUserStmt = (DropUserStmt) UtFrameUtils.parseStmtWithNewParser(dropSql, ctx);
        } catch (Exception e) {
            e.printStackTrace();
            Assert.fail();
        }
        Assert.assertTrue(
                auth.checkPlainPassword("lisi", "20.1.1.1", "123456", null));
        Assert.assertFalse(
                auth.checkPlainPassword("lisi", "10.1.1.1", "123456", null));

        try {
            auth.dropUser(dropUserStmt);
        } catch (DdlException e) {
            Assert.fail();
        }
        Assert.assertTrue(
                auth.checkPlainPassword("lisi", "20.1.1.1", "123456", null));
        Assert.assertFalse(
                auth.checkPlainPassword("lisi", "10.1.1.1", "123456", null));

        resolver.runAfterCatalogReady();
        Assert.assertFalse(
                auth.checkPlainPassword("lisi", "20.1.1.1", "123456", null));
        Assert.assertFalse(
                auth.checkPlainPassword("lisi", "10.1.1.1", "123456", null));

        // 37. drop zhangsan@'172.18.1.1' and zhangsan@'172.18.1.1'
        dropSql = "DROP USER 'zhangsan'@'172.18.1.1'";
        try {
            dropUserStmt = (DropUserStmt) UtFrameUtils.parseStmtWithNewParser(dropSql, ctx);
        } catch (Exception e) {
            e.printStackTrace();
            Assert.fail();
        }

        try {
            auth.dropUser(dropUserStmt);
        } catch (DdlException e) {
            Assert.fail();
        }

        dropSql = "DROP USER 'zhangsan'@'10.1.1.1'";
        try {
            dropUserStmt = (DropUserStmt) UtFrameUtils.parseStmtWithNewParser(dropSql, ctx);
        } catch (Exception e) {
            e.printStackTrace();
            Assert.fail();
        }

        try {
            auth.dropUser(dropUserStmt);
        } catch (DdlException e) {
            Assert.fail();
        }
        Assert.assertFalse(
                auth.checkPlainPassword("zhangsan", "10.1.1.1", "abcde", null));

        // 38.1 grant node_priv to user

        createUserSql = "CREATE USER 'zhaoliu' IDENTIFIED BY '12345'";
        try {
            createUserStmt = (CreateUserStmt) UtFrameUtils.parseStmtWithNewParser(createUserSql, ctx);
            auth.createUser(createUserStmt);
        } catch (Exception e) {
            e.printStackTrace();
            Assert.fail();
        }
        userIdentity = createUserStmt.getUserIdent();

        sql = "GRANT NODE_PRIV ON *.* TO zhaoliu";
        try {
            grantStmt = (GrantPrivilegeStmt) UtFrameUtils.parseStmtWithNewParser(sql, ctx);
        } catch (Exception e1) {
            e1.printStackTrace();
            Assert.fail();
        }

        try {
            auth.grant(grantStmt);
        } catch (DdlException e1) {
            e1.printStackTrace();
            Assert.fail();
        }

        // 38.2 revoke node_priv from user
        currentUser2.clear();
        auth.checkPlainPassword("zhaoliu", "", "12345", currentUser2);
        Assert.assertEquals(1, currentUser2.size());
        Assert.assertTrue(auth.checkGlobalPriv(currentUser2.get(0), PrivPredicate.OPERATOR));

        sql = "REVOKE NODE_PRIV ON *.* FROM zhaoliu";
        try {
            revokeStmt = (RevokePrivilegeStmt) UtFrameUtils.parseStmtWithNewParser(sql, ctx);
        } catch (Exception e1) {
            e1.printStackTrace();
            Assert.fail();
        }

        try {
            auth.revoke(revokeStmt);
        } catch (DdlException e) {
            e.printStackTrace();
            Assert.fail();
        }
        Assert.assertFalse(auth.checkGlobalPriv(currentUser2.get(0), PrivPredicate.OPERATOR));

        // 38.3 grant node_priv to role
        sql = "GRANT NODE_PRIV ON *.* TO ROLE role1";
        try {
            grantStmt = (GrantPrivilegeStmt) UtFrameUtils.parseStmtWithNewParser(sql, ctx);
        } catch (Exception e1) {
            e1.printStackTrace();
            Assert.fail();
        }

        try {
            auth.grant(grantStmt);
        } catch (DdlException e1) {
            e1.printStackTrace();
            Assert.fail();
        }

        // 38.4 revoke node_priv from role
        createUserSql = "CREATE USER 'sunqi' IDENTIFIED BY '12345' DEFAULT ROLE 'role1'";
        try {
            createUserStmt = (CreateUserStmt) UtFrameUtils.parseStmtWithNewParser(createUserSql, ctx);
            auth.createUser(createUserStmt);
        } catch (Exception e) {
            e.printStackTrace();
            Assert.fail();
        }

        currentUser2.clear();
        auth.checkPlainPassword("sunqi", "", "12345", currentUser2);
        Assert.assertEquals(1, currentUser2.size());
        Assert.assertTrue(auth.checkGlobalPriv(currentUser2.get(0), PrivPredicate.OPERATOR));

        sql = "REVOKE NODE_PRIV ON *.* FROM ROLE role1";
        try {
            revokeStmt = (RevokePrivilegeStmt) UtFrameUtils.parseStmtWithNewParser(sql, ctx);
        } catch (Exception e) {
            e.printStackTrace();
            Assert.fail();
        }

        try {
            auth.revoke(revokeStmt);
        } catch (DdlException e) {
            e.printStackTrace();
            Assert.fail();
        }
        Assert.assertFalse(auth.checkGlobalPriv(currentUser2.get(0), PrivPredicate.OPERATOR));
    }

    @Test
    public void testGrantRevokeRole() throws Exception {
        // 1. create user with no role specified
        String createUserSql = "CREATE USER 'test_user' IDENTIFIED BY '12345'";
        CreateUserStmt createUserStmt = (CreateUserStmt) UtFrameUtils.parseStmtWithNewParser(createUserSql, ctx);
        auth.createUser(createUserStmt);
        UserIdentity userIdentity = createUserStmt.getUserIdent();

        // check if select & load & spark resource usage privilege all not granted
        String dbName = "db1";
        String resouceName = "test_spark";
        Assert.assertEquals(false, auth.checkDbPriv(userIdentity, dbName, PrivPredicate.SELECT));
        Assert.assertEquals(false, auth.checkDbPriv(userIdentity, dbName, PrivPredicate.LOAD));
        Assert.assertEquals(false, auth.checkResourcePriv(userIdentity, resouceName, PrivPredicate.USAGE));
        Assert.assertEquals(0, auth.getRoleNamesByUser(userIdentity).size());

        // 2. add a role with select privilege
        String selectRoleName = "select_role";
        String createRoleSql = String.format("CREATE ROLE %s", selectRoleName);
        CreateRoleStmt createRoleStmt = (CreateRoleStmt) UtFrameUtils.parseStmtWithNewParser(createRoleSql, ctx);
        Assert.assertEquals(false, auth.doesRoleExist(createRoleStmt.getQualifiedRole()));
        auth.createRole(createRoleStmt);
        Assert.assertEquals(true, auth.doesRoleExist(createRoleStmt.getQualifiedRole()));

        // 3. grant select privilege to role
        GrantPrivilegeStmt grantStmt = null;
        String sql = "GRANT SELECT_PRIV ON db1.'*' TO ROLE select_role";
        grantStmt = (GrantPrivilegeStmt) UtFrameUtils.parseStmtWithNewParser(sql, ctx);
        auth.grant(grantStmt);

        // 4. grant role to user
        GrantRoleStmt grantRoleStmt = new GrantRoleStmt(selectRoleName, userIdentity);
        com.starrocks.sql.analyzer.Analyzer.analyze(grantRoleStmt, ctx);
        auth.grantRole(grantRoleStmt);

        // check if select privilege granted, load privilege not granted
        Assert.assertEquals(true, auth.checkDbPriv(userIdentity, dbName, PrivPredicate.SELECT));
        Assert.assertEquals(false, auth.checkDbPriv(userIdentity, dbName, PrivPredicate.LOAD));
        Assert.assertEquals(false, auth.checkResourcePriv(userIdentity, resouceName, PrivPredicate.USAGE));
        Assert.assertEquals(1, auth.getRoleNamesByUser(userIdentity).size());

        // 5. add a new role with load privilege & spark resource usage
        String loadRoleName = "load_role";
        createRoleSql = String.format("CREATE ROLE %s", loadRoleName);
        createRoleStmt = (CreateRoleStmt) UtFrameUtils.parseStmtWithNewParser(createRoleSql, ctx);
        auth.createRole(createRoleStmt);

        // 6. grant load privilege to role
        sql = "GRANT LOAD_PRIV ON db1.* TO ROLE load_role";
        grantStmt = (GrantPrivilegeStmt) UtFrameUtils.parseStmtWithNewParser(sql, ctx);
        auth.grant(grantStmt);

        // 8. grant resource to role
        sql = "GRANT USAGE_PRIV ON RESOURCE test_spark TO ROLE load_role";
        grantStmt = (GrantPrivilegeStmt) UtFrameUtils.parseStmtWithNewParser(sql, ctx);
        auth.grant(grantStmt);

        // 7. grant role to user
        grantRoleStmt = new GrantRoleStmt(loadRoleName, userIdentity);
        com.starrocks.sql.analyzer.Analyzer.analyze(grantRoleStmt, ctx);
        auth.grantRole(grantRoleStmt);

        // check if select & load privilege & spark resource usage all granted
        Assert.assertEquals(true, auth.checkDbPriv(userIdentity, dbName, PrivPredicate.SELECT));
        Assert.assertEquals(true, auth.checkDbPriv(userIdentity, dbName, PrivPredicate.LOAD));
        Assert.assertEquals(true, auth.checkResourcePriv(userIdentity, resouceName, PrivPredicate.USAGE));
        Assert.assertEquals(2, auth.getRoleNamesByUser(userIdentity).size());

        // 8. revoke load & spark resource usage from user
        RevokeRoleStmt revokeRoleStmt = new RevokeRoleStmt(loadRoleName, userIdentity);
        com.starrocks.sql.analyzer.Analyzer.analyze(revokeRoleStmt, ctx);
        auth.revokeRole(revokeRoleStmt);

        // check if select privilege granted, load privilege not granted
        Assert.assertEquals(true, auth.checkDbPriv(userIdentity, dbName, PrivPredicate.SELECT));
        Assert.assertEquals(false, auth.checkDbPriv(userIdentity, dbName, PrivPredicate.LOAD));
        Assert.assertEquals(false, auth.checkResourcePriv(userIdentity, resouceName, PrivPredicate.USAGE));
        Assert.assertEquals(1, auth.getRoleNamesByUser(userIdentity).size());

        // 9. grant usage on db
        boolean hasException = false;
        try {
            sql = "GRANT USAGE ON db1.* TO role select_role";
            grantStmt = (GrantPrivilegeStmt) UtFrameUtils.parseStmtWithNewParser(sql, ctx);
            auth.grant(grantStmt);
        } catch (DdlException e) {
            // expect exception;
            hasException = true;
        }
        Assert.assertTrue(hasException);
    }

    @Test
    public void testResource() {
        String role = "role0";
        String resourceName = "spark0";
        String anyResource = "*";

        // ------ grant|revoke resource to|from user ------
        // 1. create user with no role
        String createUserSql = "CREATE USER 'testUser' IDENTIFIED BY '12345'";
        CreateUserStmt createUserStmt = null;
        try {
            createUserStmt = (CreateUserStmt) UtFrameUtils.parseStmtWithNewParser(createUserSql, ctx);
            auth.createUser(createUserStmt);
        } catch (Exception e) {
            e.printStackTrace();
            Assert.fail();
        }
        UserIdentity userIdentity = createUserStmt.getUserIdent();


        // 2. grant usage_priv on resource 'spark0' to 'testUser'@'%'
        GrantPrivilegeStmt grantStmt = null;
        try {
            String sql = "GRANT USAGE_PRIV on resource 'spark0' to testUser";
            grantStmt = (GrantPrivilegeStmt) UtFrameUtils.parseStmtWithNewParser(sql, ctx);
            auth.grant(grantStmt);
        } catch (Exception e) {
            e.printStackTrace();
            Assert.fail();
        }
        Assert.assertEquals(1, auth.getAuthInfo(userIdentity).size());
        Assert.assertTrue(auth.checkResourcePriv(userIdentity, resourceName, PrivPredicate.USAGE));
        Assert.assertFalse(auth.checkGlobalPriv(userIdentity, PrivPredicate.USAGE));

        // 3. revoke usage_priv on resource 'spark0' from 'testUser'@'%'
        RevokePrivilegeStmt revokeStmt = null;
        try {
            String sql = "REVOKE USAGE_PRIV on resource 'spark0' FROM 'testUser'";
            revokeStmt = (RevokePrivilegeStmt) UtFrameUtils.parseStmtWithNewParser(sql, ctx);
            auth.revoke(revokeStmt);
        } catch (Exception e) {
            e.printStackTrace();
            Assert.fail();
        }
        Assert.assertFalse(auth.checkResourcePriv(userIdentity, resourceName, PrivPredicate.USAGE));
        Assert.assertFalse(auth.checkGlobalPriv(userIdentity, PrivPredicate.USAGE));

        // 4. drop user
        String dropSql = "DROP USER 'testUser'";
        DropUserStmt dropUserStmt;
        try {
            dropUserStmt = (DropUserStmt) UtFrameUtils.parseStmtWithNewParser(dropSql, ctx);
            auth.dropUser(dropUserStmt);
        } catch (Exception e) {
            e.printStackTrace();
            Assert.fail();
        }

        // ------ grant|revoke resource to|from role ------
        // 1. create role
        String createRoleSql = String.format("CREATE ROLE %s", role);
        CreateRoleStmt roleStmt;
        try {
            roleStmt = (CreateRoleStmt) UtFrameUtils.parseStmtWithNewParser(createRoleSql, ctx);
            auth.createRole(roleStmt);
        } catch (Exception e1) {
            e1.printStackTrace();
            Assert.fail();
        }
        // grant usage_priv on resource 'spark0' to role 'role0'
        try {
            String sql = "GRANT usage_priv on resource 'spark0' to role 'role0'";
            grantStmt = (GrantPrivilegeStmt) UtFrameUtils.parseStmtWithNewParser(sql, ctx);
            auth.grant(grantStmt);
        } catch (Exception e1) {
            e1.printStackTrace();
            Assert.fail();
        }

        // 2. create user with role
        createUserSql = "CREATE USER 'testUser' IDENTIFIED BY '12345' DEFAULT ROLE 'role0'";
        try {
            createUserStmt = (CreateUserStmt) UtFrameUtils.parseStmtWithNewParser(createUserSql, ctx);
            auth.createUser(createUserStmt);
        } catch (Exception e) {
            e.printStackTrace();
            Assert.fail();
        }
        Assert.assertTrue(auth.checkResourcePriv(userIdentity, resourceName, PrivPredicate.USAGE));
        Assert.assertFalse(auth.checkGlobalPriv(userIdentity, PrivPredicate.USAGE));

        // 3. revoke usage_priv on resource 'spark0' from role 'role0'
        try {
            String sql = "REVOKE usage_priv on resource 'spark0' from role 'role0'";
            revokeStmt = (RevokePrivilegeStmt) UtFrameUtils.parseStmtWithNewParser(sql, ctx);
            auth.revoke(revokeStmt);
        } catch (Exception e) {
            e.printStackTrace();
            Assert.fail();
        }
        // also revoke from user with this role
        Assert.assertFalse(auth.checkResourcePriv(userIdentity, resourceName, PrivPredicate.USAGE));
        Assert.assertFalse(auth.checkGlobalPriv(userIdentity, PrivPredicate.USAGE));

        // 4. drop user and role
        dropSql = "DROP USER 'testUser'";
        try {
            dropUserStmt = (DropUserStmt) UtFrameUtils.parseStmtWithNewParser(dropSql, ctx);
            auth.dropUser(dropUserStmt);
        } catch (Exception e) {
            e.printStackTrace();
            Assert.fail();
        }
        String dropRoleSql = "DROP ROLE role0";
        DropRoleStmt dropRoleStmt;
        try {
            dropRoleStmt = (DropRoleStmt) UtFrameUtils.parseStmtWithNewParser(dropRoleSql, ctx);
            auth.dropRole(dropRoleStmt);
        } catch (Exception e) {
            e.printStackTrace();
            Assert.fail();
        }

        // ------ grant|revoke any resource to|from user ------
        // 1. create user with no role
        createUserSql = "CREATE USER 'testUser' IDENTIFIED BY '12345'";
        try {
            createUserStmt = (CreateUserStmt) UtFrameUtils.parseStmtWithNewParser(createUserSql, ctx);
            auth.createUser(createUserStmt);
        } catch (Exception e) {
            e.printStackTrace();
            Assert.fail();
        }

        // 2. grant usage_priv on resource '*' to 'testUser'@'%'
        try {
            String sql = "GRANT USAGE_PRIV on RESOURCE '*' TO 'testUser'@'%'";
            grantStmt = (GrantPrivilegeStmt) UtFrameUtils.parseStmtWithNewParser(sql, ctx);
            auth.grant(grantStmt);
        } catch (Exception e) {
            e.printStackTrace();
            Assert.fail();
        }

        Assert.assertTrue(auth.checkResourcePriv(userIdentity, resourceName, PrivPredicate.USAGE));
        Assert.assertTrue(auth.checkGlobalPriv(userIdentity, PrivPredicate.USAGE));

        // 3. revoke usage_priv on resource '*' from 'testUser'@'%'
        try {
            String sql = "REVOKE USAGE_PRIV on RESOURCE '*' from 'testUser'@'%'";
            revokeStmt = (RevokePrivilegeStmt) UtFrameUtils.parseStmtWithNewParser(sql, ctx);
            auth.revoke(revokeStmt);
        } catch (Exception e) {
            e.printStackTrace();
            Assert.fail();
        }
        Assert.assertFalse(auth.checkResourcePriv(userIdentity, resourceName, PrivPredicate.USAGE));
        Assert.assertFalse(auth.checkGlobalPriv(userIdentity, PrivPredicate.USAGE));

        // 4. drop user
        dropSql = "DROP USER 'testUser'";
        try {
            dropUserStmt = (DropUserStmt) UtFrameUtils.parseStmtWithNewParser(dropSql, ctx);
            auth.dropUser(dropUserStmt);
        } catch (Exception e) {
            e.printStackTrace();
            Assert.fail();
        }

        // ------ grant|revoke any resource to|from role ------
        // 1. create role
        createRoleSql = String.format("CREATE ROLE %s", role);
        try {
            roleStmt = (CreateRoleStmt) UtFrameUtils.parseStmtWithNewParser(createRoleSql, ctx);
            roleStmt.analyze(analyzer);
            auth.createRole(roleStmt);
        } catch (Exception e1) {
            e1.printStackTrace();
            Assert.fail();
        }
        // grant usage_priv on resource '*' to role 'role0'
        try {
            String sql = "GRANT USAGE_PRIV on RESOURCE '*' TO ROLE 'role0'";
            grantStmt = (GrantPrivilegeStmt) UtFrameUtils.parseStmtWithNewParser(sql, ctx);
            auth.grant(grantStmt);
        } catch (Exception e1) {
            e1.printStackTrace();
            Assert.fail();
        }

        // 2. create user with role
        createUserSql = "CREATE USER 'testUser' IDENTIFIED BY '12345' DEFAULT ROLE 'role0'";
        try {
            createUserStmt = (CreateUserStmt) UtFrameUtils.parseStmtWithNewParser(createUserSql, ctx);
            auth.createUser(createUserStmt);
        } catch (Exception e) {
            e.printStackTrace();
            Assert.fail();
        }
        Assert.assertTrue(auth.checkResourcePriv(userIdentity, resourceName, PrivPredicate.USAGE));
        Assert.assertTrue(auth.checkGlobalPriv(userIdentity, PrivPredicate.USAGE));

        // 3. revoke usage_priv on resource '*' from role 'role0'
        try {
            String sql = "REVOKE USAGE_PRIV on RESOURCE '*' from ROLE 'role0'";
            revokeStmt = (RevokePrivilegeStmt) UtFrameUtils.parseStmtWithNewParser(sql, ctx);
            auth.revoke(revokeStmt);
        } catch (Exception e) {
            e.printStackTrace();
            Assert.fail();
        }
        // also revoke from user with this role
        Assert.assertFalse(auth.checkResourcePriv(userIdentity, resourceName, PrivPredicate.USAGE));
        Assert.assertFalse(auth.checkGlobalPriv(userIdentity, PrivPredicate.USAGE));

        // 4. drop user and role
        dropSql = "DROP USER 'testUser'";
        try {
            dropUserStmt = (DropUserStmt) UtFrameUtils.parseStmtWithNewParser(dropSql, ctx);
            auth.dropUser(dropUserStmt);
        } catch (Exception e) {
            e.printStackTrace();
            Assert.fail();
        }
<<<<<<< HEAD
=======
        try {
            dropRoleStmt = (DropRoleStmt) UtFrameUtils.parseStmtWithNewParser(dropRoleSql, ctx);
            auth.dropRole(dropRoleStmt);
        } catch (Exception e) {
            e.printStackTrace();
            Assert.fail();
        }
>>>>>>> abda054a

        // ------ error case ------
        boolean hasException = false;
        createUserSql = "CREATE USER 'testUser' IDENTIFIED BY '12345'";
        try {
            createUserStmt = (CreateUserStmt) UtFrameUtils.parseStmtWithNewParser(createUserSql, ctx);
            auth.createUser(createUserStmt);
        } catch (Exception e) {
            e.printStackTrace();
            Assert.fail();
        }

        // 1. grant db table priv to resource
        hasException = false;
        try {
            String sql = "GRANT SELECT_PRIV on RESOURCE 'spark0' TO 'testUser'";
            grantStmt = (GrantPrivilegeStmt) UtFrameUtils.parseStmtWithNewParser(sql, ctx);
            auth.grant(grantStmt);
        } catch (Exception e) {
            e.printStackTrace();
            hasException = true;
        }
        Assert.assertTrue(hasException);

        // 2. grant resource priv to db table
        hasException = false;
        try {
            String sql = "GRANT USAGE_PRIV on 'db1.*' TO 'testUser'";
            grantStmt = (GrantPrivilegeStmt) UtFrameUtils.parseStmtWithNewParser(sql, ctx);
            auth.grant(grantStmt);
        } catch (Exception e) {
            e.printStackTrace();
            hasException = true;
        }
        Assert.assertTrue(hasException);

        try {
            dropSql = "DROP USER 'testUser'";
            dropUserStmt = (DropUserStmt) UtFrameUtils.parseStmtWithNewParser(dropSql, ctx);
            auth.dropUser(dropUserStmt);
        } catch (Exception e) {
            e.printStackTrace();
            Assert.fail();
        }

        // ------ grant|revoke node_priv to|from role ------
        // 1. grant node_priv on resource '*' to role 'role0'
        try {
            String sql = "GRANT NODE_PRIV on RESOURCE '*' TO ROLE 'role0'";
            grantStmt = (GrantPrivilegeStmt) UtFrameUtils.parseStmtWithNewParser(sql, ctx);
            auth.grant(grantStmt);
        } catch (Exception e1) {
            e1.printStackTrace();
            Assert.fail();
        }

        createUserSql = "CREATE USER 'testUser' IDENTIFIED BY '12345' DEFAULT ROLE 'role0'";
        try {
            createUserStmt = (CreateUserStmt) UtFrameUtils.parseStmtWithNewParser(createUserSql, ctx);
            auth.createUser(createUserStmt);
        } catch (Exception e) {
            e.printStackTrace();
            Assert.fail();
        }
        Assert.assertTrue(auth.checkResourcePriv(userIdentity, anyResource, PrivPredicate.OPERATOR));
        Assert.assertTrue(auth.checkGlobalPriv(userIdentity, PrivPredicate.OPERATOR));

        // 2. revoke node_priv on resource '*' from role 'role0'
        try {
            String sql = "REVOKE NODE_PRIV on RESOURCE '*' FROM ROLE 'role0'";
            revokeStmt = (RevokePrivilegeStmt) UtFrameUtils.parseStmtWithNewParser(sql, ctx);
            auth.revoke(revokeStmt);
        } catch (Exception e) {
            e.printStackTrace();
            Assert.fail();
        }
        Assert.assertFalse(auth.checkResourcePriv(userIdentity, anyResource, PrivPredicate.OPERATOR));
        Assert.assertFalse(auth.checkGlobalPriv(userIdentity, PrivPredicate.OPERATOR));

        // ------ error case ------
        hasException = false;
        try {
            String sql = "GRANT NODE_PRIV on RESOURCE 'spark0' TO ROLE 'role0'";
            grantStmt = (GrantPrivilegeStmt) UtFrameUtils.parseStmtWithNewParser(sql, ctx);
        } catch (Exception e1) {
            e1.printStackTrace();
            hasException = true;
        }
        Assert.assertTrue(hasException);
    }

    @Test
    public void testAuthPlugin() {
        new Expectations() {
            {
                LdapSecurity.checkPassword("uid=zhangsan,ou=company,dc=example,dc=com", "123");
                result = true;

                LdapSecurity.checkPassword("uid=zhangsan,ou=company,dc=example,dc=com", "456");
                result = false;

                LdapSecurity.checkPasswordByRoot("zhangsan", "123");
                result = true;

                LdapSecurity.checkPasswordByRoot("zhangsan", "456");
                result = false;
            }
        };

        /*
            AUTHENTICATION_LDAP_SIMPLE
         */
        // create user zhangsan identified with authentication_ldap_simple as 'uid=zhangsan,ou=company,dc=example,dc=com'
        String createUserSql =
                "create user zhangsan identified with authentication_ldap_simple as 'uid=zhangsan,ou=company,dc=example,dc=com'";
        CreateUserStmt createUserStmt = null;
        try {
            createUserStmt = (CreateUserStmt) UtFrameUtils.parseStmtWithNewParser(createUserSql, ctx);
            auth.createUser(createUserStmt);
        } catch (Exception e) {
            e.printStackTrace();
            Assert.fail();
        }

        List<UserIdentity> currentUser = Lists.newArrayList();
        Assert.assertTrue(auth.checkPlainPassword("zhangsan", "192.168.8.8", "123",
                currentUser));
        Assert.assertTrue(auth.checkPassword("zhangsan", "192.168.8.8",
                "123".getBytes(StandardCharsets.UTF_8), null, currentUser));
        Assert.assertFalse(
                auth.checkPlainPassword("zhangsan", "192.168.8.8", "456",
                        currentUser));
        Assert.assertFalse(auth.checkPassword("zhangsan", "192.168.8.8",
                "456".getBytes(StandardCharsets.UTF_8), null, currentUser));
        List<List<String>> authInfos = auth.getAuthenticationInfo(currentUser.get(0));
        Assert.assertEquals(1, authInfos.size());
        Assert.assertEquals("No", authInfos.get(0).get(1));
        Assert.assertEquals("AUTHENTICATION_LDAP_SIMPLE", authInfos.get(0).get(2));
        Assert.assertEquals("uid=zhangsan,ou=company,dc=example,dc=com", authInfos.get(0).get(3));

        // alter user zhangsan identified with authentication_ldap_simple
        String alterUserSql = "alter user zhangsan identified with authentication_ldap_simple";
        AlterUserStmt alterUserStmt = null;
        try {
            alterUserStmt = (AlterUserStmt) UtFrameUtils.parseStmtWithNewParser(alterUserSql, ctx);
            auth.alterUser(alterUserStmt);
        } catch (Exception e) {
            e.printStackTrace();
            Assert.fail();
        }

        currentUser = Lists.newArrayList();
        Assert.assertTrue(auth.checkPlainPassword("zhangsan", "192.168.8.8", "123",
                currentUser));
        Assert.assertTrue(auth.checkPassword("zhangsan", "192.168.8.8",
                "123".getBytes(StandardCharsets.UTF_8), null, currentUser));
        Assert.assertFalse(
                auth.checkPlainPassword("zhangsan", "192.168.8.8", "456",
                        currentUser));
        Assert.assertFalse(auth.checkPassword("zhangsan", "192.168.8.8",
                "456".getBytes(StandardCharsets.UTF_8), null, currentUser));
        authInfos = auth.getAuthenticationInfo(currentUser.get(0));
        Assert.assertEquals(1, authInfos.size());
        Assert.assertEquals("No", authInfos.get(0).get(1));
        Assert.assertEquals("AUTHENTICATION_LDAP_SIMPLE", authInfos.get(0).get(2));
        Assert.assertEquals(FeConstants.null_string, authInfos.get(0).get(3));

        /*
            mysql_native_password
         */
        // create user lisi identified with mysql_native_password by '123456'
        createUserSql = "create user lisi identified with mysql_native_password by '123456'";
        try {
            createUserStmt = (CreateUserStmt) UtFrameUtils.parseStmtWithNewParser(createUserSql, ctx);
            auth.createUser(createUserStmt);
        } catch (Exception e) {
            e.printStackTrace();
            Assert.fail();
        }
        currentUser = Lists.newArrayList();
        byte[] seed = "dJSH\\]mcwKJlLH[bYunm".getBytes(StandardCharsets.UTF_8);
        byte[] scramble = MysqlPassword.scramble(seed, "123456");
        Assert.assertTrue(auth.checkPlainPassword("lisi", "192.168.8.8", "123456",
                currentUser));
        Assert.assertFalse(auth.checkPlainPassword("lisi", "192.168.8.8", "654321",
                currentUser));
        Assert.assertTrue(auth.checkPassword("lisi", "192.168.8.8", scramble, seed,
                currentUser));
        authInfos = auth.getAuthenticationInfo(currentUser.get(0));
        Assert.assertEquals(1, authInfos.size());
        Assert.assertEquals("Yes", authInfos.get(0).get(1));
        Assert.assertEquals("MYSQL_NATIVE_PASSWORD", authInfos.get(0).get(2));
        Assert.assertEquals(FeConstants.null_string, authInfos.get(0).get(3));

        // alter user lisi identified with mysql_native_password by '654321'
        String sql = "alter user lisi identified with mysql_native_password by '654321'";
        try {
            alterUserStmt = (AlterUserStmt) UtFrameUtils.parseStmtWithNewParser(sql, ConnectContext.get());
            auth.alterUser(alterUserStmt);
        } catch (Exception e) {
            e.printStackTrace();
            Assert.fail();
        }

        try {
            auth.alterUser(alterUserStmt);
        } catch (DdlException e) {
            e.printStackTrace();
            Assert.fail();
        }
        currentUser = Lists.newArrayList();
        scramble = MysqlPassword.scramble(seed, "654321");
        Assert.assertTrue(auth.checkPlainPassword("lisi", "192.168.8.8", "654321",
                currentUser));
        Assert.assertFalse(auth.checkPlainPassword("lisi", "192.168.8.8", "123456",
                currentUser));
        Assert.assertTrue(auth.checkPassword("lisi", "192.168.8.8", scramble, seed,
                currentUser));

        // alter user lisi identified with mysql_native_password as '*6BB4837EB74329105EE4568DDA7DC67ED2CA2AD9'
        sql = "alter user lisi identified with mysql_native_password as '*6BB4837EB74329105EE4568DDA7DC67ED2CA2AD9'";
        try {
            alterUserStmt = (AlterUserStmt) UtFrameUtils.parseStmtWithNewParser(sql, ConnectContext.get());
            auth.alterUser(alterUserStmt);
        } catch (Exception e) {
            e.printStackTrace();
            Assert.fail();
        }

        try {
            auth.alterUser(alterUserStmt);
        } catch (DdlException e) {
            e.printStackTrace();
            Assert.fail();
        }
        currentUser = Lists.newArrayList();
        scramble = MysqlPassword.scramble(seed, "123456");
        Assert.assertTrue(auth.checkPlainPassword("lisi", "192.168.8.8", "123456",
                currentUser));
        Assert.assertFalse(auth.checkPlainPassword("lisi", "192.168.8.8", "654321",
                currentUser));
        Assert.assertTrue(auth.checkPassword("lisi", "192.168.8.8", scramble, seed,
                currentUser));

        // alter user lisi identified with mysql_native_password
        sql = "alter user lisi identified with mysql_native_password";
        try {
            alterUserStmt = (AlterUserStmt) UtFrameUtils.parseStmtWithNewParser(sql, ConnectContext.get());
        } catch (Exception e) {
            e.printStackTrace();
            Assert.fail();
        }

        try {
            auth.alterUser(alterUserStmt);
        } catch (DdlException e) {
            e.printStackTrace();
            Assert.fail();
        }
        currentUser = Lists.newArrayList();
        Assert.assertTrue(
                auth.checkPlainPassword("lisi", "192.168.8.8", null, currentUser));
        Assert.assertFalse(auth.checkPlainPassword("lisi", "192.168.8.8", "123456",
                currentUser));
        Assert.assertTrue(
                auth.checkPassword("lisi", "192.168.8.8", new byte[0], seed,
                        currentUser));
    }

    @Test
    public void testPasswordReuseNormal() throws Exception {
        String password = "123456AAbb";
        // 1. create user with no role
        String createUserSql = String.format("CREATE USER 'testUser' IDENTIFIED BY '%s'", password);

        CreateUserStmt createUserStmt = (CreateUserStmt) UtFrameUtils.parseStmtWithNewParser(createUserSql, ctx);
        // createUserStmt.analyze(analyzer);
        auth.createUser(createUserStmt);
        UserIdentity user = createUserStmt.getUserIdent();

        // enable_password_reuse is false allow same password
        Config.enable_password_reuse = true;
        auth.checkPasswordReuse(user, password);

        // enable_password_reuse is false, check different password
        Config.enable_password_reuse = false;
        auth.checkPasswordReuse(user, password + "ss");
    }

    @Test
    public void testPasswordValidationNormal() throws Exception {
        String badPassword = "123456";
        String goodPassword = "1234Star";

        Config.enable_validate_password = false;
        // enable_auth_check is false, allow bad password
        auth.validatePassword(badPassword);

        // enable_password_reuse is true for a good password
        Config.enable_validate_password = true;
        auth.validatePassword(goodPassword);
    }

    @Test(expected = DdlException.class)
    public void testPasswordValidationShortPasssword() throws Exception {
        // length 5 < 8
        String badPassword = "Aa123";
        Config.enable_validate_password = true;
        auth.validatePassword(badPassword);
    }

    @Test(expected = DdlException.class)
    public void testPasswordValidationAllNumberPasssword() throws Exception {
        // no lowercase letter or uppercase letter
        String badPassword = "123456789";
        Config.enable_validate_password = true;
        auth.validatePassword(badPassword);
    }

    @Test(expected = DdlException.class)
    public void testPasswordValidationPasswordReuse() throws Exception {
        String password = "123456AAbb";
        String createUserSql = String.format("CREATE USER 'test_user' IDENTIFIED BY '%s'", password);
        // 1. create user with no role
        CreateUserStmt createUserStmt = (CreateUserStmt) UtFrameUtils.parseStmtWithNewParser(createUserSql, ctx);
        auth.createUser(createUserStmt);

        // 2. check reuse
        Config.enable_password_reuse = false;
        auth.checkPasswordReuse(createUserStmt.getUserIdent(), password);
    }

    private static final Logger LOG = LogManager.getLogger(AuthTest.class);

    @Test
    public void testManyUsersAndTables() throws Exception {
        int bigNumber = 500;
        int bigNumber2 = bigNumber / 2;
        int logInterval = bigNumber / 50;
        String db = "db1";
        LOG.info("before add privilege: table {} entries, user {} entries",
                auth.getTablePrivTable().size(), auth.getUserPrivTable().size());
        Assert.assertEquals(1, auth.getAuthInfo(null).size());

        // 1. create N user with select privilege to N/2 table
        // 1.1 create user
        for (int i = 0; i != bigNumber; i++) {
            String createUserSql = String.format("CREATE USER 'user_%d_of_%d' IDENTIFIED BY '12345'", i, bigNumber);
            CreateUserStmt createUserStmt = (CreateUserStmt) UtFrameUtils.parseStmtWithNewParser(createUserSql, ctx);
            auth.createUser(createUserStmt);
        }
        Assert.assertEquals(1 + bigNumber, auth.getAuthInfo(null).size());

        // check the last user
        String lastUserName = String.format("user_%d_of_%d", bigNumber - 1, bigNumber);
        UserIdentity lastUserIdentity = new UserIdentity(lastUserName, "%");
        lastUserIdentity.analyze();
        // information_schema
        Assert.assertEquals(1, auth.getDBPrivEntries(lastUserIdentity).size());
        int infomationSchemaTableCnt = auth.getTablePrivEntries(lastUserIdentity).size();
        Assert.assertEquals(1, auth.getAuthInfo(lastUserIdentity).size());

        // 1.2 grant N/2 table privilege
        long start = System.currentTimeMillis();
        for (int i = 0; i != bigNumber; i++) {
            if (i % logInterval == 0) {
                LOG.info("added {} user..", i);
            }
            String userName = String.format("user_%d_of_%d", i, bigNumber);
            UserIdentity userIdentity = new UserIdentity(userName, "%");
            userIdentity.analyze();
            for (int j = 0; j != bigNumber2; j++) {
                String tableName = String.format("table_%d_of_%d", j, bigNumber2);
                TablePattern tablePattern = new TablePattern("db1", tableName);
                tablePattern.analyze();
                PrivBitSet privileges = AccessPrivilege.SELECT_PRIV.toPrivilege();
                auth.grantPrivs(userIdentity, tablePattern, privileges, false);
            }
        }
        long end = System.currentTimeMillis();
        LOG.info("add privilege: {} entries, total {} ms", auth.getTablePrivTable().size(), end - start);

        start = System.currentTimeMillis();
        for (int i = 0; i != bigNumber; i++) {
            // 1.1 create user
            String userName = String.format("user_%d_of_%d", i, bigNumber);
            UserIdentity userIdentity = new UserIdentity(userName, "%");
            userIdentity.analyze();
            for (int j = 0; j != bigNumber2; j++) {
                String tableName = String.format("table_%d_of_%d", j, bigNumber2);
                Assert.assertTrue(auth.checkTblPriv(
                        userIdentity, db, tableName, PrivPredicate.SELECT));
            }
        }
        end = System.currentTimeMillis();
        LOG.info("check privilege: total {} ms", end - start);

        // check the last user
        // infomation_schema
        Assert.assertEquals(1, auth.getDBPrivEntries(lastUserIdentity).size());
        Assert.assertEquals(bigNumber / 2 + infomationSchemaTableCnt, auth.getTablePrivEntries(lastUserIdentity).size());
        Assert.assertEquals(1, auth.getAuthInfo(lastUserIdentity).size());
    }

    @Test
    public void checkDefaultRootPrivilege() throws Exception {
        Assert.assertTrue(auth.checkHasPriv(ctx, PrivPredicate.ADMIN, Auth.PrivLevel.GLOBAL));
        Assert.assertTrue(auth.checkHasPriv(ctx, PrivPredicate.GRANT, Auth.PrivLevel.GLOBAL));
        Assert.assertFalse(auth.checkHasPriv(ctx, PrivPredicate.ADMIN, Auth.PrivLevel.DATABASE));
        Assert.assertFalse(auth.checkHasPriv(ctx, PrivPredicate.ADMIN, Auth.PrivLevel.TABLE));
    }

    @Test
    public void testGetPasswordByApproximate() throws Exception {
        UserIdentity userIdentity = new UserIdentity("test_user", "%");
        userIdentity.analyze();
        UserDesc userDesc = new UserDesc(userIdentity, "12345", true);
        CreateUserStmt createUserStmt = new CreateUserStmt(false, userDesc, null);
        createUserStmt.analyze(analyzer);
        auth.createUser(createUserStmt);

        Assert.assertNull(auth.getUserPrivTable().getPasswordByApproximate(
                "unknown_user", "10.1.1.1"));
        Assert.assertNotNull(auth.getUserPrivTable().getPasswordByApproximate(
                "test_user", "10.1.1.1"));
        Assert.assertNotNull(auth.getUserPrivTable().getPasswordByApproximate(
                "test_user", "localhost"));
    }

    /**
     * TODO I think this case should in UserPrivTableTest instead of AuthTest
     *    Unfortunately the two classes are highly coupled.
     */
    @Test
    public void testMultiUserMatch() throws Exception {
        Assert.assertEquals(1, auth.getUserPrivTable().size());
        String passwordStr = "12345";

        // create four entries
        String[][] userHostPatterns = {
                {"user_1", "10.1.1.1"},
                {"user_1", "%"},
                {"user_zzz", "%"},
                {"user_zzz", "10.1.1.1"},
        };
        for (String[] userHost : userHostPatterns) {
            String createUserSql = String.format("CREATE USER '%s'@'%s' IDENTIFIED BY '%s'",
                    userHost[0], userHost[1], passwordStr);
            CreateUserStmt createUserStmt = (CreateUserStmt) UtFrameUtils.parseStmtWithNewParser(createUserSql, ctx);
            auth.createUser(createUserStmt);
        }
        Assert.assertEquals(5, auth.getUserPrivTable().size());

        // check if login match
        // remote_user, remote_ip, expect_user_identity
        String[][] userHostAndMatchedUserHosts = {
                // login as user_1 from 10.1.1.1, expected identified as user_1@10.1.1.1
                {"user_1", "10.1.1.1", "user_1", "10.1.1.1"},
                // login as user_1 from 10.1.1.2, expected identified as user_1@%, fuzzy matching
                {"user_1", "10.1.1.2", "user_1", "%"},
                {"user_zzz", "10.1.1.1", "user_zzz", "10.1.1.1"},
                {"user_zzz", "10.1.1.2", "user_zzz", "%"},

        };
        for (String[] userHostAndMatchedUserHost : userHostAndMatchedUserHosts) {
            List<UserIdentity> identities = new ArrayList<>();
            String remoteUser = "" + userHostAndMatchedUserHost[0];
            String remoteIp = userHostAndMatchedUserHost[1];
            String expectQualifiedUser = "" + userHostAndMatchedUserHost[2];
            String expectHost = userHostAndMatchedUserHost[3];

            auth.checkPlainPassword(remoteUser, remoteIp, passwordStr, identities);
            Assert.assertEquals(1, identities.size());
            Assert.assertEquals(expectQualifiedUser, identities.get(0).getQualifiedUser());
            Assert.assertEquals(expectHost, identities.get(0).getHost());

            identities.clear();
            byte[] seed = "dJSH\\]mcwKJlLH[bYunm".getBytes(StandardCharsets.UTF_8);
            byte[] scramble = MysqlPassword.scramble(seed, passwordStr);
            auth.checkPassword(remoteUser, remoteIp, scramble, seed, identities);
            Assert.assertEquals(1, identities.size());
            Assert.assertEquals(expectQualifiedUser, identities.get(0).getQualifiedUser());
            Assert.assertEquals(expectHost, identities.get(0).getHost());
        }

        // test iterator
        // full iterator
        Iterator<PrivEntry> iter = auth.getUserPrivTable().getFullReadOnlyIterator();
        List<String> userHostResult = new ArrayList<>();
        while (iter.hasNext()) {
            PrivEntry entry = iter.next();
            if (entry.getOrigUser() != "root") {
                userHostResult.add(String.format("%s@%s", entry.getOrigUser(), entry.getOrigHost()));
            }
        }
        Assert.assertEquals(4, userHostResult.size());
        List<String> expect = new ArrayList<>();
        for (String[] userHost : userHostPatterns) {
            expect.add(String.format("%s@%s", userHost[0], userHost[1]));
        }
        Collections.sort(expect);
        Collections.sort(userHostResult);
        Assert.assertEquals(expect, userHostResult);

        UserIdentity user = new UserIdentity("user_1", "10.1.1.1");
        user.analyze();
        iter = auth.getUserPrivTable().getReadOnlyIteratorByUser(user);
        userHostResult.clear();
        while (iter.hasNext()) {
            PrivEntry entry = iter.next();
            userHostResult.add(String.format("%s@%s", entry.getOrigUser(), entry.getOrigHost()));
        }
        // expect match 2: user_1@10.1.1.1 & user_1@%
        Assert.assertEquals(2, userHostResult.size());
        Assert.assertTrue(userHostResult.contains("user_1@10.1.1.1"));
        Assert.assertTrue(userHostResult.contains("user_1@%"));


        // test grant
        // GRANT select_priv on db1.table1 to user_1@%
        // GRANT select_priv on db1.table2 to user_1@10.1.1.2
        // see if user_1@10.1.1.1 can see two table
        // and user_1@10.1.1.2 can see one table

        // GRANT select_priv on db1.table1 to user_1@%
        TablePattern tablePattern = new TablePattern("db1", "table1");
        tablePattern.analyze();
        PrivBitSet privileges = AccessPrivilege.SELECT_PRIV.toPrivilege();
        user = new UserIdentity("user_1", "%");
        user.analyze();
        auth.grantPrivs(user, tablePattern, privileges, false);

        // GRANT select_priv on db1.table2 to user_1@10.1.1.1
        tablePattern = new TablePattern("db1", "table2");
        tablePattern.analyze();
        privileges = AccessPrivilege.SELECT_PRIV.toPrivilege();
        user = new UserIdentity("user_1", "10.1.1.1");
        user.analyze();
        auth.grantPrivs(user, tablePattern, privileges, false);

        // check if user_1@10.1.1.1 can see two table
        List<UserIdentity> identities = new ArrayList<>();
        auth.checkPlainPassword(
                "user_1", "10.1.1.1", passwordStr, identities);
        Assert.assertEquals(1, identities.size());
        user = identities.get(0);
        Assert.assertEquals("10.1.1.1", user.getHost());
        String db = "db1";
        // TODO: this is a legacy bug, I will fix it in another PR
        // Assert.assertTrue(auth.checkTblPriv(user, db, "table1", PrivPredicate.SELECT));
        Assert.assertTrue(auth.checkTblPriv(user, db, "table2", PrivPredicate.SELECT));

        // check if user_1@10.1.1.2 can see one table
        identities.clear();
        auth.checkPlainPassword(
                "user_1", "10.1.1.2", passwordStr, identities);
        Assert.assertEquals(1, identities.size());
        user = identities.get(0);
        Assert.assertEquals("%", user.getHost());
        Assert.assertTrue(auth.checkTblPriv(user, db, "table1", PrivPredicate.SELECT));
        Assert.assertFalse(auth.checkTblPriv(user, db, "table2", PrivPredicate.SELECT));
    }

    @Test
    public void testGrantRevokeImpersonate() throws Exception {
        // 1. prepare
        // 1.1create harry, gregory, albert, neville
        UserIdentity harry = new UserIdentity("Harry", "%");
        harry.analyze();
        UserIdentity gregory = new UserIdentity("Gregory", "%");
        gregory.analyze();
        UserIdentity albert = new UserIdentity("Albert", "%");
        albert.analyze();
        UserIdentity neville = new UserIdentity("Neville", "%");
        neville.analyze();
        String createUserSql = "CREATE USER '%s' IDENTIFIED BY '12345'";
        String[] userNames = {"Harry", "Gregory", "Albert", "Neville"};
        for (String userName : userNames) {
            CreateUserStmt createUserStmt = (CreateUserStmt) UtFrameUtils
                    .parseStmtWithNewParser(String.format(createUserSql, userName), ctx);
            auth.createUser(createUserStmt);
        }


        // 1.2 before test
        Assert.assertFalse(auth.canImpersonate(harry, gregory));
        Assert.assertFalse(auth.canImpersonate(harry, albert));

        // 2. grant impersonate on gregory to harry
        // 2.1 grant
        String sql = "grant impersonate on Gregory to Harry";
        GrantPrivilegeStmt grantStmt = (GrantPrivilegeStmt) UtFrameUtils.parseStmtWithNewParser(sql, ctx);
        auth.grant(grantStmt);
        // 2.2 assert
        Assert.assertTrue(auth.canImpersonate(harry, gregory));
        Assert.assertFalse(auth.canImpersonate(harry, albert));

        // 3. grant impersonate on albert to harry
        // 3.1 grant
        sql = "grant impersonate on Albert to Harry";
        grantStmt = (GrantPrivilegeStmt) UtFrameUtils.parseStmtWithNewParser(sql, ctx);
        auth.grant(grantStmt);
        // 3.2 assert
        Assert.assertTrue(auth.canImpersonate(harry, gregory));
        Assert.assertTrue(auth.canImpersonate(harry, albert));

        // 4. revoke impersonate on gregory from harry
        // 4.1 revoke
        sql = "revoke impersonate on Gregory from Harry";
        RevokePrivilegeStmt revokeStmt = (RevokePrivilegeStmt) UtFrameUtils.parseStmtWithNewParser(sql, ctx);
        auth.revoke(revokeStmt);
        // 4.2 assert
        Assert.assertFalse(auth.canImpersonate(harry, gregory));
        Assert.assertTrue(auth.canImpersonate(harry, albert));

        // Auror usually has the ability to impersonate to others..
        // 5.1 create role
        String auror = "auror";
        String createRoleSql = String.format("CREATE ROLE %s", auror);
        CreateRoleStmt roleStmt = (CreateRoleStmt) UtFrameUtils.parseStmtWithNewParser(createRoleSql, ctx);
        auth.createRole(roleStmt);
        // 5.2 grant impersonate on gregory to role auror
        sql = "grant impersonate on Gregory to role auror";
        grantStmt = (GrantPrivilegeStmt) UtFrameUtils.parseStmtWithNewParser(sql, ctx);
        auth.grant(grantStmt);
        // 5.3 grant auror to neiville
        GrantRoleStmt grantRoleStmt = new GrantRoleStmt(auror, neville);
        com.starrocks.sql.analyzer.Analyzer.analyze(grantRoleStmt, ctx);
        auth.grantRole(grantRoleStmt);
        // 5.4 assert
        Assert.assertTrue(auth.canImpersonate(neville, gregory));

        // 6. grant impersonate on albert to role auror
        // 6.1 grant
        sql = "grant impersonate on Albert to role auror";
        grantStmt = (GrantPrivilegeStmt) UtFrameUtils.parseStmtWithNewParser(sql, ctx);
        auth.grant(grantStmt);
        // 6.2 assert
        Assert.assertTrue(auth.canImpersonate(neville, albert));

        // 7. revert impersonate to gregory from role auror
        // 7.1 revoke
        sql = "revoke impersonate on Gregory from role auror";
        revokeStmt = (RevokePrivilegeStmt) UtFrameUtils.parseStmtWithNewParser(sql, ctx);
        auth.revoke(revokeStmt);
        // 7.2 assert
        Assert.assertFalse(auth.canImpersonate(neville, gregory));

        // 8. revoke role from neville
        // 8.2 revoke
        RevokeRoleStmt revokeRoleStmt = new RevokeRoleStmt(auror, neville);
        com.starrocks.sql.analyzer.Analyzer.analyze(revokeRoleStmt, ctx);
        auth.revokeRole(revokeRoleStmt);
        // 8.2 assert
        Assert.assertFalse(auth.canImpersonate(neville, albert));
    }

    @Test
    public void testShowGrants() throws Exception {
        // 1. create 3 users
        List<String> names = Arrays.asList("user1", "user2", "user3");
        List<UserIdentity> userToBeCreated = new ArrayList<>();
        for (String name : names) {
            UserIdentity userIdentity = new UserIdentity(name, "%");
            userIdentity.analyze();
            UserDesc userDesc = new UserDesc(userIdentity, "12345", true);
            CreateUserStmt createUserStmt = new CreateUserStmt(false, userDesc, null);
            createUserStmt.analyze(analyzer);
            auth.createUser(createUserStmt);
            userToBeCreated.add(userIdentity);
        }
        UserIdentity emptyPrivilegeUser = userToBeCreated.get(0);
        UserIdentity onePrivilegeUser = userToBeCreated.get(1);
        UserIdentity manyPrivilegeUser = userToBeCreated.get(2);

        // 1. emptyPrivilegeUser has one privilege
        List<List<String>> infos = auth.getGrantsSQLs(emptyPrivilegeUser);
        Assert.assertEquals(1, infos.size());
        Assert.assertEquals(2, infos.get(0).size());
        Assert.assertEquals(emptyPrivilegeUser.toString(), infos.get(0).get(0));
        Assert.assertEquals("GRANT SELECT ON information_schema.* TO 'user1'@'%'", infos.get(0).get(1));

        // 2. grant table privilege to onePrivilegeUser
        TablePattern table = new TablePattern("testdb", "table1");
        table.analyze();
        auth.grantPrivs(onePrivilegeUser, table, PrivBitSet.of(Privilege.SELECT_PRIV), false);
        infos = auth.getGrantsSQLs(onePrivilegeUser);
        Assert.assertEquals(1, infos.size());
        Assert.assertEquals(2, infos.get(0).size());
        Assert.assertEquals(onePrivilegeUser.toString(), infos.get(0).get(0));
        String expectSQL = "GRANT SELECT ON testdb.table1 TO 'user2'@'%'";
        Assert.assertTrue(infos.get(0).get(1).contains(expectSQL));

        // 3. grant resource & table & global & impersonate to manyPrivilegeUser
        List<String> expectSQLs = new ArrayList<>();
        TablePattern db = new TablePattern("testdb", "*");
        db.analyze();
        auth.grantPrivs(manyPrivilegeUser, db, PrivBitSet.of(Privilege.LOAD_PRIV, Privilege.SELECT_PRIV), false);
        expectSQLs.add("GRANT SELECT, LOAD ON testdb.* TO 'user3'@'%'");
        TablePattern global = new TablePattern("*", "*");
        global.analyze();
        auth.grantPrivs(manyPrivilegeUser, global, PrivBitSet.of(Privilege.GRANT_PRIV), false);
        expectSQLs.add("GRANT GRANT ON *.* TO 'user3'@'%'");
        ResourcePattern resourcePattern = new ResourcePattern("test_resource");
        resourcePattern.analyze();
        auth.grantPrivs(manyPrivilegeUser, resourcePattern, PrivBitSet.of(Privilege.USAGE_PRIV), false);
        expectSQLs.add("GRANT USAGE ON RESOURCE test_resource TO 'user3'@'%'");
        String sql = "GRANT IMPERSONATE ON 'user1'@'%' TO 'user3'@'%'";
        auth.grant((GrantPrivilegeStmt) UtFrameUtils.parseStmtWithNewParser(sql, ctx));
        expectSQLs.add(sql);
        infos = auth.getGrantsSQLs(manyPrivilegeUser);
        Assert.assertEquals(1, infos.size());
        Assert.assertEquals(2, infos.get(0).size());
        Assert.assertEquals(manyPrivilegeUser.toString(), infos.get(0).get(0));
        for (String expect : expectSQLs) {
            Assert.assertTrue(infos.get(0).get(1).contains(expect));
        }

        // 4. check all grants
        infos = auth.getGrantsSQLs(null);
        Assert.assertEquals(4, infos.size()); // the other is root
        Set<String> nameSet = new HashSet<>();
        for (List<String> line : infos) {
            nameSet.add(line.get(0));
        }
        Assert.assertTrue(nameSet.contains(emptyPrivilegeUser.toString()));
        Assert.assertTrue(nameSet.contains(onePrivilegeUser.toString()));
        Assert.assertTrue(nameSet.contains(manyPrivilegeUser.toString()));
    }

    @Test
    public void testImpersonateReplay(@Mocked EditLog editLog) throws Exception {
        new Expectations(globalStateMgr) {
            {
                globalStateMgr.getEditLog();
                minTimes = 0;
                result = editLog;
            }
        };

        List<ImpersonatePrivInfo> infos = new ArrayList<>();
        new Expectations(editLog) {
            {
                editLog.logGrantImpersonate((ImpersonatePrivInfo) any);
                minTimes = 0;
                result = new Delegate() {
                    void recordInfo(ImpersonatePrivInfo info) {
                        infos.add(info);
                    }
                };
            }

            {
                editLog.logRevokeImpersonate((ImpersonatePrivInfo) any);
                minTimes = 0;
                result = new Delegate() {
                    void recordInfo(ImpersonatePrivInfo info) {
                        infos.add(info);
                    }
                };
            }

            {
                editLog.logCreateUser((PrivInfo) any);
                minTimes = 0;
            }
        };

        // 1. prepare
        // 1.1 create harry, gregory
        UserIdentity harry = new UserIdentity("Harry", "%");
        harry.analyze();
        UserIdentity gregory = new UserIdentity("Gregory", "%");
        gregory.analyze();
        List<UserIdentity> userToBeCreated = new ArrayList<>();
        userToBeCreated.add(harry);
        userToBeCreated.add(gregory);
        for (UserIdentity userIdentity : userToBeCreated) {
            UserDesc userDesc = new UserDesc(userIdentity, "12345", true);
            CreateUserStmt createUserStmt = new CreateUserStmt(false, userDesc, null);
            createUserStmt.analyze(analyzer);
            auth.createUser(createUserStmt);
        }


        // 2. grant impersonate on gregory to harry
        // 2.1 grant
        Assert.assertFalse(auth.canImpersonate(harry, gregory));
        String sql = "grant impersonate on Gregory to Harry";
        GrantPrivilegeStmt grantStmt = (GrantPrivilegeStmt) UtFrameUtils.parseStmtWithNewParser(sql, ctx);
        auth.grant(grantStmt);
        // 2.2 check
        Assert.assertTrue(auth.canImpersonate(harry, gregory));

        // 3. check log grant
        Assert.assertEquals(1, infos.size());

        // 4. replay grant
        Auth newAuth = new Auth();
        Assert.assertFalse(newAuth.canImpersonate(harry, gregory));
        newAuth.replayGrantImpersonate(infos.get(0));
        Assert.assertTrue(newAuth.canImpersonate(harry, gregory));
        infos.clear();
        Assert.assertEquals(0, infos.size());

        // 5. revoke impersonate on greogory from harry
        sql = "revoke impersonate on Gregory from Harry";
        auth.revoke((RevokePrivilegeStmt) UtFrameUtils.parseStmtWithNewParser(sql, ctx));
        Assert.assertFalse(auth.canImpersonate(harry, gregory));

        // 6. check log revoke
        Assert.assertEquals(1, infos.size());

        // 7. replay revoke
        newAuth.replayRevokeImpersonate(infos.get(0));
        Assert.assertFalse(newAuth.canImpersonate(harry, gregory));
    }

    @Test
    public void testUserNamePureDigit() throws Exception {
        String sql = "CREATE USER '12345' IDENTIFIED BY '12345'";
        CreateUserStmt createUserStmt = (CreateUserStmt) UtFrameUtils.parseStmtWithNewParser(sql, ctx);
        auth.createUser(createUserStmt);
        Assert.assertNotNull(auth.getUserProperties("'12345'@'%'"));
    }
}<|MERGE_RESOLUTION|>--- conflicted
+++ resolved
@@ -36,7 +36,6 @@
 import com.starrocks.common.Config;
 import com.starrocks.common.DdlException;
 import com.starrocks.common.FeConstants;
-import com.starrocks.common.UserException;
 import com.starrocks.mysql.MysqlPassword;
 import com.starrocks.mysql.security.LdapSecurity;
 import com.starrocks.persist.EditLog;
@@ -751,22 +750,17 @@
                 PrivPredicate.DROP));
 
         // 31. drop role, privs remain unchanged
-<<<<<<< HEAD
-        DropRoleStmt dropRoleStmt = new DropRoleStmt("role1");
-        try {
-            dropRoleStmt.analyze(analyzer);
-        } catch (UserException e) {
-=======
+        /*
         String dropRoleSql = "DROP ROLE role1";
         DropRoleStmt dropRoleStmt;
         try {
             dropRoleStmt = (DropRoleStmt) UtFrameUtils.parseStmtWithNewParser(dropRoleSql, ctx);
             auth.dropRole(dropRoleStmt);
         } catch (Exception e) {
->>>>>>> abda054a
-            e.printStackTrace();
-            Assert.fail();
-        }
+            e.printStackTrace();
+            Assert.fail();
+        }
+         */
 
         currentUser2.clear();
         auth.checkPlainPassword("chenliu", "20.1.1.1", "12345", currentUser2);
@@ -1332,16 +1326,6 @@
             e.printStackTrace();
             Assert.fail();
         }
-<<<<<<< HEAD
-=======
-        try {
-            dropRoleStmt = (DropRoleStmt) UtFrameUtils.parseStmtWithNewParser(dropRoleSql, ctx);
-            auth.dropRole(dropRoleStmt);
-        } catch (Exception e) {
-            e.printStackTrace();
-            Assert.fail();
-        }
->>>>>>> abda054a
 
         // ------ error case ------
         boolean hasException = false;
