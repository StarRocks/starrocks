--- conflicted
+++ resolved
@@ -2,7 +2,6 @@
 
 package com.starrocks.sql.analyzer;
 
-<<<<<<< HEAD
 import com.google.common.collect.Lists;
 import com.google.common.collect.Maps;
 import com.starrocks.catalog.Database;
@@ -10,15 +9,13 @@
 import com.starrocks.catalog.Partition;
 import com.starrocks.common.MetaNotFoundException;
 import com.starrocks.server.GlobalStateMgr;
-=======
->>>>>>> ff5cd436
 import com.starrocks.sql.ast.AnalyzeHistogramDesc;
 import com.starrocks.sql.ast.AnalyzeStmt;
 import com.starrocks.sql.ast.ShowAnalyzeJobStmt;
-import com.starrocks.sql.ast.ShowAnalyzeMetaStmt;
+import com.starrocks.sql.ast.ShowBasicStatsMetaStmt;
 import com.starrocks.sql.ast.ShowAnalyzeStatusStmt;
 import com.starrocks.statistic.AnalyzeJob;
-import com.starrocks.statistic.AnalyzeMeta;
+import com.starrocks.statistic.BasicStatsMeta;
 import com.starrocks.statistic.AnalyzeStatus;
 import com.starrocks.statistic.Constants;
 import com.starrocks.statistic.FullStatisticsCollectJob;
@@ -79,7 +76,6 @@
     }
 
     @Test
-<<<<<<< HEAD
     public void testShow() throws MetaNotFoundException {
         String sql = "show analyze";
         ShowAnalyzeJobStmt showAnalyzeJobStmt = (ShowAnalyzeJobStmt) analyzeSuccess(sql);
@@ -104,13 +100,13 @@
                 ShowAnalyzeStatusStmt.showAnalyzeStatus(analyzeStatus).toString());
 
         sql = "show analyze meta";
-        ShowAnalyzeMetaStmt showAnalyzeMetaStmt = (ShowAnalyzeMetaStmt) analyzeSuccess(sql);
+        ShowBasicStatsMetaStmt showAnalyzeMetaStmt = (ShowBasicStatsMetaStmt) analyzeSuccess(sql);
 
-        AnalyzeMeta analyzeMeta = new AnalyzeMeta(10002, 10004, Constants.AnalyzeType.FULL,
-                LocalDateTime.of(2020, 1, 1, 1, 1));
-        analyzeMeta.setHealthy(0.5);
+        BasicStatsMeta basicStatsMeta = new BasicStatsMeta(10002, 10004, Constants.AnalyzeType.FULL,
+                LocalDateTime.of(2020, 1, 1, 1, 1), Maps.newHashMap());
+        basicStatsMeta.setHealthy(0.5);
         Assert.assertEquals("[test, t0, FULL, 2020-01-01 01:01:00, 50%]",
-                ShowAnalyzeMetaStmt.showAnalyzeMeta(analyzeMeta).toString());
+                ShowBasicStatsMetaStmt.showBasicStatsMeta(basicStatsMeta).toString());
     }
 
     @Test
@@ -141,8 +137,6 @@
     }
 
     @Test
-=======
->>>>>>> ff5cd436
     public void testHistogram() {
         String sql = "analyze table t0 update histogram on v1,v2 with 256 buckets";
         AnalyzeStmt analyzeStmt = (AnalyzeStmt) analyzeSuccess(sql);
