--- conflicted
+++ resolved
@@ -616,11 +616,7 @@
 
         assertEquals(OperatorType.PHYSICAL_OLAP_SCAN, physicalTree.getOp().getOpType());
         PhysicalOlapScanOperator physicalOlapScan = (PhysicalOlapScanOperator) physicalTree.getOp();
-<<<<<<< HEAD
-        assertEquals(physicalOlapScan.getOutputColumns(), Lists.newArrayList(column1));
-=======
         assertEquals(physicalOlapScan.getProjection().getOutputColumns(), Lists.newArrayList(column4));
->>>>>>> b196cb67
 
         assertEquals(optimizer.getContext().getMemo().getRootGroup().
                 getLogicalProperty().getOutputColumns(), new ColumnRefSet(outputColumns1));
@@ -659,11 +655,7 @@
         assertNotNull(physicalTree.getOp().getProjection());
         assertEquals(physicalTree.getOp().getOpType(), OperatorType.PHYSICAL_OLAP_SCAN);
         PhysicalOlapScanOperator physicalOlapScan = (PhysicalOlapScanOperator) physicalTree.getOp();
-<<<<<<< HEAD
-        assertEquals(physicalOlapScan.getOutputColumns(), Lists.newArrayList(column1));
-=======
         assertEquals(physicalOlapScan.getProjection().getOutputColumns(), Lists.newArrayList(column4));
->>>>>>> b196cb67
 
         assertEquals(optimizer.getContext().getMemo().getRootGroup().
                 getLogicalProperty().getOutputColumns(), new ColumnRefSet(outputColumns1));
@@ -1611,11 +1603,7 @@
 
         assertEquals(physicalTree.getOp().getOpType(), OperatorType.PHYSICAL_OLAP_SCAN);
         PhysicalOlapScanOperator physicalOlapScan = (PhysicalOlapScanOperator) physicalTree.getOp();
-<<<<<<< HEAD
-        assertEquals(physicalOlapScan.getOutputColumns(), Lists.newArrayList(column1));
-=======
         assertEquals(physicalOlapScan.getProjection().getOutputColumns(), Lists.newArrayList(column4, column5));
->>>>>>> b196cb67
 
         assertEquals(optimizer.getContext().getMemo().getRootGroup().
                 getLogicalProperty().getOutputColumns(), new ColumnRefSet(outputColumns));
