// This file is licensed under the Elastic License 2.0. Copyright 2021 StarRocks Limited.

package com.starrocks.sql.plan;

import com.starrocks.common.FeConstants;
import com.starrocks.utframe.StarRocksAssert;
import org.junit.Assert;
import org.junit.BeforeClass;
import org.junit.Test;

public class DecodeRewriteTest extends PlanTestBase{
    @BeforeClass
    public static void beforeClass() throws Exception {
        PlanTestBase.beforeClass();
        StarRocksAssert starRocksAssert = new StarRocksAssert(connectContext);
        starRocksAssert.withTable("CREATE TABLE supplier_nullable ( S_SUPPKEY     INTEGER NOT NULL,\n" +
                "                             S_NAME        CHAR(25) NOT NULL,\n" +
                "                             S_ADDRESS     VARCHAR(40), \n" +
                "                             S_NATIONKEY   INTEGER NOT NULL,\n" +
                "                             S_PHONE       CHAR(15) NOT NULL,\n" +
                "                             S_ACCTBAL     double NOT NULL,\n" +
                "                             S_COMMENT     VARCHAR(101) NOT NULL,\n" +
                "                             PAD char(1) NOT NULL)\n" +
                "ENGINE=OLAP\n" +
                "DUPLICATE KEY(`s_suppkey`)\n" +
                "COMMENT \"OLAP\"\n" +
                "DISTRIBUTED BY HASH(`s_suppkey`) BUCKETS 1\n" +
                "PROPERTIES (\n" +
                "\"replication_num\" = \"1\",\n" +
                "\"in_memory\" = \"false\",\n" +
                "\"storage_format\" = \"DEFAULT\"\n" +
                ");");

        starRocksAssert.withTable("CREATE TABLE part_v2  ( P_PARTKEY     INTEGER NOT NULL,\n" +
                "                          P_NAME        VARCHAR(55) NOT NULL,\n" +
                "                          P_MFGR        VARCHAR(25) NOT NULL,\n" +
                "                          P_BRAND       VARCHAR(10) NOT NULL,\n" +
                "                          P_TYPE        VARCHAR(25) NOT NULL,\n" +
                "                          P_SIZE        INTEGER NOT NULL,\n" +
                "                          P_CONTAINER   VARCHAR(10) NOT NULL,\n" +
                "                          P_RETAILPRICE double NOT NULL,\n" +
                "                          P_COMMENT     VARCHAR(23) NOT NULL,\n" +
                "                          PAD char(1) NOT NULL)\n" +
                "ENGINE=OLAP\n" +
                "DUPLICATE KEY(`p_partkey`)\n" +
                "COMMENT \"OLAP\"\n" +
                "DISTRIBUTED BY HASH(`p_partkey`) BUCKETS 10\n" +
                "PROPERTIES (\n" +
                "\"replication_num\" = \"1\",\n" +
                "\"in_memory\" = \"false\",\n" +
                "\"storage_format\" = \"DEFAULT\"\n" +
                ");");


        connectContext.getSessionVariable().setEnableLowCardinalityOptimize(true);
        FeConstants.USE_MOCK_DICT_MANAGER = true;
    }


    @Test
    public void testDecodeNodeRewrite() throws Exception {
        String sql = "select\n" +
                "            100.00 * sum(case\n" +
                "                             when p_type like 'PROMO%'\n" +
                "                                 then l_extendedprice * (1 - l_discount)\n" +
                "                             else 0\n" +
                "            end) / sum(l_extendedprice * (1 - l_discount)) as promo_revenue\n" +
                "from\n" +
                "    lineitem,\n" +
                "    part\n" +
                "where\n" +
                "        l_partkey = p_partkey\n" +
                "  and l_shipdate >= date '1997-02-01'\n" +
                "  and l_shipdate < date '1997-03-01';";
        String plan = getFragmentPlan(sql);
        Assert.assertFalse(plan.contains("Decode"));
    }

    @Test
    public void testDecodeNodeRewrite2() throws Exception {
        String sql = "select\n" +
                "    p_brand,\n" +
                "    p_type,\n" +
                "    p_size,\n" +
                "    count(distinct ps_suppkey) as supplier_cnt\n" +
                "from\n" +
                "    partsupp,\n" +
                "    part\n" +
                "where\n" +
                "        p_partkey = ps_partkey\n" +
                "  and p_brand <> 'Brand#43'\n" +
                "  and p_type not like 'PROMO BURNISHED%'\n" +
                "  and p_size in (31, 43, 9, 6, 18, 11, 25, 1)\n" +
                "  and ps_suppkey not in (\n" +
                "    select\n" +
                "        s_suppkey\n" +
                "    from\n" +
                "        supplier\n" +
                "    where\n" +
                "            s_comment like '%Customer%Complaints%'\n" +
                ")\n" +
                "group by\n" +
                "    p_brand,\n" +
                "    p_type,\n" +
                "    p_size\n;";
        String plan = getFragmentPlan(sql);
        Assert.assertFalse(plan.contains("Decode"));
    }

    @Test
    public void testDecodeNodeRewrite3() throws Exception {
        String sql = "select L_COMMENT from lineitem group by L_COMMENT";
        String plan = getFragmentPlan(sql);
        Assert.assertTrue(plan.contains("  2:Decode\n" +
                "  |  <dict id 18> : <string id 16>\n" +
                "  |  use vectorized: true"));
    }

    @Test
    public void testDecodeNodeRewrite4() throws Exception {
        String sql = "select dept_name from dept group by dept_name,state";
        String plan = getFragmentPlan(sql);
        Assert.assertTrue(plan.contains("  3:Decode\n" +
                "  |  <dict id 4> : <string id 2>\n" +
                "  |  use vectorized: true\n" +
                "  |  \n" +
                "  2:Project\n" +
                "  |  <slot 4> : 4: dept_name"));
    }

    @Test
    public void testDecodeNodeRewrite5() throws Exception {
        String sql = "select S_ADDRESS from supplier where S_ADDRESS " +
                "like '%Customer%Complaints%' group by S_ADDRESS ";
        String plan = getFragmentPlan(sql);
        Assert.assertTrue(plan.contains("  2:Decode\n" +
                "  |  <dict id 9> : <string id 3>"));
        Assert.assertTrue(plan.contains("     PREDICATES: 9: S_ADDRESS LIKE '%Customer%Complaints%'"));
    }

    @Test
    public void testDecodeNodeRewrite6() throws Exception {
        String sql = "select count(S_ADDRESS) from supplier";
        String plan = getFragmentPlan(sql);
        Assert.assertFalse(plan.contains("Decode"));
        Assert.assertTrue(plan.contains("count(10: S_ADDRESS)"));

        sql = "select count(distinct S_ADDRESS) from supplier";
        plan = getFragmentPlan(sql);
        Assert.assertFalse(plan.contains("Decode"));
        Assert.assertTrue(plan.contains("count(10: S_ADDRESS)"));
        Assert.assertTrue(plan.contains("HASH_PARTITIONED: 10: S_ADDRESS"));
    }

    @Test
    public void testDecodeNodeRewrite7() throws Exception {
        String sql = "select S_ADDRESS, count(S_ADDRESS) from supplier group by S_ADDRESS";
        String plan = getFragmentPlan(sql);
        Assert.assertTrue(plan.contains("  2:Decode\n" +
                "  |  <dict id 10> : <string id 3>"));
        String thrift = getThriftPlan(sql);
        Assert.assertTrue(thrift.contains("TGlobalDict(columnId:10, strings:[mock], ids:[1])"));
    }

    @Test
    public void testDecodeNodeRewrite8() throws Exception {
        String sql = "select S_ADDRESS, count(S_ADDRESS) from supplier group by S_ADDRESS";
        String plan = getCostExplain(sql);
        Assert.assertTrue(plan.contains("  2:Decode\n" +
                "  |  <dict id 10> : <string id 3>\n" +
                "  |  cardinality: 1\n" +
                "  |  column statistics: \n" +
<<<<<<< HEAD
                "  |  * S_ADDRESS-->[-Infinity, Infinity, 0.0, 40.0, 10000.0]\n" +
                "  |  * count-->[-Infinity, Infinity, 0.0, 40.0, 10000.0]"));
=======
                "  |  * S_ADDRESS-->[-Infinity, Infinity, 0.0, 40.0, 10000.0] ESTIMATE\n" +
                "  |  * count(3: S_ADDRESS)-->[-Infinity, Infinity, 0.0, 40.0, 10000.0] ESTIMATE"));
>>>>>>> 1698f298
    }

    @Test
    public void testDecodeNodeRewrite9() throws Exception {
        String sql = "select S_ADDRESS, upper(S_ADDRESS) from supplier";
        String plan = getFragmentPlan(sql);
        Assert.assertTrue(plan.contains("  |  <dict id 10> : <string id 3>\n" +
                "  |  <dict id 11> : <string id 9>"));
        String thriftPlan = getThriftPlan(sql);
        Assert.assertTrue(plan.contains("  |  <dict id 10> : <string id 3>\n" +
                "  |  <dict id 11> : <string id 9>"));
        Assert.assertTrue(thriftPlan.contains("could_apply_dict_optimize:true"));
        Assert.assertTrue(thriftPlan.contains("string_functions:{11=TExpr(nodes"));
    }

    @Test
    public void testDecodeRewrite9Scan() throws Exception {
        String sql = "select S_ADDRESS from supplier";
        String plan = getFragmentPlan(sql);
        Assert.assertFalse(plan.contains("Decode"));
    }

    @Test
    public void testDecodeNodeRewrite10() throws Exception {
        String sql = "select upper(S_ADDRESS) as a, count(*) from supplier group by a";
        String plan = getFragmentPlan(sql);
        Assert.assertTrue(plan.contains("  3:Decode\n" +
                "  |  <dict id 12> : <string id 9>"));
        Assert.assertTrue(plan.contains("<function id 12> : upper(11: S_ADDRESS)"));

        sql = "select S_ADDRESS, count(*) from supplier_nullable group by S_ADDRESS";
        plan = getVerboseExplain(sql);
        Assert.assertTrue(plan.contains("group by: [10: S_ADDRESS, INT, true]"));
    }

    @Test
    public void testDecodeNodeRewriteMultiCountDistinct() throws Exception {
        connectContext.getSessionVariable().setNewPlanerAggStage(2);
        String sql = "select count(distinct a),count(distinct b) from (" +
                "select lower(upper(S_ADDRESS)) as a, upper(S_ADDRESS) as b, " +
                "count(*) from supplier group by a,b) as t ";
        String plan = getFragmentPlan(sql);
        Assert.assertFalse(plan.contains("Decode"));
        Assert.assertTrue(plan.contains("output: multi_distinct_count(16: upper), " +
                "multi_distinct_count(17: lower)"));

        sql = "select count(distinct S_ADDRESS), count(distinct S_COMMENT) from supplier;";
        plan = getFragmentPlan(sql);
        Assert.assertTrue(plan.contains(" multi_distinct_count(11: S_ADDRESS), " +
                "multi_distinct_count(12: S_COMMENT)"));
        connectContext.getSessionVariable().setNewPlanerAggStage(0);
    }

    @Test
    public void testDecodeNodeRewriteTwoPhaseAgg() throws Exception {
        String sql = "select lower(upper(S_ADDRESS)) as a, upper(S_ADDRESS) as b, count(*) from supplier group by a,b";
        connectContext.getSessionVariable().setNewPlanerAggStage(2);
        String plan = getThriftPlan(sql);
        Assert.assertTrue(plan.contains("global_dicts:[TGlobalDict(columnId:13, strings:[mock], ids:[1])]"));
        Assert.assertTrue(plan.contains("global_dicts:[TGlobalDict(columnId:13, strings:[mock], ids:[1])]"));

        sql = "select count(*) from supplier group by S_ADDRESS";
        plan = getFragmentPlan(sql);
        Assert.assertFalse(plan.contains("Decode"));
        Assert.assertTrue(plan.contains("  3:AGGREGATE (merge finalize)\n" +
                "  |  output: count(9: count)\n" +
                "  |  group by: 10: S_ADDRESS"));

        sql = "select count(*) from supplier group by S_ADDRESS";
        plan = getThriftPlan(sql);
        Assert.assertTrue(plan.contains("global_dicts:[TGlobalDict(columnId:10, strings:[mock], ids:[1])"));
        Assert.assertTrue(plan.contains("partition:TDataPartition(type:RANDOM, partition_exprs:[]), " +
                "global_dicts:[TGlobalDict(columnId:10, strings:[mock], ids:[1])"));

        sql = "select count(distinct S_NATIONKEY) from supplier group by S_ADDRESS";
        plan = getThriftPlan(sql);
        Assert.assertTrue(plan.contains("partition:TDataPartition(type:RANDOM, partition_exprs:[]), " +
                "global_dicts:[TGlobalDict(columnId:10, strings:[mock], ids:[1])"));

        connectContext.getSessionVariable().setNewPlanerAggStage(0);
    }

    @Test
    public void testDecodeRewriteTwoFunctions() throws Exception {
        String sql = "select substr(S_ADDRESS, 0, 1), S_ADDRESS from supplier";
        String plan = getFragmentPlan(sql);
        Assert.assertTrue(plan.contains("  |  <dict id 10> : <string id 3>\n" +
                "  |  <dict id 11> : <string id 9>\n" +
                "  |  string functions:\n" +
                "  |  <function id 11> : substr(10: S_ADDRESS, 0, 1)"));

        sql = "select substr(S_ADDRESS, 0, 1), lower(upper(S_ADDRESS)), S_ADDRESS from supplier";
        plan = getFragmentPlan(sql);
        Assert.assertTrue(plan.contains("  2:Decode\n" +
                "  |  <dict id 11> : <string id 3>\n" +
                "  |  <dict id 12> : <string id 9>\n" +
                "  |  <dict id 13> : <string id 10>\n" +
                "  |  string functions:\n" +
                "  |  <function id 12> : substr(11: S_ADDRESS, 0, 1)\n" +
                "  |  <function id 13> : lower(upper(11: S_ADDRESS))"));
    }

    @Test
    public void testDecodeRewrite1() throws Exception {
        String sql = "select substr(S_ADDRESS, 0, S_NATIONKEY), S_ADDRESS from supplier";
        String plan = getFragmentPlan(sql);
        Assert.assertFalse(plan.contains("Decode"));
    }

    @Test
    public void testDecodeNodeTupleId() throws Exception {
        connectContext.getSessionVariable().setNewPlanerAggStage(2);
        String sql = "select count(*), S_ADDRESS from supplier group by S_ADDRESS";
        String plan = getThriftPlan(sql);
        Assert.assertTrue(plan.contains("node_type:DECODE_NODE, num_children:1, limit:-1, row_tuples:[3, 2]"));
        connectContext.getSessionVariable().setNewPlanerAggStage(0);
    }

    @Test
    public void testDecodeNodeRewrite11() throws Exception {
        String sql = "select lower(upper(S_ADDRESS)) as a, count(*) from supplier group by a";
        String plan = getVerboseExplain(sql);
        Assert.assertTrue(plan.contains("<function id 12> : lower(upper(11: S_ADDRESS))"));
        Assert.assertTrue(plan.contains("group by: [12: lower, INT, true]"));

        sql = "select lower(substr(S_ADDRESS, 0, 1)) as a, count(*) from supplier group by a";
        plan = getFragmentPlan(sql);
        Assert.assertTrue(plan.contains("<function id 12> : lower(substr(11: S_ADDRESS, 0, 1))"));

        sql = "select lower(upper(S_ADDRESS)) as a, upper(S_ADDRESS) as b, count(*) from supplier group by a,b";
        plan = getFragmentPlan(sql);
        Assert.assertTrue(plan.contains("  3:Decode\n" +
                "  |  <dict id 14> : <string id 10>\n" +
                "  |  <dict id 15> : <string id 9>\n" +
                "  |  string functions:\n" +
                "  |  <function id 14> : upper(13: S_ADDRESS)\n" +
                "  |  <function id 15> : lower(14: upper)\n" +
                "  |  use vectorized: true"));

        sql = "select lower(upper(S_ADDRESS)) as a, upper(S_ADDRESS) as b, count(*) from supplier group by S_ADDRESS";
        plan = getFragmentPlan(sql);
        Assert.assertTrue(plan.contains("  3:Decode\n" +
                "  |  <dict id 14> : <string id 11>\n" +
                "  |  <dict id 15> : <string id 10>\n" +
                "  |  string functions:\n" +
                "  |  <function id 14> : upper(13: S_ADDRESS)\n" +
                "  |  <function id 15> : lower(14: upper)"));
    }

    @Test
    public void testScanFilter() throws Exception {
        String sql = "select count(*) from supplier where S_ADDRESS = 'kks' group by S_ADDRESS ";
        String plan = getFragmentPlan(sql);
        Assert.assertTrue(plan.contains("3: S_ADDRESS = 'kks'"));
        Assert.assertTrue(plan.contains("group by: 10: S_ADDRESS"));

        sql = "select count(*) from supplier where S_ADDRESS + 2 > 'kks' group by S_ADDRESS";
        plan = getFragmentPlan(sql);
        Assert.assertTrue(plan.contains("group by: 3: S_ADDRESS"));
    }

    @Test
    public void testAggHaving() throws Exception {
        String sql = "select count(*) from supplier group by S_ADDRESS having S_ADDRESS = 'kks' ";
        String plan = getFragmentPlan(sql);
        Assert.assertTrue(plan.contains("3: S_ADDRESS = 'kks'"));
        Assert.assertTrue(plan.contains("group by: 10: S_ADDRESS"));

        sql = "select count(*) as b from supplier group by S_ADDRESS having b > 3";
        plan = getFragmentPlan(sql);
        Assert.assertTrue(plan.contains("  |  group by: 10: S_ADDRESS\n" +
                "  |  having: 9: count > 3"));
    }

    @Test
    public void testJoin() throws Exception {
        String sql = "select * from test.join1 right join test.join2 on join1.id = join2.id where round(2.0, 0) > 3.0";
        String plan = getFragmentPlan(sql);
        Assert.assertTrue(plan.contains("  5:Decode\n" +
                "  |  <dict id 7> : <string id 3>\n" +
                "  |  <dict id 8> : <string id 6>"));


        sql = "SELECT * \n" +
                "FROM   emp \n" +
                "WHERE  EXISTS (SELECT dept.dept_id \n" +
                "               FROM   dept \n" +
                "               WHERE  emp.dept_id = dept.dept_id \n" +
                "               ORDER  BY state) \n" +
                "ORDER  BY hiredate";
        String planFragment = getFragmentPlan(sql);
        Assert.assertTrue(planFragment.contains("  5:Decode\n" +
                "  |  <dict id 10> : <string id 2>"));

        sql = "select * from join1 join pushdown_test on join1.id = pushdown_test.k1;";
        plan = getFragmentPlan(sql);
        Assert.assertTrue(plan.contains("  6:Decode\n" +
                "  |  <dict id 16> : <string id 12>\n" +
                "  |  <dict id 17> : <string id 3>"));
        Assert.assertTrue(plan.contains("INNER JOIN (BROADCAST)"));

    }

    @Test
    public void testJoinGlobalDict() throws Exception {
        String sql = "select part_v2.P_COMMENT from lineitem join part_v2 on L_PARTKEY = p_partkey where p_mfgr = 'MFGR#1' or p_mfgr = 'MFGR#2';";
        String plan = getThriftPlan(sql);
        Assert.assertTrue(plan.contains("enable_column_expr_predicate:false, dict_string_id_to_int_ids:{}"));
        Assert.assertTrue(plan.contains("P_MFGR IN ('MFGR#1', 'MFGR#2'), enable_column_expr_predicate:false, " +
                "dict_string_id_to_int_ids:{}"));
        Assert.assertTrue(plan.contains("RESULT_SINK, result_sink:TResultSink(type:MYSQL_PROTOCAL)), " +
                "partition:TDataPartition(type:RANDOM, partition_exprs:[]), global_dicts:[TGlobalDict(columnId:28"));
        Assert.assertTrue(plan.contains("TDataPartition(type:UNPARTITIONED, partition_exprs:[]))), " +
                "partition:TDataPartition(type:RANDOM, partition_exprs:[]), global_dicts:[TGlobalDict(columnId:28"));
    }

    @Test
    public void testCountDistinctMultiColumns() throws Exception {
        String sql = "select count(distinct S_SUPPKEY, S_COMMENT) from supplier";
        String plan = getFragmentPlan(sql);
        Assert.assertTrue(plan.contains("3:Decode\n" +
                "  |  <dict id 10> : <string id 7>"));
        Assert.assertTrue(plan.contains(":AGGREGATE (update serialize)\n" +
                "  |  output: count(if(1: S_SUPPKEY IS NULL, NULL, 7))"));

        sql = "select count(distinct S_ADDRESS, S_COMMENT) from supplier";
        plan = getFragmentPlan(sql);
        Assert.assertTrue(plan.contains("4:Decode\n" +
                "  |  <dict id 10> : <string id 3>\n" +
                "  |  <dict id 11> : <string id 7>"));
        Assert.assertTrue(plan.contains(" 5:AGGREGATE (update serialize)\n" +
                "  |  output: count(if(3 IS NULL, NULL, 7))"));
    }

    @Test
    public void testGroupByWithOrderBy() throws Exception {
        connectContext.getSessionVariable().setNewPlanerAggStage(2);
        String sql = "select max(S_NAME) as b from supplier group by S_ADDRESS order by b";
        String plan = getFragmentPlan(sql);
        Assert.assertTrue(plan.contains("group by: 10: S_ADDRESS"));
        connectContext.getSessionVariable().setNewPlanerAggStage(0);
    }

    @Test
    public void testProjectionPredicate() throws Exception {
        String sql = "select count(t.a) from(select S_ADDRESS in ('kks', 'kks2') as a from supplier) as t";
        String plan = getVerboseExplain(sql);

        Assert.assertTrue(plan.contains(" 11: S_ADDRESS IN ('kks', 'kks2')"));

        sql = "select count(t.a) from(select S_ADDRESS = 'kks' as a from supplier) as t";
        plan = getVerboseExplain(sql);
        Assert.assertTrue(plan.contains(" [11: S_ADDRESS, INT, false] = 'kks'"));

        sql = "select count(t.a) from(select S_ADDRESS is null as a from supplier) as t";
        plan = getVerboseExplain(sql);
        Assert.assertTrue(plan.contains("11: S_ADDRESS IS NULL"));

        sql = "select count(t.a) from(select S_ADDRESS is not null as a from supplier) as t";
        plan = getVerboseExplain(sql);
        Assert.assertTrue(plan.contains("11: S_ADDRESS IS NOT NULL"));

        sql = "select count(t.a) from(select S_ADDRESS <=> 'kks' as a from supplier) as t";
        plan = getVerboseExplain(sql);
        Assert.assertTrue(plan.contains("[3: S_ADDRESS, VARCHAR, false] <=> 'kks'"));
    }
}<|MERGE_RESOLUTION|>--- conflicted
+++ resolved
@@ -170,13 +170,8 @@
                 "  |  <dict id 10> : <string id 3>\n" +
                 "  |  cardinality: 1\n" +
                 "  |  column statistics: \n" +
-<<<<<<< HEAD
-                "  |  * S_ADDRESS-->[-Infinity, Infinity, 0.0, 40.0, 10000.0]\n" +
-                "  |  * count-->[-Infinity, Infinity, 0.0, 40.0, 10000.0]"));
-=======
                 "  |  * S_ADDRESS-->[-Infinity, Infinity, 0.0, 40.0, 10000.0] ESTIMATE\n" +
-                "  |  * count(3: S_ADDRESS)-->[-Infinity, Infinity, 0.0, 40.0, 10000.0] ESTIMATE"));
->>>>>>> 1698f298
+                "  |  * count-->[-Infinity, Infinity, 0.0, 40.0, 10000.0] ESTIMATE"));
     }
 
     @Test
