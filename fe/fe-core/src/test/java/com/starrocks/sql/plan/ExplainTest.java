// Copyright 2021-present StarRocks, Inc. All rights reserved.
//
// Licensed under the Apache License, Version 2.0 (the "License");
// you may not use this file except in compliance with the License.
// You may obtain a copy of the License at
//
//     https://www.apache.org/licenses/LICENSE-2.0
//
// Unless required by applicable law or agreed to in writing, software
// distributed under the License is distributed on an "AS IS" BASIS,
// WITHOUT WARRANTIES OR CONDITIONS OF ANY KIND, either express or implied.
// See the License for the specific language governing permissions and
// limitations under the License.

package com.starrocks.sql.plan;

import com.starrocks.common.Config;
import com.starrocks.sql.Explain;
<<<<<<< HEAD
import com.starrocks.sql.ast.QueryStatement;
import com.starrocks.sql.ast.StatementBase;
import com.starrocks.utframe.UtFrameUtils;
=======
>>>>>>> f5358f9f
import org.junit.jupiter.api.Assertions;
import org.junit.jupiter.api.Test;

public class ExplainTest extends PlanTestBase {
    @Test
    public void testExplain() throws Exception {
        String sql = "SELECT DISTINCT t0.v1 FROM t0 LEFT JOIN t1 ON t0.v1 = t1.v4";
        ExecPlan execPlan = getExecPlan(sql);
        String plan1 = Explain.toString(execPlan.getPhysicalPlan(), execPlan.getOutputColumns());
        System.out.println("plan1" + plan1);
        assertContains(plan1, "- Output => [1:v1]\n"
                + "    - AGGREGATE(GLOBAL) [1:v1]\n"
                + "            Estimates: {row: 1, cpu: ?, memory: ?, network: ?, cost: 27.6}\n"
                + "        - EXCHANGE(SHUFFLE) [1]\n"
                + "                Estimates: {row: 1, cpu: ?, memory: ?, network: ?, cost: 7.6}\n"
                + "            - AGGREGATE(LOCAL) [1:v1]\n"
                + "                    Estimates: {row: 1, cpu: ?, memory: ?, network: ?, cost: 6.0}\n"
                + "                - SCAN [t0] => [1:v1]\n"
                + "                        Estimates: {row: 1, cpu: ?, memory: ?, network: ?, cost: 4.0}\n"
                + "                        partitionRatio: 0/1, tabletRatio: 0/0");

        Explain explain = new Explain(true, true, " ", " |");
        String plan2 = explain.print(execPlan.getPhysicalPlan(), execPlan.getOutputColumns());
        System.out.println("plan2" + plan2);
        assertContains(plan2, "- Output => [1:v1]\n"
                + " - AGGREGATE(GLOBAL) [1:v1] {rows: 1}\n"
                + "  - EXCHANGE(SHUFFLE) [1] {rows: 1}\n"
                + "   - AGGREGATE(LOCAL) [1:v1] {rows: 1}\n"
                + "    - SCAN [t0] => [1:v1] {rows: 1}\n"
                + "      |partitionRatio: 0/1, tabletRatio: 0/0");
    }

    @Test
    public void testDesensitizeExplain() throws Exception {
        connectContext.getSessionVariable().setEnableDesensitizeExplain(true);
        String sql = "SELECT DISTINCT t0.v1 FROM t0 LEFT JOIN t1 ON t0.v1 = t1.v4 WHERE t0.v1 > 1000";
        String plan = getFragmentPlan(sql);
        assertContains(plan, "PREDICATES: 1: v1 > ?\n");

        sql = "SELECT DISTINCT t0.v1 FROM t0 LEFT JOIN t1 ON t0.v1 = t1.v4 and t0.v2 + t1.v5 > 1000";
        plan = getFragmentPlan(sql);
        assertContains(plan, "other join predicates: 2: v2 + 5: v5 > ?");

        sql = "SELECT MIN(pow(t0.v1, 2)) FROM t0";
        plan = getFragmentPlan(sql);
        assertContains(plan, "min(pow(CAST(1: v1 AS DOUBLE), ?))");

    }

    @Test
<<<<<<< HEAD
    public void testExplainUsesConfiguredDefaultLevel() throws Exception {
        String originalLevel = Config.query_explain_level;
        Config.query_explain_level = "LOGICAL";
        try {
            StatementBase statementBase = UtFrameUtils.parseStmtWithNewParser(
                    "EXPLAIN SELECT * FROM t0", connectContext);
            Assertions.assertTrue(statementBase instanceof QueryStatement);
            QueryStatement queryStatement = (QueryStatement) statementBase;
            Assertions.assertTrue(queryStatement.isExplain());
            Assertions.assertEquals(StatementBase.ExplainLevel.LOGICAL, queryStatement.getExplainLevel());
        } finally {
            Config.query_explain_level = originalLevel;
        }

        StatementBase statementBase = UtFrameUtils.parseStmtWithNewParser(
                "EXPLAIN SELECT * FROM t0", connectContext);
        Assertions.assertTrue(statementBase instanceof QueryStatement);
        QueryStatement queryStatement = (QueryStatement) statementBase;
        Assertions.assertTrue(queryStatement.isExplain());
        Assertions.assertEquals(StatementBase.ExplainLevel.NORMAL, queryStatement.getExplainLevel());

=======
    public void testExplainCosts() throws Exception {
        String sql = "SELECT DISTINCT t0.v1 FROM t0 LEFT JOIN t1 ON t0.v1 = t1.v4";
        String plan = getCostExplain(sql);
        Assertions.assertTrue(plan.contains("3:AGGREGATE (merge finalize)\n" +
                "  |  group by: [1: v1, BIGINT, true]\n" +
                "  |  cardinality: 1\n" +
                "  |  column statistics: \n" +
                "  |  * v1-->[-Infinity, Infinity, 0.0, 1.0, 1.0] UNKNOWN\n" +
                "  |  \n" +
                "  2:EXCHANGE\n" +
                "     distribution type: SHUFFLE\n" +
                "     partition exprs: [1: v1, BIGINT, true]\n" +
                "     cardinality: 1"), plan);
        Assertions.assertTrue(plan.contains("1:AGGREGATE (update serialize)\n" +
                "  |  STREAMING\n" +
                "  |  group by: [1: v1, BIGINT, true]\n" +
                "  |  cardinality: 1\n" +
                "  |  column statistics: \n" +
                "  |  * v1-->[-Infinity, Infinity, 0.0, 1.0, 1.0] UNKNOWN\n" +
                "  |  \n" +
                "  0:OlapScanNode\n" +
                "     table: t0, rollup: t0\n" +
                "     preAggregation: on\n" +
                "     partitionsRatio=0/1, tabletsRatio=0/0\n" +
                "     tabletList=\n" +
                "     actualRows=0, avgRowSize=1.0\n" +
                "     cardinality: 1\n" +
                "     column statistics: \n" +
                "     * v1-->[-Infinity, Infinity, 0.0, 1.0, 1.0] UNKNOWN"), plan);
    }

    @Test
    public void testExplainCostsWithLabels() throws Exception {
        String sql = "SELECT DISTINCT t0.v1 FROM t0 LEFT JOIN t1 ON t0.v1 = t1.v4";
        String plan = getCostExplainWithLabels(sql);
        Assertions.assertTrue(plan.contains("3:AGGREGATE (merge finalize)\n" +
                "  |  group by: [1: v1, BIGINT, true]\n" +
                "  |  cardinality: 1\n" +
                "  |  column statistics: \n" +
                "  |  * v1-->[MIN: -Infinity, MAX: Infinity, NULLS: 0.0, ROS: 1.0, NDV: 1.0] UNKNOWN\n" +
                "  |  \n" +
                "  2:EXCHANGE\n" +
                "     distribution type: SHUFFLE\n" +
                "     partition exprs: [1: v1, BIGINT, true]\n" +
                "     cardinality: 1"), plan);
        Assertions.assertTrue(plan.contains("1:AGGREGATE (update serialize)\n" +
                "  |  STREAMING\n" +
                "  |  group by: [1: v1, BIGINT, true]\n" +
                "  |  cardinality: 1\n" +
                "  |  column statistics: \n" +
                "  |  * v1-->[MIN: -Infinity, MAX: Infinity, NULLS: 0.0, ROS: 1.0, NDV: 1.0] UNKNOWN\n" +
                "  |  \n" +
                "  0:OlapScanNode\n" +
                "     table: t0, rollup: t0\n" +
                "     preAggregation: on\n" +
                "     partitionsRatio=0/1, tabletsRatio=0/0\n" +
                "     tabletList=\n" +
                "     actualRows=0, avgRowSize=1.0\n" +
                "     cardinality: 1\n" +
                "     column statistics: \n" +
                "     * v1-->[MIN: -Infinity, MAX: Infinity, NULLS: 0.0, ROS: 1.0, NDV: 1.0] UNKNOWN"), plan);
>>>>>>> f5358f9f
    }
}<|MERGE_RESOLUTION|>--- conflicted
+++ resolved
@@ -16,12 +16,10 @@
 
 import com.starrocks.common.Config;
 import com.starrocks.sql.Explain;
-<<<<<<< HEAD
+import org.junit.jupiter.api.Assertions;
 import com.starrocks.sql.ast.QueryStatement;
 import com.starrocks.sql.ast.StatementBase;
 import com.starrocks.utframe.UtFrameUtils;
-=======
->>>>>>> f5358f9f
 import org.junit.jupiter.api.Assertions;
 import org.junit.jupiter.api.Test;
 
@@ -72,29 +70,6 @@
     }
 
     @Test
-<<<<<<< HEAD
-    public void testExplainUsesConfiguredDefaultLevel() throws Exception {
-        String originalLevel = Config.query_explain_level;
-        Config.query_explain_level = "LOGICAL";
-        try {
-            StatementBase statementBase = UtFrameUtils.parseStmtWithNewParser(
-                    "EXPLAIN SELECT * FROM t0", connectContext);
-            Assertions.assertTrue(statementBase instanceof QueryStatement);
-            QueryStatement queryStatement = (QueryStatement) statementBase;
-            Assertions.assertTrue(queryStatement.isExplain());
-            Assertions.assertEquals(StatementBase.ExplainLevel.LOGICAL, queryStatement.getExplainLevel());
-        } finally {
-            Config.query_explain_level = originalLevel;
-        }
-
-        StatementBase statementBase = UtFrameUtils.parseStmtWithNewParser(
-                "EXPLAIN SELECT * FROM t0", connectContext);
-        Assertions.assertTrue(statementBase instanceof QueryStatement);
-        QueryStatement queryStatement = (QueryStatement) statementBase;
-        Assertions.assertTrue(queryStatement.isExplain());
-        Assertions.assertEquals(StatementBase.ExplainLevel.NORMAL, queryStatement.getExplainLevel());
-
-=======
     public void testExplainCosts() throws Exception {
         String sql = "SELECT DISTINCT t0.v1 FROM t0 LEFT JOIN t1 ON t0.v1 = t1.v4";
         String plan = getCostExplain(sql);
@@ -156,6 +131,29 @@
                 "     cardinality: 1\n" +
                 "     column statistics: \n" +
                 "     * v1-->[MIN: -Infinity, MAX: Infinity, NULLS: 0.0, ROS: 1.0, NDV: 1.0] UNKNOWN"), plan);
->>>>>>> f5358f9f
+    }
+
+    @Test
+    public void testExplainUsesConfiguredDefaultLevel() throws Exception {
+        String originalLevel = Config.query_explain_level;
+        Config.query_explain_level = "LOGICAL";
+        try {
+            StatementBase statementBase = UtFrameUtils.parseStmtWithNewParser(
+                    "EXPLAIN SELECT * FROM t0", connectContext);
+            Assertions.assertTrue(statementBase instanceof QueryStatement);
+            QueryStatement queryStatement = (QueryStatement) statementBase;
+            Assertions.assertTrue(queryStatement.isExplain());
+            Assertions.assertEquals(StatementBase.ExplainLevel.LOGICAL, queryStatement.getExplainLevel());
+        } finally {
+            Config.query_explain_level = originalLevel;
+        }
+
+        StatementBase statementBase = UtFrameUtils.parseStmtWithNewParser(
+                "EXPLAIN SELECT * FROM t0", connectContext);
+        Assertions.assertTrue(statementBase instanceof QueryStatement);
+        QueryStatement queryStatement = (QueryStatement) statementBase;
+        Assertions.assertTrue(queryStatement.isExplain());
+        Assertions.assertEquals(StatementBase.ExplainLevel.NORMAL, queryStatement.getExplainLevel());
+
     }
 }