// This file is licensed under the Elastic License 2.0. Copyright 2021 StarRocks Limited.

package com.starrocks.sql.optimizer.rule.transformation;

<<<<<<< HEAD
=======
import com.google.common.collect.Lists;
>>>>>>> 187b7409
import com.google.common.collect.Maps;
import com.starrocks.catalog.OlapTable;
import com.starrocks.catalog.Type;
import com.starrocks.sql.optimizer.Memo;
import com.starrocks.sql.optimizer.OptExpression;
import com.starrocks.sql.optimizer.OptimizerContext;
import com.starrocks.sql.optimizer.base.ColumnRefFactory;
import com.starrocks.sql.optimizer.operator.Operator;
import com.starrocks.sql.optimizer.operator.OperatorType;
import com.starrocks.sql.optimizer.operator.logical.LogicalFilterOperator;
import com.starrocks.sql.optimizer.operator.logical.LogicalOlapScanOperator;
import com.starrocks.sql.optimizer.operator.scalar.BinaryPredicateOperator;
import com.starrocks.sql.optimizer.operator.scalar.ColumnRefOperator;
import com.starrocks.sql.optimizer.operator.scalar.ConstantOperator;
import mockit.Mocked;
import org.junit.Test;

import java.util.List;

import static org.junit.Assert.assertEquals;
import static org.junit.Assert.assertNull;

public class PushDownScanRuleTest {

    @Test
    public void transform(@Mocked OlapTable table) {
        PushDownPredicateScanRule rule = PushDownPredicateScanRule.OLAP_SCAN;

        OptExpression optExpression = new OptExpression(new LogicalFilterOperator(
                new BinaryPredicateOperator(BinaryPredicateOperator.BinaryType.EQ,
                        new ColumnRefOperator(1, Type.INT, "id", true),
                        ConstantOperator.createInt(1))
        ));

        OptExpression scan =
<<<<<<< HEAD
                new OptExpression(new LogicalOlapScanOperator(table, Maps.newHashMap()));
=======
                new OptExpression(new LogicalOlapScanOperator(table, Lists.newArrayList(), Maps.newHashMap(), Maps.newHashMap(), null, -1, null));
>>>>>>> 187b7409
        optExpression.getInputs().add(scan);

        assertNull(((LogicalOlapScanOperator) scan.getOp()).getPredicate());
        List<OptExpression> result =
                rule.transform(optExpression, new OptimizerContext(new Memo(), new ColumnRefFactory()));

        Operator scanOperator = result.get(0).inputAt(0).getOp();

        assertEquals(OperatorType.BINARY, scanOperator.getPredicate().getOpType());

        assertEquals(OperatorType.VARIABLE,
                scanOperator.getPredicate().getChild(0).getOpType());
        assertEquals(OperatorType.CONSTANT,
                scanOperator.getPredicate().getChild(1).getOpType());
    }
}<|MERGE_RESOLUTION|>--- conflicted
+++ resolved
@@ -2,10 +2,7 @@
 
 package com.starrocks.sql.optimizer.rule.transformation;
 
-<<<<<<< HEAD
-=======
 import com.google.common.collect.Lists;
->>>>>>> 187b7409
 import com.google.common.collect.Maps;
 import com.starrocks.catalog.OlapTable;
 import com.starrocks.catalog.Type;
@@ -41,11 +38,7 @@
         ));
 
         OptExpression scan =
-<<<<<<< HEAD
-                new OptExpression(new LogicalOlapScanOperator(table, Maps.newHashMap()));
-=======
                 new OptExpression(new LogicalOlapScanOperator(table, Lists.newArrayList(), Maps.newHashMap(), Maps.newHashMap(), null, -1, null));
->>>>>>> 187b7409
         optExpression.getInputs().add(scan);
 
         assertNull(((LogicalOlapScanOperator) scan.getOp()).getPredicate());
