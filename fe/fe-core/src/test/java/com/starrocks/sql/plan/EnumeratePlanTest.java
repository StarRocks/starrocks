--- conflicted
+++ resolved
@@ -144,11 +144,7 @@
                 "order by\n" +
                 "    o_year ;";
         int planCount = getPlanCount(sql);
-<<<<<<< HEAD
-        Assert.assertEquals(264, planCount);
-=======
         Assert.assertEquals(24, planCount);
->>>>>>> b196cb67
     }
 
     @Test
@@ -231,11 +227,7 @@
                 "    o_totalprice desc,\n" +
                 "    o_orderdate limit 100;";
         int planCount = getPlanCount(sql);
-<<<<<<< HEAD
-        Assert.assertEquals(336, planCount);
-=======
         Assert.assertEquals(47, planCount);
->>>>>>> b196cb67
     }
 
     @Test
@@ -328,11 +320,7 @@
                 "    numwait desc,\n" +
                 "    s_name limit 100;";
         int planCount = getPlanCount(sql);
-<<<<<<< HEAD
-        Assert.assertEquals(3894, planCount);
-=======
         Assert.assertEquals(183, planCount);
->>>>>>> b196cb67
     }
 
     @Test
