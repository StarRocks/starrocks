// Copyright 2021-present StarRocks, Inc. All rights reserved.
//
// Licensed under the Apache License, Version 2.0 (the "License");
// you may not use this file except in compliance with the License.
// You may obtain a copy of the License at
//
//     https://www.apache.org/licenses/LICENSE-2.0
//
// Unless required by applicable law or agreed to in writing, software
// distributed under the License is distributed on an "AS IS" BASIS,
// WITHOUT WARRANTIES OR CONDITIONS OF ANY KIND, either express or implied.
// See the License for the specific language governing permissions and
// limitations under the License.

package com.starrocks.sql.plan;

import com.starrocks.catalog.LocalTablet;
import com.starrocks.catalog.MaterializedIndex;
import com.starrocks.catalog.OlapTable;
import com.starrocks.catalog.Partition;
import com.starrocks.catalog.Tablet;
import com.starrocks.common.FeConstants;
import com.starrocks.planner.ScanNode;
import com.starrocks.planner.SchemaScanNode;
import org.junit.jupiter.api.Assertions;
import org.junit.jupiter.api.Test;

import java.util.Collection;
import java.util.List;

public class ScanTest extends PlanTestBase {
    @Test
    public void testScan() throws Exception {
        String sql = "select * from t0";
        String planFragment = getFragmentPlan(sql);
        Assertions.assertTrue(planFragment.contains(" OUTPUT EXPRS:1: v1 | 2: v2 | 3: v3\n"
                + "  PARTITION: RANDOM"));
    }

    @Test
    public void testInColumnPredicate() throws Exception {
        String sql = "select v1 from t0 where v1 in (v1 + v2, sin(v2))";
        String thriftPlan = getThriftPlan(sql);
        Assertions.assertFalse(thriftPlan.contains("FILTER_IN"));
    }

    @Test
    public void testOlapScanSelectedIndex() throws Exception {
        String sql = "select v1 from t0";
        String planFragment = getFragmentPlan(sql);
        Assertions.assertTrue(planFragment.contains("rollup: t0"));
    }

    @Test
    public void testSingleTabletOutput() throws Exception {
        connectContext.getSessionVariable().setNewPlanerAggStage(2);
        FeConstants.runningUnitTest = true;
        String sql = "select S_COMMENT from supplier;";
        String plan = getFragmentPlan(sql);
        Assertions.assertTrue(plan.contains(" OUTPUT EXPRS:7: S_COMMENT\n"
                + "  PARTITION: RANDOM\n"
                + "\n"
                + "  RESULT SINK\n"
                + "\n"
                + "  0:OlapScanNode\n"
                + "     TABLE: supplier"));
        connectContext.getSessionVariable().setNewPlanerAggStage(0);
        FeConstants.runningUnitTest = false;
    }

    @Test
    public void testSingleTabletOutput2() throws Exception {
        connectContext.getSessionVariable().setNewPlanerAggStage(2);
        FeConstants.runningUnitTest = true;
        String sql = "select SUM(S_NATIONKEY) from supplier;";
        String plan = getFragmentPlan(sql);
        Assertions.assertTrue(plan.contains(" OUTPUT EXPRS:9: sum\n"
                + "  PARTITION: UNPARTITIONED\n"
                + "\n"
                + "  RESULT SINK\n"
                + "\n"
                + "  3:AGGREGATE (merge finalize)\n"
                + "  |  output: sum(9: sum)\n"
                + "  |  group by: \n"));
        connectContext.getSessionVariable().setNewPlanerAggStage(0);
        FeConstants.runningUnitTest = false;
    }

    @Test
    public void testPreAggregation() throws Exception {
        String sql = "select k1 from t0 inner join baseall on v1 = cast(k8 as int) group by k1";
        String plan = getFragmentPlan(sql);
        assertContains(plan, "1:Project\n" +
                "  |  <slot 4> : 4: k1\n" +
                "  |  <slot 15> : CAST(CAST(13: k8 AS INT) AS BIGINT)\n" +
                "  |  \n" +
                "  0:OlapScanNode\n" +
                "     TABLE: baseall\n" +
                "     PREAGGREGATION: OFF. Reason: Predicates include the value column\n");

        sql = "select 0 from baseall inner join t0 on v1 = k1 group by (v2 + k2),k1";
        plan = getFragmentPlan(sql);
        assertContains(plan, "OlapScanNode\n" +
                "     TABLE: baseall\n" +
                "     PREAGGREGATION: OFF. Reason: Has can not pre-aggregation Join");
    }

    @Test
    public void testInformationSchema() throws Exception {
        String sql = "select column_name from information_schema.columns limit 1;";
        String plan = getFragmentPlan(sql);
        assertContains(plan, "  RESULT SINK\n" +
                "\n" +
                "  0:SCAN SCHEMA\n" +
                "     limit: 1\n");
        ;
    }

    @Test
    public void testInformationSchema1() throws Exception {
        String sql = "select column_name, UPPER(DATA_TYPE) from information_schema.columns;";
        String plan = getFragmentPlan(sql);
        Assertions.assertTrue(plan.contains("  1:Project\n"
                + "  |  <slot 4> : 4: COLUMN_NAME\n"
                + "  |  <slot 25> : upper(8: DATA_TYPE)\n"
                + "  |  \n"
                + "  0:SCAN SCHEMA\n"));
    }

    @Test
    public void testProject() throws Exception {
        String sql = "select v1 from t0";
        String planFragment = getFragmentPlan(sql);
        assertContains(planFragment, "PLAN FRAGMENT 0\n"
                + " OUTPUT EXPRS:1: v1\n"
                + "  PARTITION: RANDOM\n"
                + "\n"
                + "  RESULT SINK\n"
                + "\n"
                + "  0:OlapScanNode\n"
                + "     TABLE: t0\n"
                + "     PREAGGREGATION: ON\n"
                + "     partitions=0/1");
    }

    @Test
    public void testEmptySet() throws Exception {
        String queryStr = "select * from test.colocate1 t1, test.colocate2 t2 " +
                "where NOT NULL IS NULL";
        String explainString = getFragmentPlan(queryStr);
        Assertions.assertTrue(explainString.contains("  0:EMPTYSET\n"));

        queryStr = "select * from test.colocate1 t1, test.colocate2 t2 where FALSE";
        explainString = getFragmentPlan(queryStr);
        Assertions.assertTrue(explainString.contains("  0:EMPTYSET\n"));
    }

    @Test
    public void testSingleNodeExecPlan() throws Exception {
        String sql = "select v1,v2,v3 from t0";
        connectContext.getSessionVariable().setSingleNodeExecPlan(true);
        String plan = getFragmentPlan(sql);
        assertContains(plan, "PLAN FRAGMENT 0\n" +
                " OUTPUT EXPRS:1: v1 | 2: v2 | 3: v3\n" +
                "  PARTITION: RANDOM\n" +
                "\n" +
                "  RESULT SINK\n" +
                "\n" +
                "  0:OlapScanNode\n" +
                "     TABLE: t0\n" +
                "     PREAGGREGATION: ON\n" +
                "     partitions=0/1\n" +
                "     rollup: t0\n" +
                "     tabletRatio=0/0\n" +
                "     tabletList=\n" +
                "     cardinality=1\n" +
                "     avgRowSize=3.0\n");
        connectContext.getSessionVariable().setSingleNodeExecPlan(false);
    }

    @Test
    public void testSchemaScan() throws Exception {
        String sql = "select * from information_schema.columns";
        String planFragment = getFragmentPlan(sql);
        Assertions.assertTrue(planFragment.contains("PARTITION: UNPARTITIONED\n" +
                "\n" +
                "  RESULT SINK\n" +
                "\n" +
                "  0:SCAN SCHEMA\n"));
    }

    @Test
    public void testPreAggregationWithJoin() throws Exception {
        FeConstants.runningUnitTest = true;
        // check left agg table with pre-aggregation
        String sql = "select k2, sum(k9) from baseall join join2 on k1 = id group by k2";
        String plan = getFragmentPlan(sql);
        Assertions.assertTrue(plan.contains("0:OlapScanNode\n" +
                "     TABLE: baseall\n" +
                "     PREAGGREGATION: ON"));

        // check right agg table with pre-agg
        sql = "select k2, sum(k9) from join2 join [broadcast] baseall on k1 = id group by k2";
        plan = getFragmentPlan(sql);
        Assertions.assertTrue(plan.contains("1:OlapScanNode\n" +
                "     TABLE: baseall\n" +
                "     PREAGGREGATION: ON"));

        // check two agg tables only one agg table can pre-aggregation
        sql = "select t1.k2, sum(t1.k9) from baseall t1 join baseall t2 on t1.k1 = t2.k1 group by t1.k2";
        plan = getFragmentPlan(sql);
        Assertions.assertTrue(plan.contains("0:OlapScanNode\n" +
                "     TABLE: baseall\n" +
                "     PREAGGREGATION: ON"));
        Assertions.assertTrue(plan.contains("1:OlapScanNode\n" +
                "  |       TABLE: baseall\n" +
                "  |       PREAGGREGATION: OFF. Reason: Has can not pre-aggregation Join"));

        sql = "select t2.k2, sum(t2.k9) from baseall t1 join [broadcast] baseall t2 on t1.k1 = t2.k1 group by t2.k2";
        plan = getFragmentPlan(sql);
        Assertions.assertTrue(plan.contains("0:OlapScanNode\n" +
                "     TABLE: baseall\n" +
                "     PREAGGREGATION: OFF. Reason: Has can not pre-aggregation Join"));
        Assertions.assertTrue(plan.contains("1:OlapScanNode\n" +
                "     TABLE: baseall\n" +
                "     PREAGGREGATION: ON"));

        // check multi tables only one agg table can pre-aggregation
        sql = "select t1.k2, sum(t1.k9) from baseall t1 " +
                "join join2 t2 on t1.k1 = t2.id join baseall t3 on t1.k1 = t3.k1 group by t1.k2";
        plan = getFragmentPlan(sql);
        assertContains(plan, "  0:OlapScanNode\n" +
                "     TABLE: baseall\n" +
                "     PREAGGREGATION: ON\n");
        assertContains(plan, "  2:OlapScanNode\n" +
                "     TABLE: join2\n" +
                "     PREAGGREGATION: ON\n");

        sql = "select t3.k2, sum(t3.k9) from baseall t1 " +
                "join [broadcast] join2 t2 on t1.k1 = t2.id join [broadcast] baseall t3 " +
                "on t1.k1 = t3.k1 group by t3.k2";
        plan = getFragmentPlan(sql);
        Assertions.assertTrue(plan.contains("6:OlapScanNode\n" +
                "     TABLE: baseall\n" +
                "     PREAGGREGATION: ON"));
        Assertions.assertTrue(plan.contains("0:OlapScanNode\n" +
                "     TABLE: baseall\n" +
                "     PREAGGREGATION: OFF. Reason: Has can not pre-aggregation Join"));

        // check join predicate with non key columns
        sql = "select t1.k2, sum(t1.k9) from baseall t1 join baseall t2 on t1.k9 = t2.k9 group by t1.k2";
        plan = getFragmentPlan(sql);
        Assertions.assertTrue(plan.contains("0:OlapScanNode\n" +
                "     TABLE: baseall\n" +
                "     PREAGGREGATION: OFF. Reason: Predicates include the value column"));

        sql =
                "select t1.k2, sum(t1.k9) from baseall t1 " +
                        "join baseall t2 on t1.k1 = t2.k1 where t1.k9 + t2.k9 = 1 group by t1.k2";
        plan = getFragmentPlan(sql);
        Assertions.assertTrue(plan.contains("0:OlapScanNode\n" +
                "     TABLE: baseall\n" +
                "     PREAGGREGATION: OFF. Reason: Predicates include the value column"));

        // check group by two tables columns
        sql = "select t1.k2, t2.k2, sum(t1.k9) from baseall t1 join baseall t2 on t1.k1 = t2.k1 group by t1.k2, t2.k2";
        plan = getFragmentPlan(sql);
        Assertions.assertTrue(plan.contains("0:OlapScanNode\n" +
                "     TABLE: baseall\n" +
                "     PREAGGREGATION: ON"));

        // check aggregate two table columns
        sql =
                "select t1.k2, t2.k2, sum(t1.k9), sum(t2.k9) from baseall t1 " +
                        "join baseall t2 on t1.k1 = t2.k1 group by t1.k2, t2.k2";
        plan = getFragmentPlan(sql);
        Assertions.assertTrue(plan.contains("0:OlapScanNode\n" +
                "     TABLE: baseall\n" +
                "     PREAGGREGATION: OFF. Reason: Has can not pre-aggregation Join"));
        FeConstants.runningUnitTest = false;
    }

    @Test
    public void testPreAggregateForCrossJoin() throws Exception {
        FeConstants.runningUnitTest = true;
        String sql = "select join1.id from join1, join2 group by join1.id";
        String plan = getFragmentPlan(sql);

        Assertions.assertTrue(plan.contains("  0:OlapScanNode\n" +
                "     TABLE: join1\n" +
                "     PREAGGREGATION: ON"));
        Assertions.assertTrue(plan.contains("  1:OlapScanNode\n" +
                "     TABLE: join2\n" +
                "     PREAGGREGATION: ON"));

        // AGGREGATE KEY table PREAGGREGATION should be off
        sql = "select join2.id from baseall, join2 group by join2.id";
        plan = getFragmentPlan(sql);
        Assertions.assertTrue(plan.contains("  0:OlapScanNode\n" +
                "     TABLE: join2\n" +
                "     PREAGGREGATION: ON"));
        Assertions.assertTrue(plan.contains("  1:OlapScanNode\n" +
                "     TABLE: baseall\n" +
                "     PREAGGREGATION: OFF. Reason: Has can not pre-aggregation Join"));
        FeConstants.runningUnitTest = false;
    }

    @Test
    public void testSetVar() throws Exception {
        String sql = "select * from db1.tbl3 as t1 JOIN db1.tbl4 as t2 ON t1.c2 = t2.c2";
        String plan = getFragmentPlan(sql);
        Assertions.assertTrue(plan.contains("join op: INNER JOIN (BROADCAST)"));

        sql = "select /*+ SET_VAR(broadcast_row_limit=0) */ * from db1.tbl3 as t1 JOIN db1.tbl4 as t2 ON t1.c2 = t2.c2";
        plan = getFragmentPlan(sql);
        Assertions.assertTrue(plan.contains("join op: INNER JOIN (PARTITIONED)"));
    }

    @Test
    public void testFilter() throws Exception {
        String sql = "select v1 from t0 where v2 > 1";
        String planFragment = getFragmentPlan(sql);
        Assertions.assertTrue(planFragment.contains("PREDICATES: 2: v2 > 1"));
    }

    @Test
    public void testMergeTwoFilters() throws Exception {
        String sql = "select v1 from t0 where v2 < 3 group by v1 HAVING v1 IS NULL;";
        String planFragment = getFragmentPlan(sql);
        assertContains(planFragment, "  2:AGGREGATE (update finalize)\n" +
                "  |  group by: 1: v1");

        Assertions.assertTrue(planFragment.contains("1: v1 IS NULL, 2: v2 < 3"));
    }

    @Test
    public void testScalarReuseIsNull() throws Exception {
        String plan =
                getFragmentPlan("SELECT (abs(v4) IS NULL) = true AND ((abs(v4) IS NULL) IS NOT NULL) as count FROM t1;");
        Assertions.assertTrue(plan.contains("1:Project\n" +
                "  |  <slot 4> : (6: expr) AND (6: expr IS NOT NULL)\n" +
                "  |  common expressions:\n" +
                "  |  <slot 5> : abs(1: v4)\n" +
                "  |  <slot 6> : 5: abs IS NULL"), plan);
    }

    @Test
    public void testProjectFilterRewrite() throws Exception {
        connectContext.getSessionVariable().setEnableRewriteSimpleAggToMetaScan(false);
        String queryStr = "select 1 as b, MIN(v1) from t0 having (b + 1) != b;";
        String explainString = getFragmentPlan(queryStr);
        Assertions.assertTrue(explainString.contains("  1:AGGREGATE (update finalize)\n"
                + "  |  output: min(1: v1)\n"
                + "  |  group by: \n"));
    }

    @Test
    public void testMergeProject() throws Exception {
        String sql = "select case when v1 then 2 else 2 end from (select v1, case when true then v1 else v1 end as c2"
                + " from t0 limit 1) as x where c2 > 2 limit 2;";
        String plan = getFragmentPlan(sql);
        assertContains(plan, "  3:Project\n" +
                "  |  <slot 4> : 2\n" +
                "  |  limit: 2\n" +
                "  |  \n" +
                "  2:SELECT\n" +
                "  |  predicates: 1: v1 > 2\n" +
                "  |  limit: 2\n" +
                "  |  \n" +
                "  1:EXCHANGE\n" +
                "     limit: 1\n" +
                "\n" +
                "PLAN FRAGMENT 1");
    }

    @Test
    public void testProjectReuse() throws Exception {
        String sql = "select nullif(v1, v1) + (0) as a , nullif(v1, v1) + (1 - 1) as b from t0;";
        String plan = getFragmentPlan(sql);
        Assertions.assertTrue(plan.contains("<slot 4> : nullif(1: v1, 1: v1) + 0"));
        Assertions.assertTrue(plan.contains(" OUTPUT EXPRS:4: expr | 4: expr"));
    }

    @Test
    public void testSchemaScanWithWhere() throws Exception {
        String sql = "select column_name, table_name from information_schema.columns" +
                " where table_schema = 'information_schema' and table_name = 'columns'";
        ExecPlan plan = getExecPlan(sql);
        Assertions.assertTrue(((SchemaScanNode) plan.getScanNodes().get(0)).getSchemaDb().equals("information_schema"));
        Assertions.assertTrue(((SchemaScanNode) plan.getScanNodes().get(0)).getSchemaTable().equals("columns"));
    }

    @Test
    public void testSchemaScanWithLikePattern() throws Exception {
        String sql = "select column_name from information_schema.columns " +
                "where table_schema like 'test_%' and table_name like 'my_table%'";
        ExecPlan plan = getExecPlan(sql);
        SchemaScanNode scanNode = (SchemaScanNode) plan.getScanNodes().get(0);
        Assertions.assertEquals("test_%", scanNode.getSchemaDb());
        Assertions.assertEquals("my_table%", scanNode.getSchemaTable());
    }

    @Test
    public void testSchemaScanWithWhereConstantFunction() throws Exception {
        String sql = "SELECT TABLE_SCHEMA TABLE_CAT, NULL TABLE_SCHEM, TABLE_NAME, " +
                "IF(TABLE_TYPE='BASE TABLE' or TABLE_TYPE='SYSTEM VERSIONED', 'TABLE', TABLE_TYPE) as TABLE_TYPE, " +
                "TABLE_COMMENT REMARKS, NULL TYPE_CAT, NULL TYPE_SCHEM, NULL TYPE_NAME, NULL SELF_REFERENCING_COL_NAME, " +
                "NULL REF_GENERATION FROM INFORMATION_SCHEMA.TABLES WHERE TABLE_SCHEMA = database() AND  " +
                "TABLE_TYPE IN ('BASE TABLE','SYSTEM VERSIONED','PARTITIONED TABLE','VIEW','FOREIGN TABLE'," +
                "'MATERIALIZED VIEW','EXTERNAL TABLE') ORDER BY TABLE_TYPE, TABLE_SCHEMA, TABLE_NAME";
        getExecPlan(sql);
    }

    @Test
    public void testPushDownExternalTableMissNot() throws Exception {
        String sql = "select * from ods_order where order_no not like \"%hehe%\"";
        String plan = getFragmentPlan(sql);
        assertContains(plan, "predicates: NOT (order_no LIKE '%hehe%')");

        sql = "select * from ods_order where order_no in (1,2,3)";
        plan = getFragmentPlan(sql);
        assertContains(plan, "FROM `ods_order` WHERE (order_no IN ('1', '2', '3'))");

        sql = "select * from ods_order where order_no not in (1,2,3)";
        plan = getFragmentPlan(sql);
        assertContains(plan, "FROM `ods_order` WHERE (order_no NOT IN ('1', '2', '3'))");
    }

    @Test
    public void testMetaScanWithCount() throws Exception {
        String sql = "select count(*),count(),count(t1a),count(t1b),count(t1c) from test_all_type[_META_]";
        String plan = getFragmentPlan(sql);
        assertContains(plan, "1:AGGREGATE (update serialize)\n" +
                "  |  output: sum(rows_t1a), sum(count_t1a), sum(count_t1b), sum(count_t1c)\n" +
                "  |  group by: \n" +
                "  |  \n" +
                "  0:MetaScan\n" +
                "     Table: test_all_type\n" +
                "     <id 16> : rows_t1a");
        // compatibility test
        // we should keep nullable attribute of columns consistent with previous version,
        // see more detail in the description of https://github.com/StarRocks/starrocks/pull/17619
        // without count, all columns should be not null
        sql = "select min(t1a),max(t1a),dict_merge(t1a, 255) from test_all_type_not_null[_META_]";
        plan = getVerboseExplain(sql);
        assertContains(plan, "aggregate: " +
                "min[([min_t1a, VARCHAR, true]); args: VARCHAR; result: VARCHAR; args nullable: true; result nullable: true], " +
                "max[([max_t1a, VARCHAR, true]); args: VARCHAR; result: VARCHAR; args nullable: true; result nullable: true], " +
                "dict_merge[([dict_merge_t1a, ARRAY<VARCHAR>, true], 255); args: INVALID_TYPE,INT; " +
                "result: VARCHAR; args nullable: true; result nullable: true]");

        // with count, all columns should be nullable
        sql = "select min(t1a),max(t1a),dict_merge(t1a, 255),count() from test_all_type_not_null[_META_]";
        plan = getVerboseExplain(sql);
        assertContains(plan, "min[([min_t1a, VARCHAR, true]); args: VARCHAR; result: VARCHAR; " +
                "args nullable: true; result nullable: true], " +
                "max[([max_t1a, VARCHAR, true]); args: VARCHAR; result: VARCHAR; " +
                "args nullable: true; result nullable: true], " +
                "dict_merge[([dict_merge_t1a, ARRAY<VARCHAR>, true], 255); args: INVALID_TYPE,INT; result: VARCHAR; " +
                "args nullable: true; result nullable: true], " +
                "sum[([rows_t1a, BIGINT, true]); args: BIGINT; result: BIGINT; " +
                "args nullable: true; result nullable: true]");
    }

    @Test
    public void testImplicitCast() throws Exception {
        String sql = "select count(distinct v1||v2) from t0";
        String plan = getFragmentPlan(sql);
        assertContains(plan, "2:AGGREGATE (update finalize)\n" +
                "  |  output: multi_distinct_count((CAST(1: v1 AS BOOLEAN)) OR (CAST(2: v2 AS BOOLEAN)))");
    }

    @Test
    public void testHint() throws Exception {
        OlapTable tb = getOlapTable("t0");
        Long replicaId = null;
        Collection<Partition> partitions = tb.getPartitions();
        acquireReplica:
        for (Partition partition : partitions) {
            MaterializedIndex index = partition.getDefaultPhysicalPartition().getIndex(tb.getBaseIndexId());
            for (Tablet tablet : index.getTablets()) {
                replicaId = ((LocalTablet) tablet).getImmutableReplicas().get(0).getId();
                break acquireReplica;
            }
        }
        String sql = "select count(distinct v1||v2) from t0 replica(" + replicaId + ")";
        String plan = getFragmentPlan(sql);
        assertContains(plan, "  0:OlapScanNode\n" +
                "     TABLE: t0");
    }

    @Test
    public void testPruneColumnTest() throws Exception {
        connectContext.getSessionVariable().setEnableCountStarOptimization(true);
        connectContext.getSessionVariable().setEnableRewriteSimpleAggToMetaScan(false);
        String[] sqlString = {
                "select count(*) from lineitem_partition",
                // for olap, partition key is not partition column.
                "select count(*) from lineitem_partition where l_shipdate = '1996-01-01'"
        };
        boolean[] expexted = {true, false};
        Assertions.assertEquals(sqlString.length, expexted.length);
        for (int i = 0; i < sqlString.length; i++) {
            String sql = sqlString[i];
            ExecPlan plan = getExecPlan(sql);
            List<ScanNode> scanNodeList = plan.getScanNodes();
            Assertions.assertEquals(scanNodeList.get(0).getScanOptimizeOption().getCanUseAnyColumn(), expexted[i]);
        }

        connectContext.getSessionVariable().setEnableCountStarOptimization(false);
        for (int i = 0; i < sqlString.length; i++) {
            String sql = sqlString[i];
            ExecPlan plan = getExecPlan(sql);
            List<ScanNode> scanNodeList = plan.getScanNodes();
            Assertions.assertEquals(scanNodeList.get(0).getScanOptimizeOption().getCanUseAnyColumn(), false);
        }
        connectContext.getSessionVariable().setEnableCountStarOptimization(true);
    }

    @Test
    public void testMetaScanPartition() throws Exception {
        String sql = "select max(L_LINESTATUS) from lineitem_partition partitions(p1993)[_META_]";
        String plan = getFragmentPlan(sql);
        assertContains(plan, "0:MetaScan\n" +
                "     Table: lineitem_partition\n" +
                "     <id 19> : max_L_LINESTATUS\n" +
                "     Partitions: [p1993]");
    }

    @Test
    public void testMetaAggregate() throws Exception {
        String sql = "select max(v1), min(v2), count(v3), count(*) from t0 [_META_];";
        String plan = getFragmentPlan(sql);
        assertContains(plan, "0:MetaScan\n" +
                "     Table: t0\n" +
                "     <id 8> : max_v1\n" +
                "     <id 9> : min_v2\n" +
                "     <id 10> : count_v3\n" +
                "     <id 11> : rows_v1");
    }

    @Test
<<<<<<< HEAD
    public void testPruneCTE() throws Exception {
        String sql = "select \n"
                + "*\n"
                + "from t0 a \n"
                + "where 1=1\n"
                + "and v1='2025-10-21'\n"
                + "and (\n"
                + "        a.v2 IN (SELECT '123')\n"
                + "        or\n"
                + "        a.v3 IN (SELECT '123')\n"
                + ");\n";

        try {
            connectContext.getSessionVariable().setOptimizerExecuteTimeout(-1);
            FeConstants.enablePruneEmptyOutputScan = true;
            String plan = getFragmentPlan(sql);
            assertContains(plan, "0:EMPTYSET");
        } finally {
            FeConstants.enablePruneEmptyOutputScan = false;
        }
    }
=======
    public void testMetaScanWithCount1() throws Exception {
        String sql = "select count(1) from t0 [_META_];";
        String plan = getFragmentPlan(sql);
        assertContains(plan, "output: sum(rows_v1)");
        assertContains(plan, "0:MetaScan\n" +
                "     Table: t0\n" +
                "     <id");
    }

    @Test
    public void testMetaScanCountStarWithPartition() throws Exception {
        {
            String sql = "select cast(count(1) as bigint) from lineitem_partition partitions(p1993)[_META_]";
            String plan = getFragmentPlan(sql);
            assertContains(plan, "rows_L_ORDERKEY", "sum(rows_L_ORDERKEY)");
        }

        {
            String sql = "select cast(count(*) as bigint) from lineitem_partition partitions(p1993)[_META_]";
            String plan = getFragmentPlan(sql);
            assertContains(plan, "rows_L_ORDERKEY", "sum(rows_L_ORDERKEY)");
        }
    }

>>>>>>> 424d4bef
}<|MERGE_RESOLUTION|>--- conflicted
+++ resolved
@@ -540,7 +540,6 @@
     }
 
     @Test
-<<<<<<< HEAD
     public void testPruneCTE() throws Exception {
         String sql = "select \n"
                 + "*\n"
@@ -562,7 +561,8 @@
             FeConstants.enablePruneEmptyOutputScan = false;
         }
     }
-=======
+
+    @Test  
     public void testMetaScanWithCount1() throws Exception {
         String sql = "select count(1) from t0 [_META_];";
         String plan = getFragmentPlan(sql);
@@ -586,6 +586,4 @@
             assertContains(plan, "rows_L_ORDERKEY", "sum(rows_L_ORDERKEY)");
         }
     }
-
->>>>>>> 424d4bef
 }