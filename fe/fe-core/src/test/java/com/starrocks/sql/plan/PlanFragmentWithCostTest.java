--- conflicted
+++ resolved
@@ -929,12 +929,8 @@
                 "     cardinality: 400000\n" +
                 "     probe runtime filters:\n" +
                 "     - filter_id = 0, probe_expr = (1: v4)"));
-<<<<<<< HEAD
-        Assert.assertTrue(plan.contains("11:HASH JOIN\n" +
-=======
 
         Assert.assertTrue(plan.contains("  10:HASH JOIN\n" +
->>>>>>> 86934f1f
                 "  |  join op: INNER JOIN (BROADCAST)\n" +
                 "  |  equal join conjunct: [10: v4, BIGINT, true] = [7: v7, BIGINT, true]\n" +
                 "  |  build runtime filters:\n" +
