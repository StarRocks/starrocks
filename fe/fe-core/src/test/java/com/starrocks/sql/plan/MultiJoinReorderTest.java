// This file is licensed under the Elastic License 2.0. Copyright 2021-present, StarRocks Limited.

package com.starrocks.sql.plan;

import com.starrocks.catalog.Catalog;
import com.starrocks.catalog.OlapTable;
import com.starrocks.common.FeConstants;
import org.junit.Assert;
import org.junit.BeforeClass;
import org.junit.Test;

public class MultiJoinReorderTest extends PlanTestBase {

    @BeforeClass
    public static void beforeClass() throws Exception {
        PlanTestBase.beforeClass();

        Catalog catalog = connectContext.getCatalog();

        OlapTable t0 = (OlapTable) catalog.getDb("default_cluster:test").getTable("t0");
        setTableStatistics(t0, 1);

        OlapTable t1 = (OlapTable) catalog.getDb("default_cluster:test").getTable("t1");
        setTableStatistics(t1, 10);
        OlapTable t2 = (OlapTable) catalog.getDb("default_cluster:test").getTable("t2");
        setTableStatistics(t2, 100000);

        OlapTable t3 = (OlapTable) catalog.getDb("default_cluster:test").getTable("t3");
        setTableStatistics(t3, 1000000000);
        connectContext.getSessionVariable().setMaxTransformReorderJoins(2);
        FeConstants.runningUnitTest = true;
    }

    @Test
    public void testCrossJoinReorderGreedy() throws Exception {
        connectContext.getSessionVariable().disableDPJoinReorder();

        String sql = "select * from t1, t2, t3, t0;";
        String planFragment = getFragmentPlan(sql);
        Assert.assertTrue(planFragment.contains("4:CROSS JOIN\n" +
                "  |  cross join:\n" +
                "  |  predicates is NULL.\n" +
                "  |  \n" +
                "  |----3:EXCHANGE"));
        Assert.assertTrue(planFragment.contains("9:CROSS JOIN"));
        Assert.assertTrue(planFragment.contains("|----8:EXCHANGE\n" +
                "  |    \n" +
                "  6:CROSS JOIN"));
        Assert.assertTrue(planFragment.contains("|----5:EXCHANGE\n" +
                "  |    \n" +
                "  0:OlapScanNode\n" +
                "     TABLE: t3"));
    }

    @Test
    public void testCrossAndInnerJoinReorderGreedy() throws Exception {
        connectContext.getSessionVariable().disableDPJoinReorder();
        String sql = "select * from t1 join t3 on t1.v4 = t3.v1 join t0 join t2";
        String planFragment = getFragmentPlan(sql);
        Assert.assertTrue(planFragment.contains("  3:OlapScanNode\n" +
                "     TABLE: t0"));
        Assert.assertTrue(planFragment.contains("  |----4:EXCHANGE\n" +
                "  |    \n" +
                "  2:OlapScanNode\n" +
                "     TABLE: t1"));
        Assert.assertTrue(planFragment.contains("  |----6:EXCHANGE\n" +
                "  |    \n" +
                "  1:OlapScanNode\n" +
                "     TABLE: t2"));
        Assert.assertTrue(planFragment.contains("  9:HASH JOIN\n" +
                "  |  join op: INNER JOIN (BUCKET_SHUFFLE)\n" +
                "  |  hash predicates:\n" +
                "  |  colocate: false, reason: \n" +
                "  |  equal join conjunct: 4: v1 = 1: v4\n" +
                "  |  \n" +
                "  |----8:EXCHANGE\n" +
                "  |    \n" +
                "  0:OlapScanNode\n" +
                "     TABLE: t3"));
    }

    @Test
    public void testInnerJoinReorderGreedy() throws Exception {
        connectContext.getSessionVariable().disableDPJoinReorder();
        String sql = "select * from t1 " +
                "join t3 on t1.v4 = t3.v1 " +
                "join t0 on t1.v4 = t0.v2 " +
                "join t2 on t1.v5 = t2.v8 ";
        String planFragment = getFragmentPlan(sql);
        Assert.assertTrue(planFragment.contains("  3:OlapScanNode\n" +
                "     TABLE: t0"));
        Assert.assertTrue(planFragment.contains("  |----4:EXCHANGE\n" +
                "  |    \n" +
                "  2:OlapScanNode\n" +
                "     TABLE: t1"));
        Assert.assertTrue(planFragment.contains("  |----6:EXCHANGE\n" +
                "  |    \n" +
                "  1:OlapScanNode\n" +
                "     TABLE: t2"));
        Assert.assertTrue(planFragment.contains("  |----8:EXCHANGE\n" +
                "  |    \n" +
                "  0:OlapScanNode\n" +
                "     TABLE: t3"));
    }

    @Test
    public void testLeftJoinReorderGreedy() throws Exception {
        connectContext.getSessionVariable().disableDPJoinReorder();
        String sql = "select v6 from t1 " +
                "left join (select t1.v5 from t1 join t3 on t1.v4 = t3.v1 join t0 join t2) a " +
                "on t1.v6 = a.v5";
        String planFragment = getFragmentPlan(sql);
        Assert.assertTrue(planFragment.contains("16:HASH JOIN\n" +
                "  |  join op: RIGHT OUTER JOIN (PARTITIONED)"));

        Assert.assertTrue(planFragment.contains("  |----4:EXCHANGE\n" +
                "  |    \n" +
                "  2:OlapScanNode\n" +
                "     TABLE: t1"));
        Assert.assertTrue(planFragment.contains("  |----7:EXCHANGE\n" +
                "  |    \n" +
                "  1:OlapScanNode\n" +
                "     TABLE: t2"));
        Assert.assertTrue(planFragment.contains("  |----10:EXCHANGE\n" +
                "  |    \n" +
                "  0:OlapScanNode\n" +
                "     TABLE: t3"));
    }

    @Test
    public void testTwoJoinRootGreedy() throws Exception {
        connectContext.getSessionVariable().disableDPJoinReorder();
        String sql = "select * from (select t1.v5 from t1 join t3 on t3.v1 = t1.v4 join t0 join t2) b " +
                "left join (select t1.v5 from t1 join t3 on t3.v1 = t1.v4 join t0 join t2) a " +
                "on b.v5 = a.v5";
        String planFragment = getFragmentPlan(sql);
        Assert.assertTrue(planFragment.contains("  25:HASH JOIN\n" +
                "  |  join op: INNER JOIN (BUCKET_SHUFFLE)\n" +
                "  |  hash predicates:\n" +
                "  |  colocate: false, reason: \n" +
                "  |  equal join conjunct: 16: v1 = 13: v4\n" +
                "  |  \n" +
                "  |----24:EXCHANGE\n" +
                "  |    \n" +
                "  14:OlapScanNode\n" +
                "     TABLE: t3"));
        Assert.assertTrue(planFragment.contains("  11:HASH JOIN\n" +
                "  |  join op: INNER JOIN (BUCKET_SHUFFLE)\n" +
                "  |  hash predicates:\n" +
                "  |  colocate: false, reason: \n" +
                "  |  equal join conjunct: 4: v1 = 1: v4\n" +
                "  |  \n" +
                "  |----10:EXCHANGE\n" +
                "  |    \n" +
                "  0:OlapScanNode\n" +
                "     TABLE: t3"));
    }

    // Should produce three join tree and reorder three join tree.
    @Test
    public void testThreeJoinRootGreedy() throws Exception {
        connectContext.getSessionVariable().disableDPJoinReorder();
        connectContext.getSessionVariable().enableGreedyJoinReorder();
        String sql = "select * from (select count(t1.v5) as v55 from t1 join t3 on t3.v1 = t1.v4 join t0) b " +
                "inner join (select t1.v5 from t1 join t3 on t3.v1 = t1.v4 join t0 join t2) a " +
                "on b.v55 = a.v5";
        String planFragment = getFragmentPlan(sql);

        // Top join tree
        Assert.assertTrue(planFragment.contains("  21:HASH JOIN\n" +
                "  |  join op: INNER JOIN (BUCKET_SHUFFLE)\n" +
                "  |  hash predicates:\n" +
                "  |  colocate: false, reason: \n" +
                "  |  equal join conjunct: 14: v1 = 11: v4\n" +
                "  |  \n" +
                "  |----20:EXCHANGE\n" +
                "  |    \n" +
                "  0:OlapScanNode\n" +
                "     TABLE: t3\n" +
                "     PREAGGREGATION: ON\n" +
                "     partitions=1/1\n" +
                "     rollup: t3\n" +
                "     tabletRatio=3/3\n" +
                "     tabletList=10033,10035,10037\n" +
                "     cardinality=1000000000\n" +
                "     avgRowSize=1.0\n" +
                "     numNodes=0\n"));

        // Left sub join tree (b)
        Assert.assertTrue(planFragment.contains("  19:HASH JOIN\n" +
                "  |  join op: INNER JOIN (BROADCAST)\n" +
                "  |  hash predicates:\n" +
                "  |  colocate: false, reason: \n" +
                "  |  equal join conjunct: 12: v5 = 10: count\n" +
                "  |  \n" +
                "  |----18:EXCHANGE\n" +
                "  |    \n" +
                "  1:OlapScanNode\n" +
                "     TABLE: t1\n" +
                "     PREAGGREGATION: ON\n" +
                "     partitions=1/1\n" +
                "     rollup: t1\n" +
                "     tabletRatio=3/3\n" +
                "     tabletList=10015,10017,10019\n" +
                "     cardinality=10\n" +
                "     avgRowSize=2.0\n" +
                "     numNodes=0\n"));

        // Right sub join tree (a)
        Assert.assertTrue(planFragment.contains("  16:CROSS JOIN\n" +
                "  |  cross join:\n" +
                "  |  predicates is NULL.\n" +
                "  |  \n" +
                "  |----15:EXCHANGE\n" +
                "  |    \n" +
                "  13:AGGREGATE (merge finalize)\n" +
                "  |  output: count(10: count)\n" +
                "  |  group by: \n" +
                "  |  \n" +
                "  12:EXCHANGE\n"));
    }

    @Test
    public void testTwoJoinRootGreedy2() throws Exception {
        connectContext.getSessionVariable().disableDPJoinReorder();
        connectContext.getSessionVariable().enableGreedyJoinReorder();
        String sql = "select * from t1 " +
                "join t3 on t1.v4 = t3.v1 " +
                "join t0 on t1.v4 = t0.v2 " +
                "join (select * from t1 join t3 on t1.v4 = t3.v1 join t0 on t1.v4 = t0.v2 join t2 on t1.v5 = t2.v8) as a  " +
                "on t1.v5 = a.v8 ";
        String planFragment = getFragmentPlan(sql);
        Assert.assertTrue(planFragment.contains("  |  join op: INNER JOIN (PARTITIONED)\n" +
                "  |  hash predicates:\n" +
                "  |  colocate: false, reason: \n" +
                "  |  equal join conjunct: 10: v4 = 13: v1\n"));

        Assert.assertTrue(planFragment.contains("  |  join op: INNER JOIN (BUCKET_SHUFFLE)\n" +
                "  |  hash predicates:\n" +
                "  |  colocate: false, reason: \n" +
                "  |  equal join conjunct: 4: v1 = 1: v4\n"));
    }

    @Test
    public void testCrossJoinReorderDP() throws Exception {
        connectContext.getSessionVariable().enableDPJoinReorder();
        String sql = "select * from t1, t2, t3, t0;";
        String planFragment = getFragmentPlan(sql);
        Assert.assertTrue(planFragment.contains("4:CROSS JOIN\n" +
                "  |  cross join:\n" +
                "  |  predicates is NULL.\n" +
                "  |  \n" +
                "  |----3:EXCHANGE"));
        Assert.assertTrue(planFragment.contains("9:CROSS JOIN"));
        Assert.assertTrue(planFragment.contains("|----8:EXCHANGE\n" +
                "  |    \n" +
                "  6:CROSS JOIN"));
        Assert.assertTrue(planFragment.contains("|----5:EXCHANGE\n" +
                "  |    \n" +
                "  0:OlapScanNode\n" +
                "     TABLE: t3"));
    }

    @Test
    public void testCrossAndInnerJoinReorderDP() throws Exception {
        connectContext.getSessionVariable().enableDPJoinReorder();
        connectContext.getSessionVariable().disableGreedyJoinReorder();
        String sql = "select * from t1 join t3 on t1.v4 = t3.v1 join t0 join t2";
        String planFragment = getFragmentPlan(sql);
        Assert.assertTrue(planFragment.contains("  3:OlapScanNode\n" +
                "     TABLE: t0"));
        Assert.assertTrue(planFragment.contains("  |----4:EXCHANGE\n" +
                "  |    \n" +
                "  2:OlapScanNode\n" +
                "     TABLE: t1"));
        Assert.assertTrue(planFragment.contains("  |----6:EXCHANGE\n" +
                "  |    \n" +
                "  1:OlapScanNode\n" +
                "     TABLE: t2"));
        Assert.assertTrue(planFragment.contains("  9:HASH JOIN\n" +
                "  |  join op: INNER JOIN (BUCKET_SHUFFLE)\n" +
                "  |  hash predicates:\n" +
                "  |  colocate: false, reason: \n" +
                "  |  equal join conjunct: 4: v1 = 1: v4\n" +
                "  |  \n" +
                "  |----8:EXCHANGE\n" +
                "  |    \n" +
                "  0:OlapScanNode\n" +
                "     TABLE: t3"));
    }

    @Test
    public void testInnerJoinReorderDP() throws Exception {
        connectContext.getSessionVariable().enableDPJoinReorder();
        String sql = "select * from t1 " +
                "join t3 on t1.v4 = t3.v1 " +
                "join t0 on t1.v4 = t0.v2 " +
                "join t2 on t1.v5 = t2.v8 ";
        String planFragment = getFragmentPlan(sql);
        Assert.assertTrue(planFragment.contains("  3:OlapScanNode\n" +
                "     TABLE: t0"));
        Assert.assertTrue(planFragment.contains("  |----4:EXCHANGE\n" +
                "  |    \n" +
                "  2:OlapScanNode\n" +
                "     TABLE: t1"));
        Assert.assertTrue(planFragment.contains("  |----6:EXCHANGE\n" +
                "  |    \n" +
                "  1:OlapScanNode\n" +
                "     TABLE: t2"));
        Assert.assertTrue(planFragment.contains("  |----8:EXCHANGE\n" +
                "  |    \n" +
                "  0:OlapScanNode\n" +
                "     TABLE: t3"));
    }

    @Test
    public void testLeftJoinReorderDP() throws Exception {
        connectContext.getSessionVariable().enableDPJoinReorder();
        String sql = "select v6 from t1 " +
                "left join (select t1.v5 from t1 join t3 on t1.v4 = t3.v1 join t0 join t2) a " +
                "on t1.v6 = a.v5";
        String planFragment = getFragmentPlan(sql);
        System.out.println(planFragment);
        Assert.assertTrue(planFragment.contains("  16:HASH JOIN\n" +
                "  |  join op: RIGHT OUTER JOIN (PARTITIONED)"));

        Assert.assertTrue(planFragment.contains("  |----4:EXCHANGE\n" +
                "  |    \n" +
                "  2:OlapScanNode\n" +
                "     TABLE: t1"));
        Assert.assertTrue(planFragment.contains("  |----7:EXCHANGE\n" +
                "  |    \n" +
                "  1:OlapScanNode\n" +
                "     TABLE: t2"));
        Assert.assertTrue(planFragment.contains("  |----10:EXCHANGE\n" +
                "  |    \n" +
                "  0:OlapScanNode\n" +
                "     TABLE: t3"));
    }

    @Test
    public void testTwoJoinRootDP() throws Exception {
        connectContext.getSessionVariable().enableDPJoinReorder();
        connectContext.getSessionVariable().disableGreedyJoinReorder();
        String sql = "select * from (select t1.v5 from t1 join t3 on t3.v1 = t1.v4 join t0 join t2) b " +
                "left join (select t1.v5 from t1 join t3 on t3.v1 = t1.v4 join t0 join t2) a " +
                "on b.v5 = a.v5";
        String planFragment = getFragmentPlan(sql);
        Assert.assertTrue(planFragment.contains("  25:HASH JOIN\n" +
                "  |  join op: INNER JOIN (BUCKET_SHUFFLE)\n" +
                "  |  hash predicates:\n" +
                "  |  colocate: false, reason: \n" +
                "  |  equal join conjunct: 16: v1 = 13: v4\n" +
                "  |  \n" +
                "  |----24:EXCHANGE\n" +
                "  |    \n" +
                "  14:OlapScanNode\n" +
                "     TABLE: t3"));
        Assert.assertTrue(planFragment.contains("  11:HASH JOIN\n" +
                "  |  join op: INNER JOIN (BUCKET_SHUFFLE)\n" +
                "  |  hash predicates:\n" +
                "  |  colocate: false, reason: \n" +
                "  |  equal join conjunct: 4: v1 = 1: v4\n" +
                "  |  \n" +
                "  |----10:EXCHANGE\n" +
                "  |    \n" +
                "  0:OlapScanNode\n" +
                "     TABLE: t3"));
    }

    // Should produce three join tree and reorder three join tree.
    @Test
    public void testThreeJoinRootDP() throws Exception {
        connectContext.getSessionVariable().enableDPJoinReorder();
        connectContext.getSessionVariable().disableGreedyJoinReorder();
        String sql = "select * from (select count(t1.v5) as v55 from t1 join t3 on t3.v1 = t1.v4 join t0) b " +
                "inner join (select t1.v5 from t1 join t3 on t3.v1 = t1.v4 join t0 join t2) a " +
                "on b.v55 = a.v5";
        String planFragment = getFragmentPlan(sql);

        // Top join tree
        Assert.assertTrue(planFragment.contains("  25:HASH JOIN\n" +
                "  |  join op: INNER JOIN (BUCKET_SHUFFLE)\n" +
                "  |  hash predicates:\n" +
                "  |  colocate: false, reason: \n" +
                "  |  equal join conjunct: 14: v1 = 11: v4\n" +
                "  |  \n" +
                "  |----24:EXCHANGE\n" +
                "  |    \n" +
                "  0:OlapScanNode\n" +
                "     TABLE: t3\n" +
                "     PREAGGREGATION: ON\n" +
                "     partitions=1/1\n" +
                "     rollup: t3\n" +
                "     tabletRatio=3/3\n" +
                "     tabletList=10033,10035,10037\n" +
                "     cardinality=1000000000\n" +
                "     avgRowSize=1.0\n" +
                "     numNodes=0\n"));

        // Left sub join tree (b)
        Assert.assertTrue(planFragment.contains("  23:HASH JOIN\n" +
                "  |  join op: INNER JOIN (BROADCAST)\n" +
                "  |  hash predicates:\n" +
                "  |  colocate: false, reason: \n" +
                "  |  equal join conjunct: 10: count = 12: v5\n" +
                "  |  \n" +
                "  |----22:EXCHANGE\n" +
                "  |    \n" +
                "  20:Project\n" +
                "  |  <slot 10> : 10: count\n" +
                "  |  \n" +
                "  19:CROSS JOIN\n" +
                "  |  cross join:\n" +
                "  |  predicates is NULL.\n" +
                "  |  \n" +
                "  |----18:EXCHANGE\n" +
                "  |    \n" +
                "  1:OlapScanNode\n" +
                "     TABLE: t2\n" +
                "     PREAGGREGATION: ON\n" +
                "     partitions=1/1\n" +
                "     rollup: t2\n" +
                "     tabletRatio=3/3\n" +
                "     tabletList=10024,10026,10028\n" +
                "     cardinality=100000\n" +
                "     avgRowSize=1.0\n" +
                "     numNodes=0\n"));

        // Right sub join tree (a)
        Assert.assertTrue(planFragment.contains("  STREAM DATA SINK\n" +
                "    EXCHANGE ID: 18\n" +
                "    UNPARTITIONED\n" +
                "\n" +
                "  17:Project\n" +
                "  |  <slot 10> : 10: count\n" +
                "  |  \n" +
                "  16:CROSS JOIN\n" +
                "  |  cross join:\n" +
                "  |  predicates is NULL.\n" +
                "  |  \n" +
                "  |----15:EXCHANGE\n" +
                "  |    \n" +
                "  13:AGGREGATE (merge finalize)\n" +
                "  |  output: count(10: count)\n" +
                "  |  group by: \n" +
                "  |  \n" +
                "  12:EXCHANGE\n"));
    }

    @Test
    public void testTwoJoinRootDP2() throws Exception {
        connectContext.getSessionVariable().enableDPJoinReorder();
        connectContext.getSessionVariable().disableGreedyJoinReorder();
        String sql = "select * from t1 " +
                "join t3 on t1.v4 = t3.v1 " +
                "join t0 on t1.v4 = t0.v2 " +
                "join (select * from t1 join t3 on t1.v4 = t3.v1 join t0 on t1.v4 = t0.v2 join t2 on t1.v5 = t2.v8) as a  " +
                "on t1.v5 = a.v8 ";
        String planFragment = getFragmentPlan(sql);
        Assert.assertTrue(planFragment.contains("  |  join op: INNER JOIN (BUCKET_SHUFFLE)\n" +
                "  |  hash predicates:\n" +
                "  |  colocate: false, reason: \n" +
                "  |  equal join conjunct: 13: v1 = 10: v4\n"));

        Assert.assertTrue(planFragment.contains("  |  join op: INNER JOIN (BUCKET_SHUFFLE)\n" +
                "  |  hash predicates:\n" +
                "  |  colocate: false, reason: \n" +
                "  |  equal join conjunct: 4: v1 = 1: v4\n"));
    }

    @Test
    public void testOutputConstant() throws Exception {
        String sql = "select v from (select v1, 2 as v, 3 from t0 inner join t1 on v2 = v4) t,t2;";
        String planFragment = getFragmentPlan(sql);
        Assert.assertTrue(planFragment.contains("8:Project\n" +
                "  |  <slot 7> : 7: expr\n" +
                "  |  \n" +
                "  7:CROSS JOIN\n" +
                "  |  cross join:\n" +
                "  |  predicates is NULL.\n"));

        sql = "select * from (select v1, 2 as v, 3 from t0 inner join t1 on v2 = v4) t,t2;";
        planFragment = getFragmentPlan(sql);
        Assert.assertTrue(planFragment.contains("5:Project\n" +
                "  |  <slot 1> : 1: v1\n" +
                "  |  <slot 7> : 2\n" +
                "  |  <slot 8> : 3\n" +
                "  |  \n" +
                "  4:HASH JOIN\n" +
                "  |  join op: INNER JOIN (BUCKET_SHUFFLE)"));
    }

    @Test
    public void testMultiCrossJoinReorder() throws Exception {
        // check multi cross join reorder without exception
        String sql = "select count(*) from t0,t1,t2,t3,t0 as t4, t1 as t5 where true";
        String plan = getFragmentPlan(sql);
<<<<<<< HEAD
        System.out.println(plan);
        Assert.assertTrue(plan.contains("23:AGGREGATE (merge finalize)"));
=======
        Assert.assertTrue(plan.contains("17:CROSS JOIN"));
>>>>>>> b196cb67
    }
}<|MERGE_RESOLUTION|>--- conflicted
+++ resolved
@@ -496,11 +496,6 @@
         // check multi cross join reorder without exception
         String sql = "select count(*) from t0,t1,t2,t3,t0 as t4, t1 as t5 where true";
         String plan = getFragmentPlan(sql);
-<<<<<<< HEAD
-        System.out.println(plan);
-        Assert.assertTrue(plan.contains("23:AGGREGATE (merge finalize)"));
-=======
         Assert.assertTrue(plan.contains("17:CROSS JOIN"));
->>>>>>> b196cb67
     }
 }