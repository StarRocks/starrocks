// This file is licensed under the Elastic License 2.0. Copyright 2021-present, StarRocks Limited.

package com.starrocks.sql.plan;

import com.starrocks.common.FeConstants;
import com.starrocks.qe.SessionVariable;
import com.starrocks.sql.analyzer.SemanticException;
import org.junit.Assert;
import org.junit.Rule;
import org.junit.Test;
import org.junit.rules.ExpectedException;

public class SubqueryTest extends PlanTestBase {
    @Rule
    public ExpectedException expectedEx = ExpectedException.none();

    @Test
    public void testCountConstantWithSubquery() throws Exception {
        String sql = "SELECT 1 FROM (SELECT COUNT(1) FROM t0 WHERE false) t;";
        String thriftPlan = getThriftPlan(sql);
        Assert.assertTrue(thriftPlan.contains("function_name:count"));
    }

    @Test
    public void testSubqueryGatherJoin() throws Exception {
        String sql = "select t1.v5 from (select * from t0 limit 1) as x inner join t1 on x.v1 = t1.v4";
        String plan = getFragmentPlan(sql);
        Assert.assertTrue(plan.contains(" OUTPUT EXPRS:\n"
                + "  PARTITION: RANDOM\n"
                + "\n"
                + "  STREAM DATA SINK\n"
                + "    EXCHANGE ID: 02\n"
                + "    UNPARTITIONED\n"
                + "\n"
                + "  1:OlapScanNode\n"
                + "     TABLE: t0"));
    }

    @Test
    public void testSubqueryBroadJoin() throws Exception {
        String sql = "select t1.v5 from t0 inner join[broadcast] t1 on cast(t0.v1 as int) = cast(t1.v4 as int)";
        String plan = getFragmentPlan(sql);
        Assert.assertTrue(plan.contains("  |  equal join conjunct: 7: cast = 8: cast\n"));
        Assert.assertTrue(plan.contains("<slot 7> : CAST(1: v1 AS INT)"));
        Assert.assertTrue(plan.contains("<slot 8> : CAST(4: v4 AS INT)"));
    }

    @Test
    public void testMultiScalarSubquery() throws Exception {
        String sql = "SELECT CASE \n"
                + "    WHEN (SELECT count(*) FROM t1 WHERE v4 BETWEEN 1 AND 20) > 74219\n"
                + "    THEN ( \n"
                + "        SELECT avg(v7) FROM t2 WHERE v7 BETWEEN 1 AND 20\n"
                + "        )\n"
                + "    ELSE (\n"
                + "        SELECT avg(v8) FROM t2 WHERE v8 BETWEEN 1 AND 20\n"
                + "        ) END AS bucket1\n"
                + "FROM t0\n"
                + "WHERE v1 = 1;";
        String plan = getFragmentPlan(sql);
        assertContains(plan, "  15:Project\n" +
                "  |  <slot 19> : if(8: expr > 74219, 13: expr, 17: avg)\n" +
                "  |  \n" +
                "  14:CROSS JOIN\n" +
                "  |  cross join:\n" +
                "  |  predicates is NULL.\n" +
                "  |  \n" +
                "  |----13:EXCHANGE\n" +
                "  |    \n" +
                "  1:AGGREGATE (update finalize)");
        assertContains(plan, "  11:CROSS JOIN\n" +
                "  |  cross join:\n" +
                "  |  predicates is NULL.\n" +
                "  |  \n" +
                "  |----10:EXCHANGE\n" +
                "  |    \n" +
                "  3:AGGREGATE (update finalize)\n" +
                "  |  output: avg(9: v7)");
    }

    @Test
    public void testSubqueryLimit() throws Exception {
        String sql = "select * from t0 where 2 = (select v4 from t1 limit 1);";
        String plan = getFragmentPlan(sql);
        assertContains(plan, "4:SELECT\n" +
                "  |  predicates: 4: v4 = 2\n" +
                "  |  \n" +
                "  3:ASSERT NUMBER OF ROWS\n" +
                "  |  assert number of rows: LE 1");
    }

    @Test
    public void testUnionSubqueryDefaultLimit() throws Exception {
        connectContext.getSessionVariable().setSqlSelectLimit(2);
        String sql = "select * from (select * from t0 union all select * from t0) xx limit 10;";
        String plan = getFragmentPlan(sql);
        connectContext.getSessionVariable().setSqlSelectLimit(SessionVariable.DEFAULT_SELECT_LIMIT);
        assertContains(plan, "RESULT SINK\n" +
                "\n" +
                "  5:EXCHANGE\n" +
                "     limit: 10");
        assertContains(plan, "  0:UNION\n" +
                "  |  limit: 10\n" +
                "  |  \n" +
                "  |----4:EXCHANGE\n" +
                "  |       limit: 10\n" +
                "  |    \n" +
                "  2:EXCHANGE\n" +
                "     limit: 10\n");
    }

    @Test
    public void testExistsRewrite() throws Exception {
        String sql =
                "select count(*) FROM  test.join1 WHERE  EXISTS (select max(id) from test.join2 where join2.id = join1.id)";
        String explainString = getFragmentPlan(sql);
        Assert.assertTrue(explainString.contains("LEFT SEMI JOIN"));
    }

    @Test
    public void testMultiNotExistPredicatePushDown() throws Exception {
        FeConstants.runningUnitTest = true;
        connectContext.setDatabase("default_cluster:test");

        String sql =
                "select * from join1 where join1.dt > 1 and NOT EXISTS (select * from join1 as a where join1.dt = 1 and a.id = join1.id)" +
                        "and NOT EXISTS (select * from join1 as a where join1.dt = 2 and a.id = join1.id);";
        String explainString = getFragmentPlan(sql);

        Assert.assertTrue(explainString.contains("  5:HASH JOIN\n" +
                "  |  join op: RIGHT ANTI JOIN (COLOCATE)\n" +
                "  |  hash predicates:\n" +
                "  |  colocate: true\n" +
                "  |  equal join conjunct: 9: id = 2: id\n" +
                "  |  other join predicates: 1: dt = 2"));
        Assert.assertTrue(explainString.contains("  |    3:HASH JOIN\n" +
                "  |    |  join op: LEFT ANTI JOIN (COLOCATE)\n" +
                "  |    |  hash predicates:\n" +
                "  |    |  colocate: true\n" +
                "  |    |  equal join conjunct: 2: id = 5: id\n" +
                "  |    |  other join predicates: 1: dt = 1"));
        Assert.assertTrue(explainString.contains("  |    1:OlapScanNode\n" +
                "  |       TABLE: join1\n" +
                "  |       PREAGGREGATION: ON\n" +
                "  |       PREDICATES: 1: dt > 1"));
        FeConstants.runningUnitTest = false;
    }

    @Test
    public void testAssertWithJoin() throws Exception {
        String sql =
                "SELECT max(1) FROM t0 WHERE 1 = (SELECT t1.v4 FROM t0, t1 WHERE t1.v4 IN (SELECT t1.v4 FROM  t1))";
        String explainString = getFragmentPlan(sql);
        assertContains(explainString, ("9:Project\n" +
                "  |  <slot 7> : 7: v4\n" +
                "  |  \n" +
                "  8:HASH JOIN\n" +
                "  |  join op: LEFT SEMI JOIN (BROADCAST)"));
    }

    @Test
    public void testCorrelatedSubQuery() throws Exception {
        String sql =
                "select count(*) from t2 where (select v4 from t1 where (select v1 from t0 where t2.v7 = 1) = 1)  = 1";
        expectedEx.expect(SemanticException.class);
        expectedEx.expectMessage("Column '`test`.`t2`.`v7`' cannot be resolved");
        getFragmentPlan(sql);
    }

    @Test
    public void testConstScalarSubQuery() throws Exception {
        String sql = "select * from t0 where 2 = (select v4 from t1)";
        String plan = getFragmentPlan(sql);
        assertContains(plan, "4:SELECT\n" +
                "  |  predicates: 4: v4 = 2\n" +
                "  |  \n" +
                "  3:ASSERT NUMBER OF ROWS");
        assertContains(plan, "1:OlapScanNode\n" +
                "     TABLE: t1\n" +
                "     PREAGGREGATION: ON\n" +
                "     partitions=0/1");
    }

    @Test
    public void testCorrelatedComplexInSubQuery() throws Exception {
        String sql = "SELECT v4  FROM t1\n" +
                "WHERE ( (\"1969-12-09 14:18:03\") IN (\n" +
                "          SELECT t2.v8 FROM t2 WHERE (t1.v5) = (t2.v9))\n" +
                "    ) IS NULL\n";
        Assert.assertThrows(SemanticException.class, () -> getFragmentPlan(sql));
    }

    @Test
    public void testInSubQueryWithAggAndPredicate() throws Exception {
        FeConstants.runningUnitTest = true;
        {
            String sql = "SELECT DISTINCT 1\n" +
                    "FROM test_all_type\n" +
                    "WHERE (t1a IN \n" +
                    "   (\n" +
                    "      SELECT v1\n" +
                    "      FROM t0\n" +
                    "   )\n" +
                    ")IS NULL";

            String plan = getFragmentPlan(sql);
            assertContains(plan, "  18:Project\n" +
                    "  |  <slot 15> : 1\n" +
                    "  |  \n" +
                    "  17:CROSS JOIN\n" +
                    "  |  cross join:");
        }
        {
            String sql = "SELECT DISTINCT 1\n" +
                    "FROM test_all_type\n" +
                    "WHERE t1a IN \n" +
                    "   (\n" +
                    "      SELECT v1\n" +
                    "      FROM t0\n" +
                    "   )\n" +
                    "IS NULL";

            String plan = getFragmentPlan(sql);
            assertContains(plan, "  18:Project\n" +
                    "  |  <slot 15> : 1\n" +
                    "  |  \n" +
                    "  17:CROSS JOIN\n" +
                    "  |  cross join:");
        }
        {
            String sql = "SELECT DISTINCT(t1d)\n" +
                    "FROM test_all_type\n" +
                    "WHERE (t1a IN \n" +
                    "   (\n" +
                    "      SELECT v1\n" +
                    "      FROM t0\n" +
                    "   )\n" +
                    ")IS NULL";

            String plan = getFragmentPlan(sql);
            assertContains(plan, "  18:Project\n" +
                    "  |  <slot 4> : 4: t1d\n" +
                    "  |  \n" +
                    "  17:CROSS JOIN\n" +
                    "  |  cross join:");
        }
        FeConstants.runningUnitTest = false;
    }

    @Test
    public void testCTEAnchorProperty() throws Exception {
        String sql = "explain SELECT\n" +
                "max (t0_2.v1 IN (SELECT t0_2.v1 FROM  t0 AS t0_2 where abs(2) < 1) )\n" +
                "FROM\n" +
                "  t0 AS t0_2\n" +
                "GROUP BY\n" +
                "  ( CAST(t0_2.v1 AS INT) - NULL ) IN (SELECT subt0.v1  FROM  t1 AS t1_3 RIGHT ANTI JOIN t0 subt0 ON t1_3.v5 = subt0.v1 ),\n" +
                "  t0_2.v1";
        String plan = getFragmentPlan(sql);
        assertContains(plan, "  30:HASH JOIN\n" +
                "  |  join op: RIGHT OUTER JOIN (BUCKET_SHUFFLE(S))\n" +
                "  |  hash predicates:\n" +
                "  |  colocate: false, reason: \n" +
                "  |  equal join conjunct: 16: v1 = 1: v1\n" +
                "  |  \n" +
                "  |----29:EXCHANGE\n" +
                "  |    \n" +
                "  5:AGGREGATE (merge finalize)\n" +
                "  |  group by: 16: v1\n" +
                "  |  \n" +
                "  4:EXCHANGE");
    }

    @Test
<<<<<<< HEAD
    public void testComplexInAndExistsPredicate() throws Exception {
        String sql = "select * from t0 where t0.v1 in (select v4 from t1) or (1=0 and t0.v1 in (select v7 from t2));";
        String plan = getFragmentPlan(sql);
        assertContains(plan,
                "predicates: CASE WHEN (18: countRows IS NULL) OR (18: countRows = 0) THEN FALSE WHEN 1: v1 IS NULL THEN NULL WHEN 16: v4 IS NOT NULL THEN TRUE WHEN 19: countNulls < 18: countRows THEN NULL ELSE FALSE END");

        sql = "select * from t0 where exists (select v4 from t1) or (1=0 and exists (select v7 from t2));";
        plan = getFragmentPlan(sql);
        assertContains(plan, "  3:AGGREGATE (update finalize)\n" +
                "  |  output: count(1)\n" +
                "  |  group by: \n" +
                "  |  having: 13: COUNT(1) > 0");
=======
    public void testHavingSubquery() throws Exception {
        String sql = "SELECT \n" +
                "  LPAD('x', 1878790738, '') \n" +
                "FROM \n" +
                "  t1 AS t1_104, \n" +
                "  t2 AS t2_105\n" +
                "GROUP BY \n" +
                "  t2_105.v7, \n" +
                "  t2_105.v8 \n" +
                "HAVING \n" +
                "  (\n" +
                "    (\n" +
                "      MIN(\n" +
                "        (t2_105.v9) IN (\n" +
                "          (\n" +
                "            SELECT \n" +
                "              t1_104.v4 \n" +
                "            FROM \n" +
                "              t1 AS t1_104 \n" +
                "            WHERE \n" +
                "              (t2_105.v8) IN ('')\n" +
                "          )\n" +
                "        )\n" +
                "      )\n" +
                "    ) IS NULL\n" +
                "  );";
        String plan = getFragmentPlan(sql);
        assertContains(plan, "13:HASH JOIN\n" +
                "  |  join op: LEFT OUTER JOIN (BROADCAST)\n" +
                "  |  hash predicates:\n" +
                "  |  colocate: false, reason: \n" +
                "  |  equal join conjunct: 6: v9 = 14: v4\n" +
                "  |  equal join conjunct: 21: cast = 15: cast");
>>>>>>> bafc3280
    }
}<|MERGE_RESOLUTION|>--- conflicted
+++ resolved
@@ -272,7 +272,6 @@
     }
 
     @Test
-<<<<<<< HEAD
     public void testComplexInAndExistsPredicate() throws Exception {
         String sql = "select * from t0 where t0.v1 in (select v4 from t1) or (1=0 and t0.v1 in (select v7 from t2));";
         String plan = getFragmentPlan(sql);
@@ -285,7 +284,9 @@
                 "  |  output: count(1)\n" +
                 "  |  group by: \n" +
                 "  |  having: 13: COUNT(1) > 0");
-=======
+    }           
+     
+    @Test
     public void testHavingSubquery() throws Exception {
         String sql = "SELECT \n" +
                 "  LPAD('x', 1878790738, '') \n" +
@@ -319,6 +320,5 @@
                 "  |  colocate: false, reason: \n" +
                 "  |  equal join conjunct: 6: v9 = 14: v4\n" +
                 "  |  equal join conjunct: 21: cast = 15: cast");
->>>>>>> bafc3280
     }
 }