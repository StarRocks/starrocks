// Copyright 2021-present StarRocks, Inc. All rights reserved.
//
// Licensed under the Apache License, Version 2.0 (the "License");
// you may not use this file except in compliance with the License.
// You may obtain a copy of the License at
//
//     https://www.apache.org/licenses/LICENSE-2.0
//
// Unless required by applicable law or agreed to in writing, software
// distributed under the License is distributed on an "AS IS" BASIS,
// WITHOUT WARRANTIES OR CONDITIONS OF ANY KIND, either express or implied.
// See the License for the specific language governing permissions and
// limitations under the License.

package com.starrocks.sql.plan;

import com.starrocks.common.FeConstants;
import com.starrocks.common.Pair;
import com.starrocks.qe.SessionVariable;
import com.starrocks.sql.analyzer.SemanticException;
import com.starrocks.utframe.UtFrameUtils;
import org.junit.Assert;
import org.junit.Rule;
import org.junit.Test;
import org.junit.rules.ExpectedException;

import static org.junit.Assert.fail;

public class SubqueryTest extends PlanTestBase {
    @Rule
    public ExpectedException expectedEx = ExpectedException.none();

    @Test
    public void testCorrelatedSubqueryWithEqualsExpressions() throws Exception {
        String sql = "select t0.v1 from t0 where (t0.v2 in (select t1.v4 from t1 where t0.v3 + t1.v5 = 1)) is NULL";
        String plan = getFragmentPlan(sql);
        Assert.assertTrue(plan, plan.contains("15:NESTLOOP JOIN\n" +
                "  |  join op: INNER JOIN\n" +
                "  |  colocate: false, reason: \n" +
                "  |  other join predicates: 3: v3 + 11: v5 = 1, CASE WHEN (12: countRows IS NULL) " +
                "OR (12: countRows = 0) THEN FALSE WHEN 2: v2 IS NULL THEN NULL WHEN 8: v4 IS NOT NULL " +
                "THEN TRUE WHEN 13: countNotNulls < 12: countRows THEN NULL ELSE FALSE END IS NULL"));
        assertContains(plan, "8:HASH JOIN\n" +
                "  |  join op: LEFT OUTER JOIN (BROADCAST)\n" +
                "  |  colocate: false, reason: \n" +
                "  |  equal join conjunct: 2: v2 = 8: v4\n" +
                "  |  other join predicates: 3: v3 + 9: v5 = 1");
    }

    @Test
    public void testCountConstantWithSubquery() throws Exception {
        String sql = "SELECT 1 FROM (SELECT COUNT(1) FROM t0 WHERE false) t;";
        String thriftPlan = getThriftPlan(sql);
        Assert.assertTrue(thriftPlan.contains("function_name:count"));
    }

    @Test
    public void testSubqueryGatherJoin() throws Exception {
        String sql = "select t1.v5 from (select * from t0 limit 1) as x inner join t1 on x.v1 = t1.v4";
        String plan = getFragmentPlan(sql);
        assertContains(plan, " OUTPUT EXPRS:\n"
                + "  PARTITION: RANDOM\n"
                + "\n"
                + "  STREAM DATA SINK\n"
                + "    EXCHANGE ID: 02\n"
                + "    UNPARTITIONED\n"
                + "\n"
                + "  1:OlapScanNode\n"
                + "     TABLE: t0");
    }

    @Test
    public void testSubqueryBroadJoin() throws Exception {
        String sql = "select t1.v5 from t0 inner join[broadcast] t1 on cast(t0.v1 as int) = cast(t1.v4 as int)";
        String plan = getFragmentPlan(sql);
        assertContains(plan, "  |  equal join conjunct: 7: cast = 8: cast\n");
        assertContains(plan, "<slot 7> : CAST(1: v1 AS INT)");
        assertContains(plan, "<slot 8> : CAST(4: v4 AS INT)");
    }

    @Test
    public void testMultiScalarSubquery() throws Exception {
        String sql = "SELECT CASE \n"
                + "    WHEN (SELECT count(*) FROM t1 WHERE v4 BETWEEN 1 AND 20) > 74219\n"
                + "    THEN ( \n"
                + "        SELECT avg(v7) FROM t2 WHERE v7 BETWEEN 1 AND 20\n"
                + "        )\n"
                + "    ELSE (\n"
                + "        SELECT avg(v8) FROM t2 WHERE v8 BETWEEN 1 AND 20\n"
                + "        ) END AS bucket1\n"
                + "FROM t0\n"
                + "WHERE v1 = 1;";
        String plan = getFragmentPlan(sql);
        assertContains(plan, "  16:Project\n" +
                "  |  <slot 13> : 13: count\n" +
                "  |  <slot 18> : 17: avg\n" +
                "  |  \n" +
                "  15:NESTLOOP JOIN\n" +
                "  |  join op: CROSS JOIN\n" +
                "  |  colocate: false, reason: \n" +
                "  |  \n" +
                "  |----14:EXCHANGE\n" +
                "  |    \n" +
                "  9:Project");
        assertContains(plan, "  STREAM DATA SINK\n" +
                "    EXCHANGE ID: 19\n" +
                "    UNPARTITIONED\n" +
                "\n" +
                "  18:AGGREGATE (update finalize)\n" +
                "  |  output: avg(5: v8)");
    }

    @Test
    public void testSubqueryLimit() throws Exception {
        String sql = "select * from t0 where 2 = (select v4 from t1 limit 1);";
        String plan = getFragmentPlan(sql);
        assertContains(plan, "4:SELECT\n" +
                "  |  predicates: 4: v4 = 2\n" +
                "  |  \n" +
                "  3:ASSERT NUMBER OF ROWS\n" +
                "  |  assert number of rows: LE 1");
    }

    @Test
    public void testUnionSubqueryDefaultLimit() throws Exception {
        connectContext.getSessionVariable().setSqlSelectLimit(2);
        String sql = "select * from (select * from t0 union all select * from t0) xx limit 10;";
        String plan = getFragmentPlan(sql);
        connectContext.getSessionVariable().setSqlSelectLimit(SessionVariable.DEFAULT_SELECT_LIMIT);
        assertContains(plan, "RESULT SINK\n" +
                "\n" +
                "  5:EXCHANGE\n" +
                "     limit: 10");
        assertContains(plan, "  0:UNION\n" +
                "  |  limit: 10\n" +
                "  |  \n" +
                "  |----4:EXCHANGE\n" +
                "  |       limit: 10\n" +
                "  |    \n" +
                "  2:EXCHANGE\n" +
                "     limit: 10\n");
    }

    @Test
    public void testExistsRewrite() throws Exception {
        String sql =
                "select count(*) FROM  test.join1 WHERE  EXISTS (select max(id) from test.join2 where join2.id = join1.id)";
        String plan = getFragmentPlan(sql);
        assertContains(plan, "LEFT SEMI JOIN");
    }

    @Test
    public void testMultiNotExistPredicatePushDown() throws Exception {
        FeConstants.runningUnitTest = true;
        connectContext.setDatabase("test");

        String sql =
                "select * from join1 where join1.dt > 1 and NOT EXISTS " +
                        "(select * from join1 as a where join1.dt = 1 and a.id = join1.id)" +
                        "and NOT EXISTS (select * from join1 as a where join1.dt = 2 and a.id = join1.id);";
        String plan = getFragmentPlan(sql);

        assertContains(plan, "5:HASH JOIN\n" +
                "  |  join op: LEFT ANTI JOIN (COLOCATE)\n" +
                "  |  colocate: true\n" +
                "  |  equal join conjunct: 2: id = 9: id\n" +
                "  |  other join predicates: 1: dt = 2");
        assertContains(plan, "2:HASH JOIN\n" +
                "  |  join op: LEFT ANTI JOIN (COLOCATE)\n" +
                "  |  colocate: true\n" +
                "  |  equal join conjunct: 2: id = 5: id\n" +
                "  |  other join predicates: 1: dt = 1");
        assertContains(plan, "0:OlapScanNode\n" +
                "     TABLE: join1\n" +
                "     PREAGGREGATION: ON\n" +
                "     PREDICATES: 1: dt > 1");
        FeConstants.runningUnitTest = false;
    }

    @Test
    public void testAssertWithJoin() throws Exception {
        String sql =
                "SELECT max(1) FROM t0 WHERE 1 = (SELECT t1.v4 FROM t0, t1 WHERE t1.v4 IN (SELECT t1.v4 FROM  t1))";
        String plan = getFragmentPlan(sql);
        assertContains(plan, ("11:Project\n" +
                "  |  <slot 7> : 7: v4\n" +
                "  |  \n" +
                "  10:HASH JOIN\n" +
                "  |  join op: LEFT SEMI JOIN (BROADCAST)"));
    }

    @Test
    public void testCorrelatedSubQuery() throws Exception {
        String sql =
                "select count(*) from t2 where (select v4 from t1 where (select v1 from t0 where t2.v7 = 1) = 1)  = 1";
        expectedEx.expect(SemanticException.class);
        expectedEx.expectMessage("Column '`test`.`t2`.`v7`' cannot be resolved");
        getFragmentPlan(sql);
    }

    @Test
    public void testConstScalarSubQuery() throws Exception {
        String sql = "select * from t0 where 2 = (select v4 from t1)";
        String plan = getFragmentPlan(sql);
        assertContains(plan, "4:SELECT\n" +
                "  |  predicates: 4: v4 = 2\n" +
                "  |  \n" +
                "  3:ASSERT NUMBER OF ROWS");
        assertContains(plan, "1:OlapScanNode\n" +
                "     TABLE: t1\n" +
                "     PREAGGREGATION: ON\n" +
                "     partitions=0/1");
    }

    @Test
    public void testCorrelatedComplexInSubQuery() throws Exception {
        String sql = "SELECT v4  FROM t1\n" +
                "WHERE ( (\"1969-12-09 14:18:03\") IN (\n" +
                "          SELECT t2.v8 FROM t2 WHERE (t1.v5) = (t2.v9))\n" +
                "    ) IS NULL\n";
        Assert.assertThrows(SemanticException.class, () -> getFragmentPlan(sql));
    }

    @Test
    public void testInSubQueryWithAggAndPredicate() throws Exception {
        FeConstants.runningUnitTest = true;
        {
            String sql = "SELECT DISTINCT 1\n" +
                    "FROM test_all_type\n" +
                    "WHERE (t1a IN \n" +
                    "   (\n" +
                    "      SELECT v1\n" +
                    "      FROM t0\n" +
                    "   )\n" +
                    ")IS NULL";

            String plan = getFragmentPlan(sql);
            assertContains(plan, "18:Project\n" +
                    "  |  <slot 15> : 1\n" +
                    "  |  limit: 1\n" +
                    "  |  \n" +
                    "  17:NESTLOOP JOIN\n" +
                    "  |  join op: INNER JOIN\n" +
                    "  |  colocate: false, reason: \n" +
                    "  |  other join predicates: CASE WHEN");
        }
        {
            String sql = "SELECT DISTINCT 1\n" +
                    "FROM test_all_type\n" +
                    "WHERE t1a IN \n" +
                    "   (\n" +
                    "      SELECT v1\n" +
                    "      FROM t0\n" +
                    "   )\n" +
                    "IS NULL";

            String plan = getFragmentPlan(sql);
            assertContains(plan, "18:Project\n" +
                    "  |  <slot 15> : 1\n" +
                    "  |  limit: 1\n" +
                    "  |  \n" +
                    "  17:NESTLOOP JOIN\n" +
                    "  |  join op: INNER JOIN\n" +
                    "  |  colocate: false, reason: \n" +
                    "  |  other join predicates: CASE WHEN ");
        }
        {
            String sql = "SELECT DISTINCT(t1d)\n" +
                    "FROM test_all_type\n" +
                    "WHERE (t1a IN \n" +
                    "   (\n" +
                    "      SELECT v1\n" +
                    "      FROM t0\n" +
                    "   )\n" +
                    ")IS NULL";

            String plan = getFragmentPlan(sql);
            assertContains(plan, "  18:Project\n" +
                    "  |  <slot 4> : 4: t1d\n" +
                    "  |  \n" +
                    "  17:NESTLOOP JOIN\n" +
                    "  |  join op: INNER JOIN\n" +
                    "  |  colocate: false, reason: \n" +
                    "  |  other join predicates: CASE WHEN ");
        }
        FeConstants.runningUnitTest = false;
    }

    @Test
    public void testCTEAnchorProperty() throws Exception {
        String sql = "explain SELECT\n" +
                "max (t0_2.v1 IN (SELECT t0_2.v1 FROM  t0 AS t0_2 where abs(2) < 1) )\n" +
                "FROM\n" +
                "  t0 AS t0_2\n" +
                "GROUP BY\n" +
                "  ( CAST(t0_2.v1 AS INT) - NULL ) IN (SELECT subt0.v1  FROM  t1 " +
                "AS t1_3 RIGHT ANTI JOIN t0 subt0 ON t1_3.v5 = subt0.v1 ),\n" +
                "  t0_2.v1";
        String plan = getFragmentPlan(sql);
        assertContains(plan, "30:HASH JOIN\n" +
                "  |  join op: LEFT OUTER JOIN (BROADCAST)\n" +
                "  |  colocate: false, reason: \n" +
                "  |  equal join conjunct: 1: v1 = 16: v1\n" +
                "  |  \n" +
                "  |----29:EXCHANGE");
    }

    @Test
    public void testHavingSubquery() throws Exception {
        String sql = "SELECT \n" +
                "  LPAD('x', 1878790738, '') \n" +
                "FROM \n" +
                "  t1 AS t1_104, \n" +
                "  t2 AS t2_105\n" +
                "GROUP BY \n" +
                "  t2_105.v7, \n" +
                "  t2_105.v8 \n" +
                "HAVING \n" +
                "  (\n" +
                "    (\n" +
                "      MIN(\n" +
                "        (t2_105.v9) IN (\n" +
                "          (\n" +
                "            SELECT \n" +
                "              t1_104.v4 \n" +
                "            FROM \n" +
                "              t1 AS t1_104 \n" +
                "            WHERE \n" +
                "              (t2_105.v8) IN ('')\n" +
                "          )\n" +
                "        )\n" +
                "      )\n" +
                "    ) IS NULL\n" +
                "  );";
        String plan = getFragmentPlan(sql);
        assertContains(plan, "13:HASH JOIN\n" +
                "  |  join op: LEFT OUTER JOIN (BROADCAST)\n" +
                "  |  colocate: false, reason: \n" +
                "  |  equal join conjunct: 6: v9 = 13: v4\n" +
                "  |  other join predicates: CAST(5: v8 AS DOUBLE) = CAST('' AS DOUBLE)\n" +
                "  |  \n" +
                "  |----12:EXCHANGE");
        assertContains(plan, "20:NESTLOOP JOIN\n" +
                "  |  join op: LEFT OUTER JOIN\n" +
                "  |  colocate: false, reason: \n" +
                "  |  other join predicates: CAST(5: v8 AS DOUBLE) = CAST('' AS DOUBLE)");
    }

    @Test
    public void testComplexInAndExistsPredicate() throws Exception {
        String sql = "select * from t0 where t0.v1 in (select v4 from t1) " +
                "or (t0.v2=0 and t0.v1 in (select v7 from t2));";
        String plan = getFragmentPlan(sql);
        assertContains(plan, "  24:HASH JOIN\n" +
                "  |  join op: LEFT OUTER JOIN (BROADCAST)\n" +
                "  |  colocate: false, reason: \n" +
                "  |  equal join conjunct: 1: v1 = 12: v7");
        assertContains(plan, "  9:HASH JOIN\n" +
                "  |  join op: LEFT OUTER JOIN (BROADCAST)\n" +
                "  |  colocate: false, reason: \n" +
                "  |  equal join conjunct: 1: v1 = 16: v4");

        sql = "select * from t0 where exists (select v4 from t1) " +
                "or (t0.v2=0 and exists (select v7 from t2));";
        plan = getFragmentPlan(sql);
        assertContains(plan, "  13:NESTLOOP JOIN\n" +
                "  |  join op: INNER JOIN\n" +
                "  |  colocate: false, reason: \n" +
                "  |  other join predicates: (7: expr) OR ((2: v2 = 0) AND (12: COUNT(1) > 0))");
    }

    @Test
    public void testSubqueryReorder() throws Exception {
        String sql = "select * from t0 join t1 on t0.v3 = t1.v6 where t1.v5 > (select t2.v7 from t2);";
        String plan = getFragmentPlan(sql);
        assertContains(plan, "  6:NESTLOOP JOIN\n" +
                "  |  join op: INNER JOIN\n" +
                "  |  colocate: false, reason: \n" +
                "  |  other join predicates: 5: v5 > 7: v7\n" +
                "  |  \n" +
                "  |----5:EXCHANGE\n" +
                "  |    \n" +
                "  1:OlapScanNode\n" +
                "     TABLE: t1");
    }

    @Test
    public void testMultiSubqueryReorder() throws Exception {
        String sql = "select * from t0 join t1 on t0.v3 = t1.v6 " +
                "where t1.v5 > (select t2.v7 from t2) and t1.v4 < (select t3.v10 from t3);";
        String plan = getFragmentPlan(sql);
        assertContains(plan, "  15:HASH JOIN\n" +
                "  |  join op: INNER JOIN (BROADCAST)\n" +
                "  |  colocate: false, reason: \n" +
                "  |  equal join conjunct: 3: v3 = 6: v6\n" +
                "  |  \n" +
                "  |----14:EXCHANGE\n" +
                "  |    \n" +
                "  0:OlapScanNode\n" +
                "     TABLE: t0");
        assertContains(plan, "  12:NESTLOOP JOIN\n" +
                "  |  join op: INNER JOIN\n" +
                "  |  colocate: false, reason: \n" +
                "  |  other join predicates: 4: v4 < 11: v10\n" +
                "  |  \n" +
                "  |----11:EXCHANGE\n" +
                "  |    \n" +
                "  7:Project\n" +
                "  |  <slot 4> : 4: v4\n" +
                "  |  <slot 5> : 5: v5\n" +
                "  |  <slot 6> : 6: v6\n" +
                "  |  \n" +
                "  6:NESTLOOP JOIN\n" +
                "  |  join op: INNER JOIN\n" +
                "  |  colocate: false, reason: \n" +
                "  |  other join predicates: 5: v5 > 7: v7\n" +
                "  |  \n" +
                "  |----5:EXCHANGE\n" +
                "  |    \n" +
                "  1:OlapScanNode\n" +
                "     TABLE: t1");
    }

    @Test
    public void testCorrelatedScalarNonAggSubqueryByWhereClause() throws Exception {
        {
            String sql = "SELECT * FROM t0\n" +
                    "WHERE t0.v2 > (\n" +
                    "      SELECT t1.v5 FROM t1\n" +
                    "      WHERE t0.v1 = t1.v4\n" +
                    ");";
            String plan = getFragmentPlan(sql);
            assertContains(plan, "  7:Project\n" +
                    "  |  <slot 1> : 1: v1\n" +
                    "  |  <slot 2> : 2: v2\n" +
                    "  |  <slot 3> : 3: v3\n" +
                    "  |  \n" +
                    "  6:SELECT\n" +
                    "  |  predicates: 2: v2 > 7: v5\n" +
                    "  |  \n" +
                    "  5:Project\n" +
                    "  |  <slot 1> : 1: v1\n" +
                    "  |  <slot 2> : 2: v2\n" +
                    "  |  <slot 3> : 3: v3\n" +
                    "  |  <slot 7> : 9: anyValue\n" +
                    "  |  <slot 10> : assert_true((8: countRows IS NULL) OR (8: countRows <= 1), " +
                    "'correlate scalar subquery result must 1 row')\n" +
                    "  |  \n" +
                    "  4:HASH JOIN\n" +
                    "  |  join op: LEFT OUTER JOIN (BROADCAST)\n" +
                    "  |  colocate: false, reason: \n" +
                    "  |  equal join conjunct: 1: v1 = 4: v4");
            assertContains(plan, "  2:AGGREGATE (update finalize)\n" +
                    "  |  output: count(1), any_value(5: v5)\n" +
                    "  |  group by: 4: v4");
        }
        {
            String sql = "SELECT * FROM t0\n" +
                    "WHERE t0.v2 > (\n" +
                    "      SELECT t1.v5 FROM t1\n" +
                    "      WHERE t0.v1 = t1.v4 and t1.v4 = 10 and t1.v5 < 2\n" +
                    ");";
            String plan = getFragmentPlan(sql);
            assertContains(plan, "  7:Project\n" +
                    "  |  <slot 1> : 1: v1\n" +
                    "  |  <slot 2> : 2: v2\n" +
                    "  |  <slot 3> : 3: v3\n" +
                    "  |  \n" +
                    "  6:SELECT\n" +
                    "  |  predicates: 2: v2 > 7: v5\n" +
                    "  |  \n" +
                    "  5:Project\n" +
                    "  |  <slot 1> : 1: v1\n" +
                    "  |  <slot 2> : 2: v2\n" +
                    "  |  <slot 3> : 3: v3\n" +
                    "  |  <slot 7> : 9: anyValue\n" +
                    "  |  <slot 10> : assert_true((8: countRows IS NULL) OR (8: countRows <= 1), " +
                    "'correlate scalar subquery result must 1 row')\n" +
                    "  |  \n" +
                    "  4:HASH JOIN\n" +
                    "  |  join op: LEFT OUTER JOIN (BROADCAST)\n" +
                    "  |  colocate: false, reason: \n" +
                    "  |  equal join conjunct: 1: v1 = 4: v4");
            assertContains(plan, "2:AGGREGATE (update finalize)\n" +
                    "  |  output: count(1), any_value(5: v5)\n" +
                    "  |  group by: 4: v4\n" +
                    "  |  \n" +
                    "  1:OlapScanNode\n" +
                    "     TABLE: t1\n" +
                    "     PREAGGREGATION: ON\n" +
                    "     PREDICATES: 4: v4 = 10, 5: v5 < 2\n" +
                    "     partitions=0/1\n" +
                    "     rollup: t1\n" +
                    "     tabletRatio=0/0\n" +
                    "     tabletList=\n" +
                    "     cardinality=1\n" +
                    "     avgRowSize=2.0\n");
        }
        {
            connectContext.getSessionVariable().setNewPlanerAggStage(2);
            String sql = "select l.id_decimal from test_all_type l \n" +
                    "where l.id_decimal > (\n" +
                    "    select r.id_decimal from test_all_type_not_null r\n" +
                    "    where l.t1a = r.t1a\n" +
                    ");";
            String plan = getVerboseExplain(sql);
            assertContains(plan,
                    "args: DECIMAL64; result: DECIMAL64(10,2); args nullable: false; result nullable: true");
            assertContains(plan, "  7:Project\n" +
                    "  |  output columns:\n" +
                    "  |  10 <-> [10: id_decimal, DECIMAL64(10,2), true]\n" +
                    "  |  21 <-> [23: anyValue, DECIMAL64(10,2), true]");
            connectContext.getSessionVariable().setNewPlanerAggStage(0);
        }
    }

    @Test
    public void testCorrelatedScalarNonAggSubqueryBySelectClause() throws Exception {
        {
            String sql = "SELECT t0.*, (\n" +
                    "      SELECT t1.v5 FROM t1\n" +
                    "      WHERE t0.v1 = t1.v4\n" +
                    ") as t1_v5 FROM t0;";
            String plan = getFragmentPlan(sql);
            assertContains(plan, "5:Project\n" +
                    "  |  <slot 1> : 1: v1\n" +
                    "  |  <slot 2> : 2: v2\n" +
                    "  |  <slot 3> : 3: v3\n" +
                    "  |  <slot 7> : 9: anyValue\n" +
                    "  |  <slot 10> : assert_true((8: countRows IS NULL) OR (8: countRows <= 1), " +
                    "'correlate scalar subquery result must 1 row')\n" +
                    "  |  \n" +
                    "  4:HASH JOIN\n" +
                    "  |  join op: LEFT OUTER JOIN (BROADCAST)\n" +
                    "  |  colocate: false, reason: \n" +
                    "  |  equal join conjunct: 1: v1 = 4: v4");
            assertContains(plan, "2:AGGREGATE (update finalize)\n" +
                    "  |  output: count(1), any_value(5: v5)\n" +
                    "  |  group by: 4: v4");
        }
    }

    @Test
    public void testCorrelatedScalarNonAggSubqueryByHavingClause() throws Exception {
        {
            String sql = "SELECT v1, SUM(v2) FROM t0\n" +
                    "GROUP BY v1\n" +
                    "HAVING SUM(v2) > (\n" +
                    "      SELECT t1.v5 FROM t1\n" +
                    "      WHERE t0.v1 = t1.v4\n" +
                    ");";
            String plan = getFragmentPlan(sql);
            assertContains(plan, "9:Project\n" +
                    "  |  <slot 1> : 1: v1\n" +
                    "  |  <slot 4> : 4: sum\n" +
                    "  |  \n" +
                    "  8:SELECT\n" +
                    "  |  predicates: 4: sum > 8: v5\n" +
                    "  |  \n" +
                    "  7:Project\n" +
                    "  |  <slot 1> : 1: v1\n" +
                    "  |  <slot 4> : 4: sum\n" +
                    "  |  <slot 8> : 10: anyValue\n" +
                    "  |  <slot 11> : assert_true((9: countRows IS NULL) OR (9: countRows <= 1), " +
                    "'correlate scalar subquery result must 1 row')\n" +
                    "  |  \n" +
                    "  6:HASH JOIN\n" +
                    "  |  join op: RIGHT OUTER JOIN (PARTITIONED)\n" +
                    "  |  colocate: false, reason: \n" +
                    "  |  equal join conjunct: 5: v4 = 1: v1");
            assertContains(plan, "1:AGGREGATE (update finalize)\n" +
                    "  |  output: count(1), any_value(6: v5)\n" +
                    "  |  group by: 5: v4");
        }
    }

    @Test
    public void testCorrelatedScalarNonAggSubqueryWithExpression() throws Exception {
        String sql = "SELECT \n" +
                "  subt0.v1 \n" +
                "FROM \n" +
                "  (\n" +
                "    SELECT \n" +
                "      t0.v1\n" +
                "    FROM \n" +
                "      t0 \n" +
                "    WHERE \n" +
                "      (\n" +
                "          SELECT \n" +
                "            t2.v7 \n" +
                "          FROM \n" +
                "            t2 \n" +
                "          WHERE \n" +
                "            t0.v2 = 284082749\n" +
                "      ) >= 1\n" +
                "  ) subt0;";
        String plan = getFragmentPlan(sql);
        assertContains(plan, "2:AGGREGATE (update finalize)\n" +
                "  |  output: count(1), any_value(4: v7)\n" +
                "  |  group by: \n" +
                "  |  \n" +
                "  1:OlapScanNode\n" +
                "     TABLE: t2");
        sql = "SELECT \n" +
                "  subt0.v1 \n" +
                "FROM \n" +
                "  (\n" +
                "    SELECT \n" +
                "      t0.v1\n" +
                "    FROM \n" +
                "      t0 \n" +
                "    WHERE \n" +
                "      (\n" +
                "          SELECT \n" +
                "            t2.v7 \n" +
                "          FROM \n" +
                "            t2 \n" +
                "          WHERE \n" +
                "            t0.v2 = t2.v8 + 1\n" +
                "      ) >= 1\n" +
                "  ) subt0;";
        plan = getFragmentPlan(sql);
        assertContains(plan, "2:AGGREGATE (update finalize)\n" +
                "  |  output: count(1), any_value(4: v7)\n" +
                "  |  group by: 8: add\n" +
                "  |  \n" +
                "  1:Project\n" +
                "  |  <slot 4> : 4: v7\n" +
                "  |  <slot 8> : 5: v8 + 1");
    }

    @Test
    public void testCorrelationScalarSubqueryWithNonEQPredicate() throws Exception {
        String sql = "SELECT v1, SUM(v2) FROM t0\n" +
                "GROUP BY v1\n" +
                "HAVING SUM(v2) > (\n" +
                "      SELECT t1.v5 FROM t1\n" +
                "      WHERE nullif(false, t0.v1 < 0)\n" +
                ");";
        Assert.assertThrows("Not support Non-EQ correlation predicate correlation scalar-subquery",
                SemanticException.class, () -> getFragmentPlan(sql));
    }

    @Test
    public void testOnClauseCorrelatedScalarAggSubquery() throws Exception {
        {
            String sql = "select * from t0 " +
                    "join t1 on t0.v1 = (select count(*) from t1 where t0.v2 = t1.v5)";
            String plan = getFragmentPlan(sql);
            assertContains(plan, "  8:NESTLOOP JOIN\n" +
                    "  |  join op: CROSS JOIN\n" +
                    "  |  colocate: false, reason:");
            assertContains(plan, "  4:HASH JOIN\n" +
                    "  |  join op: LEFT OUTER JOIN (BROADCAST)\n" +
                    "  |  colocate: false, reason: \n" +
                    "  |  equal join conjunct: 2: v2 = 8: v5\n" +
                    "  |  other predicates: 1: v1 = ifnull(10: count, 0)");
        }
        {
            String sql = "select * from t0 " +
                    "join t1 on (select count(*) from t0 where t0.v2 = t1.v5) = t1.v5";
            String plan = getFragmentPlan(sql);
            assertContains(plan, "  8:NESTLOOP JOIN\n" +
                    "  |  join op: CROSS JOIN\n" +
                    "  |  colocate: false, reason: ");
            assertContains(plan, "  5:HASH JOIN\n" +
                    "  |  join op: LEFT OUTER JOIN (BROADCAST)\n" +
                    "  |  colocate: false, reason: \n" +
                    "  |  equal join conjunct: 5: v5 = 8: v2\n" +
                    "  |  other predicates: ifnull(10: count, 0) = 5: v5");
        }
        {
            String sql = "select * from t0 " +
                    "join t1 on t0.v1 = (select count(*) from t1 where t0.v2 = t1.v5) + t1.v6";
            String plan = getFragmentPlan(sql);
            assertContains(plan, "  8:NESTLOOP JOIN\n" +
                    "  |  join op: INNER JOIN\n" +
                    "  |  colocate: false, reason: \n" +
                    "  |  other join predicates: 1: v1 = 11: ifnull + 6: v6");
            assertContains(plan, "  4:HASH JOIN\n" +
                    "  |  join op: LEFT OUTER JOIN (BROADCAST)\n" +
                    "  |  colocate: false, reason: \n" +
                    "  |  equal join conjunct: 2: v2 = 8: v5");
        }
        {
            String sql = "select * from t0 " +
                    "join t1 on t0.v1 = t1.v4 " +
                    "and t0.v3 = (select count(*) from t1 where t0.v2 = t1.v5)";
            String plan = getFragmentPlan(sql);
            assertContains(plan, "  8:HASH JOIN\n" +
                    "  |  join op: INNER JOIN (BROADCAST)\n" +
                    "  |  colocate: false, reason: \n" +
                    "  |  equal join conjunct: 1: v1 = 4: v4");
            assertContains(plan, "  4:HASH JOIN\n" +
                    "  |  join op: LEFT OUTER JOIN (BROADCAST)\n" +
                    "  |  colocate: false, reason: \n" +
                    "  |  equal join conjunct: 2: v2 = 8: v5\n" +
                    "  |  other predicates: 3: v3 = ifnull(10: count, 0)");
        }
        {
            String sql = "select * from t0 " +
                    "join t1 on (select count(*) from t0 where t0.v2 = t1.v5) + t0.v3 = t1.v5";
            String plan = getFragmentPlan(sql);
            assertContains(plan, "  8:NESTLOOP JOIN\n" +
                    "  |  join op: INNER JOIN\n" +
                    "  |  colocate: false, reason: \n" +
                    "  |  other join predicates: 11: ifnull + 3: v3 = 5: v5");
            assertContains(plan, "  4:HASH JOIN\n" +
                    "  |  join op: LEFT OUTER JOIN (BROADCAST)\n" +
                    "  |  colocate: false, reason: \n" +
                    "  |  equal join conjunct: 5: v5 = 8: v2");
        }
        {
            String sql = "select * from t0 " +
                    "join t1 on t0.v1 = (select count(*) from t1 where t0.v2 = t1.v5 and t0.v3 = t1.v6)";
            String plan = getFragmentPlan(sql);
            assertContains(plan, "  8:NESTLOOP JOIN\n" +
                    "  |  join op: CROSS JOIN\n" +
                    "  |  colocate: false, reason: ");
            assertContains(plan, "  4:HASH JOIN\n" +
                    "  |  join op: LEFT OUTER JOIN (BROADCAST)\n" +
                    "  |  colocate: false, reason: \n" +
                    "  |  equal join conjunct: 2: v2 = 8: v5\n" +
                    "  |  equal join conjunct: 3: v3 = 9: v6\n" +
                    "  |  other predicates: 1: v1 = ifnull(10: count, 0)");
        }
        {
            String sql = "select * from t0 " +
                    "join t1 on t0.v1 = (select count(*) from t1 where t0.v2 = t1.v5) " +
                    "and t1.v6 = (select max(v7) from t2 where t2.v8 = t0.v1)";
            String plan = getFragmentPlan(sql);
            assertContains(plan, "  13:HASH JOIN\n" +
                    "  |  join op: INNER JOIN (BROADCAST)\n" +
                    "  |  colocate: false, reason: \n" +
                    "  |  equal join conjunct: 16: max = 6: v6");
            assertContains(plan, "  9:HASH JOIN\n" +
                    "  |  join op: LEFT OUTER JOIN (BROADCAST)\n" +
                    "  |  colocate: false, reason: \n" +
                    "  |  equal join conjunct: 1: v1 = 13: v8");
            assertContains(plan, "  4:HASH JOIN\n" +
                    "  |  join op: LEFT OUTER JOIN (BROADCAST)\n" +
                    "  |  colocate: false, reason: \n" +
                    "  |  equal join conjunct: 2: v2 = 8: v5\n" +
                    "  |  other predicates: 1: v1 = ifnull(10: count, 0)");
        }
    }

    @Test
    public void testOnClauseCorrelatedScalarNonAggSubquery() throws Exception {
        {
            String sql = "select * from t0 " +
                    "join t1 on t0.v1 = (select v4 from t1 where t0.v2 = t1.v5)";
            String plan = getFragmentPlan(sql);
            assertContains(plan, "  10:NESTLOOP JOIN\n" +
                    "  |  join op: CROSS JOIN\n" +
                    "  |  colocate: false, reason: ");
            assertContains(plan, "  4:HASH JOIN\n" +
                    "  |  join op: LEFT OUTER JOIN (BROADCAST)\n" +
                    "  |  colocate: false, reason: \n" +
                    "  |  equal join conjunct: 2: v2 = 8: v5");
        }
        {
            String sql = "select * from t0 " +
                    "join t1 on t0.v1 = t1.v4 " +
                    "and t0.v3 = (select v4 from t1 where t0.v2 = t1.v5)";
            String plan = getFragmentPlan(sql);
            assertContains(plan, "  10:HASH JOIN\n" +
                    "  |  join op: INNER JOIN (BROADCAST)\n" +
                    "  |  colocate: false, reason: \n" +
                    "  |  equal join conjunct: 1: v1 = 4: v4");
            assertContains(plan, "  4:HASH JOIN\n" +
                    "  |  join op: LEFT OUTER JOIN (BROADCAST)\n" +
                    "  |  colocate: false, reason: \n" +
                    "  |  equal join conjunct: 2: v2 = 8: v5");
        }
        {
            String sql = "select * from t0 " +
                    "join t1 on t0.v1 = (select v4 from t1 where t0.v2 = t1.v5 and t1.v5 = 10 and t1.v6 != 3)";
            String plan = getFragmentPlan(sql);
            assertContains(plan, "  11:NESTLOOP JOIN\n" +
                    "  |  join op: CROSS JOIN\n" +
                    "  |  colocate: false, reason: ");
            assertContains(plan, "  5:HASH JOIN\n" +
                    "  |  join op: LEFT OUTER JOIN (BROADCAST)\n" +
                    "  |  colocate: false, reason: \n" +
                    "  |  equal join conjunct: 2: v2 = 8: v5");
            assertContains(plan, "  1:OlapScanNode\n" +
                    "     TABLE: t1\n" +
                    "     PREAGGREGATION: ON\n" +
                    "     PREDICATES: 8: v5 = 10, 9: v6 != 3\n");
        }
        {
            String sql = "select * from t0 " +
                    "join t1 on (select v1 from t0,t2 where t0.v2 = t1.v5 and t0.v2 = t2.v7) * 2 = t1.v4";
            String plan = getFragmentPlan(sql);
            assertContains(plan, "  15:NESTLOOP JOIN\n" +
                    "  |  join op: CROSS JOIN\n" +
                    "  |  colocate: false, reason: ");
            assertContains(plan, "10:HASH JOIN\n" +
                    "  |  join op: LEFT OUTER JOIN (BUCKET_SHUFFLE(S))\n" +
                    "  |  colocate: false, reason: \n" +
                    "  |  equal join conjunct: 5: v5 = 8: v2");
        }
        {
            String sql = "select * from t0 " +
                    "join t1 on t0.v1 = t1.v4 " +
                    "and t0.v3 = (select v4 from t1 where t0.v2 = t1.v5) " +
                    "and t1.v6 = (select v8 from t2 where t2.v9 = t0.v3)";
            String plan = getFragmentPlan(sql);
            assertContains(plan, "  15:HASH JOIN\n" +
                    "  |  join op: INNER JOIN (BROADCAST)\n" +
                    "  |  colocate: false, reason: \n" +
                    "  |  equal join conjunct: 1: v1 = 4: v4\n" +
                    "  |  equal join conjunct: 14: v8 = 6: v6");
            assertContains(plan, "  9:HASH JOIN\n" +
                    "  |  join op: LEFT OUTER JOIN (BROADCAST)\n" +
                    "  |  colocate: false, reason: \n" +
                    "  |  equal join conjunct: 3: v3 = 13: v9");
            assertContains(plan, "  4:HASH JOIN\n" +
                    "  |  join op: LEFT OUTER JOIN (BROADCAST)\n" +
                    "  |  colocate: false, reason: \n" +
                    "  |  equal join conjunct: 2: v2 = 8: v5");
        }
    }

    @Test
    public void testOnClauseNonCorrelatedScalarAggSubquery() throws Exception {
        {
            String sql = "select * from t0 " +
                    "join t1 on t0.v1 = (select count(*) from t3 join t4)";
            String plan = getFragmentPlan(sql);
            assertContains(plan, "  18:NESTLOOP JOIN\n" +
                    "  |  join op: CROSS JOIN\n" +
                    "  |  colocate: false, reason:");
            assertContains(plan, "  14:HASH JOIN\n" +
                    "  |  join op: INNER JOIN (BROADCAST)\n" +
                    "  |  colocate: false, reason: \n" +
                    "  |  equal join conjunct: 1: v1 = 13: count");
        }
        {
            String sql = "select * from t0 " +
                    "join t1 on (select count(*) from t3) = t1.v5";
            String plan = getFragmentPlan(sql);
            assertContains(plan, "12:NESTLOOP JOIN\n" +
                    "  |  join op: CROSS JOIN\n" +
                    "  |  colocate: false, reason:");
            assertContains(plan, "9:HASH JOIN\n" +
                    "  |  join op: INNER JOIN (BROADCAST)\n" +
                    "  |  colocate: false, reason: \n" +
                    "  |  equal join conjunct: 5: v5 = 10: count");
        }
        {
            String sql = "select * from t0 " +
                    "join t1 on t0.v1 = (select count(*) from t1)";
            String plan = getFragmentPlan(sql);
            assertContains(plan, "  12:NESTLOOP JOIN\n" +
                    "  |  join op: CROSS JOIN\n" +
                    "  |  colocate: false, reason: ");
            assertContains(plan, "  8:HASH JOIN\n" +
                    "  |  join op: INNER JOIN (BROADCAST)\n" +
                    "  |  colocate: false, reason: \n" +
                    "  |  equal join conjunct: 1: v1 = 10: count");
        }
        {
            String sql = "select * from t0 " +
                    "join t1 on t0.v1 = (select count(*) from t0)";
            String plan = getFragmentPlan(sql);
            assertContains(plan, "  12:NESTLOOP JOIN\n" +
                    "  |  join op: CROSS JOIN\n" +
                    "  |  colocate: false, reason: ");
            assertContains(plan, "  8:HASH JOIN\n" +
                    "  |  join op: INNER JOIN (BROADCAST)\n" +
                    "  |  colocate: false, reason: \n" +
                    "  |  equal join conjunct: 1: v1 = 10: count");
        }
        {
            String sql = "select * from t0 " +
                    "join t1 on t0.v1 = t1.v4 " +
                    "and t0.v3 = (select count(*) from t0)";
            String plan = getFragmentPlan(sql);
            assertContains(plan, "  12:HASH JOIN\n" +
                    "  |  join op: INNER JOIN (BROADCAST)\n" +
                    "  |  colocate: false, reason: \n" +
                    "  |  equal join conjunct: 1: v1 = 4: v4");
            assertContains(plan, "  8:HASH JOIN\n" +
                    "  |  join op: INNER JOIN (BROADCAST)\n" +
                    "  |  colocate: false, reason: \n" +
                    "  |  equal join conjunct: 3: v3 = 10: count");
        }
        {
            String sql = "select * from t0 " +
                    "join t1 on t0.v1 = t1.v4 " +
                    "and t0.v3 = (select count(*) from t0) " +
                    "and t1.v5 != (select count(*) from t2)";
            String plan = getFragmentPlan(sql);
            assertContains(plan, "  20:HASH JOIN\n" +
                    "  |  join op: INNER JOIN (BROADCAST)\n" +
                    "  |  colocate: false, reason: \n" +
                    "  |  equal join conjunct: 1: v1 = 4: v4");
            assertContains(plan, "  8:HASH JOIN\n" +
                    "  |  join op: INNER JOIN (BROADCAST)\n" +
                    "  |  colocate: false, reason: \n" +
                    "  |  equal join conjunct: 3: v3 = 10: count");
            assertContains(plan, "  17:NESTLOOP JOIN\n" +
                    "  |  join op: INNER JOIN\n" +
                    "  |  colocate: false, reason: \n" +
                    "  |  other join predicates: 5: v5 != 15: count");
        }
    }

    @Test
    public void testOnClauseNonCorrelatedScalarNonAggSubquery() throws Exception {
        {
            String sql = "select * from t0 " +
                    "join t1 on t0.v1 = (select t2.v8 from t2 where t2.v7 = 10)";
            String plan = getFragmentPlan(sql);
            assertContains(plan, "  11:NESTLOOP JOIN\n" +
                    "  |  join op: CROSS JOIN\n" +
                    "  |  colocate: false, reason: ");
            assertContains(plan, "  7:HASH JOIN\n" +
                    "  |  join op: INNER JOIN (BROADCAST)\n" +
                    "  |  colocate: false, reason: \n" +
                    "  |  equal join conjunct: 1: v1 = 8: v8");
        }
        {
            String sql = "select * from t0 " +
                    "join t1 on t0.v1 = (select t2.v7 + t3.v10 from t2 join t3)";
            String plan = getFragmentPlan(sql);
            assertContains(plan, "  14:NESTLOOP JOIN\n" +
                    "  |  join op: CROSS JOIN\n" +
                    "  |  colocate: false, reason: ");
            assertContains(plan, "  10:HASH JOIN\n" +
                    "  |  join op: INNER JOIN (BROADCAST)\n" +
                    "  |  colocate: false, reason: \n" +
                    "  |  equal join conjunct: 1: v1 = 13: expr");
        }
        {
            String sql = "select * from t0 " +
                    "join t1 on t0.v1 = t1.v4 " +
                    "and t0.v3 = (select t2.v8 from t2 where t2.v7 = 10)";
            String plan = getFragmentPlan(sql);
            assertContains(plan, "  11:HASH JOIN\n" +
                    "  |  join op: INNER JOIN (BROADCAST)\n" +
                    "  |  colocate: false, reason: \n" +
                    "  |  equal join conjunct: 1: v1 = 4: v4");
            assertContains(plan, "  7:HASH JOIN\n" +
                    "  |  join op: INNER JOIN (BROADCAST)\n" +
                    "  |  colocate: false, reason: \n" +
                    "  |  equal join conjunct: 3: v3 = 8: v8");
        }
        {
            String sql = "select * from t0 " +
                    "join t1 on t0.v1 = t1.v4 " +
                    "and t0.v3 = (select t2.v8 from t2 where t2.v7 = 10) " +
                    "and t0.v2 = (select t2.v9 from t2 where t2.v8 < 100)";
            String plan = getFragmentPlan(sql);
            assertContains(plan, "  19:HASH JOIN\n" +
                    "  |  join op: INNER JOIN (BROADCAST)\n" +
                    "  |  colocate: false, reason: \n" +
                    "  |  equal join conjunct: 1: v1 = 4: v4");
            assertContains(plan, "  15:HASH JOIN\n" +
                    "  |  join op: INNER JOIN (BROADCAST)\n" +
                    "  |  colocate: false, reason: \n" +
                    "  |  equal join conjunct: 2: v2 = 13: v9");
            assertContains(plan, "  7:HASH JOIN\n" +
                    "  |  join op: INNER JOIN (BROADCAST)\n" +
                    "  |  colocate: false, reason: \n" +
                    "  |  equal join conjunct: 3: v3 = 8: v8");
        }
    }

    @Test
    public void testOnClauseExistentialSubquery() throws Exception {
        {
            // Uncorrelated 1
            String sql = "select * from t0 " +
                    "join t1 on t0.v1 = t1.v4 " +
                    "and t0.v1 = (exists (select v7 from t2 where t2.v8 = 1))";
            String plan = getFragmentPlan(sql);
            assertContains(plan, "  11:HASH JOIN\n" +
                    "  |  join op: INNER JOIN (BROADCAST)\n" +
                    "  |  colocate: false, reason: \n" +
                    "  |  equal join conjunct: 1: v1 = 4: v4");
            assertContains(plan, "  7:HASH JOIN\n" +
                    "  |  join op: INNER JOIN (BROADCAST)\n" +
                    "  |  colocate: false, reason: \n" +
                    "  |  equal join conjunct: 12: cast = 1: v1");
        }
        {
            // Uncorrelated 2
            String sql = "select * from t0 " +
                    "join t1 on " +
                    "t0.v1 = (exists (select v7 from t2 where t2.v8 = 1))";
            String plan = getFragmentPlan(sql);
            assertContains(plan, "  11:NESTLOOP JOIN\n" +
                    "  |  join op: CROSS JOIN\n" +
                    "  |  colocate: false, reason: ");
            assertContains(plan, "  7:HASH JOIN\n" +
                    "  |  join op: INNER JOIN (BROADCAST)\n" +
                    "  |  colocate: false, reason: \n" +
                    "  |  equal join conjunct: 12: cast = 1: v1");
        }
        {
            // Uncorrelated 3, multi subqueries
            String sql = "select * from t0 " +
                    "join t1 on " +
                    "t0.v1 = (not exists (select v7 from t2 where t2.v8 = 1)) " +
                    "and t1.v4 = (exists(select v10 from t3 where t3.v11 < 5))";
            String plan = getFragmentPlan(sql);
            assertContains(plan, "  19:NESTLOOP JOIN\n" +
                    "  |  join op: CROSS JOIN\n" +
                    "  |  colocate: false, reason: ");
            assertContains(plan, "  7:HASH JOIN\n" +
                    "  |  join op: INNER JOIN (BROADCAST)\n" +
                    "  |  colocate: false, reason: \n" +
                    "  |  equal join conjunct: 18: cast = 1: v1");
            assertContains(plan, "  16:HASH JOIN\n" +
                    "  |  join op: INNER JOIN (BROADCAST)\n" +
                    "  |  colocate: false, reason: \n" +
                    "  |  equal join conjunct: 17: cast = 4: v4");
        }
        {
            // correlated 1
            String sql = "select * from t0 " +
                    "join t1 on t0.v1 = t1.v4 " +
                    "and t0.v1 = (exists (select v7 from t2 where t2.v8 = t1.v5))";
            String plan = getFragmentPlan(sql);
            assertContains(plan, "  8:HASH JOIN\n" +
                    "  |  join op: INNER JOIN (BROADCAST)\n" +
                    "  |  colocate: false, reason: \n" +
                    "  |  equal join conjunct: 4: v4 = 1: v1\n" +
                    "  |  equal join conjunct: 12: cast = 1: v1");
            assertContains(plan, "  4:HASH JOIN\n" +
                    "  |  join op: LEFT OUTER JOIN (BROADCAST)\n" +
                    "  |  colocate: false, reason: \n" +
                    "  |  equal join conjunct: 5: v5 = 8: v8\n" +
                    "  |  other predicates: CAST(11: countRows IS NOT NULL AS BIGINT) IS NOT NULL");
        }
        {
            // correlated 2
            String sql = "select * from t0 " +
                    "join t1 on " +
                    "t0.v1 = (exists (select v7 from t2 where t2.v8 = t1.v5))";
            String plan = getFragmentPlan(sql);
            assertContains(plan, "  8:HASH JOIN\n" +
                    "  |  join op: INNER JOIN (BROADCAST)\n" +
                    "  |  colocate: false, reason: \n" +
                    "  |  equal join conjunct: 12: cast = 1: v1");
            assertContains(plan, "  4:HASH JOIN\n" +
                    "  |  join op: LEFT OUTER JOIN (BROADCAST)\n" +
                    "  |  colocate: false, reason: \n" +
                    "  |  equal join conjunct: 5: v5 = 8: v8\n" +
                    "  |  other predicates: CAST(11: countRows IS NOT NULL AS BIGINT) IS NOT NULL");
        }
        {
            // correlated 3, multi subqueries
            String sql = "select * from t0 " +
                    "join t1 on " +
                    "t0.v1 = (exists (select v7 from t2 where t2.v8 = t1.v5)) " +
                    "and t0.v2 = (not exists(select v11 from t3 where t3.v10 = t0.v1))";
            String plan = getFragmentPlan(sql);
            System.out.println(plan);
            assertContains(plan, "  14:HASH JOIN\n" +
                    "  |  join op: INNER JOIN (BUCKET_SHUFFLE(S))\n" +
                    "  |  colocate: false, reason: \n" +
                    "  |  equal join conjunct: 17: cast = 1: v1");
            assertContains(plan, "  4:HASH JOIN\n" +
                    "  |  join op: LEFT OUTER JOIN (BROADCAST)\n" +
                    "  |  colocate: false, reason: \n" +
                    "  |  equal join conjunct: 5: v5 = 8: v8\n" +
                    "  |  other predicates: CAST(15: countRows IS NOT NULL AS BIGINT) IS NOT NULL");
            assertContains(plan, "  |    12:HASH JOIN\n" +
                    "  |    |  join op: LEFT OUTER JOIN (PARTITIONED)\n" +
                    "  |    |  colocate: false, reason: \n" +
                    "  |    |  equal join conjunct: 1: v1 = 11: v10\n" +
                    "  |    |  other predicates: 2: v2 = CAST(16: countRows IS NULL AS BIGINT)");
        }
    }

    @Test
    public void testOnClauseQuantifiedSubquery() throws Exception {
        {
            // Uncorrelated 1
            String sql = "select * from t0 " +
                    "join t1 on t0.v1 = t1.v4 " +
                    "and t0.v1 in (select v7 from t2 where t2.v8 = 1)";
            String plan = getFragmentPlan(sql);
            assertContains(plan, "  9:HASH JOIN\n" +
                    "  |  join op: INNER JOIN (BUCKET_SHUFFLE(S))\n" +
                    "  |  colocate: false, reason: \n" +
                    "  |  equal join conjunct: 1: v1 = 4: v4");
            assertContains(plan, "  5:HASH JOIN\n" +
                    "  |  join op: LEFT SEMI JOIN (PARTITIONED)\n" +
                    "  |  colocate: false, reason: \n" +
                    "  |  equal join conjunct: 1: v1 = 7: v7");
        }
        {
            // Uncorrelated 2
            String sql = "select * from t0 " +
                    "join t1 on " +
                    "t0.v1 in (select v7 from t2)";
            String plan = getFragmentPlan(sql);
            assertContains(plan, "  7:NESTLOOP JOIN\n" +
                    "  |  join op: CROSS JOIN\n" +
                    "  |  colocate: false, reason: ");
            assertContains(plan, "  3:HASH JOIN\n" +
                    "  |  join op: LEFT SEMI JOIN (BROADCAST)\n" +
                    "  |  colocate: false, reason: \n" +
                    "  |  equal join conjunct: 1: v1 = 7: v7");
        }
        {
            // Uncorrelated 3, multi subqueries
            String sql = "select * from t0 " +
                    "join t1 on " +
                    "t0.v1 not in (select v7 from t2) " +
                    "and t0.v2 in (select v8 from t2)";
            String plan = getFragmentPlan(sql);
            assertContains(plan, "  11:NESTLOOP JOIN\n" +
                    "  |  join op: CROSS JOIN\n" +
                    "  |  colocate: false, reason:");
            assertContains(plan, "7:HASH JOIN\n" +
                    "  |  join op: LEFT SEMI JOIN (BROADCAST)\n" +
                    "  |  colocate: false, reason: \n" +
                    "  |  equal join conjunct: 2: v2 = 12: v8");
            assertContains(plan, "3:HASH JOIN\n" +
                    "  |  join op: NULL AWARE LEFT ANTI JOIN (BROADCAST)\n" +
                    "  |  colocate: false, reason: \n" +
                    "  |  equal join conjunct: 1: v1 = 7: v7");
        }
        {
            // correlated 1
            String sql = "select * from t0 " +
                    "join t1 on t0.v1 = t1.v4 " +
                    "and t0.v1 in (select v7 from t2 where t2.v9 = t0.v3)";
            String plan = getFragmentPlan(sql);
            assertContains(plan, "  7:HASH JOIN\n" +
                    "  |  join op: INNER JOIN (BROADCAST)\n" +
                    "  |  colocate: false, reason: \n" +
                    "  |  equal join conjunct: 1: v1 = 4: v4");
            assertContains(plan, "  3:HASH JOIN\n" +
                    "  |  join op: LEFT SEMI JOIN (BROADCAST)\n" +
                    "  |  colocate: false, reason: \n" +
                    "  |  equal join conjunct: 1: v1 = 7: v7\n" +
                    "  |  equal join conjunct: 3: v3 = 9: v9");
        }
        {
            // correlated 2
            String sql = "select * from t0 " +
                    "join t1 on " +
                    "t0.v1 in (select v7 from t2 where t2.v9 = t0.v3)";
            String plan = getFragmentPlan(sql);
            assertContains(plan, "  7:NESTLOOP JOIN\n" +
                    "  |  join op: CROSS JOIN\n" +
                    "  |  colocate: false, reason:");
            assertContains(plan, "  3:HASH JOIN\n" +
                    "  |  join op: LEFT SEMI JOIN (BROADCAST)\n" +
                    "  |  colocate: false, reason: \n" +
                    "  |  equal join conjunct: 1: v1 = 7: v7\n" +
                    "  |  equal join conjunct: 3: v3 = 9: v9");
        }
        {
            // correlated 3, multi subqueries
            String sql = "select * from t0 " +
                    "join t1 on " +
                    "t0.v1 in (select v7 from t2 where t2.v9 = t0.v3) " +
                    "and t0.v2 not in (select v8 from t2 where t2.v9 = t0.v2)";
            String plan = getFragmentPlan(sql);
            assertContains(plan, "  11:NESTLOOP JOIN\n" +
                    "  |  join op: CROSS JOIN\n" +
                    "  |  colocate: false, reason: ");
            assertContains(plan, "7:HASH JOIN\n" +
                    "  |  join op: NULL AWARE LEFT ANTI JOIN (BROADCAST)\n" +
                    "  |  colocate: false, reason: \n" +
                    "  |  equal join conjunct: 2: v2 = 12: v8\n" +
                    "  |  equal join conjunct: 2: v2 = 13: v9");
            assertContains(plan, "3:HASH JOIN\n" +
                    "  |  join op: LEFT SEMI JOIN (BROADCAST)\n" +
                    "  |  colocate: false, reason: \n" +
                    "  |  equal join conjunct: 1: v1 = 7: v7\n" +
                    "  |  equal join conjunct: 3: v3 = 9: v9");
        }
    }

    @Test
    public void testOnClauseNotSupportedCases() {
        assertExceptionMsgContains("select * from t0 " +
                        "join t1 on (select v1 from t0 where t0.v2 = t1.v5) = (select v4 from t1 where t0.v2 = t1.v5)",
                "contains more than one subquery");

        assertExceptionMsgContains("select * from t0 " +
                        "join t1 on 1 = (select count(*) from t2 where t0.v1 = t2.v7 and t1.v4 = t2.v7)",
                "referencing columns from more than one table");

        assertExceptionMsgContains("select * from t0 " +
                        "join t1 on 1 = (select count(*) from t2 where t0.v1 = t2.v7 and t1.v4 = t2.v7)",
                "referencing columns from more than one table");

        assertExceptionMsgContains("select * from t0 " +
                        "join t1 on t0.v1 in (select t2.v7 from t2 where t1.v5 = t2.v8)",
                "referencing columns from more than one table");
    }

    @Test
    public void testWherePredicateSubqueryElimination() throws Exception {
        {
            String sql = "select * from t0 where 1 < 1 and v2 = (select v4 from t1);";
            String plan = getFragmentPlan(sql);
            assertNotContains(plan, "v4");
        }
        {
            String sql = "select * from t0 where 1 = 1 or v2 = (select v4 from t1);";
            String plan = getFragmentPlan(sql);
            assertNotContains(plan, "v4");
        }
        {
            String sql = "select * from t0 where v1 = 'a' or (1 = 2 and v2 = (select v4 from t1));";
            String plan = getFragmentPlan(sql);
            assertNotContains(plan, "v4");
        }
        {
            String sql = "select * from t0 where v1 = 'a' and (1 < 2 or v2 = (select v4 from t1));";
            String plan = getFragmentPlan(sql);
            assertNotContains(plan, "v4");
        }
        {
            String sql =
                    "select * from t0 where v1 = 'a' and (1 < 2 or v2 = (select v4 from t1)) " +
                            "and exists(select v5 from t1 where t0.v3 = t1.v6);";
            String plan = getFragmentPlan(sql);
            assertContains(plan, "v3");
            assertContains(plan, "v6");
            assertNotContains(plan, "v4");
        }
        {
            String sql =
                    "select * from t0 where v1 = 'a' and (1 < 2 and v2 = (select v4 from t1)) " +
                            "and ( 2 != 3  or exists(select v5 from t1 where t0.v3 = t1.v6));";
            String plan = getFragmentPlan(sql);
            assertContains(plan, "v2");
            assertContains(plan, "v4");
            assertNotContains(plan, "v5");
            assertNotContains(plan, "v6");
        }
    }

    @Test
    public void testOnPredicateSubqueryElimination() throws Exception {
        {
            String sql = "select * from t0 join t3 " +
                    "on 1 < 1 and v2 = (select v4 from t1);";
            String plan = getFragmentPlan(sql);
            assertNotContains(plan, "v4");
        }
        {
            String sql = "select * from t0 join t3 " +
                    "on 1 = 1 or v2 = (select v4 from t1);";
            String plan = getFragmentPlan(sql);
            assertNotContains(plan, "v4");
        }
        {
            String sql = "select * from t0 join t3 " +
                    "on v1 = 'a' or (1 = 2 and v2 = (select v4 from t1));";
            String plan = getFragmentPlan(sql);
            assertNotContains(plan, "v4");
        }
        {
            String sql = "select * from t0 join t3 " +
                    "on v1 = 'a' and (1 < 2 or v2 = (select v4 from t1));";
            String plan = getFragmentPlan(sql);
            assertNotContains(plan, "v4");
        }
        {
            String sql =
                    "select * from t0 where v1 = 'a' and (1 < 2 or v2 = (select v4 from t1)) " +
                            "and exists(select v5 from t1 where t0.v3 = t1.v6);";
            String plan = getFragmentPlan(sql);
            assertContains(plan, "v3");
            assertContains(plan, "v6");
            assertNotContains(plan, "v4");
        }
        {
            String sql =
                    "select * from t0 where v1 = 'a' and (1 < 2 and v2 = (select v4 from t1)) " +
                            "and ( 2 != 3  or exists(select v5 from t1 where t0.v3 = t1.v6));";
            String plan = getFragmentPlan(sql);
            assertContains(plan, "v2");
            assertContains(plan, "v4");
            assertNotContains(plan, "v5");
            assertNotContains(plan, "v6");
        }
    }

    @Test
    public void testHavingPredicateSubqueryElimination() throws Exception {
        {
            String sql = "select v1 from t0 group by v1 " +
                    "having 1 < 1 and sum(v2) = (select v4 from t1);";
            String plan = getFragmentPlan(sql);
            assertNotContains(plan, "v4");
        }
        {
            String sql = "select v1 from t0 group by v1 " +
                    "having 1 = 1 or sum(v2) = (select v4 from t1);";
            String plan = getFragmentPlan(sql);
            assertNotContains(plan, "v4");
        }
        {
            String sql = "select v1 from t0 group by v1 " +
                    "having v1 = 'a' or (1 = 2 and max(v2) = (select v4 from t1));";
            String plan = getFragmentPlan(sql);
            assertNotContains(plan, "v4");
        }
        {
            String sql = "select v1 from t0 group by v1 " +
                    "having v1 = 'a' and (1 < 2 or avg(v2) = (select v4 from t1));";
            String plan = getFragmentPlan(sql);
            assertNotContains(plan, "v4");
        }
        {
            String sql = "select v1 from t0 group by v1 " +
                    "having v1 = 'a' and (1 < 2 or max(v2) = (select v4 from t1)) " +
                    "and max(v3) = (select max(v5) from t1 where t0.v1 = t1.v6);";
            String plan = getFragmentPlan(sql);
            assertContains(plan, "v3");
            assertContains(plan, "v6");
            assertNotContains(plan, "v4");
        }
        {
            String sql = "select v1 from t0 group by v1 " +
                    "having v1 = 'a' and (1 < 2 and max(v2) = (select v4 from t1)) " +
                    "and ( 2 != 3  or exists(select v5 from t1 where t0.v1 = t1.v6));";
            String plan = getFragmentPlan(sql);
            assertContains(plan, "v2");
            assertContains(plan, "v4");
            assertNotContains(plan, "v5");
            assertNotContains(plan, "v6");
        }
    }

    @Test
    public void testPushDownAssertProject() throws Exception {
        String sql = "select (select 1 from t2) from t0";
        String plan = getFragmentPlan(sql);
        assertContains(plan, "  STREAM DATA SINK\n" +
                "    EXCHANGE ID: 04\n" +
                "    UNPARTITIONED\n" +
                "\n" +
                "  3:Project\n" +
                "  |  <slot 7> : 1\n" +
                "  |  \n" +
                "  2:OlapScanNode\n" +
                "     TABLE: t2");
    }

    @Test
    public void testSubqueryTypeRewrite() throws Exception {
        {
            String sql =
                    "select nullif((select max(v4) from t1), (select min(v6) from t1))";
            String plan = getFragmentPlan(sql);
            assertContains(plan, "  14:Project\n" +
                    "  |  <slot 12> : nullif(6: max, 10: min)");
        }
        {
            String sql =
                    "select nullif((select max(v4) from t1), (select avg(v6) from t1))";
            String plan = getFragmentPlan(sql);
            assertContains(plan, "  14:Project\n" +
                    "  |  <slot 12> : nullif(CAST(6: max AS DOUBLE), 10: avg)");
        }
        {
            String sql =
                    "select ifnull((select max(v4) from t1), (select min(v6) from t1))";
            String plan = getFragmentPlan(sql);
            assertContains(plan, "  14:Project\n" +
                    "  |  <slot 12> : ifnull(6: max, 10: min)");
        }
        {
            String sql =
                    "select ifnull((select max(v4) from t1), (select avg(v6) from t1))";
            String plan = getFragmentPlan(sql);
            assertContains(plan, "  14:Project\n" +
                    "  |  <slot 12> : ifnull(CAST(6: max AS DOUBLE), 10: avg)");
        }
        {
            String sql =
                    "select ifnull((select max(v4) from t1), (select min(v6) from t1))";
            String plan = getFragmentPlan(sql);
            assertContains(plan, "  14:Project\n" +
                    "  |  <slot 12> : ifnull(6: max, 10: min)");
        }
        {
            String sql =
                    "select coalesce((select max(v4) from t1), (select any_value(v5) from t1), (select min(v6) from t1))";
            String plan = getFragmentPlan(sql);
            assertContains(plan, "  21:Project\n" +
                    "  |  <slot 17> : coalesce(6: max, 11: any_value, 15: min)");
        }
        {
            String sql =
                    "select coalesce((select max(v4) from t1), (select avg(v5) from t1), (select min(v6) from t1))";
            String plan = getFragmentPlan(sql);
            assertContains(plan, "  21:Project\n" +
                    "  |  <slot 17> : coalesce(CAST(6: max AS DOUBLE), 11: avg, CAST(15: min AS DOUBLE))");
        }
        {
            String sql =
                    "select case " +
                            "when(select count(*) from t2) > 10 then (select max(v4) from t1) " +
                            "else (select min(v6) from t1) " +
                            "end c";
            String plan = getFragmentPlan(sql);
            assertContains(plan, "  22:Project\n" +
                    "  |  <slot 17> : if(11: count > 10, 16: max, 5: min)");
        }
        {
            String sql =
                    "select case " +
                            "when(select count(*) from t2) > 10 then (select max(v4) from t1) " +
                            "else (select avg(v6) from t1) " +
                            "end c";
            String plan = getFragmentPlan(sql);
            assertContains(plan, "  22:Project\n" +
                    "  |  <slot 17> : if(11: count > 10, CAST(16: max AS DOUBLE), 5: avg)");
        }
        {
            String sql =
                    "select case " +
                            "when(select count(*) from t2) > 10 then (select max(v4) from t1) " +
                            "when(select count(*) from t3) > 20 then (select any_value(v5) from t1) " +
                            "else (select min(v6) from t1) " +
                            "end c";
            String plan = getFragmentPlan(sql);
            assertContains(plan, "  37:Project\n" +
                    "  |  <slot 27> : CASE WHEN 11: count > 10 THEN 16: max WHEN 21: count > 20 " +
                    "THEN 26: any_value ELSE 5: min END");
        }
        {
            String sql =
                    "select case " +
                            "when(select count(*) from t2) > 10 then (select max(v4) from t1) " +
                            "when(select count(*) from t3) > 20 then (select avg(v5) from t1) " +
                            "else (select min(v6) from t1) " +
                            "end c";
            String plan = getFragmentPlan(sql);
            assertContains(plan, "  37:Project\n" +
                    "  |  <slot 27> : CASE WHEN 11: count > 10 THEN CAST(16: max AS DOUBLE) " +
                    "WHEN 21: count > 20 THEN 26: avg ELSE CAST(5: min AS DOUBLE) END");
        }
    }

    @Test
    public void testSubqueryTypeCast() throws Exception {
        String sql = "select * from test_all_type where t1a like (select t1a from test_all_type_not_null);";
        String plan = getFragmentPlan(sql);
        assertContains(plan, "5:NESTLOOP JOIN\n" +
                "  |  join op: INNER JOIN\n" +
                "  |  colocate: false, reason: \n" +
                "  |  other join predicates: 1: t1a LIKE 11: t1a");
    }

    @Test
    public void testSubqueryMissLimit() throws Exception {
        String sql = "select * from t0 limit 1";
        String plan = getFragmentPlan(sql);
        assertContains(plan, "limit: 1");

        sql = "select * from (select * from t0 limit 1) t";
        plan = getFragmentPlan(sql);
        assertContains(plan, "limit: 1");

        sql = "(select * from t0 limit 1)";
        plan = getFragmentPlan(sql);
        assertContains(plan, "limit: 1");

        sql = "(select * from t0) limit 1";
        plan = getFragmentPlan(sql);
        assertContains(plan, "limit: 1");

        sql = "((select * from t0) limit 2) limit 1";
        plan = getFragmentPlan(sql);
        assertContains(plan, "limit: 1");

        sql = "((select * from t0) limit 1) limit 2";
        plan = getFragmentPlan(sql);
        assertContains(plan, "limit: 1");

        sql = "((select * from t0) limit 1) order by v1 limit 2";
        plan = getFragmentPlan(sql);
        assertContains(plan, "PLAN FRAGMENT 0\n" +
                " OUTPUT EXPRS:1: v1 | 2: v2 | 3: v3\n" +
                "  PARTITION: UNPARTITIONED\n" +
                "\n" +
                "  RESULT SINK\n" +
                "\n" +
                "  2:TOP-N\n" +
                "  |  order by: <slot 1> 1: v1 ASC\n" +
                "  |  offset: 0\n" +
                "  |  limit: 2\n" +
                "  |  \n" +
                "  1:EXCHANGE\n" +
                "     limit: 1\n" +
                "\n" +
                "PLAN FRAGMENT 1\n" +
                " OUTPUT EXPRS:\n" +
                "  PARTITION: RANDOM\n" +
                "\n" +
                "  STREAM DATA SINK\n" +
                "    EXCHANGE ID: 01\n" +
                "    UNPARTITIONED\n" +
                "\n" +
                "  0:OlapScanNode\n" +
                "     TABLE: t0\n" +
                "     PREAGGREGATION: ON\n" +
                "     partitions=0/1\n" +
                "     rollup: t0\n" +
                "     tabletRatio=0/0\n" +
                "     tabletList=\n" +
                "     cardinality=1\n" +
                "     avgRowSize=3.0\n" +
                "     limit: 1");

        sql = "((select * from t0) limit 2) order by v1 limit 1";
        plan = getFragmentPlan(sql);
        assertContains(plan, "PLAN FRAGMENT 0\n" +
                " OUTPUT EXPRS:1: v1 | 2: v2 | 3: v3\n" +
                "  PARTITION: UNPARTITIONED\n" +
                "\n" +
                "  RESULT SINK\n" +
                "\n" +
                "  2:TOP-N\n" +
                "  |  order by: <slot 1> 1: v1 ASC\n" +
                "  |  offset: 0\n" +
                "  |  limit: 1\n" +
                "  |  \n" +
                "  1:EXCHANGE\n" +
                "     limit: 2\n" +
                "\n" +
                "PLAN FRAGMENT 1\n" +
                " OUTPUT EXPRS:\n" +
                "  PARTITION: RANDOM\n" +
                "\n" +
                "  STREAM DATA SINK\n" +
                "    EXCHANGE ID: 01\n" +
                "    UNPARTITIONED\n" +
                "\n" +
                "  0:OlapScanNode\n" +
                "     TABLE: t0\n" +
                "     PREAGGREGATION: ON\n" +
                "     partitions=0/1\n" +
                "     rollup: t0\n" +
                "     tabletRatio=0/0\n" +
                "     tabletList=\n" +
                "     cardinality=1\n" +
                "     avgRowSize=3.0\n" +
                "     limit: 2");
    }

    @Test
    public void testSubqueryElimination() throws Exception {
        {
            // Two tables
            String sql = "select * from t0, t1 " +
                    "where t0.v1 = t1.v4 " +
                    "and t0.v2 < 5 and t1.v5 > 10 " +
                    "and t0.v3 < (" +
                    "    select max(v6) from t1 where t0.v1 = t1.v4 and t1.v5 > 10 " +
                    ")";
            String plan = getFragmentPlan(sql);
            assertContains(plan, "  7:SELECT\n" +
                    "  |  predicates: 3: v3 < 12: max\n" +
                    "  |  \n" +
                    "  6:ANALYTIC\n" +
                    "  |  functions: [, max(6: v6), ]\n" +
                    "  |  partition by: 1: v1\n" +
                    "  |  \n" +
                    "  5:SORT\n" +
                    "  |  order by: <slot 1> 1: v1 ASC\n" +
                    "  |  offset: 0");
        }
        {
            // Three tables
            String sql = "select * from t0, t1, t2 " +
                    "where t0.v1 = t1.v4 and t1.v4 = t2.v7 " +
                    "and t0.v2 < 5 and t1.v5 > 10 and t2.v8 < 15 " +
                    "and t0.v3 < (" +
                    "    select max(v6) from t1, t2 where t0.v1 = t1.v4 and t1.v4 = t2.v7 and t1.v5 > 10 and t2.v8 < 15" +
                    ")";
            String plan = getFragmentPlan(sql);
            assertContains(plan, "  10:SELECT\n" +
                    "  |  predicates: 3: v3 < 18: max\n" +
                    "  |  \n" +
                    "  9:ANALYTIC\n" +
                    "  |  functions: [, max(6: v6), ]\n" +
                    "  |  partition by: 1: v1\n" +
                    "  |  \n" +
                    "  8:SORT\n" +
                    "  |  order by: <slot 1> 1: v1 ASC\n" +
                    "  |  offset: 0");
        }
        {
            // Multi correlated conjuncts
            String sql = "select * from t0, t1 " +
                    "where t0.v1 = t1.v4 and t0.v3 = t1.v6 " +
                    "and t0.v2 < 5 and t1.v5 > 10 " +
                    "and t0.v3 < (" +
                    "    select max(v6) from t1 " +
                    "    where t0.v1 = t1.v4 and t0.v3 = t1.v6 " +
                    "    and t1.v5 > 10 " +
                    ")";
            String plan = getFragmentPlan(sql);
            assertContains(plan, "  7:SELECT\n" +
                    "  |  predicates: 3: v3 < 12: max\n" +
                    "  |  \n" +
                    "  6:ANALYTIC\n" +
                    "  |  functions: [, max(6: v6), ]\n" +
                    "  |  partition by: 1: v1, 3: v3\n" +
                    "  |  \n" +
                    "  5:SORT\n" +
                    "  |  order by: <slot 1> 1: v1 ASC, <slot 3> 3: v3 ASC\n" +
                    "  |  offset: 0");
        }
        {
            // Argument of aggregate function is complex expr
            String sql = "select * from t0, t1 " +
                    "where t0.v1 = t1.v4 " +
                    "and t0.v2 < 5 and t1.v5 > 10 " +
                    "and t0.v3 < (" +
                    "    select max(v5 / v6 % v4) from t1 where t0.v1 = t1.v4 and t1.v5 > 10 " +
                    ")";
            String plan = getFragmentPlan(sql);
            assertContains(plan, "  7:SELECT\n" +
                    "  |  predicates: CAST(3: v3 AS DOUBLE) < 13: max\n" +
                    "  |  \n" +
                    "  6:ANALYTIC\n" +
                    "  |  functions: [, max(CAST(5: v5 AS DOUBLE) / CAST(6: v6 AS DOUBLE) % CAST(4: v4 AS DOUBLE)), ]\n" +
                    "  |  partition by: 1: v1\n" +
                    "  |  \n" +
                    "  5:SORT\n" +
                    "  |  order by: <slot 1> 1: v1 ASC\n" +
                    "  |  offset: 0");
        }
        {
            // Aggregate itself is in another expr
            String sql = "select *, t0.v1 * t0.v2 " +
                    "from t0, t1, t2 " +
                    "where t0.v1 = t1.v4 and t1.v4 = t2.v7 " +
                    "and t0.v2 < 5 and t1.v5 > 10 and t2.v8 > 20 " +
                    "and t0.v3 < (" +
                    "    select max(v9 * 3) /19 from t1, t2 " +
                    "    where t0.v1 = t1.v4 and t1.v4 = t2.v7 and t1.v5 > 10 and t2.v8 > 20" +
                    ")";
            String plan = getFragmentPlan(sql);
            assertContains(plan, "  10:SELECT\n" +
                    "  |  predicates: CAST(3: v3 AS DOUBLE) < CAST(21: max AS DOUBLE) / 19.0\n" +
                    "  |  \n" +
                    "  9:ANALYTIC\n" +
                    "  |  functions: [, max(9: v9 * 3), ]\n" +
                    "  |  partition by: 1: v1\n" +
                    "  |  \n" +
                    "  8:SORT\n" +
                    "  |  order by: <slot 1> 1: v1 ASC\n" +
                    "  |  offset: 0");
        }
        {
            // Multi-aggregate functions
            String sql = "select * from t0, t1, t2 " +
                    "where t0.v1 = t1.v4 and t1.v4 = t2.v7 " +
                    "and t0.v2 < 5 and t1.v5 > 10 and t2.v8 > 20 " +
                    "and t0.v3 < (" +
                    "    select max(v9)/min(v9%v8) from t1, t2 where t0.v1 = t1.v4 and t1.v4 = t2.v7" +
                    "    and t1.v5 > 10 and t2.v8 > 20" +
                    ")";
            String plan = getFragmentPlan(sql);
            assertContains(plan, "  10:SELECT\n" +
                    "  |  predicates: CAST(3: v3 AS DOUBLE) < CAST(21: max AS DOUBLE) / CAST(22: min AS DOUBLE)\n" +
                    "  |  \n" +
                    "  9:ANALYTIC\n" +
                    "  |  functions: [, max(9: v9), ], [, min(9: v9 % 8: v8), ]\n" +
                    "  |  partition by: 1: v1\n" +
                    "  |  \n" +
                    "  8:SORT\n" +
                    "  |  order by: <slot 1> 1: v1 ASC\n" +
                    "  |  offset: 0");
        }
    }

    @Test
    public void testSubqueryCannotElimination() throws Exception {
        {
            // Non-correlated
            String sql = "select * from t0, t1 " +
                    "where t0.v1 = t1.v4 " +
                    "and t0.v2 < 5 and t1.v5 > 10 " +
                    "and t0.v3 < (" +
                    "    select max(v6) from t0, t1 where t0.v1 = t1.v4 " +
                    "    and t0.v2 < 5 and t1.v5 > 10 " +
                    ")";
            String plan = getFragmentPlan(sql);
            assertNotContains(plan, "ANALYTIC");
        }
        {
            // Subquery miss predicates
            String sql = "select * from t0, t1 " +
                    "where t0.v1 = t1.v4 " +
                    "and t0.v2 < 5 and t1.v5 > 10 " +
                    "and t0.v3 < (" +
                    "    select max(v6) from t1 where t0.v1 = t1.v4" +
                    ")";
            String plan = getFragmentPlan(sql);
            assertNotContains(plan, "ANALYTIC");
        }
        {
            // Subquery has more predicates
            String sql = "select * from t0, t1 " +
                    "where t0.v1 = t1.v4 " +
                    "and t0.v2 < 5 and t1.v5 > 10 " +
                    "and t0.v3 < (" +
                    "    select max(v6) from t1 where t0.v1 = t1.v4 " +
                    "    and t1.v5 > 10 and t1.v5 < 15" +
                    ")";
            String plan = getFragmentPlan(sql);
            assertNotContains(plan, "ANALYTIC");
        }
        {
            // Outer block missing correlated conjunct
            String sql = "select * from t0, t1 " +
                    "where t0.v2 < 5 and t1.v5 > 10 " +
                    "and t0.v3 < (" +
                    "    select max(v6) from t1 where t0.v1 = t1.v4 and t1.v5 > 10 " +
                    ")";
            String plan = getFragmentPlan(sql);
            assertNotContains(plan, "ANALYTIC");
        }
        {
            // Join types other than cross join
            String sql = "select * from t0 left outer join t1 on t0.v1 = t1.v4 " +
                    "where t0.v2 < 5 and t1.v5 > 10 " +
                    "and t0.v3 < (" +
                    "    select max(v6) from t1 where t0.v1 = t1.v4 and t1.v5 > 10 " +
                    ")";
            String plan = getFragmentPlan(sql);
            assertNotContains(plan, "ANALYTIC");
        }
        {
            // Aggregate with distinct
            String sql = "select * from t0, t1 " +
                    "where t0.v1 = t1.v4 " +
                    "and t0.v2 < 5 and t1.v5 > 10 " +
                    "and t0.v3 < (" +
                    "    select sum(distinct(v6)) from t1 where t0.v1 = t1.v4 and t1.v5 > 10 " +
                    ")";
            String plan = getFragmentPlan(sql);
            assertNotContains(plan, "ANALYTIC");
        }
        {
            // Aggregate function without window version
            String sql = "select * from t0, t1 " +
                    "where t0.v1 = t1.v4 " +
                    "and t0.v2 < 5 and t1.v5 > 10 " +
                    "and t0.v3 < (" +
                    "    select any_value(v6) from t1 where t0.v1 = t1.v4 and t1.v5 > 10 " +
                    ")";
            String plan = getFragmentPlan(sql);
            assertNotContains(plan, "ANALYTIC");
        }
        {
            // Same tables
            String sql = "select * from t0, t0 as t1 " +
                    "where t0.v1 = t1.v1 " +
                    "and t0.v2 < 5 and t1.v2 > 10 " +
                    "and t0.v3 < (" +
                    "    select max(t1.v3) from t0 as t1 " +
                    "    where t0.v1 = t1.v1 and t1.v2 > 10" +
                    ")";
            String plan = getFragmentPlan(sql);
            assertNotContains(plan, "ANALYTIC");
        }
    }

    @Test
    public void testNestSubquery() throws Exception {
        String sql = "select * from t0 where exists (select * from t1 where t0.v1 in (select v7 from t2));";
        assertExceptionMsgContains(sql, "Getting analyzing error. Detail message: Unsupported complex nested in-subquery.");

        sql = "select * from t0 where exists (select * from t1 where t0.v1 = (select v7 from t2));";
        String plan = getFragmentPlan(sql);
        assertContains(plan, "11:HASH JOIN\n" +
                "  |  join op: LEFT SEMI JOIN (BROADCAST)\n" +
                "  |  colocate: false, reason: \n" +
                "  |  equal join conjunct: 1: v1 = 10: v7");
    }

    @Test
    public void testCorrelatedPredicateRewrite_1() throws Exception {

        String sql = "select v1 from t0 where v1 = 1 or v2 in (select v4 from t1 where v2 = v4 and v5 = 1)";
        String plan = getFragmentPlan(sql);
        assertContains(plan, "15:AGGREGATE (merge finalize)\n" +
                "  |  group by: 8: v4\n" +
                "  |  \n" +
                "  14:EXCHANGE");
        assertContains(plan, "9:HASH JOIN\n" +
                "  |  join op: RIGHT OUTER JOIN (BUCKET_SHUFFLE(S))\n" +
                "  |  colocate: false, reason: \n" +
                "  |  equal join conjunct: 10: v4 = 2: v2\n" +
                "  |  \n" +
                "  |----8:EXCHANGE\n" +
                "  |    \n" +
                "  6:AGGREGATE (merge finalize)\n" +
                "  |  output: count(11: countRows), count(12: countNotNulls)\n" +
                "  |  group by: 10: v4\n" +
                "  |  \n" +
                "  5:EXCHANGE");
    }

    @Test
    public void testCorrelatedPredicateRewrite_2() throws Exception {
        String sql = "select v1 from t0 where v1 in (select v5 from t1 where v1 = v5 and v4 = 3) " +
                "or v2 in (select v4 from t1 where v2 = v4 and v5 = 1)";

        String plan = getFragmentPlan(sql);
        assertContains(plan, "33:AGGREGATE (merge finalize)\n" +
                "  |  group by: 12: v4\n" +
                "  |  \n" +
                "  32:EXCHANGE");
        assertContains(plan, "27:HASH JOIN\n" +
                "  |  join op: LEFT OUTER JOIN (BUCKET_SHUFFLE(S))\n" +
                "  |  colocate: false, reason: \n" +
                "  |  equal join conjunct: 2: v2 = 14: v4\n" +
                "  |  \n" +
                "  |----26:AGGREGATE (merge finalize)\n" +
                "  |    |  output: count(15: countRows), count(16: countNotNulls)\n" +
                "  |    |  group by: 14: v4\n" +
                "  |    |  \n" +
                "  |    25:EXCHANGE\n" +
                "  |    \n" +
                "  21:EXCHANGE");
    }

    @Test
    public void testCaseWhenSubquery1() throws Exception {
        String sql = "with tmp as (select 8 id, 'season' type1, 'a.season' pretype, 'season' ranktype from dual ) " +
                "select case when id = abs(0) then 'a' " +
                "else concat( case when a.pretype is not null then CONCAT(',', a.ranktype) " +
                "else null end, " +
                "case when exists (select 1 from tmp) then (select type1 from tmp) " +
                "else null end) end from tmp a;";
        String plan = getFragmentPlan(sql);
        assertContains(plan, "14:Project\n" +
                "  |  <slot 24> : if(CAST(7: expr AS SMALLINT) = abs(0), " +
                "'a', concat(if(9: expr IS NOT NULL, concat(',', 10: expr), NULL), if(17: expr, 22: expr, NULL)))");
    }

    @Test
    public void testCaseWhenSubquery2() throws Exception {
        String sql = "with tmp as (select 8 id, 'season' type1, 'a.season' pretype, 'season' ranktype from dual ) " +
                "select case when id = abs(0) then 'a' else case when exists (select 1 from tmp) " +
                "then (select type1 from tmp) > (select pretype from tmp) else null end end from tmp a;";
        String plan = getFragmentPlan(sql);
        assertContains(plan, "20:Project\n" +
                "  |  <slot 30> : if(CAST(7: expr AS SMALLINT) = abs(0), 'a', " +
                "CAST(if(17: expr, 23: expr > 27: expr, NULL) AS VARCHAR))");
    }

    @Test
    public void testCaseWhenSubquery3() throws Exception {
        String sql = "with tmp as (select 8 id, 'season' type1, 'a.season' pretype, 'season' ranktype from dual ) " +
                "select case when id = abs(0) then 'a' else " +
                "case when exists (select 1 from tmp) then id in (select id > (select type1 from tmp) from tmp )" +
                " else null end end from tmp a;";
        Pair<String, ExecPlan> pair = UtFrameUtils.getPlanAndFragment(connectContext, sql);
        assertContains(pair.first, "CTEAnchor(cteid=2)");
    }

    @Test
    public void testHavingSubqueryNoGroupMode() {
        String sql = "select v3 from t0 group by v2 having 1 > (select v4 from t1 where t0.v1 = t1.v5)";
        long sqlMode = connectContext.getSessionVariable().getSqlMode();
        try {
            connectContext.getSessionVariable().setSqlMode(0);
            Assert.assertThrows("must be an aggregate expression or appear in GROUP BY clause", SemanticException.class,
                    () -> getFragmentPlan(sql));
        } finally {
            connectContext.getSessionVariable().setSqlMode(sqlMode);
        }
    }

    @Test
<<<<<<< HEAD
    public void testComplexCorrelationPredicateInSubquery1() throws Exception {
        String sql = "select v2 in (select v5 from t1 where (t0.v1 IS NULL) = (t1.v4 IS NULL)) from t0";
        String plan = getFragmentPlan(sql);
        assertContains(plan, "  1:Project\n" +
                "  |  <slot 5> : 5: v5\n" +
                "  |  <slot 8> : 4: v4 IS NULL\n" +
                "  |  \n" +
                "  0:OlapScanNode\n" +
                "     TABLE: t1");
    }

    @Test
    public void testComplexCorrelationPredicateNotInSubquery2() throws Exception {
        String sql = "select v2 not in (select v5 from t1 where t0.v1 = t1.v4 + t0.v1) from t0";
        Assert.assertThrows("IN subquery not supported the correlation predicate of the" +
                        " WHERE clause that used multiple outer-table columns at the same time.\n", SemanticException.class,
                () -> getFragmentPlan(sql));
    }

=======
    public void testUnsupportedInSubquery() {
        String sql = "select * from t0 left join t1 on v1 in (select v7 from t2 where v4 = v8) or v1 < v5;";
        try {
            getFragmentPlan(sql);
            fail("sql should fail");
        } catch (Exception e) {
            Assert.assertTrue(e.getMessage(), e.getMessage().contains("referencing columns from more than one table"));
        }

        sql = "select * from t0 left join t1 on v1 + v4 in (select v7 from t2) or v1 < v5;";
        try {
            getFragmentPlan(sql);
            fail("sql should fail");
        } catch (Exception e) {
            Assert.assertTrue(e.getMessage(), e.getMessage().contains("referencing columns from more than one table"));
        }
    }

    @Test
    public void testUnsupportedExistSubquery() {
        String sql = "select * from t0 left join t1 on exists (select v7 from t2 where v1 = v4) or v1 < v5;";
        try {
            getFragmentPlan(sql);
            fail("sql should fail");
        } catch (Exception e) {
            Assert.assertTrue(e.getMessage(), e.getMessage().contains("referencing columns from more than one table"));
        }
    }
>>>>>>> b23c3e0d
}<|MERGE_RESOLUTION|>--- conflicted
+++ resolved
@@ -1887,7 +1887,6 @@
     }
 
     @Test
-<<<<<<< HEAD
     public void testComplexCorrelationPredicateInSubquery1() throws Exception {
         String sql = "select v2 in (select v5 from t1 where (t0.v1 IS NULL) = (t1.v4 IS NULL)) from t0";
         String plan = getFragmentPlan(sql);
@@ -1907,7 +1906,7 @@
                 () -> getFragmentPlan(sql));
     }
 
-=======
+    @Test
     public void testUnsupportedInSubquery() {
         String sql = "select * from t0 left join t1 on v1 in (select v7 from t2 where v4 = v8) or v1 < v5;";
         try {
@@ -1936,5 +1935,4 @@
             Assert.assertTrue(e.getMessage(), e.getMessage().contains("referencing columns from more than one table"));
         }
     }
->>>>>>> b23c3e0d
 }