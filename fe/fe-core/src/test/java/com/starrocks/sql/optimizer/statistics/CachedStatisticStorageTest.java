--- conflicted
+++ resolved
@@ -263,21 +263,6 @@
                 connectorTableCachedStatistics.getAll(cacheKeys);
         Map<ConnectorTableColumnKey, Optional<ConnectorTableColumnStats>> result = future.get();
 
-<<<<<<< HEAD
-        CachedStatisticStorage cachedStatisticStorage = new CachedStatisticStorage();
-
-        List<ConnectorTableColumnStats> connectorColumnStatistics = Deencapsulation
-                .invoke(cachedStatisticStorage, "getConnectorTableStatistics", table,
-                        ImmutableList.of("c1", "c2"));
-        Assert.assertEquals(2, connectorColumnStatistics.size());
-<<<<<<< HEAD
-        Assert.assertEquals(5, connectorColumnStatistics.get(0).getRowCount());
-        Assert.assertEquals(0, connectorColumnStatistics.get(0).getColumnStatistic().getMinValue(), 0.0001);
-        Assert.assertEquals(10, connectorColumnStatistics.get(0).getColumnStatistic().getMaxValue(), 0.0001);
-        Assert.assertEquals(0, connectorColumnStatistics.get(0).getColumnStatistic().getNullsFraction(), 0.0001);
-        Assert.assertEquals(20, connectorColumnStatistics.get(0).getColumnStatistic().getAverageRowSize(), 0.0001);
-        Assert.assertEquals(5, connectorColumnStatistics.get(0).getColumnStatistic().getDistinctValuesCount(), 0.0001);
-=======
         Assert.assertEquals(3, result.size());
         Assert.assertEquals(5, result.get(new ConnectorTableColumnKey("hive0.partitioned_db.t1.1234",
                         "c1")).get().getRowCount());
@@ -287,33 +272,6 @@
                         "c1")).get().getColumnStatistic().getMaxValue(), 0.0001);
         Assert.assertEquals(0, result.get(new ConnectorTableColumnKey("hive0.partitioned_db.t1.1234",
                         "c1")).get().getColumnStatistic().getMinValue(), 0.0001);
->>>>>>> 4a82571556 ([UT] Fix unstable UT (#38548))
-=======
-
-        if (!connectorColumnStatistics.get(0).isUnknown()) {
-            Assert.assertEquals(5, connectorColumnStatistics.get(0).getRowCount());
-            Assert.assertEquals(0, connectorColumnStatistics.get(0).getColumnStatistic().getMinValue(), 0.0001);
-            Assert.assertEquals(10, connectorColumnStatistics.get(0).getColumnStatistic().getMaxValue(), 0.0001);
-            Assert.assertEquals(0, connectorColumnStatistics.get(0).getColumnStatistic().getNullsFraction(),
-                    0.0001);
-            Assert.assertEquals(20, connectorColumnStatistics.get(0).getColumnStatistic().getAverageRowSize(),
-                    0.0001);
-            Assert.assertEquals(5, connectorColumnStatistics.get(0).getColumnStatistic().getDistinctValuesCount(),
-                    0.0001);
-        } else {
-            Assert.assertEquals(-1, connectorColumnStatistics.get(0).getRowCount());
-            Assert.assertEquals(Double.NEGATIVE_INFINITY, connectorColumnStatistics.get(0).getColumnStatistic().getMinValue(),
-                    0.0001);
-            Assert.assertEquals(Double.POSITIVE_INFINITY, connectorColumnStatistics.get(0).getColumnStatistic().getMaxValue(),
-                    0.0001);
-            Assert.assertEquals(0.0, connectorColumnStatistics.get(0).getColumnStatistic().getNullsFraction(),
-                    0.0001);
-            Assert.assertEquals(1.0, connectorColumnStatistics.get(0).getColumnStatistic().getAverageRowSize(),
-                    0.0001);
-            Assert.assertEquals(1.0, connectorColumnStatistics.get(0).getColumnStatistic().getDistinctValuesCount(),
-                    0.0001);
-        }
->>>>>>> 83c1a1e2
     }
 
     @Test
