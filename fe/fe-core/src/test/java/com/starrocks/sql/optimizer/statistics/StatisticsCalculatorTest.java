--- conflicted
+++ resolved
@@ -4,6 +4,7 @@
 
 import com.google.common.collect.ImmutableMap;
 import com.google.common.collect.Lists;
+import com.google.common.collect.Maps;
 import com.starrocks.catalog.Catalog;
 import com.starrocks.catalog.Column;
 import com.starrocks.catalog.OlapTable;
@@ -18,6 +19,7 @@
 import com.starrocks.sql.optimizer.OptimizerContext;
 import com.starrocks.sql.optimizer.Utils;
 import com.starrocks.sql.optimizer.base.ColumnRefFactory;
+import com.starrocks.sql.optimizer.base.ColumnRefSet;
 import com.starrocks.sql.optimizer.dump.MockDumpInfo;
 import com.starrocks.sql.optimizer.operator.logical.LogicalAggregationOperator;
 import com.starrocks.sql.optimizer.operator.logical.LogicalOlapScanOperator;
@@ -93,7 +95,7 @@
         GroupExpression groupExpression = new GroupExpression(aggNode, Lists.newArrayList(childGroup));
         groupExpression.setGroup(new Group(1));
         ExpressionContext expressionContext = new ExpressionContext(groupExpression);
-        StatisticsCalculator statisticsCalculator = new StatisticsCalculator(expressionContext,
+        StatisticsCalculator statisticsCalculator = new StatisticsCalculator(expressionContext, new ColumnRefSet(),
                 columnRefFactory, new MockDumpInfo());
         statisticsCalculator.estimatorStats();
         Assert.assertEquals(50, expressionContext.getStatistics().getOutputRowCount(), 0.001);
@@ -103,7 +105,7 @@
         groupExpression = new GroupExpression(aggNode, Lists.newArrayList(childGroup));
         groupExpression.setGroup(new Group(1));
         expressionContext = new ExpressionContext(groupExpression);
-        statisticsCalculator = new StatisticsCalculator(expressionContext,
+        statisticsCalculator = new StatisticsCalculator(expressionContext, new ColumnRefSet(),
                 columnRefFactory, new MockDumpInfo());
         statisticsCalculator.estimatorStats();
         Assert.assertEquals(
@@ -143,7 +145,7 @@
                 new GroupExpression(unionOperator, Lists.newArrayList(childGroup1, childGroup2));
         groupExpression.setGroup(new Group(2));
         ExpressionContext expressionContext = new ExpressionContext(groupExpression);
-        StatisticsCalculator statisticsCalculator = new StatisticsCalculator(expressionContext,
+        StatisticsCalculator statisticsCalculator = new StatisticsCalculator(expressionContext, new ColumnRefSet(),
                 columnRefFactory, new MockDumpInfo());
         statisticsCalculator.estimatorStats();
 
@@ -199,7 +201,7 @@
         GroupExpression groupExpression = new GroupExpression(olapScanOperator, Lists.newArrayList());
         groupExpression.setGroup(new Group(0));
         ExpressionContext expressionContext = new ExpressionContext(groupExpression);
-        StatisticsCalculator statisticsCalculator = new StatisticsCalculator(expressionContext,
+        StatisticsCalculator statisticsCalculator = new StatisticsCalculator(expressionContext, new ColumnRefSet(),
                 columnRefFactory, new MockDumpInfo());
         statisticsCalculator.estimatorStats();
         Assert.assertEquals(1000 * partitions.size(), expressionContext.getStatistics().getOutputRowCount(), 0.001);
@@ -262,13 +264,6 @@
         }
 
         LogicalOlapScanOperator olapScanOperator =
-<<<<<<< HEAD
-                new LogicalOlapScanOperator(table, ImmutableMap.of(id_date, new Column("id_date", Type.DATE, true)));
-        olapScanOperator.getSelectedPartitionId().addAll(partitionIds);
-
-        olapScanOperator.setPredicate(new BinaryPredicateOperator(BinaryPredicateOperator.BinaryType.EQ,
-                id_date, ConstantOperator.createDate(LocalDateTime.of(2013, 12, 30, 0, 0, 0))));
-=======
                 new LogicalOlapScanOperator(table,
                         Lists.newArrayList(),
                         ImmutableMap.of(id_date, new Column("id_date", Type.DATE, true)),
@@ -281,12 +276,11 @@
                         null,
                         Lists.newArrayList(),
                         Lists.newArrayList());
->>>>>>> 187b7409
 
         GroupExpression groupExpression = new GroupExpression(olapScanOperator, Lists.newArrayList());
         groupExpression.setGroup(new Group(0));
         ExpressionContext expressionContext = new ExpressionContext(groupExpression);
-        StatisticsCalculator statisticsCalculator = new StatisticsCalculator(expressionContext,
+        StatisticsCalculator statisticsCalculator = new StatisticsCalculator(expressionContext, new ColumnRefSet(),
                 columnRefFactory, new MockDumpInfo());
         statisticsCalculator.estimatorStats();
         // partition column count distinct values is 30 in table level, after partition prune,
@@ -299,11 +293,6 @@
         // select partition p2, p3
         partitionIds.clear();
         partitionIds = partitions.stream().filter(partition -> !(partition.getName().equalsIgnoreCase("p1"))).
-<<<<<<< HEAD
-                mapToLong(partition -> partition.getId()).boxed().collect(Collectors.toList());
-        olapScanOperator =
-                new LogicalOlapScanOperator(table, ImmutableMap.of(id_date, new Column("id_date", Type.DATE, true)));
-=======
                 mapToLong(Partition::getId).boxed().collect(Collectors.toList());
         olapScanOperator =
                 new LogicalOlapScanOperator(table,
@@ -315,14 +304,13 @@
                         null,
                         Lists.newArrayList(),
                         Lists.newArrayList());
->>>>>>> 187b7409
         olapScanOperator.setPredicate(new BinaryPredicateOperator(BinaryPredicateOperator.BinaryType.GE,
                 id_date, ConstantOperator.createDate(LocalDateTime.of(2014, 5, 1, 0, 0, 0))));
 
         groupExpression = new GroupExpression(olapScanOperator, Lists.newArrayList());
         groupExpression.setGroup(new Group(0));
         expressionContext = new ExpressionContext(groupExpression);
-        statisticsCalculator = new StatisticsCalculator(expressionContext,
+        statisticsCalculator = new StatisticsCalculator(expressionContext, new ColumnRefSet(),
                 columnRefFactory, new MockDumpInfo());
         statisticsCalculator.estimatorStats();
         columnStatistic = expressionContext.getStatistics().getColumnStatistic(id_date);
@@ -391,11 +379,6 @@
             partition.getBaseIndex().setRowCount(1000);
         }
 
-<<<<<<< HEAD
-        LogicalOlapScanOperator olapScanOperator = new LogicalOlapScanOperator(table,
-                ImmutableMap.of(id_date, new Column("id_date", Type.DATE, true)));
-        olapScanOperator.getSelectedPartitionId().addAll(partitionIds);
-=======
         LogicalOlapScanOperator olapScanOperator =
                 new LogicalOlapScanOperator(table, Lists.newArrayList(id_date),
                         ImmutableMap.of(id_date, new Column("id_date", Type.DATE, true)),
@@ -405,12 +388,11 @@
                         null,
                         Lists.newArrayList(),
                         Lists.newArrayList());
->>>>>>> 187b7409
 
         GroupExpression groupExpression = new GroupExpression(olapScanOperator, Lists.newArrayList());
         groupExpression.setGroup(new Group(0));
         ExpressionContext expressionContext = new ExpressionContext(groupExpression);
-        StatisticsCalculator statisticsCalculator = new StatisticsCalculator(expressionContext,
+        StatisticsCalculator statisticsCalculator = new StatisticsCalculator(expressionContext, new ColumnRefSet(),
                 columnRefFactory, new MockDumpInfo());
         statisticsCalculator.estimatorStats();
 
@@ -427,9 +409,6 @@
         partitionIds = partitions.stream().filter(partition -> !(partition.getName().equalsIgnoreCase("p1"))).
                 mapToLong(partition -> partition.getId()).boxed().collect(Collectors.toList());
         olapScanOperator =
-<<<<<<< HEAD
-                new LogicalOlapScanOperator(table, ImmutableMap.of(id_date, new Column("id_date", Type.DATE, true)));
-=======
                 new LogicalOlapScanOperator(table, Lists.newArrayList(id_date),
                         ImmutableMap.of(id_date, new Column("id_date", Type.DATE, true)),
                         ImmutableMap.of(new Column("id_date", Type.DATE, true), id_date), null, -1, null,
@@ -438,14 +417,13 @@
                         null,
                         Lists.newArrayList(),
                         Lists.newArrayList());
->>>>>>> 187b7409
         olapScanOperator.setPredicate(new BinaryPredicateOperator(BinaryPredicateOperator.BinaryType.GE,
                 id_date, ConstantOperator.createDate(LocalDateTime.of(2020, 04, 24, 0, 0, 0))));
 
         groupExpression = new GroupExpression(olapScanOperator, Lists.newArrayList());
         groupExpression.setGroup(new Group(0));
         expressionContext = new ExpressionContext(groupExpression);
-        statisticsCalculator = new StatisticsCalculator(expressionContext,
+        statisticsCalculator = new StatisticsCalculator(expressionContext, new ColumnRefSet(),
                 columnRefFactory, new MockDumpInfo());
         statisticsCalculator.estimatorStats();
         columnStatistic = expressionContext.getStatistics().getColumnStatistic(id_date);
