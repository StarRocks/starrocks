--- conflicted
+++ resolved
@@ -2,17 +2,13 @@
 
 package com.starrocks.sql.analyzer;
 
-<<<<<<< HEAD
-=======
-import com.starrocks.analysis.CreateUserStmt;
-import com.starrocks.analysis.StatementBase;
->>>>>>> cac558db
 import com.starrocks.analysis.UserIdentity;
 import com.starrocks.authentication.AuthenticationManager;
 import com.starrocks.privilege.PrivilegeManager;
 import com.starrocks.sql.ast.CreateUserStmt;
 import com.starrocks.sql.ast.GrantPrivilegeStmt;
 import com.starrocks.sql.ast.RevokePrivilegeStmt;
+import com.starrocks.sql.ast.StatementBase;
 import com.starrocks.utframe.StarRocksAssert;
 import com.starrocks.utframe.UtFrameUtils;
 import org.junit.Assert;
@@ -104,6 +100,7 @@
             Assert.assertTrue(e.getMessage().contains(expectError));
         }
     }
+
     @Test
     public void testTableSelectDeleteInsert() throws Exception {
         verifyGrantRevoke(
