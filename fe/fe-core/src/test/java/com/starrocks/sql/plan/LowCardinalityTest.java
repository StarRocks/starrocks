// This file is licensed under the Elastic License 2.0. Copyright 2021-present, StarRocks Limited.

package com.starrocks.sql.plan;

import com.starrocks.common.FeConstants;
import com.starrocks.planner.OlapScanNode;
import com.starrocks.sql.optimizer.statistics.IDictManager;
import com.starrocks.thrift.TExplainLevel;
import com.starrocks.utframe.StarRocksAssert;
import mockit.Expectations;
import org.junit.AfterClass;
import org.junit.Assert;
import org.junit.BeforeClass;
import org.junit.Test;

import java.util.Optional;

public class LowCardinalityTest extends PlanTestBase {
    @BeforeClass
    public static void beforeClass() throws Exception {
        PlanTestBase.beforeClass();
        StarRocksAssert starRocksAssert = new StarRocksAssert(connectContext);
        starRocksAssert.withTable("CREATE TABLE supplier_nullable ( S_SUPPKEY     INTEGER NOT NULL,\n" +
                "                             S_NAME        CHAR(25) NOT NULL,\n" +
                "                             S_ADDRESS     VARCHAR(40), \n" +
                "                             S_NATIONKEY   INTEGER NOT NULL,\n" +
                "                             S_PHONE       CHAR(15) NOT NULL,\n" +
                "                             S_ACCTBAL     double NOT NULL,\n" +
                "                             S_COMMENT     VARCHAR(101) NOT NULL,\n" +
                "                             PAD char(1) NOT NULL)\n" +
                "ENGINE=OLAP\n" +
                "DUPLICATE KEY(`s_suppkey`)\n" +
                "COMMENT \"OLAP\"\n" +
                "DISTRIBUTED BY HASH(`s_suppkey`) BUCKETS 1\n" +
                "PROPERTIES (\n" +
                "\"replication_num\" = \"1\",\n" +
                "\"in_memory\" = \"false\",\n" +
                "\"storage_format\" = \"DEFAULT\"\n" +
                ");");

        starRocksAssert.withTable("CREATE TABLE table_int (id_int INT, id_bigint BIGINT) " +
                "DUPLICATE KEY(`id_int`) " +
                "DISTRIBUTED BY HASH(`id_int`) BUCKETS 1 " +
                "PROPERTIES (\"replication_num\" = \"1\");");

        starRocksAssert.withTable("CREATE TABLE part_v2  ( P_PARTKEY     INTEGER NOT NULL,\n" +
                "                          P_NAME        VARCHAR(55) NOT NULL,\n" +
                "                          P_MFGR        VARCHAR(25) NOT NULL,\n" +
                "                          P_BRAND       VARCHAR(10) NOT NULL,\n" +
                "                          P_TYPE        VARCHAR(25) NOT NULL,\n" +
                "                          P_SIZE        INTEGER NOT NULL,\n" +
                "                          P_CONTAINER   VARCHAR(10) NOT NULL,\n" +
                "                          P_RETAILPRICE double NOT NULL,\n" +
                "                          P_COMMENT     VARCHAR(23) NOT NULL,\n" +
                "                          PAD char(1) NOT NULL)\n" +
                "ENGINE=OLAP\n" +
                "DUPLICATE KEY(`p_partkey`)\n" +
                "COMMENT \"OLAP\"\n" +
                "DISTRIBUTED BY HASH(`p_partkey`) BUCKETS 10\n" +
                "PROPERTIES (\n" +
                "\"replication_num\" = \"1\",\n" +
                "\"in_memory\" = \"false\",\n" +
                "\"storage_format\" = \"DEFAULT\"\n" +
                ");");

        starRocksAssert.withTable("CREATE TABLE lineorder_flat (\n" +
                "LO_ORDERDATE date NOT NULL COMMENT \"\",\n" +
                "LO_ORDERKEY int(11) NOT NULL COMMENT \"\",\n" +
                "LO_LINENUMBER tinyint(4) NOT NULL COMMENT \"\",\n" +
                "LO_CUSTKEY int(11) NOT NULL COMMENT \"\",\n" +
                "LO_PARTKEY int(11) NOT NULL COMMENT \"\",\n" +
                "LO_SUPPKEY int(11) NOT NULL COMMENT \"\",\n" +
                "LO_ORDERPRIORITY varchar(100) NOT NULL COMMENT \"\",\n" +
                "LO_SHIPPRIORITY tinyint(4) NOT NULL COMMENT \"\",\n" +
                "LO_QUANTITY tinyint(4) NOT NULL COMMENT \"\",\n" +
                "LO_EXTENDEDPRICE int(11) NOT NULL COMMENT \"\",\n" +
                "LO_ORDTOTALPRICE int(11) NOT NULL COMMENT \"\",\n" +
                "LO_DISCOUNT tinyint(4) NOT NULL COMMENT \"\",\n" +
                "LO_REVENUE int(11) NOT NULL COMMENT \"\",\n" +
                "LO_SUPPLYCOST int(11) NOT NULL COMMENT \"\",\n" +
                "LO_TAX tinyint(4) NOT NULL COMMENT \"\",\n" +
                "LO_COMMITDATE date NOT NULL COMMENT \"\",\n" +
                "LO_SHIPMODE varchar(100) NOT NULL COMMENT \"\",\n" +
                "C_NAME varchar(100) NOT NULL COMMENT \"\",\n" +
                "C_ADDRESS varchar(100) NOT NULL COMMENT \"\",\n" +
                "C_CITY varchar(100) NOT NULL COMMENT \"\",\n" +
                "C_NATION varchar(100) NOT NULL COMMENT \"\",\n" +
                "C_REGION varchar(100) NOT NULL COMMENT \"\",\n" +
                "C_PHONE varchar(100) NOT NULL COMMENT \"\",\n" +
                "C_MKTSEGMENT varchar(100) NOT NULL COMMENT \"\",\n" +
                "S_NAME varchar(100) NOT NULL COMMENT \"\",\n" +
                "S_ADDRESS varchar(100) NOT NULL COMMENT \"\",\n" +
                "S_CITY varchar(100) NOT NULL COMMENT \"\",\n" +
                "S_NATION varchar(100) NOT NULL COMMENT \"\",\n" +
                "S_REGION varchar(100) NOT NULL COMMENT \"\",\n" +
                "S_PHONE varchar(100) NOT NULL COMMENT \"\",\n" +
                "P_NAME varchar(100) NOT NULL COMMENT \"\",\n" +
                "P_MFGR varchar(100) NOT NULL COMMENT \"\",\n" +
                "P_CATEGORY varchar(100) NOT NULL COMMENT \"\",\n" +
                "P_BRAND varchar(100) NOT NULL COMMENT \"\",\n" +
                "P_COLOR varchar(100) NOT NULL COMMENT \"\",\n" +
                "P_TYPE varchar(100) NOT NULL COMMENT \"\",\n" +
                "P_SIZE tinyint(4) NOT NULL COMMENT \"\",\n" +
                "P_CONTAINER varchar(100) NOT NULL COMMENT \"\"\n" +
                ") ENGINE=OLAP\n" +
                "DUPLICATE KEY(LO_ORDERDATE, LO_ORDERKEY)\n" +
                "COMMENT \"OLAP\"\n" +
                "DISTRIBUTED BY HASH(LO_ORDERKEY) BUCKETS 48\n" +
                "PROPERTIES (\n" +
                "\"replication_num\" = \"1\",\n" +
                "\"in_memory\" = \"false\",\n" +
                "\"storage_format\" = \"DEFAULT\"\n" +
                ");");

        FeConstants.USE_MOCK_DICT_MANAGER = true;
        connectContext.getSessionVariable().setSqlMode(2);
        connectContext.getSessionVariable().setEnableLowCardinalityOptimize(true);
        connectContext.getSessionVariable().setCboCteReuse(false);
    }

    @AfterClass
    public static void afterClass() {
        connectContext.getSessionVariable().setSqlMode(0);
        connectContext.getSessionVariable().setEnableLowCardinalityOptimize(false);
    }

    @Test
    public void testOlapScanNodeOutputColumns() throws Exception {
        connectContext.getSessionVariable().enableTrimOnlyFilteredColumnsInScanStage();
        String sql =
                "SELECT C_CITY, S_CITY, year(LO_ORDERDATE) as year, sum(LO_REVENUE) AS revenue FROM lineorder_flat " +
                        "WHERE C_CITY in ('UNITED KI1', 'UNITED KI5') AND S_CITY in ( 'UNITED KI1', 'UNITED\n" +
                        "KI5') AND LO_ORDERDATE >= '1997-12-01' AND LO_ORDERDATE <= '1997-12-31' GROUP BY C_CITY, S_CITY, year " +
                        "ORDER BY year ASC, revenue DESC;";
        String plan = getThriftPlan(sql);
        Assert.assertTrue(plan.contains("unused_output_column_name:[]"));
        connectContext.getSessionVariable().disableTrimOnlyFilteredColumnsInScanStage();
    }

    @Test
    public void testDecodeNodeRewrite() throws Exception {
        String sql = "select\n" +
                "            100.00 * sum(case\n" +
                "                             when p_type like 'PROMO%'\n" +
                "                                 then l_extendedprice * (1 - l_discount)\n" +
                "                             else 0\n" +
                "            end) / sum(l_extendedprice * (1 - l_discount)) as promo_revenue\n" +
                "from\n" +
                "    lineitem,\n" +
                "    part\n" +
                "where\n" +
                "        l_partkey = p_partkey\n" +
                "  and l_shipdate >= date '1997-02-01'\n" +
                "  and l_shipdate < date '1997-03-01';";
        String plan = getFragmentPlan(sql);
        Assert.assertFalse(plan.contains("Decode"));
    }

    @Test
    public void testDecodeNodeRewrite2() throws Exception {
        String sql = "select\n" +
                "    p_brand,\n" +
                "    p_type,\n" +
                "    p_size,\n" +
                "    count(distinct ps_suppkey) as supplier_cnt\n" +
                "from\n" +
                "    partsupp,\n" +
                "    part\n" +
                "where\n" +
                "        p_partkey = ps_partkey\n" +
                "  and p_brand <> 'Brand#43'\n" +
                "  and p_type not like 'PROMO BURNISHED%'\n" +
                "  and p_size in (31, 43, 9, 6, 18, 11, 25, 1)\n" +
                "  and ps_suppkey not in (\n" +
                "    select\n" +
                "        s_suppkey\n" +
                "    from\n" +
                "        supplier\n" +
                "    where\n" +
                "            s_comment like '%Customer%Complaints%'\n" +
                ")\n" +
                "group by\n" +
                "    p_brand,\n" +
                "    p_type,\n" +
                "    p_size\n;";
        String plan = getFragmentPlan(sql);
        Assert.assertFalse(plan.contains("Decode"));
    }

    // test simple group by one lowcardinality column
    @Test
    public void testDecodeNodeRewrite3() throws Exception {
        String sql = "select L_COMMENT from lineitem group by L_COMMENT";
        String plan = getFragmentPlan(sql);
        Assert.assertTrue(plan.contains("  2:Decode\n" +
                "  |  <dict id 18> : <string id 16>\n"));
    }

    @Test
    public void testDecodeNodeRewrite4() throws Exception {
        String sql = "select dept_name from dept group by dept_name,state";
        String plan = getFragmentPlan(sql);
        Assert.assertTrue(plan.contains("  3:Decode\n" +
                "  |  <dict id 4> : <string id 2>\n" +
                "  |  \n" +
                "  2:Project\n" +
                "  |  <slot 4> : 4: dept_name"));
    }

    @Test
    public void testDecodeNodeRewrite5() throws Exception {
        String sql = "select S_ADDRESS from supplier where S_ADDRESS " +
                "like '%Customer%Complaints%' group by S_ADDRESS ";
        String plan = getFragmentPlan(sql);
        Assert.assertTrue(plan.contains("  2:Decode\n" +
                "  |  <dict id 9> : <string id 3>"));
        Assert.assertTrue(
                plan.contains("PREDICATES: DictExpr(9: S_ADDRESS,[<place-holder> LIKE '%Customer%Complaints%'])"));
    }

    @Test
    public void testDecodeNodeRewrite6() throws Exception {
        String sql = "select count(S_ADDRESS) from supplier";
        String plan = getFragmentPlan(sql);
        Assert.assertFalse(plan.contains("Decode"));
        Assert.assertTrue(plan.contains("count(10: S_ADDRESS)"));

        sql = "select count(distinct S_ADDRESS) from supplier";
        connectContext.getSessionVariable().setNewPlanerAggStage(4);
        plan = getFragmentPlan(sql);
        Assert.assertFalse(plan.contains("Decode"));
        Assert.assertTrue(plan.contains("count(10: S_ADDRESS)"));
        Assert.assertTrue(plan.contains("HASH_PARTITIONED: 10: S_ADDRESS"));
        connectContext.getSessionVariable().setNewPlanerAggStage(0);
    }

    @Test
    public void testDecodeNodeRewriteMultiAgg()
            throws Exception {
        boolean cboCteReuse = connectContext.getSessionVariable().isCboCteReuse();
        boolean enableLowCardinalityOptimize = connectContext.getSessionVariable().isEnableLowCardinalityOptimize();
        int newPlannerAggStage = connectContext.getSessionVariable().getNewPlannerAggStage();
        connectContext.getSessionVariable().setCboCteReuse(false);
        connectContext.getSessionVariable().setEnableLowCardinalityOptimize(true);
        connectContext.getSessionVariable().setNewPlanerAggStage(2);

        try {
            String sql = "select count(distinct S_ADDRESS), count(distinct S_NATIONKEY) from supplier";
            String plan = getVerboseExplain(sql);
            Assert.assertTrue(plan, plan.contains("dict_col=S_ADDRESS"));
            sql = "select count(distinct S_ADDRESS), count(distinct S_NATIONKEY) from supplier " +
                    "having count(1) > 0";
            plan = getVerboseExplain(sql);
            Assert.assertFalse(plan, plan.contains("dict_col="));
            Assert.assertFalse(plan, plan.contains("Decode"));
        } finally {
            connectContext.getSessionVariable().setCboCteReuse(cboCteReuse);
            connectContext.getSessionVariable().setEnableLowCardinalityOptimize(enableLowCardinalityOptimize);
            connectContext.getSessionVariable().setNewPlanerAggStage(newPlannerAggStage);
        }
    }

    @Test
    public void testDecodeNodeRewrite7() throws Exception {
        String sql = "select S_ADDRESS, count(S_ADDRESS) from supplier group by S_ADDRESS";
        String plan = getFragmentPlan(sql);
        Assert.assertTrue(plan.contains("  2:Decode\n" +
                "  |  <dict id 10> : <string id 3>"));
        String thrift = getThriftPlan(sql);
        Assert.assertTrue(thrift.contains("TGlobalDict(columnId:10, strings:[6D 6F 63 6B], ids:[1])"));
    }

    @Test
    public void testDecodeNodeRewrite8() throws Exception {
        String sql = "select S_ADDRESS, count(S_ADDRESS) from supplier group by S_ADDRESS";
        String plan = getCostExplain(sql);
        Assert.assertTrue(plan.contains("  2:Decode\n" +
                "  |  <dict id 10> : <string id 3>\n" +
                "  |  cardinality: 1\n" +
                "  |  column statistics: \n" +
                "  |  * S_ADDRESS-->[-Infinity, Infinity, 0.0, 40.0, 10000.0] ESTIMATE\n" +
                "  |  * count-->[0.0, 1.0, 0.0, 8.0, 1.0] ESTIMATE"));
    }

    @Test
    public void testDecodeNodeRewrite9() throws Exception {
        String sql = "select S_ADDRESS, upper(S_ADDRESS) from supplier";
        String plan = getFragmentPlan(sql);
        Assert.assertTrue(plan.contains("  |  <dict id 10> : <string id 3>\n" +
                "  |  <dict id 11> : <string id 9>"));
        String thriftPlan = getThriftPlan(sql);
        Assert.assertTrue(plan.contains("  |  <dict id 10> : <string id 3>\n" +
                "  |  <dict id 11> : <string id 9>"));
        Assert.assertTrue(thriftPlan.contains("could_apply_dict_optimize:true"));
        Assert.assertTrue(thriftPlan.contains("string_functions:{11=TExpr(nodes"));
    }

    @Test
    public void testDecodeRewrite9Scan() throws Exception {
        String sql = "select S_ADDRESS from supplier";
        String plan = getFragmentPlan(sql);
        Assert.assertFalse(plan.contains("Decode"));
    }

    @Test
    public void testDecodeNodeRewrite10() throws Exception {
        String sql = "select upper(S_ADDRESS) as a, count(*) from supplier group by a";
        String plan = getFragmentPlan(sql);
        Assert.assertTrue(plan.contains("  3:Decode\n" +
                "  |  <dict id 12> : <string id 9>"));
        Assert.assertTrue(plan.contains("<function id 12> : DictExpr(11: S_ADDRESS,[upper(<place-holder>)])"));

        sql = "select S_ADDRESS, count(*) from supplier_nullable group by S_ADDRESS";
        plan = getVerboseExplain(sql);
        Assert.assertTrue(plan.contains("group by: [10: S_ADDRESS, INT, true]"));
    }

    @Test
    public void testDecodeNodeRewriteMultiCountDistinct() throws Exception {
        String sql;
        String plan;
        connectContext.getSessionVariable().setNewPlanerAggStage(2);
        sql = "select count(distinct a),count(distinct b) from (" +
                "select lower(upper(S_ADDRESS)) as a, upper(S_ADDRESS) as b, " +
                "count(*) from supplier group by a,b) as t ";
        plan = getFragmentPlan(sql);
        Assert.assertFalse(plan.contains("Decode"));
        Assert.assertTrue(plan.contains("7:AGGREGATE (merge finalize)\n" +
                "  |  output: multi_distinct_count(12: count), multi_distinct_count(13: count)"));

        sql = "select count(distinct S_ADDRESS), count(distinct S_COMMENT) from supplier;";
        plan = getFragmentPlan(sql);
        Assert.assertTrue(plan.contains(" multi_distinct_count(11: S_ADDRESS), " +
                "multi_distinct_count(12: S_COMMENT)"));
        connectContext.getSessionVariable().setNewPlanerAggStage(3);
        sql = "select max(S_ADDRESS), count(distinct S_ADDRESS) from supplier group by S_ADDRESS;";
        plan = getFragmentPlan(sql);
        Assert.assertTrue(plan.contains("  4:AGGREGATE (update finalize)\n" +
                "  |  output: max(13: S_ADDRESS), count(11: S_ADDRESS)"));
        connectContext.getSessionVariable().setNewPlanerAggStage(0);
    }

    @Test
    public void testDecodeNodeRewriteDistinct() throws Exception {
        String sql;
        String plan;

        connectContext.getSessionVariable().setNewPlanerAggStage(0);
        sql = "select count(distinct S_ADDRESS) from supplier";
        plan = getVerboseExplain(sql);
        Assert.assertTrue(plan.contains("  1:AGGREGATE (update finalize)\n" +
                "  |  aggregate: multi_distinct_count[([10: S_ADDRESS, INT, false]); args: INT; result: BIGINT; args nullable: false; result nullable: false]"));
        connectContext.getSessionVariable().setNewPlanerAggStage(2);
        plan = getVerboseExplain(sql);
        Assert.assertTrue(plan.contains("  3:AGGREGATE (merge finalize)\n" +
                "  |  aggregate: multi_distinct_count[([9: count, VARCHAR, false]); args: INT; result: BIGINT; args nullable: true; result nullable: false]"));
        connectContext.getSessionVariable().setNewPlanerAggStage(3);
        plan = getVerboseExplain(sql);
        Assert.assertTrue(plan.contains("  4:AGGREGATE (update serialize)\n" +
                "  |  aggregate: count[([10: S_ADDRESS, INT, false]); args: INT; result: BIGINT; args nullable: false; result nullable: false]"));
        connectContext.getSessionVariable().setNewPlanerAggStage(4);
        plan = getVerboseExplain(sql);
        Assert.assertTrue(plan.contains("  6:AGGREGATE (merge finalize)\n" +
                "  |  aggregate: count[([9: count, BIGINT, false]); args: VARCHAR; result: BIGINT; args nullable: true; result nullable: false]"));
        connectContext.getSessionVariable().setNewPlanerAggStage(0);

        // TODO Fix unused Decode Node
        sql = "select count(distinct S_ADDRESS, S_COMMENT) from supplier";
        plan = getVerboseExplain(sql);
        Assert.assertTrue(plan.contains(
                "aggregate: count[(if[(3 IS NULL, NULL, [7, VARCHAR, false]); args: BOOLEAN,VARCHAR,VARCHAR; result: VARCHAR; args nullable: true; result nullable: true]); args: VARCHAR; result: BIGINT; args nullable: true; result nullable: false]\n"));
        Assert.assertTrue(plan.contains("  4:Decode\n" +
                "  |  <dict id 10> : <string id 3>\n" +
                "  |  <dict id 11> : <string id 7>\n" +
                "  |  cardinality: 1"));
    }

    @Test
    public void testDecodeNodeRewriteTwoPaseDistinct() throws Exception {
        connectContext.getSessionVariable().setNewPlanerAggStage(2);
        String sql = "select count(distinct S_ADDRESS), count(distinct S_NATIONKEY) from supplier";
        String plan = getVerboseExplain(sql);
        Assert.assertTrue(plan.contains("3:AGGREGATE (merge finalize)\n" +
                "  |  aggregate: multi_distinct_count[([9: count, VARCHAR, false]); args: INT; result: BIGINT; args nullable: true; result nullable: false], " +
                "multi_distinct_count[([10: count, VARCHAR, false]); args: INT; result: BIGINT; args nullable: true; result nullable: false]"));
        connectContext.getSessionVariable().setNewPlanerAggStage(0);
    }

    @Test
    public void testDecodeNodeRewriteTwoPhaseAgg() throws Exception {
        String sql = "select lower(upper(S_ADDRESS)) as a, upper(S_ADDRESS) as b, count(*) from supplier group by a,b";
        connectContext.getSessionVariable().setNewPlanerAggStage(2);
        String plan = getFragmentPlan(sql);
        Assert.assertTrue(plan.contains("  1:Project\n" +
                "  |  <slot 13> : DictExpr(12: S_ADDRESS,[lower(upper(<place-holder>))])\n" +
                "  |  <slot 14> : DictExpr(12: S_ADDRESS,[upper(<place-holder>)])"));
        Assert.assertFalse(plan.contains("common expressions"));
        plan = getThriftPlan(sql);
        Assert.assertTrue(plan.contains("global_dicts:[TGlobalDict(columnId:12, strings:[6D 6F 63 6B], ids:[1])]"));
        Assert.assertTrue(plan.contains("global_dicts:[TGlobalDict(columnId:12, strings:[6D 6F 63 6B], ids:[1])]"));

        sql = "select count(*) from supplier group by S_ADDRESS";
        plan = getFragmentPlan(sql);
        Assert.assertFalse(plan.contains("Decode"));
        Assert.assertTrue(plan.contains("  3:AGGREGATE (merge finalize)\n" +
                "  |  output: count(9: count)\n" +
                "  |  group by: 10: S_ADDRESS"));

        sql = "select count(*) from supplier group by S_ADDRESS";
        plan = getThriftPlan(sql);
        Assert.assertTrue(plan.contains("global_dicts:[TGlobalDict(columnId:10, strings:[6D 6F 63 6B], ids:[1])"));
        Assert.assertTrue(plan.contains("partition:TDataPartition(type:RANDOM, partition_exprs:[]), " +
                "query_global_dicts:[TGlobalDict(columnId:10, strings:[6D 6F 63 6B], ids:[1])"));

        sql = "select count(distinct S_NATIONKEY) from supplier group by S_ADDRESS";
        plan = getThriftPlan(sql);
        Assert.assertTrue(plan.contains("partition:TDataPartition(type:RANDOM, partition_exprs:[]), " +
                "query_global_dicts:[TGlobalDict(columnId:10, strings:[6D 6F 63 6B], ids:[1])"));

        connectContext.getSessionVariable().setNewPlanerAggStage(0);
    }

    @Test
    public void testDecodeRewriteTwoFunctions() throws Exception {
        String sql;
        String plan;

        sql = "select substr(S_ADDRESS, 0, S_NATIONKEY), upper(S_ADDRESS) from supplier";
        plan = getFragmentPlan(sql);
        Assert.assertFalse(plan.contains("Decode"));

        sql = "select substr(S_ADDRESS, 0, 1), S_ADDRESS from supplier";
        plan = getFragmentPlan(sql);
        Assert.assertTrue(plan.contains("  |  <dict id 10> : <string id 3>\n" +
                "  |  <dict id 11> : <string id 9>\n" +
                "  |  string functions:\n" +
                "  |  <function id 11> : DictExpr(10: S_ADDRESS,[substr(<place-holder>, 0, 1)])"));

        sql = "select substr(S_ADDRESS, 0, 1), lower(upper(S_ADDRESS)), S_ADDRESS from supplier";
        plan = getFragmentPlan(sql);
        Assert.assertTrue(plan.contains("  2:Decode\n" +
                "  |  <dict id 11> : <string id 3>\n" +
                "  |  <dict id 12> : <string id 9>\n" +
                "  |  <dict id 13> : <string id 10>\n" +
                "  |  string functions:\n" +
                "  |  <function id 12> : DictExpr(11: S_ADDRESS,[substr(<place-holder>, 0, 1)])\n" +
                "  |  <function id 13> : DictExpr(11: S_ADDRESS,[lower(upper(<place-holder>))])"));
    }

    @Test
    public void testDecodeRewrite1() throws Exception {
        String sql = "select substr(S_ADDRESS, 0, S_NATIONKEY), S_ADDRESS from supplier";
        String plan = getFragmentPlan(sql);
        Assert.assertFalse(plan.contains("Decode"));
    }

    @Test
    public void testDecodeNodeTupleId() throws Exception {
        connectContext.getSessionVariable().setNewPlanerAggStage(2);
        String sql = "select count(*), S_ADDRESS from supplier group by S_ADDRESS";
        String plan = getThriftPlan(sql);
        Assert.assertTrue(plan.contains("node_type:DECODE_NODE, num_children:1, limit:-1, row_tuples:[3]"));
        connectContext.getSessionVariable().setNewPlanerAggStage(0);
    }

    @Test
    public void testDecodeNodeRewrite11() throws Exception {
        String sql = "select lower(upper(S_ADDRESS)) as a, count(*) from supplier group by a";
        String plan = getVerboseExplain(sql);
        Assert.assertTrue(plan.contains("<function id 12> : DictExpr(11: S_ADDRESS,[lower(upper(<place-holder>))])"));
        Assert.assertTrue(plan.contains("group by: [12: lower, INT, true]"));

        sql = "select lower(substr(S_ADDRESS, 0, 1)) as a, count(*) from supplier group by a";
        plan = getFragmentPlan(sql);
        Assert.assertTrue(
                plan.contains("<function id 12> : DictExpr(11: S_ADDRESS,[lower(substr(<place-holder>, 0, 1))])"));

        sql = "select lower(upper(S_ADDRESS)) as a, upper(S_ADDRESS) as b, count(*) from supplier group by a,b";
        plan = getFragmentPlan(sql);
        Assert.assertTrue(plan.contains("  3:Decode\n" +
                "  |  <dict id 13> : <string id 9>\n" +
                "  |  <dict id 14> : <string id 10>\n" +
                "  |  string functions:\n" +
                "  |  <function id 13> : DictExpr(12: S_ADDRESS,[lower(upper(<place-holder>))])\n" +
                "  |  <function id 14> : DictExpr(12: S_ADDRESS,[upper(<place-holder>)])"));

        sql = "select lower(upper(S_ADDRESS)) as a, upper(S_ADDRESS) as b, count(*) from supplier group by S_ADDRESS";
        plan = getFragmentPlan(sql);
        Assert.assertTrue(plan.contains("  3:Decode\n" +
                "  |  <dict id 13> : <string id 10>\n" +
                "  |  <dict id 14> : <string id 11>\n" +
                "  |  string functions:\n" +
                "  |  <function id 13> : DictExpr(12: S_ADDRESS,[lower(upper(<place-holder>))])\n" +
                "  |  <function id 14> : DictExpr(12: S_ADDRESS,[upper(<place-holder>)])"));
    }

    @Test
    public void testDecodeNodeRewrite12() throws Exception {
        String sql;
        String plan;

        sql = "select max(S_ADDRESS) from supplier";
        plan = getFragmentPlan(sql);
        Assert.assertTrue(plan.contains("Decode"));

        sql = "select min(S_ADDRESS) from supplier";
        plan = getFragmentPlan(sql);
        Assert.assertTrue(plan.contains("Decode"));

        sql = "select max(upper(S_ADDRESS)) from supplier";
        plan = getFragmentPlan(sql);
        Assert.assertTrue(plan.contains("  3:Decode\n" +
                "  |  <dict id 13> : <string id 10>\n" +
                "  |  string functions:\n" +
                "  |  <function id 13> : DictExpr(11: S_ADDRESS,[upper(<place-holder>)])"));

        sql = "select max(\"CONST\") from supplier";
        plan = getFragmentPlan(sql);
        Assert.assertFalse(plan.contains("Decode"));
    }

    @Test
    public void testDecodeNodeRewrite13() throws Exception {
        FeConstants.runningUnitTest = true;
        String sql;
        String plan;
        // case join:
        // select unsupported_function(dict_col) from table1 join table2
        // Add Decode Node before unsupported Projection 1
        sql = "select coalesce(l.S_ADDRESS,l.S_NATIONKEY) from supplier l join supplier r on l.s_suppkey = r.s_suppkey";
        plan = getFragmentPlan(sql);
        Assert.assertTrue(plan.contains("  4:Project\n" +
                "  |  <slot 17> : coalesce(3, CAST(4: S_NATIONKEY AS VARCHAR))"));
        Assert.assertTrue(plan.contains("  3:Decode\n" +
                "  |  <dict id 18> : <string id 3>"));

        // select unsupported_function(dict_col), dict_col from table1 join table2
        // Add Decode Node before unsupported Projection 2
        sql = "select coalesce(l.S_ADDRESS,l.S_NATIONKEY),l.S_ADDRESS,r.S_ADDRESS " +
                "from supplier l join supplier r on l.s_suppkey = r.s_suppkey";
        plan = getFragmentPlan(sql);

        Assert.assertTrue(plan.contains("  4:Project\n" +
                "  |  <slot 3> : 3\n" +
                "  |  <slot 11> : 11\n" +
                "  |  <slot 17> : coalesce(3, CAST(4: S_NATIONKEY AS VARCHAR))"));
        Assert.assertTrue(plan.contains("  3:Decode\n" +
                "  |  <dict id 18> : <string id 3>\n" +
                "  |  <dict id 19> : <string id 11>"));

        // select unsupported_function(dict_col), supported_func(dict_col), dict_col
        // from table1 join table2;
        // projection has both supported operator and no-supported operator
        sql = "select coalesce(l.S_ADDRESS,l.S_NATIONKEY), upper(l.S_ADDRESS), l.S_ADDRESS " +
                "from supplier l join supplier r on l.s_suppkey = r.s_suppkey";
        plan = getFragmentPlan(sql);

        Assert.assertFalse(plan.contains("Decode"));

        // select unsupported_function(dict_col), supported_func(table2.dict_col2), table2.dict_col2
        // from table1 join table2;
        // left table don't support dict optimize, but right table support it
        sql = "select coalesce(l.S_ADDRESS,l.S_NATIONKEY), upper(r.P_MFGR),r.P_MFGR " +
                "from supplier l join part_v2 r on l.s_suppkey = r.P_PARTKEY";
        plan = getFragmentPlan(sql);
        Assert.assertTrue(plan.contains("  5:Decode\n" +
                "  |  <dict id 21> : <string id 11>\n" +
                "  |  <dict id 22> : <string id 20>\n" +
                "  |  string functions:\n" +
                "  |  <function id 22> : DictExpr(21: P_MFGR,[upper(<place-holder>)])"));

        Assert.assertTrue(plan.contains("  4:Project\n" +
                "  |  <slot 19> : coalesce(3: S_ADDRESS, CAST(4: S_NATIONKEY AS VARCHAR))\n" +
                "  |  <slot 21> : 21: P_MFGR\n" +
                "  |  <slot 22> : DictExpr(21: P_MFGR,[upper(<place-holder>)])"));
        FeConstants.runningUnitTest = false;
    }

    @Test
    public void testDecodeNodeRewrite14() throws Exception {
        String sql;
        String plan;
        // case agg:
        // select supported_agg(dict),unsupported_agg(dict) from table1
        // Add Decode Node before unsupported Projection 1
        sql = "select count(*), approx_count_distinct(S_ADDRESS) from supplier";
        plan = getFragmentPlan(sql);
        Assert.assertFalse(plan.contains("Decode"));

        sql = "select max(S_ADDRESS), approx_count_distinct(S_ADDRESS) from supplier";
        plan = getFragmentPlan(sql);
        Assert.assertFalse(plan.contains("Decode"));
    }

    @Test
    public void testWithCaseWhen() throws Exception {
        String sql;
        String plan;
        // test if with only one dictionary column
        sql = "select case when S_ADDRESS = 'key' then 1 else 0 end from supplier";
        plan = getVerboseExplain(sql);
        Assert.assertTrue(plan.contains("9 <-> DictExpr(10: S_ADDRESS,[if(<place-holder> = 'key', 1, 0)])"));
        Assert.assertTrue(plan.contains("dict_col=S_ADDRESS"));
        // test case when result no-string
        sql = "select case when S_ADDRESS = 'key' then 1 when S_ADDRESS = '2' then 2 else 0 end from supplier";
        plan = getVerboseExplain(sql);
        Assert.assertTrue(plan.contains("     dict_col=S_ADDRESS"));
        // test case when output variable
        sql =
                "select case when S_ADDRESS = 'key' then 1 when S_ADDRESS = '2' then 2 else S_NATIONKEY end from supplier";
        plan = getVerboseExplain(sql);
        Assert.assertTrue(plan.contains("     dict_col=S_ADDRESS"));
        Assert.assertTrue(plan.contains(
                "  |  9 <-> CASE WHEN DictExpr(10: S_ADDRESS,[<place-holder> = 'key']) THEN 1 WHEN DictExpr(10: S_ADDRESS,[<place-holder> = '2']) THEN 2 ELSE 4: S_NATIONKEY END"));
        // test case when with common expression 1
        sql =
                "select S_ADDRESS = 'key' , case when S_ADDRESS = 'key' then 1 when S_ADDRESS = '2' then 2 else 3 end from supplier";
        plan = getVerboseExplain(sql);
        Assert.assertTrue(plan.contains("  1:Project\n" +
                "  |  output columns:\n" +
                "  |  9 <-> DictExpr(11: S_ADDRESS,[<place-holder> = 'key'])\n" +
                "  |  10 <-> DictExpr(11: S_ADDRESS,[CASE WHEN <place-holder> = 'key' THEN 1 WHEN <place-holder> = '2' THEN 2 ELSE 3 END])\n" +
                "  |  cardinality: 1"));
        Assert.assertTrue(plan.contains("     dict_col=S_ADDRESS"));
        // test case when result string
        sql =
                "select case when S_ADDRESS = 'key' then 'key1' when S_ADDRESS = '2' then 'key2' else 'key3' end from supplier";
        plan = getVerboseExplain(sql);
        Assert.assertTrue(plan.contains("  2:Decode\n" +
                "  |  <dict id 11> : <string id 9>"));
        // test case when with unsupported function call
        sql =
                "select case when S_ADDRESS = 'key' then rand() when S_ADDRESS = '2' then 'key2' else 'key3' end from supplier";
        plan = getVerboseExplain(sql);
        Assert.assertTrue(plan.contains(" |  9 <-> CASE WHEN DictExpr(10: S_ADDRESS,[<place-holder> = 'key']) " +
                "THEN CAST(rand() AS VARCHAR) " +
                "WHEN DictExpr(10: S_ADDRESS,[<place-holder> = '2']) " +
                "THEN 'key2' ELSE 'key3' END"));
        Assert.assertFalse(plan.contains("Decode"));
        // test multi low cardinality column input
        sql = "select if(S_ADDRESS = 'key', S_COMMENT, 'y') from supplier";
        plan = getVerboseExplain(sql);
        Assert.assertTrue(plan.contains(
                "  |  9 <-> if[(DictExpr(10: S_ADDRESS,[<place-holder> = 'key']), DictExpr(11: S_COMMENT,[<place-holder>]), 'y'); args: BOOLEAN,VARCHAR,VARCHAR; result: VARCHAR; args nullable: true; result nullable: true]"));
    }

    @Test
    public void testLeftJoinWithUnion() throws Exception {
        String sql;
        String plan;

        sql = "SELECT subt1.S_ADDRESS\n" +
                "FROM (\n" +
                "        SELECT S_ADDRESS, S_NATIONKEY\n" +
                "        FROM supplier\n" +
                "    ) subt1 LEFT ANTI\n" +
                "    JOIN (\n" +
                "        SELECT S_ADDRESS, S_NATIONKEY\n" +
                "        FROM supplier\n" +
                "    ) subt0 ON subt1.S_NATIONKEY = subt0.S_NATIONKEY  \n" +
                "WHERE true\n" +
                "UNION ALL\n" +
                "SELECT subt1.S_ADDRESS\n" +
                "FROM (\n" +
                "        SELECT S_ADDRESS, S_NATIONKEY\n" +
                "        FROM supplier\n" +
                "    ) subt1 LEFT ANTI\n" +
                "    JOIN (\n" +
                "        SELECT S_ADDRESS, S_NATIONKEY\n" +
                "        FROM supplier\n" +
                "    ) subt0 ON subt1.S_NATIONKEY = subt0.S_NATIONKEY\n" +
                "WHERE (NOT (true));";
        plan = getFragmentPlan(sql);
        Assert.assertTrue(plan.contains("  5:Decode\n" +
                "  |  <dict id 34> : <string id 33>\n" +
                "  |  \n" +
                "  4:Project\n" +
                "  |  <slot 34> : 34: S_ADDRESS"));
    }

    @Test
    public void testProject() throws Exception {
        String sql;
        String plan;

        // test cast low cardinality column as other type column
        sql = "select cast (S_ADDRESS as datetime)  from supplier";
        plan = getVerboseExplain(sql);
        Assert.assertTrue(plan.contains("     dict_col=S_ADDRESS"));

        // test simple string function
        sql = "select substring(S_ADDRESS,1,2)  from supplier";
        plan = getVerboseExplain(sql);
        Assert.assertTrue(plan.contains(" 11 <-> DictExpr(10: S_ADDRESS,[substring(<place-holder>, 1, 2)])"));

        // test simple string function with two column
        // test worth for rewrite
        sql = "select substring(S_ADDRESS, S_SUPPKEY, 2)  from supplier";
        plan = getVerboseExplain(sql);
        Assert.assertTrue(plan.contains(
                "9 <-> substring[([3: S_ADDRESS, VARCHAR, false], [1: S_SUPPKEY, INT, false], 2); args: VARCHAR,INT,INT; result: VARCHAR; args nullable: false; result nullable: true]"));
        Assert.assertFalse(plan.contains("Decode"));

        // test string function with one column
        sql = "select substring(S_ADDRESS, S_ADDRESS, 1) from supplier";
        plan = getVerboseExplain(sql);
        Assert.assertTrue(plan.contains(
                "11 <-> DictExpr(10: S_ADDRESS,[substring(<place-holder>, CAST(<place-holder> AS INT), 1)])"));

        // test simple string function with two column
        // test worth for rewrite
        sql = "select substring(upper(S_ADDRESS), S_SUPPKEY, 2) from supplier";
        plan = getVerboseExplain(sql);
        Assert.assertTrue(plan.contains(
                "9 <-> substring[(DictExpr(10: S_ADDRESS,[upper(<place-holder>)]), [1: S_SUPPKEY, INT, false], 2); args: VARCHAR,INT,INT; result: VARCHAR; args nullable: true; result nullable: true]"));

        // test two dictionary column
        // test worth for rewrite
        sql = "select concat(S_ADDRESS, S_COMMENT) from supplier";
        plan = getVerboseExplain(sql);
        Assert.assertTrue(plan.contains(
                "  |  9 <-> concat[([3: S_ADDRESS, VARCHAR, false], [7: S_COMMENT, VARCHAR, false]); args: VARCHAR; result: VARCHAR; args nullable: false; result nullable: true]"));
        // Test common expression reuse 1
        // couldn't reuse case
        // DictExpr return varchar and int
        sql = "select if(S_SUPPKEY='kks', upper(S_ADDRESS), S_COMMENT), upper(S_ADDRESS) from supplier";
        plan = getVerboseExplain(sql);
        Assert.assertTrue(plan.contains(
                "  |  9 <-> if[(cast([1: S_SUPPKEY, INT, false] as VARCHAR(1048576)) = 'kks', DictExpr(11: S_ADDRESS,[upper(<place-holder>)]), DictExpr(12: S_COMMENT,[<place-holder>])); args: BOOLEAN,VARCHAR,VARCHAR; result: VARCHAR; args nullable: true; result nullable: true]\n" +
                        "  |  13 <-> DictExpr(11: S_ADDRESS,[upper(<place-holder>)])"));
        Assert.assertTrue(plan.contains("Decode"));

        // TODO: return dict column for this case
        // common expression reuse 2
        // test input two string column
        sql = "select if(S_ADDRESS='kks', S_COMMENT, S_COMMENT) from supplier";
        plan = getVerboseExplain(sql);
        Assert.assertTrue(plan.contains(
                "  |  9 <-> if[(DictExpr(10: S_ADDRESS,[<place-holder> = 'kks']), [12: expr, VARCHAR(101), true], [12: expr, VARCHAR(101), true]); args: BOOLEAN,VARCHAR,VARCHAR; result: VARCHAR; args nullable: true; result nullable: true]\n" +
                        "  |  common expressions:\n" +
                        "  |  12 <-> DictExpr(11: S_COMMENT,[<place-holder>])"));
        Assert.assertFalse(plan.contains("Decode"));

        // common expression reuse 3
        sql =
                "select if(S_ADDRESS='kks', upper(S_COMMENT), S_COMMENT), concat(upper(S_COMMENT), S_ADDRESS) from supplier";
        plan = getVerboseExplain(sql);
        Assert.assertTrue(plan.contains("  |  output columns:\n" +
                "  |  9 <-> if[(DictExpr(11: S_ADDRESS,[<place-holder> = 'kks']), [13: expr, VARCHAR, true], DictExpr(12: S_COMMENT,[<place-holder>])); args: BOOLEAN,VARCHAR,VARCHAR; result: VARCHAR; args nullable: true; result nullable: true]\n" +
                "  |  10 <-> concat[([13: expr, VARCHAR, true], DictExpr(11: S_ADDRESS,[<place-holder>])); args: VARCHAR; result: VARCHAR; args nullable: true; result nullable: true]"));
        Assert.assertTrue(plan.contains("  |  common expressions:\n" +
                "  |  13 <-> DictExpr(12: S_COMMENT,[upper(<place-holder>)])"));
    }

    @Test
    public void testScanPredicate() throws Exception {
        String sql;
        String plan;

        // Test Predicate dict columns both has support predicate and no-support predicate
        sql = "select count(*) from " +
                "supplier where S_ADDRESS like '%A%' and S_ADDRESS not like '%B%'";
        plan = getCostExplain(sql);
        Assert.assertFalse(plan.contains(" dict_col=S_ADDRESS "));

        sql = "select * from supplier l join supplier r on " +
                "l.S_NAME = r.S_NAME where upper(l.S_ADDRESS) like '%A%' and upper(l.S_ADDRESS) not like '%B%'";
        plan = getCostExplain(sql);
        assertContains(plan, "0:OlapScanNode\n" +
                "     table: supplier, rollup: supplier\n" +
                "     preAggregation: on\n" +
                "     Predicates: upper(3: S_ADDRESS) LIKE '%A%', NOT (upper(3: S_ADDRESS) LIKE '%B%')\n" +
                "     dict_col=S_COMMENT");

        // Test Simple Filter
        sql = "select count(*) from supplier where S_ADDRESS = 'kks' group by S_ADDRESS ";
        plan = getFragmentPlan(sql);
        Assert.assertTrue(plan.contains("DictExpr(10: S_ADDRESS,[<place-holder> = 'kks'])"));
        Assert.assertTrue(plan.contains("group by: 10: S_ADDRESS"));

        // Test unsupported predicate
        // binary columns only support slotRef op const
        sql = "select count(*) from supplier where S_ADDRESS + 2 > 'kks' group by S_ADDRESS";
        plan = getFragmentPlan(sql);
        Assert.assertTrue(plan.contains("group by: 3: S_ADDRESS"));

        // Test Predicate with if predicate
        sql = "select count(*) from supplier where if(S_ADDRESS = 'kks', true, false)";
        plan = getFragmentPlan(sql);
        Assert.assertTrue(plan,
                plan.contains("PREDICATES: DictExpr(11: S_ADDRESS,[if(<place-holder> = 'kks', TRUE, FALSE)])"));

        // Test single input Expression
        sql = "select count(*) from supplier where if(S_ADDRESS = 'kks', cast(S_ADDRESS as boolean), false)";
        plan = getFragmentPlan(sql);
        Assert.assertTrue(plan.contains(
                "PREDICATES: DictExpr(11: S_ADDRESS,[if(<place-holder> = 'kks', CAST(<place-holder> AS BOOLEAN), FALSE)])"));

        // Test multi input Expression with DictColumn
        sql = "select count(*) from supplier where if(S_ADDRESS = 'kks',cast(S_COMMENT as boolean), false)";
        plan = getFragmentPlan(sql);
        Assert.assertTrue(plan, plan.contains(
                "PREDICATES: if(DictExpr(11: S_ADDRESS,[<place-holder> = 'kks']), " +
                        "DictExpr(12: S_COMMENT,[CAST(<place-holder> AS BOOLEAN)]), FALSE)"));

        // Test multi input Expression with No-String Column
        sql = "select count(*) from supplier where if(S_ADDRESS = 'kks',cast(S_NAME as boolean), false)";
        plan = getFragmentPlan(sql);
        Assert.assertTrue(plan.contains(
                "PREDICATES: if(DictExpr(11: S_ADDRESS,[<place-holder> = 'kks']), CAST(2: S_NAME AS BOOLEAN), FALSE)"));

        // Test Two input column. one could apply the other couldn't apply
        // The first expression that can accept a full rewrite. the second couldn't apply
        sql = "select count(*) from supplier where S_ADDRESS = 'kks' and S_COMMENT not like '%kks%'";
        plan = getFragmentPlan(sql);
        Assert.assertTrue(plan.contains(
                "PREDICATES: DictExpr(11: S_ADDRESS,[<place-holder> = 'kks']), NOT (7: S_COMMENT LIKE '%kks%')"));

        // Test Two input column. one could apply the other couldn't apply
        // Two Predicate, The first expression that can accept a partial rewrite.
        sql = "select count(*) from supplier where if(S_ADDRESS = 'kks',cast(S_COMMENT as boolean), false) " +
                "and S_COMMENT not like '%kks%'";
        plan = getFragmentPlan(sql);
        Assert.assertTrue(plan.contains(
                "PREDICATES: if(DictExpr(11: S_ADDRESS,[<place-holder> = 'kks']), " +
                        "CAST(7: S_COMMENT AS BOOLEAN), FALSE), NOT (7: S_COMMENT LIKE '%kks%')"));

    }

    @Test
    public void testJoin() throws Exception {
        String sql;
        String plan;
        connectContext.getSessionVariable().setNewPlanerAggStage(2);
        sql =
                "select count(*) from supplier l join [shuffle] (select max(S_ADDRESS) as S_ADDRESS from supplier) r on l.S_ADDRESS = r.S_ADDRESS;";
        plan = getVerboseExplain(sql);
        Assert.assertFalse(plan.contains("Decode"));
        sql =
                "select count(*) from supplier l join [broadcast] (select max(S_ADDRESS) as S_ADDRESS from supplier) r on l.S_ADDRESS = r.S_ADDRESS;";
        plan = getVerboseExplain(sql);
        Assert.assertFalse(plan.contains("Decode"));

        sql = "select count(*) from supplier l " +
                "join [broadcast] (select max(id_int) as id_int from table_int) r " +
                "on l.S_ADDRESS = r.id_int where l.S_ADDRESS not like '%key%'";
        plan = getVerboseExplain(sql);
        Assert.assertFalse(plan.contains("Decode"));

        sql = "select *\n" +
                "from(\n" +
                "        select S_SUPPKEY,\n" +
                "            S_NATIONKEY\n" +
                "        from supplier\n" +
                "    ) l\n" +
                "    right outer join [shuffle] (\n" +
                "        select S_SUPPKEY,\n" +
                "            max(S_ADDRESS) as MS\n" +
                "        from supplier_nullable\n" +
                "        group by S_SUPPKEY\n" +
                "    ) r on l.S_SUPPKEY = r.S_SUPPKEY\n" +
                "    and l.S_NATIONKEY = r.MS;";
        plan = getVerboseExplain(sql);
        connectContext.getSessionVariable().setNewPlanerAggStage(0);
        Assert.assertTrue(plan.contains("OutPut Partition: HASH_PARTITIONED: 9: S_SUPPKEY, 17"));

        sql = "select * from test.join1 right join test.join2 on join1.id = join2.id where round(2.0, 0) > 3.0";
        plan = getFragmentPlan(sql);
        Assert.assertTrue(plan.contains("  5:Decode\n" +
                "  |  <dict id 7> : <string id 3>\n" +
                "  |  <dict id 8> : <string id 6>"));

        sql = "SELECT * \n" +
                "FROM   emp \n" +
                "WHERE  EXISTS (SELECT dept.dept_id \n" +
                "               FROM   dept \n" +
                "               WHERE  emp.dept_id = dept.dept_id \n" +
                "               ORDER  BY state) \n" +
                "ORDER  BY hiredate";
        String planFragment = getFragmentPlan(sql);
        Assert.assertTrue(planFragment.contains("  5:Decode\n" +
                "  |  <dict id 10> : <string id 2>"));

        sql = "select * from join1 join pushdown_test on join1.id = pushdown_test.k1;";
        plan = getFragmentPlan(sql);
        Assert.assertTrue(plan.contains("  6:Decode\n" +
                "  |  <dict id 16> : <string id 12>\n" +
                "  |  <dict id 17> : <string id 3>"));
        Assert.assertTrue(plan.contains("INNER JOIN (BROADCAST)"));

        sql = "select part_v2.p_partkey from lineitem join part_v2 on L_COMMENT = hex(P_NAME);";
        plan = getFragmentPlan(sql);
        Assert.assertFalse(plan.contains("Decode"));

        // TopN with HashJoinNode
        sql = "select * from supplier l join supplier_nullable r where l.S_SUPPKEY = r.S_SUPPKEY " +
                "order by l.S_ADDRESS limit 10";
        plan = getFragmentPlan(sql);
        assertContains(plan, "  4:TOP-N\n" +
                "  |  order by: <slot 17> 17: S_ADDRESS ASC\n" +
                "  |  offset: 0\n" +
                "  |  limit: 10\n" +
                "  |  \n" +
                "  3:HASH JOIN\n" +
                "  |  join op: INNER JOIN (BROADCAST)\n" +
                "  |  colocate: false, reason: \n" +
                "  |  equal join conjunct: 1: S_SUPPKEY = 9: S_SUPPKEY");

        // Decode
        sql = "select max(S_ADDRESS), max(S_COMMENT) from " +
                "( select l.S_ADDRESS as S_ADDRESS,r.S_COMMENT as S_COMMENT,l.S_SUPPKEY from supplier l " +
                "join supplier_nullable r " +
                " on l.S_SUPPKEY = r.S_SUPPKEY ) tb group by S_SUPPKEY";
        plan = getFragmentPlan(sql);
        assertContains(plan, "  8:Decode\n" +
                "  |  <dict id 21> : <string id 17>\n" +
                "  |  <dict id 22> : <string id 18>\n" +
                "  |  \n" +
                "  7:Project\n" +
                "  |  <slot 21> : 21: S_ADDRESS\n" +
                "  |  <slot 22> : 22: S_COMMENT\n" +
                "  |  \n" +
                "  6:AGGREGATE (update finalize)\n" +
                "  |  output: max(19: S_ADDRESS), max(20: S_COMMENT)\n" +
                "  |  group by: 1: S_SUPPKEY");
        plan = getThriftPlan(sql);
        Assert.assertEquals(plan.split("\n").length, 3);
        assertContains(plan.split("\n")[0], "query_global_dicts:" +
                "[TGlobalDict(columnId:19, strings:[6D 6F 63 6B], ids:[1]), " +
                "TGlobalDict(columnId:20, strings:[6D 6F 63 6B], ids:[1]), " +
                "TGlobalDict(columnId:21, strings:[6D 6F 63 6B], ids:[1]), " +
                "TGlobalDict(columnId:22, strings:[6D 6F 63 6B], ids:[1])])");
        // the fragment on the top don't have to send global dicts
        sql = "select upper(ST_S_ADDRESS),\n" +
                "    upper(ST_S_COMMENT)\n" +
                "from (\n" +
                "        select ST_S_ADDRESS, ST_S_COMMENT\n" +
                "        from (\n" +
                "                select l.S_ADDRESS as ST_S_ADDRESS,\n" +
                "                    l.S_COMMENT ST_S_COMMENT,\n" +
                "                    l.S_SUPPKEY S_SUPPKEY,\n" +
                "                    l.S_NATIONKEY S_NATIONKEY\n" +
                "                from supplier l\n" +
                "                    join [shuffle] supplier m on l.S_SUPPKEY = m.S_SUPPKEY\n" +
                "                order by l.S_ADDRESS\n" +
                "                limit 10\n" +
                "        ) star join [shuffle] supplier r on star.S_NATIONKEY = r.S_NATIONKEY\n" +
                "        union select 1,2\n" +
                "    ) sys";
        plan = getFragmentPlan(sql);
        assertContains(plan, "  20:AGGREGATE (update serialize)\n" +
                "  |  STREAMING\n" +
                "  |  group by: 30: S_ADDRESS, 31: S_COMMENT\n" +
                "  |  \n" +
                "  0:UNION\n" +
                "  |  \n" +
                "  |----19:EXCHANGE\n" +
                "  |    \n" +
                "  16:EXCHANGE");
        assertContains(plan, "Decode");
        plan = getThriftPlan(sql);
        assertNotContains(plan.split("\n")[1], "query_global_dicts");
    }

    @Test
    public void testJoinGlobalDict() throws Exception {
        String sql =
                "select part_v2.P_COMMENT from lineitem join part_v2 on L_PARTKEY = p_partkey where p_mfgr = 'MFGR#1' or p_mfgr = 'MFGR#2';";
        String plan = getThriftPlan(sql);
        Assert.assertTrue(plan.contains("dict_string_id_to_int_ids:{}"));
        Assert.assertTrue(plan.contains("DictExpr(28: P_MFGR,[<place-holder> IN ('MFGR#1', 'MFGR#2')])"));
        Assert.assertTrue(plan.contains("RESULT_SINK, result_sink:TResultSink(type:MYSQL_PROTOCAL)), " +
                "partition:TDataPartition(type:RANDOM, partition_exprs:[]), query_global_dicts:[TGlobalDict(columnId:28"));
        Assert.assertTrue(
                plan.contains("TDataPartition(type:UNPARTITIONED, partition_exprs:[]), is_merge:false, dest_dop:0)), " +
                        "partition:TDataPartition(type:RANDOM, partition_exprs:[]), query_global_dicts:[TGlobalDict(columnId:28"));
    }

    @Test
    public void testCountDistinctMultiColumns() throws Exception {
        FeConstants.runningUnitTest = true;
        String sql = "select count(distinct S_SUPPKEY, S_COMMENT) from supplier";
        String plan = getFragmentPlan(sql);
        Assert.assertTrue(plan.contains("2:Decode\n" +
                "  |  <dict id 10> : <string id 7>"));
        Assert.assertTrue(plan.contains(":AGGREGATE (update serialize)\n" +
                "  |  output: count(if(1: S_SUPPKEY IS NULL, NULL, 7))"));

        sql = "select count(distinct S_ADDRESS, S_COMMENT) from supplier";
        plan = getFragmentPlan(sql);
        Assert.assertTrue(plan.contains("4:Decode\n" +
                "  |  <dict id 10> : <string id 3>\n" +
                "  |  <dict id 11> : <string id 7>"));
        Assert.assertTrue(plan.contains(" 5:AGGREGATE (update serialize)\n" +
                "  |  output: count(if(3 IS NULL, NULL, 7))"));
        FeConstants.runningUnitTest = false;
    }

    @Test
    public void testGroupByWithOrderBy() throws Exception {
        connectContext.getSessionVariable().setNewPlanerAggStage(2);
        String sql = null;
        String plan = null;

        sql = "select max(S_NAME) as b from supplier group by S_ADDRESS order by b";
        plan = getFragmentPlan(sql);
        Assert.assertTrue(plan.contains("group by: 10: S_ADDRESS"));

        sql = "select S_ADDRESS from supplier order by S_ADDRESS";
        plan = getVerboseExplain(sql);
        Assert.assertTrue(plan.contains("  1:SORT\n" +
                "  |  order by: [9, INT, false] ASC"));

        sql = "select S_NAME from supplier_nullable order by upper(S_ADDRESS), S_NAME";
        plan = getVerboseExplain(sql);
        Assert.assertTrue(plan.contains("  2:SORT\n" +
                "  |  order by: [11, INT, true] ASC, [2, VARCHAR, false] ASC"));

        sql = "select substr(S_ADDRESS, 0, 1) from supplier group by substr(S_ADDRESS, 0, 1) " +
                "order by substr(S_ADDRESS, 0, 1)";
        plan = getVerboseExplain(sql);
        Assert.assertTrue(plan.contains("  7:Decode\n" +
                "  |  <dict id 11> : <string id 9>\n" +
                "  |  string functions:\n" +
                "  |  <function id 11> : DictExpr(10: S_ADDRESS,[substr(<place-holder>, 0, 1)])"));
        Assert.assertTrue(plan.contains("  5:SORT\n" +
                "  |  order by: [11, INT, true] ASC"));

        sql = "select approx_count_distinct(S_ADDRESS), upper(S_ADDRESS) from supplier " +
                " group by upper(S_ADDRESS)" +
                "order by 2";
        plan = getVerboseExplain(sql);
        assertContains(plan, " 3:AGGREGATE (update serialize)\n" +
                "  |  STREAMING\n" +
                "  |  aggregate: approx_count_distinct[([3, VARCHAR, false]);");
        assertContains(plan, "2:Decode\n" +
                "  |  <dict id 11> : <string id 3>\n" +
                "  |  <dict id 12> : <string id 9>");

        // TODO add a case: Decode node before Sort Node

        connectContext.getSessionVariable().setNewPlanerAggStage(0);
    }

    @Test
    public void testAnalytic() throws Exception {
        // Test partition by string column
        String sql;
        String plan;
        // Analytic with where
        sql = "select sum(rm) from (" +
                "select row_number() over( partition by L_COMMENT order by L_PARTKEY) as rm from lineitem" +
                ") t where rm < 10";
        plan = getCostExplain(sql);

        Assert.assertTrue(plan.contains("  3:SORT\n" +
                "  |  order by: [20, INT, false] ASC, [2, INT, false] ASC"));
        Assert.assertTrue(plan.contains("  1:PARTITION-TOP-N\n" +
                "  |  partition by: [20: L_COMMENT, INT, false] "));
        Assert.assertTrue(plan.contains("  |  order by: [20, INT, false] ASC, [2, INT, false] ASC"));

        // row number
        sql = "select * from (select L_COMMENT,l_quantity, row_number() over " +
                "(partition by L_COMMENT order by l_quantity desc) rn from lineitem )t where rn <= 10;";
        plan = getCostExplain(sql);
        assertContains(plan, "  1:PARTITION-TOP-N\n" +
                "  |  partition by: [19: L_COMMENT, INT, false] \n" +
                "  |  partition limit: 10\n" +
                "  |  order by: [19, INT, false] ASC, [5, DOUBLE, false] DESC\n" +
                "  |  offset: 0");

        // rank
        sql = "select * from (select L_COMMENT,l_quantity, rank() over " +
                "(partition by L_COMMENT order by l_quantity desc) rn from lineitem )t where rn <= 10;";
        plan = getCostExplain(sql);
        assertContains(plan, "  1:PARTITION-TOP-N\n" +
                "  |  type: RANK\n" +
                "  |  partition by: [19: L_COMMENT, INT, false] \n" +
                "  |  partition limit: 10\n" +
                "  |  order by: [19, INT, false] ASC, [5, DOUBLE, false] DESC");
<<<<<<< HEAD

        // mul-column partition by
        sql = "select * from (select L_COMMENT,l_quantity, rank() over " +
                "(partition by L_COMMENT, l_shipmode order by l_quantity desc) rn from lineitem )t where rn <= 10;";
        plan = getCostExplain(sql);
        assertContains(plan, "  1:PARTITION-TOP-N\n" +
                "  |  type: RANK\n" +
                "  |  partition by: [19: L_COMMENT, INT, false] , [15: L_SHIPMODE, CHAR, false] \n" +
                "  |  partition limit: 10\n" +
                "  |  order by: [19, INT, false] ASC, [15, VARCHAR, false] ASC, [5, DOUBLE, false] DESC\n" +
                "  |  offset: 0");
=======
>>>>>>> 779489ce
    }

    @Test
    public void testProjectionPredicate() throws Exception {
        String sql = "select count(t.a) from(select S_ADDRESS in ('kks', 'kks2') as a from supplier) as t";
        String plan = getVerboseExplain(sql);
        Assert.assertTrue(plan.contains(" dict_col=S_ADDRESS"));
        Assert.assertTrue(plan.contains("9 <-> DictExpr(11: S_ADDRESS,[<place-holder> IN ('kks', 'kks2')])"));

        sql = "select count(t.a) from(select S_ADDRESS = 'kks' as a from supplier) as t";
        plan = getVerboseExplain(sql);
        Assert.assertTrue(plan.contains(" dict_col=S_ADDRESS"));
        Assert.assertTrue(plan.contains("9 <-> DictExpr(11: S_ADDRESS,[<place-holder> = 'kks'])"));

        sql = "select count(t.a) from(select S_ADDRESS is null as a from supplier) as t";
        plan = getVerboseExplain(sql);
        Assert.assertTrue(plan.contains(" dict_col=S_ADDRESS"));
        Assert.assertTrue(plan.contains("9 <-> DictExpr(11: S_ADDRESS,[<place-holder> IS NULL])"));

        sql = "select count(t.a) from(select S_ADDRESS is not null as a from supplier) as t";
        plan = getVerboseExplain(sql);
        Assert.assertTrue(plan.contains(" dict_col=S_ADDRESS"));
        Assert.assertTrue(plan.contains("9 <-> DictExpr(11: S_ADDRESS,[<place-holder> IS NOT NULL])"));

        sql = "select count(t.a) from(select S_ADDRESS <=> 'kks' as a from supplier) as t";
        plan = getVerboseExplain(sql);
        Assert.assertTrue(plan.contains("[3: S_ADDRESS, VARCHAR, false] <=> 'kks'"));

        // TODO:
        sql = "select S_ADDRESS not like '%key%' from supplier";
        plan = getVerboseExplain(sql);
        Assert.assertFalse(plan.contains(" dict_col=S_ADDRESS"));

        connectContext.getSessionVariable().setNewPlanerAggStage(2);
        sql = "select count(distinct S_ADDRESS), count(distinct S_NAME) as a from supplier_nullable";
        plan = getVerboseExplain(sql);
        Assert.assertTrue(plan.contains("multi_distinct_count[([9: count, VARCHAR, false]);"));
        Assert.assertTrue(plan.contains("multi_distinct_count[([11: S_ADDRESS, INT, true]);"));
        connectContext.getSessionVariable().setNewPlanerAggStage(0);
    }

    @Test
    public void testNestedExpressions() throws Exception {
        String sql;
        String plan;
        connectContext.getSessionVariable().setNewPlanerAggStage(2);
        sql = "select upper(lower(S_ADDRESS)) from supplier group by lower(S_ADDRESS);";
        plan = getVerboseExplain(sql);
        assertContains(plan, "6:Project\n" +
                "  |  output columns:\n" +
                "  |  10 <-> upper[([9, VARCHAR, true]); args: VARCHAR; result: VARCHAR; " +
                "args nullable: true; result nullable: true]\n" +
                "  |  cardinality: 1\n" +
                "  |  \n" +
                "  5:Decode\n" +
                "  |  <dict id 12> : <string id 9>\n" +
                "  |  string functions:\n" +
                "  |  <function id 12> : DictExpr(11: S_ADDRESS,[lower(<place-holder>)])");
        Assert.assertTrue(plan.contains("  4:AGGREGATE (merge finalize)\n" +
                "  |  group by: [12: lower, INT, true]"));
        connectContext.getSessionVariable().setNewPlanerAggStage(0);
    }

    @Test
    public void testMultiMaxMin() throws Exception {
        String sql;
        String plan;
        connectContext.getSessionVariable().setNewPlanerAggStage(2);
        sql = "select count(distinct S_ADDRESS), max(S_ADDRESS), count(distinct S_SUPPKEY) as a from supplier_nullable";
        plan = getVerboseExplain(sql);
        Assert.assertTrue(plan.contains("1:AGGREGATE (update serialize)\n" +
                "  |  aggregate: multi_distinct_count[([12: S_ADDRESS, INT, true]);"));
        Assert.assertTrue(plan.contains("3:AGGREGATE (merge finalize)\n" +
                "  |  aggregate: multi_distinct_count[([9: count, VARCHAR, false]);"));
        connectContext.getSessionVariable().setNewPlanerAggStage(0);

        connectContext.getSessionVariable().setNewPlanerAggStage(2);
        sql = "select min(distinct S_ADDRESS), max(S_ADDRESS) from supplier_nullable";
        plan = getFragmentPlan(sql);
        Assert.assertTrue(plan.contains("  1:AGGREGATE (update serialize)\n" +
                "  |  output: min(11: S_ADDRESS), max(11: S_ADDRESS)"));
        Assert.assertTrue(plan.contains("  3:AGGREGATE (merge finalize)\n" +
                "  |  output: min(12: S_ADDRESS), max(13: S_ADDRESS)"));
        Assert.assertTrue(plan.contains("  4:Decode\n" +
                "  |  <dict id 14> : <string id 9>\n" +
                "  |  <dict id 15> : <string id 10>"));

        sql = "select max(upper(S_ADDRESS)) from supplier_nullable";
        plan = getFragmentPlan(sql);
        Assert.assertTrue(plan, plan.contains("  5:Decode\n" +
                "  |  <dict id 14> : <string id 10>\n" +
                "  |  string functions:\n" +
                "  |  <function id 14> : DictExpr(11: S_ADDRESS,[upper(<place-holder>)])\n" +
                "  |  "));

        sql = "select max(if(S_ADDRESS='kks', upper(S_COMMENT), S_COMMENT)), " +
                "min(upper(S_COMMENT)) from supplier_nullable " +
                "group by upper(S_COMMENT)";
        plan = getFragmentPlan(sql);
        Assert.assertTrue(plan, plan.contains("6:Decode\n" +
                "  |  <dict id 17> : <string id 12>\n" +
                "  |  string functions:\n" +
                "  |  <function id 17> : DictExpr(14: S_COMMENT,[upper(<place-holder>)])\n" +
                "  |  \n" +
                "  5:Project\n" +
                "  |  <slot 11> : 11: max\n" +
                "  |  <slot 17> : 17: upper"));

        connectContext.getSessionVariable().setNewPlanerAggStage(0);

    }

    @Test
    public void testSubqueryWithLimit() throws Exception {
        String sql = "select t0.S_ADDRESS from (select S_ADDRESS, S_NATIONKEY from supplier_nullable limit 10) t0" +
                " inner join supplier on t0.S_NATIONKEY = supplier.S_NATIONKEY;";
        String plan = getFragmentPlan(sql);
        assertContains(plan, "  2:Decode\n" +
                "  |  <dict id 17> : <string id 3>\n");
    }

    @Test
    public void testDecodeWithCast() throws Exception {
        String sql = "select reverse(conv(cast(S_ADDRESS as bigint), NULL, NULL)) from supplier";
        String plan = getFragmentPlan(sql);
        // Currently, we disable cast operator
        Assert.assertFalse(plan.contains("Decode"));
        Assert.assertTrue(plan.contains("reverse(conv(CAST(3: S_ADDRESS AS BIGINT), NULL, NULL))"));
    }

    @Test
    public void testAssignWrongNullableProperty() throws Exception {
        String sql;
        String plan;

        sql = "SELECT S_ADDRESS, Dense_rank() OVER ( ORDER BY S_SUPPKEY) " +
                "FROM supplier UNION SELECT S_ADDRESS, Dense_rank() OVER ( ORDER BY S_SUPPKEY) FROM supplier;";
        plan = getCostExplain(sql);
        // No need for low-card optimization for
        // SCAN->DECODE->SORT
        Assert.assertFalse(plan.contains("Decode"));

        // window function with full order by
        sql = "select rank() over (order by S_ADDRESS) as rk from supplier_nullable";
        plan = getFragmentPlan(sql);
        assertContains(plan, "  4:ANALYTIC\n" +
                "  |  functions: [, rank(), ]\n" +
                "  |  order by: 3 ASC\n" +
                "  |  window: RANGE BETWEEN UNBOUNDED PRECEDING AND CURRENT ROW\n" +
                "  |  \n" +
                "  3:Decode\n" +
                "  |  <dict id 10> : <string id 3>");

        // Decode node under sort node
        sql = "select S_ADDRESS, S_COMMENT from (select S_ADDRESS, " +
                "S_COMMENT from supplier_nullable order by S_COMMENT limit 10) tb where S_ADDRESS = 'SS' order by S_ADDRESS ";
        plan = getFragmentPlan(sql);
        assertContains(plan, "  5:SORT\n" +
                "  |  order by: <slot 3> 3 ASC\n" +
                "  |  offset: 0\n" +
                "  |  \n" +
                "  4:SELECT\n" +
                "  |  predicates: 3 = 'SS'\n" +
                "  |  \n" +
                "  3:Decode\n" +
                "  |  <dict id 9> : <string id 3>\n" +
                "  |  <dict id 10> : <string id 7>");
    }

    @Test
    public void testHavingAggFunctionOnConstant() throws Exception {
        String sql = "select S_ADDRESS from supplier GROUP BY S_ADDRESS HAVING (cast(count(null) as string)) IN (\"\")";
        String plan = getCostExplain(sql);
        assertContains(plan, "1:AGGREGATE (update finalize)\n" +
                "  |  aggregate: count[(NULL); args: BOOLEAN; result: BIGINT; args nullable: true; result nullable: false]\n" +
                "  |  group by: [10: S_ADDRESS, INT, false]");
        assertContains(plan, "  3:Decode\n" +
                "  |  <dict id 10> : <string id 3>\n" +
                "  |  cardinality: 1");
    }

    @Test
    public void testDecodeWithLimit() throws Exception {
        String sql = "select count(*), S_ADDRESS from supplier group by S_ADDRESS limit 10";
        String plan = getFragmentPlan(sql);
        assertContains(plan, "  3:Decode\n" +
                "  |  <dict id 10> : <string id 3>\n");
    }

    @Test
    public void testNoDecode() throws Exception {
        String sql = "select *, to_bitmap(S_SUPPKEY) from supplier limit 1";
        String plan = getFragmentPlan(sql);
        Assert.assertFalse(plan.contains("Decode"));

        sql = "select hex(10), s_address from supplier";
        plan = getFragmentPlan(sql);
        Assert.assertFalse(plan.contains("Decode"));

        sql = "SELECT SUM(count) FROM (SELECT CAST((CAST((((\"C\")||(CAST(s_address AS STRING ) ))) " +
                "BETWEEN (((\"T\")||(\"\"))) AND (\"\") AS BOOLEAN) = true) " +
                "AND (CAST((((\"C\")||(CAST(s_address AS STRING ) ))) BETWEEN (((\"T\")||(\"\"))) " +
                "AND (\"\") AS BOOLEAN) IS NOT NULL) AS INT) as count FROM supplier ) t;";
        plan = getFragmentPlan(sql);
        Assert.assertFalse(plan.contains("Decode"));

        sql =
                "SELECT SUM(count) FROM (SELECT CAST((CAST((s_address) BETWEEN (((CAST(s_address AS STRING ) )||(\"\"))) " +
                        "AND (s_address) AS BOOLEAN) = true) AND (CAST((s_address) " +
                        "BETWEEN (((CAST(s_address AS STRING ) )||(\"\"))) AND (s_address) AS BOOLEAN) IS NOT NULL) AS INT) " +
                        "as count FROM supplier ) t;";
        plan = getFragmentPlan(sql);
        Assert.assertFalse(plan.contains("Decode"));
    }

    @Test
    public void testDecodeOnExchange() throws Exception {
        String sql = " SELECT \n" +
                "  DISTINCT * \n" +
                "FROM \n" +
                "  (\n" +
                "    SELECT \n" +
                "      DISTINCT t1.v4 \n" +
                "    FROM \n" +
                "      t1, \n" +
                "      test_all_type as t2, \n" +
                "      test_all_type as t0 \n" +
                "    WHERE \n" +
                "      NOT (\n" +
                "        (t2.t1a) != (\n" +
                "          concat(t0.t1a, \"ji\")\n" +
                "        )\n" +
                "      ) \n" +
                "  ) t;";
        String plan = getFragmentPlan(sql);
        Assert.assertFalse(plan.contains("Decode"));
    }

    @Test
    public void testProjectWithUnionEmptySet() throws Exception {
        String sql;
        String plan;
        sql = "select t1a from test_all_type group by t1a union all select v4 from t1 where false";
        plan = getFragmentPlan(sql);
        Assert.assertTrue(plan.contains("  3:Decode\n" +
                "  |  <dict id 16> : <string id 15>"));
        Assert.assertTrue(plan.contains("  2:Project\n" +
                "  |  <slot 16> : 16: t1a"));

        // COW Case
        sql = "SELECT 'all', 'allx' where 1 = 2 union all select distinct S_ADDRESS, S_ADDRESS from supplier;";
        plan = getFragmentPlan(sql);
        assertContains(plan, "  3:Project\n" +
                "  |  <slot 14> : 8\n" +
                "  |  <slot 15> : clone(8)\n" +
                "  |  \n" +
                "  2:Decode\n" +
                "  |  <dict id 16> : <string id 8>\n" +
                "  |  \n" +
                "  1:AGGREGATE (update finalize)\n" +
                "  |  group by: 16: S_ADDRESS");

        sql = "SELECT 'all', 'all', 'all', 'all' where 1 = 2 union all " +
                "select distinct S_ADDRESS, S_SUPPKEY + 1, S_SUPPKEY + 1, S_ADDRESS + 1 from supplier;";
        plan = getFragmentPlan(sql);
        assertContains(plan, "  3:Project\n" +
                "  |  <slot 20> : 9: S_ADDRESS\n" +
                "  |  <slot 21> : 24: cast\n" +
                "  |  <slot 22> : CAST(15: expr AS VARCHAR)\n" +
                "  |  <slot 23> : CAST(16: expr AS VARCHAR)\n" +
                "  |  common expressions:\n" +
                "  |  <slot 24> : CAST(15: expr AS VARCHAR)\n" +
                "  |  \n" +
                "  2:AGGREGATE (update finalize)\n" +
                "  |  group by: 9: S_ADDRESS, 15: expr, 16: expr");

    }

    @Test
    public void testCTEWithDecode() throws Exception {
        connectContext.getSessionVariable().setCboCteReuse(true);
        connectContext.getSessionVariable().setEnablePipelineEngine(true);
        connectContext.getSessionVariable().setCboCTERuseRatio(0);
        String sql =
                "with v1 as( select S_ADDRESS a, count(*) b from supplier group by S_ADDRESS) select x1.a, x1.b from v1 x1 join v1 x2 on x1.a=x2.a";
        String plan = getThriftPlan(sql);
        Assert.assertTrue(
                plan.contains("query_global_dicts:[TGlobalDict(columnId:28, strings:[6D 6F 63 6B], ids:[1])"));
        connectContext.getSessionVariable().setCboCteReuse(false);
        connectContext.getSessionVariable().setEnablePipelineEngine(false);
    }

    @Test
    public void testMetaScan() throws Exception {
        String sql = "select max(v1), min(v1) from t0 [_META_]";
        String plan = getFragmentPlan(sql);
        Assert.assertTrue(plan.contains("  0:MetaScan\n" +
                "     <id 6> : max_v1\n" +
                "     <id 7> : min_v1"));

        String thrift = getThriftPlan(sql);
        Assert.assertTrue(thrift.contains("id_to_names:{6=max_v1, 7=min_v1}"));
    }

    @Test
    public void testMetaScan2() throws Exception {
        String sql = "select max(t1c), min(t1d), dict_merge(t1a) from test_all_type [_META_]";
        String plan = getFragmentPlan(sql);

        Assert.assertTrue(plan.contains("  0:MetaScan\n" +
                "     <id 16> : dict_merge_t1a\n" +
                "     <id 14> : max_t1c\n" +
                "     <id 15> : min_t1d"));

        String thrift = getThriftPlan(sql);
        Assert.assertTrue(thrift.contains("TFunctionName(function_name:dict_merge), " +
                "binary_type:BUILTIN, arg_types:[TTypeDesc(types:[TTypeNode(type:ARRAY), " +
                "TTypeNode(type:SCALAR, scalar_type:TScalarType(type:VARCHAR, len:-1))])]"));
    }

    @Test
    public void testHasGlobalDictButNotFound() throws Exception {
        IDictManager dictManager = IDictManager.getInstance();

        new Expectations(dictManager) {
            {
                dictManager.hasGlobalDict(anyLong, "S_ADDRESS", anyLong);
                result = true;
                dictManager.getGlobalDict(anyLong, "S_ADDRESS");
                result = Optional.empty();
            }
        };

        String sql = "select S_ADDRESS from supplier group by S_ADDRESS";
        // Check No Exception
        String plan = getFragmentPlan(sql);
        Assert.assertFalse(plan.contains("Decode"));
    }

    @Test
    public void testCompoundPredicate() throws Exception {
        String sql = "select count(*) from supplier group by S_ADDRESS having " +
                "if(S_ADDRESS > 'a' and S_ADDRESS < 'b', true, false)";
        String plan = getVerboseExplain(sql);
        assertContains(plan,
                "DictExpr(10: S_ADDRESS,[if((<place-holder> > 'a') " +
                        "AND (<place-holder> < 'b'), TRUE, FALSE)])");

        sql = "select count(*) from supplier group by S_ADDRESS having " +
                "if(not S_ADDRESS like '%a%' and S_ADDRESS < 'b', true, false)";
        plan = getVerboseExplain(sql);
        assertContains(plan,
                "DictExpr(10: S_ADDRESS,[if((NOT (<place-holder> LIKE '%a%')) " +
                        "AND (<place-holder> < 'b'), TRUE, FALSE)])");
    }

    @Test
    public void testComplexScalarOperator_1() throws Exception {
        String sql = "select case when s_address = 'test' then 'a' " +
                "when s_phone = 'b' then 'b' " +
                "when coalesce(s_address, 'c') = 'c' then 'c' " +
                "else 'a' end from supplier; ";
        String plan = getFragmentPlan(sql);
        assertContains(plan, "1:Project\n" +
                "  |  <slot 9> : CASE WHEN DictExpr(10: S_ADDRESS,[<place-holder> = 'test']) THEN 'a' " +
                "WHEN 5: S_PHONE = 'b' THEN 'b' " +
                "WHEN coalesce(DictExpr(10: S_ADDRESS,[<place-holder>]), 'c') = 'c' THEN 'c' " +
                "ELSE 'a' END\n" +
                "  |");


        sql = "select case when s_address = 'test' then 'a' " +
                "when s_phone = 'b' then 'b' " +
                "when upper(s_address) = 'c' then 'c' " +
                "else 'a' end from supplier; ";
        plan = getFragmentPlan(sql);
        assertContains(plan, "1:Project\n" +
                "  |  <slot 9> : CASE WHEN DictExpr(10: S_ADDRESS,[<place-holder> = 'test']) THEN 'a' " +
                "WHEN 5: S_PHONE = 'b' THEN 'b' " +
                "WHEN DictExpr(10: S_ADDRESS,[upper(<place-holder>)]) = 'c' THEN 'c' " +
                "ELSE 'a' END\n" +
                "  |");
    }

    @Test
    public void testComplexScalarOperator_2() throws Exception {
        String sql = "select count(*) from supplier where s_phone = 'a' or coalesce(s_address, 'c') = 'c' " +
                "or s_address = 'address'";
        String plan = getFragmentPlan(sql);
        assertContains(plan, "0:OlapScanNode\n" +
                "     TABLE: supplier\n" +
                "     PREAGGREGATION: ON\n" +
                "     PREDICATES: ((5: S_PHONE = 'a') OR (coalesce(DictExpr(11: S_ADDRESS,[<place-holder>]), 'c') = 'c')) " +
                "OR (DictExpr(11: S_ADDRESS,[<place-holder> = 'address']))");

        sql = "select count(*) from supplier where s_phone = 'a' or upper(s_address) = 'c' " +
                "or s_address = 'address'";
        plan = getFragmentPlan(sql);
        assertContains(plan, "0:OlapScanNode\n" +
                "     TABLE: supplier\n" +
                "     PREAGGREGATION: ON\n" +
                "     PREDICATES: ((5: S_PHONE = 'a') OR (DictExpr(11: S_ADDRESS,[upper(<place-holder>)]) = 'c')) " +
                "OR (DictExpr(11: S_ADDRESS,[<place-holder> = 'address']))");
    }

    @Test
    public void testAggWithProjection() throws Exception {
        String sql = "select cast(max(s_address) as date) from supplier";
        String plan = getFragmentPlan(sql);
        assertContains(plan, "2:Project\n" +
                "  |  <slot 10> : DictExpr(12: S_ADDRESS,[CAST(<place-holder> AS DATE)])\n" +
                "  |  \n" +
                "  1:AGGREGATE (update finalize)\n" +
                "  |  output: max(11: S_ADDRESS)\n" +
                "  |  group by: ");
    }

    @Test
    public void testJoinWithProjection() throws Exception {
        String sql = "select s_address, cast(t1.s_address as date), cast(t1.s_phone as date), upper(t1.s_address)," +
                " cast(t2.a as date), 123 from supplier t1 join (select max(s_address) a from supplier) t2 ";
        String plan = getFragmentPlan(sql);
        assertContains(plan, "5:Project\n" +
                "  |  <slot 18> : DictExpr(23: S_ADDRESS,[CAST(<place-holder> AS DATE)])\n" +
                "  |  <slot 19> : CAST(5: S_PHONE AS DATE)\n" +
                "  |  <slot 21> : DictExpr(25: S_ADDRESS,[CAST(<place-holder> AS DATE)])\n" +
                "  |  <slot 22> : 123\n" +
                "  |  <slot 23> : 23: S_ADDRESS\n" +
                "  |  <slot 26> : DictExpr(23: S_ADDRESS,[upper(<place-holder>)])\n" +
                "  |  \n" +
                "  4:NESTLOOP JOIN\n" +
                "  |  join op: CROSS JOIN\n" +
                "  |  colocate: false, reason: \n" +
                "  |  \n" +
                "  |----3:EXCHANGE");
    }

    @Test
    public void testTopNWithProjection() throws Exception {
        String sql = "select t2.s_address, cast(t1.a as date), concat(t1.b, '') from (select max(s_address) a, min(s_phone) b " +
                "from supplier group by s_address) t1 join (select s_address from supplier) t2 order by t1.a";
        String plan = getFragmentPlan(sql);
        assertContains(plan, "10:Decode\n" +
                "  |  <dict id 23> : <string id 13>\n" +
                "  |  \n" +
                "  9:Project\n" +
                "  |  <slot 19> : 19: cast\n" +
                "  |  <slot 20> : 20: concat\n" +
                "  |  <slot 23> : 23: S_ADDRESS\n" +
                "  |  \n" +
                "  8:MERGING-EXCHANGE");
    }

    @Test
    public void testLogicalProperty() throws Exception {
        String sql = "select cast(max(s_address) as date) from supplier where s_suppkey = 1 group by S_PHONE";
        ExecPlan execPlan = getExecPlan(sql);
        OlapScanNode olapScanNode = (OlapScanNode) execPlan.getScanNodes().get(0);
        Assert.assertEquals(0, olapScanNode.getBucketExprs().size());

        String plan = execPlan.getExplainString(TExplainLevel.NORMAL);
        assertContains(plan, "3:Project\n" +
                "  |  <slot 10> : DictExpr(12: S_ADDRESS,[CAST(<place-holder> AS DATE)])\n" +
                "  |  \n" +
                "  2:AGGREGATE (update finalize)\n" +
                "  |  output: max(11: S_ADDRESS)\n" +
                "  |  group by: 5: S_PHONE");
    }

    @Test
    public void testLowCardForLimit() throws Exception {
        String sql = "SELECT * from (SELECT t_a_0.`S_ADDRESS` AS f_ax_0, t_a_0.`S_ADDRESS` AS f_ax_1 FROM " +
                "(select * from (select * from supplier limit 20000) b) t_a_0) t_a_1 ORDER BY t_a_1.f_ax_0 desc LIMIT 0,20;";

        String plan = getFragmentPlan(sql);
        assertContains(plan, "3:Decode\n" +
                "  |  <dict id 9> : <string id 3>\n" +
                "  |  \n" +
                "  2:TOP-N\n" +
                "  |  order by: <slot 9> 9: S_ADDRESS DESC\n" +
                "  |  offset: 0\n" +
                "  |  limit: 20");

    }

    @Test
    public void testNeedDecode_1() throws Exception {
        String sql = "with cte_1 as (\n" +
                "    select\n" +
                "        t0.P_NAME as a,\n" +
                "        t0.P_BRAND as b,\n" +
                "        t1.s_name as c,\n" +
                "        t1.s_address as d,\n" +
                "        t1.s_address as e,\n" +
                "        t1.s_nationkey as f\n" +
                "    from\n" +
                "        part_v2 t0\n" +
                "        left join supplier_nullable t1 on t0.P_SIZE > t1.s_suppkey\n" +
                ")\n" +
                "select\n" +
                "    cte_1.b,\n" +
                "    if(\n" +
                "        cte_1.d in ('hz', 'bj'),\n" +
                "        cte_1.b,\n" +
                "        if (cte_1.e in ('hz'), 1035, cte_1.f)\n" +
                "    ),\n" +
                "    count(distinct if(cte_1.c = '', cte_1.e, null))\n" +
                "from\n" +
                "    cte_1\n" +
                "group by\n" +
                "    cte_1.b,\n" +
                "    if(\n" +
                "        cte_1.d in ('hz', 'bj'),\n" +
                "        cte_1.b,\n" +
                "        if (cte_1.e in ('hz'), 1035, cte_1.f)\n" +
                "    );";

        String plan = getFragmentPlan(sql);
        assertContains(plan, "5:Project\n" +
                "  |  <slot 22> : 22\n" +
                "  |  <slot 37> : if(31: S_ADDRESS IN ('hz', 'bj'), 22, CAST(if(31: S_ADDRESS = 'hz', 1035, 32: S_NATIONKEY) " +
                "AS VARCHAR))\n" +
                "  |  <slot 38> : if(30: S_NAME = '', 31: S_ADDRESS, NULL)\n" +
                "  |  \n" +
                "  4:Decode\n" +
                "  |  <dict id 40> : <string id 22>");
    }

    @Test
    public void testNeedDecode_2() throws Exception {
        String sql = "with cte_1 as (\n" +
                "    select\n" +
                "        t0.P_NAME as a,\n" +
                "        t0.P_BRAND as b,\n" +
                "        t1.s_name as c,\n" +
                "        t1.s_address as d,\n" +
                "        t1.s_address as e,\n" +
                "        t1.s_nationkey as f\n" +
                "    from\n" +
                "        part_v2 t0\n" +
                "        left join supplier_nullable t1 on t0.P_SIZE > t1.s_suppkey\n" +
                ")\n" +
                "select\n" +
                "    if(\n" +
                "        cte_1.d in ('hz', 'bj'),\n" +
                "        cte_1.b,\n" +
                "        if (cte_1.e in ('hz'), 1035, cte_1.f)\n" +
                "    ),\n" +
                "    count(distinct if(cte_1.c = '', cte_1.e, null))\n" +
                "from\n" +
                "    cte_1\n" +
                "group by\n" +
                "    if(\n" +
                "        cte_1.d in ('hz', 'bj'),\n" +
                "        cte_1.b,\n" +
                "        if (cte_1.e in ('hz'), 1035, cte_1.f)\n" +
                "    );";

        String plan = getFragmentPlan(sql);
        assertContains(plan, "5:Project\n" +
                "  |  <slot 37> : if(31: S_ADDRESS IN ('hz', 'bj'), 22, CAST(if(31: S_ADDRESS = 'hz', 1035, 32: S_NATIONKEY) " +
                "AS VARCHAR))\n" +
                "  |  <slot 38> : if(30: S_NAME = '', 31: S_ADDRESS, NULL)\n" +
                "  |  \n" +
                "  4:Decode\n" +
                "  |  <dict id 40> : <string id 22>");
    }
}<|MERGE_RESOLUTION|>--- conflicted
+++ resolved
@@ -1078,7 +1078,6 @@
                 "  |  partition by: [19: L_COMMENT, INT, false] \n" +
                 "  |  partition limit: 10\n" +
                 "  |  order by: [19, INT, false] ASC, [5, DOUBLE, false] DESC");
-<<<<<<< HEAD
 
         // mul-column partition by
         sql = "select * from (select L_COMMENT,l_quantity, rank() over " +
@@ -1090,8 +1089,6 @@
                 "  |  partition limit: 10\n" +
                 "  |  order by: [19, INT, false] ASC, [15, VARCHAR, false] ASC, [5, DOUBLE, false] DESC\n" +
                 "  |  offset: 0");
-=======
->>>>>>> 779489ce
     }
 
     @Test
