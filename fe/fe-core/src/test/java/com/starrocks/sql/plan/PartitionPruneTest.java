// Copyright 2021-present StarRocks, Inc. All rights reserved.
//
// Licensed under the Apache License, Version 2.0 (the "License");
// you may not use this file except in compliance with the License.
// You may obtain a copy of the License at
//
//     https://www.apache.org/licenses/LICENSE-2.0
//
// Unless required by applicable law or agreed to in writing, software
// distributed under the License is distributed on an "AS IS" BASIS,
// WITHOUT WARRANTIES OR CONDITIONS OF ANY KIND, either express or implied.
// See the License for the specific language governing permissions and
// limitations under the License.


package com.starrocks.sql.plan;

import com.starrocks.common.FeConstants;
import org.junit.BeforeClass;
import org.junit.Test;

import static org.junit.Assert.assertTrue;

public class PartitionPruneTest extends PlanTestBase {
    @BeforeClass
    public static void beforeClass() throws Exception {
        PlanTestBase.beforeClass();
        FeConstants.runningUnitTest = true;
        starRocksAssert.withTable("CREATE TABLE `ptest` (\n"
                + "  `k1` int(11) NOT NULL COMMENT \"\",\n"
                + "  `d2` date NOT NULL COMMENT \"\",\n"
                + "  `v1` int(11) NULL COMMENT \"\",\n"
                + "  `v2` int(11) NULL COMMENT \"\",\n"
                + "  `v3` int(11) NULL COMMENT \"\"\n"
                + ") ENGINE=OLAP\n"
                + "DUPLICATE KEY(`k1`, `d2`)\n"
                + "COMMENT \"OLAP\"\n"
                + "PARTITION BY RANGE(`d2`)\n"
                + "(PARTITION p202001 VALUES [('0000-01-01'), ('2020-01-01')),\n"
                + "PARTITION p202004 VALUES [('2020-01-01'), ('2020-04-01')),\n"
                + "PARTITION p202007 VALUES [('2020-04-01'), ('2020-07-01')),\n"
                + "PARTITION p202012 VALUES [('2020-07-01'), ('2020-12-01')))\n"
                + "DISTRIBUTED BY HASH(`k1`) BUCKETS 10\n"
                + "PROPERTIES (\n"
                + "\"replication_num\" = \"1\",\n"
                + "\"in_memory\" = \"false\"\n"
                + ");");
    }

    @Test
    public void testPredicatePrune1() throws Exception {
        String sql = getFragmentPlan("select * from ptest where d2 >= '2020-01-01';");
        assertTrue(sql.contains("     TABLE: ptest\n"
                + "     PREAGGREGATION: ON\n"
                + "     partitions=3/4\n"
                + "     rollup: ptest"));
    }

    @Test
    public void testPredicatePrune2() throws Exception {
        String sql = getFragmentPlan("select * from ptest where d2 > '2020-01-01';");
        assertTrue(sql.contains("TABLE: ptest\n" +
                "     PREAGGREGATION: ON\n" +
                "     PREDICATES: 2: d2 > '2020-01-01'\n" +
                "     partitions=3/4\n" +
                "     rollup: ptest"));
    }

    @Test
    public void testPredicatePrune3() throws Exception {
        String sql = getFragmentPlan("select * from ptest where d2 >= '2020-01-01' and d2 <= '2020-07-01';");
        assertTrue(sql.contains("TABLE: ptest\n"
                + "     PREAGGREGATION: ON\n"
                + "     PREDICATES: 2: d2 <= '2020-07-01'\n"
                + "     partitions=3/4\n"
                + "     rollup: ptest"));
    }

    @Test
    public void testPredicatePrune4() throws Exception {
        String sql = getFragmentPlan("select * from ptest where d2 >= '2020-01-01' and d2 < '2020-07-01';");
        assertTrue(sql.contains("     TABLE: ptest\n"
                + "     PREAGGREGATION: ON\n"
                + "     partitions=2/4\n"
                + "     rollup: ptest"));
    }

    @Test
    public void testPredicatePrune5() throws Exception {
        String sql = getFragmentPlan("select * from ptest where d2 = '2020-08-01' and d2 < '2020-07-01';");
        assertTrue(sql.contains("  0:EMPTYSET\n"));
    }

    @Test
    public void testPredicatePrune6() throws Exception {
        String sql = getFragmentPlan("select * from ptest where d2 = '2020-08-01' and d2 = '2020-09-01';");
        assertTrue(sql.contains("  0:EMPTYSET\n"));
    }

    @Test
    public void testPredicateEqPrune() throws Exception {
        String sql = getFragmentPlan("select * from ptest where d2 = '2020-07-01'");
        assertTrue(sql.contains("  0:OlapScanNode\n" +
                "     TABLE: ptest\n" +
                "     PREAGGREGATION: ON\n" +
                "     PREDICATES: 2: d2 = '2020-07-01'\n" +
                "     partitions=1/4\n" +
                "     rollup: ptest"));
    }

    @Test
    public void testInClauseCombineOr_1() throws Exception {
        String plan = getFragmentPlan("select * from ptest where (d2 > '1000-01-01') or (d2 in (null, '2020-01-01'));");
        assertTrue(plan.contains("  0:OlapScanNode\n" +
                "     TABLE: ptest\n" +
                "     PREAGGREGATION: ON\n" +
                "     PREDICATES: (2: d2 > '1000-01-01') OR (2: d2 IN (NULL, '2020-01-01')), 2: d2 > '1000-01-01'\n" +
                "     partitions=4/4\n" +
                "     rollup: ptest"));
    }

    @Test
    public void testInClauseCombineOr_2() throws Exception {
        String plan = getFragmentPlan("select * from ptest where (d2 > '1000-01-01') or (d2 in (null, null));");
        assertTrue(plan.contains("  0:OlapScanNode\n" +
                "     TABLE: ptest\n" +
                "     PREAGGREGATION: ON\n" +
                "     PREDICATES: (2: d2 > '1000-01-01') OR (2: d2 IN (NULL, NULL)), 2: d2 > '1000-01-01'\n" +
                "     partitions=4/4\n" +
                "     rollup: ptest"));
    }

    @Test
    public void testRightCastDatePrune() throws Exception {
        String sql = "select * from ptest where d2 <= '2020-05-01T13:45:57'";
        String plan = getFragmentPlan(sql);
        assertContains(plan, "partitions=3/4");
    }

    @Test
    public void testCastStringWithWhitSpace() throws Exception {
        String sql = "select * from ptest where cast('  111  ' as bigint) = k1";
        String plan = getFragmentPlan(sql);
        assertCContains(plan, "tabletRatio=4/40", "PREDICATES: 1: k1 = 111");

        sql = "select * from ptest where cast('  -111.12  ' as double) = k1";
        plan = getFragmentPlan(sql);
        assertContains(plan, "PREDICATES: CAST(1: k1 AS DOUBLE) = -111.12");

        sql = "select * from ptest where cast('  -111 2  ' as int) = k1";
        plan = getFragmentPlan(sql);
        assertContains(plan, "PREDICATES: 1: k1 = CAST('  -111 2  ' AS INT)");
    }

    @Test
    public void testNullException() throws Exception {
        String sql = "select * from ptest partition(p202007) where d2 is null";
        String plan = getFragmentPlan(sql);
<<<<<<< HEAD
        assertCContains(plan, "partitions=0/4");
=======
        assertCContains(plan, "0:EMPTYSET");
>>>>>>> 284bef33
    }
}<|MERGE_RESOLUTION|>--- conflicted
+++ resolved
@@ -156,10 +156,6 @@
     public void testNullException() throws Exception {
         String sql = "select * from ptest partition(p202007) where d2 is null";
         String plan = getFragmentPlan(sql);
-<<<<<<< HEAD
-        assertCContains(plan, "partitions=0/4");
-=======
-        assertCContains(plan, "0:EMPTYSET");
->>>>>>> 284bef33
+        assertCContains(plan, "EMPTYSET");
     }
 }