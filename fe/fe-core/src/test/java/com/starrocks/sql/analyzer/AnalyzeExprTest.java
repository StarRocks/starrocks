--- conflicted
+++ resolved
@@ -172,6 +172,7 @@
         analyzeFail("select array_filter([],[],[])");
         analyzeFail("select array_filter([2],1)");
     }
+
     @Test
     public void testLambdaFunctionMapApply() {
         analyzeSuccess("select map_apply((k,v)->(k+1,length(v)), col_map) from " +
@@ -209,7 +210,6 @@
         analyzeFail("select map_apply((k,v)->(v,k), col_map,col_map) from (select map_from_arrays" +
                 "([1,3,null,2,null],['ab','cdd',null,null,'']) as col_map)A;");
     }
-<<<<<<< HEAD
 
     @Test
     public void testLambdaFunctionMapFilter() {
@@ -241,8 +241,6 @@
                 "(select map_from_arrays([1,3,null,2,null],['ab','cdd',null,null,'abc']) as col_map)A;");
         analyzeFail("select map_filter((k,v)-> , col_map) from (select map_from_arrays([],[]) as col_map)A");
     }
-=======
->>>>>>> 5385e5f4
 
     @Test
     public void testBinaryLiteral() {
