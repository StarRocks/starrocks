// This file is licensed under the Elastic License 2.0. Copyright 2021-present, StarRocks Inc.
package com.starrocks.sql.analyzer;

<<<<<<< HEAD
=======
import com.starrocks.analysis.CreateUserStmt;
import com.starrocks.analysis.DropUserStmt;
>>>>>>> ebe1d2c8
import com.starrocks.analysis.UserIdentity;
import com.starrocks.authentication.PlainPasswordAuthenticationProvider;
import com.starrocks.common.AnalysisException;
import com.starrocks.qe.ConnectContext;
<<<<<<< HEAD
import com.starrocks.sql.ast.CreateUserStmt;
=======
import com.starrocks.sql.ast.AlterUserStmt;
>>>>>>> ebe1d2c8
import com.starrocks.sql.ast.GrantPrivilegeStmt;
import com.starrocks.sql.ast.RevokePrivilegeStmt;
import com.starrocks.utframe.UtFrameUtils;
import org.junit.AfterClass;
import org.junit.Assert;
import org.junit.BeforeClass;
import org.junit.Test;

import java.util.List;

public class PrivilegeStmtAnalyzerV2Test {
<<<<<<< HEAD
    ConnectContext ctx;

    @Before
    public void init() throws Exception {
=======
    static ConnectContext ctx;
    @BeforeClass
    public static void setUp() throws Exception {
        UtFrameUtils.setUpForPersistTest();
>>>>>>> ebe1d2c8
        ctx = UtFrameUtils.initCtxForNewPrivilege(UserIdentity.ROOT);
        CreateUserStmt createUserStmt = (CreateUserStmt) UtFrameUtils.parseStmtWithNewParser(
                "create user test_user", ctx);
        ctx.getGlobalStateMgr().getAuthenticationManager().createUser(createUserStmt);
    }

    @AfterClass
    public static void cleanup() throws Exception {
        DropUserStmt dropUserStmt = (DropUserStmt) UtFrameUtils.parseStmtWithNewParser(
                "drop user test_user", ctx);
        ctx.getGlobalStateMgr().getAuthenticationManager().dropUser(dropUserStmt);
    }

    @Test
    public void testCreateUser() throws Exception {
        String sql = "create user test";
        CreateUserStmt stmt = (CreateUserStmt) UtFrameUtils.parseStmtWithNewParser(sql, ctx);
        Assert.assertEquals("test", stmt.getUserIdent().getQualifiedUser());
        Assert.assertEquals("%", stmt.getUserIdent().getHost());
        Assert.assertEquals("", stmt.getOriginalPassword());
        Assert.assertEquals(PlainPasswordAuthenticationProvider.PLUGIN_NAME, stmt.getAuthPlugin());

        sql = "create user 'test'@'10.1.1.1'";
        stmt = (CreateUserStmt) UtFrameUtils.parseStmtWithNewParser(sql, ctx);
        Assert.assertEquals("test", stmt.getUserIdent().getQualifiedUser());
        Assert.assertEquals("10.1.1.1", stmt.getUserIdent().getHost());
        Assert.assertEquals("", stmt.getOriginalPassword());
        Assert.assertEquals(PlainPasswordAuthenticationProvider.PLUGIN_NAME, stmt.getAuthPlugin());

        sql = "create user 'test'@'%' identified by 'abc'";
        stmt = (CreateUserStmt) UtFrameUtils.parseStmtWithNewParser(sql, ctx);
        Assert.assertEquals("test", stmt.getUserIdent().getQualifiedUser());
        Assert.assertEquals("%", stmt.getUserIdent().getHost());
        Assert.assertEquals("abc", stmt.getOriginalPassword());
        Assert.assertEquals(PlainPasswordAuthenticationProvider.PLUGIN_NAME, stmt.getAuthPlugin());

        sql = "create user 'aaa~bbb'";
        try {
            UtFrameUtils.parseStmtWithNewParser(sql, ctx);
            Assert.fail();
        } catch (AnalysisException e) {
            Assert.assertTrue(e.getMessage().contains("invalid user name"));
        }
    }

    @Test
    public void testAlterDropUser() throws Exception {
        String sql = "alter user test_user identified by 'abc'";
        AlterUserStmt alterUserStmt = (AlterUserStmt) UtFrameUtils.parseStmtWithNewParser(sql, ctx);
        Assert.assertEquals("test_user", alterUserStmt.getUserIdent().getQualifiedUser());
        Assert.assertEquals("%", alterUserStmt.getUserIdent().getHost());
        Assert.assertEquals("abc", alterUserStmt.getOriginalPassword());
        Assert.assertEquals(PlainPasswordAuthenticationProvider.PLUGIN_NAME, alterUserStmt.getAuthPlugin());

        sql = "alter user 'test'@'10.1.1.1' identified by 'abc'";
        try {
            UtFrameUtils.parseStmtWithNewParser(sql, ctx);
            Assert.fail();
        } catch (AnalysisException e) {
            Assert.assertTrue(e.getMessage().contains("user 'test'@'10.1.1.1' not exist!"));
        }

        sql = "drop user test";
        DropUserStmt dropUserStmt = (DropUserStmt) UtFrameUtils.parseStmtWithNewParser(sql, ctx);
        Assert.assertEquals("test", dropUserStmt.getUserIdent().getQualifiedUser());

        sql = "drop user test_user";
        dropUserStmt = (DropUserStmt) UtFrameUtils.parseStmtWithNewParser(sql, ctx);
        Assert.assertEquals("test_user", dropUserStmt.getUserIdent().getQualifiedUser());

        sql = "drop user root";
        try {
            UtFrameUtils.parseStmtWithNewParser(sql, ctx);
        } catch (AnalysisException e) {
            Assert.assertTrue(e.getMessage().contains("cannot drop root!"));
        }
    }

    @Test
    public void testGrantRevokeSelectTablePrivilege() throws Exception {
        CreateUserStmt createUserStmt = (CreateUserStmt) UtFrameUtils.parseStmtWithNewParser(
                "create user test", ctx);
        ctx.getGlobalStateMgr().getAuthenticationManager().createUser(createUserStmt);

        String sql = "grant select on db.tbl to test";
        GrantPrivilegeStmt grantStmt = (GrantPrivilegeStmt) UtFrameUtils.parseStmtWithNewParser(sql, ctx);
        Assert.assertEquals("TABLE", grantStmt.getPrivType());
        List<String> tokens = grantStmt.getPrivilegeObjectNameTokenList();
        Assert.assertEquals(2, tokens.size());
        Assert.assertEquals("db", tokens.get(0));
        Assert.assertEquals("tbl", tokens.get(1));
        Assert.assertEquals("test", grantStmt.getUserIdentity().getQualifiedUser());
        Assert.assertNull(grantStmt.getRole());

        sql = "revoke select on db.tbl from test";
        RevokePrivilegeStmt revokeStmt = (RevokePrivilegeStmt) UtFrameUtils.parseStmtWithNewParser(sql, ctx);
        Assert.assertEquals("TABLE", revokeStmt.getPrivType());
        tokens = revokeStmt.getPrivilegeObjectNameTokenList();
        Assert.assertEquals(2, tokens.size());
        Assert.assertEquals("db", tokens.get(0));
        Assert.assertEquals("tbl", tokens.get(1));
        Assert.assertEquals("test", revokeStmt.getUserIdentity().getQualifiedUser());
        Assert.assertNull(revokeStmt.getRole());
    }
}<|MERGE_RESOLUTION|>--- conflicted
+++ resolved
@@ -1,20 +1,13 @@
 // This file is licensed under the Elastic License 2.0. Copyright 2021-present, StarRocks Inc.
 package com.starrocks.sql.analyzer;
 
-<<<<<<< HEAD
-=======
-import com.starrocks.analysis.CreateUserStmt;
-import com.starrocks.analysis.DropUserStmt;
->>>>>>> ebe1d2c8
 import com.starrocks.analysis.UserIdentity;
 import com.starrocks.authentication.PlainPasswordAuthenticationProvider;
 import com.starrocks.common.AnalysisException;
 import com.starrocks.qe.ConnectContext;
-<<<<<<< HEAD
+import com.starrocks.sql.ast.AlterUserStmt;
 import com.starrocks.sql.ast.CreateUserStmt;
-=======
-import com.starrocks.sql.ast.AlterUserStmt;
->>>>>>> ebe1d2c8
+import com.starrocks.sql.ast.DropUserStmt;
 import com.starrocks.sql.ast.GrantPrivilegeStmt;
 import com.starrocks.sql.ast.RevokePrivilegeStmt;
 import com.starrocks.utframe.UtFrameUtils;
@@ -26,17 +19,10 @@
 import java.util.List;
 
 public class PrivilegeStmtAnalyzerV2Test {
-<<<<<<< HEAD
-    ConnectContext ctx;
-
-    @Before
-    public void init() throws Exception {
-=======
     static ConnectContext ctx;
     @BeforeClass
     public static void setUp() throws Exception {
         UtFrameUtils.setUpForPersistTest();
->>>>>>> ebe1d2c8
         ctx = UtFrameUtils.initCtxForNewPrivilege(UserIdentity.ROOT);
         CreateUserStmt createUserStmt = (CreateUserStmt) UtFrameUtils.parseStmtWithNewParser(
                 "create user test_user", ctx);
