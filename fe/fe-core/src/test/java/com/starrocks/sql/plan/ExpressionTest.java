--- conflicted
+++ resolved
@@ -777,26 +777,6 @@
                 "c4 IN ('1970-01-01', '1970-01-01', '1970-02-01')");
         testPlanContains("SELECT * FROM test_in_pred_norm WHERE c4 IN ('292278994-08-17', '1970-01-01', '1970-02-01') ",
                 "5: c4 IN (CAST('292278994-08-17' AS DATE), '1970-01-01', '1970-02-01')");
-
-        // common expression
-<<<<<<< HEAD
-        String plan = getFragmentPlan("SELECT " +
-                "c4 IN ('292278994-08-17', '1970-02-01') AND c4 IN ('292278994-08-18', '1970-02-01') AND " +
-                "c5 IN ('292278994-08-17', '1970-02-01') AND c5 IN ('292278994-08-18', '1970-02-01') AND " +
-                "c5 IN ('292278994-08-17', '1970-02-01') AND c5 IN ('292278994-08-17', '1970-02-01')  " +
-                " FROM test_in_pred_norm");
-        Assert.assertTrue("plan is " + plan, plan.contains("common expressions:"));
-        Assert.assertTrue("plan is \n" + plan, plan.contains("<slot 8> "));
-        Assert.assertTrue("plan is \n" + plan, plan.contains("<slot 9> "));
-=======
-        testPlanContains("SELECT " +
-                        "c4 IN ('292278994-08-17', '1970-02-01') AND " +
-                        "c5 IN ('292278994-08-17', '1970-02-01') AND " +
-                        "c5 IN ('292278994-08-17', '1970-02-01')  " +
-                        " FROM test_in_pred_norm",
-                "<slot 7> : (5: c4 IN (CAST('292278994-08-17' AS DATE), '1970-02-01')) AND " +
-                        "(6: c5 IN (CAST('292278994-08-17' AS DATE), '1970-02-01'))");
->>>>>>> 0929ed9a
     }
 
     @Test
