--- conflicted
+++ resolved
@@ -537,13 +537,8 @@
     }
 
     @Test
-<<<<<<< HEAD
     public void testLambdaReuseSubExpression() throws Exception {
         starRocksAssert.withTable("create table test_array" +
-=======
-    public void testLambdaReuseSubExpressionWithoutLambdaArguments() throws Exception {
-        starRocksAssert.withTable("create table if not exists test_array" +
->>>>>>> 29bc92eb
                 "(c0 INT,c1 int, c2 array<int>) " +
                 " duplicate key(c0) distributed by hash(c0) buckets 1 " +
                 "properties('replication_num'='1');");
