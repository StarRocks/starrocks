// This file is licensed under the Elastic License 2.0. Copyright 2021 StarRocks Limited.

package com.starrocks.sql.optimizer.rule.transformation;

import com.google.common.collect.Lists;
import com.google.common.collect.Maps;
import com.google.common.collect.Range;
import com.starrocks.analysis.DateLiteral;
import com.starrocks.analysis.IntLiteral;
import com.starrocks.catalog.Column;
import com.starrocks.catalog.OlapTable;
import com.starrocks.catalog.Partition;
import com.starrocks.catalog.PartitionKey;
import com.starrocks.catalog.PartitionType;
import com.starrocks.catalog.PrimitiveType;
import com.starrocks.catalog.RangePartitionInfo;
import com.starrocks.catalog.ScalarType;
import com.starrocks.catalog.Type;
import com.starrocks.common.FeConstants;
import com.starrocks.sql.optimizer.Memo;
import com.starrocks.sql.optimizer.OptExpression;
import com.starrocks.sql.optimizer.OptimizerContext;
import com.starrocks.sql.optimizer.Utils;
import com.starrocks.sql.optimizer.base.ColumnRefFactory;
import com.starrocks.sql.optimizer.operator.logical.LogicalOlapScanOperator;
import com.starrocks.sql.optimizer.operator.scalar.BinaryPredicateOperator;
import com.starrocks.sql.optimizer.operator.scalar.ColumnRefOperator;
import com.starrocks.sql.optimizer.operator.scalar.ConstantOperator;
import com.starrocks.sql.optimizer.operator.scalar.ScalarOperator;
import mockit.Expectations;
import mockit.Mocked;
import org.junit.Test;

import java.time.LocalDateTime;
import java.util.ArrayList;
import java.util.List;
import java.util.Map;

import static org.junit.Assert.assertEquals;
import static org.junit.Assert.assertNull;

public class PartitionPruneRuleTest {
    @Test
    public void transform1(@Mocked OlapTable olapTable, @Mocked RangePartitionInfo partitionInfo) {
        FeConstants.runningUnitTest = true;
        Partition part1 = new Partition(1, "p1", null, null);
        Partition part2 = new Partition(2, "p2", null, null);
        Partition part3 = new Partition(3, "p3", null, null);
        Partition part4 = new Partition(4, "p4", null, null);
        Partition part5 = new Partition(5, "p5", null, null);

        List<Column> columns = Lists.newArrayList(
                new Column("dealDate", Type.DATE, false)
        );

        Map<Long, Range<PartitionKey>> keyRange = Maps.newHashMap();

        PartitionKey p1 = new PartitionKey();
        p1.pushColumn(new DateLiteral(2019, 11, 1), PrimitiveType.DATE);

        PartitionKey p2 = new PartitionKey();
        p2.pushColumn(new DateLiteral(2020, 2, 1), PrimitiveType.DATE);

        PartitionKey p3 = new PartitionKey();
        p3.pushColumn(new DateLiteral(2020, 5, 1), PrimitiveType.DATE);

        PartitionKey p4 = new PartitionKey();
        p4.pushColumn(new DateLiteral(2020, 8, 1), PrimitiveType.DATE);

        PartitionKey p5 = new PartitionKey();
        p5.pushColumn(new DateLiteral(2020, 11, 1), PrimitiveType.DATE);

        PartitionKey p6 = new PartitionKey();
        p6.pushColumn(new DateLiteral(2021, 2, 1), PrimitiveType.DATE);

        keyRange.put(1L, Range.closed(p1, p2));
        keyRange.put(2L, Range.closed(p2, p3));
        keyRange.put(3L, Range.closed(p3, p4));
        keyRange.put(4L, Range.closed(p4, p5));
        keyRange.put(5L, Range.closed(p5, p6));

        ColumnRefFactory columnRefFactory = new ColumnRefFactory();
        ColumnRefOperator column1 = columnRefFactory.create("dealDate", ScalarType.DATE, false);
        Map<ColumnRefOperator, Column> scanColumnMap = Maps.newHashMap();
        scanColumnMap.put(column1, new Column("dealDate", Type.DATE, false));

        BinaryPredicateOperator binaryPredicateOperator1 =
                new BinaryPredicateOperator(BinaryPredicateOperator.BinaryType.GE, column1,
                        ConstantOperator.createDate(LocalDateTime.of(2020, 6, 1, 0, 0, 0)));
        BinaryPredicateOperator binaryPredicateOperator2 =
                new BinaryPredicateOperator(BinaryPredicateOperator.BinaryType.LE, column1,
                        ConstantOperator.createDate(LocalDateTime.of(2020, 12, 1, 0, 0, 0)));
        ScalarOperator predicate = Utils.compoundAnd(binaryPredicateOperator1, binaryPredicateOperator2);
        LogicalOlapScanOperator operator = new LogicalOlapScanOperator(olapTable,
                new ArrayList<>(scanColumnMap.keySet()), scanColumnMap, Maps.newHashMap(), null, -1, predicate);
        operator.setPredicate(null);

        new Expectations() {
            {
                olapTable.getPartitionInfo();
                result = partitionInfo;

                partitionInfo.getType();
                result = PartitionType.RANGE;

                partitionInfo.getIdToRange(false);
                result = keyRange;

                partitionInfo.getPartitionColumns();
                result = columns;

                olapTable.getPartitions();
                result = Lists.newArrayList(part1, part2, part3, part4, part5);
                minTimes = 0;

                olapTable.getPartition(1);
                result = part1;
                minTimes = 0;
                olapTable.getPartition(2);
                result = part2;
                minTimes = 0;
                olapTable.getPartition(3);
                result = part3;
                minTimes = 0;
                olapTable.getPartition(4);
                result = part4;
                minTimes = 0;
                olapTable.getPartition(5);
                result = part5;
                minTimes = 0;
            }
        };

        PartitionPruneRule rule = new PartitionPruneRule();

<<<<<<< HEAD
        assertEquals(0, operator.getSelectedPartitionId().size());
        rule.transform(new OptExpression(operator), new OptimizerContext(new Memo(), columnRefFactory));
=======
        assertNull(operator.getSelectedPartitionId());
        OptExpression optExpression =
                rule.transform(new OptExpression(operator), new OptimizerContext(new Memo(), columnRefFactory)).get(0);
>>>>>>> 08809122

        assertEquals(3, ((LogicalOlapScanOperator) optExpression.getOp()).getSelectedPartitionId().size());
    }

    @Test
    public void transform2(@Mocked OlapTable olapTable, @Mocked RangePartitionInfo partitionInfo) {
        FeConstants.runningUnitTest = true;
        Partition part1 = new Partition(1, "p1", null, null);
        Partition part2 = new Partition(2, "p2", null, null);
        Partition part3 = new Partition(3, "p3", null, null);
        Partition part4 = new Partition(4, "p4", null, null);
        Partition part5 = new Partition(5, "p5", null, null);

        List<Column> columns = Lists.newArrayList(
                new Column("dealDate", Type.DATE, false),
                new Column("main_brand_id", Type.INT, false)
        );

        Map<Long, Range<PartitionKey>> keyRange = Maps.newHashMap();

        PartitionKey p1 = new PartitionKey();
        p1.pushColumn(new DateLiteral(2019, 11, 1), PrimitiveType.DATE);
        p1.pushColumn(new IntLiteral(100), PrimitiveType.INT);

        PartitionKey p2 = new PartitionKey();
        p2.pushColumn(new DateLiteral(2020, 2, 1), PrimitiveType.DATE);
        p2.pushColumn(new IntLiteral(200), PrimitiveType.INT);

        PartitionKey p3 = new PartitionKey();
        p3.pushColumn(new DateLiteral(2020, 5, 1), PrimitiveType.DATE);
        p3.pushColumn(new IntLiteral(300), PrimitiveType.INT);

        PartitionKey p4 = new PartitionKey();
        p4.pushColumn(new DateLiteral(2020, 8, 1), PrimitiveType.DATE);
        p4.pushColumn(new IntLiteral(400), PrimitiveType.INT);

        PartitionKey p5 = new PartitionKey();
        p5.pushColumn(new DateLiteral(2020, 11, 1), PrimitiveType.DATE);
        p5.pushColumn(new IntLiteral(500), PrimitiveType.INT);

        PartitionKey p6 = new PartitionKey();
        p6.pushColumn(new DateLiteral(2021, 2, 1), PrimitiveType.DATE);
        p6.pushColumn(new IntLiteral(600), PrimitiveType.INT);

        keyRange.put(1L, Range.closed(p1, p2));
        keyRange.put(2L, Range.closed(p2, p3));
        keyRange.put(3L, Range.closed(p3, p4));
        keyRange.put(4L, Range.closed(p4, p5));
        keyRange.put(5L, Range.closed(p5, p6));

        ColumnRefFactory columnRefFactory = new ColumnRefFactory();
        ColumnRefOperator column1 = columnRefFactory.create("dealDate", ScalarType.DATE, false);
        ColumnRefOperator column2 = columnRefFactory.create("main_brand_id", ScalarType.INT, false);
        Map<ColumnRefOperator, Column> scanColumnMap = Maps.newHashMap();
        scanColumnMap.put(column1, new Column("dealDate", Type.DATE, false));
        scanColumnMap.put(column2, new Column("main_brand_id", Type.INT, false));

        BinaryPredicateOperator binaryPredicateOperator1 =
                new BinaryPredicateOperator(BinaryPredicateOperator.BinaryType.GE, column1,
                        ConstantOperator.createDate(LocalDateTime.of(2020, 8, 1, 0, 0, 0)));
        BinaryPredicateOperator binaryPredicateOperator2 =
                new BinaryPredicateOperator(BinaryPredicateOperator.BinaryType.LE, column1,
                        ConstantOperator.createDate(LocalDateTime.of(2020, 12, 1, 0, 0, 0)));
        BinaryPredicateOperator binaryPredicateOperator3 =
                new BinaryPredicateOperator(BinaryPredicateOperator.BinaryType.GE, column2,
                        ConstantOperator.createInt(150));
        BinaryPredicateOperator binaryPredicateOperator4 =
                new BinaryPredicateOperator(BinaryPredicateOperator.BinaryType.LE, column2,
                        ConstantOperator.createInt(150));
        ScalarOperator predicate =
                Utils.compoundAnd(binaryPredicateOperator1, binaryPredicateOperator2, binaryPredicateOperator3,
                        binaryPredicateOperator4);
        LogicalOlapScanOperator operator = new LogicalOlapScanOperator(olapTable,
                new ArrayList<>(scanColumnMap.keySet()), scanColumnMap, Maps.newHashMap(), null, -1, predicate);

        new Expectations() {
            {
                olapTable.getPartitionInfo();
                result = partitionInfo;

                partitionInfo.getType();
                result = PartitionType.RANGE;

                partitionInfo.getIdToRange(false);
                result = keyRange;

                partitionInfo.getPartitionColumns();
                result = columns;

                olapTable.getPartitions();
                result = Lists.newArrayList(part1, part2, part3, part4, part5);
                minTimes = 0;

                olapTable.getPartition(1);
                result = part1;
                minTimes = 0;

                olapTable.getPartition(2);
                result = part2;
                minTimes = 0;

                olapTable.getPartition(3);
                result = part3;
                minTimes = 0;

                olapTable.getPartition(4);
                result = part4;
                minTimes = 0;

                olapTable.getPartition(5);
                result = part5;
                minTimes = 0;
            }
        };

        PartitionPruneRule rule = new PartitionPruneRule();

        assertNull(operator.getSelectedPartitionId());
        OptExpression optExpression =
                rule.transform(new OptExpression(operator), new OptimizerContext(new Memo(), columnRefFactory)).get(0);

        assertEquals(3, ((LogicalOlapScanOperator) optExpression.getOp()).getSelectedPartitionId().size());
    }
}<|MERGE_RESOLUTION|>--- conflicted
+++ resolved
@@ -133,14 +133,9 @@
 
         PartitionPruneRule rule = new PartitionPruneRule();
 
-<<<<<<< HEAD
-        assertEquals(0, operator.getSelectedPartitionId().size());
-        rule.transform(new OptExpression(operator), new OptimizerContext(new Memo(), columnRefFactory));
-=======
         assertNull(operator.getSelectedPartitionId());
         OptExpression optExpression =
                 rule.transform(new OptExpression(operator), new OptimizerContext(new Memo(), columnRefFactory)).get(0);
->>>>>>> 08809122
 
         assertEquals(3, ((LogicalOlapScanOperator) optExpression.getOp()).getSelectedPartitionId().size());
     }
