--- conflicted
+++ resolved
@@ -1110,7 +1110,6 @@
 
     @Test
     public void testSubString() {
-<<<<<<< HEAD
         assertEquals("ab", ScalarOperatorFunctions.substring(ConstantOperator.createVarchar("abcd"),
                 ConstantOperator.createInt(1), ConstantOperator.createInt(2)).getVarchar());
         assertEquals("abcd", ScalarOperatorFunctions.substring(ConstantOperator.createVarchar("abcd"),
@@ -1129,7 +1128,7 @@
                 ConstantOperator.createInt(0), ConstantOperator.createInt(2)).getVarchar());
         assertEquals("", ScalarOperatorFunctions.substring(ConstantOperator.createVarchar("abcd"),
                 ConstantOperator.createInt(5), ConstantOperator.createInt(2)).getVarchar());
-=======
+
         assertEquals("starrocks", ScalarOperatorFunctions.substring(
                 new ConstantOperator("starrockscluster", Type.VARCHAR),
                 new ConstantOperator(1, Type.INT),
@@ -1180,7 +1179,6 @@
         assertEquals("", ScalarOperatorFunctions.substring(
                 new ConstantOperator("starrocks", Type.VARCHAR),
                 new ConstantOperator(10, Type.INT)).getVarchar());
->>>>>>> 813220cd
     }
 
 }