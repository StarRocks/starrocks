--- conflicted
+++ resolved
@@ -242,29 +242,17 @@
         System.out.println(replayPair.second);
         Assert.assertTrue(replayPair.second.contains("3:HASH JOIN\n" +
                 "  |  join op: LEFT OUTER JOIN (BUCKET_SHUFFLE)\n" +
-<<<<<<< HEAD
-                "  |  equal join conjunct: [2: ss_ticket_number, INT, false] = [25: sr_ticket_number, INT, true]\n" +
-                "  |  equal join conjunct: [1: ss_item_sk, INT, false] = [24: sr_item_sk, INT, true]\n" +
-                "  |  other predicates: 25: sr_ticket_number IS NULL\n" +
-                "  |  output columns: 1, 3, 5, 11, 12, 14\n" +
-                "  |  cardinality: 39142590"));
-        Assert.assertTrue(replayPair.second.contains("16:HASH JOIN\n" +
-                "  |  join op: LEFT OUTER JOIN (BUCKET_SHUFFLE)\n" +
-                "  |  equal join conjunct: [76: ws_order_number, INT, false] = [110: wr_order_number, INT, true]\n" +
-                "  |  equal join conjunct: [75: ws_item_sk, INT, false] = [109: wr_item_sk, INT, true]\n" +
-                "  |  other predicates: 110: wr_order_number IS NULL\n" +
-                "  |  output columns: 75, 77, 80, 93, 94, 96\n" +
-=======
                 "  |  equal join conjunct: [257: ss_ticket_number, INT, false] = [280: sr_ticket_number, INT, true]\n" +
                 "  |  equal join conjunct: [256: ss_item_sk, INT, false] = [279: sr_item_sk, INT, true]\n" +
                 "  |  other predicates: 280: sr_ticket_number IS NULL\n" +
+                "  |  output columns: 1, 3, 5, 11, 12, 14\n" +
                 "  |  cardinality: 39142590"));
         Assert.assertTrue(replayPair.second.contains("16:HASH JOIN\n" +
                 "  |  join op: LEFT OUTER JOIN (BUCKET_SHUFFLE)\n" +
                 "  |  equal join conjunct: [331: ws_order_number, INT, false] = [365: wr_order_number, INT, true]\n" +
                 "  |  equal join conjunct: [330: ws_item_sk, INT, false] = [364: wr_item_sk, INT, true]\n" +
                 "  |  other predicates: 365: wr_order_number IS NULL\n" +
->>>>>>> 86934f1f
+                "  |  output columns: 75, 77, 80, 93, 94, 96\n" +
                 "  |  cardinality: 7916106"));
     }
 
