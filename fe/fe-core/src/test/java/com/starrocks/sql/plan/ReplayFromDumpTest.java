// This file is licensed under the Elastic License 2.0. Copyright 2021-present, StarRocks Inc.

package com.starrocks.sql.plan;

import com.google.common.collect.Lists;
import com.starrocks.common.FeConstants;
import com.starrocks.common.Pair;
import com.starrocks.persist.gson.GsonUtils;
import com.starrocks.qe.ConnectContext;
import com.starrocks.qe.SessionVariable;
import com.starrocks.qe.VariableMgr;
import com.starrocks.sql.optimizer.OptimizerContext;
import com.starrocks.sql.optimizer.dump.QueryDumpInfo;
import com.starrocks.sql.optimizer.rule.RuleSet;
import com.starrocks.sql.optimizer.rule.transformation.JoinAssociativityRule;
import com.starrocks.system.BackendCoreStat;
import com.starrocks.thrift.TExplainLevel;
import com.starrocks.utframe.StarRocksAssert;
import com.starrocks.utframe.UtFrameUtils;
import mockit.Mock;
import mockit.MockUp;
import org.junit.AfterClass;
import org.junit.Assert;
import org.junit.Before;
import org.junit.BeforeClass;
import org.junit.Test;

import java.io.BufferedReader;
import java.io.File;
import java.io.FileReader;
import java.io.IOException;
import java.util.List;
import java.util.Objects;
import java.util.stream.Collectors;
import java.util.stream.Stream;

public class ReplayFromDumpTest {
    public static ConnectContext connectContext;
    public static StarRocksAssert starRocksAssert;

    public static List<String> MODEL_LISTS = Lists.newArrayList("[end]", "[dump]", "[result]", "[fragment]",
            "[fragment statistics]");

    @BeforeClass
    public static void beforeClass() throws Exception {
        UtFrameUtils.createMinStarRocksCluster();
        // create connect context
        connectContext = UtFrameUtils.createDefaultCtx();
        connectContext.getSessionVariable().setOptimizerExecuteTimeout(30000);
        connectContext.getSessionVariable().setJoinImplementationMode("auto");
        connectContext.getSessionVariable().setEnableLocalShuffleAgg(false);
        starRocksAssert = new StarRocksAssert(connectContext);
        FeConstants.runningUnitTest = true;
    }

    @Before
    public void before() {
        BackendCoreStat.reset();
    }

    @AfterClass
    public static void afterClass() throws Exception {
        connectContext.getSessionVariable().setEnableLocalShuffleAgg(true);
    }

    public String getModelContent(String filename, String model) {
        String path = Objects.requireNonNull(ClassLoader.getSystemClassLoader().getResource("sql")).getPath();
        File file = new File(path + "/" + filename + ".sql");
        StringBuilder modelContentBuilder = new StringBuilder();

        String tempStr;
        boolean hasModelContent = false;
        try (BufferedReader reader = new BufferedReader(new FileReader(file))) {
            while ((tempStr = reader.readLine()) != null) {
                if (tempStr.equals("[" + model + "]")) {
                    hasModelContent = true;
                    continue;
                }

                if (MODEL_LISTS.contains(tempStr)) {
                    hasModelContent = false;
                }

                if (hasModelContent) {
                    modelContentBuilder.append(tempStr).append("\n");
                }
            }
        } catch (Exception e) {
            e.printStackTrace();
            Assert.fail();
        }
        return modelContentBuilder.toString();
    }

    public QueryDumpInfo getDumpInfoFromJson(String dumpInfoString) {
        return GsonUtils.GSON.fromJson(dumpInfoString, QueryDumpInfo.class);
    }

    public SessionVariable getTestSessionVariable() {
        SessionVariable sessionVariable = VariableMgr.newSessionVariable();
        sessionVariable.setMaxTransformReorderJoins(8);
        sessionVariable.setEnableGlobalRuntimeFilter(true);
        sessionVariable.setEnableMultiColumnsOnGlobbalRuntimeFilter(true);
        return sessionVariable;
    }

    public void compareDumpWithOriginTest(String filename) throws Exception {
        String dumpString = getModelContent(filename, "dump");
        String originCostPlan = Stream.of(getModelContent(filename, "fragment statistics").split("\n")).
                filter(s -> !s.contains("tabletList")).collect(Collectors.joining("\n"));
        String replayCostPlan = Stream.of(
                        PlanTestBase.format(getCostPlanFragment(dumpString, getTestSessionVariable()).second).split("\n"))
                .filter(s -> !s.contains("tabletList")).collect(Collectors.joining("\n"));
        Assert.assertEquals(originCostPlan, replayCostPlan);
    }

    private String getDumpInfoFromFile(String fileName) throws Exception {
        String path = Objects.requireNonNull(ClassLoader.getSystemClassLoader().getResource("sql")).getPath();
        File file = new File(path + "/" + fileName + ".json");
        StringBuilder sb = new StringBuilder();
        String tempStr;
        try (BufferedReader reader = new BufferedReader(new FileReader(file))) {
            while ((tempStr = reader.readLine()) != null) {
                sb.append(tempStr);
            }
        } catch (IOException e) {
            e.printStackTrace();
            Assert.fail();
        }

        return sb.toString();
    }

    private Pair<QueryDumpInfo, String> getCostPlanFragment(String dumpJonStr) throws Exception {
        return getCostPlanFragment(dumpJonStr, null);
    }

    private Pair<QueryDumpInfo, String> getCostPlanFragment(String dumpJsonStr, SessionVariable sessionVariable)
            throws Exception {
        return getPlanFragment(dumpJsonStr, sessionVariable, TExplainLevel.COSTS);
    }

    private Pair<QueryDumpInfo, String> getPlanFragment(String dumpJsonStr, SessionVariable sessionVariable,
                                                        TExplainLevel level)
            throws Exception {
        QueryDumpInfo queryDumpInfo = getDumpInfoFromJson(dumpJsonStr);
        if (sessionVariable != null) {
            queryDumpInfo.setSessionVariable(sessionVariable);
        }
        queryDumpInfo.getSessionVariable().setOptimizerExecuteTimeout(30000);
        queryDumpInfo.getSessionVariable().setEnableLocalShuffleAgg(false);
        return new Pair<>(queryDumpInfo,
                UtFrameUtils.getNewPlanAndFragmentFromDump(connectContext, queryDumpInfo).second.
                        getExplainString(level));
    }

    @Test
    public void testTPCH1() throws Exception {
        compareDumpWithOriginTest("tpchcost/q1");
    }

    @Test
    public void testTPCH5() throws Exception {
        compareDumpWithOriginTest("tpchcost/q5");
    }

    @Test
    public void testTPCH7() throws Exception {
        compareDumpWithOriginTest("tpchcost/q7");
    }

    @Test
    public void testTPCH17WithUseAnalytic() throws Exception {
        QueryDumpInfo queryDumpInfo = getDumpInfoFromJson(getDumpInfoFromFile("query_dump/tpch17"));
        SessionVariable sessionVariable = queryDumpInfo.getSessionVariable();
        sessionVariable.setNewPlanerAggStage(2);
        Pair<QueryDumpInfo, String> replayPair =
                getCostPlanFragment(getDumpInfoFromFile("query_dump/tpch17"), sessionVariable);
        Assert.assertTrue(replayPair.second, replayPair.second.contains("  8:ANALYTIC\n" +
                "  |  functions: [, avg[([5: L_QUANTITY, DOUBLE, false]); args: DOUBLE; " +
                "result: DOUBLE; args nullable: false; result nullable: true], ]\n" +
                "  |  partition by: [18: P_PARTKEY, INT, false]"));
    }

    @Test
    public void testTPCH20() throws Exception {
        compareDumpWithOriginTest("tpchcost/q20");
    }

    @Test
    public void testReplayTPCDS02() throws Exception {
        Pair<QueryDumpInfo, String> replayPair = getCostPlanFragment(getDumpInfoFromFile("query_dump/tpcds02"));
        SessionVariable replaySessionVariable = replayPair.first.getSessionVariable();
        Assert.assertEquals(replaySessionVariable.getParallelExecInstanceNum(), 4);
<<<<<<< HEAD
        Assert.assertTrue(replayPair.second.contains("  |----24:EXCHANGE\n" +
                "  |       cardinality: 59170\n" +
=======
        Assert.assertTrue(replayPair.second, replayPair.second.contains("  |----24:EXCHANGE\n" +
                "  |       cardinality: 65744\n" +
>>>>>>> 7f10dbad
                "  |    \n" +
                "  18:UNION\n" +
                "  |  child exprs:\n" +
                "  |      [325, INT, true] | [346, DECIMAL64(7,2), true]\n" +
                "  |      [359, INT, true] | [380, DECIMAL64(7,2), true]"));
    }

    @Test
    public void testSSB10() throws Exception {
        Pair<QueryDumpInfo, String> replayPair = getCostPlanFragment(getDumpInfoFromFile("query_dump/ssb10"));
        Assert.assertTrue(replayPair.second, replayPair.second.contains("  14:Project\n" +
                "  |  output columns:\n" +
                "  |  13 <-> [13: lo_revenue, INT, false]\n" +
                "  |  22 <-> [22: d_year, INT, false]\n" +
                "  |  38 <-> [38: c_city, VARCHAR, false]\n" +
                "  |  46 <-> [46: s_city, VARCHAR, false]\n" +
                "  |  cardinality: 28532"));
        Assert.assertTrue(replayPair.second, replayPair.second.contains("  |----7:EXCHANGE\n"
                + "  |       cardinality: 30"));
    }

    @Test
    public void testTPCDS54() throws Exception {
        Pair<QueryDumpInfo, String> replayPair = getCostPlanFragment(getDumpInfoFromFile("query_dump/tpcds54"));
        // Check the size of the left and right tables
        Assert.assertTrue(replayPair.second, replayPair.second.contains("49:NESTLOOP JOIN\n" +
                "  |  join op: CROSS JOIN\n" +
                "  |  other join predicates: cast([934: d_month_seq, INT, true] as BIGINT) <= [1017: expr, BIGINT, true]\n" +
                "  |  cardinality: 18262\n" +
                "  |  column statistics: \n" +
                "  |  * d_date_sk-->[2415022.0, 2488070.0, 0.0, 4.0, 18262.25] ESTIMATE\n" +
                "  |  * d_month_seq-->[0.0, 2400.0, 0.0, 4.0, 2398.0] ESTIMATE\n" +
                "  |  * expr-->[3.0, 2403.0, 0.0, 8.0, 30.13572607260726] ESTIMATE\n" +
                "  |  \n" +
                "  |----48:EXCHANGE\n" +
                "  |       cardinality: 1\n" +
                "  |    \n" +
                "  41:Project\n" +
                "  |  output columns:\n" +
                "  |  931 <-> [931: d_date_sk, INT, false]\n" +
                "  |  934 <-> [934: d_month_seq, INT, true]\n" +
                "  |  cardinality: 36525\n" +
                "  |  column statistics: \n" +
                "  |  * d_date_sk-->[2415022.0, 2488070.0, 0.0, 4.0, 36524.5] ESTIMATE\n" +
                "  |  * d_month_seq-->[0.0, 2400.0, 0.0, 4.0, 2398.0] ESTIMATE\n" +
                "  |  \n" +
                "  40:NESTLOOP JOIN\n" +
                "  |  join op: CROSS JOIN\n" +
                "  |  other join predicates: cast([934: d_month_seq, INT, true] as BIGINT) >= [987: expr, BIGINT, true]\n" +
                "  |  cardinality: 36525\n" +
                "  |  column statistics: \n" +
                "  |  * d_date_sk-->[2415022.0, 2488070.0, 0.0, 4.0, 36524.5] ESTIMATE\n" +
                "  |  * d_month_seq-->[0.0, 2400.0, 0.0, 4.0, 2398.0] ESTIMATE\n" +
                "  |  * expr-->[1.0, 2401.0, 0.0, 8.0, 30.13572607260726] ESTIMATE\n" +
                "  |  \n" +
                "  |----39:EXCHANGE\n" +
                "  |       cardinality: 1\n" +
                "  |    \n" +
                "  32:OlapScanNode\n" +
                "     table: date_dim, rollup: date_dim"));
        Assert.assertTrue(replayPair.second, replayPair.second.contains("  |----18:EXCHANGE\n" +
                "  |       cardinality: 6304\n" +
                "  |    \n" +
                "  2:OlapScanNode\n" +
                "     table: customer, rollup: customer"));
    }

    @Test
    public void testTPCDS23_1() throws Exception {
        Pair<QueryDumpInfo, String> replayPair =
                getPlanFragment(getDumpInfoFromFile("query_dump/tpcds23_1"), null, TExplainLevel.NORMAL);
        Assert.assertTrue(replayPair.second, replayPair.second.contains("  MultiCastDataSinks\n" +
                "  STREAM DATA SINK\n" +
                "    EXCHANGE ID: 52\n" +
                "    RANDOM\n" +
                "  STREAM DATA SINK\n" +
                "    EXCHANGE ID: 73\n" +
                "    RANDOM\n" +
                "\n" +
                "  40:Project\n" +
                "  |  <slot 171> : 171: c_customer_sk\n" +
                "  |  \n" +
                "  39:NESTLOOP JOIN\n" +
                "  |  join op: CROSS JOIN\n" +
                "  |  colocate: false, reason: \n" +
                "  |  other join predicates: CAST(190: sum AS DOUBLE) > CAST(0.5 * 262: max AS DOUBLE)"));
    }

    @Test
    public void testTPCH01() throws Exception {
        Pair<QueryDumpInfo, String> replayPair = getCostPlanFragment(getDumpInfoFromFile("query_dump/tpch01"));
        // check q1 has two agg phase with default column statistics
        Assert.assertTrue(replayPair.second, replayPair.second.contains("AGGREGATE (merge finalize)"));
        Assert.assertTrue(replayPair.second, replayPair.second.contains("AGGREGATE (update serialize)"));
    }

    @Test
    public void testGroupByLimit() throws Exception {
        // check can generate 1 phase with limit 1
        // This test has column statistics and accurate table row count
        SessionVariable sessionVariable = VariableMgr.newSessionVariable();
        sessionVariable.setNewPlanerAggStage(1);
        Pair<QueryDumpInfo, String> replayPair =
                getCostPlanFragment(getDumpInfoFromFile("query_dump/groupby_limit"), sessionVariable);
        Assert.assertTrue(replayPair.second, replayPair.second.contains("1:AGGREGATE (update finalize)"));
    }

    @Test
    public void testTPCDS77() throws Exception {
        Pair<QueryDumpInfo, String> replayPair = getCostPlanFragment(getDumpInfoFromFile("query_dump/tpcds77"));
        // check can generate plan without exception
        System.out.println(replayPair.second);
    }

    @Test
    public void testTPCDS78() throws Exception {
        // check outer join with isNull predicate on inner table
        // The estimate cardinality of join should not be 0.
        Pair<QueryDumpInfo, String> replayPair = getCostPlanFragment(getDumpInfoFromFile("query_dump/tpcds78"));
        System.out.println(replayPair.second);
        Assert.assertTrue(replayPair.second, replayPair.second.contains("3:HASH JOIN\n" +
                "  |  join op: LEFT OUTER JOIN (BUCKET_SHUFFLE)\n" +
                "  |  equal join conjunct: [257: ss_ticket_number, INT, false] = [280: sr_ticket_number, INT, true]\n" +
                "  |  equal join conjunct: [256: ss_item_sk, INT, false] = [279: sr_item_sk, INT, true]\n" +
                "  |  other predicates: 280: sr_ticket_number IS NULL\n" +
                "  |  output columns: 256, 258, 260, 266, 267, 269\n" +
                "  |  cardinality: 37372757"));
<<<<<<< HEAD
        Assert.assertTrue(replayPair.second.contains("17:HASH JOIN\n" +
=======
        Assert.assertTrue(replayPair.second, replayPair.second.contains("15:HASH JOIN\n" +
>>>>>>> 7f10dbad
                "  |  join op: LEFT OUTER JOIN (BUCKET_SHUFFLE)\n" +
                "  |  equal join conjunct: [331: ws_order_number, INT, false] = [365: wr_order_number, INT, true]\n" +
                "  |  equal join conjunct: [330: ws_item_sk, INT, false] = [364: wr_item_sk, INT, true]\n" +
                "  |  other predicates: 365: wr_order_number IS NULL\n" +
                "  |  output columns: 330, 332, 335, 348, 349, 351\n" +
                "  |  cardinality: 7914602"));
    }

    @Test
    public void testTPCDS94() throws Exception {
        Pair<QueryDumpInfo, String> replayPair = getCostPlanFragment(getDumpInfoFromFile("query_dump/tpcds94"));
        // check ANTI JOIN cardinality is not 0
        Assert.assertTrue(replayPair.second, replayPair.second.contains(" 21:HASH JOIN\n" +
                "  |  join op: RIGHT ANTI JOIN (PARTITIONED)\n" +
                "  |  equal join conjunct: [138: wr_order_number, INT, false] = [2: ws_order_number, INT, false]\n" +
                "  |  build runtime filters:\n" +
                "  |  - filter_id = 3, build_expr = (2: ws_order_number), remote = true\n" +
                "  |  output columns: 2, 17, 29, 34\n" +
                "  |  cardinality: 880438"));
    }

    @Test
    public void testTPCDS22() throws Exception {
        Pair<QueryDumpInfo, String> replayPair = getCostPlanFragment(getDumpInfoFromFile("query_dump/tpcds22"));
        // check d_date_sk distinct values has adjusted according to the cardinality
        Assert.assertTrue(replayPair.second, replayPair.second.contains("  4:HASH JOIN\n" +
                "  |  join op: INNER JOIN (BROADCAST)\n" +
                "  |  equal join conjunct: [1: inv_date_sk, INT, false] = [5: d_date_sk, INT, false]\n" +
                "  |  build runtime filters:\n" +
                "  |  - filter_id = 0, build_expr = (5: d_date_sk), remote = false\n" +
                "  |  output columns: 2, 4\n" +
                "  |  cardinality: 399330000\n" +
                "  |  column statistics: \n" +
                "  |  * inv_date_sk-->[2450815.0, 2452635.0, 0.0, 4.0, 260.0] ESTIMATE\n" +
                "  |  * inv_item_sk-->[1.0, 204000.0, 0.0, 4.0, 200414.0] ESTIMATE\n" +
                "  |  * inv_quantity_on_hand-->[0.0, 1000.0, 0.05000724964315228, 4.0, 1006.0] ESTIMATE\n" +
                "  |  * d_date_sk-->[2450815.0, 2452635.0, 0.0, 4.0, 260.0] ESTIMATE\n" +
                "  |  \n" +
                "  |----3:EXCHANGE\n" +
                "  |       cardinality: 335"));
    }

    @Test
    public void testTPCDS54WithJoinHint() throws Exception {
        Pair<QueryDumpInfo, String> replayPair =
                getPlanFragment(getDumpInfoFromFile("query_dump/tpcds54_with_join_hint"), null, TExplainLevel.NORMAL);
        // checkout join order as hint
        Assert.assertTrue(replayPair.second, replayPair.second.contains(" 19:HASH JOIN\n" +
                "  |  join op: INNER JOIN (BROADCAST)\n" +
                "  |  colocate: false, reason: \n" +
                "  |  equal join conjunct: 729: ss_sold_date_sk = 750: d_date_sk\n" +
                "  |  \n" +
                "  |----18:EXCHANGE\n" +
                "  |    \n" +
                "  0:OlapScanNode\n" +
                "     TABLE: store_sales"));
    }

    @Test
    public void testTPCDS64() throws Exception {
        Pair<QueryDumpInfo, String> replayPair =
                getPlanFragment(getDumpInfoFromFile("query_dump/tpcds64"), null, TExplainLevel.NORMAL);
        Assert.assertTrue(replayPair.second, replayPair.second.contains(" 83:SELECT\n" +
                "  |  predicates: 521: d_year = 1999"));
    }

    @Test
    public void testCrossReorder() throws Exception {
        RuleSet mockRule = new RuleSet() {
            @Override
            public void addJoinTransformationRules() {
                this.getTransformRules().clear();
                this.getTransformRules().add(JoinAssociativityRule.getInstance());
            }
        };

        new MockUp<OptimizerContext>() {
            @Mock
            public RuleSet getRuleSet() {
                return mockRule;
            }
        };

        Pair<QueryDumpInfo, String> replayPair =
                getPlanFragment(getDumpInfoFromFile("query_dump/cross_reorder"), null, TExplainLevel.NORMAL);
        Assert.assertTrue(replayPair.second, replayPair.second.contains("  14:NESTLOOP JOIN\n" +
                "  |  join op: INNER JOIN\n" +
                "  |  colocate: false, reason: \n" +
                "  |  other join predicates: CASE WHEN CAST(6: v3 AS BOOLEAN) THEN CAST(11: v2 AS VARCHAR) " +
                "WHEN CAST(3: v3 AS BOOLEAN) THEN '123' ELSE CAST(12: v3 AS VARCHAR) END > '1', " +
                "(2: v2 = CAST(8: v2 AS VARCHAR(1048576))) OR (3: v3 = 8: v2)\n"));
    }

    @Test
    public void testJoinReorderPushColumnsNoHandleProject() throws Exception {
        Pair<QueryDumpInfo, String> replayPair =
                getPlanFragment(getDumpInfoFromFile("query_dump/join_reorder"), null, TExplainLevel.NORMAL);
        Assert.assertTrue(replayPair.second,
                replayPair.second.contains("  |  <slot 40> : CAST(15: id_smallint AS INT)\n" +
                        "  |  <slot 41> : CAST(23: id_date AS DATETIME)\n" +
                        "  |  \n" +
                        "  5:OlapScanNode\n" +
                        "     TABLE: external_es_table_without_null"));
    }

    @Test
    public void testMultiCountDistinct() throws Exception {
        Pair<QueryDumpInfo, String> replayPair =
                getPlanFragment(getDumpInfoFromFile("query_dump/multi_count_distinct"), null, TExplainLevel.NORMAL);
        Assert.assertTrue(replayPair.second, replayPair.second.contains("  32:AGGREGATE (update serialize)\n" +
                "  |  STREAMING\n" +
                "  |  output: multi_distinct_count(6: order_id), multi_distinct_count(11: delivery_phone), " +
                "multi_distinct_count(128: case), max(103: count)"));
    }

    @Test
    public void testJoinWithPipelineDop() throws Exception {
        Pair<QueryDumpInfo, String> replayPair =
                getPlanFragment(getDumpInfoFromFile("query_dump/join_pipeline_dop"), null, TExplainLevel.NORMAL);
        Assert.assertTrue(replayPair.second, replayPair.second.contains("24:HASH JOIN\n" +
                "  |  join op: INNER JOIN (BROADCAST)\n" +
                "  |  colocate: false, reason: \n" +
                "  |  equal join conjunct: 5: ss_customer_sk = 52: c_customer_sk"));
    }

    @Test
    public void testDecodeLimitWithProject() throws Exception {
        FeConstants.USE_MOCK_DICT_MANAGER = true;
        Pair<QueryDumpInfo, String> replayPair =
                getPlanFragment(getDumpInfoFromFile("query_dump/decode_limit_with_project"), null,
                        TExplainLevel.NORMAL);
        Assert.assertTrue(replayPair.second, replayPair.second.contains("  14:Decode\n" +
                "  |  <dict id 42> : <string id 18>"));
        FeConstants.USE_MOCK_DICT_MANAGER = false;
    }

    @Test
    public void testCountDistinctWithLimit() throws Exception {
        // check use two stage agg
        Pair<QueryDumpInfo, String> replayPair =
                getPlanFragment(getDumpInfoFromFile("query_dump/count_distinct_limit"), null, TExplainLevel.NORMAL);
        Assert.assertTrue(replayPair.second, replayPair.second.contains("1:AGGREGATE (update serialize)\n" +
                "  |  STREAMING\n" +
                "  |  output: multi_distinct_count(5: lo_suppkey)"));
        Assert.assertTrue(replayPair.second, replayPair.second.contains("3:AGGREGATE (merge finalize)\n" +
                "  |  output: multi_distinct_count(18: count)\n" +
                "  |  group by: 10: lo_extendedprice, 13: lo_revenue"));
    }

    @Test
    public void testEighteenTablesJoin() throws Exception {
        Pair<QueryDumpInfo, String> replayPair =
                getPlanFragment(getDumpInfoFromFile("query_dump/eighteen_tables_join"), null, TExplainLevel.NORMAL);
        // check optimizer finish task
        Assert.assertTrue(replayPair.second, replayPair.second.contains("52:HASH JOIN\n" +
                "  |  join op: INNER JOIN (COLOCATE)"));
    }

    @Test
    public void testLocalAggregateWithoutTableRowCount() throws Exception {
        Pair<QueryDumpInfo, String> replayPair =
                getPlanFragment(getDumpInfoFromFile("query_dump/local_agg_without_table_rowcount"), null,
                        TExplainLevel.NORMAL);
        // check local aggregate
        Assert.assertTrue(replayPair.second, replayPair.second.contains("1:AGGREGATE (update finalize)\n" +
                "  |  output: multi_distinct_count(4: lo_partkey)"));
    }

    @Test
    public void testLogicalAggWithOneTablet() throws Exception {
        Pair<QueryDumpInfo, String> replayPair =
                getPlanFragment(getDumpInfoFromFile("query_dump/local_agg_with_one_tablet"), null,
                        TExplainLevel.NORMAL);
        Assert.assertTrue(replayPair.second, replayPair.second.contains("1:AGGREGATE (update finalize)\n" +
                "  |  output: multi_distinct_count(4: t0d)"));
    }

    @Test
    public void testSelectSubqueryWithMultiJoin() throws Exception {
        Pair<QueryDumpInfo, String> replayPair =
                getPlanFragment(getDumpInfoFromFile("query_dump/select_sbuquery_with_multi_join"), null,
                        TExplainLevel.NORMAL);
        Assert.assertTrue(replayPair.second, replayPair.second.contains("  20:Project\n" +
                "  |  <slot 33> : bitmap_and(21: bitmap_union, 29: bitmap_union)\n" +
                "  |  \n" +
                "  19:NESTLOOP JOIN\n" +
                "  |  join op: CROSS JOIN\n" +
                "  |  colocate: false, reason: \n" +
                "  |  \n" +
                "  |----18:EXCHANGE\n" +
                "  |    \n" +
                "  11:Project\n" +
                "  |  <slot 21> : 18: bitmap_union"));
    }

    @Test
    public void testTPCHRandom() throws Exception {
        Pair<QueryDumpInfo, String> replayPair =
                getPlanFragment(getDumpInfoFromFile("query_dump/tpch_random"), null, TExplainLevel.NORMAL);
        // check optimizer could extract best plan
        Assert.assertTrue(replayPair.second, replayPair.second.contains("11:HASH JOIN\n" +
                "  |  join op: INNER JOIN (BUCKET_SHUFFLE)"));
    }

    @Test
    public void testInsertWithView() throws Exception {
        Pair<QueryDumpInfo, String> replayPair =
                getPlanFragment(getDumpInfoFromFile("query_dump/insert_view"), null, TExplainLevel.NORMAL);
        Assert.assertTrue(replayPair.second, replayPair.second.contains(" 2:Project\n" +
                "  |  <slot 2> : 2: t2_c2\n" +
                "  |  <slot 11> : CAST(CAST(1: t2_c1 AS BIGINT) + 1 AS INT)"));
        Assert.assertTrue(replayPair.second, replayPair.second.contains("OLAP TABLE SINK"));
    }

    @Test
    public void testMergeGroupWithDeleteBestExpression() throws Exception {
        Pair<QueryDumpInfo, String> replayPair =
                getPlanFragment(getDumpInfoFromFile("query_dump/merge_group_delete_best_expression"), null,
                        TExplainLevel.NORMAL);
        // check without exception
        Assert.assertTrue(replayPair.second, replayPair.second.contains("14:HASH JOIN\n" +
                "  |  join op: INNER JOIN (PARTITIONED)"));
    }

    @Test
    public void testJoinReOrderPruneColumns() throws Exception {
        Pair<QueryDumpInfo, String> replayPair =
                getPlanFragment(getDumpInfoFromFile("query_dump/join_reorder_prune_columns"), null,
                        TExplainLevel.NORMAL);
        // check without exception
        Assert.assertTrue(replayPair.second, replayPair.second.contains("<slot 186> : 186: S_SUPPKEY"));
    }

    @Test
    public void testMultiViewWithDbName() throws Exception {
        Pair<QueryDumpInfo, String> replayPair =
                getPlanFragment(getDumpInfoFromFile("query_dump/multi_view_with_db"), null, TExplainLevel.NORMAL);
        Assert.assertTrue(replayPair.second, replayPair.second.contains(" 0:OlapScanNode\n" +
                "     TABLE: t3"));
    }

    @Test
    public void testMultiViewCrossJoin() throws Exception {
        Pair<QueryDumpInfo, String> replayPair =
                getPlanFragment(getDumpInfoFromFile("query_dump/multi_view_cross_join"), null, TExplainLevel.NORMAL);
        // check without exception
        Assert.assertTrue(replayPair.second, replayPair.second.contains(" 38:Project\n" +
                "  |  <slot 1> : 1: c_0_0"));
    }

    @Test
    public void testMultiViewPruneColumns() throws Exception {
        Pair<QueryDumpInfo, String> replayPair =
                getPlanFragment(getDumpInfoFromFile("query_dump/multi_view_prune_columns"), null, TExplainLevel.NORMAL);
        // check without exception
        Assert.assertTrue(replayPair.second, replayPair.second.contains("  193:Project\n" +
                "  |  <slot 1> : 1: c_1_0"));
    }

    @Test
    public void testIntersectCardinality() throws Exception {
        Pair<QueryDumpInfo, String> replayPair =
                getPlanFragment(getDumpInfoFromFile("query_dump/intersect_cardinality"), null, TExplainLevel.COSTS);
        Assert.assertTrue(replayPair.second, replayPair.second.contains("cardinality: 152160"));
    }

    @Test
    public void testCorrelatedSubqueryWithEqualsExpressions() throws Exception {
        Pair<QueryDumpInfo, String> replayPair =
                getPlanFragment(getDumpInfoFromFile("query_dump/correlated_subquery_with_equals_expression"), null,
                        TExplainLevel.NORMAL);
        Assert.assertTrue(replayPair.second, replayPair.second.contains(" 21:NESTLOOP JOIN\n" +
                "  |  join op: INNER JOIN\n" +
                "  |  colocate: false, reason: \n" +
                "  |  other join predicates: if(20: c_0_0 != 1: c_0_0, 4: c_0_3, 21: c_0_3) = '1969-12-28', " +
                "CASE WHEN (22: countRows IS NULL) OR (22: countRows = 0) THEN FALSE " +
                "WHEN 1: c_0_0 IS NULL THEN NULL WHEN 16: c_0_0 IS NOT NULL THEN TRUE " +
                "WHEN 23: countNotNulls < 22: countRows THEN NULL ELSE FALSE END IS NULL"));
        Assert.assertTrue(replayPair.second, replayPair.second.contains("14:HASH JOIN\n" +
                "  |  join op: LEFT OUTER JOIN (BROADCAST)\n" +
                "  |  colocate: false, reason: \n" +
                "  |  equal join conjunct: 1: c_0_0 = 16: c_0_0\n" +
                "  |  other join predicates: if(16: c_0_0 != 1: c_0_0, 4: c_0_3, 18: c_0_3) = '1969-12-28'"));
    }

    @Test
    public void testHiveTPCH02UsingResource() throws Exception {
        Pair<QueryDumpInfo, String> replayPair =
                getPlanFragment(getDumpInfoFromFile("query_dump/hive_tpch02_resource"), null, TExplainLevel.COSTS);
        Assert.assertTrue(replayPair.second, replayPair.second.contains("  22:ANALYTIC\n" +
                "  |  functions: [, min[([20: ps_supplycost, DECIMAL64(15,2), true]); args: DECIMAL64; " +
                "result: DECIMAL64(15,2); args nullable: true; result nullable: true], ]\n" +
                "  |  partition by: [1: p_partkey, INT, true]"));
    }

    @Test
    public void testHiveTPCH08UsingResource() throws Exception {
        Pair<QueryDumpInfo, String> replayPair =
                getPlanFragment(getDumpInfoFromFile("query_dump/hive_tpch08_resource"), null, TExplainLevel.COSTS);
        Assert.assertTrue(replayPair.second, replayPair.second.contains("30:HASH JOIN\n" +
                "  |  join op: INNER JOIN (PARTITIONED)\n" +
                "  |  equal join conjunct: [33: o_orderkey, INT, true] = [17: l_orderkey, INT, true]\n" +
                "  |  build runtime filters:\n" +
                "  |  - filter_id = 6, build_expr = (17: l_orderkey), remote = true\n" +
                "  |  output columns: 22, 23, 37, 55\n" +
                "  |  cardinality: 2403381"));
    }

    @Test
    public void testHiveTwoTableJoin() throws Exception {
        Pair<QueryDumpInfo, String> replayPair =
                getPlanFragment(getDumpInfoFromFile("query_dump/hive_table_join"), null, TExplainLevel.COSTS);
        Assert.assertTrue(replayPair.second, replayPair.second.contains("0:HdfsScanNode\n" +
                "     TABLE: parttbl\n" +
                "     PARTITION PREDICATES: 6: date <= '2022-08-16'\n" +
                "     partitions=2/3\n" +
                "     avgRowSize=8.0\n" +
                "     numNodes=0\n" +
                "     cardinality: 1\n" +
                "     column statistics: \n" +
                "     * c1-->[-Infinity, Infinity, 0.0, 3.0, 1.0] ESTIMATE\n" +
                "     * date-->[-Infinity, Infinity, 0.0, 5.0, 1.0] ESTIMATE"));
        Assert.assertTrue(replayPair.second, replayPair.second.contains("2:HdfsScanNode\n" +
                "     TABLE: parttbl\n" +
                "     PARTITION PREDICATES: 3: date = '2022-08-15'\n" +
                "     partitions=1/3\n" +
                "     avgRowSize=9.0\n" +
                "     numNodes=0\n" +
                "     cardinality: 0\n" +
                "     column statistics: \n" +
                "     * c0-->[1.0, 2.0, 0.0, 4.0, 1.0] ESTIMATE\n" +
                "     * date-->[-Infinity, Infinity, 0.0, 5.0, 1.0] ESTIMAT"));
    }

    @Test
    public void testParHiveTPCH02UsingCatalog() throws Exception {
        Pair<QueryDumpInfo, String> replayPair =
                getPlanFragment(getDumpInfoFromFile("query_dump/hive_tpch02_catalog"), null, TExplainLevel.COSTS);
        Assert.assertTrue(replayPair.second, replayPair.second.contains("  21:ANALYTIC\n" +
                "  |  functions: [, min[([20: ps_supplycost, DECIMAL64(15,2), true]); args: DECIMAL64; " +
                "result: DECIMAL64(15,2); args nullable: true; result nullable: true], ]\n" +
                "  |  partition by: [1: p_partkey, INT, true]"));

    }

    @Test
    public void testParHiveTPCH08UsingCatalog() throws Exception {
        Pair<QueryDumpInfo, String> replayPair =
                getPlanFragment(getDumpInfoFromFile("query_dump/hive_tpch08_catalog"), null, TExplainLevel.COSTS);
        Assert.assertTrue(replayPair.second, replayPair.second.contains("18:HASH JOIN\n" +
                "  |  join op: INNER JOIN (BROADCAST)\n" +
                "  |  equal join conjunct: [18: l_partkey, INT, true] = [1: p_partkey, INT, true]\n" +
                "  |  build runtime filters:\n" +
                "  |  - filter_id = 3, build_expr = (1: p_partkey), remote = false\n" +
                "  |  output columns: 17, 19, 22, 23\n" +
                "  |  cardinality: 2174338"));
    }
}<|MERGE_RESOLUTION|>--- conflicted
+++ resolved
@@ -192,13 +192,8 @@
         Pair<QueryDumpInfo, String> replayPair = getCostPlanFragment(getDumpInfoFromFile("query_dump/tpcds02"));
         SessionVariable replaySessionVariable = replayPair.first.getSessionVariable();
         Assert.assertEquals(replaySessionVariable.getParallelExecInstanceNum(), 4);
-<<<<<<< HEAD
-        Assert.assertTrue(replayPair.second.contains("  |----24:EXCHANGE\n" +
+        Assert.assertTrue(replayPair.second, replayPair.second.contains("  |----24:EXCHANGE\n" +
                 "  |       cardinality: 59170\n" +
-=======
-        Assert.assertTrue(replayPair.second, replayPair.second.contains("  |----24:EXCHANGE\n" +
-                "  |       cardinality: 65744\n" +
->>>>>>> 7f10dbad
                 "  |    \n" +
                 "  18:UNION\n" +
                 "  |  child exprs:\n" +
@@ -326,11 +321,7 @@
                 "  |  other predicates: 280: sr_ticket_number IS NULL\n" +
                 "  |  output columns: 256, 258, 260, 266, 267, 269\n" +
                 "  |  cardinality: 37372757"));
-<<<<<<< HEAD
-        Assert.assertTrue(replayPair.second.contains("17:HASH JOIN\n" +
-=======
-        Assert.assertTrue(replayPair.second, replayPair.second.contains("15:HASH JOIN\n" +
->>>>>>> 7f10dbad
+        Assert.assertTrue(replayPair.second, replayPair.second.contains("17:HASH JOIN\n" +
                 "  |  join op: LEFT OUTER JOIN (BUCKET_SHUFFLE)\n" +
                 "  |  equal join conjunct: [331: ws_order_number, INT, false] = [365: wr_order_number, INT, true]\n" +
                 "  |  equal join conjunct: [330: ws_item_sk, INT, false] = [364: wr_item_sk, INT, true]\n" +
