// This file is licensed under the Elastic License 2.0. Copyright 2021-present, StarRocks Inc.

package com.starrocks.sql.plan;

import com.starrocks.common.FeConstants;
import com.starrocks.common.Pair;
import com.starrocks.planner.PlanFragment;
import com.starrocks.sql.analyzer.SemanticException;
import com.starrocks.system.BackendCoreStat;
import com.starrocks.thrift.TExplainLevel;
import com.starrocks.utframe.UtFrameUtils;
import org.apache.commons.lang3.StringUtils;
import org.junit.Assert;
import org.junit.Rule;
import org.junit.Test;
import org.junit.rules.ExpectedException;

public class AggregateTest extends PlanTestBase {
    @Rule
    public ExpectedException expectedException = ExpectedException.none();

    @Test
    public void testHaving() throws Exception {
        String sql = "select v2 from t0 group by v2 having v2 > 0";
        String plan = getFragmentPlan(sql);
        assertContains(plan, "PREDICATES: 2: v2 > 0");

        sql = "select sum(v1) from t0 group by v2 having v2 > 0";
        plan = getFragmentPlan(sql);
        assertContains(plan, "PREDICATES: 2: v2 > 0");

        sql = "select sum(v1) from t0 group by v2 having sum(v1) > 0";
        plan = getFragmentPlan(sql);
        assertContains(plan, "having: 4: sum > 0");
    }

    @Test
    public void testHavingNullableSubQuery() throws Exception {
        FeConstants.runningUnitTest = true;
        {
            String sql = "SELECT t1a, count(*)\n" +
                    "FROM test_all_type_not_null\n" +
                    "GROUP BY t1a\n" +
                    "HAVING ANY_VALUE(t1a <= (\n" +
                    "\tSELECT t1a\n" +
                    "\tFROM test_all_type_not_null\n" +
                    "\tWHERE t1a = 'not exists'\n" +
                    "));";
            String plan = getVerboseExplain(sql);
            assertContains(plan, "  7:AGGREGATE (update finalize)\n" +
                    "  |  aggregate: count[(*); args: ; result: BIGINT; args nullable: false; " +
                    "result nullable: false], any_value[([22: expr, BOOLEAN, true]); args: BOOLEAN; " +
                    "result: BOOLEAN; args nullable: true; result nullable: true]\n" +
                    "  |  group by: [1: t1a, VARCHAR, false]\n" +
                    "  |  having: [24: any_value, BOOLEAN, true]\n" +
                    "  |  cardinality: 1\n" +
                    "  |  \n" +
                    "  6:Project\n" +
                    "  |  output columns:\n" +
                    "  |  1 <-> [1: t1a, VARCHAR, false]\n" +
                    "  |  22 <-> [1: t1a, VARCHAR, false] <= [11: t1a, VARCHAR, true]\n" +
                    "  |  cardinality: 1");
        }
        {
            String sql = "SELECT t1a, count(*)\n" +
                    "FROM test_all_type_not_null\n" +
                    "GROUP BY t1a\n" +
                    "HAVING ANY_VALUE(t1a <= '1');";
            String plan = getVerboseExplain(sql);
            assertContains(plan, "2:AGGREGATE (update finalize)\n" +
                    "  |  aggregate: count[(*); args: ; result: BIGINT; args nullable: false; " +
                    "result nullable: false], any_value[([11: expr, BOOLEAN, false]); " +
                    "args: BOOLEAN; result: BOOLEAN; args nullable: false; result nullable: true]\n" +
                    "  |  group by: [1: t1a, VARCHAR, false]\n" +
                    "  |  having: [13: any_value, BOOLEAN, true]\n" +
                    "  |  cardinality: 1\n" +
                    "  |  \n" +
                    "  1:Project\n" +
                    "  |  output columns:\n" +
                    "  |  1 <-> [1: t1a, VARCHAR, false]\n" +
                    "  |  11 <-> [1: t1a, VARCHAR, false] <= '1'\n" +
                    "  |  cardinality: 1");
        }
        FeConstants.runningUnitTest = false;
    }

    @Test
    public void testCountDistinctBitmapHll() throws Exception {
        String sql = "select count(distinct v1), count(distinct v2), count(distinct v3), count(distinct v4), " +
                "count(distinct b1), count(distinct b2), count(distinct b3), count(distinct b4) from test_object;";
        getFragmentPlan(sql);

        sql = "select count(distinct v1), count(distinct v2), " +
                "count(distinct h1), count(distinct h2) from test_object";
        getFragmentPlan(sql);
    }

    @Test
    public void testHaving2() throws Exception {
        String sql = "SELECT 8 from t0 group by v1 having avg(v2) < 63;";
        String plan = getFragmentPlan(sql);
        assertContains(plan, "having: 4: avg < 63.0");
    }

    @Test
    public void testGroupByNull() throws Exception {
        String sql = "select count(*) from test_all_type group by null";
        String plan = getFragmentPlan(sql);
        assertContains(plan, "<slot 11> : NULL");
    }

    @Test
    public void testSumDistinctConst() throws Exception {
        String sql = "select sum(2), sum(distinct 2) from test_all_type";
        String thriftPlan = getThriftPlan(sql);
        Assert.assertTrue(thriftPlan.contains("function_name:multi_distinct_sum"));
    }

    @Test
    public void testGroupByAsAnalyze() throws Exception {
        String sql = "select BITOR(825279661, 1960775729) as a from test_all_type group by a";
        String plan = getFragmentPlan(sql);
        assertContains(plan, "group by: 11: bitor");
    }

    @Test
    public void testHavingAsAnalyze() throws Exception {
        String sql = "select count(*) as count1 from test_all_type having count1 > 1";
        String plan = getFragmentPlan(sql);
        assertContains(plan, "having: 11: count > 1");
    }

    @Test
    public void testGroupByAsAnalyze2() throws Exception {
        String sql = "select v1 as v2 from t0 group by v1, v2;";
        String plan = getFragmentPlan(sql);
        assertContains(plan, "group by: 1: v1, 2: v2");
    }

    @Test
    public void testDistinctRedundant() throws Exception {
        String sql = "SELECT DISTINCT + + v1, v1 AS col2 FROM t0;";
        String plan = getFragmentPlan(sql);
        assertContains(plan, "  |  group by: 1: v1\n");
    }

    @Test
    public void testColocateAgg() throws Exception {
        FeConstants.runningUnitTest = true;
        String queryStr;
        String explainString;
        queryStr = "select k2, count(k3) from nocolocate3 group by k2";
        explainString = getFragmentPlan(queryStr);
        Assert.assertTrue(explainString.contains("  3:AGGREGATE (merge finalize)\n"
                + "  |  output: count(4: count)\n"
                + "  |  group by: 2: k2\n"
                + "  |  \n"
                + "  2:EXCHANGE\n"
                + "\n"
                + "PLAN FRAGMENT 2\n"
                + " OUTPUT EXPRS:"));
        FeConstants.runningUnitTest = false;
    }

    @Test
    public void testDistinctWithGroupBy1() throws Exception {
        connectContext.getSessionVariable().setNewPlanerAggStage(3);
        String queryStr = "select avg(v1), count(distinct v1) from t0 group by v1";
        String explainString = getFragmentPlan(queryStr);
        assertContains(explainString, " 4:AGGREGATE (update finalize)\n" +
                "  |  output: avg(4: avg), count(1: v1)\n" +
                "  |  group by: 1: v1\n" +
                "  |  \n" +
                "  3:AGGREGATE (merge serialize)\n" +
                "  |  output: avg(4: avg)\n" +
                "  |  group by: 1: v1");
        connectContext.getSessionVariable().setNewPlanerAggStage(0);
    }

    @Test
    public void testGroupBy2() throws Exception {
        String queryStr = "select avg(v2) from t0 group by v2";

        int originInstanceNum = connectContext.getSessionVariable().getParallelExecInstanceNum();
        int originPipelineDop = connectContext.getSessionVariable().getPipelineDop();
        try {
            int cpuCores = 8;
            int expectedTotalDop = cpuCores / 2;
            {
                BackendCoreStat.setDefaultCoresOfBe(cpuCores);
                Pair<String, ExecPlan> plan = UtFrameUtils.getPlanAndFragment(connectContext, queryStr);
                String explainString = plan.second.getExplainString(TExplainLevel.NORMAL);
                assertContains(explainString, "2:Project\n" +
                        "  |  <slot 4> : 4: avg\n" +
                        "  |  \n" +
                        "  1:AGGREGATE (update finalize)\n" +
                        "  |  output: avg(2: v2)\n" +
                        "  |  group by: 2: v2\n" +
                        "  |  \n" +
                        "  0:OlapScanNode\n" +
                        "     TABLE: t0");

                PlanFragment aggPlan = plan.second.getFragments().get(0);
                String aggPlanStr = aggPlan.getExplainString(TExplainLevel.NORMAL);
                assertContains(aggPlanStr, "  2:Project\n"
                        + "  |  <slot 4> : 4: avg\n"
                        + "  |  \n"
                        + "  1:AGGREGATE (update finalize)\n"
                        + "  |  output: avg(2: v2)\n"
                        + "  |  group by: 2: v2\n"
                        + "  |  \n"
                        + "  0:OlapScanNode");
                Assert.assertEquals(expectedTotalDop, aggPlan.getPipelineDop());
                Assert.assertEquals(1, aggPlan.getParallelExecNum());
            }

            // Manually set dop
            {
                final int pipelineDop = 2;
                final int instanceNum = 2;
                connectContext.getSessionVariable().setPipelineDop(pipelineDop);
                connectContext.getSessionVariable().setParallelExecInstanceNum(instanceNum);
                Pair<String, ExecPlan> plan = UtFrameUtils.getPlanAndFragment(connectContext, queryStr);
                String explainString = plan.second.getExplainString(TExplainLevel.NORMAL);
                Assert.assertTrue(explainString.contains("  2:Project\n"
                        + "  |  <slot 4> : 4: avg\n"
                        + "  |  \n"
                        + "  1:AGGREGATE (update finalize)\n"
                        + "  |  output: avg(2: v2)\n"
                        + "  |  group by: 2: v2\n"
                        + "  |  \n"
                        + "  0:OlapScanNode"));

                PlanFragment aggPlan = plan.second.getFragments().get(0);
                Assert.assertEquals(1, aggPlan.getParallelExecNum());
                Assert.assertEquals(pipelineDop, aggPlan.getPipelineDop());
            }
        } finally {
            connectContext.getSessionVariable().setPipelineDop(originPipelineDop);
            connectContext.getSessionVariable().setPipelineDop(originInstanceNum);
            BackendCoreStat.setDefaultCoresOfBe(1);
        }
    }

    @Test
    public void testAggregateConst() throws Exception {
        String sql = "select 'a', v2, sum(v1) from t0 group by 'a', v2; ";
        String plan = getFragmentPlan(sql);
        assertContains(plan, "  2:Project\n"
                + "  |  <slot 2> : 2: v2\n"
                + "  |  <slot 5> : 5: sum\n"
                + "  |  <slot 6> : 'a'\n"
                + "  |  \n"
                + "  1:AGGREGATE (update finalize)\n"
                + "  |  output: sum(1: v1)\n"
                + "  |  group by: 2: v2\n");
    }

    @Test
    public void testAggregateAllConst() throws Exception {
        String sql = "select 'a', 'b' from t0 group by 'a', 'b'; ";
        String plan = getFragmentPlan(sql);
        assertContains(plan, "  3:Project\n"
                + "  |  <slot 4> : 4: expr\n"
                + "  |  <slot 6> : 'b'\n"
                + "  |  \n"
                + "  2:AGGREGATE (update finalize)\n"
                + "  |  group by: 4: expr\n"
                + "  |  \n"
                + "  1:Project\n"
                + "  |  <slot 4> : 'a'\n"
                + "  |  \n"
                + "  0:OlapScanNode\n"
                + "     TABLE: t0");
    }

    @Test
    public void testAggConstPredicate() throws Exception {
        String queryStr = "select MIN(v1) from t0 having abs(1) = 2";
        String explainString = getFragmentPlan(queryStr);
        Assert.assertTrue(explainString, explainString.contains("  1:AGGREGATE (update finalize)\n"
                + "  |  output: min(1: v1)\n"
                + "  |  group by: \n"
                + "  |  having: abs(1) = 2\n"));
    }

    @Test
    public void testSumDistinctSmallInt() throws Exception {
        String sql = " select sum(distinct t1b) from test_all_type;";
        String thriftPlan = getThriftPlan(sql);
        Assert.assertTrue(thriftPlan.contains("arg_types:[TTypeDesc(types:" +
                "[TTypeNode(type:SCALAR, scalar_type:TScalarType(type:SMALLINT))])]"));
    }

    @Test
    public void testCountDistinctWithMultiColumns() throws Exception {
        String sql = "select count(distinct t1b,t1c) from test_all_type";
        String plan = getFragmentPlan(sql);
        assertContains(plan, "6:AGGREGATE (merge finalize)");
        assertContains(plan, "4:AGGREGATE (update serialize)\n" +
                "  |  output: count(if(2: t1b IS NULL, NULL, 3: t1c))");
    }

    @Test
    public void testCountDistinctWithIfNested() throws Exception {
        String sql = "select count(distinct t1b,t1c,t1d) from test_all_type";
        String plan = getFragmentPlan(sql);
        assertContains(plan, "output: count(if(2: t1b IS NULL, NULL, if(3: t1c IS NULL, NULL, 4: t1d)))");

        sql = "select count(distinct t1b,t1c,t1d,t1e) from test_all_type group by t1f";
        plan = getFragmentPlan(sql);
        assertContains(plan,
                "output: count(if(2: t1b IS NULL, NULL, if(3: t1c IS NULL, NULL, if(4: t1d IS NULL, NULL, 5: t1e))))");
    }

    @Test
    public void testCountDistinctGroupByWithMultiColumns() throws Exception {
        String sql = "select count(distinct t1b,t1c) from test_all_type group by t1d";
        String plan = getFragmentPlan(sql);
        assertContains(plan, "4:AGGREGATE (update finalize)\n" +
                "  |  output: count(if(2: t1b IS NULL, NULL, 3: t1c))");
    }

    @Test
    public void testCountDistinctWithDiffMultiColumns() throws Exception {
        String sql = "select count(distinct t1b,t1c), count(distinct t1b,t1d) from test_all_type";
        String plan = getFragmentPlan(sql);
        assertContains(plan, " 18:NESTLOOP JOIN\n" +
                "  |  join op: CROSS JOIN");
    }

    @Test
    public void testCountDistinctWithSameMultiColumns() throws Exception {
        String sql = "select count(distinct t1b,t1c), count(distinct t1b,t1c) from test_all_type";
        String plan = getFragmentPlan(sql);
        assertContains(plan, "6:AGGREGATE (merge finalize)");

        sql = "select count(distinct t1b,t1c), count(distinct t1b,t1c) from test_all_type group by t1d";
        plan = getFragmentPlan(sql);
        assertContains(plan, "4:AGGREGATE (update finalize)");
    }

    @Test
    public void testNullableSameWithChildrenFunctions() throws Exception {
        String sql = "select distinct day(id_datetime) from test_all_type_partition_by_datetime";
        String plan = getVerboseExplain(sql);
        assertContains(plan, " 1:Project\n" +
                "  |  output columns:\n" +
                "  |  11 <-> day[([2: id_datetime, DATETIME, false]); args: DATETIME; " +
                "result: TINYINT; args nullable: false; result nullable: false]");

        sql = "select distinct 2 * v1 from t0_not_null";
        plan = getVerboseExplain(sql);
        assertContains(plan, "2:AGGREGATE (update finalize)\n" +
                "  |  group by: [4: expr, BIGINT, false]");

        sql = "select distinct cast(2.0 as decimal) * v1 from t0_not_null";
        plan = getVerboseExplain(sql);
        System.out.println(plan);
        assertContains(plan, "2:AGGREGATE (update finalize)\n" +
                "  |  group by: [4: expr, DECIMAL128(28,0), true]");
    }

    @Test
    public void testCountDistinctMultiColumns2() throws Exception {
        connectContext.getSessionVariable().setNewPlanerAggStage(2);
        String sql = "select count(distinct L_SHIPMODE,L_ORDERKEY) from lineitem";
        String plan = getFragmentPlan(sql);
        // check use 4 stage agg plan
        assertContains(plan, "6:AGGREGATE (merge finalize)\n" +
                "  |  output: count(18: count)");
        assertContains(plan, "4:AGGREGATE (update serialize)\n" +
                "  |  output: count(if(15: L_SHIPMODE IS NULL, NULL, 1: L_ORDERKEY))\n" +
                "  |  group by: \n" +
                "  |  \n" +
                "  3:AGGREGATE (merge serialize)\n" +
                "  |  group by: 1: L_ORDERKEY, 15: L_SHIPMODE");
        assertContains(plan, "1:AGGREGATE (update serialize)\n" +
                "  |  STREAMING\n" +
                "  |  group by: 1: L_ORDERKEY, 15: L_SHIPMODE");

        sql = "select count(distinct L_SHIPMODE,L_ORDERKEY) from lineitem group by L_PARTKEY";
        plan = getFragmentPlan(sql);
        // check use 3 stage agg plan
        assertContains(plan, " 4:AGGREGATE (update finalize)\n" +
                "  |  output: count(if(15: L_SHIPMODE IS NULL, NULL, 1: L_ORDERKEY))\n" +
                "  |  group by: 2: L_PARTKEY\n" +
                "  |  \n" +
                "  3:AGGREGATE (merge serialize)\n" +
                "  |  group by: 1: L_ORDERKEY, 2: L_PARTKEY, 15: L_SHIPMODE");
        assertContains(plan, "1:AGGREGATE (update serialize)\n" +
                "  |  STREAMING\n" +
                "  |  group by: 1: L_ORDERKEY, 2: L_PARTKEY, 15: L_SHIPMODE");
        connectContext.getSessionVariable().setNewPlanerAggStage(0);
    }

    @Test
    public void testCountDistinctBoolTwoPhase() throws Exception {
        connectContext.getSessionVariable().setNewPlanerAggStage(2);
        String sql = "select count(distinct id_bool) from test_bool";
        String plan = getCostExplain(sql);
        assertContains(plan, "aggregate: multi_distinct_count[([11: id_bool, BOOLEAN, true]); " +
                "args: BOOLEAN; result: VARCHAR;");

        sql = "select sum(distinct id_bool) from test_bool";
        plan = getCostExplain(sql);
        assertContains(plan, "aggregate: multi_distinct_sum[([11: id_bool, BOOLEAN, true]); " +
                "args: BOOLEAN; result: VARCHAR;");
        connectContext.getSessionVariable().setNewPlanerAggStage(0);
    }

    @Test
    public void testCountDistinctFloatTwoPhase() throws Exception {
        connectContext.getSessionVariable().setNewPlanerAggStage(2);
        String sql = "select count(distinct t1e) from test_all_type";
        String plan = getCostExplain(sql);
        assertContains(plan, "aggregate: multi_distinct_count[([5: t1e, FLOAT, true]); " +
                "args: FLOAT; result: VARCHAR; args nullable: true; result nullable: false");
        connectContext.getSessionVariable().setNewPlanerAggStage(0);
    }

    @Test
    public void testCountDistinctGroupByFunction() throws Exception {
        FeConstants.runningUnitTest = true;
        String sql = "select L_LINENUMBER, date_trunc(\"day\",L_SHIPDATE) as day ,count(distinct L_ORDERKEY) from " +
                "lineitem group by L_LINENUMBER, day";
        String plan = getFragmentPlan(sql);
        // check use three stage aggregate
        assertContains(plan, "  5:AGGREGATE (merge finalize)\n" +
                "  |  output: count(19: count)\n" +
                "  |  group by: 4: L_LINENUMBER, 18: date_trunc\n" +
                "  |  \n" +
                "  4:EXCHANGE\n" +
                "\n" +
                "PLAN FRAGMENT 2\n" +
                " OUTPUT EXPRS:\n" +
                "  PARTITION: RANDOM\n" +
                "\n" +
                "  STREAM DATA SINK\n" +
                "    EXCHANGE ID: 04\n" +
                "    HASH_PARTITIONED: 4: L_LINENUMBER, 18: date_trunc\n" +
                "\n" +
                "  3:AGGREGATE (update serialize)\n" +
                "  |  STREAMING\n" +
                "  |  output: count(1: L_ORDERKEY)\n" +
                "  |  group by: 4: L_LINENUMBER, 18: date_trunc\n" +
                "  |  \n" +
                "  2:AGGREGATE (update finalize)\n" +
                "  |  group by: 4: L_LINENUMBER, 18: date_trunc, 1: L_ORDERKEY");
        FeConstants.runningUnitTest = false;
    }

    @Test
    public void testReplicatedAgg() throws Exception {
        connectContext.getSessionVariable().setEnableReplicationJoin(true);

        String sql = "select value, SUM(id) from join1 group by value";
        String plan = getFragmentPlan(sql);
        assertContains(plan, "  1:AGGREGATE (update finalize)\n" +
                "  |  output: sum(2: id)\n" +
                "  |  group by: 3: value\n" +
                "  |  \n" +
                "  0:OlapScanNode");

        connectContext.getSessionVariable().setEnableReplicationJoin(false);
    }

    @Test
    public void testDuplicateAggregateFn() throws Exception {
        String sql = "select bitmap_union_count(b1) from test_object having count(distinct b1) > 2;";
        String plan = getFragmentPlan(sql);
        assertContains(plan, " OUTPUT EXPRS:13: bitmap_union_count\n" +
                "  PARTITION: RANDOM\n" +
                "\n" +
                "  RESULT SINK\n" +
                "\n" +
                "  1:AGGREGATE (update finalize)\n" +
                "  |  output: bitmap_union_count(5: b1)\n" +
                "  |  group by: \n" +
                "  |  having: 13: bitmap_union_count > 2");
    }

    @Test
    public void testDuplicateAggregateFn2() throws Exception {
        String sql = "select bitmap_union_count(b1), count(distinct b1) from test_object;";
        String plan = getFragmentPlan(sql);
        assertContains(plan, "  2:Project\n" +
                "  |  <slot 13> : 13: bitmap_union_count\n" +
                "  |  <slot 14> : 13: bitmap_union_count\n" +
                "  |  \n" +
                "  1:AGGREGATE (update finalize)\n" +
                "  |  output: bitmap_union_count(5: b1)");
    }

    @Test
    public void testIntersectCount() throws Exception {
        connectContext.getSessionVariable().setNewPlanerAggStage(2);
        String sql = "select intersect_count(b1, v1, 999999) from test_object;";
        String plan = getThriftPlan(sql);
        System.out.println(plan);
        assertContains(plan, "int_literal:TIntLiteral(value:999999), " +
                "output_scale:-1, " +
                "has_nullable_child:false, is_nullable:false, is_monotonic:true)])], " +
                "intermediate_tuple_id:2");
        connectContext.getSessionVariable().setNewPlanerAggStage(0);
    }

    @Test
    public void testMergeAggregateNormal() throws Exception {
        String sql;
        String plan;

        sql = "select distinct x1 from (select distinct v1 as x1 from t0) as q";
        plan = getFragmentPlan(sql);
        assertContains(plan, "1:AGGREGATE (update finalize)\n" +
                "  |  group by: 1: v1");

        sql = "select sum(x1) from (select sum(v1) as x1 from t0) as q";
        plan = getFragmentPlan(sql);
        assertContains(plan, "1:AGGREGATE (update finalize)\n" +
                "  |  output: sum(1: v1)\n" +
                "  |  group by:");

        sql = "select SUM(x1) from (select v2, sum(v1) as x1 from t0 group by v2) as q";
        plan = getFragmentPlan(sql);
        assertContains(plan, "1:AGGREGATE (update finalize)\n" +
                "  |  output: sum(1: v1)\n" +
                "  |  group by:");

        sql = "select v2, SUM(x1) from (select v2, v3, sum(v1) as x1 from t0 group by v2, v3) as q group by v2";
        plan = getFragmentPlan(sql);
        assertContains(plan, "  1:AGGREGATE (update finalize)\n" +
                "  |  output: sum(1: v1)\n" +
                "  |  group by: 2: v2\n" +
                "  |  \n" +
                "  0:OlapScanNode\n" +
                "     TABLE: t0");

        sql = "select SUM(x1) from (select v2, sum(distinct v1), sum(v3) as x1 from t0 group by v2) as q";
        plan = getFragmentPlan(sql);
        assertContains(plan, "  1:AGGREGATE (update finalize)\n" +
                "  |  output: sum(3: v3)\n" +
                "  |  group by: \n" +
                "  |  \n" +
                "  0:OlapScanNode\n" +
                "     TABLE: t0");

        sql = "select MAX(x1) from (select v2 as x1 from t0 union select v3 from t0) as q";
        plan = getFragmentPlan(sql);
        assertContains(plan, "  7:AGGREGATE (merge finalize)\n" +
                "  |  output: max(8: v2)\n" +
                "  |  group by: \n" +
                "  |  \n" +
                "  6:EXCHANGE\n" +
                "\n" +
                "PLAN FRAGMENT 1\n" +
                " OUTPUT EXPRS:\n" +
                "  PARTITION: RANDOM\n" +
                "\n" +
                "  STREAM DATA SINK\n" +
                "    EXCHANGE ID: 06\n" +
                "    UNPARTITIONED\n" +
                "\n" +
                "  5:AGGREGATE (update serialize)\n" +
                "  |  output: max(7: v2)\n" +
                "  |  group by: \n" +
                "  |  \n" +
                "  0:UNION");

        sql = "select MIN(x1) from (select distinct v2 as x1 from t0) as q";
        plan = getFragmentPlan(sql);
        assertContains(plan, "  1:AGGREGATE (update finalize)\n" +
                "  |  output: min(2: v2)\n" +
                "  |  group by: \n" +
                "  |  \n" +
                "  0:OlapScanNode\n" +
                "     TABLE: t0");

        sql = "select MIN(x1) from (select v2 as x1 from t0 group by v2) as q";
        plan = getFragmentPlan(sql);
        assertContains(plan, "  1:AGGREGATE (update finalize)\n" +
                "  |  output: min(2: v2)\n" +
                "  |  group by: \n" +
                "  |  \n" +
                "  0:OlapScanNode\n" +
                "     TABLE: t0");
    }

    @Test
    public void testMergeAggregateFailed() throws Exception {
        String sql;
        String plan;
        sql = "select avg(x1) from (select avg(v1) as x1 from t0) as q";
        plan = getFragmentPlan(sql);
        assertContains(plan, "  1:AGGREGATE (update finalize)\n" +
                "  |  output: avg(1: v1)\n" +
                "  |  group by: \n" +
                "  |  \n" +
                "  0:OlapScanNode");

        sql = "select SUM(v2) from (select v2, sum(v1) as x1 from t0 group by v2) as q";
        plan = getFragmentPlan(sql);
        assertContains(plan, "  2:AGGREGATE (update finalize)\n" +
                "  |  output: sum(2: v2)\n" +
                "  |  group by: \n" +
                "  |  \n" +
                "  1:AGGREGATE (update finalize)\n" +
                "  |  group by: 2: v2\n");
        sql = "select SUM(v2) from (select v2, sum(distinct v2) as x1 from t0 group by v2) as q";
        plan = getFragmentPlan(sql);
        assertContains(plan, "  2:AGGREGATE (update finalize)\n" +
                "  |  output: sum(2: v2)\n" +
                "  |  group by: \n" +
                "  |  \n" +
                "  1:AGGREGATE (update finalize)\n" +
                "  |  group by: 2: v2\n");
        sql = "select sum(distinct x1) from (select v2, sum(v2) as x1 from t0 group by v2) as q";
        plan = getFragmentPlan(sql);
        assertContains(plan, "  1:AGGREGATE (update finalize)\n" +
                "  |  output: sum(2: v2)\n" +
                "  |  group by: 2: v2\n" +
                "  |  \n" +
                "  0:OlapScanNode\n");

        sql = "select SUM(x1) from (select v2 as x1 from t0 union select v3 from t0) as q";
        plan = getFragmentPlan(sql);
        assertContains(plan, "  7:AGGREGATE (merge finalize)\n" +
                "  |  group by: 7: v2\n" +
                "  |  \n" +
                "  6:EXCHANGE\n" +
                "\n" +
                "PLAN FRAGMENT 2\n" +
                " OUTPUT EXPRS:\n" +
                "  PARTITION: RANDOM\n" +
                "\n" +
                "  STREAM DATA SINK\n" +
                "    EXCHANGE ID: 06\n" +
                "    HASH_PARTITIONED: 7: v2\n" +
                "\n" +
                "  5:AGGREGATE (update serialize)\n" +
                "  |  STREAMING\n" +
                "  |  group by: 7: v2\n");

        sql = "select SUM(x1) from (select v2 as x1 from t0 group by v2) as q";
        plan = getFragmentPlan(sql);
        assertContains(plan, "  2:AGGREGATE (update finalize)\n" +
                "  |  output: sum(2: v2)\n" +
                "  |  group by: \n" +
                "  |  \n" +
                "  1:AGGREGATE (update finalize)\n" +
                "  |  group by: 2: v2\n" +
                "  |  \n" +
                "  0:OlapScanNode");
    }

    @Test
    public void testMultiCountDistinctAggPhase() throws Exception {
        FeConstants.runningUnitTest = true;
        String sql = "select count(distinct t1a,t1b), avg(t1c) from test_all_type";
        String plan = getVerboseExplain(sql);
        assertContains(plan, " 2:AGGREGATE (update serialize)\n" +
                "  |  aggregate: count[(if[(1: t1a IS NULL, NULL, [2: t1b, SMALLINT, true]); " +
                "args: BOOLEAN,SMALLINT,SMALLINT; result: SMALLINT; args nullable: true; result nullable: true]); " +
                "args: SMALLINT; result: BIGINT; args nullable: true; result nullable: false], " +
                "avg[([12: avg, VARCHAR, true]); args: INT; result: VARCHAR; args nullable: true; " +
                "result nullable: true]");
        assertContains(plan, " 1:AGGREGATE (update serialize)\n" +
                "  |  aggregate: avg[([3: t1c, INT, true]); args: INT; result: VARCHAR; " +
                "args nullable: true; result nullable: true]\n" +
                "  |  group by: [1: t1a, VARCHAR, true], [2: t1b, SMALLINT, true]");
        FeConstants.runningUnitTest = false;
    }

    @Test
    public void testMultiCountDistinctType() throws Exception {
        FeConstants.runningUnitTest = true;
        String sql = "select count(distinct t1a,t1b) from test_all_type";
        String plan = getVerboseExplain(sql);
        assertContains(plan, "2:AGGREGATE (update serialize)\n" +
                "  |  aggregate: count[(if[(1: t1a IS NULL, NULL, [2: t1b, SMALLINT, true]); " +
                "args: BOOLEAN,SMALLINT,SMALLINT; result: SMALLINT; args nullable: true; " +
                "result nullable: true]); args: SMALLINT; result: BIGINT; args nullable: true; result nullable: false]");
        assertContains(plan, "4:AGGREGATE (merge finalize)\n" +
                "  |  aggregate: count[([11: count, BIGINT, false]); args: SMALLINT; " +
                "result: BIGINT; args nullable: true; result nullable: false]");
        FeConstants.runningUnitTest = false;
    }

    @Test
    public void testMultiCountDistinct() throws Exception {
        String queryStr = "select count(distinct k1, k2) from baseall group by k3";
        String explainString = getFragmentPlan(queryStr);
        Assert.assertTrue(explainString.contains("group by: 1: k1, 2: k2, 3: k3"));

        queryStr = "select count(distinct k1) from baseall";
        explainString = getFragmentPlan(queryStr);
        Assert.assertTrue(explainString.contains("multi_distinct_count(1: k1)"));

        queryStr = "select count(distinct k1, k2),  count(distinct k4) from baseall group by k3";
        explainString = getFragmentPlan(queryStr);
        Assert.assertTrue(explainString.contains("13:HASH JOIN\n" +
                "  |  join op: INNER JOIN (BUCKET_SHUFFLE(S))\n" +
                "  |  colocate: false, reason: \n" +
                "  |  equal join conjunct: 16: k3 <=> 17: k3"));
    }

    @Test
    public void testVarianceStddevAnalyze() throws Exception {
        String sql = "select stddev_pop(1222) from (select 1) t;";
        String plan = getFragmentPlan(sql);
        assertContains(plan, "  1:AGGREGATE (update finalize)\n" +
                "  |  output: stddev_pop(1222)\n" +
                "  |  group by: ");
        assertContains(plan, "  0:UNION\n" +
                "     constant exprs: \n" +
                "         NULL");
    }

    @Test
    public void testCountDistinctRewrite() throws Exception {
        String sql = "select count(distinct id) from test.bitmap_table";
        starRocksAssert.query(sql).explainContains("count(1: id)", "multi_distinct_count(1: id)");

        sql = "select count(distinct id2) from test.bitmap_table";
        starRocksAssert.query(sql).explainContains("count(2: id2)", "bitmap_union_count(2: id2)");

        sql = "select sum(id) / count(distinct id2) from test.bitmap_table";
        starRocksAssert.query(sql).explainContains("output: sum(1: id), bitmap_union_count(2: id2)");

        sql = "select count(distinct id2) from test.hll_table";
        starRocksAssert.query(sql).explainContains("hll_union_agg(2: id2)", "3: count");

        sql = "select sum(id) / count(distinct id2) from test.hll_table";
        starRocksAssert.query(sql).explainContains("sum(1: id), hll_union_agg(2: id2)");

        sql = "select count(distinct id2) from test.bitmap_table group by id order by count(distinct id2)";
        starRocksAssert.query(sql).explainContains();

        sql = "select count(distinct id2) from test.bitmap_table having count(distinct id2) > 0";
        starRocksAssert.query(sql)
                .explainContains("bitmap_union_count(2: id2)", "having: 3: count > 0");

        sql = "select count(distinct id2) from test.bitmap_table order by count(distinct id2)";
        starRocksAssert.query(sql).explainContains("3: count", "3:MERGING-EXCHANGE",
                "order by: <slot 3> 3: count ASC",
                "output: bitmap_union_count(2: id2)");
    }

    @Test
    public void testAggregateTwoLevelToOneLevelOptimization() throws Exception {
        String sql = "SELECT c2, count(*) FROM db1.tbl3 WHERE c1<10 GROUP BY c2;";
        String plan = getFragmentPlan(sql);
        Assert.assertEquals(1, StringUtils.countMatches(plan, "AGGREGATE (update finalize)"));

        sql = " SELECT c2, count(*) FROM (SELECT t1.c2 as c2 FROM db1.tbl3 as t1 INNER JOIN [shuffle] db1.tbl4 " +
                "as t2 ON t1.c2=t2.c2 WHERE t1.c1<10) as t3 GROUP BY c2;";
        plan = getFragmentPlan(sql);
        Assert.assertEquals(1, StringUtils.countMatches(plan, "AGGREGATE (update finalize)"));

        sql = "SELECT c2, count(*) FROM db1.tbl5 GROUP BY c2;";
        plan = getFragmentPlan(sql);
        Assert.assertEquals(1, StringUtils.countMatches(plan, "AGGREGATE (update finalize)"));

        sql = "SELECT c3, count(*) FROM db1.tbl4 GROUP BY c3;";
        plan = getFragmentPlan(sql);
        Assert.assertEquals(1, StringUtils.countMatches(plan, "AGGREGATE (update finalize)"));
    }

    @Test
    public void testDistinctPushDown() throws Exception {
        String sql = "select distinct k1 from (select distinct k1 from test.pushdown_test) t where k1 > 1";
        starRocksAssert.query(sql).explainContains("  RESULT SINK\n" +
                "\n" +
                "  1:AGGREGATE (update finalize)\n" +
                "  |  group by: 1: k1\n" +
                "  |  \n" +
                "  0:OlapScanNode");
    }

    @Test
    public void testDistinctBinaryPredicateNullable() throws Exception {
        String sql = "select distinct L_ORDERKEY < L_PARTKEY from lineitem";
        String plan = getVerboseExplain(sql);
        assertContains(plan, " 2:AGGREGATE (update finalize)\n" +
                "  |  group by: [18: expr, BOOLEAN, false]");

        sql = "select distinct v1 <=> v2 from t0";
        plan = getVerboseExplain(sql);
        assertContains(plan, "2:AGGREGATE (update finalize)\n" +
                "  |  group by: [4: expr, BOOLEAN, false]");
    }

    @Test
    public void testArrayAggFunctionWithColocateTable() throws Exception {
        FeConstants.runningUnitTest = true;
        String sql = "select L_ORDERKEY,retention([true,true]) from lineitem_partition_colocate group by L_ORDERKEY;";
        String plan = getFragmentPlan(sql);
        assertContains(plan, "partitions=7/7");
        assertContains(plan, "1:AGGREGATE (update finalize)\n" +
                "  |  output: retention([TRUE,TRUE])\n" +
                "  |  group by: 1: L_ORDERKEY");

        sql = "select v1,retention([true,true]) from t0 group by v1";
        plan = getFragmentPlan(sql);
        assertContains(plan, "1:AGGREGATE (update finalize)\n" +
                "  |  output: retention([TRUE,TRUE])");
        FeConstants.runningUnitTest = false;
    }

    @Test
    public void testWindowFunnel() throws Exception {
        FeConstants.runningUnitTest = true;
        String sql = "select L_ORDERKEY,window_funnel(1800, L_SHIPDATE, 0, [L_PARTKEY = 1]) " +
                "from lineitem_partition_colocate group by L_ORDERKEY;";
        String plan = getFragmentPlan(sql);
        assertContains(plan, "window_funnel(1800, 11: L_SHIPDATE, 0, 18: expr)");

        sql = "select L_ORDERKEY,window_funnel(1800, L_SHIPDATE, 1, [L_PARTKEY = 1]) " +
                "from lineitem_partition_colocate group by L_ORDERKEY;";
        plan = getFragmentPlan(sql);
        assertContains(plan, "window_funnel(1800, 11: L_SHIPDATE, 1, 18: expr)");

        sql = "select L_ORDERKEY,window_funnel(1800, L_SHIPDATE, 2, [L_PARTKEY = 1]) " +
                "from lineitem_partition_colocate group by L_ORDERKEY;";
        plan = getFragmentPlan(sql);
        assertContains(plan, "window_funnel(1800, 11: L_SHIPDATE, 2, 18: expr)");

        sql = "select L_ORDERKEY,window_funnel(1800, L_SHIPDATE, 3, [L_PARTKEY = 1]) " +
                "from lineitem_partition_colocate group by L_ORDERKEY;";
        plan = getFragmentPlan(sql);
        assertContains(plan, "window_funnel(1800, 11: L_SHIPDATE, 3, 18: expr)");

        sql = "select L_ORDERKEY,window_funnel(1800, L_LINENUMBER, 3, [L_PARTKEY = 1]) " +
                "from lineitem_partition_colocate group by L_ORDERKEY;";
        plan = getFragmentPlan(sql);
        assertContains(plan, "window_funnel(1800, 4: L_LINENUMBER, 3, 18: expr)");
        FeConstants.runningUnitTest = false;
    }

    @Test
    public void testWindowFunnelWithInvalidDecimalWindow() throws Exception {
        FeConstants.runningUnitTest = true;
        expectedException.expect(SemanticException.class);
        expectedException.expectMessage("window argument must >= 0");
        String sql = "select L_ORDERKEY,window_funnel(-1, L_SHIPDATE, 3, [L_PARTKEY = 1]) " +
                "from lineitem_partition_colocate group by L_ORDERKEY;";
        try {
            getFragmentPlan(sql);
        } finally {
            FeConstants.runningUnitTest = false;
        }
    }

    @Test
    public void testWindowFunnelWithConstantMultipleStage() throws Exception {
        FeConstants.runningUnitTest = true;
        String sql = "select /*+ SET_VAR (streaming_preaggregation_mode = 'auto',new_planner_agg_stage='3')*/ "
                + "1,2,(window_funnel(900,lo_orderdate,0,[(case when ((((cast(lo_orderdate as BIGINT)) + 1) % 3) "
                + "= 0) then 'A' when ((((cast(lo_orderdate as BIGINT)) + 1) % 3) = 1) then 'B' else 'C' end) = 'A', "
                + "(case when ((((cast(lo_orderdate as BIGINT)) + 1) % 3) = 0) then 'A' when ((((cast(lo_orderdate  "
                + "as BIGINT)) + 1) % 3) = 1) then 'B' else 'C' end) = 'B',(case when ((((cast(lo_orderdate as "
                +
                "BIGINT)) + 1) % 3) = 0) then 'A' when ((((cast(lo_orderdate as BIGINT)) + 1) % 3) = 1) then 'B' else "
                + "'C' end) = 'C'])) as __col_4, (count(distinct lo_orderdate)) "
                + "as __col_18 from lineorder_flat_for_mv group by 1,2";
        String plan = getFragmentPlan(sql);
        assertContains(plan, "window_funnel(43: window_funnel, 900, 0)");
        FeConstants.runningUnitTest = false;
    }

    @Test
    public void testWindowFunnelWithOutMultipleStage() throws Exception {
        FeConstants.runningUnitTest = true;
        String sql = "select /*+ SET_VAR (streaming_preaggregation_mode = 'auto',new_planner_agg_stage='3')*/ "
                + "1,2,(window_funnel(900,lo_orderdate,0,[(case when ((((cast(lo_orderdate as BIGINT)) + 1) % 3) "
                + "= 0) then 'A' when ((((cast(lo_orderdate as BIGINT)) + 1) % 3) = 1) then 'B' else 'C' end) = 'A', "
                + "(case when ((((cast(lo_orderdate as BIGINT)) + 1) % 3) = 0) then 'A' when ((((cast(lo_orderdate  "
                + "as BIGINT)) + 1) % 3) = 1) then 'B' else 'C' end) = 'B',(case when ((((cast(lo_orderdate as "
                +
                "BIGINT)) + 1) % 3) = 0) then 'A' when ((((cast(lo_orderdate as BIGINT)) + 1) % 3) = 1) then 'B' else "
                + "'C' end) = 'C'])) as __col_4, (count(distinct lo_orderdate)) "
                + "as __col_18 from lineorder_flat_for_mv";
        String plan = getFragmentPlan(sql);
        assertContains(plan, "window_funnel(41: window_funnel, 900, 0)");
        FeConstants.runningUnitTest = false;
    }

    @Test
    public void testWindowFunnelWithMultipleStage() throws Exception {
        FeConstants.runningUnitTest = true;
        String sql = "select /*+ SET_VAR (streaming_preaggregation_mode = 'auto',new_planner_agg_stage='3') */ " +
                "year, k, __col_4,__col_18 from  (select  date_trunc('year',lo_orderdate) as year,left(c_name,1) as k," +
                "(window_funnel(900,lo_orderdate,0,[(case when ((((cast(lo_orderdate as BIGINT)) + 1) % 3) = 0) then 'A' " +
                "when ((((cast(lo_orderdate as BIGINT)) + 1) % 3) = 1) then 'B' else 'C' end) = 'A'," +
                "(case when ((((cast(lo_orderdate as BIGINT)) + 1) % 3) = 0) then 'A' " +
                "when ((((cast(lo_orderdate as BIGINT)) + 1) % 3) = 1) then 'B' else 'C' end) = 'B'," +
                "(case when ((((cast(lo_orderdate as BIGINT)) + 1) % 3) = 0) then 'A' " +
                "when ((((cast(lo_orderdate as BIGINT)) + 1) % 3) = 1) then 'B' else 'C' end) = 'C'])) as __col_4, " +
                "(count(distinct lo_orderdate)) as __col_18 from lineorder_flat_for_mv group " +
                "by date_trunc('year',lo_orderdate)," +
                "left(c_name,1) ) t;";
        String plan = getFragmentPlan(sql);
        assertContains(plan, "window_funnel(43: window_funnel, 900, 0)");
        FeConstants.runningUnitTest = false;
    }

    public void testWindowFunnelWithInvalidModeWindow() throws Exception {
        FeConstants.runningUnitTest = true;
        expectedException.expect(SemanticException.class);
        expectedException.expectMessage("mode argument's range must be [0-7]");
        String sql =
                "select L_ORDERKEY,window_funnel(1800, L_SHIPDATE, 8, [L_PARTKEY = 1]) from lineitem_partition_colocate" +
                        " group by L_ORDERKEY;";
        try {
            getFragmentPlan(sql);
        } finally {
            FeConstants.runningUnitTest = false;
        }
    }

    @Test
    public void testWindowFunnelWithNonDecimalWindow() throws Exception {
        FeConstants.runningUnitTest = true;
        expectedException.expect(SemanticException.class);
        expectedException.expectMessage("window argument must be numerical type");
        String sql = "select L_ORDERKEY,window_funnel('varchar', L_SHIPDATE, 3, [L_PARTKEY = 1]) " +
                "from lineitem_partition_colocate group by L_ORDERKEY;";
        try {
            getFragmentPlan(sql);
        } finally {
            FeConstants.runningUnitTest = false;
        }
    }

    @Test
    public void testLocalAggregateWithMultiStage() throws Exception {
        FeConstants.runningUnitTest = true;
        connectContext.getSessionVariable().setNewPlanerAggStage(2);
        String sql = "select distinct L_ORDERKEY from lineitem_partition_colocate where L_ORDERKEY = 59633893 ;";
        ExecPlan plan = getExecPlan(sql);
        Assert.assertTrue(plan.getFragments().get(1).getPlanRoot().isColocate());

        connectContext.getSessionVariable().setNewPlanerAggStage(3);
        sql = "select count(distinct L_ORDERKEY) " +
                "from lineitem_partition_colocate where L_ORDERKEY = 59633893 group by L_ORDERKEY;";
        plan = getExecPlan(sql);
        Assert.assertTrue(plan.getFragments().get(1).getPlanRoot().getChild(0).isColocate());

        sql = "select count(distinct L_ORDERKEY) from lineitem_partition_colocate";
        plan = getExecPlan(sql);
        Assert.assertTrue(plan.getFragments().get(1).getPlanRoot().getChild(0).isColocate());

        sql = "select count(*) from lineitem_partition_colocate";
        plan = getExecPlan(sql);
        Assert.assertFalse(plan.getFragments().get(1).getPlanRoot().isColocate());

        connectContext.getSessionVariable().setNewPlanerAggStage(2);
        sql = "select count(distinct L_ORDERKEY) " +
                "from lineitem_partition_colocate where L_ORDERKEY = 59633893 group by L_ORDERKEY;";
        plan = getExecPlan(sql);
        Assert.assertTrue(plan.getFragments().get(1).getPlanRoot().getChild(0).isColocate());

        connectContext.getSessionVariable().setNewPlanerAggStage(0);
        FeConstants.runningUnitTest = false;
    }

    @Test
    public void testJoinOnPredicateEqualityPropertyInfo() throws Exception {
        FeConstants.runningUnitTest = true;
        {
            String sql = "select count(*) from ( select * from t0 join[bucket] t1 on t0.v1 = t1.v4 ) s1 group by s1.v4";
            String plan = getFragmentPlan(sql);
            assertContains(plan, "  5:AGGREGATE (update finalize)\n" +
                    "  |  output: count(*)\n" +
                    "  |  group by: 4: v4\n" +
                    "  |  \n" +
                    "  4:Project\n" +
                    "  |  <slot 4> : 4: v4\n" +
                    "  |  \n" +
                    "  3:HASH JOIN\n" +
                    "  |  join op: INNER JOIN (BUCKET_SHUFFLE)\n" +
                    "  |  colocate: false, reason: \n" +
                    "  |  equal join conjunct: 1: v1 = 4: v4");
        }
        {
            // Output group by column
            String sql = "select count(*), s1.v4 " +
                    "from ( select * from t0 join[bucket] t1 on t0.v1 = t1.v4 ) s1 group by s1.v4";
            String plan = getFragmentPlan(sql);
            assertContains(plan, "  5:AGGREGATE (update finalize)\n" +
                    "  |  output: count(*)\n" +
                    "  |  group by: 4: v4\n" +
                    "  |  \n" +
                    "  4:Project\n" +
                    "  |  <slot 4> : 4: v4\n" +
                    "  |  \n" +
                    "  3:HASH JOIN\n" +
                    "  |  join op: INNER JOIN (BUCKET_SHUFFLE)\n" +
                    "  |  colocate: false, reason: \n" +
                    "  |  equal join conjunct: 1: v1 = 4: v4");
        }
        FeConstants.runningUnitTest = false;
    }

    @Test
    public void testColocateJoinOnPredicateEqualityPropertyInfo() throws Exception {
        FeConstants.runningUnitTest = true;
        {
            String sql = "select count(*) from ( select * from colocate_t0 " +
                    "join[colocate] colocate_t1 on colocate_t0.v1 = colocate_t1.v4 ) s1 group by s1.v4";
            String plan = getFragmentPlan(sql);
            assertContains(plan, "  4:AGGREGATE (update finalize)\n" +
                    "  |  output: count(*)\n" +
                    "  |  group by: 4: v4\n" +
                    "  |  \n" +
                    "  3:Project\n" +
                    "  |  <slot 4> : 4: v4\n" +
                    "  |  \n" +
                    "  2:HASH JOIN\n" +
                    "  |  join op: INNER JOIN (COLOCATE)\n" +
                    "  |  colocate: true\n" +
                    "  |  equal join conjunct: 1: v1 = 4: v4");
        }
        {
            String sql =
                    "select s1.v1, sum(1) from ( select * from t1 join[bucket] t0 on t1.v4 = t0.v1 ) s1 " +
                            "group by s1.v1";
            String plan = getFragmentPlan(sql);
            assertContains(plan, "  5:AGGREGATE (update finalize)\n" +
                    "  |  output: sum(1)\n" +
                    "  |  group by: 4: v1\n" +
                    "  |  \n" +
                    "  4:Project\n" +
                    "  |  <slot 4> : 4: v1\n" +
                    "  |  \n" +
                    "  3:HASH JOIN\n" +
                    "  |  join op: INNER JOIN (BUCKET_SHUFFLE)\n" +
                    "  |  colocate: false, reason: \n" +
                    "  |  equal join conjunct: 1: v4 = 4: v1");
        }
        FeConstants.runningUnitTest = false;
    }

    @Test
    public void testAggWithSubquery() throws Exception {
        String sql = "select sum(case when v4 = (select v1 from t0) then v4 end) from t1";
        String plan = getFragmentPlan(sql);
        System.out.println(plan);

        Assert.assertTrue(plan.contains("  7:AGGREGATE (update serialize)\n" +
                "  |  output: sum(8: case)\n" +
                "  |  group by: \n" +
                "  |  \n" +
                "  6:Project\n" +
                "  |  <slot 8> : if(1: v4 = 4: v1, 1: v4, NULL)\n" +
                "  |  \n" +
                "  5:NESTLOOP JOIN\n" +
                "  |  join op: CROSS JOIN\n" +
                "  |  colocate: false, reason: \n" +
                "  |  \n" +
                "  |----4:EXCHANGE\n" +
                "  |    \n" +
                "  0:OlapScanNode\n" +
                "     TABLE: t1"));

        Assert.assertTrue(plan.contains("  STREAM DATA SINK\n" +
                "    EXCHANGE ID: 04\n" +
                "    UNPARTITIONED\n" +
                "\n" +
                "  3:ASSERT NUMBER OF ROWS\n" +
                "  |  assert number of rows: LE 1\n" +
                "  |  \n" +
                "  2:EXCHANGE"));

        Assert.assertTrue(plan.contains("PLAN FRAGMENT 3\n" +
                " OUTPUT EXPRS:\n" +
                "  PARTITION: RANDOM\n" +
                "\n" +
                "  STREAM DATA SINK\n" +
                "    EXCHANGE ID: 02\n" +
                "    UNPARTITIONED\n" +
                "\n" +
                "  1:OlapScanNode\n" +
                "     TABLE: t0"));
    }

    @Test
    public void testOnlyFullGroupBy() throws Exception {
        long sqlmode = connectContext.getSessionVariable().getSqlMode();
        connectContext.getSessionVariable().setSqlMode(0);
        String sql = "select v1, v2 from t0 group by v1";
        String plan = getFragmentPlan(sql);
        Assert.assertTrue(plan.contains("PLAN FRAGMENT 0\n" +
                " OUTPUT EXPRS:1: v1 | 4: any_value\n" +
                "  PARTITION: RANDOM\n" +
                "\n" +
                "  RESULT SINK\n" +
                "\n" +
                "  1:AGGREGATE (update finalize)\n" +
                "  |  output: any_value(2: v2)\n" +
                "  |  group by: 1: v1\n" +
                "  |  \n" +
                "  0:OlapScanNode\n" +
                "     TABLE: t0\n" +
                "     PREAGGREGATION: ON\n" +
                "     partitions=0/1\n" +
                "     rollup: t0\n" +
                "     tabletRatio=0/0\n" +
                "     tabletList=\n" +
                "     cardinality=1\n" +
                "     avgRowSize=2.0\n" +
                "     numNodes=0"));

        sql = "select v1, sum(v2) from t0";
        plan = getFragmentPlan(sql);
        Assert.assertTrue(plan.contains("PLAN FRAGMENT 0\n" +
                " OUTPUT EXPRS:5: any_value | 4: sum\n" +
                "  PARTITION: RANDOM\n" +
                "\n" +
                "  RESULT SINK\n" +
                "\n" +
                "  1:AGGREGATE (update finalize)\n" +
                "  |  output: sum(2: v2), any_value(1: v1)\n" +
                "  |  group by: \n" +
                "  |  \n" +
                "  0:OlapScanNode\n" +
                "     TABLE: t0\n" +
                "     PREAGGREGATION: ON\n" +
                "     partitions=0/1\n" +
                "     rollup: t0\n" +
                "     tabletRatio=0/0\n" +
                "     tabletList=\n" +
                "     cardinality=1\n" +
                "     avgRowSize=2.0\n" +
                "     numNodes=0"));

        sql = "select max(v2) from t0 having v1 = 1";
        plan = getFragmentPlan(sql);
        Assert.assertTrue(plan.contains("PLAN FRAGMENT 0\n" +
                " OUTPUT EXPRS:4: max\n" +
                "  PARTITION: RANDOM\n" +
                "\n" +
                "  RESULT SINK\n" +
                "\n" +
                "  2:Project\n" +
                "  |  <slot 4> : 4: max\n" +
                "  |  \n" +
                "  1:AGGREGATE (update finalize)\n" +
                "  |  output: max(2: v2), any_value(1: v1)\n" +
                "  |  group by: \n" +
                "  |  having: 5: any_value = 1\n" +
                "  |  \n" +
                "  0:OlapScanNode\n" +
                "     TABLE: t0\n" +
                "     PREAGGREGATION: ON\n" +
                "     partitions=0/1\n" +
                "     rollup: t0\n" +
                "     tabletRatio=0/0\n" +
                "     tabletList=\n" +
                "     cardinality=1\n" +
                "     avgRowSize=2.0\n" +
                "     numNodes=0"));

        sql = "select v1, max(v2) from t0 having v1 = 1";
        plan = getFragmentPlan(sql);
        Assert.assertTrue(plan.contains("PLAN FRAGMENT 0\n" +
                " OUTPUT EXPRS:5: any_value | 4: max\n" +
                "  PARTITION: RANDOM\n" +
                "\n" +
                "  RESULT SINK\n" +
                "\n" +
                "  1:AGGREGATE (update finalize)\n" +
                "  |  output: max(2: v2), any_value(1: v1)\n" +
                "  |  group by: \n" +
                "  |  having: 5: any_value = 1\n" +
                "  |  \n" +
                "  0:OlapScanNode\n" +
                "     TABLE: t0\n" +
                "     PREAGGREGATION: ON\n" +
                "     partitions=0/1\n" +
                "     rollup: t0\n" +
                "     tabletRatio=0/0\n" +
                "     tabletList=\n" +
                "     cardinality=1\n" +
                "     avgRowSize=2.0\n" +
                "     numNodes=0"));

        sql = "select v1 from t0 group by v2 order by v3";
        plan = getFragmentPlan(sql);
        Assert.assertTrue(plan.contains("PLAN FRAGMENT 0\n" +
                " OUTPUT EXPRS:4: any_value\n" +
                "  PARTITION: UNPARTITIONED\n" +
                "\n" +
                "  RESULT SINK\n" +
                "\n" +
                "  5:Project\n" +
                "  |  <slot 4> : 4: any_value\n" +
                "  |  \n" +
                "  4:MERGING-EXCHANGE\n" +
                "\n" +
                "PLAN FRAGMENT 1\n" +
                " OUTPUT EXPRS:\n" +
                "  PARTITION: RANDOM\n" +
                "\n" +
                "  STREAM DATA SINK\n" +
                "    EXCHANGE ID: 04\n" +
                "    UNPARTITIONED\n" +
                "\n" +
                "  3:SORT\n" +
                "  |  order by: <slot 5> 5: any_value ASC\n" +
                "  |  offset: 0\n" +
                "  |  \n" +
                "  2:Project\n" +
                "  |  <slot 4> : 4: any_value\n" +
                "  |  <slot 5> : 5: any_value\n" +
                "  |  \n" +
                "  1:AGGREGATE (update finalize)\n" +
                "  |  output: any_value(1: v1), any_value(3: v3)\n" +
                "  |  group by: 2: v2\n" +
                "  |  \n" +
                "  0:OlapScanNode\n" +
                "     TABLE: t0\n" +
                "     PREAGGREGATION: ON\n" +
                "     partitions=0/1\n" +
                "     rollup: t0\n" +
                "     tabletRatio=0/0\n" +
                "     tabletList=\n" +
                "     cardinality=1\n" +
                "     avgRowSize=3.0\n" +
                "     numNodes=0\n"));

        sql = "select v1,abs(v1) + 1 from t0 group by v2 order by v3";
        plan = getFragmentPlan(sql);
        Assert.assertTrue(plan.contains("PLAN FRAGMENT 0\n" +
                " OUTPUT EXPRS:4: any_value | 6: expr\n" +
                "  PARTITION: UNPARTITIONED\n" +
                "\n" +
                "  RESULT SINK\n" +
                "\n" +
                "  5:Project\n" +
                "  |  <slot 4> : 4: any_value\n" +
                "  |  <slot 6> : 6: expr\n" +
                "  |  \n" +
                "  4:MERGING-EXCHANGE\n" +
                "\n" +
                "PLAN FRAGMENT 1\n" +
                " OUTPUT EXPRS:\n" +
                "  PARTITION: RANDOM\n" +
                "\n" +
                "  STREAM DATA SINK\n" +
                "    EXCHANGE ID: 04\n" +
                "    UNPARTITIONED\n" +
                "\n" +
                "  3:SORT\n" +
                "  |  order by: <slot 5> 5: any_value ASC\n" +
                "  |  offset: 0\n" +
                "  |  \n" +
                "  2:Project\n" +
                "  |  <slot 4> : 4: any_value\n" +
                "  |  <slot 5> : 5: any_value\n" +
                "  |  <slot 6> : abs(4: any_value) + 1\n" +
                "  |  \n" +
                "  1:AGGREGATE (update finalize)\n" +
                "  |  output: any_value(1: v1), any_value(3: v3)\n" +
                "  |  group by: 2: v2\n" +
                "  |  \n" +
                "  0:OlapScanNode\n" +
                "     TABLE: t0\n" +
                "     PREAGGREGATION: ON\n" +
                "     partitions=0/1\n" +
                "     rollup: t0\n" +
                "     tabletRatio=0/0\n" +
                "     tabletList=\n" +
                "     cardinality=1\n" +
                "     avgRowSize=3.0\n" +
                "     numNodes=0"));

        sql = "select lead(v2) over(partition by v1) from t0 group by v1";
        plan = getFragmentPlan(sql);
        Assert.assertTrue(plan.contains("" +
                "  1:AGGREGATE (update finalize)\n" +
                "  |  output: any_value(2: v2)\n" +
                "  |  group by: 1: v1"));

        sql = "select lead(v2) over(partition by v3) from t0 group by v1";
        plan = getFragmentPlan(sql);
        Assert.assertTrue(plan.contains(
                "  1:AGGREGATE (update finalize)\n" +
                        "  |  output: any_value(2: v2), any_value(3: v3)\n" +
                        "  |  group by: 1: v1"));

        sql = "select lead(v2) over(partition by v1 order by v3) from t0 group by v1";
        plan = getFragmentPlan(sql);
        Assert.assertTrue(plan.contains(
                "  1:AGGREGATE (update finalize)\n" +
                        "  |  output: any_value(2: v2), any_value(3: v3)\n" +
                        "  |  group by: 1: v1"));

        sql = "select v1, v2,sum(if (v2 =2,1,2)) from t0 group by v1";
        plan = getFragmentPlan(sql);
        Assert.assertTrue(plan.contains("PLAN FRAGMENT 0\n" +
                " OUTPUT EXPRS:1: v1 | 6: any_value | 5: sum\n" +
                "  PARTITION: RANDOM\n" +
                "\n" +
                "  RESULT SINK\n" +
                "\n" +
                "  2:AGGREGATE (update finalize)\n" +
                "  |  output: sum(4: if), any_value(2: v2)\n" +
                "  |  group by: 1: v1\n" +
                "  |  \n" +
                "  1:Project\n" +
                "  |  <slot 1> : 1: v1\n" +
                "  |  <slot 2> : 2: v2\n" +
                "  |  <slot 4> : if(2: v2 = 2, 1, 2)\n" +
                "  |  \n" +
                "  0:OlapScanNode\n" +
                "     TABLE: t0\n" +
                "     PREAGGREGATION: ON\n" +
                "     partitions=0/1\n" +
                "     rollup: t0\n" +
                "     tabletRatio=0/0\n" +
                "     tabletList=\n" +
                "     cardinality=1\n" +
                "     avgRowSize=3.0\n" +
                "     numNodes=0\n" +
                ""));

        connectContext.getSessionVariable().setSqlMode(sqlmode);
    }

    @Test
    public void testMultiCountDistinctWithNoneGroup() throws Exception {
        String sql = "select count(distinct t1b), count(distinct t1c) from test_all_type";
        String plan = getFragmentPlan(sql);
        assertContains(plan, "  MultiCastDataSinks\n" +
                "  STREAM DATA SINK\n" +
                "    EXCHANGE ID: 01\n" +
                "    RANDOM\n" +
                "  STREAM DATA SINK\n" +
                "    EXCHANGE ID: 09\n" +
                "    RANDOM");
        assertContains(plan, "  18:NESTLOOP JOIN\n" +
                "  |  join op: CROSS JOIN\n" +
                "  |  colocate: false, reason: \n");
        assertContains(plan, "  3:AGGREGATE (update serialize)\n" +
                "  |  STREAMING\n" +
                "  |  group by: 13: t1b");
        assertContains(plan, "  11:AGGREGATE (update serialize)\n" +
                "  |  STREAMING\n" +
                "  |  group by: 14: t1c");
    }

    @Test
    public void testMultiCountDistinctWithNoneGroup2() throws Exception {
        String sql = "select count(distinct t1b), count(distinct t1c), sum(t1c), max(t1b) from test_all_type";
        String plan = getFragmentPlan(sql);
        assertContains(plan, "MultiCastDataSinks\n" +
                "  STREAM DATA SINK\n" +
                "    EXCHANGE ID: 01\n" +
                "    RANDOM\n" +
                "  STREAM DATA SINK\n" +
                "    EXCHANGE ID: 09\n" +
                "    RANDOM\n" +
                "  STREAM DATA SINK\n" +
                "    EXCHANGE ID: 19\n" +
                "    RANDOM");
        assertContains(plan, "21:AGGREGATE (update serialize)\n" +
                "  |  output: sum(18: t1c), max(17: t1b)\n" +
                "  |  group by: \n" +
                "  |  \n" +
                "  20:Project\n" +
                "  |  <slot 17> : 2: t1b\n" +
                "  |  <slot 18> : 3: t1c");
        assertContains(plan, "6:AGGREGATE (update serialize)\n" +
                "  |  output: count(15: t1b)\n" +
                "  |  group by: \n" +
                "  |  \n" +
                "  5:AGGREGATE (merge serialize)\n" +
                "  |  group by: 15: t1b");
    }

    @Test
    public void testMultiCountDistinctWithNoneGroup3() throws Exception {
        String sql = "select count(distinct t1b), count(distinct t1c) from test_all_type";
        String plan = getFragmentPlan(sql);
        assertContains(plan, "18:NESTLOOP JOIN\n" +
                "  |  join op: CROSS JOIN");
    }

    @Test
    public void testMultiCountDistinctWithNoneGroup4() throws Exception {
        String sql = "select count(distinct t1b + 1), count(distinct t1c + 2) from test_all_type";
        String plan = getFragmentPlan(sql);
        assertContains(plan, "1:Project\n" +
                "  |  <slot 11> : CAST(2: t1b AS INT) + 1\n" +
                "  |  <slot 12> : CAST(3: t1c AS BIGINT) + 2");
    }

    @Test
    public void testMultiAvgDistinctWithNoneGroup() throws Exception {
        String sql = "select avg(distinct t1b) from test_all_type";
        String plan = getFragmentPlan(sql);
        assertContains(plan, "19:Project\n" +
                "  |  <slot 11> : CAST(12: sum AS DOUBLE) / CAST(14: count AS DOUBLE)");

        sql = "select avg(distinct t1b), count(distinct t1b) from test_all_type";
        plan = getFragmentPlan(sql);
        assertContains(plan, "19:Project\n" +
                "  |  <slot 11> : CAST(14: sum AS DOUBLE) / CAST(12: count AS DOUBLE)\n" +
                "  |  <slot 12> : 12: count");

        sql = "select avg(distinct t1b), count(distinct t1b), sum(distinct t1b) from test_all_type";
        plan = getFragmentPlan(sql);
        assertContains(plan, "9:Project\n" +
                "  |  <slot 11> : CAST(13: sum AS DOUBLE) / CAST(12: count AS DOUBLE)\n" +
                "  |  <slot 12> : 12: count\n" +
                "  |  <slot 13> : 13: sum");

        sql =
                "select avg(distinct t1b + 1), count(distinct t1b+1), sum(distinct t1b + 1), count(t1b) from test_all_type";
        plan = getFragmentPlan(sql);
        assertContains(plan, " 27:Project\n" +
                "  |  <slot 12> : CAST(14: sum AS DOUBLE) / CAST(13: count AS DOUBLE)\n" +
                "  |  <slot 13> : 13: count\n" +
                "  |  <slot 14> : 14: sum\n" +
                "  |  <slot 15> : 15: count");

        sql =
                "select avg(distinct t1b + 1), count(distinct t1b), sum(distinct t1c), count(t1c), sum(t1c) from test_all_type";
        plan = getFragmentPlan(sql);
        assertContains(plan, "47:Project\n" +
                "  |  <slot 12> : CAST(19: sum AS DOUBLE) / CAST(21: count AS DOUBLE)\n" +
                "  |  <slot 13> : 13: count\n" +
                "  |  <slot 14> : 14: sum\n" +
                "  |  <slot 15> : 15: count\n" +
                "  |  <slot 16> : 16: sum");

        sql = "select avg(distinct 1), count(distinct null), count(distinct 1) from test_all_type";
        plan = getFragmentPlan(sql);
        assertContains(plan, "15:AGGREGATE (update serialize)\n" +
                "  |  output: multi_distinct_sum(1)\n" +
                "  |  group by: \n" +
                "  |  \n" +
                "  14:Project\n" +
                "  |  <slot 17> : 2: t1b\n" +
                "  |  ");

        sql = "select avg(distinct 1), count(distinct null), count(distinct 1), " +
                "count(distinct (t1a + t1c)), sum(t1c) from test_all_type";
        plan = getFragmentPlan(sql);
        assertContains(plan, "26:AGGREGATE (update serialize)\n" +
                "  |  output: multi_distinct_sum(1)\n" +
                "  |  group by: \n" +
                "  |  \n" +
                "  25:Project\n" +
                "  |  <slot 21> : 3: t1c");
        assertContains(plan, "4:AGGREGATE (update serialize)\n" +
                "  |  output: multi_distinct_count(NULL)");

        int prevAggStage = connectContext.getSessionVariable().getNewPlannerAggStage();
        try {
            connectContext.getSessionVariable().setNewPlanerAggStage(3);
            sql = "select count(distinct t1b) from test_all_type";

            ExecPlan execPlan = UtFrameUtils.getPlanAndFragment(connectContext, sql).second;
            assertContains(execPlan.getFragments().get(1).getExplainString(TExplainLevel.NORMAL),
                    "  4:AGGREGATE (update serialize)\n" +
                            "  |  output: count(2: t1b)\n" +
                            "  |  group by: \n" +
                            "  |  \n" +
                            "  3:AGGREGATE (merge serialize)\n" +
                            "  |  group by: 2: t1b\n" +
                            "  |  ");
            Assert.assertFalse(execPlan.getFragments().get(1).isEnableSharedScan());
        } finally {
            connectContext.getSessionVariable().setNewPlanerAggStage(prevAggStage);
        }
    }

    @Test
    public void testMultiDistinctAggregate() throws Exception {
        String sql = "select count(distinct t1b), count(distinct t1b, t1c) from test_all_type";
        String plan = getFragmentPlan(sql);
        assertContains(plan, "MultiCastDataSinks\n" +
                "  STREAM DATA SINK\n" +
                "    EXCHANGE ID: 01\n" +
                "    RANDOM\n" +
                "  STREAM DATA SINK\n" +
                "    EXCHANGE ID: 09\n" +
                "    RANDOM");
        assertContains(plan, "  18:NESTLOOP JOIN\n" +
                "  |  join op: CROSS JOIN\n" +
                "  |  colocate: false, reason: \n");

        sql =
                "select count(distinct t1b) as cn_t1b, count(distinct t1b, t1c) cn_t1b_t1c from test_all_type group by t1a";
        plan = getFragmentPlan(sql);
        assertContains(plan, "13:HASH JOIN\n" +
                "  |  join op: INNER JOIN (BUCKET_SHUFFLE(S))\n" +
                "  |  colocate: false, reason: \n" +
                "  |  equal join conjunct: 13: t1a <=> 15: t1a");

        sql = "select count(distinct t1b) as cn_t1b, " +
                "count(distinct t1b, t1c) cn_t1b_t1c from test_all_type group by t1a,t1b,t1c";
        plan = getFragmentPlan(sql);
        assertContains(plan, "13:HASH JOIN\n" +
                "  |  join op: INNER JOIN (BUCKET_SHUFFLE(S))\n" +
                "  |  colocate: false, reason: \n" +
                "  |  equal join conjunct: 13: t1a <=> 16: t1a\n" +
                "  |  equal join conjunct: 14: t1b <=> 17: t1b\n" +
                "  |  equal join conjunct: 15: t1c <=> 18: t1c");

        sql = "select avg(distinct t1b) as cn_t1b, sum(distinct t1b), " +
                "count(distinct t1b, t1c) cn_t1b_t1c from test_all_type group by t1c";
        plan = getFragmentPlan(sql);
        assertContains(plan, "13:HASH JOIN\n" +
                "  |  join op: INNER JOIN (BUCKET_SHUFFLE(S))\n" +
                "  |  colocate: false, reason: \n" +
                "  |  equal join conjunct: 15: t1c <=> 20: t1c\n");
        assertContains(plan, "21:HASH JOIN\n" +
                "  |  join op: INNER JOIN (BUCKET_SHUFFLE(S))\n" +
                "  |  colocate: false, reason: \n" +
                "  |  equal join conjunct: 15: t1c <=> 17: t1c");

        sql = "select avg(distinct t1b) as cn_t1b, sum(distinct t1b), " +
                "count(distinct t1b, t1c) cn_t1b_t1c from test_all_type group by t1c, t1b+1";
        plan = getFragmentPlan(sql);
        assertContains(plan, "1:Project\n" +
                "  |  <slot 2> : 2: t1b\n" +
                "  |  <slot 3> : 3: t1c\n" +
                "  |  <slot 11> : CAST(2: t1b AS INT) + 1");
        assertContains(plan, "22:HASH JOIN\n" +
                "  |  join op: INNER JOIN (BUCKET_SHUFFLE(S))\n" +
                "  |  colocate: false, reason: \n" +
                "  |  equal join conjunct: 16: t1c <=> 19: t1c\n" +
                "  |  equal join conjunct: 17: expr <=> 20: expr");

        sql = "select avg(distinct t1b) as cn_t1b, sum(t1b), " +
                "count(distinct t1b, t1c) cn_t1b_t1c from test_all_type group by t1c, t1b+1";
        plan = getFragmentPlan(sql);
        assertContains(plan, "26:AGGREGATE (update serialize)\n" +
                "  |  STREAMING\n" +
                "  |  output: sum(26: t1b)\n" +
                "  |  group by: 27: t1c, 28: expr\n" +
                "  |  \n" +
                "  25:Project\n" +
                "  |  <slot 26> : 2: t1b\n" +
                "  |  <slot 27> : 3: t1c\n" +
                "  |  <slot 28> : 11: expr");
    }

    @Test
    public void testSumString() throws Exception {
        String sql = "select sum(N_COMMENT) from nation";
        String plan = getFragmentPlan(sql);
        assertContains(plan, "output: sum(CAST(4: N_COMMENT AS DOUBLE))");
    }

    @Test
    public void testGroupByConstant() throws Exception {
        connectContext.getSessionVariable().setNewPlanerAggStage(4);
        String sql = "select count(distinct L_PARTKEY) from lineitem group by 1.0001";
        String plan = getFragmentPlan(sql);
        // check four phase aggregate
        assertContains(plan, "8:AGGREGATE (merge finalize)\n" +
                "  |  output: count(19: count)\n" +
                "  |  group by: 18: expr");

        sql = "select count(distinct L_PARTKEY) from lineitem group by 1.0001, 2.0001";
        plan = getFragmentPlan(sql);
        // check four phase aggregate
        assertContains(plan, " 8:AGGREGATE (merge finalize)\n" +
                "  |  output: count(20: count)\n" +
                "  |  group by: 18: expr");

        sql = "select count(distinct L_PARTKEY + 1) from lineitem group by 1.0001";
        plan = getFragmentPlan(sql);
        assertContains(plan, " 8:AGGREGATE (merge finalize)\n" +
                "  |  output: count(20: count)\n" +
                "  |  group by: 18: expr");

        sql = "select count(distinct L_SUPPKEY), count(L_PARTKEY) from lineitem group by 1.0001";
        plan = getFragmentPlan(sql);
        assertContains(plan, " 5:Project\n" +
                "  |  <slot 3> : 3: L_SUPPKEY\n" +
                "  |  <slot 18> : 1.0001\n" +
                "  |  <slot 20> : 20: count");
        connectContext.getSessionVariable().setNewPlanerAggStage(0);
    }

    @Test
    public void testGroupByConstantWithAggPrune() throws Exception {
        connectContext.getSessionVariable().setNewPlanerAggStage(4);
        FeConstants.runningUnitTest = true;
        String sql = "select count(distinct L_ORDERKEY) from lineitem group by 1.0001";
        String plan = getFragmentPlan(sql);
        assertContains(plan, " 4:AGGREGATE (update serialize)\n" +
                "  |  STREAMING\n" +
                "  |  output: count(1: L_ORDERKEY)\n" +
                "  |  group by: 18: expr\n" +
                "  |  \n" +
                "  3:AGGREGATE (merge finalize)\n" +
                "  |  group by: 18: expr, 1: L_ORDERKEY\n" +
                "  |  \n" +
                "  2:AGGREGATE (update serialize)\n" +
                "  |  STREAMING\n" +
                "  |  group by: 18: expr, 1: L_ORDERKEY");

        sql = "select count(distinct L_ORDERKEY) from lineitem group by 1.0001, 2.0001";
        plan = getFragmentPlan(sql);
        assertContains(plan, "4:AGGREGATE (update serialize)\n" +
                "  |  STREAMING\n" +
                "  |  output: count(1: L_ORDERKEY)\n" +
                "  |  group by: 18: expr\n" +
                "  |  \n" +
                "  3:AGGREGATE (merge finalize)\n" +
                "  |  group by: 18: expr, 1: L_ORDERKEY\n" +
                "  |  \n" +
                "  2:AGGREGATE (update serialize)\n" +
                "  |  STREAMING\n" +
                "  |  group by: 18: expr, 1: L_ORDERKEY\n");

        sql = "select count(distinct L_ORDERKEY), count(L_PARTKEY) from lineitem group by 1.0001";
        plan = getFragmentPlan(sql);
        assertContains(plan, "  4:AGGREGATE (update serialize)\n" +
                "  |  STREAMING\n" +
                "  |  output: count(1: L_ORDERKEY), sum(21: count)\n" +
                "  |  group by: 18: expr\n" +
                "  |  \n" +
                "  3:AGGREGATE (merge finalize)\n" +
                "  |  output: count(21: count)\n" +
                "  |  group by: 18: expr, 1: L_ORDERKEY\n" +
                "  |  \n" +
                "  2:AGGREGATE (update serialize)\n" +
                "  |  STREAMING\n" +
                "  |  output: count(2: L_PARTKEY)\n" +
                "  |  group by: 18: expr, 1: L_ORDERKEY");
        FeConstants.runningUnitTest = false;
        connectContext.getSessionVariable().setNewPlanerAggStage(0);
    }

    @Test
    public void testAggregateDuplicatedExprs() throws Exception {
        String plan = getFragmentPlan("SELECT " +
                "sum(arrays_overlap(v3, [1])) as q1, " +
                "sum(arrays_overlap(v3, [1])) as q2, " +
                "sum(arrays_overlap(v3, [1])) as q3 FROM tarray;");
        assertContains(plan, "2:AGGREGATE (update finalize)\n" +
                "  |  output: sum(4: arrays_overlap)\n" +
                "  |  group by: \n" +
                "  |  \n" +
                "  1:Project\n" +
                "  |  <slot 4> : arrays_overlap(3: v3, CAST(ARRAY<tinyint(4)>[1] AS ARRAY<BIGINT>))\n" +
                "  |  \n" +
                "  0:OlapScanNode");
    }

    @Test
    public void testOuterJoinSatisfyAgg() throws Exception {
        connectContext.getSessionVariable().setNewPlanerAggStage(1);
        String sql = "select distinct t0.v1  from t0 full outer join[shuffle] t1 on t0.v1 = t1.v4;";
        String plan = getFragmentPlan(sql);
        System.out.println(plan);
        assertContains(plan, "  7:AGGREGATE (update finalize)\n" +
                "  |  group by: 1: v1\n" +
                "  |  \n" +
                "  6:EXCHANGE");
        connectContext.getSessionVariable().setNewPlanerAggStage(0);
    }

    @Test
    public void testAvgCountDistinctWithHaving() throws Exception {
        String sql = "select avg(distinct s_suppkey), count(distinct s_acctbal) " +
                "from supplier having avg(distinct s_suppkey) > 3 ;";
        String plan = getFragmentPlan(sql);
        assertContains(plan, " 28:NESTLOOP JOIN\n" +
                "  |  join op: CROSS JOIN\n" +
                "  |  colocate: false, reason: \n" +
                "  |  other join predicates: CAST(12: sum AS DOUBLE) / CAST(14: count AS DOUBLE) > 3.0");
    }

    @Test
<<<<<<< HEAD
    public void testSortedStreamingAggregate() throws Exception {
        connectContext.getSessionVariable().setEnableSortAggregate(true);
        String sql;
        String plan;
        {
            sql = "select v1, sum(v3) from t0 group by v1";
            plan = getCostExplain(sql);
            assertContains(plan, "  1:AGGREGATE (update finalize)\n" +
                    "  |  aggregate: sum[([3: v3, BIGINT, true]); args: BIGINT; result: BIGINT;" +
                    " args nullable: true; result nullable: true]\n" +
                    "  |  group by: [1: v1, BIGINT, true]\n" +
                    "  |  sorted streaming: true");
        }
        {
            sql = "select sum(l) from (select sum(length(v3)) l from t0 group by v1) tx";
            plan = getCostExplain(sql);
            assertContains(plan, "  2:AGGREGATE (update finalize)\n" +
                    "  |  aggregate: sum[([4: length, INT, true]); args: INT; result: BIGINT;" +
                    " args nullable: true; result nullable: true]\n" +
                    "  |  sorted streaming: true");
        }
        connectContext.getSessionVariable().setEnableSortAggregate(false);
    }

=======
    public void testMergeAggPruneColumnPruneWindow() throws Exception {
        String sql = "select v2 " +
                "from ( " +
                "   select v2, x3 " +
                "   from (select v2, sum(v1) over (partition by v3) as x3 from t0) as tt0 " +
                "   group by v2, x3 " +
                ") ttt0 " +
                "group by v2";
        String plan = getFragmentPlan(sql);
        Assert.assertFalse(plan.contains("ANALYTIC"));
        Assert.assertEquals(1, StringUtils.countMatches(plan, ":AGGREGATE"));
    }
>>>>>>> 8698f71d
}<|MERGE_RESOLUTION|>--- conflicted
+++ resolved
@@ -1680,7 +1680,6 @@
     }
 
     @Test
-<<<<<<< HEAD
     public void testSortedStreamingAggregate() throws Exception {
         connectContext.getSessionVariable().setEnableSortAggregate(true);
         String sql;
@@ -1705,7 +1704,7 @@
         connectContext.getSessionVariable().setEnableSortAggregate(false);
     }
 
-=======
+    @Test
     public void testMergeAggPruneColumnPruneWindow() throws Exception {
         String sql = "select v2 " +
                 "from ( " +
@@ -1718,5 +1717,4 @@
         Assert.assertFalse(plan.contains("ANALYTIC"));
         Assert.assertEquals(1, StringUtils.countMatches(plan, ":AGGREGATE"));
     }
->>>>>>> 8698f71d
 }