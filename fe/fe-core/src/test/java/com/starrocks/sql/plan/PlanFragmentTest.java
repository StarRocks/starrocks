--- conflicted
+++ resolved
@@ -4894,7 +4894,6 @@
     }
 
     @Test
-<<<<<<< HEAD
     public void testEmptyNodeWithJoin() throws Exception {
         // check no exception
         String sql = "SELECT\n" +
@@ -4910,7 +4909,9 @@
                 "        ref_2.t1a >= ref_1.t1a";
         String plan = getFragmentPlan(sql);
         System.out.println(plan);
-=======
+    }
+    
+    @Test
     public void testSemiReorder() throws Exception {
         String sql = "select 0 from t0,t1 left semi join t2 on v1 = v7";
         String plan = getFragmentPlan(sql);
@@ -4923,6 +4924,5 @@
                 "\n" +
                 "  8:Project\n" +
                 "  |  <slot 10> : 0\n"));
->>>>>>> 02971abe
     }
 }