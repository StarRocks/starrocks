// This file is licensed under the Elastic License 2.0. Copyright 2021 StarRocks Limited.

package com.starrocks.sql.plan;

import com.starrocks.analysis.CastExpr;
import com.starrocks.analysis.Expr;
import com.starrocks.analysis.IntLiteral;
import com.starrocks.catalog.Catalog;
import com.starrocks.catalog.Database;
import com.starrocks.catalog.MaterializedIndex;
import com.starrocks.catalog.OlapTable;
import com.starrocks.catalog.Partition;
import com.starrocks.catalog.Replica;
import com.starrocks.catalog.Table;
import com.starrocks.catalog.Tablet;
import com.starrocks.catalog.Type;
import com.starrocks.common.Config;
import com.starrocks.common.FeConstants;
import com.starrocks.qe.SessionVariable;
import com.starrocks.sql.analyzer.SemanticException;
import com.starrocks.sql.common.StarRocksPlannerException;
import com.starrocks.sql.optimizer.operator.scalar.CastOperator;
import com.starrocks.sql.optimizer.operator.scalar.ColumnRefOperator;
import com.starrocks.sql.optimizer.operator.scalar.ConstantOperator;
import com.starrocks.sql.optimizer.operator.scalar.ScalarOperator;
import com.starrocks.utframe.StarRocksAssert;
import mockit.Expectations;
import org.apache.commons.lang3.StringUtils;
import org.junit.Assert;
import org.junit.BeforeClass;
import org.junit.Rule;
import org.junit.Test;
import org.junit.rules.ExpectedException;

import java.util.HashMap;

public class PlanFragmentTest extends PlanTestBase {
    @BeforeClass
    public static void beforeClass() throws Exception {
        PlanTestBase.beforeClass();
        StarRocksAssert starRocksAssert = new StarRocksAssert(connectContext);
        starRocksAssert.withTable("create table test_array(c0 INT, c1 array<varchar(65533)>)" +
                " duplicate key(c0) distributed by hash(c0) buckets 1 " +
                "properties('replication_num'='1');");
        starRocksAssert.withTable("create table test.colocate1\n" +
                "(k1 int, k2 int, k3 int) distributed by hash(k1, k2) buckets 1\n" +
                "properties(\"replication_num\" = \"1\"," +
                "\"colocate_with\" = \"group1\");")
                .withTable("create table test.colocate2\n" +
                        "(k1 int, k2 int, k3 int) distributed by hash(k1, k2) buckets 1\n" +
                        "properties(\"replication_num\" = \"1\"," +
                        "\"colocate_with\" = \"group1\");")
                .withTable("create table test.nocolocate3\n" +
                        "(k1 int, k2 int, k3 int) distributed by hash(k1, k2) buckets 10\n" +
                        "properties(\"replication_num\" = \"1\");");
    }

    @Test
    public void testScan() throws Exception {
        String sql = "select * from t0";
        String planFragment = getFragmentPlan(sql);
        Assert.assertTrue(planFragment.contains(" OUTPUT EXPRS:1: v1 | 2: v2 | 3: v3\n"
                + "  PARTITION: RANDOM"));
    }

    @Test
    public void testProject() throws Exception {
        String sql = "select v1 from t0";
        String planFragment = getFragmentPlan(sql);
        Assert.assertTrue(planFragment.contains("PLAN FRAGMENT 0\n"
                + " OUTPUT EXPRS:1: v1\n"
                + "  PARTITION: RANDOM\n"
                + "\n"
                + "  RESULT SINK\n"
                + "\n"
                + "  0:OlapScanNode\n"
                + "     TABLE: t0\n"
                + "     PREAGGREGATION: ON\n"
                + "     partitions=0/1"));
    }

    @Test
    public void testLimit() throws Exception {
        String sql = "select v1 from t0 limit 1";
        String planFragment = getFragmentPlan(sql);
        Assert.assertTrue(planFragment.contains("PLAN FRAGMENT 0\n"
                + " OUTPUT EXPRS:1: v1\n"
                + "  PARTITION: RANDOM\n"
                + "\n"
                + "  RESULT SINK\n"
                + "\n"
                + "  0:OlapScanNode\n"
                + "     TABLE: t0\n"
                + "     PREAGGREGATION: ON\n"
                + "     partitions=0/1\n"
                + "     rollup: t0\n"
                + "     tabletRatio=0/0\n"
                + "     tabletList=\n"
                + "     cardinality=1\n"
                + "     avgRowSize=1.0\n"
                + "     numNodes=0\n"
                + "     limit: 1"));
    }

    @Test
    public void testFilter() throws Exception {
        String sql = "select v1 from t0 where v2 > 1";
        String planFragment = getFragmentPlan(sql);
        Assert.assertTrue(planFragment.contains("PREDICATES: 2: v2 > 1"));
    }

    @Test
    public void testHaving() throws Exception {
        String sql = "select v2 from t0 group by v2 having v2 > 0";
        String planFragment = getFragmentPlan(sql);
        Assert.assertTrue(planFragment.contains("PREDICATES: 2: v2 > 0"));

        sql = "select sum(v1) from t0 group by v2 having v2 > 0";
        planFragment = getFragmentPlan(sql);
        Assert.assertTrue(planFragment.contains("PREDICATES: 2: v2 > 0"));

        sql = "select sum(v1) from t0 group by v2 having sum(v1) > 0";
        planFragment = getFragmentPlan(sql);
        Assert.assertTrue(planFragment.contains("having: 4: sum > 0"));
    }

    @Test
    public void testCountDistinctBitmapHll() throws Exception {
        String sql = "select count(distinct v1), count(distinct v2), count(distinct v3), count(distinct v4), " +
                "count(distinct b1), count(distinct b2), count(distinct b3), count(distinct b4) from test_object;";
        getFragmentPlan(sql);

        sql = "select count(distinct v1), count(distinct v2), " +
                "count(distinct h1), count(distinct h2) from test_object";
        getFragmentPlan(sql);
    }

    @Test
    public void testExpression() throws Exception {
        String sql = "select v1 + v2, v1 + v2 + v3, v1 + v2 + v3 + 1 from t0";
        String planFragment = getFragmentPlan(sql);
        Assert.assertTrue(planFragment.contains("  |  common expressions:\n"
                + "  |  <slot 7> : 1: v1 + 2: v2\n"
                + "  |  <slot 8> : 7: add + 3: v3\n"));
    }

    @Test
    public void testReduceCast() throws Exception {
        String sql = "select t1a, t1b from test_all_type where t1c > 2000 + 1";
        String plan = getFragmentPlan(sql);
        Assert.assertTrue(plan.contains("  0:OlapScanNode\n" +
                "     TABLE: test_all_type\n" +
                "     PREAGGREGATION: ON\n" +
                "     PREDICATES: 3: t1c > 2001"));
    }

    @Test
    public void testExpression1() throws Exception {
        String sql = "select sum(v1 + v2) from t0";
        String planFragment = getFragmentPlan(sql);
        Assert.assertTrue(planFragment.contains("  1:Project\n"
                + "  |  <slot 4> : 1: v1 + 2: v2"));
    }

    @Test
    public void testExpression2() throws Exception {
        String sql = "select sin(v1) + cos(v2) as a from t0";
        String planFragment = getFragmentPlan(sql);
        Assert.assertTrue(planFragment.contains("sin(CAST(1: v1 AS DOUBLE)) + cos(CAST(2: v2 AS DOUBLE))"));

        sql = "select * from test_all_type where id_date = 20200202";
        planFragment = getFragmentPlan(sql);
        Assert.assertTrue(planFragment.contains("PREDICATES: 9: id_date = '2020-02-02'"));
    }

    @Test
    public void testExpression3() throws Exception {
        String sql =
                "select cast (v1 as boolean), cast (v1 as tinyint), cast (v1 as smallint), cast (v1 as int), cast (v1"
                        + " as bigint), cast (v1 as largeint), cast (v1 as float), cast (v1 as double), cast(v1 as "
                        + "date), cast(v1 as datetime), cast(v1 as decimalv2), cast(v1 as varchar) from t0";
        String planFragment = getFragmentPlan(sql);
        Assert.assertTrue(planFragment.contains("  1:Project\n"
                + "  |  <slot 1> : 1: v1\n"
                + "  |  <slot 4> : CAST(1: v1 AS BOOLEAN)\n"
                + "  |  <slot 5> : CAST(1: v1 AS TINYINT)\n"
                + "  |  <slot 6> : CAST(1: v1 AS SMALLINT)\n"
                + "  |  <slot 7> : CAST(1: v1 AS INT)\n"
                + "  |  <slot 8> : CAST(1: v1 AS LARGEINT)\n"
                + "  |  <slot 9> : CAST(1: v1 AS FLOAT)\n"
                + "  |  <slot 10> : CAST(1: v1 AS DOUBLE)\n"
                + "  |  <slot 11> : CAST(1: v1 AS DATE)\n"
                + "  |  <slot 12> : CAST(1: v1 AS DATETIME)\n"
                + "  |  <slot 13> : CAST(1: v1 AS DECIMAL(9,0))\n"
                + "  |  <slot 14> : CAST(1: v1 AS VARCHAR)\n"));
    }

    @Test
    public void testExpression4() throws Exception {
        String sql =
                "select v1 * v1 / v1 % v1 + v1 - v1 DIV v1, v2&~v1|v3^1 from t0 where v1 >= 1 and v1 <=10 and v2 > 1 "
                        + "and v2 < 10 and v3 != 10 and v3 <=> 10 and !(v1 = 1 and v2 = 2 or v3 =3) and v1 between 1 "
                        + "and 2";
        String planFragment = getFragmentPlan(sql);
        Assert.assertTrue(planFragment.contains("  1:Project\n"
                + "  |  <slot 4> : CAST(1: v1 * 1: v1 AS DOUBLE) / 6: cast % 6: cast + 6: cast - CAST(1: v1 DIV 1: v1"
                + " AS DOUBLE)\n"
                + "  |  <slot 5> : 2: v2 & ~ 1: v1 | 3: v3 ^ 1\n"
                + "  |  common expressions:\n"
                + "  |  <slot 6> : CAST(1: v1 AS DOUBLE)\n"));
        Assert.assertTrue(planFragment.contains("PREDICATES: 1: v1 >= 1, 1: v1 <= 10, 2: v2 > 1, 2: v2 < 10, 3: "
                + "v3 != 10, 3: v3 <=> 10, (1: v1 != 1) OR (2: v2 != 2), 3: v3 != 3, 1: v1 <= 2\n"));
    }

    @Test
    public void testExpression5() throws Exception {
        String sql = "select v1+20, case v2 when v3 then 1 else 0 end from t0 where v1 is null";
        String planFragment = getFragmentPlan(sql);
        Assert.assertTrue(planFragment.contains("  1:Project\n"
                + "  |  <slot 4> : 1: v1 + 20\n"
                + "  |  <slot 5> : if(2: v2 = 3: v3, 1, 0)"));

        sql = "select v1+20, case when true then v1 else v2 end from t0 where v1 is null";
        planFragment = getFragmentPlan(sql);
        Assert.assertTrue(planFragment.contains("  1:Project\n" +
                "  |  <slot 1> : 1: v1\n" +
                "  |  <slot 4> : 1: v1 + 20"));

        sql = "select v1+20, ifnull(null, v2) from t0 where v1 is null";
        planFragment = getFragmentPlan(sql);
        Assert.assertTrue(planFragment.contains("  1:Project\n" +
                "  |  <slot 2> : 2: v2\n" +
                "  |  <slot 4> : 1: v1 + 20\n"));

        sql = "select v1+20, if(true, v1, v2) from t0 where v1 is null";
        planFragment = getFragmentPlan(sql);
        Assert.assertTrue(planFragment.contains("  1:Project\n" +
                "  |  <slot 1> : 1: v1\n" +
                "  |  <slot 4> : 1: v1 + 20"));

        sql = "select v1+20, if(false, v1, NULL) from t0 where v1 is null";
        planFragment = getFragmentPlan(sql);
        Assert.assertTrue(planFragment.contains("  1:Project\n" +
                "  |  <slot 4> : 1: v1 + 20\n" +
                "  |  <slot 5> : NULL"));
    }

    @Test
    public void testExpression6() throws Exception {
        String sql = "select cast(v1 as decimal64(7,2)) + cast(v2 as decimal64(9,3)) from t0";
        Config.enable_decimal_v3 = true;
        String planFragment = getFragmentPlan(sql);
        Assert.assertTrue(planFragment.contains("  1:Project\n" +
                "  |  <slot 4> : CAST(CAST(1: v1 AS DECIMAL64(7,2)) AS DECIMAL64(18,2)) + CAST(CAST(2: v2 AS DECIMAL64(9,3)) AS DECIMAL64(18,3))\n"));
        Config.enable_decimal_v3 = false;
    }

    @Test
    public void testExpression7() throws Exception {
        String sql = "select cast(v1 as decimal128(27,2)) - cast(v2 as decimal64(10,3)) from t0";
        Config.enable_decimal_v3 = true;
        String planFragment = getFragmentPlan(sql);
        Assert.assertTrue(planFragment.contains("  1:Project\n" +
                "  |  <slot 4> : CAST(CAST(1: v1 AS DECIMAL128(27,2)) AS DECIMAL128(38,2)) - CAST(CAST(2: v2 AS DECIMAL64(10,3)) AS DECIMAL128(38,3))\n"));
        Config.enable_decimal_v3 = false;
    }

    @Test
    public void testExpression8() throws Exception {
        String sql = "select cast(v1 as decimal128(10,5)) * cast(v2 as decimal64(9,7)) from t0";
        Config.enable_decimal_v3 = true;
        String planFragment = getFragmentPlan(sql);
        Assert.assertTrue(planFragment.contains("  1:Project\n" +
                "  |  <slot 4> : CAST(CAST(1: v1 AS DECIMAL128(10,5)) AS DECIMAL128(38,5)) * CAST(CAST(2: v2 AS DECIMAL64(9,7)) AS DECIMAL128(38,7))\n"));
        Config.enable_decimal_v3 = false;
    }

    @Test
    public void testExpression9() throws Exception {
        String sql = "select cast(v1 as decimal128(18,5)) / cast(v2 as decimal32(9,7)) from t0";
        Config.enable_decimal_v3 = true;
        String planFragment = getFragmentPlan(sql);
        Assert.assertTrue(planFragment.contains("  1:Project\n" +
                "  |  <slot 4> : CAST(CAST(1: v1 AS DECIMAL128(18,5)) AS DECIMAL128(38,5)) / CAST(CAST(2: v2 AS DECIMAL32(9,7)) AS DECIMAL128(38,7))\n"));
        Config.enable_decimal_v3 = false;
    }

    @Test
    public void testExpression10() throws Exception {
        String sql = "select cast(v1 as decimal64(18,5)) % cast(v2 as decimal32(9,7)) from t0";
        Config.enable_decimal_v3 = true;
        String planFragment = getFragmentPlan(sql);
        Assert.assertTrue(planFragment.contains("  1:Project\n" +
                "  |  <slot 4> : CAST(1: v1 AS DECIMAL64(18,5)) % CAST(CAST(2: v2 AS DECIMAL32(9,7)) AS DECIMAL64(18,7))\n"));
        Config.enable_decimal_v3 = false;
    }

    @Test
    public void testMergeTwoFilters() throws Exception {
        String sql = "select v1 from t0 where v2 < null group by v1 HAVING NULL IS NULL;";
        String planFragment = getFragmentPlan(sql);
        Assert.assertTrue(planFragment.contains("  1:AGGREGATE (update finalize)\n"
                + "  |  group by: 1: v1\n"
                + "  |  having: TRUE\n"));

        Assert.assertTrue(planFragment.contains("  0:EMPTYSET\n"));
    }

    @Test
    public void testInColumnPredicate() throws Exception {
        String sql = "select v1 from t0 where v1 in (v1 + v2, sin(v2))";
        String thriftPlan = getThriftPlan(sql);
        Assert.assertTrue(thriftPlan.contains("FILTER_NEW_IN"));
        Assert.assertFalse(thriftPlan.contains("FILTER_IN"));
    }

    @Test
    public void testCountConstantWithSubquery() throws Exception {
        String sql = "SELECT 1 FROM (SELECT COUNT(1) FROM t0 WHERE false) t;";
        String thriftPlan = getThriftPlan(sql);
        Assert.assertTrue(thriftPlan.contains("function_name:count"));
    }

    @Test
    public void testOlapScanSelectedIndex() throws Exception {
        String sql = "select v1 from t0";
        String planFragment = getFragmentPlan(sql);
        Assert.assertTrue(planFragment.contains("rollup: t0"));
    }

    @Test
    public void testHaving2() throws Exception {
        String sql = "SELECT 8 from t0 group by v1 having avg(v2) < 63;";
        String planFragment = getFragmentPlan(sql);
        Assert.assertTrue(planFragment.contains("having: 4: avg < 63.0"));
    }

    @Test
    public void testLimitWithHaving() throws Exception {
        String sql = "SELECT v1, sum(v3) as v from t0 where v2 = 0 group by v1 having sum(v3) > 0 limit 10";
        String planFragment = getFragmentPlan(sql);
        Assert.assertTrue(planFragment.contains("having: 4: sum > 0"));
        Assert.assertTrue(planFragment.contains("limit: 10"));
    }

    @Test
    public void testInnerJoinWithPredicate() throws Exception {
        String sql = "SELECT * from t0 join test_all_type on t0.v1 = test_all_type.t1d where t0.v1 = 1;";
        String planFragment = getFragmentPlan(sql);
        Assert.assertTrue(planFragment.contains("PREDICATES: 1: v1 = 1"));
    }

    @Test
    public void testInnerJoinWithConstPredicate() throws Exception {
        String sql = "SELECT * from t0 join test_all_type on NOT NULL >= NULL";

        String planFragment = getFragmentPlan(sql);
        Assert.assertTrue(planFragment.contains("  0:EMPTYSET\n"));
    }

    @Test
    public void testInnerJoinWithCastPredicate() throws Exception {
        String sql = "SELECT t0.v1 from t0 join test_all_type on t0.v1 = test_all_type.t1c";
        getFragmentPlan(sql);
    }

    @Test
    public void testCorssJoinWithPredicate() throws Exception {
        String sql = "SELECT * from t0 join test_all_type where t0.v1 = 2;";
        String planFragment = getFragmentPlan(sql);
        Assert.assertTrue(planFragment.contains("PREDICATES: 1: v1 = 2"));
    }

    @Test
    public void testLeftOuterJoinWithPredicate() throws Exception {
        String sql = "SELECT * from t0 left join test_all_type on t0.v1 = test_all_type.t1d where t0.v1 > 1;";
        String planFragment = getFragmentPlan(sql);
        Assert.assertTrue(planFragment.contains("PREDICATES: 1: v1 > 1"));
    }

    @Test
    public void testCrossJoinToInnerJoin() throws Exception {
        String sql = "SELECT t0.v1 from t0, test_all_type where t0.v1 = test_all_type.t1d";
        String planFragment = getFragmentPlan(sql);
        Assert.assertTrue(planFragment.contains("join op: INNER JOIN"));
        Assert.assertTrue(planFragment.contains("equal join conjunct: 1: v1 = 7: t1d"));
    }

    @Test
    public void testWherePredicatesToOnPredicate() throws Exception {
        String sql =
                "SELECT t0.v1 from t0 join test_all_type on t0.v2 = test_all_type.t1d where t0.v1 = test_all_type.t1d";
        String planFragment = getFragmentPlan(sql);
        Assert.assertTrue(planFragment.contains("join op: INNER JOIN"));
        Assert.assertTrue(planFragment.contains("  |  equal join conjunct: 2: v2 = 7: t1d\n"
                + "  |  equal join conjunct: 1: v1 = 7: t1d"));
    }

    @Test
    public void testJoinColumnsPrune() throws Exception {
        String sql = " select count(a.v3) from t0 a join t0 b on a.v3 = b.v3;";
        getFragmentPlan(sql);

        sql = " select a.v2 from t0 a join t0 b on a.v3 = b.v3;";
        String planFragment = getFragmentPlan(sql);
        Assert.assertTrue(planFragment.contains("4:Project\n"
                + "  |  <slot 2> : 2: v2"));
    }

    @Test
    public void testCrossJoin() throws Exception {
        String sql = "SELECT * from t0 join test_all_type;";
        String planFragment = getFragmentPlan(sql);
        Assert.assertTrue(planFragment.contains("  3:CROSS JOIN\n" +
                "  |  cross join:\n" +
                "  |  predicates is NULL.\n" +
                "  |  \n" +
                "  |----2:EXCHANGE\n" +
                "  |    \n" +
                "  0:OlapScanNode"));
    }

    @Test
    public void testCaseWhenOperatorReuse() throws Exception {
        String sql =
                "select max(case when SUBSTR(DATE_FORMAT('2020-09-02 23:59:59', '%Y-%m'), 6) > 0 then v1 else v2 end),"
                        +
                        "min(case when SUBSTR(DATE_FORMAT('2020-09-02 23:59:59', '%Y-%m'), 6) > 0 then v2 else v1 end),"
                        +
                        "count(case when SUBSTR(DATE_FORMAT('2020-09-02 23:59:59', '%Y-%m'), 6) > 0 then v3 else v2 "
                        + "end) from t0";
        String planFragment = getFragmentPlan(sql);
        Assert.assertTrue(planFragment.contains("<slot 10> : substr('2020-09', 6)"));
        Assert.assertTrue(planFragment.contains("  |  <slot 4> : if(12: expr, 1: v1, 2: v2)"));
    }

    @Test
    public void testTimestampArithmeticExpr() throws Exception {
        String sql = "select id_date + interval '3' month," +
                "id_date + interval '1' day," +
                "id_date + interval '2' year," +
                "id_date - interval '3' day from test_all_type";
        String planFragment = getFragmentPlan(sql);
        Assert.assertTrue(planFragment.contains("  |  <slot 11> : months_add(15: cast, 3)\n"
                + "  |  <slot 12> : days_add(15: cast, 1)\n"
                + "  |  <slot 13> : years_add(15: cast, 2)\n"
                + "  |  <slot 14> : days_sub(15: cast, 3)\n"));
    }

    @Test
    public void testGroupByNull() throws Exception {
        String sql = "select count(*) from test_all_type group by null";
        String planFragment = getFragmentPlan(sql);
        Assert.assertTrue(planFragment.contains("<slot 11> : NULL"));
    }

    @Test
    public void testFullOuterJoin() throws Exception {
        String sql = "select * from t0 full outer join t1 on t0.v1 = t1.v4 where abs(1) > 2;";
        String planFragment = getFragmentPlan(sql);
        Assert.assertTrue(planFragment.contains("     TABLE: t1\n"
                + "     PREAGGREGATION: ON\n"
                + "     PREDICATES: abs(1) > 2"));
        Assert.assertTrue(planFragment.contains("     TABLE: t0\n"
                + "     PREAGGREGATION: ON\n"
                + "     PREDICATES: abs(1) > 2"));
    }

    @Test
    public void testSumDistinctConst() throws Exception {
        String sql = "select sum(2), sum(distinct 2) from test_all_type";
        String thriftPlan = getThriftPlan(sql);
        Assert.assertTrue(thriftPlan.contains("function_name:multi_distinct_sum"));
    }

    @Test
    public void testGroupByAsAnalyze() throws Exception {
        String sql = "select BITOR(825279661, 1960775729) as a from test_all_type group by a";
        String planFragment = getFragmentPlan(sql);
        Assert.assertTrue(planFragment.contains("group by: 11: bitor"));
    }

    @Test
    public void testHavingAsAnalyze() throws Exception {
        String sql = "select count(*) as count1 from test_all_type having count1 > 1";
        String planFragment = getFragmentPlan(sql);
        Assert.assertTrue(planFragment.contains("having: 11: count > 1"));
    }

    @Test
    public void testGroupByAsAnalyze2() throws Exception {
        String sql = "select v1 as v2 from t0 group by v1, v2;";
        String planFragment = getFragmentPlan(sql);
        Assert.assertTrue(planFragment.contains("group by: 1: v1, 2: v2"));
    }

    @Test
    public void testWindowLimitPushdown() throws Exception {
        String sql = "select lag(v1, 1,1) OVER () from t0 limit 1";
        String planFragment = getFragmentPlan(sql);
        Assert.assertTrue(planFragment.contains("  |  window: ROWS BETWEEN UNBOUNDED PRECEDING AND 1 PRECEDING\n" +
                "  |  limit: 1"));
    }

    @Test
    public void testDistinctRedundant() throws Exception {
        String sql = "SELECT DISTINCT + + v1, v1 AS col2 FROM t0;";
        String planFragment = getFragmentPlan(sql);
        Assert.assertTrue(planFragment.contains("  |  group by: 1: v1\n"));
    }

    @Test
    public void testSelectStarWhereSubQueryLimit1() throws Exception {
        String sql = "SELECT * FROM t0 where v1 = (select v1 from t0 limit 1);";
        String planFragment = getFragmentPlan(sql);
        Assert.assertTrue(planFragment.contains("ASSERT NUMBER OF ROWS"));
    }

    @Test
    public void testCrossJoinWithLimit() throws Exception {
        FeConstants.runningUnitTest = true;
        String sql = "select * from t0 join t1 on t0.v2 = t1.v4 limit 2";
        String planFragment = getFragmentPlan(sql);
        Assert.assertTrue(planFragment.contains("3:HASH JOIN\n" +
                "  |  join op: INNER JOIN (BUCKET_SHUFFLE)\n" +
                "  |  hash predicates:\n" +
                "  |  colocate: false, reason: \n" +
                "  |  equal join conjunct: 4: v4 = 2: v2\n" +
                "  |  limit: 2"));
        FeConstants.runningUnitTest = false;
    }

    @Test
    public void testExistOrderBy() throws Exception {
        String sql = "SELECT * \n" +
                "FROM   emp \n" +
                "WHERE  EXISTS (SELECT dept.dept_id \n" +
                "               FROM   dept \n" +
                "               WHERE  emp.dept_id = dept.dept_id \n" +
                "               ORDER  BY state) \n" +
                "ORDER  BY hiredate";
        String planFragment = getFragmentPlan(sql);
        Assert.assertTrue(planFragment.contains("LEFT SEMI JOIN"));
    }

    @Test
    public void testFullOuterJoinPredicatePushDown() throws Exception {
        String sql = "select * from t0 full outer join t1 on t0.v1 = t1.v4 " +
                " where (NOT (t0.v2 IS NOT NULL))";
        String planFragment = getFragmentPlan(sql);
        Assert.assertTrue(planFragment.contains("other predicates: 2: v2 IS NULL"));
    }

    @Test
    public void testRightSemiJoinWithFilter() throws Exception {
        String sql = "select t1.v4 from t0 right semi join t1 on t0.v1 = t1.v4 and t0.v1 > 1 ";
        String planFragment = getFragmentPlan(sql);
        Assert.assertTrue(planFragment.contains("PREDICATES: 1: v1 > 1"));
    }

    @Rule
    public ExpectedException expectedEx = ExpectedException.none();

    @Test
    public void testGroupByCube() throws Exception {
        String sql = "select grouping_id(v1, v3), grouping(v2) from t0 group by cube(v1, v2, v3);";
        String planFragment = getFragmentPlan(sql);
        Assert.assertTrue(planFragment.contains("REPEAT_NODE"));
    }

    @Test
    public void testCountDistinctArray() throws Exception {
        String sql = "select count(*), count(c1), count(distinct c1) from test_array";
        String planFragment = getFragmentPlan(sql);
        Assert.assertTrue(planFragment.contains("AGGREGATE (merge serialize)"));
    }

    @Test
    public void testProjectUsingConstantArgs() throws Exception {
        String sql = "select months_diff(\"2074-03-04T17:43:24\", \"2074-03-04T17:43:24\") from test_all_type";
        String planFragment = getFragmentPlan(sql);
        Assert.assertTrue(planFragment.contains("1:Project\n"
                + "  |  <slot 11> : months_diff(12: cast, 12: cast)"));
    }

    @Test
    public void testSumDistinctSmallInt() throws Exception {
        String sql = " select sum(distinct t1b) from test_all_type;";
        String thriftPlan = getThriftPlan(sql);
        Assert.assertTrue(thriftPlan.contains("arg_types:[TTypeDesc(types:" +
                "[TTypeNode(type:SCALAR, scalar_type:TScalarType(type:SMALLINT))])]"));
    }

    @Test
    public void testScalarReuseIsNull() throws Exception {
        String sql =
                getFragmentPlan("SELECT (abs(1) IS NULL) = true AND ((abs(1) IS NULL) IS NOT NULL) as count FROM t1;");
        Assert.assertTrue(sql.contains("1:Project\n"
                + "  |  <slot 4> : (6: expr = TRUE) AND (6: expr IS NOT NULL)\n"
                + "  |  common expressions:\n"
                + "  |  <slot 5> : abs(1)\n"
                + "  |  <slot 6> : 5: abs IS NULL"));
    }

    @Test
    public void testColocateJoin() throws Exception {
        String queryStr = "select * from test.colocate1 t1, test.colocate2 t2 " +
                "where t1.k1 = t2.k1 and t1.k2 = t2.k2 and t1.k3 = t2.k3";
        String explainString = getFragmentPlan(queryStr);
        Assert.assertTrue(explainString.contains("colocate: true"));

        // t1.k1 = t2.k2 not same order with distribute column
        queryStr = "select * from test.colocate1 t1, test.colocate2 t2 " +
                "where t1.k1 = t2.k2 and t1.k2 = t2.k1 and t1.k3 = t2.k3";
        explainString = getFragmentPlan(queryStr);
        Assert.assertTrue(explainString.contains("colocate: false"));

        queryStr = "select * from test.colocate1 t1, test.colocate2 t2 where t1.k1 = t2.k1";
        explainString = getFragmentPlan(queryStr);
        Assert.assertTrue(explainString.contains("colocate: false"));

        queryStr = "select * from test.colocate1 t1, test.colocate2 t2 where t1.k2 = t2.k2";
        explainString = getFragmentPlan(queryStr);
        Assert.assertTrue(explainString.contains("colocate: false"));

        queryStr = "select * from test.colocate1 t1, test.colocate2 t2 " +
                "where t1.k1 = t2.k1 and t1.k2 = t2.k2 + 1";
        explainString = getFragmentPlan(queryStr);
        Assert.assertTrue(explainString.contains("colocate: false"));
    }

    @Test
    public void testColocateJoinWithOneAggChild() throws Exception {
        String queryStr =
                "select * from test.colocate1 t1 left join (select k1, k2, count(k3) from test.colocate2 group by k1,"
                        + " k2) t2 on  "
                        +
                        "t1.k1 = t2.k1 and t1.k2 = t2.k2";
        String explainString = getFragmentPlan(queryStr);
        Assert.assertTrue(explainString.contains("colocate: true"));

        queryStr =
                "select * from test.colocate1 t1 left join (select k1, k2, k3, count(k3) from test.colocate2 group by"
                        + " k1, k2, k3) t2 on  "
                        +
                        "t1.k1 = t2.k1 and t1.k2 = t2.k2 and t1.k3 = t2.k3";
        explainString = getFragmentPlan(queryStr);
        Assert.assertTrue(explainString.contains("colocate: true"));

        queryStr =
                "select * from (select k1, k2, count(k3) from test.colocate2 group by k1, k2) t2 left join test"
                        + ".colocate1 t1 on  "
                        +
                        "t2.k1 = t1.k1 and t2.k2 = t1.k2";
        explainString = getFragmentPlan(queryStr);
        Assert.assertTrue(explainString.contains("colocate: true"));

        queryStr =
                "select * from test.colocate1 t1 left join (select k1, k2, k3, count(k3) from test.colocate2 group by"
                        + " k1, k2, k3) t2 on  "
                        +
                        "t1.k1 = t2.k1 and t1.k2 = t2.k2";
        explainString = getFragmentPlan(queryStr);
        Assert.assertTrue(explainString.contains("colocate: true"));

        queryStr =
                "select * from test.colocate1 t1 left join (select k1, k2, count(k3) from test.colocate2 group by k2,"
                        + " k1) t2 on  "
                        +
                        "t1.k1 = t2.k1 and t1.k2 = t2.k2";
        explainString = getFragmentPlan(queryStr);
        Assert.assertTrue(explainString.contains("colocate: true"));

        queryStr =
                "select * from test.colocate1 t1 left join (select k1, k2, count(k3) from test.colocate2 group by k2,"
                        + " k1) t2 on  "
                        +
                        "t1.k1 = t2.k1";
        explainString = getFragmentPlan(queryStr);
        Assert.assertTrue(explainString.contains("colocate: false"));

        queryStr =
                "select * from test.colocate1 t1 left join (select k1, k2, count(k3) from test.colocate2 group by k2,"
                        + " k1) t2 on  "
                        +
                        "t1.k2 = t2.k2";
        explainString = getFragmentPlan(queryStr);
        Assert.assertTrue(explainString.contains("colocate: false"));

        queryStr =
                "select * from test.colocate1 t1 left join (select k1, k2, count(k3) from test.colocate2 group by k2,"
                        + " k1) t2 on  "
                        +
                        "t1.k1 = t2.k2 and t1.k2 = t2.k1";
        explainString = getFragmentPlan(queryStr);
        Assert.assertTrue(explainString.contains("colocate: false"));
    }

    @Test
    public void testColocateJoinWithTwoAggChild() throws Exception {
        String queryStr =
                "select * from (select k1, k2, count(k3) from test.colocate1 group by k1, k2) t1 left join (select "
                        + "k1, k2, count(k3) from test.colocate2 group by k1, k2) t2 on  "
                        +
                        "t1.k1 = t2.k1 and t1.k2 = t2.k2";
        String explainString = getFragmentPlan(queryStr);
        Assert.assertTrue(explainString.contains("colocate: true"));

        queryStr =
                "select * from (select k1, k2, k3, count(k3) from test.colocate1 group by k1, k2, k3) t1 left join "
                        + "(select k1, k2, k3, count(k3) from test.colocate2 group by k1, k2, k3) t2 on  "
                        +
                        "t1.k1 = t2.k1 and t1.k2 = t2.k2 ";
        explainString = getFragmentPlan(queryStr);
        Assert.assertTrue(explainString.contains("colocate: true"));

        queryStr =
                "select * from (select k1, k2, k3, count(k3) from test.colocate1 group by k1, k2, k3) t1 left join "
                        + "(select k1, k2, count(k3) from test.colocate2 group by k1, k2) t2 on  "
                        +
                        "t1.k1 = t2.k1 and t1.k2 = t2.k2 ";
        explainString = getFragmentPlan(queryStr);
        Assert.assertTrue(explainString.contains("colocate: true"));

        queryStr =
                "select * from (select k1, k2, k3, count(k3) from test.colocate1 group by k1, k2, k3) t1 left join "
                        + "(select k1, k2, k3, count(k3) from test.colocate2 group by k1, k2, k3) t2 on  "
                        +
                        "t1.k1 = t2.k1 and t1.k2 = t2.k2 and t1.k3 = t2.k3";
        explainString = getFragmentPlan(queryStr);
        Assert.assertTrue(explainString.contains("colocate: true"));

        queryStr =
                "select * from (select k1, k2, count(k3) from test.colocate1 group by k2, k1) t1 left join (select "
                        + "k1, k2, count(k3) from test.colocate2 group by k1, k2) t2 on  "
                        +
                        "t1.k1 = t2.k1 and t1.k2 = t2.k2";
        explainString = getFragmentPlan(queryStr);
        Assert.assertTrue(explainString.contains("colocate: true"));

        queryStr =
                "select * from (select k1, k2, count(k3) from test.colocate1 group by k1, k2) t1 left join (select "
                        + "k1, k2, count(k3) from test.colocate2 group by k1, k2) t2 on  "
                        +
                        "t1.k2 = t2.k1 and t1.k1 = t2.k2";
        explainString = getFragmentPlan(queryStr);
        Assert.assertTrue(explainString.contains("colocate: false"));

        queryStr =
                "select * from (select k1, k2, count(k3) from test.colocate1 group by k1, k2) t1 left join (select "
                        + "k1, k2, count(k3) from test.colocate2 group by k1, k2) t2 on  "
                        +
                        "t1.k1 = t2.k1";
        explainString = getFragmentPlan(queryStr);
        Assert.assertTrue(explainString.contains("colocate: false"));
    }

    @Test
    public void testColocateJoinWithTwoAggChild2() throws Exception {
        String queryStr =
                "select * from (select k2, count(k3) from test.colocate1 group by k2) t1 left join (select "
                        + "k1, k2, count(k3) from test.colocate2 group by k1, k2) t2 on  "
                        + "t1.k2 = t2.k2";
        String explainString = getFragmentPlan(queryStr);
        Assert.assertTrue(explainString.contains("colocate: false"));
    }

    @Test
    public void testColocateAgg() throws Exception {
        FeConstants.runningUnitTest = true;
        String queryStr;
        String explainString;
        queryStr = "select k2, count(k3) from nocolocate3 group by k2";
        explainString = getFragmentPlan(queryStr);
        Assert.assertTrue(explainString.contains("  3:AGGREGATE (merge finalize)\n"
                + "  |  output: count(4: count)\n"
                + "  |  group by: 2: k2\n"
                + "  |  \n"
                + "  2:EXCHANGE\n"
                + "\n"
                + "PLAN FRAGMENT 2\n"
                + " OUTPUT EXPRS:"));
        FeConstants.runningUnitTest = false;
    }

    @Test
    public void testEmptySet() throws Exception {
        String queryStr = "select * from test.colocate1 t1, test.colocate2 t2 " +
                "where NOT NULL IS NULL";
        String explainString = getFragmentPlan(queryStr);
        Assert.assertTrue(explainString.contains("  0:EMPTYSET\n"));

        queryStr = "select * from test.colocate1 t1, test.colocate2 t2 where FALSE";
        explainString = getFragmentPlan(queryStr);
        Assert.assertTrue(explainString.contains("  0:EMPTYSET\n"));
    }

    @Test
    public void testConnectionId() throws Exception {
        String queryStr = "select connection_id()";
        String explainString = getFragmentPlan(queryStr);
        Assert.assertTrue(explainString.contains("0:UNION"));

        queryStr = "select database();";
        explainString = getFragmentPlan(queryStr);
        Assert.assertTrue(explainString.contains("0:UNION"));
    }

    @Test
    public void testLimit0WithAgg() throws Exception {
        String queryStr = "select count(*) from t0 limit 0";
        String explainString = getFragmentPlan(queryStr);
        Assert.assertTrue(explainString.contains("OUTPUT EXPRS:4: count"));
        Assert.assertTrue(explainString.contains("0:EMPTYSET"));
    }

    @Test
    public void testSubQueryWithLimit0() throws Exception {
        String queryStr = "select v1 from (select * from t0 limit 0) t";
        String explainString = getFragmentPlan(queryStr);
        Assert.assertTrue(explainString.contains("0:EMPTYSET"));
    }

    @Test
    public void testAggSubQueryWithLimit0() throws Exception {
        String queryStr = "select sum(a) from (select v1 as a from t0 limit 0) t";
        String explainString = getFragmentPlan(queryStr);
        Assert.assertTrue(explainString.contains("0:EMPTYSET"));
    }

    @Test
    public void testDistinctWithGroupBy1() throws Exception {
        connectContext.getSessionVariable().setNewPlanerAggStage(3);
        String queryStr = "select avg(v1), count(distinct v1) from t0 group by v1";
        String explainString = getFragmentPlan(queryStr);
        Assert.assertTrue(explainString.contains("  3:AGGREGATE (update finalize)\n"
                + "  |  output: avg(4: avg), count(1: v1)\n"
                + "  |  group by: 1: v1\n"
                + "  |  \n"
                + "  2:AGGREGATE (merge serialize)\n"
                + "  |  output: avg(4: avg)\n"
                + "  |  group by: 1: v1"));
        connectContext.getSessionVariable().setNewPlanerAggStage(0);
    }

    @Test
    public void testGroupBy2() throws Exception {
        String queryStr = "select avg(v2) from t0 group by v2";
        String explainString = getFragmentPlan(queryStr);
        Assert.assertTrue(explainString.contains("  2:Project\n"
                + "  |  <slot 4> : 4: avg\n"
                + "  |  \n"
                + "  1:AGGREGATE (update finalize)\n"
                + "  |  output: avg(2: v2)\n"
                + "  |  group by: 2: v2\n"
                + "  |  \n"
                + "  0:OlapScanNode"));
    }

    @Test
    public void testValuesNodePredicate() throws Exception {
        String queryStr = "SELECT 1 AS z, MIN(a.x) FROM (select 1 as x) a WHERE abs(1) = 2";
        String explainString = getFragmentPlan(queryStr);
        Assert.assertTrue(explainString.contains("  2:AGGREGATE (update finalize)\n"
                + "  |  output: min(1: expr)\n"
                + "  |  group by: \n"
                + "  |  \n"
                + "  1:SELECT\n"
                + "  |  predicates: abs(1) = 2\n"));
    }

    @Test
    public void testAggConstPredicate() throws Exception {
        String queryStr = "select MIN(v1) from t0 having abs(1) = 2";
        String explainString = getFragmentPlan(queryStr);
        Assert.assertTrue(explainString.contains("  1:AGGREGATE (update finalize)\n"
                + "  |  output: min(1: v1)\n"
                + "  |  group by: \n"
                + "  |  having: abs(1) = 2\n"));
    }

    @Test
    public void testProjectFilterRewrite() throws Exception {
        String queryStr = "select 1 as b, MIN(v1) from t0 having (b + 1) != b;";
        String explainString = getFragmentPlan(queryStr);
        Assert.assertTrue(explainString.contains("  1:AGGREGATE (update finalize)\n"
                + "  |  output: min(1: v1)\n"
                + "  |  group by: \n"
                + "  |  having: TRUE\n"));
    }

    @Test
    public void testUnionLimit() throws Exception {
        String queryStr = "select 1 from (select 4, 3 from t0 union all select 2, 3 ) as a limit 3";
        String explainString = getFragmentPlan(queryStr);
        Assert.assertTrue(explainString.contains("  2:Project\n"
                + "  |  <slot 4> : 4\n"
                + "  |  limit: 3\n"
                + "  |  \n"
                + "  1:OlapScanNode"));
    }

    @Test
    public void testExceptLimit() throws Exception {
        String queryStr = "select 1 from (select 1, 3 from t0 except select 2, 3 ) as a limit 3";
        String explainString = getFragmentPlan(queryStr);
        Assert.assertTrue(explainString.contains("  6:Project\n"
                + "  |  <slot 10> : 1\n"
                + "  |  limit: 3\n"
                + "  |  \n"
                + "  0:EXCEPT\n"
                + "  |  limit: 3\n"));

        Assert.assertTrue(explainString.contains("  2:Project\n"
                + "  |  <slot 4> : 1\n"
                + "  |  <slot 5> : 3\n"
                + "  |  \n"
                + "  1:OlapScanNode"));
    }

    @Test
    public void testIntersectLimit() throws Exception {
        String queryStr = "select 1 from (select 1, 3 from t0 intersect select 2, 3 ) as a limit 3";
        String explainString = getFragmentPlan(queryStr);
        Assert.assertTrue(explainString.contains("  6:Project\n"
                + "  |  <slot 10> : 1\n"
                + "  |  limit: 3\n"
                + "  |  \n"
                + "  0:INTERSECT\n"
                + "  |  limit: 3\n"));

        Assert.assertTrue(explainString.contains("  2:Project\n"
                + "  |  <slot 4> : 1\n"
                + "  |  <slot 5> : 3\n"
                + "  |  \n"
                + "  1:OlapScanNode"));
    }

    @Test
    public void testUnionSameValues() throws Exception {
        String query = "SELECT 76072, COUNT(DISTINCT b3) * 10, '', '', now() FROM test_object" +
                " UNION ALL" +
                " SELECT 76072, COUNT(DISTINCT b4) *10, '', '', now() FROM test.test_object";
        getFragmentPlan(query);
    }

    @Test
    public void testCrossJoinEliminate() throws Exception {
        String query = "select t1.* from t0, t2, t3, t1 where t1.v4 = t2.v7 " +
                "and t1.v4 = t3.v1 and t3.v1 = t0.v1";
        String explainString = getFragmentPlan(query);
        Assert.assertFalse(explainString.contains("CROSS JOIN"));
    }

    @Test
    public void testScalarOperatorToExpr() {
        ColumnRefOperator columnRefOperator = new ColumnRefOperator(2, Type.INT, "e", true);
        ScalarOperator cast = new CastOperator(Type.DOUBLE, columnRefOperator);
        ColumnRefOperator castColumnRef = new ColumnRefOperator(1, Type.INT, "cast", true);

        HashMap<ColumnRefOperator, ScalarOperator> projectMap = new HashMap<>();
        projectMap.put(castColumnRef, cast);
        projectMap.put(columnRefOperator, ConstantOperator.createInt(1));

        HashMap<ColumnRefOperator, Expr> variableToSlotRef = new HashMap<>();
        variableToSlotRef.put(columnRefOperator, new IntLiteral(1));

        ScalarOperatorToExpr.FormatterContext context =
                new ScalarOperatorToExpr.FormatterContext(variableToSlotRef, projectMap);

        Expr castExpression = ScalarOperatorToExpr.buildExecExpression(castColumnRef, context);

        Assert.assertTrue(castExpression instanceof CastExpr);
    }

    @Test
    public void testSort() throws Exception {
        String sql = "select count(*) from (select L_QUANTITY, L_PARTKEY, L_ORDERKEY from lineitem " +
                "order by L_QUANTITY, L_PARTKEY, L_ORDERKEY limit 5000, 10000) as a;";
        String plan = getFragmentPlan(sql);
        Assert.assertTrue(plan.contains("2:MERGING-EXCHANGE"));
    }

    @Test
    public void testSemiJoinPushDown() throws Exception {
        String sql = "SELECT *\n"
                + "FROM (\n"
                + "    SELECT t0.v1, t0.v2, t0.v3\n"
                + "    FROM t0\n"
                + ") subt0\n"
                + "    LEFT SEMI JOIN (\n"
                + "        SELECT t1.v4, t1.v5, t1.v6\n"
                + "        FROM t1\n"
                + "    ) subt1\n"
                + "    ON subt0.v1 = subt1.v4\n"
                + "        AND subt0.v2 != subt0.v2\n"
                + "        AND subt0.v2 = subt1.v5\n"
                + "        AND (subt0.v3 <= subt0.v3 < subt1.v6) = (subt1.v5)\n";

        String plan = getFragmentPlan(sql);
        Assert.assertTrue(plan.contains("  |  colocate: false, reason: \n"
                + "  |  equal join conjunct: 4: v4 = 1: v1\n"
                + "  |  equal join conjunct: 5: v5 = 2: v2\n"
                + "  |  other join predicates: CAST(CAST(3: v3 <= 3: v3 AS BIGINT) < 6: v6 AS BIGINT) = 5: v5\n"));
    }

    @Test
    public void testInnerJoinPushDown() throws Exception {
        String sql = "SELECT *\n"
                + "FROM (\n"
                + "    SELECT t0.v1, t0.v2, t0.v3\n"
                + "    FROM t0\n"
                + ") subt0\n"
                + "    INNER JOIN (\n"
                + "        SELECT t1.v4, t1.v5, t1.v6\n"
                + "        FROM t1\n"
                + "    ) subt1\n"
                + "    ON subt0.v1 = subt1.v4\n"
                + "        AND subt0.v2 != subt0.v2\n"
                + "        AND subt0.v2 = subt1.v5\n"
                + "        AND (subt0.v3 <= subt0.v3 < subt1.v6) = (subt1.v5)\n";

        String plan = getFragmentPlan(sql);
        Assert.assertTrue(plan.contains("  |  colocate: false, reason: \n"
                + "  |  equal join conjunct: 4: v4 = 1: v1\n"
                + "  |  equal join conjunct: 5: v5 = 2: v2\n"
                + "  |  other join predicates: CAST(CAST(3: v3 <= 3: v3 AS BIGINT) < 6: v6 AS BIGINT) = 5: v5\n"));
    }

    @Test
    public void testCastFloat() throws Exception {
        String sql = "SELECT SUM(count) FROM (" +
                "SELECT CAST((CAST( ( CAST(CAST(t1.v4 AS BOOLEAN )  AS FLOAT )  ) >= ( t1.v5 )  AS BOOLEAN) = true)\n" +
                "AND (CAST( ( CAST(CAST(t1.v4 AS BOOLEAN )  AS FLOAT )  ) >= ( t1.v5 )  AS BOOLEAN) IS NOT NULL) AS "
                + "INT) "
                +
                "as count FROM t1) t;";
        String plan = getFragmentPlan(sql);
        Assert.assertTrue(plan.contains("CAST(1: v4 AS BOOLEAN)"));
    }

    @Test
    public void testJoinCastFloat() throws Exception {
        String sql = "select * from t1, t3 right semi join test_all_type as a on t3.v1 = a.t1a and 1 > 2;";
        String plan = getFragmentPlan(sql);
        Assert.assertTrue(plan.contains("equal join conjunct: 18: cast = 17: cast"));
    }

    @Test
    public void testCastUnCompatibleType1() throws Exception {
        String sql = "select CAST(CAST(CAST(t1e AS DATE) AS BOOLEAN) AS BOOLEAN) from test_all_type;";
        String plan = getFragmentPlan(sql);
        Assert.assertTrue(plan.contains("CAST(CAST(5: t1e AS DATE) AS BOOLEAN)"));
    }

    @Test
    public void testCastUnCompatibleType2() throws Exception {
        String sql = "SELECT COUNT(*) FROM test_all_type WHERE CAST(CAST(t1e AS DATE) AS BOOLEAN);";
        String plan = getFragmentPlan(sql);
        Assert.assertTrue(plan.contains("CAST(CAST(5: t1e AS DATE) AS BOOLEAN)"));
    }

    @Test
    public void testLagWindowFunction() throws Exception {
        String sql = "select lag(id_datetime, 1, '2020-01-01') over(partition by t1c) from test_all_type;";
        String plan = getThriftPlan(sql);
        Assert.assertTrue(plan.contains("signature:lag(DATETIME, BIGINT, DATETIME)"));

        sql = "select lag(id_decimal, 1, 10000) over(partition by t1c) from test_all_type;";
        plan = getThriftPlan(sql);
        String expectSlice = "fn:TFunction(name:TFunctionName(function_name:lag), binary_type:BUILTIN," +
                " arg_types:[TTypeDesc(types:[TTypeNode(type:SCALAR, scalar_type:TScalarType(type:DECIMAL64," +
                " precision:10, scale:2))])], ret_type:TTypeDesc(types:[TTypeNode(type:SCALAR, " +
                "scalar_type:TScalarType(type:DECIMAL64, precision:10, scale:2))]), has_var_args:false, " +
                "signature:lag(DECIMAL64(10,2))";
        Assert.assertTrue(plan.contains(expectSlice));

        sql = "select lag(null, 1,1) OVER () from t0";
        plan = getFragmentPlan(sql);
        Assert.assertTrue(plan.contains("functions: [, lag(NULL, 1, 1), ]"));

        sql = "select lag(id_datetime, 1, '2020-01-01xxx') over(partition by t1c) from test_all_type;";
        expectedEx.expect(SemanticException.class);
        expectedEx.expectMessage("The third parameter of `lag` can't not convert to DATETIME");
        getThriftPlan(sql);
    }

    @Test
    public void testPruneWindowColumn() throws Exception {
        String sql = "select sum(t1c) from (select t1c, lag(id_datetime, 1, '2020-01-01') over( partition by t1c)" +
                "from test_all_type) a ;";
        String plan = getFragmentPlan(sql);
        Assert.assertFalse(plan.contains("ANALYTIC"));
    }

    @Test
    public void testUnionAllConst() throws Exception {
        String sql = "select b from (select t1a as a, t1b as b, t1c as c, t1d as d from test_all_type " +
                "union all select 1 as a, 2 as b, 3 as c, 4 as d) t1;";
        String plan = getThriftPlan(sql);
        Assert.assertTrue(plan.contains(
                "const_expr_lists:[[TExpr(nodes:[TExprNode(node_type:INT_LITERAL, type:TTypeDesc(types:[TTypeNode"
                        + "(type:SCALAR, scalar_type:TScalarType(type:SMALLINT))]), num_children:0, "
                        + "int_literal:TIntLiteral"
                        + "(value:2), "
                        + "output_scale:-1, has_nullable_child:false, is_nullable:false, "
                        + "is_monotonic:true)])]]"));
    }

    @Test
    public void testUnionEmpty() throws Exception {
        String sql =
                "SELECT DISTINCT RPAD('kZcD', 1300605171, '') FROM t0 WHERE false UNION ALL SELECT DISTINCT RPAD"
                        + "('kZcD', 1300605171, '') FROM t0 WHERE false IS NULL;";
        String plan = getFragmentPlan(sql);
        Assert.assertTrue(plan.contains("0:UNION"));
    }

    @Test
    public void testWindowFunctionTest() throws Exception {
        String sql = "select sum(id_decimal - ifnull(id_decimal, 0)) over (partition by t1c) from test_all_type";
        String plan = getThriftPlan(sql);
        Assert.assertTrue(plan.contains("decimal_literal:TDecimalLiteral(value:0)"));
    }

    @Test
    public void testEquivalenceTest() throws Exception {
        String sql = "select * from t0 as x1 join t0 as x2 on x1.v2 = x2.v2 where x2.v2 = 'zxcv';";
        String plan = getFragmentPlan(sql);
        Assert.assertTrue(plan.contains("  0:OlapScanNode\n"
                + "     TABLE: t0\n"
                + "     PREAGGREGATION: ON\n"
                + "     PREDICATES: CAST(2: v2 AS DOUBLE) = CAST('zxcv' AS DOUBLE)"));

        Assert.assertTrue(plan.contains("  1:OlapScanNode\n"
                + "     TABLE: t0\n"
                + "     PREAGGREGATION: ON\n"
                + "     PREDICATES: CAST(5: v2 AS DOUBLE) = CAST('zxcv' AS DOUBLE)\n"));
    }

    @Test
    public void testOuterJoinToInnerWithCast() throws Exception {
        String sql = "select * from test_all_type a left join test_all_type b on a.t1c = b.t1c " +
                "where b.id_date = '2021-05-19'";
        String plan = getFragmentPlan(sql);
        Assert.assertTrue(plan.contains("join op: INNER JOIN"));
    }

    @Test
    public void testCountStarWithLimitForOneAggStage() throws Exception {
        connectContext.getSessionVariable().setNewPlanerAggStage(2);
        String sql = "select count(*) from (select v1 from t0 order by v2 limit 10,20) t;";
        String plan = getFragmentPlan(sql);
        Assert.assertTrue(plan.contains("3:AGGREGATE (update finalize)"));
        connectContext.getSessionVariable().setNewPlanerAggStage(0);
    }

    @Test
    public void testSingleTabletOutput() throws Exception {
        connectContext.getSessionVariable().setNewPlanerAggStage(2);
        FeConstants.runningUnitTest = true;
        String sql = "select S_COMMENT from supplier;";
        String plan = getFragmentPlan(sql);
        Assert.assertTrue(plan.contains(" OUTPUT EXPRS:7: S_COMMENT\n"
                + "  PARTITION: RANDOM\n"
                + "\n"
                + "  RESULT SINK\n"
                + "\n"
                + "  0:OlapScanNode\n"
                + "     TABLE: supplier"));
        connectContext.getSessionVariable().setNewPlanerAggStage(0);
        FeConstants.runningUnitTest = false;
    }

    @Test
    public void testSingleTabletOutput2() throws Exception {
        connectContext.getSessionVariable().setNewPlanerAggStage(2);
        FeConstants.runningUnitTest = true;
        String sql = "select SUM(S_NATIONKEY) from supplier;";
        String plan = getFragmentPlan(sql);
        Assert.assertTrue(plan.contains(" OUTPUT EXPRS:9: sum\n"
                + "  PARTITION: UNPARTITIONED\n"
                + "\n"
                + "  RESULT SINK\n"
                + "\n"
                + "  3:AGGREGATE (merge finalize)\n"
                + "  |  output: sum(9: sum)\n"
                + "  |  group by: \n"));
        connectContext.getSessionVariable().setNewPlanerAggStage(0);
        FeConstants.runningUnitTest = false;
    }

    @Test
    public void testJoinDecimalAndBool() throws Exception {
        String sql =
                "select t3.v1 from t3 inner join test_all_type on t3.v2 = test_all_type.id_decimal and t3.v2 > true";
        String plan = getFragmentPlan(sql);
        Assert.assertTrue(plan.contains("  0:OlapScanNode\n"
                + "     TABLE: t3\n"
                + "     PREAGGREGATION: ON\n"
                + "     PREDICATES: 2: v2 > 1"));

        Assert.assertTrue(plan.contains("  2:OlapScanNode\n"
                + "     TABLE: test_all_type\n"
                + "     PREAGGREGATION: ON\n"
                + "     partitions=0/1\n"
                + "     rollup: test_all_type\n"));
    }

    @Test
    public void testCastExprAnalyze() throws Exception {
        String sql = "select AVG(DATEDIFF(curdate(),DATE_ADD(curdate(),interval -day(curdate())+1 day))) as a FROM t0";
        String plan = getFragmentPlan(sql);
        Assert.assertFalse(plan.contains("cast(curdate() as datetime)"));
    }

    @Test
    public void testPruneSortColumns() throws Exception {
        String sql = "select count(v1) from (select v1 from t0 order by v2 limit 10) t";
        String plan = getFragmentPlan(sql);
        Assert.assertTrue(plan.contains("  3:Project\n" +
                "  |  <slot 1> : 1: v1"));
    }

    @Test
    public void testEquivalenceLoopDependency() throws Exception {
        String sql = "select * from t0 join t1 on t0.v1 = t1.v4 and cast(t0.v1 as STRING) = t0.v1";
        String plan = getFragmentPlan(sql);
        Assert.assertTrue(plan.contains("|  equal join conjunct: 1: v1 = 4: v4"));
        Assert.assertTrue(plan.contains("     TABLE: t0\n"
                + "     PREAGGREGATION: ON\n"
                + "     PREDICATES: CAST(CAST(1: v1 AS VARCHAR(65533)) AS DOUBLE) = CAST(1: v1 AS DOUBLE)\n"
                + "     partitions=0/1"));
    }

    @Test
    public void testSortWithLimitSubQuery() throws Exception {
        String sql = "select * from (select v1, v2 from t0 limit 10) a order by a.v1";
        String plan = getFragmentPlan(sql);
        Assert.assertTrue(plan.contains("  1:EXCHANGE\n" +
                "     limit: 10"));

        sql = "select * from (select v1, v2 from t0 limit 10) a order by a.v1 limit 1000";
        plan = getFragmentPlan(sql);
        Assert.assertTrue(plan.contains("  1:EXCHANGE\n" +
                "     limit: 10"));

        sql = "select * from (select v1, v2 from t0 limit 10) a order by a.v1 limit 1";
        plan = getFragmentPlan(sql);
        Assert.assertTrue(plan.contains("  1:EXCHANGE\n" +
                "     limit: 10"));

        sql = "select * from (select v1, v2 from t0 limit 1) a order by a.v1 limit 10,1";
        plan = getFragmentPlan(sql);
        Assert.assertTrue(plan.contains("  1:EXCHANGE\n" +
                "     limit: 1"));
    }

    @Test
    public void testAggWithLimitSubQuery() throws Exception {
        FeConstants.runningUnitTest = true;
        String sql = "select a.v1 from (select v1, v2 from t0 limit 10) a group by a.v1";
        String plan = getFragmentPlan(sql);
        Assert.assertTrue(plan.contains("  1:EXCHANGE\n" +
                "     limit: 10"));

        sql = "select a.v2 from (select v1, v2 from t0 limit 10) a group by a.v2";
        plan = getFragmentPlan(sql);
        Assert.assertTrue(plan.contains("  1:EXCHANGE\n" +
                "     limit: 10"));

        sql = "select count(a.v2) from (select v1, v2 from t0 limit 10) a";
        plan = getFragmentPlan(sql);
        Assert.assertTrue(plan.contains("  1:EXCHANGE\n" +
                "     limit: 10"));

        sql = "select count(a.v2) from (select v1, v2 from t0 limit 10) a group by a.v2";
        plan = getFragmentPlan(sql);
        Assert.assertTrue(plan.contains("  1:EXCHANGE\n" +
                "     limit: 10"));
        FeConstants.runningUnitTest = false;
    }

    @Test
    public void testWindowWithLimitSubQuery() throws Exception {
        String sql = "select sum(a.v1) over(partition by a.v2) from (select v1, v2 from t0 limit 10) a";
        String plan = getFragmentPlan(sql);

        Assert.assertTrue(plan.contains("  1:EXCHANGE\n" +
                "     limit: 10"));

        sql = "select sum(a.v1) over(partition by a.v2 order by a.v1) from (select v1, v2 from t0 limit 10) a";
        plan = getFragmentPlan(sql);
        Assert.assertTrue(plan.contains("  1:EXCHANGE\n" +
                "     limit: 10"));

        sql = "select sum(a.v1) over() from (select v1, v2 from t0 limit 10) a";
        plan = getFragmentPlan(sql);
        Assert.assertTrue(plan.contains("  1:EXCHANGE\n"
                + "     limit: 10\n"));
    }

    @Test
    public void testJoinWithLimitSubQuery() throws Exception {
        String sql = "select * from (select v1, v2 from t0 limit 10) a join " +
                "(select v1, v2 from t0 limit 1) b";
        String plan = getFragmentPlan(sql);
        Assert.assertTrue(plan.contains("    EXCHANGE ID: 03\n" +
                "    UNPARTITIONED"));
        Assert.assertTrue(plan.contains("    EXCHANGE ID: 01\n"
                + "    UNPARTITIONED\n"));
    }

    @Test
    public void testJoinWithLimitSubQuery1() throws Exception {
        String sql = "select * from (select v1, v2 from t0 limit 10) a join [broadcast] " +
                "(select v1, v2 from t0 limit 1) b on a.v1 = b.v1";
        String plan = getFragmentPlan(sql);
        Assert.assertTrue(plan.contains("    EXCHANGE ID: 03\n" +
                "    UNPARTITIONED"));

    }

    @Test
    public void testJoinWithLimitSubQuery2() throws Exception {
        String sql = "select * from (select v1, v2 from t0) a join [broadcast] " +
                "(select v1, v2 from t0 limit 1) b on a.v1 = b.v1";
        String plan = getFragmentPlan(sql);

        Assert.assertTrue(plan.contains("    EXCHANGE ID: 02\n" +
                "    UNPARTITIONED"));
    }

    @Test
    public void testJoinWithLimitSubQuery3() throws Exception {
        String sql = "select * from (select v1, v2 from t0 limit 10) a join [shuffle] " +
                "(select v1, v2 from t0 limit 1) b on a.v1 = b.v1";
        String plan = getFragmentPlan(sql);
        Assert.assertTrue(plan.contains("join op: INNER JOIN (PARTITIONED)"));
        Assert.assertTrue(plan.contains("  |----5:EXCHANGE\n" +
                "  |       limit: 1"));
        Assert.assertTrue(plan.contains("  2:EXCHANGE\n" +
                "     limit: 10"));
    }

    @Test
    public void testJoinWithLimitSubQuery4() throws Exception {
        String sql = "select * from (select v1, v2 from t0) a join [shuffle] " +
                "(select v4 from t1 limit 1) b on a.v1 = b.v4";
        String plan = getFragmentPlan(sql);
        Assert.assertTrue(plan.contains("join op: INNER JOIN (PARTITIONED)"));
    }

    @Test
    public void testJoinWithLimitSubQuery5() throws Exception {
        String sql = "select * from (select v1, v2 from t0 limit 10) a join [shuffle] " +
                "(select v4 from t1 ) b on a.v1 = b.v4";
        String plan = getFragmentPlan(sql);
        Assert.assertTrue(plan.contains("join op: INNER JOIN (PARTITIONED)"));
    }

    @Test
    public void testUnionWithLimitSubQuery() throws Exception {
        String sql = "select v1, v2 from t0 limit 10 union all " +
                "select v1, v2 from t0 limit 1 ";
        String plan = getFragmentPlan(sql);
        Assert.assertTrue(plan.contains("    EXCHANGE ID: 02\n" +
                "    UNPARTITIONED"));
        Assert.assertTrue(plan.contains("    EXCHANGE ID: 05\n" +
                "    UNPARTITIONED"));

        sql = "select v1, v2 from t0 union all " +
                "select a.v1, a.v2 from (select v1, v2 from t0 limit 1) a ";
        plan = getFragmentPlan(sql);
        Assert.assertTrue(plan.contains("    EXCHANGE ID: 04\n" +
                "    UNPARTITIONED"));

        sql = "select v1, v2 from t0 limit 10 union all " +
                "select v1, v2 from t0";
        plan = getFragmentPlan(sql);
        Assert.assertTrue(plan.contains("    EXCHANGE ID: 02\n" +
                "    UNPARTITIONED"));
    }

    @Test
    public void testSubqueryGatherJoin() throws Exception {
        String sql = "select t1.v5 from (select * from t0 limit 1) as x inner join t1 on x.v1 = t1.v4";
        String plan = getFragmentPlan(sql);
        Assert.assertTrue(plan.contains(" OUTPUT EXPRS:\n"
                + "  PARTITION: RANDOM\n"
                + "\n"
                + "  STREAM DATA SINK\n"
                + "    EXCHANGE ID: 02\n"
                + "    UNPARTITIONED\n"
                + "\n"
                + "  1:OlapScanNode\n"
                + "     TABLE: t0"));
    }

    @Test
    public void testSubqueryBroadJoin() throws Exception {
        String sql = "select t1.v5 from t0 inner join[broadcast] t1 on cast(t0.v1 as int) = cast(t1.v4 as int)";
        String plan = getFragmentPlan(sql);
        Assert.assertTrue(plan.contains("  |  equal join conjunct: 7: cast = 8: cast\n"));
        Assert.assertTrue(plan.contains("<slot 7> : CAST(1: v1 AS INT)"));
        Assert.assertTrue(plan.contains("<slot 8> : CAST(4: v4 AS INT)"));
    }

    @Test
    public void testMergeLimitForFilterNode() throws Exception {
        String sql =
                "SELECT CAST(nullif(subq_0.c1, subq_0.c1) AS INTEGER) AS c0, subq_0.c0 AS c1, 42 AS c2, subq_0.c0 AS "
                        + "c3, subq_0.c1 AS c4\n"
                        +
                        "\t, subq_0.c0 AS c5, subq_0.c0 AS c6\n" +
                        "FROM (\n" +
                        "\tSELECT ref_2.v8 AS c0, ref_2.v8 AS c1\n" +
                        "\tFROM t2 ref_0\n" +
                        "\t\tRIGHT JOIN t1 ref_1 ON ref_0.v7 = ref_1.v4\n" +
                        "\t\tRIGHT JOIN t2 ref_2 ON ref_1.v4 = ref_2.v7\n" +
                        "\tWHERE ref_1.v4 IS NOT NULL\n" +
                        "\tLIMIT 110\n" +
                        ") subq_0\n" +
                        "WHERE CAST(coalesce(true, true) AS BOOLEAN) < true\n" +
                        "LIMIT 157";
        String plan = getFragmentPlan(sql);
        Assert.assertTrue(plan.contains("10:SELECT\n" +
                "  |  predicates: coalesce(TRUE, TRUE) < TRUE\n" +
                "  |  limit: 157"));
    }

    @Test
    public void testSortProject() throws Exception {
        String sql = "select avg(null) over (order by ref_0.v1) as c2 "
                + "from t0 as ref_0 left join t1 as ref_1 on (ref_0.v1 = ref_1.v4 );";
        String plan = getThriftPlan(sql);
        Assert.assertTrue(plan.contains(
                "sort_tuple_slot_exprs:[TExpr(nodes:[TExprNode(node_type:SLOT_REF, type:TTypeDesc(types:[TTypeNode"
                        + "(type:SCALAR, scalar_type:TScalarType(type:BIGINT))]), num_children:0, slot_ref:TSlotRef"
                        + "(slot_id:1, tuple_id:2), output_scale:-1, output_column:-1, "
                        + "has_nullable_child:false, is_nullable:true, is_monotonic:true)])]"));
    }

    @Test
    public void testScalarRewrite() throws Exception {
        String sql = "select t0.v1, case when true then t0.v1 else t0.v1 end from t0;";
        String plan = getFragmentPlan(sql);
        Assert.assertTrue(plan.contains(" OUTPUT EXPRS:1: v1 | 1: v1\n"));
    }

    @Test
    public void testScalarRewrite2() throws Exception {
        String sql = "select j.x1, j.x2 from "
                + "(select t0.v1 as x1, case when true then t0.v1 else t0.v1 end as x2, t0.v3 as x3 from t0 limit 10)"
                + " as j "
                + "where j.x3 > 1;";
        String plan = getFragmentPlan(sql);
        Assert.assertTrue(plan.contains("  2:Project\n"
                + "  |  <slot 1> : 1: v1\n"
                + "  |  \n"
                + "  1:SELECT\n"
                + "  |  predicates: 3: v3 > 1\n"
                + "  |  \n"
                + "  0:OlapScanNode\n"
                + "     TABLE: t0\n"));
    }

    @Test
    public void testJoinLimit() throws Exception {
        String sql;
        String plan;
        sql = "select * from t0 inner join t1 on t0.v1 = t1.v4 limit 10";
        plan = getFragmentPlan(sql);
        Assert.assertTrue(plan.contains("  |  join op: INNER JOIN (BROADCAST)\n"
                + "  |  hash predicates:\n"
                + "  |  colocate: false, reason: \n"
                + "  |  equal join conjunct: 1: v1 = 4: v4\n"
                + "  |  limit: 10\n"
                + "  |  \n"
                + "  |----2:EXCHANGE\n"
                + "  |    \n"
                + "  0:OlapScanNode\n"
                + "     TABLE: t0"));

        sql = "select * from t0 left anti join t1 on t0.v1 = t1.v4 limit 10";
        plan = getFragmentPlan(sql);
        Assert.assertTrue(plan.contains("  |  join op: LEFT ANTI JOIN (BROADCAST)\n"
                + "  |  hash predicates:\n"
                + "  |  colocate: false, reason: \n"
                + "  |  equal join conjunct: 1: v1 = 4: v4\n"
                + "  |  limit: 10\n"
                + "  |  \n"
                + "  |----2:EXCHANGE\n"
                + "  |    \n"
                + "  0:OlapScanNode\n"
                + "     TABLE: t0\n"));

        sql = "select * from t0 right semi join t1 on t0.v1 = t1.v4 limit 10";
        plan = getFragmentPlan(sql);
        Assert.assertTrue(plan.contains("  |  join op: LEFT SEMI JOIN (BROADCAST)\n"
                + "  |  hash predicates:\n"
                + "  |  colocate: false, reason: \n"
                + "  |  equal join conjunct: 4: v4 = 1: v1\n"
                + "  |  limit: 10\n"
                + "  |  \n"
                + "  |----2:EXCHANGE\n"
                + "  |    \n"
                + "  0:OlapScanNode\n"
                + "     TABLE: t1\n"));
    }

    @Test
    public void testJoinLimitLeft() throws Exception {
        String sql = "select * from t0 left outer join t1 on t0.v1 = t1.v4 limit 10";
        String plan = getFragmentPlan(sql);
        Assert.assertTrue(plan.contains("  |  join op: LEFT OUTER JOIN (BROADCAST)\n" +
                "  |  hash predicates:\n" +
                "  |  colocate: false, reason: \n" +
                "  |  equal join conjunct: 1: v1 = 4: v4\n" +
                "  |  limit: 10\n" +
                "  |  \n" +
                "  |----2:EXCHANGE\n" +
                "  |    \n" +
                "  0:OlapScanNode"));
        Assert.assertTrue(plan.contains("     TABLE: t0\n"
                + "     PREAGGREGATION: ON\n"
                + "     partitions=0/1\n"
                + "     rollup: t0\n"
                + "     tabletRatio=0/0\n"
                + "     tabletList=\n"
                + "     cardinality=1\n"
                + "     avgRowSize=3.0\n"
                + "     numNodes=0\n"
                + "     limit: 10"));
    }

    @Test
    public void testJoinLimitFull() throws Exception {
        String sql;
        String plan;
        sql = "select * from t0 full outer join t1 on t0.v1 = t1.v4 limit 10";
        plan = getFragmentPlan(sql);
        Assert.assertTrue(plan.contains("  4:HASH JOIN\n"
                + "  |  join op: FULL OUTER JOIN (PARTITIONED)\n"
                + "  |  hash predicates:\n"
                + "  |  colocate: false, reason: \n"
                + "  |  equal join conjunct: 1: v1 = 4: v4\n"
                + "  |  limit: 10\n"
                + "  |  \n"
                + "  |----3:EXCHANGE\n"
                + "  |       limit: 10\n"
                + "  |    \n"
                + "  1:EXCHANGE\n"
                + "     limit: 10\n"));

        sql = "select * from t0, t1 limit 10";
        plan = getFragmentPlan(sql);
        Assert.assertTrue(plan.contains("3:CROSS JOIN\n" +
                "  |  cross join:\n" +
                "  |  predicates is NULL.\n" +
                "  |  limit: 10\n" +
                "  |  \n" +
                "  |----2:EXCHANGE\n" +
                "  |       limit: 10\n" +
                "  |    \n" +
                "  0:OlapScanNode\n" +
                "     TABLE: t0"));
    }

    @Test
    public void testAggregateConst() throws Exception {
        String sql = "select 'a', v2, sum(v1) from t0 group by 'a', v2; ";
        String plan = getFragmentPlan(sql);
        Assert.assertTrue(plan.contains("  2:Project\n"
                + "  |  <slot 2> : 2: v2\n"
                + "  |  <slot 5> : 5: sum\n"
                + "  |  <slot 6> : 'a'\n"
                + "  |  \n"
                + "  1:AGGREGATE (update finalize)\n"
                + "  |  output: sum(1: v1)\n"
                + "  |  group by: 2: v2\n"));
    }

    @Test
    public void testAggregateAllConst() throws Exception {
        String sql = "select 'a', 'b' from t0 group by 'a', 'b'; ";
        String plan = getFragmentPlan(sql);
        Assert.assertTrue(plan.contains("  3:Project\n"
                + "  |  <slot 4> : 4: expr\n"
                + "  |  <slot 6> : 'b'\n"
                + "  |  \n"
                + "  2:AGGREGATE (update finalize)\n"
                + "  |  group by: 4: expr\n"
                + "  |  \n"
                + "  1:Project\n"
                + "  |  <slot 4> : 'a'\n"
                + "  |  \n"
                + "  0:OlapScanNode\n"
                + "     TABLE: t0"));
    }

    @Test
    public void testSupersetEnforce() throws Exception {
        String sql = "select * from (select v3, rank() over (partition by v1 order by v2) as j1 from t0) as x0 "
                + "join t1 on x0.v3 = t1.v4 order by x0.v3, t1.v4 limit 100;";
        getFragmentPlan(sql);
    }

    @Test
    public void testMergeProject() throws Exception {
        String sql = "select case when v1 then 2 else 2 end from (select v1, case when true then v1 else v1 end as c2"
                + " from t0 limit 1) as x where c2 > 2 limit 2;";
        String plan = getFragmentPlan(sql);
        Assert.assertTrue(plan.contains("  2:Project\n"
                + "  |  <slot 4> : 2\n"
                + "  |  limit: 2\n"
                + "  |  \n"
                + "  1:SELECT\n"
                + "  |  predicates: 1: v1 > 2\n"
                + "  |  limit: 2\n"
                + "  |  \n"
                + "  0:OlapScanNode\n"
                + "     TABLE: t0"));
    }

    @Test
    public void testUsingJoin() throws Exception {
        String sql = "select * from t0 as x0 join t0 as x1 using(v1);";
        String plan = getFragmentPlan(sql);
        Assert.assertTrue(plan.contains("  2:HASH JOIN\n"
                + "  |  join op: INNER JOIN (COLOCATE)\n"
                + "  |  hash predicates:\n"
                + "  |  colocate: true\n"
                + "  |  equal join conjunct: 1: v1 = 4: v1"));
    }

    @Test(expected = SemanticException.class)
    public void testArithCastCheck() throws Exception {
        String sql = "select v1 + h1 from test_object;";
        getFragmentPlan(sql);
    }

    @Test
    public void testNullSafeEqualJoin() throws Exception {
        String sql = "select * from t0 join t1 on t0.v3 <=> t1.v4";
        String plan = getFragmentPlan(sql);
        Assert.assertTrue(plan.contains("equal join conjunct: 3: v3 <=> 4: v4"));

        sql = "select * from t0 left join t1 on t0.v3 <=> t1.v4";
        plan = getFragmentPlan(sql);
        Assert.assertTrue(plan.contains("equal join conjunct: 3: v3 <=> 4: v4"));
    }

    @Test
    public void testColocateHint() throws Exception {
        String sql = "select * from t0 as x0 inner join t0 as x1 on x0.v1 = x1.v1;";
        String plan = getFragmentPlan(sql);
        Assert.assertTrue(plan.contains("  |  join op: INNER JOIN (COLOCATE)\n"
                + "  |  hash predicates:\n"
                + "  |  colocate: true"));

        sql = "select * from t0 as x0 inner join[shuffle] t0 as x1 on x0.v1 = x1.v1;";
        plan = getFragmentPlan(sql);
        Assert.assertTrue(plan.contains("  |  join op: INNER JOIN (PARTITIONED)\n"
                + "  |  hash predicates:\n"
                + "  |  colocate: false, reason: "));

        sql = "select * from t0 as x0 inner join[colocate] t0 as x1 on x0.v1 = x1.v1;";
        plan = getFragmentPlan(sql);
        Assert.assertTrue(plan.contains("  |  join op: INNER JOIN (COLOCATE)\n"
                + "  |  hash predicates:\n"
                + "  |  colocate: true"));
    }

    @Test
    public void testBucketHint() throws Exception {
        FeConstants.runningUnitTest = true;
        String sql = "select * from t0 as x0 inner join t1 as x1 on x0.v1 = x1.v4;";
        String plan = getFragmentPlan(sql);
        Assert.assertTrue(plan.contains("  |  join op: INNER JOIN (BUCKET_SHUFFLE)\n"
                + "  |  hash predicates:\n"
                + "  |  colocate: false, reason: "));

        sql = "select * from t0 as x0 inner join[shuffle] t1 as x1 on x0.v1 = x1.v4;";
        plan = getFragmentPlan(sql);
        Assert.assertTrue(plan.contains("  |  join op: INNER JOIN (PARTITIONED)\n"
                + "  |  hash predicates:\n"
                + "  |  colocate: false, reason: "));

        sql = "select * from t0 as x0 inner join[bucket] t1 as x1 on x0.v1 = x1.v4;";
        plan = getFragmentPlan(sql);
        Assert.assertTrue(plan.contains("  |  join op: INNER JOIN (BUCKET_SHUFFLE)\n"
                + "  |  hash predicates:\n"
                + "  |  colocate: false, reason: "));
        FeConstants.runningUnitTest = false;
    }

    @Test
    public void testInformationSchema() throws Exception {
        String sql = "select column_name from information_schema.columns limit 1;";
        String plan = getFragmentPlan(sql);
        Assert.assertTrue(plan.contains("  RESULT SINK\n" +
                "\n" +
                "  0:SCAN SCHEMA\n" +
                "     limit: 1\n"));
    }

    @Test
    public void testInformationSchema1() throws Exception {
        String sql = "select column_name, UPPER(DATA_TYPE) from information_schema.columns;";
        String plan = getFragmentPlan(sql);
        Assert.assertTrue(plan.contains("  1:Project\n"
                + "  |  <slot 4> : 4: COLUMN_NAME\n"
                + "  |  <slot 25> : upper(8: DATA_TYPE)\n"
                + "  |  \n"
                + "  0:SCAN SCHEMA\n"));
    }

    @Test
    public void testJoinOnInDatePredicate() throws Exception {
        String sql =
                "select a.id_datetime from test_all_type as a join test_all_type as b where a.id_date in (b.id_date)";
        String plan = getFragmentPlan(sql);
        Assert.assertFalse(plan.contains("CAST(9: id_date AS DATETIME)"));
        Assert.assertTrue(plan.contains("equal join conjunct: 9: id_date = 19: id_date"));
    }

    @Test
    public void testDecimalV3LiteralCast() throws Exception {
        String sql =
                "select id_datetime from test_all_type WHERE CAST(IF(true, 0.38542880072101215, '-Inf')  AS BOOLEAN )";
        String thrift = getThriftPlan(sql);
        Assert.assertTrue(thrift.contains("string_literal:TStringLiteral(value:0.38542880072101215)"));
    }

    @Test
    public void testMysqlTableFilter() throws Exception {
        String sql = "select * from ods_order where order_dt = '2025-08-07' and order_no = 'p' limit 10;";
        String plan = getFragmentPlan(sql);
        Assert.assertTrue(plan.contains("0:SCAN MYSQL\n" +
                "     TABLE: `ods_order`\n" +
                "     Query: SELECT `order_dt`, `order_no`, `org_order_no`, `bank_transaction_id`, `up_trade_no`, `mchnt_no`, `pay_st` FROM `ods_order` WHERE (order_dt = '2025-08-07') AND (order_no = 'p')\n" +
                "     limit: 10"));
    }

    @Test
    public void testMysqlTableAggregateSort() throws Exception {
        String sql = "select order_dt,order_no,sum(pay_st) from ods_order where order_dt = '2025-08-07' group by " +
                "order_dt,order_no order by order_no limit 10;";
        String plan = getFragmentPlan(sql);
        Assert.assertTrue(plan.contains("2:TOP-N\n" +
                "  |  order by: <slot 2> 2: order_no ASC\n" +
                "  |  offset: 0\n" +
                "  |  limit: 10\n" +
                "  |  \n" +
                "  1:AGGREGATE (update finalize)\n" +
                "  |  output: sum(pay_st)\n" +
                "  |  group by: order_dt, order_no\n" +
                "  |  \n" +
                "  0:SCAN MYSQL\n" +
                "     TABLE: `ods_order`\n" +
                "     Query: SELECT `order_dt`, `order_no`, `pay_st` FROM `ods_order` WHERE (order_dt = '2025-08-07')"));
    }

    @Test
    public void testMysqlTableJoin() throws Exception {
        String sql = "select order_dt,order_no,sum(pay_st) from ods_order join test_all_type on order_no = t1a where " +
                "order_dt = '2025-08-07' group by order_dt,order_no order by order_no limit 10;";
        String plan = getFragmentPlan(sql);
        Assert.assertTrue(plan.contains("3:HASH JOIN\n" +
                "  |  join op: INNER JOIN (BROADCAST)\n" +
                "  |  hash predicates:\n" +
                "  |  colocate: false, reason: \n" +
                "  |  equal join conjunct: order_no = 8: t1a\n" +
                "  |  \n" +
                "  |----2:EXCHANGE\n" +
                "  |    \n" +
                "  0:SCAN MYSQL\n" +
                "     TABLE: `ods_order`\n" +
                "     Query: SELECT `order_dt`, `order_no`, `pay_st` FROM `ods_order` WHERE (order_dt = '2025-08-07')"));
    }

    @Test
    public void testMysqlPredicateWithoutCast() throws Exception {
        String sql = "select * from ods_order where pay_st = 214748364;";
        String plan = getFragmentPlan(sql);
        Assert.assertTrue(plan.contains(
                "Query: SELECT `order_dt`, `order_no`, `org_order_no`, `bank_transaction_id`, `up_trade_no`, `mchnt_no`, `pay_st` FROM `ods_order` WHERE (pay_st = 214748364)"));
    }

    @Test
    public void testSqlSelectLimitSession() throws Exception {
        connectContext.getSessionVariable().setSqlSelectLimit(10);
        String sql = "select * from test_all_type";
        String plan = getFragmentPlan(sql);
        Assert.assertTrue(plan.contains("limit: 10"));

        connectContext.getSessionVariable().setSqlSelectLimit(10);
        sql = "select * from test_all_type limit 20000";
        plan = getFragmentPlan(sql);
        Assert.assertTrue(plan.contains("limit: 20000"));

        connectContext.getSessionVariable().setSqlSelectLimit(SessionVariable.DEFAULT_SELECT_LIMIT);
        sql = "select * from test_all_type";
        plan = getFragmentPlan(sql);
        Assert.assertFalse(plan.contains("limit: 10"));

        connectContext.getSessionVariable().setSqlSelectLimit(8888);
        sql = "select * from (select * from test_all_type limit 10) as a join " +
                "(select * from test_all_type limit 100) as b";
        plan = getFragmentPlan(sql);
        Assert.assertTrue(plan.contains("limit: 8888"));
        connectContext.getSessionVariable().setSqlSelectLimit(SessionVariable.DEFAULT_SELECT_LIMIT);

        connectContext.getSessionVariable().setSqlSelectLimit(-100);
        sql = "select * from test_all_type";
        plan = getFragmentPlan(sql);
        Assert.assertFalse(plan.contains("limit"));

        connectContext.getSessionVariable().setSqlSelectLimit(0);
        sql = "select * from test_all_type";
        plan = getFragmentPlan(sql);
        Assert.assertTrue(plan.contains("EMPTYSET"));
        connectContext.getSessionVariable().setSqlSelectLimit(SessionVariable.DEFAULT_SELECT_LIMIT);
    }

    @Test
    public void testBetweenDate() throws Exception {
        String sql = "select * from test_all_type where id_date between '2020-12-12' and '2021-12-12'";
        String plan = getFragmentPlan(sql);
        Assert.assertTrue(plan.contains("PREDICATES: 9: id_date >= '2020-12-12', 9: id_date <= '2021-12-12'"));
    }

    @Test
    public void testOrderBySameColumnDiffOrder() throws Exception {
        String sql = "select v1 from t0 order by v1 desc, v1 asc";
        String plan = getFragmentPlan(sql);
        Assert.assertTrue(plan.contains("1:SORT\n" +
                "  |  order by: <slot 1> 1: v1 DESC"));
    }

    @Test
    public void testMysqlTableWithPredicate() throws Exception {
        String sql = "select max(order_dt) over (partition by order_no) from ods_order where order_no > 1";
        String plan = getThriftPlan(sql);
        Assert.assertFalse(plan.contains("use_vectorized:false"));
    }

    @Test
    public void testMysqlJoinSelf() throws Exception {
        String sql = "SELECT ref_0.order_dt AS c0\n" +
                "  FROM ods_order ref_0\n" +
                "    LEFT JOIN ods_order ref_1 ON ref_0.order_dt = ref_1.order_dt\n" +
                "  WHERE ref_1.order_no IS NOT NULL;";
        String plan = getFragmentPlan(sql);
        Assert.assertTrue(plan.contains("4:HASH JOIN\n" +
                "  |  join op: INNER JOIN (BROADCAST)"));
    }

    @Test
    public void testCastType() throws Exception {
        String sql = "select * from test_all_type where t1a = 123 AND t1b = 999999999 AND t1d = 999999999 "
                + "AND id_datetime = '2020-12-20 20:20:20' AND id_date = '2020-12-11' AND id_datetime = 'asdlfkja';";
        String plan = getFragmentPlan(sql);
        Assert.assertTrue(plan.contains("1: t1a = '123', CAST(2: t1b AS INT) = 999999999, 4: t1d = 999999999, "
                + "8: id_datetime = '2020-12-20 20:20:20', 9: id_date = '2020-12-11', "
                + "8: id_datetime = CAST('asdlfkja' AS DATETIME)"));
    }

    @Test
    public void testCountDistinctWithMultiColumns() throws Exception {
        String sql = "select count(distinct t1b,t1c) from test_all_type";
        String plan = getFragmentPlan(sql);
        Assert.assertTrue(plan.contains("6:AGGREGATE (merge finalize)"));
        Assert.assertTrue(plan.contains("4:AGGREGATE (update serialize)\n" +
                "  |  output: count(if(2: t1b IS NULL, NULL, 3: t1c))"));
    }

    @Test
    public void testCountDistinctWithIfNested() throws Exception {
        String sql = "select count(distinct t1b,t1c,t1d) from test_all_type";
        String plan = getFragmentPlan(sql);
        Assert.assertTrue(plan.contains("output: count(if(2: t1b IS NULL, NULL, if(3: t1c IS NULL, NULL, 4: t1d)))"));

        sql = "select count(distinct t1b,t1c,t1d,t1e) from test_all_type group by t1f";
        plan = getFragmentPlan(sql);
        Assert.assertTrue(plan.contains(
                "output: count(if(2: t1b IS NULL, NULL, if(3: t1c IS NULL, NULL, if(4: t1d IS NULL, NULL, 5: t1e))))"));
    }

    @Test
    public void testCountDistinctGroupByWithMultiColumns() throws Exception {
        String sql = "select count(distinct t1b,t1c) from test_all_type group by t1d";
        String plan = getFragmentPlan(sql);
        Assert.assertTrue(plan.contains("4:AGGREGATE (update finalize)\n" +
                "  |  output: count(if(2: t1b IS NULL, NULL, 3: t1c))"));
    }

    @Test
    public void testCountDistinctWithDiffMultiColumns() throws Exception {
        String sql = "select count(distinct t1b,t1c), count(distinct t1b,t1d) from test_all_type";
        try {
            getFragmentPlan(sql);
        } catch (StarRocksPlannerException e) {
            Assert.assertEquals(
                    "The query contains multi count distinct or sum distinct, each can't have multi columns.",
                    e.getMessage());
        }
    }

    @Test
    public void testCountDistinctWithSameMultiColumns() throws Exception {
        String sql = "select count(distinct t1b,t1c), count(distinct t1b,t1c) from test_all_type";
        String plan = getFragmentPlan(sql);
        Assert.assertTrue(plan.contains("6:AGGREGATE (merge finalize)"));

        sql = "select count(distinct t1b,t1c), count(distinct t1b,t1c) from test_all_type group by t1d";
        plan = getFragmentPlan(sql);
        Assert.assertTrue(plan.contains("4:AGGREGATE (update finalize)"));
    }

    @Test
    public void testMultiScalarSubquery() throws Exception {
        String sql = "SELECT CASE \n"
                + "    WHEN (SELECT count(*) FROM t1 WHERE v4 BETWEEN 1 AND 20) > 74219\n"
                + "    THEN ( \n"
                + "        SELECT avg(v7) FROM t2 WHERE v7 BETWEEN 1 AND 20\n"
                + "        )\n"
                + "    ELSE (\n"
                + "        SELECT avg(v8) FROM t2 WHERE v8 BETWEEN 1 AND 20\n"
                + "        ) END AS bucket1\n"
                + "FROM t0\n"
                + "WHERE v1 = 1;";
        String plan = getFragmentPlan(sql);
        Assert.assertNotNull(plan);
    }

    @Test
    public void testWindowDuplicatedColumnInPartitionExprAndOrderByExpr() throws Exception {
        String sql = "select v1, sum(v2) over (partition by v1, v2 order by v2 desc) as sum1 from t0";
        String plan = getFragmentPlan(sql);
        Assert.assertNotNull(plan);
    }

    @Test
    public void testSelectDistinctWithOrderBy() throws Exception {
        String sql = "select distinct v1 from tarray order by v1+1";
        String plan = getFragmentPlan(sql);
        Assert.assertTrue(plan.contains("2:Project\n" +
                "  |  <slot 1> : 1: v1\n" +
                "  |  <slot 4> : 1: v1 + 1"));
    }

    @Test
    public void testSelectDistinctWithOrderBy2() throws Exception {
        String sql = "select distinct v1+1 as v from tarray order by v+1";
        String plan = getFragmentPlan(sql);
        Assert.assertTrue(plan.contains("3:Project\n" +
                "  |  <slot 4> : 4: expr\n" +
                "  |  <slot 5> : 4: expr + 1\n"));
        Assert.assertTrue(plan.contains("1:Project\n" +
                "  |  <slot 4> : 1: v1 + 1"));
    }

    @Test
    public void testSelectArrayElement() throws Exception {
        String sql = "select [1,2][1]";
        String plan = getFragmentPlan(sql);
        Assert.assertTrue(plan.contains("ARRAY<tinyint(4)>[1,2][1]"));

        sql = "select [][1]";
        plan = getFragmentPlan(sql);
        Assert.assertTrue(plan.contains("ARRAY<unknown type: NULL_TYPE>[][1]"));
    }

    @Test
    public void testSelectMultidimensionalArray() throws Exception {
        String sql = "select [[1,2],[3,4]][1][2]";
        String plan = getFragmentPlan(sql);
        Assert.assertTrue(plan.contains("ARRAY<ARRAY<tinyint(4)>>[[1,2],[3,4]][1][2]"));
    }

    @Test
    public void testSelectArrayElementFromArrayColumn() throws Exception {
        String sql = "select v3[1] from tarray";
        String plan = getFragmentPlan(sql);
        Assert.assertTrue(plan.contains("1:Project\n" +
                "  |  <slot 4> : 3: v3[1]"));
    }

    @Test
    public void testArrayElementWithFunction() throws Exception {
        String sql = "select v1, sum(v3[1]) from tarray group by v1";
        String plan = getFragmentPlan(sql);
        Assert.assertTrue(plan.contains("1:Project\n" +
                "  |  <slot 1> : 1: v1\n" +
                "  |  <slot 4> : 3: v3[1]"));
    }

    @Test
    public void testArrayCountDistinctWithOrderBy() throws Exception {
        String sql = "select distinct v3 from tarray order by v3[1];";
        String plan = getFragmentPlan(sql);
        Assert.assertTrue(plan.contains("2:Project\n" +
                "  |  <slot 3> : 3: v3\n" +
                "  |  <slot 4> : 3: v3[1]"));
    }

    @Test
    public void testArrayElementExpr() throws Exception {
        String sql = "select [][1] + 1, [1,2,3][1] + [[1,2,3],[1,1,1]][2][2]";
        String plan = getFragmentPlan(sql);
        Assert.assertTrue(plan.contains(
                "NULL | CAST(ARRAY<tinyint(4)>[1,2,3][1] AS BIGINT) + CAST(ARRAY<ARRAY<tinyint(4)>>[[1,2,3],[1,1,1]][2][2] AS BIGINT)"));

        sql = "select v1, v3[1] + [1,2,3][1] as v, sum(v3[1]) from tarray group by v1, v order by v";
        plan = getFragmentPlan(sql);
        Assert.assertTrue(plan.contains("2:AGGREGATE (update finalize)\n" +
                "  |  output: sum(5: expr)\n" +
                "  |  group by: 1: v1, 4: expr\n" +
                "  |  \n" +
                "  1:Project\n" +
                "  |  <slot 1> : 1: v1\n" +
                "  |  <slot 4> : 3: v3[1] + CAST(ARRAY<tinyint(4)>[1,2,3][1] AS BIGINT)\n" +
                "  |  <slot 5> : 3: v3[1]\n"));
    }

    @Test
    public void testSetVar() throws Exception {
        String sql = "select * from db1.tbl3 as t1 JOIN db1.tbl4 as t2 ON t1.c2 = t2.c2";
        String plan = getFragmentPlan(sql);
        Assert.assertTrue(plan.contains("join op: INNER JOIN (BROADCAST)"));

        sql = "select /*+ SET_VAR(broadcast_row_limit=0) */ * from db1.tbl3 as t1 JOIN db1.tbl4 as t2 ON t1.c2 = t2.c2";
        plan = getFragmentPlan(sql);
        Assert.assertTrue(plan.contains("join op: INNER JOIN (PARTITIONED)"));
    }

    @Test
    public void testAggregateTwoLevelToOneLevelOptimization() throws Exception {
        String sql = "SELECT c2, count(*) FROM db1.tbl3 WHERE c1<10 GROUP BY c2;";
        String plan = getFragmentPlan(sql);
        Assert.assertEquals(1, StringUtils.countMatches(plan, "AGGREGATE (update finalize)"));

        sql = " SELECT c2, count(*) FROM (SELECT t1.c2 as c2 FROM db1.tbl3 as t1 INNER JOIN [shuffle] db1.tbl4 " +
                "as t2 ON t1.c2=t2.c2 WHERE t1.c1<10) as t3 GROUP BY c2;";
        plan = getFragmentPlan(sql);
        Assert.assertEquals(1, StringUtils.countMatches(plan, "AGGREGATE (merge finalize)"));

        sql = "SELECT c2, count(*) FROM db1.tbl5 GROUP BY c2;";
        plan = getFragmentPlan(sql);
        Assert.assertEquals(1, StringUtils.countMatches(plan, "AGGREGATE (update finalize)"));

        sql = "SELECT c3, count(*) FROM db1.tbl4 GROUP BY c3;";
        plan = getFragmentPlan(sql);
        Assert.assertEquals(1, StringUtils.countMatches(plan, "AGGREGATE (update finalize)"));
    }

    @Test
    public void testExplicitlyBroadcastJoin() throws Exception {
        String sql = "select * from db1.tbl1 join [BROADCAST] db1.tbl2 on tbl1.k1 = tbl2.k3";
        String plan = getFragmentPlan(sql);
        Assert.assertEquals(1, StringUtils.countMatches(plan, "INNER JOIN (BROADCAST)"));

        sql = "select * from db1.tbl1 join [SHUFFLE] db1.tbl2 on tbl1.k1 = tbl2.k3";
        plan = getFragmentPlan(sql);
        Assert.assertEquals(1, StringUtils.countMatches(plan, "INNER JOIN (PARTITIONED)"));
    }

    @Test
    public void testWindowDuplicatePartition() throws Exception {
        String sql = "select max(v3) over (partition by v2,v2,v2 order by v2,v2) from t0;";
        String plan = getFragmentPlan(sql);
        Assert.assertTrue(plan.contains("  2:SORT\n"
                + "  |  order by: <slot 2> 2: v2 ASC\n"
                + "  |  offset: 0"));

    }

    @Test
    public void testBitmapQuery() throws Exception {
        starRocksAssert.query(
                "select * from test.bitmap_table;").explainContains(
                "OUTPUT EXPRS:1: id | 2: id2"
        );

        starRocksAssert.query("select count(id2) from test.bitmap_table;")
                .explainContains("OUTPUT EXPRS:3: count",
                        "1:AGGREGATE (update finalize)", "output: count(2: id2)", "group by:", "0:OlapScanNode",
                        "PREAGGREGATION: OFF. Reason: Aggregate Operator not match: COUNT <--> BITMAP_UNION");

        starRocksAssert.query("select group_concat(id2) from test.bitmap_table;")
                .analysisError(
                        "group_concat requires first parameter to be of getType() STRING: group_concat(`default_cluster:test`.`bitmap_table`.`id2`)");

        starRocksAssert.query("select sum(id2) from test.bitmap_table;").analysisError(
                "sum requires a numeric parameter: sum(`default_cluster:test`.`bitmap_table`.`id2`)");

        starRocksAssert.query("select avg(id2) from test.bitmap_table;")
                .analysisError("avg requires a numeric parameter: avg(`default_cluster:test`.`bitmap_table`.`id2`)");

        starRocksAssert.query("select max(id2) from test.bitmap_table;").analysisError(Type.OnlyMetricTypeErrorMsg);

        starRocksAssert.query("select min(id2) from test.bitmap_table;").analysisError(Type.OnlyMetricTypeErrorMsg);

        starRocksAssert.query("select count(*) from test.bitmap_table group by id2;")
                .analysisError(Type.OnlyMetricTypeErrorMsg);

        starRocksAssert.query("select count(*) from test.bitmap_table where id2 = 1;").analysisError(
                "binary type bitmap with type double is invalid.");
    }

    @Test
    public void testHLLTypeQuery() throws Exception {
        starRocksAssert.query("select * from test.hll_table;").explainContains(
                "OUTPUT EXPRS:1: id | 2: id2");

        starRocksAssert.query("select count(id2) from test.hll_table;").explainContains("OUTPUT EXPRS:3: count",
                "1:AGGREGATE (update finalize)", "output: count(2: id2)", "group by:", "0:OlapScanNode",
                "PREAGGREGATION: OFF. Reason: Aggregate Operator not match: COUNT <--> HLL_UNION");

        starRocksAssert.query("select group_concat(id2) from test.hll_table;")
                .analysisError("No matching function with signature: group_concat(hll).");

        starRocksAssert.query("select sum(id2) from test.hll_table;")
                .analysisError("No matching function with signature: sum(hll).");

        starRocksAssert.query("select avg(id2) from test.hll_table;")
                .analysisError("No matching function with signature: avg(hll).");

        starRocksAssert.query("select max(id2) from test.hll_table;").analysisError(Type.OnlyMetricTypeErrorMsg);

        starRocksAssert.query("select min(id2) from test.hll_table;").analysisError(Type.OnlyMetricTypeErrorMsg);

        starRocksAssert.query("select min(id2) from test.hll_table;").analysisError(Type.OnlyMetricTypeErrorMsg);

        starRocksAssert.query("select count(*) from test.hll_table group by id2;")
                .analysisError(Type.OnlyMetricTypeErrorMsg);

        starRocksAssert.query("select count(*) from test.hll_table where id2 = 1").analysisError(
                "binary type hll with type double is invalid.");
    }

    @Test
    public void testCountDistinctRewrite() throws Exception {
        String sql = "select count(distinct id) from test.bitmap_table";
        starRocksAssert.query(sql).explainContains("count(1: id)", "multi_distinct_count(1: id)");

        sql = "select count(distinct id2) from test.bitmap_table";
        starRocksAssert.query(sql).explainContains("count(2: id2)", "bitmap_union_count(2: id2)");

        sql = "select sum(id) / count(distinct id2) from test.bitmap_table";
        starRocksAssert.query(sql).explainContains("output: sum(1: id), bitmap_union_count(2: id2)");

        sql = "select count(distinct id2) from test.hll_table";
        starRocksAssert.query(sql).explainContains("hll_union_agg(2: id2)", "3: count");

        sql = "select sum(id) / count(distinct id2) from test.hll_table";
        starRocksAssert.query(sql).explainContains("sum(1: id), hll_union_agg(2: id2)");

        sql = "select count(distinct id2) from test.bitmap_table group by id order by count(distinct id2)";
        starRocksAssert.query(sql).explainContains();

        sql = "select count(distinct id2) from test.bitmap_table having count(distinct id2) > 0";
        starRocksAssert.query(sql)
                .explainContains("bitmap_union_count(2: id2)", "having: 3: count > 0");

        sql = "select count(distinct id2) from test.bitmap_table order by count(distinct id2)";
        starRocksAssert.query(sql).explainContains("3: count", "3:MERGING-EXCHANGE",
                "order by: <slot 3> 3: count ASC",
                "output: bitmap_union_count(2: id2)");
    }

    @Test
    public void testDateTypeCastSyntax() throws Exception {
        String castSql = "select * from test.baseall where k11 < cast('2020-03-26' as date)";
        starRocksAssert.query(castSql).explainContains("8: k11 < '2020-03-26 00:00:00'");

        String castSql2 = "select str_to_date('11/09/2011', '%m/%d/%Y');";
        starRocksAssert.query(castSql2).explainContains("constant exprs:", "'2011-11-09'");

        String castSql3 = "select str_to_date('11/09/2011', k6) from test.baseall";
        starRocksAssert.query(castSql3).explainContains("  1:Project\n" +
                "  |  <slot 12> : str_to_date('11/09/2011', 6: k6)");
    }

    @Test
    public void testSetOperation() throws Exception {
        // union
        String sql1 = "select * from\n"
                + "  (select k1, k2 from db1.tbl6\n"
                + "   union all\n"
                + "   select k1, k2 from db1.tbl6) a\n"
                + "  inner join\n"
                + "  db1.tbl6 b\n"
                + "  on (a.k1 = b.k1)\n"
                + "where b.k1 = 'a'";
        starRocksAssert.query(sql1).explainContains("UNION", 1);

        String sql2 = "select * from db1.tbl6 where k1='a' and k4=1\n"
                + "union distinct\n"
                + "  (select * from db1.tbl6 where k1='b' and k4=2\n"
                + "   union all\n"
                + "   select * from db1.tbl6 where k1='b' and k4=2)\n"
                + "union distinct\n"
                + "  (select * from db1.tbl6 where k1='b' and k4=2\n"
                + "   union all\n"
                + "   (select * from db1.tbl6 where k1='b' and k4=3)\n"
                + "   order by 3 limit 3)\n"
                + "union all\n"
                + "  (select * from db1.tbl6 where k1='b' and k4=3\n"
                + "   union all\n"
                + "   select * from db1.tbl6 where k1='b' and k4=4)\n"
                + "union all\n"
                + "  (select * from db1.tbl6 where k1='b' and k4=3\n"
                + "   union all\n"
                + "   (select * from db1.tbl6 where k1='b' and k4=5)\n"
                + "   order by 3 limit 3)";
        starRocksAssert.query(sql2).explainContains("UNION", 5);

        // intersect
        String sql3 = "select * from\n"
                + "  (select k1, k2 from db1.tbl6\n"
                + "   intersect\n"
                + "   select k1, k2 from db1.tbl6) a\n"
                + "  inner join\n"
                + "  db1.tbl6 b\n"
                + "  on (a.k1 = b.k1)\n"
                + "where b.k1 = 'a'";
        starRocksAssert.query(sql3).explainContains("INTERSECT", 1);

        String sql4 = "select * from db1.tbl6 where k1='a' and k4=1\n"
                + "intersect distinct\n"
                + "  (select * from db1.tbl6 where k1='b' and k4=2\n"
                + "   intersect\n"
                + "   select * from db1.tbl6 where k1='b' and k4=2)\n"
                + "intersect distinct\n"
                + "  (select * from db1.tbl6 where k1='b' and k4=2\n"
                + "   intersect\n"
                + "   (select * from db1.tbl6 where k1='b' and k4=3)\n"
                + "   order by 3 limit 3)\n"
                + "intersect\n"
                + "  (select * from db1.tbl6 where k1='b' and k4=3\n"
                + "   intersect\n"
                + "   select * from db1.tbl6 where k1='b' and k4=4)\n"
                + "intersect\n"
                + "  (select * from db1.tbl6 where k1='b' and k4=3\n"
                + "   intersect\n"
                + "   (select * from db1.tbl6 where k1='b' and k4=5)\n"
                + "   order by 3 limit 3)";
        starRocksAssert.query(sql4).explainContains("INTERSECT", 5);

        // except
        String sql5 = "select * from\n"
                + "  (select k1, k2 from db1.tbl6\n"
                + "   except\n"
                + "   select k1, k2 from db1.tbl6) a\n"
                + "  inner join\n"
                + "  db1.tbl6 b\n"
                + "  on (a.k1 = b.k1)\n"
                + "where b.k1 = 'a'";
        starRocksAssert.query(sql5).explainContains("EXCEPT", 1);

        String sql6 = "select * from db1.tbl6 where k1='a' and k4=1\n"
                + "except\n"
                + "select * from db1.tbl6 where k1='a' and k4=1\n"
                + "except\n"
                + "select * from db1.tbl6 where k1='a' and k4=2\n"
                + "except distinct\n"
                + "(select * from db1.tbl6 where k1='a' and k4=2)\n"
                + "order by 3 limit 3";
        starRocksAssert.query(sql6).explainContains("EXCEPT", 1);

        String sql7 = "select * from db1.tbl6 where k1='a' and k4=1\n"
                + "except distinct\n"
                + "select * from db1.tbl6 where k1='a' and k4=1\n"
                + "except\n"
                + "select * from db1.tbl6 where k1='a' and k4=2\n"
                + "except\n"
                + "(select * from db1.tbl6 where k1='a' and k4=2)\n"
                + "order by 3 limit 3";
        starRocksAssert.query(sql7).explainContains("EXCEPT", 1);

        // mixed
        String sql8 = "select * from db1.tbl6 where k1='a' and k4=1\n"
                + "union\n"
                + "select * from db1.tbl6 where k1='a' and k4=1\n"
                + "except\n"
                + "select * from db1.tbl6 where k1='a' and k4=2\n"
                + "intersect\n"
                + "(select * from db1.tbl6 where k1='a' and k4=2)\n"
                + "order by 3 limit 3";
        starRocksAssert.query(sql8).explainContains("UNION", "INTERSECT", "EXCEPT");

        String sql9 = "select * from db1.tbl6 where k1='a' and k4=1\n"
                + "intersect distinct\n"
                + "  (select * from db1.tbl6 where k1='b' and k4=2\n"
                + "   union all\n"
                + "   select * from db1.tbl6 where k1='b' and k4=2)\n"
                + "intersect distinct\n"
                + "  (select * from db1.tbl6 where k1='b' and k4=2\n"
                + "   except\n"
                + "   (select * from db1.tbl6 where k1='b' and k4=3)\n"
                + "   order by 3 limit 3)\n"
                + "union all\n"
                + "  (select * from db1.tbl6 where k1='b' and k4=3\n"
                + "   intersect\n"
                + "   select * from db1.tbl6 where k1='b' and k4=4)\n"
                + "except\n"
                + "  (select * from db1.tbl6 where k1='b' and k4=3\n"
                + "   intersect\n"
                + "   (select * from db1.tbl6 where k1='b' and k4=5)\n"
                + "   order by 3 limit 3)";
        starRocksAssert.query(sql9).explainContains("UNION", 2);
        starRocksAssert.query(sql9).explainContains("INTERSECT", 3);
        starRocksAssert.query(sql9).explainContains("EXCEPT", 2);

        String sql10 = "select 499 union select 670 except select 499";
        String plan = getFragmentPlan(sql10);
        Assert.assertTrue(plan.contains("  10:UNION\n" +
                "     constant exprs: \n" +
                "         499"));
        Assert.assertTrue(plan.contains("1:UNION"));
        Assert.assertTrue(plan.contains("  4:UNION\n" +
                "     constant exprs: \n" +
                "         670"));
        Assert.assertTrue(plan.contains("  2:UNION\n" +
                "     constant exprs: \n" +
                "         499"));
        Assert.assertTrue(plan.contains("0:EXCEPT"));
    }

    @Test
    public void testPushDown() throws Exception {
        String sql1 = "SELECT\n" +
                "    IF(k2 IS NULL, 'ALL', k2) AS k2,\n" +
                "    IF(k3 IS NULL, 'ALL', k3) AS k3,\n" +
                "    k4\n" +
                "FROM\n" +
                "(\n" +
                "    SELECT\n" +
                "        k1,\n" +
                "        k2,\n" +
                "        k3,\n" +
                "        SUM(k4) AS k4\n" +
                "    FROM  db1.tbl6\n" +
                "    WHERE k1 = 0\n" +
                "        AND k4 = 1\n" +
                "        AND k3 = 'foo'\n" +
                "    GROUP BY \n" +
                "    GROUPING SETS (\n" +
                "        (k1),\n" +
                "        (k1, k2),\n" +
                "        (k1, k3),\n" +
                "        (k1, k2, k3)\n" +
                "    )\n" +
                ") t\n" +
                "WHERE IF(k2 IS NULL, 'ALL', k2) = 'ALL'";
        String plan = getFragmentPlan(sql1);
        Assert.assertTrue(plan.contains("  5:Project\n" +
                "  |  <slot 5> : 5: sum\n" +
                "  |  <slot 7> : if(2: k2 IS NULL, 'ALL', 2: k2)\n" +
                "  |  <slot 8> : if(3: k3 IS NULL, 'ALL', 3: k3)"));
        Assert.assertTrue(plan.contains("2:AGGREGATE (update serialize)\n" +
                "  |  STREAMING\n" +
                "  |  output: sum(4: k4)\n" +
                "  |  group by: 1: k1, 3: k3, 2: k2, 6: GROUPING_ID"));
        Assert.assertTrue(plan.contains("1:REPEAT_NODE\n" +
                "  |  repeat: repeat 3 lines [[1], [1, 2], [1, 3], [1, 2, 3]]\n" +
                "  |  PREDICATES: if(2: k2 IS NULL, 'ALL', 2: k2) = 'ALL'"));

        String sql2 =
                "SELECT\n" +
                        "    IF(k2 IS NULL, 'ALL', k2) AS k2,\n" +
                        "    IF(k3 IS NULL, 'ALL', k3) AS k3,\n" +
                        "    k4\n" +
                        "FROM\n" +
                        "(\n" +
                        "    SELECT\n" +
                        "        k1,\n" +
                        "        k2,\n" +
                        "        k3,\n" +
                        "        SUM(k4) AS k4\n" +
                        "    FROM  db1.tbl6\n" +
                        "    WHERE k1 = 0\n" +
                        "        AND k4 = 1\n" +
                        "        AND k3 = 'foo'\n" +
                        "    GROUP BY k1, k2, k3\n" +
                        ") t\n" +
                        "WHERE IF(k2 IS NULL, 'ALL', k2) = 'ALL'";
        plan = getFragmentPlan(sql2);
        Assert.assertTrue(plan.contains("  2:Project\n" +
                "  |  <slot 5> : 5: sum\n" +
                "  |  <slot 6> : if(2: k2 IS NULL, 'ALL', 2: k2)\n" +
                "  |  <slot 7> : if(3: k3 IS NULL, 'ALL', 3: k3)"));
        Assert.assertTrue(plan.contains("  0:OlapScanNode\n" +
                "     TABLE: tbl6\n" +
                "     PREAGGREGATION: OFF. Reason: The key column don't support aggregate function: SUM\n" +
                "     PREDICATES: if(2: k2 IS NULL, 'ALL', 2: k2) = 'ALL', 1: k1 = '0', 4: k4 = 1, 3: k3 = 'foo'"));
    }

    @Test
    public void testJoinPredicateTransitivity() throws Exception {
        // test left join : left table where binary predicate
        String sql = "select join1.id\n" +
                "from join1\n" +
                "left join join2 on join1.id = join2.id\n" +
                "where join1.id > 1;";
        String explainString = getFragmentPlan(sql);
        Assert.assertTrue(explainString.contains("PREDICATES: 2: id > 1"));
        Assert.assertTrue(explainString.contains("PREDICATES: 5: id > 1"));

        // test left join: left table where in predicate
        sql = "select join1.id\n" +
                "from join1\n" +
                "left join join2 on join1.id = join2.id\n" +
                "where join1.id in (2);";
        explainString = getFragmentPlan(sql);
        Assert.assertTrue(explainString.contains("PREDICATES: 2: id = 2"));
        Assert.assertTrue(explainString.contains("PREDICATES: 5: id = 2"));

        // test left join: left table where between predicate
        sql = "select join1.id\n" +
                "from join1\n" +
                "left join join2 on join1.id = join2.id\n" +
                "where join1.id BETWEEN 1 AND 2;";
        explainString = getFragmentPlan(sql);
        Assert.assertTrue(explainString.contains("PREDICATES: 2: id >= 1, 2: id <= 2"));
        Assert.assertTrue(explainString.contains("PREDICATES: 5: id >= 1, 5: id <= 2"));

        // test left join: left table join predicate, left table couldn't push down
        sql = "select *\n from join1\n" +
                "left join join2 on join1.id = join2.id\n" +
                "and join1.id > 1;";
        explainString = getFragmentPlan(sql);
        Assert.assertTrue(explainString.contains("  3:HASH JOIN\n" +
                "  |  join op: LEFT OUTER JOIN (BROADCAST)\n" +
                "  |  hash predicates:\n" +
                "  |  colocate: false, reason: \n" +
                "  |  equal join conjunct: 2: id = 5: id\n" +
                "  |  other join predicates: 2: id > 1"));
        Assert.assertTrue(explainString.contains("  0:OlapScanNode\n" +
                "     TABLE: join1\n" +
                "     PREAGGREGATION: ON\n" +
                "     partitions=0/1"));
        Assert.assertTrue(explainString.contains("  1:OlapScanNode\n" +
                "     TABLE: join2\n" +
                "     PREAGGREGATION: ON\n" +
                "     PREDICATES: 5: id > 1"));

        // test left join: right table where predicate.
        // If we eliminate outer join, we could push predicate down to join1 and join2.
        // Currently, we push predicate to join1 and keep join predicate for join2
        sql = "select *\n from join1\n" +
                "left join join2 on join1.id = join2.id\n" +
                "where join2.id > 1;";
        explainString = getFragmentPlan(sql);
        Assert.assertTrue(explainString.contains("  1:OlapScanNode\n" +
                "     TABLE: join2\n" +
                "     PREAGGREGATION: ON\n" +
                "     PREDICATES: 5: id > 1"));

        // test left join: right table join predicate, only push down right table
        sql = "select *\n from join1\n" +
                "left join join2 on join1.id = join2.id\n" +
                "and join2.id > 1;";
        explainString = getFragmentPlan(sql);
        Assert.assertTrue(explainString.contains("  1:OlapScanNode\n" +
                "     TABLE: join2\n" +
                "     PREAGGREGATION: ON\n" +
                "     PREDICATES: 5: id > 1"));
        Assert.assertTrue(explainString.contains("0:OlapScanNode\n" +
                "     TABLE: join1\n" +
                "     PREAGGREGATION: ON\n" +
                "     partitions=0/1\n" +
                "     rollup: join1"));

        // test inner join: left table where predicate, both push down left table and right table
        sql = "select *\n from join1\n" +
                "join join2 on join1.id = join2.id\n" +
                "where join1.id > 1;";
        explainString = getFragmentPlan(sql);
        Assert.assertTrue(explainString.contains("  0:OlapScanNode\n" +
                "     TABLE: join1\n" +
                "     PREAGGREGATION: ON\n" +
                "     PREDICATES: 2: id > 1"));
        Assert.assertTrue(explainString.contains("  1:OlapScanNode\n" +
                "     TABLE: join2\n" +
                "     PREAGGREGATION: ON\n" +
                "     PREDICATES: 5: id > 1"));

        // test inner join: left table join predicate, both push down left table and right table
        sql = "select *\n from join1\n" +
                "join join2 on join1.id = join2.id\n" +
                "and join1.id > 1;";
        explainString = getFragmentPlan(sql);
        Assert.assertTrue(explainString.contains("  0:OlapScanNode\n" +
                "     TABLE: join1\n" +
                "     PREAGGREGATION: ON\n" +
                "     PREDICATES: 2: id > 1"));
        Assert.assertTrue(explainString.contains("  1:OlapScanNode\n" +
                "     TABLE: join2\n" +
                "     PREAGGREGATION: ON\n" +
                "     PREDICATES: 5: id > 1"));

        // test inner join: right table where predicate, both push down left table and right table
        sql = "select *\n from join1\n" +
                "join join2 on join1.id = join2.id\n" +
                "where join2.id > 1;";
        explainString = getFragmentPlan(sql);
        Assert.assertTrue(explainString.contains("  0:OlapScanNode\n" +
                "     TABLE: join1\n" +
                "     PREAGGREGATION: ON\n" +
                "     PREDICATES: 2: id > 1"));
        Assert.assertTrue(explainString.contains("  1:OlapScanNode\n" +
                "     TABLE: join2\n" +
                "     PREAGGREGATION: ON\n" +
                "     PREDICATES: 5: id > 1"));

        // test inner join: right table join predicate, both push down left table and right table
        sql = "select *\n from join1\n" +
                "join join2 on join1.id = join2.id\n" +
                "and 1 < join2.id;";
        explainString = getFragmentPlan(sql);
        Assert.assertTrue(explainString.contains("  0:OlapScanNode\n" +
                "     TABLE: join1\n" +
                "     PREAGGREGATION: ON\n" +
                "     PREDICATES: 2: id > 1"));
        Assert.assertTrue(explainString.contains("  1:OlapScanNode\n" +
                "     TABLE: join2\n" +
                "     PREAGGREGATION: ON\n" +
                "     PREDICATES: 5: id > 1"));

        sql = "select *\n from join1\n" +
                "join join2 on join1.id = join2.value\n" +
                "and join2.value in ('abc');";
        explainString = getFragmentPlan(sql);
        Assert.assertTrue(
                explainString.contains("equal join conjunct: 7: cast = 8: cast"));
        Assert.assertTrue(explainString.contains("<slot 7> : CAST(2: id AS DOUBLE)"));
        Assert.assertTrue(explainString.contains("<slot 8> : CAST(6: value AS DOUBLE)"));
        Assert.assertTrue(explainString.contains("  2:OlapScanNode\n" +
                "     TABLE: join2\n" +
                "     PREAGGREGATION: ON\n" +
                "     PREDICATES: 6: value = 'abc'"));

        // test anti join, right table join predicate, only push to right table
        sql = "select *\n from join1\n" +
                "left anti join join2 on join1.id = join2.id\n" +
                "and join2.id > 1;";
        explainString = getFragmentPlan(sql);
        Assert.assertTrue(explainString.contains("  1:OlapScanNode\n" +
                "     TABLE: join2\n" +
                "     PREAGGREGATION: ON\n" +
                "     PREDICATES: 5: id > 1"));
        Assert.assertTrue(explainString.contains("  3:HASH JOIN\n" +
                "  |  join op: LEFT ANTI JOIN (BROADCAST)\n" +
                "  |  hash predicates:\n" +
                "  |  colocate: false, reason: \n" +
                "  |  equal join conjunct: 2: id = 5: id"));

        // test semi join, right table join predicate, only push to right table
        sql = "select *\n from join1\n" +
                "left semi join join2 on join1.id = join2.id\n" +
                "and join2.id > 1;";
        explainString = getFragmentPlan(sql);
        Assert.assertTrue(explainString.contains("  3:HASH JOIN\n" +
                "  |  join op: LEFT SEMI JOIN (BROADCAST)\n" +
                "  |  hash predicates:\n" +
                "  |  colocate: false, reason: \n" +
                "  |  equal join conjunct: 2: id = 5: id"));
        Assert.assertTrue(explainString.contains("  1:OlapScanNode\n" +
                "     TABLE: join2\n" +
                "     PREAGGREGATION: ON\n" +
                "     PREDICATES: 5: id > 1"));

        // test anti join, left table join predicate, left table couldn't push down
        sql = "select *\n from join1\n" +
                "left anti join join2 on join1.id = join2.id\n" +
                "and join1.id > 1;";
        explainString = getFragmentPlan(sql);
        Assert.assertTrue(explainString.contains("  3:HASH JOIN\n" +
                "  |  join op: LEFT ANTI JOIN (BROADCAST)\n" +
                "  |  hash predicates:\n" +
                "  |  colocate: false, reason: \n" +
                "  |  equal join conjunct: 2: id = 5: id\n" +
                "  |  other join predicates: 2: id > 1"));

        // test semi join, left table join predicate, only push to left table
        sql = "select *\n from join1\n" +
                "left semi join join2 on join1.id = join2.id\n" +
                "and join1.id > 1;";
        explainString = getFragmentPlan(sql);
        Assert.assertTrue(explainString.contains("  3:HASH JOIN\n" +
                "  |  join op: LEFT SEMI JOIN (BROADCAST)\n" +
                "  |  hash predicates:\n" +
                "  |  colocate: false, reason: \n" +
                "  |  equal join conjunct: 2: id = 5: id"));
        Assert.assertTrue(explainString.contains("  0:OlapScanNode\n" +
                "     TABLE: join1\n" +
                "     PREAGGREGATION: ON\n" +
                "     PREDICATES: 2: id > 1"));

        // test anti join, left table where predicate, only push to left table
        sql = "select join1.id\n" +
                "from join1\n" +
                "left anti join join2 on join1.id = join2.id\n" +
                "where join1.id > 1;";
        explainString = getFragmentPlan(sql);
        Assert.assertTrue(explainString.contains("  4:HASH JOIN\n" +
                "  |  join op: RIGHT ANTI JOIN (PARTITIONED)\n" +
                "  |  hash predicates:\n" +
                "  |  colocate: false, reason: \n" +
                "  |  equal join conjunct: 5: id = 2: id"));
        Assert.assertTrue(explainString.contains("  2:OlapScanNode\n" +
                "     TABLE: join1\n" +
                "     PREAGGREGATION: ON\n" +
                "     PREDICATES: 2: id > 1"));

        // test semi join, left table where predicate, only push to left table
        sql = "select join1.id\n" +
                "from join1\n" +
                "left semi join join2 on join1.id = join2.id\n" +
                "where join1.id > 1;";
        explainString = getFragmentPlan(sql);
        Assert.assertTrue(explainString.contains("  3:HASH JOIN\n" +
                "  |  join op: LEFT SEMI JOIN (BROADCAST)\n" +
                "  |  hash predicates:\n" +
                "  |  colocate: false, reason: \n" +
                "  |  equal join conjunct: 2: id = 5: id"));
        Assert.assertTrue(explainString.contains("  0:OlapScanNode\n" +
                "     TABLE: join1\n" +
                "     PREAGGREGATION: ON\n" +
                "     PREDICATES: 2: id > 1"));
    }

    @Test
    public void testNullAddNull() throws Exception {
        String sql = "select null+null as c3 from test.join2;";
        String plan = getFragmentPlan(sql);
        Assert.assertTrue(plan.contains(" OUTPUT EXPRS:4: expr"));
        Assert.assertTrue(plan.contains("  1:Project\n" +
                "  |  <slot 4> : NULL"));
    }

    @Test
    public void testJoinConst() throws Exception {
        String sql =
                "with user_info as (select 2 as user_id, 'mike' as user_name), address as (select 1 as user_id, 'newzland' as address_name) \n" +
                        "select * from address a right join user_info b on b.user_id=a.user_id;";
        String plan = getFragmentPlan(sql);
        Assert.assertTrue(plan.contains("4:HASH JOIN\n" +
                "  |  join op: RIGHT OUTER JOIN (PARTITIONED)\n" +
                "  |  hash predicates:\n" +
                "  |  colocate: false, reason: \n" +
                "  |  equal join conjunct: 1: expr = 3: expr"));
        Assert.assertTrue(plan.contains("2:UNION\n" +
                "     constant exprs: \n" +
                "         2 | 'mike'"));
        Assert.assertTrue(plan.contains("0:UNION\n" +
                "     constant exprs: \n" +
                "         1 | 'newzland'"));
    }

    @Test
    public void testVarianceStddevAnalyze() throws Exception {
        String sql = "select stddev_pop(1222) from (select 1) t;";
        String plan = getFragmentPlan(sql);
        Assert.assertTrue(plan.contains("  1:AGGREGATE (update finalize)\n" +
                "  |  output: stddev_pop(1222)\n" +
                "  |  group by: "));
        Assert.assertTrue(plan.contains("  0:UNION\n" +
                "     constant exprs: \n" +
                "         1"));
    }

    @Test
    public void testDateDateTimeFunctionMatch() throws Exception {
        String sql = "select if(3, date('2021-01-12'), STR_TO_DATE('2020-11-02', '%Y-%m-%d %H:%i:%s'));";
        starRocksAssert.query(sql).explainContains("  0:UNION\n" +
                "     constant exprs: \n" +
                "         if(CAST(3 AS BOOLEAN), '2021-01-12 00:00:00', str_to_date('2020-11-02', '%Y-%m-%d %H:%i:%s'))");

        sql = "select nullif(date('2021-01-12'), date('2021-01-11'));";
        starRocksAssert.query(sql).explainContains("  0:UNION\n" +
                "     constant exprs: \n" +
                "         nullif('2021-01-12', '2021-01-11')");

        sql = "select nullif(date('2021-01-12'), STR_TO_DATE('2020-11-02', '%Y-%m-%d %H:%i:%s'));";
        starRocksAssert.query(sql).explainContains("  0:UNION\n" +
                "     constant exprs: \n" +
                "         nullif('2021-01-12 00:00:00', str_to_date('2020-11-02', '%Y-%m-%d %H:%i:%s'))");

        sql = "select if(3, 4, 5);";
        starRocksAssert.query(sql).explainContains("  0:UNION\n" +
                "     constant exprs: \n" +
                "         if(CAST(3 AS BOOLEAN), 4, 5)");

        sql = "select ifnull(date('2021-01-12'), 123);";
        starRocksAssert.query(sql).explainContains("  0:UNION\n" +
                "     constant exprs: \n" +
                "         ifnull(CAST('2021-01-12' AS INT), 123)");

        sql = "select ifnull(date('2021-01-12'), 'kks');";
        starRocksAssert.query(sql).explainContains("  0:UNION\n" +
                "     constant exprs: \n" +
                "         '2021-01-12'");

        sql = "select ifnull(1234, 'kks');";
        starRocksAssert.query(sql).explainContains("  0:UNION\n" +
                "     constant exprs: \n" +
                "         '1234'");
    }

    @Test
    public void testLeadAndLagFunction() {
        String sql = "select LAG(k7, 3, 3) OVER () from baseall";
        starRocksAssert.query(sql).analysisError("The third parameter of `lag` can't not convert");

        sql = "select lead(k7, 3, 3) OVER () from baseall";
        starRocksAssert.query(sql).analysisError("The third parameter of `lead` can't not convert");

        sql = "select lead(k3, 3, 'kks') OVER () from baseall";
        starRocksAssert.query(sql)
                .analysisError("Convert type error in offset fn(default value); old_type=VARCHAR new_type=INT");

        sql = "select lead(id2, 1, 1) OVER () from bitmap_table";
        starRocksAssert.query(sql).analysisError("No matching function with signature: lead(bitmap,");

        sql = "select lag(id2, 1, 1) OVER () from hll_table";
        starRocksAssert.query(sql).analysisError("No matching function with signature: lag(hll,");
    }

    @Test
    public void testAntiJoinOnFalseConstantPredicate() throws Exception {
        String sql = "select join2.id from join1 RIGHT ANTI JOIN join2 on join1.id = join2.id" +
                " and 1 > 2 group by join2.id" +
                " union select join2.id from join1 RIGHT ANTI JOIN join2 on join1.id = join2.id " +
                " and 1 > 2 WHERE (NOT (true)) group by join2.id ";
        String plan = getFragmentPlan(sql);
        Assert.assertTrue(plan.contains("4:HASH JOIN\n" +
                "  |  join op: LEFT ANTI JOIN (BROADCAST)\n" +
                "  |  hash predicates:\n" +
                "  |  colocate: false, reason: \n" +
                "  |  equal join conjunct: 5: id = 2: id"));
        Assert.assertTrue(plan.contains("  2:EMPTYSET\n"));
        Assert.assertTrue(plan.contains("  8:EMPTYSET\n"));
    }

    @Test
    public void testFullOuterJoin2() throws Exception {
        String sql =
                "SELECT 1 FROM join1 RIGHT ANTI JOIN join2 on join1.id = join2.id and join2.dt = 1 FULL OUTER JOIN "
                        + "pushdown_test on join2.dt = pushdown_test.k3 WHERE join2.value != join2.value";
        String plan = getFragmentPlan(sql);
        Assert.assertTrue(plan.contains("  9:HASH JOIN\n" +
                "  |  join op: RIGHT OUTER JOIN (PARTITIONED)\n" +
                "  |  hash predicates:\n" +
                "  |  colocate: false, reason: \n" +
                "  |  equal join conjunct: 9: k3 = 4: dt"));
        Assert.assertTrue(plan.contains("  6:HASH JOIN\n" +
                "  |  join op: LEFT ANTI JOIN (BROADCAST)\n" +
                "  |  hash predicates:\n" +
                "  |  colocate: false, reason: \n" +
                "  |  equal join conjunct: 5: id = 2: id\n" +
                "  |  other join predicates: 4: dt = 1"));
    }

    @Test
    public void testFullOuterJoin3() throws Exception {
        String sql =
                "SELECT 1 FROM join1 RIGHT ANTI JOIN join2 on join1.id = join2.id FULL OUTER JOIN "
                        + "pushdown_test on join2.dt = pushdown_test.k3 WHERE join2.value != join2.value";
        String plan = getFragmentPlan(sql);
        Assert.assertTrue(plan.contains("  9:HASH JOIN\n" +
                "  |  join op: RIGHT OUTER JOIN (PARTITIONED)\n" +
                "  |  hash predicates:\n" +
                "  |  colocate: false, reason: \n" +
                "  |  equal join conjunct: 9: k3 = 4: dt"));
        Assert.assertTrue(plan.contains("  6:HASH JOIN\n" +
                "  |  join op: LEFT ANTI JOIN (BROADCAST)\n" +
                "  |  hash predicates:\n" +
                "  |  colocate: false, reason: \n" +
                "  |  equal join conjunct: 5: id = 2: id"));
    }

    @Test
    public void testLargeIntLiteralCompare() throws Exception {
        String sql =
                "select k2 from baseall group by ((10800861)/(((NULL)%(((-1114980787)+(-1182952114)))))), ((10800861)*(-9223372036854775808)), k2";
        starRocksAssert.query(sql).explainContains("group by: 2: k2");
    }

    @Test
    public void testGroupingFunctions() throws Exception {
        String sql = "select GROUPING(k10) from baseall;";
        starRocksAssert.query(sql).analysisError("cannot use GROUPING functions without");

        sql = "select k10 from baseall group by k10, GROUPING(1193275260000);";
        starRocksAssert.query(sql).analysisError("grouping functions only support column");

        sql = "select k10 from baseall group by k10 having GROUPING(1193275260000) > 2;";
        starRocksAssert.query(sql).analysisError("HAVING clause cannot contain grouping");

        sql = "select k10, GROUPING(k10) from baseall group by GROUPING SETS (  (k10), ( ) );";
        starRocksAssert.query(sql).explainContains("group by: 7: k10, 12: GROUPING_ID, 13: GROUPING");
    }

    @Test
    public void testWindowPartitionAndSortSameColumn() throws Exception {
        String sql = "SELECT k3, avg(k3) OVER (partition by k3 order by k3) AS sum FROM baseall;";
        String plan = getFragmentPlan(sql);
        Assert.assertTrue(plan.contains("  3:ANALYTIC\n" +
                "  |  functions: [, avg(3: k3), ]\n" +
                "  |  partition by: 3: k3\n" +
                "  |  order by: 3: k3 ASC"));
        Assert.assertTrue(plan.contains("  2:SORT\n" +
                "  |  order by: <slot 3> 3: k3 ASC"));
    }

    @Test
    public void testJoinReorderWithReanalyze() throws Exception {
        Catalog catalog = connectContext.getCatalog();
        Table table = catalog.getDb("default_cluster:test").getTable("join2");
        OlapTable olapTable1 = (OlapTable) table;
        new Expectations(olapTable1) {
            {
                olapTable1.getRowCount();
                result = 2L;
                minTimes = 0;
            }
        };
        String sql = "select * from join1 join join2 on join1.id = join2.id and 1 < join1.id ";
        String plan = getFragmentPlan(sql);
        Assert.assertTrue(plan.contains("  0:OlapScanNode\n" +
                "     TABLE: join1\n" +
                "     PREAGGREGATION: ON\n" +
                "     PREDICATES: 2: id > 1"));
        Assert.assertTrue(plan.contains("  1:OlapScanNode\n" +
                "     TABLE: join2\n" +
                "     PREAGGREGATION: ON\n" +
                "     PREDICATES: 5: id > 1"));
    }

    @Test
    public void testPreAggregateForCrossJoin() throws Exception {
        String sql = "select join1.id from join1, join2 group by join1.id";
        String plan = getFragmentPlan(sql);

        Assert.assertTrue(plan.contains("  0:OlapScanNode\n" +
                "     TABLE: join1\n" +
                "     PREAGGREGATION: ON"));
        Assert.assertTrue(plan.contains("  1:OlapScanNode\n" +
                "     TABLE: join2\n" +
                "     PREAGGREGATION: ON"));

        // AGGREGATE KEY table PREAGGREGATION should be off
        sql = "select join2.id from baseall, join2 group by join2.id";
        plan = getFragmentPlan(sql);
        Assert.assertTrue(plan.contains("  0:OlapScanNode\n" +
                "     TABLE: join2\n" +
                "     PREAGGREGATION: ON"));
        Assert.assertTrue(plan.contains("  1:OlapScanNode\n" +
                "     TABLE: baseall\n" +
                "     PREAGGREGATION: OFF. Reason: Has can not pre-aggregation Join"));
    }

    @Test
    public void testPreAggregationWithJoin() throws Exception {
        // check left agg table with pre-aggregation
        String sql = "select k2, sum(k9) from baseall join join2 on k1 = id group by k2";
        String plan = getFragmentPlan(sql);
        Assert.assertTrue(plan.contains("0:OlapScanNode\n" +
                "     TABLE: baseall\n" +
                "     PREAGGREGATION: ON"));

        // check right agg table with pre-agg
        sql = "select k2, sum(k9) from join2 join [broadcast] baseall on k1 = id group by k2";
        plan = getFragmentPlan(sql);
        Assert.assertTrue(plan.contains("1:OlapScanNode\n" +
                "     TABLE: baseall\n" +
                "     PREAGGREGATION: ON"));

        // check two agg tables only one agg table can pre-aggregation
        sql = "select t1.k2, sum(t1.k9) from baseall t1 join baseall t2 on t1.k1 = t2.k1 group by t1.k2";
        plan = getFragmentPlan(sql);
        Assert.assertTrue(plan.contains("0:OlapScanNode\n" +
                "     TABLE: baseall\n" +
                "     PREAGGREGATION: ON"));
        Assert.assertTrue(plan.contains("1:OlapScanNode\n" +
                "  |       TABLE: baseall\n" +
                "  |       PREAGGREGATION: OFF. Reason: Has can not pre-aggregation Join"));

        sql = "select t2.k2, sum(t2.k9) from baseall t1 join [broadcast] baseall t2 on t1.k1 = t2.k1 group by t2.k2";
        plan = getFragmentPlan(sql);
        Assert.assertTrue(plan.contains("0:OlapScanNode\n" +
                "     TABLE: baseall\n" +
                "     PREAGGREGATION: OFF. Reason: Has can not pre-aggregation Join"));
        Assert.assertTrue(plan.contains("1:OlapScanNode\n" +
                "     TABLE: baseall\n" +
                "     PREAGGREGATION: ON"));

        // check multi tables only one agg table can pre-aggregation
        sql =
                "select t1.k2, sum(t1.k9) from baseall t1 join join2 t2 on t1.k1 = t2.id join baseall t3 on t1.k1 = t3.k1 group by t1.k2";
        plan = getFragmentPlan(sql);
        Assert.assertTrue(plan.contains("6:OlapScanNode\n" +
                "  |       TABLE: baseall\n" +
                "  |       PREAGGREGATION: OFF. Reason: Has can not pre-aggregation Join"));
        Assert.assertTrue(plan.contains("0:OlapScanNode\n" +
                "     TABLE: baseall\n" +
                "     PREAGGREGATION: ON"));

        sql =
                "select t3.k2, sum(t3.k9) from baseall t1 join [broadcast] join2 t2 on t1.k1 = t2.id join [broadcast] baseall t3 on t1.k1 = t3.k1 group by t3.k2";
        plan = getFragmentPlan(sql);
        Assert.assertTrue(plan.contains("6:OlapScanNode\n" +
                "     TABLE: baseall\n" +
                "     PREAGGREGATION: ON"));
        Assert.assertTrue(plan.contains("0:OlapScanNode\n" +
                "     TABLE: baseall\n" +
                "     PREAGGREGATION: OFF. Reason: Has can not pre-aggregation Join"));

        // check join predicate with non key columns
        sql = "select t1.k2, sum(t1.k9) from baseall t1 join baseall t2 on t1.k9 = t2.k9 group by t1.k2";
        plan = getFragmentPlan(sql);
        Assert.assertTrue(plan.contains("0:OlapScanNode\n" +
                "     TABLE: baseall\n" +
                "     PREAGGREGATION: OFF. Reason: Predicates include the value column"));

        sql =
                "select t1.k2, sum(t1.k9) from baseall t1 join baseall t2 on t1.k1 = t2.k1 where t1.k9 + t2.k9 = 1 group by t1.k2";
        plan = getFragmentPlan(sql);
        Assert.assertTrue(plan.contains("0:OlapScanNode\n" +
                "     TABLE: baseall\n" +
                "     PREAGGREGATION: OFF. Reason: Predicates include the value column"));

        // check group by two tables columns
        sql = "select t1.k2, t2.k2, sum(t1.k9) from baseall t1 join baseall t2 on t1.k1 = t2.k1 group by t1.k2, t2.k2";
        plan = getFragmentPlan(sql);
        Assert.assertTrue(plan.contains("0:OlapScanNode\n" +
                "     TABLE: baseall\n" +
                "     PREAGGREGATION: ON"));

        // check aggregate two table columns
        sql =
                "select t1.k2, t2.k2, sum(t1.k9), sum(t2.k9) from baseall t1 join baseall t2 on t1.k1 = t2.k1 group by t1.k2, t2.k2";
        plan = getFragmentPlan(sql);
        Assert.assertTrue(plan.contains("0:OlapScanNode\n" +
                "     TABLE: baseall\n" +
                "     PREAGGREGATION: OFF. Reason: Has can not pre-aggregation Join"));
    }

    @Test
    public void testOuterJoinEliminate() throws Exception {
        // test left join eliminate
        String sql = "select * from join1 left join join2 on join1.id = join2.id\n" +
                "where join2.id > 1;";
        starRocksAssert.query(sql).explainContains("  3:HASH JOIN\n" +
                        "  |  join op: INNER JOIN (BROADCAST)\n" +
                        "  |  hash predicates:\n" +
                        "  |  colocate: false, reason: \n" +
                        "  |  equal join conjunct: 2: id = 5: id",
                "  0:OlapScanNode\n" +
                        "     TABLE: join1\n" +
                        "     PREAGGREGATION: ON\n" +
                        "     PREDICATES: 2: id > 1",
                "  1:OlapScanNode\n" +
                        "     TABLE: join2\n" +
                        "     PREAGGREGATION: ON\n" +
                        "     PREDICATES: 5: id > 1");

        // test left join eliminate with compound predicate
        sql = "select * from join1 left join join2 on join1.id = join2.id\n" +
                "where join2.id > 1 or join2.id < 10 ;";
        starRocksAssert.query(sql).explainContains("  3:HASH JOIN\n" +
                        "  |  join op: INNER JOIN (BROADCAST)\n" +
                        "  |  hash predicates:\n" +
                        "  |  colocate: false, reason: \n" +
                        "  |  equal join conjunct: 2: id = 5: id",
                "  1:OlapScanNode\n" +
                        "     TABLE: join2\n" +
                        "     PREAGGREGATION: ON\n" +
                        "     PREDICATES: (5: id > 1) OR (5: id < 10)");

        // test left join eliminate with compound predicate
        sql = "select * from join1 left join join2 on join1.id = join2.id\n" +
                "where join2.id > 1 or join2.id is null;";
        //        getFragmentPlan(sql);
        starRocksAssert.query(sql).explainContains("  3:HASH JOIN\n" +
                "  |  join op: LEFT OUTER JOIN (BROADCAST)\n" +
                "  |  hash predicates:\n" +
                "  |  colocate: false, reason: \n" +
                "  |  equal join conjunct: 2: id = 5: id\n" +
                "  |  other predicates: (5: id > 1) OR (5: id IS NULL)");

        // test left join eliminate with inline view
        sql = "select * from join1 left join (select * from join2) b on join1.id = b.id\n" +
                "where b.id > 1;";
        starRocksAssert.query(sql).explainContains("  3:HASH JOIN\n" +
                        "  |  join op: INNER JOIN (BROADCAST)\n" +
                        "  |  hash predicates:\n" +
                        "  |  colocate: false, reason: \n" +
                        "  |  equal join conjunct: 2: id = 5: id",
                "  0:OlapScanNode\n" +
                        "     TABLE: join1\n" +
                        "     PREAGGREGATION: ON\n" +
                        "     PREDICATES: 2: id > 1",
                "  1:OlapScanNode\n" +
                        "     TABLE: join2\n" +
                        "     PREAGGREGATION: ON\n" +
                        "     PREDICATES: 5: id > 1");

        // test left join eliminate with inline view
        sql = "select * from (select * from join1) a left join (select * from join2) b on a.id = b.id\n" +
                "where b.id > 1;";
        starRocksAssert.query(sql).explainContains("  3:HASH JOIN\n" +
                        "  |  join op: INNER JOIN (BROADCAST)\n" +
                        "  |  hash predicates:\n" +
                        "  |  colocate: false, reason: \n" +
                        "  |  equal join conjunct: 2: id = 5: id",
                "  0:OlapScanNode\n" +
                        "     TABLE: join1\n" +
                        "     PREAGGREGATION: ON\n" +
                        "     PREDICATES: 2: id > 1",
                "  1:OlapScanNode\n" +
                        "     TABLE: join2\n" +
                        "     PREAGGREGATION: ON\n" +
                        "     PREDICATES: 5: id > 1");

        // test not left join eliminate
        sql = "select * from join1 left join join2 on join1.id = join2.id\n" +
                "where join2.id is null;";
        starRocksAssert.query(sql).explainContains("  3:HASH JOIN\n" +
                "  |  join op: LEFT OUTER JOIN (BROADCAST)\n" +
                "  |  hash predicates:\n" +
                "  |  colocate: false, reason: \n" +
                "  |  equal join conjunct: 2: id = 5: id\n" +
                "  |  other predicates: 5: id IS NULL");

        // test having group column
        sql = "select count(*) from join1 left join join2 on join1.id = join2.id\n" +
                "group by join2.id having join2.id > 1;";
        starRocksAssert.query(sql).explainContains("  3:HASH JOIN\n" +
                        "  |  join op: INNER JOIN (BROADCAST)\n" +
                        "  |  hash predicates:\n" +
                        "  |  colocate: false, reason: \n" +
                        "  |  equal join conjunct: 5: id = 2: id",
                "  0:OlapScanNode\n" +
                        "     TABLE: join2\n" +
                        "     PREAGGREGATION: ON\n" +
                        "     PREDICATES: 5: id > 1",
                "  1:OlapScanNode\n" +
                        "     TABLE: join1\n" +
                        "     PREAGGREGATION: ON\n" +
                        "     PREDICATES: 2: id > 1");

        // test having aggregate column
        sql = "select count(*) as count from join1 left join join2 on join1.id = join2.id\n" +
                "having count > 1;";
        starRocksAssert.query(sql).explainContains("7:AGGREGATE (merge finalize)\n" +
                        "  |  output: count(7: count)\n" +
                        "  |  group by: \n" +
                        "  |  having: 7: count > 1",
                "  3:HASH JOIN\n" +
                        "  |  join op: LEFT OUTER JOIN (BROADCAST)\n" +
                        "  |  hash predicates:\n" +
                        "  |  colocate: false, reason: \n" +
                        "  |  equal join conjunct: 2: id = 5: id");

        // test right join eliminate
        sql = "select * from join1 right join join2 on join1.id = join2.id\n" +
                "where join1.id > 1;";
        starRocksAssert.query(sql).explainContains("  3:HASH JOIN\n" +
                        "  |  join op: INNER JOIN (BROADCAST)\n" +
                        "  |  hash predicates:\n" +
                        "  |  colocate: false, reason: \n" +
                        "  |  equal join conjunct: 2: id = 5: id",
                "  0:OlapScanNode\n" +
                        "     TABLE: join1\n" +
                        "     PREAGGREGATION: ON\n" +
                        "     PREDICATES: 2: id > 1",
                "  1:OlapScanNode\n" +
                        "     TABLE: join2\n" +
                        "     PREAGGREGATION: ON\n" +
                        "     PREDICATES: 5: id > 1");

        // test full outer join convert to left join
        sql = "select * from join1 full outer join join2 on join1.id = join2.id\n" +
                "where join1.id > 1;";
        starRocksAssert.query(sql).explainContains("  |  join op: LEFT OUTER JOIN (BROADCAST)\n" +
                        "  |  hash predicates:\n" +
                        "  |  colocate: false, reason: \n" +
                        "  |  equal join conjunct: 2: id = 5: id",
                "  0:OlapScanNode\n" +
                        "     TABLE: join1\n" +
                        "     PREAGGREGATION: ON\n" +
                        "     PREDICATES: 2: id > 1",
                "  1:OlapScanNode\n" +
                        "     TABLE: join2\n" +
                        "     PREAGGREGATION: ON\n" +
                        "     PREDICATES: 5: id > 1");

        sql = "select * from join1 full outer join join2 on join1.id = join2.id and join1.dt != 2\n" +
                "where join1.id > 1;";
        starRocksAssert.query(sql).explainContains("  3:HASH JOIN\n" +
                        "  |  join op: LEFT OUTER JOIN (BROADCAST)\n" +
                        "  |  hash predicates:\n" +
                        "  |  colocate: false, reason: \n" +
                        "  |  equal join conjunct: 2: id = 5: id\n" +
                        "  |  other join predicates: 1: dt != 2",
                "  0:OlapScanNode\n" +
                        "     TABLE: join1\n" +
                        "     PREAGGREGATION: ON\n" +
                        "     PREDICATES: 2: id > 1",
                "  1:OlapScanNode\n" +
                        "     TABLE: join2\n" +
                        "     PREAGGREGATION: ON\n" +
                        "     PREDICATES: 5: id > 1");

        // test full outer join convert to right join
        sql = "select * from join1 full outer join join2 on join1.id = join2.id\n" +
                "where join2.id > 1;";
        starRocksAssert.query(sql).explainContains("  4:HASH JOIN\n" +
                        "  |  join op: RIGHT OUTER JOIN (PARTITIONED)\n" +
                        "  |  hash predicates:\n" +
                        "  |  colocate: false, reason: \n" +
                        "  |  equal join conjunct: 2: id = 5: id",
                "  2:OlapScanNode\n" +
                        "     TABLE: join2\n" +
                        "     PREAGGREGATION: ON\n" +
                        "     PREDICATES: 5: id > 1",
                "  0:OlapScanNode\n" +
                        "     TABLE: join1\n" +
                        "     PREAGGREGATION: ON\n" +
                        "     PREDICATES: 2: id > 1");

        // test full outer join convert to inner join
        sql = "select * from join1 full outer join join2 on join1.id = join2.id\n" +
                "where join2.id > 1 and join1.id > 10;";
        starRocksAssert.query(sql).explainContains("  3:HASH JOIN\n" +
                        "  |  join op: INNER JOIN (BROADCAST)\n" +
                        "  |  hash predicates:\n" +
                        "  |  colocate: false, reason: \n" +
                        "  |  equal join conjunct: 2: id = 5: id",
                "  0:OlapScanNode\n" +
                        "     TABLE: join1\n" +
                        "     PREAGGREGATION: ON\n" +
                        "     PREDICATES: 2: id > 10",
                "  1:OlapScanNode\n" +
                        "     TABLE: join2\n" +
                        "     PREAGGREGATION: ON\n" +
                        "     PREDICATES: 5: id > 1");

        // test multi left join eliminate
        sql = "select * from join1 left join join2 as b on join1.id = b.id\n" +
                "left join join2 as c on join1.id = c.id \n" +
                "where b.id > 1;";

        starRocksAssert.query(sql).explainContains("7:HASH JOIN\n" +
                        "  |  join op: LEFT OUTER JOIN (BUCKET_SHUFFLE(S))\n" +
                        "  |  hash predicates:\n" +
                        "  |  colocate: false, reason: \n" +
                        "  |  equal join conjunct: 2: id = 8: id",
                "4:HASH JOIN\n" +
                        "  |  join op: INNER JOIN (PARTITIONED)\n" +
                        "  |  hash predicates:\n" +
                        "  |  colocate: false, reason: \n" +
                        "  |  equal join conjunct: 5: id = 2: id",
                "0:OlapScanNode\n" +
                        "     TABLE: join2\n" +
                        "     PREAGGREGATION: ON\n" +
                        "     PREDICATES: 5: id > 1",
                "2:OlapScanNode\n" +
                        "     TABLE: join1\n" +
                        "     PREAGGREGATION: ON\n" +
                        "     PREDICATES: 2: id > 1");

        sql = "select * from join1 left join join2 as b on join1.id = b.id\n" +
                "left join join2 as c on join1.id = c.id \n" +
                "where b.dt > 1 and c.dt > 1;";
        starRocksAssert.query(sql).explainContains("6:HASH JOIN\n" +
                        "  |  join op: INNER JOIN (BROADCAST)\n" +
                        "  |  hash predicates:\n" +
                        "  |  colocate: false, reason: \n" +
                        "  |  equal join conjunct: 2: id = 8: id",
                "  3:HASH JOIN\n" +
                        "  |  join op: INNER JOIN (BROADCAST)\n" +
                        "  |  hash predicates:\n" +
                        "  |  colocate: false, reason: \n" +
                        "  |  equal join conjunct: 2: id = 5: id",
                "  4:OlapScanNode\n" +
                        "     TABLE: join2\n" +
                        "     PREAGGREGATION: ON\n" +
                        "     PREDICATES: 7: dt > 1",
                "  1:OlapScanNode\n" +
                        "     TABLE: join2\n" +
                        "     PREAGGREGATION: ON\n" +
                        "     PREDICATES: 4: dt > 1");
    }

    @Test
    public void testConvertCaseWhenToConstant() throws Exception {
        // basic test
        String caseWhenSql = "select "
                + "case when date_format(now(),'%H%i')  < 123 then 1 else 0 end as col "
                + "from test.baseall "
                +
                "where k11 = case when date_format(now(),'%H%i')  < 123 then date_format(date_sub(now(),2),'%Y%m%d') else date_format(date_sub(now(),1),'%Y%m%d') end";
        Assert.assertFalse(StringUtils.containsIgnoreCase(getFragmentPlan(caseWhenSql), "CASE WHEN"));

        // test 1: case when then
        // 1.1 multi when in on `case when` and can be converted to constants
        String sql11 = "select case when false then 2 when true then 3 else 0 end as col11;";
        Assert.assertTrue(StringUtils.containsIgnoreCase(getFragmentPlan(sql11), "constant exprs: \n         3"));

        // 1.2 multi `when expr` in on `case when` ,`when expr` can not be converted to constants
        String sql121 =
                "select case when false then 2 when substr(k7,2,1) then 3 else 0 end as col121 from test.baseall";
        Assert.assertTrue(StringUtils.containsIgnoreCase(getFragmentPlan(sql121),
                "CASE WHEN FALSE THEN 2 WHEN CAST(substr(9: k7, 2, 1) AS BOOLEAN) THEN 3 ELSE 0 END"));

        // 1.2.2 when expr which can not be converted to constants in the first
        String sql122 =
                "select case when substr(k7,2,1) then 2 when false then 3 else 0 end as col122 from test.baseall";
        Assert.assertTrue(StringUtils.containsIgnoreCase(getFragmentPlan(sql122),
                "CASE WHEN CAST(substr(9: k7, 2, 1) AS BOOLEAN) THEN 2 WHEN FALSE THEN 3 ELSE 0 END"));

        // 1.2.3 test return `then expr` in the middle
        String sql124 = "select case when false then 1 when true then 2 when false then 3 else 'other' end as col124";
        Assert.assertTrue(StringUtils.containsIgnoreCase(getFragmentPlan(sql124), "constant exprs: \n         '2'"));

        // 1.3 test return null
        String sql3 = "select case when false then 2 end as col3";
        Assert.assertTrue(StringUtils.containsIgnoreCase(getFragmentPlan(sql3), "constant exprs: \n         NULL"));

        // 1.3.1 test return else expr
        String sql131 = "select case when false then 2 when false then 3 else 4 end as col131";
        Assert.assertTrue(StringUtils.containsIgnoreCase(getFragmentPlan(sql131), "constant exprs: \n         4"));

        // 1.4 nest `case when` and can be converted to constants
        String sql14 =
                "select case when (case when true then true else false end) then 2 when false then 3 else 0 end as col";
        Assert.assertTrue(StringUtils.containsIgnoreCase(getFragmentPlan(sql14), "constant exprs: \n         2"));

        // 1.5 nest `case when` and can not be converted to constants
        String sql15 =
                "select case when case when substr(k7,2,1) then true else false end then 2 when false then 3 else 0 end as col from test.baseall";
        Assert.assertTrue(StringUtils.containsIgnoreCase(getFragmentPlan(sql15),
                "CASE WHEN if(CAST(substr(9: k7, 2, 1) AS BOOLEAN), TRUE, FALSE) THEN 2 WHEN FALSE THEN 3 ELSE 0 END"));

        // 1.6 test when expr is null
        String sql16 = "select case when null then 1 else 2 end as col16;";
        Assert.assertTrue(StringUtils.containsIgnoreCase(getFragmentPlan(sql16), "constant exprs: \n         2"));

        // test 2: case xxx when then
        // 2.1 test equal
        String sql2 = "select case 1 when 1 then 'a' when 2 then 'b' else 'other' end as col2;";
        Assert.assertTrue(StringUtils.containsIgnoreCase(getFragmentPlan(sql2), "constant exprs: \n         'a'"));

        // FIXME(yan): following cases are correct, we have to fix for them.
        // 2.1.2 test not equal
        String sql212 = "select case 'a' when 1 then 'a' when 'a' then 'b' else 'other' end as col212;";
        Assert.assertTrue(StringUtils.containsIgnoreCase(getFragmentPlan(sql212), "constant exprs: \n         'b'"));

        // 2.2 test return null
        String sql22 = "select case 'a' when 1 then 'a' when 'b' then 'b' end as col22;";
        Assert.assertTrue(StringUtils.containsIgnoreCase(getFragmentPlan(sql22), "constant exprs: \n         NULL"));

        // 2.2.2 test return else
        String sql222 = "select case 1 when 2 then 'a' when 3 then 'b' else 'other' end as col222;";
        Assert.assertTrue(
                StringUtils.containsIgnoreCase(getFragmentPlan(sql222), "constant exprs: \n         'other'"));

        // 2.3 test can not convert to constant,middle when expr is not constant
        String sql23 =
                "select case 'a' when 'b' then 'a' when substr(k7,2,1) then 2 when false then 3 else 0 end as col23 from test.baseall";
        Assert.assertTrue(StringUtils.containsIgnoreCase(getFragmentPlan(sql23),
                "CASE 'a' WHEN 'b' THEN 'a' WHEN substr(9: k7, 2, 1) THEN '2' WHEN '0' THEN '3' ELSE '0' END"));

        // 2.3.1  first when expr is not constant
        String sql231 =
                "select case 'a' when substr(k7,2,1) then 2 when 1 then 'a' when false then 3 else 0 end as col231 from test.baseall";
        Assert.assertTrue(StringUtils.containsIgnoreCase(getFragmentPlan(sql231),
                "CASE 'a' WHEN substr(9: k7, 2, 1) THEN '2' WHEN '1' THEN 'a' WHEN '0' THEN '3' ELSE '0' END"));

        // 2.3.2 case expr is not constant
        String sql232 =
                "select case k1 when substr(k7,2,1) then 2 when 1 then 'a' when false then 3 else 0 end as col232 from test.baseall";
        Assert.assertTrue(StringUtils.containsIgnoreCase(getFragmentPlan(sql232),
                "CASE CAST(1: k1 AS VARCHAR) WHEN substr(9: k7, 2, 1) THEN '2' WHEN '1' THEN 'a' WHEN '0' THEN '3' ELSE '0' END"));

        // 3.1 test float,float in case expr
        String sql31 = "select case cast(100 as float) when 1 then 'a' when 2 then 'b' else 'other' end as col31;";
        Assert.assertTrue(StringUtils.containsIgnoreCase(getFragmentPlan(sql31), "constant exprs: \n         'other'"));

        // 4.1 test null in case expr return else
        String sql41 = "select case null when 1 then 'a' when 2 then 'b' else 'other' end as col41";
        Assert.assertTrue(StringUtils.containsIgnoreCase(getFragmentPlan(sql41), "constant exprs: \n         'other'"));

        // 4.1.2 test null in case expr return null
        String sql412 = "select case null when 1 then 'a' when 2 then 'b' end as col41";
        Assert.assertTrue(StringUtils.containsIgnoreCase(getFragmentPlan(sql412), "constant exprs: \n         NULL"));

        // 4.2.1 test null in when expr
        String sql421 = "select case 'a' when null then 'a' else 'other' end as col421";
        Assert.assertTrue(
                StringUtils.containsIgnoreCase(getFragmentPlan(sql421), "constant exprs: \n         'other'"));
    }

    @Test
    public void testJoinPredicateTransitivityWithSubqueryInWhereClause() throws Exception {
        String sql = "SELECT *\n" +
                "FROM test.pushdown_test\n" +
                "WHERE 0 < (\n" +
                "    SELECT MAX(k9)\n" +
                "    FROM test.pushdown_test);";
        starRocksAssert.query(sql).explainContains("  4:CROSS JOIN\n" +
                        "  |  cross join:\n" +
                        "  |  predicates is NULL",
                "  2:AGGREGATE (update finalize)\n" +
                        "  |  output: max(22: k9)\n" +
                        "  |  group by: \n" +
                        "  |  having: CAST(23: max AS DOUBLE) > 0.0");
    }

    @Test
    public void testDistinctPushDown() throws Exception {
        String sql = "select distinct k1 from (select distinct k1 from test.pushdown_test) t where k1 > 1";
        starRocksAssert.query(sql).explainContains("  RESULT SINK\n" +
                "\n" +
                "  1:AGGREGATE (update finalize)\n" +
                "  |  group by: 1: k1\n" +
                "  |  \n" +
                "  0:OlapScanNode");
    }

    @Test
    public void testOrCompoundPredicateFold() throws Exception {
        String queryStr = "select * from baseall where (k1 > 1) or (k1 > 1 and k2 < 1)";
        String explainString = getFragmentPlan(queryStr);
        Assert.assertTrue(explainString.contains("PREDICATES: 1: k1 > 1"));

        queryStr = "select * from  baseall where (k1 > 1 and k2 < 1) or  (k1 > 1)";
        explainString = getFragmentPlan(queryStr);
        Assert.assertTrue(explainString.contains("PREDICATES: 1: k1 > 1\n"));

        queryStr = "select * from  baseall where (k1 > 1) or (k1 > 1)";
        explainString = getFragmentPlan(queryStr);
        Assert.assertTrue(explainString.contains("PREDICATES: 1: k1 > 1\n"));
    }

    @Test
    public void testColocateJoin2() throws Exception {
        String queryStr =
                "select * from test.colocate1 t1, test.colocate2 t2 where t1.k1 = t2.k1 and t1.k2 = t2.k2 and t1.k3 = t2.k3";
        String explainString = getFragmentPlan(queryStr);
        Assert.assertTrue(explainString.contains("colocate: true"));

        queryStr =
                "select * from test.colocate1 t1 join (select k1, k2 from test.colocate2 group by k1, k2) t2 on t1.k1 = t2.k1 and t1.k2 = t2.k2";
        explainString = getFragmentPlan(queryStr);
        Assert.assertTrue(explainString.contains("colocate: true"));

        queryStr =
                "select * from test.colocate1 t1 join (select k1, k2 from test.colocate2 group by k1, k2, k3) t2 on t1.k1 = t2.k1 and t1.k2 = t2.k2";
        explainString = getFragmentPlan(queryStr);
        Assert.assertTrue(explainString.contains("colocate: true"));

        queryStr =
                "select * from (select k1, k2 from test.colocate1 group by k1, k2) t1 join (select k1, k2 from test.colocate2 group by k1, k2) t2 on t1.k1 = t2.k1 and t1.k2 = t2.k2";
        explainString = getFragmentPlan(queryStr);
        Assert.assertTrue(explainString.contains("colocate: true"));

        queryStr =
                "select * from test.colocate1 t1 join [shuffle] test.colocate2 t2 on t1.k1 = t2.k1 and t1.k2 = t2.k2";
        explainString = getFragmentPlan(queryStr);
        Assert.assertTrue(explainString.contains("colocate: false"));

        // t1.k1 = t2.k2 not same order with distribute column
        queryStr =
                "select * from test.colocate1 t1, test.colocate2 t2 where t1.k1 = t2.k2 and t1.k2 = t2.k1 and t1.k3 = t2.k3";
        explainString = getFragmentPlan(queryStr);
        Assert.assertTrue(explainString.contains("colocate: false"));

        queryStr = "select * from test.colocate1 t1, test.colocate2 t2 where t1.k2 = t2.k2";
        explainString = getFragmentPlan(queryStr);
        Assert.assertTrue(explainString.contains("colocate: false"));

        queryStr = "select count(*) from test.colocate1 t1 group by t1.k1, t1.k2";
        explainString = getFragmentPlan(queryStr);
        Assert.assertTrue(explainString.contains("1:AGGREGATE (update finalize)"));
        Assert.assertFalse(explainString.contains("3:AGGREGATE (merge finalize)"));

        queryStr = "select count(*) from test.colocate1 t1 group by t1.k1";
        explainString = getFragmentPlan(queryStr);
        Assert.assertTrue(explainString.contains("1:AGGREGATE (update finalize)"));
    }

    @Test
    public void testSelfColocateJoin() throws Exception {
        // single partition
        String queryStr = "select * from test.jointest t1, test.jointest t2 where t1.k1 = t2.k1";
        String explainString = getFragmentPlan(queryStr);
        Assert.assertTrue(explainString.contains("colocate: true"));

        // multi partition
        queryStr = "select * from test.dynamic_partition t1, test.dynamic_partition t2 where t1.k1 = t2.k1";
        explainString = getFragmentPlan(queryStr);
        Assert.assertTrue(explainString.contains("colocate: true"));
    }

    @Test
    public void testJoinWithMysqlTable() throws Exception {
        // set data size and row count for the olap table
        Database db = Catalog.getCurrentCatalog().getDb("default_cluster:test");
        OlapTable tbl = (OlapTable) db.getTable("jointest");
        for (Partition partition : tbl.getPartitions()) {
            partition.updateVisibleVersionAndVersionHash(2, 0);
            for (MaterializedIndex mIndex : partition.getMaterializedIndices(MaterializedIndex.IndexExtState.VISIBLE)) {
                mIndex.setRowCount(10000);
                for (Tablet tablet : mIndex.getTablets()) {
                    for (Replica replica : tablet.getReplicas()) {
                        replica.updateVersionInfo(2, 0, 200000, 10000);
                    }
                }
            }
        }

        String queryStr = "select * from mysql_table t2, jointest t1 where t1.k1 = t2.k1";
        String explainString = getFragmentPlan(queryStr);
        Assert.assertTrue(explainString.contains("INNER JOIN (BUCKET_SHUFFLE)"));
        Assert.assertTrue(explainString.contains("1:SCAN MYSQL"));

        queryStr = "select * from jointest t1, mysql_table t2 where t1.k1 = t2.k1";
        explainString = getFragmentPlan(queryStr);
        Assert.assertTrue(explainString.contains("INNER JOIN (BUCKET_SHUFFLE)"));
        Assert.assertTrue(explainString.contains("1:SCAN MYSQL"));

        queryStr = "select * from jointest t1, mysql_table t2, mysql_table t3 where t1.k1 = t3.k1";
        explainString = getFragmentPlan(queryStr);
        Assert.assertFalse(explainString.contains("INNER JOIN (BUCKET_SHUFFLE))"));
        Assert.assertTrue(explainString.contains("1:SCAN MYSQL"));
    }

    @Test
    public void testConstPredicateInRightJoin() throws Exception {
        String sql = "select * from test.join1 right join test.join2 on join1.id = join2.id where round(2.0, 0) > 3.0";
        String explainString = getFragmentPlan(sql);
        Assert.assertTrue(explainString.contains("  2:OlapScanNode\n" +
                "     TABLE: join2\n" +
                "     PREAGGREGATION: ON\n" +
                "     PREDICATES: round(2.0, 0) > 3.0"));

        sql = "select * from test.join1 right semi join test.join2 on join1.id = join2.id where round(2.0, 0) > 3.0";
        explainString = getFragmentPlan(sql);
        Assert.assertTrue(explainString.contains("  0:OlapScanNode\n" +
                "     TABLE: join2\n" +
                "     PREAGGREGATION: ON\n" +
                "     PREDICATES: round(2.0, 0) > 3.0"));

        sql = "select * from test.join1 right anti join test.join2 on join1.id = join2.id where round(2.0, 0) > 3.0";
        explainString = getFragmentPlan(sql);
        Assert.assertTrue(explainString.contains("  0:OlapScanNode\n" +
                "     TABLE: join2\n" +
                "     PREAGGREGATION: ON\n" +
                "     PREDICATES: round(2.0, 0) > 3.0"));

        sql = "select * from test.join1 left join test.join2 on join1.id = join2.id where round(2.0, 0) > 3.0";
        explainString = getFragmentPlan(sql);
        Assert.assertTrue(explainString.contains("  2:OlapScanNode\n" +
                "     TABLE: join1\n" +
                "     PREAGGREGATION: ON\n" +
                "     PREDICATES: round(2.0, 0) > 3.0"));

        sql = "select * from test.join1 left semi join test.join2 on join1.id = join2.id where round(2.0, 0) > 3.0";
        explainString = getFragmentPlan(sql);
        Assert.assertTrue(explainString.contains("  0:OlapScanNode\n" +
                "     TABLE: join1\n" +
                "     PREAGGREGATION: ON\n" +
                "     PREDICATES: round(2.0, 0) > 3.0"));

        sql = "select * from test.join1 left anti join test.join2 on join1.id = join2.id where round(2.0, 0) > 3.0";
        explainString = getFragmentPlan(sql);
        Assert.assertTrue(explainString.contains("  0:OlapScanNode\n" +
                "     TABLE: join1\n" +
                "     PREAGGREGATION: ON\n" +
                "     PREDICATES: round(2.0, 0) > 3.0"));

        sql = "select * from test.join1 inner join test.join2 on join1.id = join2.id where round(2.0, 0) > 3.0";
        explainString = getFragmentPlan(sql);
        Assert.assertTrue(explainString.contains("  0:OlapScanNode\n" +
                "     TABLE: join1\n" +
                "     PREAGGREGATION: ON\n" +
                "     PREDICATES: round(2.0, 0) > 3.0"));

        sql = "select * from test.join1 where round(2.0, 0) > 3.0";
        explainString = getFragmentPlan(sql);
        Assert.assertTrue(explainString.contains("  0:OlapScanNode\n" +
                "     TABLE: join1\n" +
                "     PREAGGREGATION: ON\n" +
                "     PREDICATES: round(2.0, 0) > 3.0"));
    }

    @Test
    public void testExistsRewrite() throws Exception {
        String sql =
                "select count(*) FROM  test.join1 WHERE  EXISTS (select max(id) from test.join2 where join2.id = join1.id)";
        String explainString = getFragmentPlan(sql);
        Assert.assertTrue(explainString.contains("LEFT SEMI JOIN"));
    }

    @Test
    public void TestSemiJoinNameResolve() {
        String sql = "select join1.dt from  test.join1 right semi join test.join2 on join1.id = join2.id";
        starRocksAssert.query(sql).analysisError("Column '`join1`.`dt`' cannot be resolved");

        sql = "select a.dt from test.join1 a left ANTI join test.join2 b on a.id = b.id, " +
                "test.join1 c right ANTI join test.join2 d on c.id = d.id";
        starRocksAssert.query(sql).analysisError("Column '`a`.`dt`' cannot be resolved");
    }

    @Test
    public void TestConstantConjunct() throws Exception {
        String sql =
                "select * from  test.join1 where ST_Contains(\"\", APPEND_TRAILING_CHAR_IF_ABSENT(-1338745708, \"RDBLIQK\") )";
        String explainString = getFragmentPlan(sql);
        Assert.assertTrue(explainString
                .contains("PREDICATES: st_contains('', append_trailing_char_if_absent('-1338745708', 'RDBLIQK'))"));
    }

    @Test
    public void TestJoinOnBitmapColumn() {
        String sql = "select * from test.bitmap_table a join test.bitmap_table b on a.id2 = b.id2";
        starRocksAssert.query(sql).analysisError("binary type bitmap with type varchar(-1) is invalid.");

        sql = "select * from test.bitmap_table a join test.bitmap_table b on a.id2 = b.id";
        starRocksAssert.query(sql).analysisError("binary type bitmap with type double is invalid.");

        sql = "select * from test.bitmap_table a join test.hll_table b on a.id2 = b.id2";
        starRocksAssert.query(sql).analysisError("binary type bitmap with type varchar(-1) is invalid.");

        sql = "select * from test.bitmap_table a join test.hll_table b where a.id2 in (1, 2, 3)";
        starRocksAssert.query(sql).analysisError("HLL, BITMAP and PERCENTILE type couldn't as Predicate");
    }

    @Test
    public void testLeftOuterJoinOnOrPredicate() throws Exception {
        connectContext.setDatabase("default_cluster:test");

        String sql = "select * from join1 left join join2 on join1.id = join2.id\n" +
                "and (join2.id > 1 or join2.id < 10);";
        String explainString = getFragmentPlan(sql);

        Assert.assertTrue(explainString.contains("join op: LEFT OUTER JOIN (BROADCAST)"));
        Assert.assertTrue(explainString.contains("PREDICATES: (5: id > 1) OR (5: id < 10)"));
        Assert.assertTrue(explainString.contains("equal join conjunct: 2: id = 5: id"));
    }

    @Test
    public void testMultiCountDistinct() throws Exception {
        String queryStr = "select count(distinct k1, k2) from baseall group by k3";
        String explainString = getFragmentPlan(queryStr);
        Assert.assertTrue(explainString.contains("group by: 1: k1, 2: k2, 3: k3"));

        queryStr = "select count(distinct k1) from baseall group by k3";
        explainString = getFragmentPlan(queryStr);
        Assert.assertTrue(explainString.contains("12: count"));
        Assert.assertTrue(explainString.contains("multi_distinct_count(1: k1)"));
        Assert.assertTrue(explainString.contains("group by: 3: k3"));

        queryStr = "select count(distinct k1) from baseall";
        explainString = getFragmentPlan(queryStr);
        Assert.assertTrue(explainString.contains("multi_distinct_count(1: k1)"));

        queryStr = "select count(distinct k1, k2),  count(distinct k4) from baseall group by k3";
        starRocksAssert.query(queryStr).analysisError(
                "The query contains multi count distinct or sum distinct, each can't have multi columns.");
    }

    @Test
    public void testMultiNotExistPredicatePushDown() throws Exception {
        connectContext.setDatabase("default_cluster:test");

        String sql =
                "select * from join1 where join1.dt > 1 and NOT EXISTS (select * from join1 as a where join1.dt = 1 and a.id = join1.id)" +
                        "and NOT EXISTS (select * from join1 as a where join1.dt = 2 and a.id = join1.id);";
        String explainString = getFragmentPlan(sql);

        Assert.assertTrue(explainString.contains("  5:HASH JOIN\n" +
                "  |  join op: RIGHT ANTI JOIN (COLOCATE)\n" +
                "  |  hash predicates:\n" +
                "  |  colocate: true\n" +
                "  |  equal join conjunct: 9: id = 2: id\n" +
                "  |  other join predicates: 1: dt = 2"));
        Assert.assertTrue(explainString.contains("  |    3:HASH JOIN\n" +
                "  |    |  join op: LEFT ANTI JOIN (COLOCATE)\n" +
                "  |    |  hash predicates:\n" +
                "  |    |  colocate: true\n" +
                "  |    |  equal join conjunct: 2: id = 5: id\n" +
                "  |    |  other join predicates: 1: dt = 1"));
        Assert.assertTrue(explainString.contains("  |    1:OlapScanNode\n" +
                "  |       TABLE: join1\n" +
                "  |       PREAGGREGATION: ON\n" +
                "  |       PREDICATES: 1: dt > 1"));
    }

    @Test
    public void testJoinReorderTakeEffect() throws Exception {
        Catalog catalog = connectContext.getCatalog();
        Database db = catalog.getDb("default_cluster:test");
        Table table = db.getTable("join2");
        OlapTable olapTable1 = (OlapTable) table;
        new Expectations(olapTable1) {
            {
                olapTable1.getRowCount();
                result = 2L;
                minTimes = 0;
            }
        };
        String sql = "select * from join1 join join2 on join1.id = join2.id;";
        String explainString = getFragmentPlan(sql);
        Assert.assertTrue(explainString.contains("  3:HASH JOIN\n" +
                "  |  join op: INNER JOIN (BROADCAST)\n" +
                "  |  hash predicates:\n" +
                "  |  colocate: false, reason: \n" +
                "  |  equal join conjunct: 2: id = 5: id"));
        Assert.assertTrue(explainString.contains("  0:OlapScanNode\n" +
                "     TABLE: join1"));
        Assert.assertTrue(explainString.contains("  1:OlapScanNode\n" +
                "     TABLE: join2"));
    }

    @Test
    public void testJoinReorderWithWithClause() throws Exception {
        connectContext.setDatabase("default_cluster:test");
        Catalog catalog = connectContext.getCatalog();
        Table table = catalog.getDb("default_cluster:test").getTable("join2");
        OlapTable olapTable1 = (OlapTable) table;
        new Expectations(olapTable1) {
            {
                olapTable1.getRowCount();
                result = 2L;
                minTimes = 0;
            }
        };
        String sql =
                "WITH t_temp AS (select join1.id as id1,  join2.id as id2 from join1 join join2 on join1.id = join2.id) select * from t_temp";
        String explainString = getFragmentPlan(sql);
        Assert.assertTrue(explainString.contains("equal join conjunct: 2: id = 5: id"));
        Assert.assertTrue(explainString.contains("  |----2:EXCHANGE\n" +
                "  |    \n" +
                "  0:OlapScanNode\n" +
                "     TABLE: join1"));
        Assert.assertTrue(explainString.contains("  1:OlapScanNode\n" +
                "     TABLE: join2\n" +
                "     PREAGGREGATION: ON"));
    }

    @Test
    public void testMultiCountDistinctType() throws Exception {
        String sql = "select count(distinct t1a,t1b) from test_all_type";
        String plan = getVerboseExplain(sql);
        Assert.assertTrue(plan.contains("3:AGGREGATE (update serialize)\n" +
                "  |  aggregate: count[(if[(1: t1a IS NULL, NULL, [2: t1b, SMALLINT, true]); args: BOOLEAN,SMALLINT,SMALLINT; result: SMALLINT; args nullable: true; result nullable: true]); args: SMALLINT; result: BIGINT; args nullable: true; result nullable: false]"));
        Assert.assertTrue(plan.contains("5:AGGREGATE (merge finalize)\n" +
                "  |  aggregate: count[([11: count, BIGINT, false]); args: SMALLINT; result: BIGINT; args nullable: true; result nullable: false]"));
    }

    @Test
    public void testMultiCountDistinctAggPhase() throws Exception {
        String sql = "select count(distinct t1a,t1b), avg(t1c) from test_all_type";
        String plan = getVerboseExplain(sql);
        Assert.assertTrue(plan.contains("3:AGGREGATE (update serialize)\n" +
                "  |  aggregate: count[(if[(1: t1a IS NULL, NULL, [2: t1b, SMALLINT, true]); args: BOOLEAN,SMALLINT,SMALLINT; result: SMALLINT; args nullable: true; result nullable: true]); args: SMALLINT; result: BIGINT; args nullable: true; result nullable: false], avg[([12: avg, DOUBLE, true]); args: INT; result: VARCHAR; args nullable: true; result nullable: true]"));
        Assert.assertTrue(plan.contains("2:AGGREGATE (merge serialize)\n" +
                "  |  aggregate: avg[([12: avg, VARCHAR, true]); args: INT; result: DOUBLE; args nullable: true; result nullable: true]\n" +
                "  |  group by: [1: t1a, VARCHAR, true], [2: t1b, SMALLINT, true]"));
    }

    @Test
    public void testCaseWhenType2() throws Exception {
        String sql =
                "select case '10000' when 10000 THEN 'TEST1' WHEN NULL THEN 'TEST2' WHEN 40000 THEN 'TEST4' END FROM t1;";
        String plan = getFragmentPlan(sql);
        Assert.assertTrue(plan.contains("  1:Project\n"
                + "  |  <slot 4> : 'TEST1'"));
    }

    @Test
    public void testDecimalV3Distinct() throws Exception {
        String sql = "select avg(t1c), count(distinct id_decimal) from test_all_type;";
        String plan = getVerboseExplain(sql);
        Assert.assertTrue(plan.contains(
                "multi_distinct_count[([10: id_decimal, DECIMAL64(10,2), true]); args: DECIMAL64; result: BIGINT; args nullable: true; result nullable: false]"));
    }

    @Test
    public void testUnionAll() throws Exception {
        FeConstants.runningUnitTest = true;
        String sql = "select * from t1 union all select * from t2;";
        String plan = getFragmentPlan(sql);
        Assert.assertTrue(plan.contains("    EXCHANGE ID: 04\n" +
                "    RANDOM\n" +
                "\n" +
                "  3:OlapScanNode\n" +
                "     TABLE: t2"));
        Assert.assertTrue(plan.contains("    EXCHANGE ID: 02\n" +
                "    RANDOM\n" +
                "\n" +
                "  1:OlapScanNode\n" +
                "     TABLE: t1"));
        FeConstants.runningUnitTest = false;
    }

    @Test
    public void testShuffleHashBucket() throws Exception {
        String sql = "SELECT COUNT(*)\n" +
                "FROM lineitem JOIN [shuffle] orders o1 ON l_orderkey = o1.o_orderkey\n" +
                "JOIN [shuffle] orders o2 ON l_orderkey = o2.o_orderkey";
        String plan = getFragmentPlan(sql);
        Assert.assertTrue(plan.contains("join op: INNER JOIN (BUCKET_SHUFFLE(S))"));
    }

    @Test
    public void testShuffleHashBucket2() throws Exception {
        String sql = "select count(1) from lineitem t1 join [shuffle] orders t2 on " +
                "t1.l_orderkey = t2.o_orderkey and t2.O_ORDERDATE = t1.L_SHIPDATE join [shuffle] orders t3 " +
                "on t1.l_orderkey = t3.o_orderkey and t3.O_ORDERDATE = t1.L_SHIPDATE join [shuffle] orders t4 on\n" +
                "t1.l_orderkey = t4.o_orderkey and t4.O_ORDERDATE = t1.L_SHIPDATE;";
        String plan = getFragmentPlan(sql);
        Assert.assertTrue(plan.contains("12:HASH JOIN\n" +
                "  |  join op: INNER JOIN (BUCKET_SHUFFLE(S))"));
        Assert.assertTrue(plan.contains("8:HASH JOIN\n" +
                "  |  join op: INNER JOIN (BUCKET_SHUFFLE(S))"));
        Assert.assertTrue(plan.contains("4:HASH JOIN\n" +
                "  |  join op: INNER JOIN (PARTITIONED)"));
    }

    @Test
    public void testSemiJoinPredicateDerive() throws Exception {
        String sql = "select * from t0 left semi join t1 on v1 = v4 where v1 = 2";
        String plan = getFragmentPlan(sql);
        Assert.assertTrue(plan.contains("  0:OlapScanNode\n" +
                "     TABLE: t0\n" +
                "     PREAGGREGATION: ON\n" +
                "     PREDICATES: 1: v1 = 2"));
    }

    @Test
    public void testMergeAggregateNormal() throws Exception {
        String sql;
        String plan;

        sql = "select distinct x1 from (select distinct v1 as x1 from t0) as q";
        plan = getFragmentPlan(sql);
        Assert.assertTrue(plan.contains("  RESULT SINK\n" +
                "\n" +
                "  1:AGGREGATE (update finalize)\n" +
                "  |  group by: 1: v1\n"));

        sql = "select sum(x1) from (select sum(v1) as x1 from t0) as q";
        plan = getFragmentPlan(sql);
        Assert.assertTrue(plan.contains("  RESULT SINK\n" +
                "\n" +
                "  1:AGGREGATE (update finalize)\n" +
                "  |  output: sum(1: v1)\n" +
                "  |  group by: \n"));

        sql = "select SUM(x1) from (select v2, sum(v1) as x1 from t0 group by v2) as q";
        plan = getFragmentPlan(sql);
        Assert.assertTrue(plan.contains("  RESULT SINK\n" +
                "\n" +
                "  1:AGGREGATE (update finalize)\n" +
                "  |  output: sum(1: v1)\n" +
                "  |  group by: \n"));

        sql = "select v2, SUM(x1) from (select v2, v3, sum(v1) as x1 from t0 group by v2, v3) as q group by v2";
        plan = getFragmentPlan(sql);
        Assert.assertTrue(plan.contains("  1:AGGREGATE (update finalize)\n" +
                "  |  output: sum(1: v1)\n" +
                "  |  group by: 2: v2\n" +
                "  |  \n" +
                "  0:OlapScanNode\n" +
                "     TABLE: t0"));

        sql = "select SUM(x1) from (select v2, sum(distinct v1), sum(v3) as x1 from t0 group by v2) as q";
        plan = getFragmentPlan(sql);
        Assert.assertTrue(plan.contains("  1:AGGREGATE (update finalize)\n" +
                "  |  output: sum(3: v3)\n" +
                "  |  group by: \n" +
                "  |  \n" +
                "  0:OlapScanNode\n" +
                "     TABLE: t0"));

        sql = "select MAX(x1) from (select v2 as x1 from t0 union select v3 from t0) as q";
        plan = getFragmentPlan(sql);
        Assert.assertTrue(plan.contains("  7:AGGREGATE (merge finalize)\n" +
                "  |  output: max(8: v2)\n" +
                "  |  group by: \n" +
                "  |  \n" +
                "  6:EXCHANGE\n" +
                "\n" +
                "PLAN FRAGMENT 1\n" +
                " OUTPUT EXPRS:\n" +
                "  PARTITION: RANDOM\n" +
                "\n" +
                "  STREAM DATA SINK\n" +
                "    EXCHANGE ID: 06\n" +
                "    UNPARTITIONED\n" +
                "\n" +
                "  5:AGGREGATE (update serialize)\n" +
                "  |  output: max(4: v2)\n" +
                "  |  group by: \n" +
                "  |  \n" +
                "  0:UNION"));

        sql = "select MIN(x1) from (select distinct v2 as x1 from t0) as q";
        plan = getFragmentPlan(sql);
        Assert.assertTrue(plan.contains("  1:AGGREGATE (update finalize)\n" +
                "  |  output: min(2: v2)\n" +
                "  |  group by: \n" +
                "  |  \n" +
                "  0:OlapScanNode\n" +
                "     TABLE: t0"));

        sql = "select MIN(x1) from (select v2 as x1 from t0 group by v2) as q";
        plan = getFragmentPlan(sql);
        Assert.assertTrue(plan.contains("  1:AGGREGATE (update finalize)\n" +
                "  |  output: min(2: v2)\n" +
                "  |  group by: \n" +
                "  |  \n" +
                "  0:OlapScanNode\n" +
                "     TABLE: t0"));
    }

    @Test
    public void testMergeAggregateFailed() throws Exception {
        String sql;
        String plan;
        sql = "select avg(x1) from (select avg(v1) as x1 from t0) as q";
        plan = getFragmentPlan(sql);
        Assert.assertTrue(plan.contains("  1:AGGREGATE (update finalize)\n" +
                "  |  output: avg(1: v1)\n" +
                "  |  group by: \n" +
                "  |  \n" +
                "  0:OlapScanNode"));

        sql = "select SUM(v2) from (select v2, sum(v1) as x1 from t0 group by v2) as q";
        plan = getFragmentPlan(sql);
        Assert.assertTrue(plan.contains("  2:AGGREGATE (update finalize)\n" +
                "  |  output: sum(2: v2)\n" +
                "  |  group by: \n" +
                "  |  \n" +
                "  1:AGGREGATE (update finalize)\n" +
                "  |  group by: 2: v2\n"));
        sql = "select SUM(v2) from (select v2, sum(distinct v2) as x1 from t0 group by v2) as q";
        plan = getFragmentPlan(sql);
        Assert.assertTrue(plan.contains("  2:AGGREGATE (update finalize)\n" +
                "  |  output: sum(2: v2)\n" +
                "  |  group by: \n" +
                "  |  \n" +
                "  1:AGGREGATE (update finalize)\n" +
                "  |  group by: 2: v2\n"));
        sql = "select sum(distinct x1) from (select v2, sum(v2) as x1 from t0 group by v2) as q";
        plan = getFragmentPlan(sql);
        Assert.assertTrue(plan.contains("  1:AGGREGATE (update finalize)\n" +
                "  |  output: sum(2: v2)\n" +
                "  |  group by: 2: v2\n" +
                "  |  \n" +
                "  0:OlapScanNode\n"));

        sql = "select SUM(x1) from (select v2 as x1 from t0 union select v3 from t0) as q";
        plan = getFragmentPlan(sql);
        Assert.assertTrue(plan.contains("  7:AGGREGATE (merge finalize)\n" +
                "  |  group by: 4: v2\n" +
                "  |  \n" +
                "  6:EXCHANGE\n" +
                "\n" +
                "PLAN FRAGMENT 2\n" +
                " OUTPUT EXPRS:\n" +
                "  PARTITION: RANDOM\n" +
                "\n" +
                "  STREAM DATA SINK\n" +
                "    EXCHANGE ID: 06\n" +
                "    HASH_PARTITIONED: 4: v2\n" +
                "\n" +
                "  5:AGGREGATE (update serialize)\n" +
                "  |  STREAMING\n" +
                "  |  group by: 4: v2\n"));

        sql = "select SUM(x1) from (select v2 as x1 from t0 group by v2) as q";
        plan = getFragmentPlan(sql);
        Assert.assertTrue(plan.contains("  2:AGGREGATE (update finalize)\n" +
                "  |  output: sum(2: v2)\n" +
                "  |  group by: \n" +
                "  |  \n" +
                "  1:AGGREGATE (update finalize)\n" +
                "  |  group by: 2: v2\n" +
                "  |  \n" +
                "  0:OlapScanNode"));
    }

    @Test
    public void testReplicatedJoin() throws Exception {
        connectContext.getSessionVariable().setEnableReplicationJoin(true);
        String sql = "select * from join1 join join2 on join1.id = join2.id;";
        String plan = getFragmentPlan(sql);
        Assert.assertTrue(plan.contains("join op: INNER JOIN (REPLICATED)"));
        Assert.assertFalse(plan.contains("EXCHANGE"));

        sql = "select * from join2 right join join1 on join1.id = join2.id;";
        plan = getFragmentPlan(sql);
        Assert.assertFalse(plan.contains("join op: INNER JOIN (REPLICATED)"));

        sql = "select * from join1 as a join (select sum(id),id from join2 group by id) as b on a.id = b.id;";
        plan = getFragmentPlan(sql);
        Assert.assertTrue(plan.contains("join op: INNER JOIN (REPLICATED)"));
        Assert.assertFalse(plan.contains("EXCHANGE"));

        connectContext.getSessionVariable().setNewPlanerAggStage(2);
        sql = "select * from join1 as a join (select sum(id),dt from join2 group by dt) as b on a.id = b.dt;";
        plan = getFragmentPlan(sql);
        Assert.assertTrue(plan.contains("join op: INNER JOIN (BROADCAST)"));
        Assert.assertTrue(plan.contains("EXCHANGE"));
        connectContext.getSessionVariable().setNewPlanerAggStage(0);

        sql = "select a.* from join1 as a join join1 as b ;";
        plan = getFragmentPlan(sql);
        Assert.assertFalse(plan.contains("EXCHANGE"));

        sql = "select a.* from join1 as a join (select sum(id) from join1 group by dt) as b ;";
        plan = getFragmentPlan(sql);
        Assert.assertFalse(plan.contains("EXCHANGE"));

        connectContext.getSessionVariable().setNewPlanerAggStage(2);
        sql = "select a.* from join1 as a join (select sum(id) from join1 group by dt) as b ;";
        plan = getFragmentPlan(sql);
        Assert.assertTrue(plan.contains("EXCHANGE"));
        connectContext.getSessionVariable().setNewPlanerAggStage(0);

        connectContext.getSessionVariable().setEnableReplicationJoin(false);
    }

    @Test
    public void testReplicationJoinWithPartitionTable() throws Exception {
        connectContext.getSessionVariable().setEnableReplicationJoin(true);
        FeConstants.runningUnitTest = true;
        String sql = "select * from join1 join pushdown_test on join1.id = pushdown_test.k1;";
        String plan = getFragmentPlan(sql);
        Assert.assertTrue(plan.contains("INNER JOIN (BROADCAST)"));
        FeConstants.runningUnitTest = false;
        connectContext.getSessionVariable().setEnableReplicationJoin(false);
    }

    @Test
    public void testReplicationJoinWithEmptyNode() throws Exception {
        // check replicate join without exception
        connectContext.getSessionVariable().setEnableReplicationJoin(true);
        FeConstants.runningUnitTest = true;
        String sql = "with cross_join as (\n" +
                "  select * from \n" +
                "  (SELECT \n" +
                "      t0.v1, \n" +
                "      t0.v2, \n" +
                "      t0.v3\n" +
                "    FROM \n" +
                "      t0 \n" +
                "    WHERE \n" +
                "      false)\n" +
                "  subt0 LEFT SEMI \n" +
                "  JOIN \n" +
                "    (SELECT \n" +
                "      t2.v7, \n" +
                "      t2.v8, \n" +
                "      t2.v9\n" +
                "    FROM \n" +
                "      t2 \n" +
                "    WHERE \n" +
                "      false)\n" +
                "  subt2 ON subt0.v3 = subt2.v8, \n" +
                "  t1 \n" +
                ")\n" +
                "SELECT \n" +
                "  DISTINCT cross_join.v1 \n" +
                "FROM \n" +
                "  t0 LEFT JOIN\n" +
                "  cross_join\n" +
                "  ON cross_join.v4 = t0.v2;";
        String plan = getFragmentPlan(sql);
        Assert.assertTrue(plan.contains("9:HASH JOIN\n" +
                "  |  join op: LEFT OUTER JOIN (REPLICATED)"));
        FeConstants.runningUnitTest = false;
        connectContext.getSessionVariable().setEnableReplicationJoin(false);
    }

    @Test
    public void testOuterJoinBucketShuffle() throws Exception {
        String sql = "SELECT DISTINCT t0.v1 FROM t0 RIGHT JOIN[BUCKET] t1 ON t0.v1 = t1.v4";
        String plan = getFragmentPlan(sql);
        Assert.assertTrue(plan.contains("  6:AGGREGATE (update serialize)\n" +
                "  |  STREAMING\n" +
                "  |  group by: 1: v1\n" +
                "  |  \n" +
                "  5:Project\n" +
                "  |  <slot 1> : 1: v1\n" +
                "  |  \n" +
                "  4:HASH JOIN\n" +
                "  |  join op: RIGHT OUTER JOIN (PARTITIONED)\n" +
                "  |  hash predicates:"));

        sql = "SELECT DISTINCT t0.v1 FROM t0 FULL JOIN[BUCKET] t1 ON t0.v1 = t1.v4";
        plan = getFragmentPlan(sql);
        Assert.assertTrue(plan.contains("  4:HASH JOIN\n" +
                "  |  join op: FULL OUTER JOIN (PARTITIONED)\n" +
                "  |  hash predicates:\n" +
                "  |  colocate: false, reason: \n" +
                "  |  equal join conjunct: 1: v1 = 4: v4\n" +
                "  |  \n" +
                "  |----3:EXCHANGE\n" +
                "  |    \n" +
                "  1:EXCHANGE\n"));

        sql = "SELECT DISTINCT t1.v4 FROM t0 LEFT JOIN[BUCKET] t1 ON t0.v1 = t1.v4";
        plan = getFragmentPlan(sql);
        Assert.assertTrue(plan.contains("  7:AGGREGATE (merge finalize)\n" +
                "  |  group by: 4: v4\n" +
                "  |  \n" +
                "  6:EXCHANGE\n" +
                "\n" +
                "PLAN FRAGMENT 1\n" +
                " OUTPUT EXPRS:\n" +
                "  PARTITION: RANDOM\n" +
                "\n" +
                "  STREAM DATA SINK\n" +
                "    EXCHANGE ID: 06\n" +
                "    HASH_PARTITIONED: 4: v4\n" +
                "\n" +
                "  5:AGGREGATE (update serialize)\n" +
                "  |  STREAMING\n" +
                "  |  group by: 4: v4\n" +
                "  |  \n" +
                "  4:Project\n" +
                "  |  <slot 4> : 4: v4\n" +
                "  |  \n" +
                "  3:HASH JOIN\n" +
                "  |  join op: LEFT OUTER JOIN (BROADCAST)"));
    }

    @Test
    public void testSchemaScan() throws Exception {
        String sql = "select * from information_schema.columns";
        String planFragment = getFragmentPlan(sql);
        Assert.assertTrue(planFragment.contains("PARTITION: UNPARTITIONED\n" +
                "\n" +
                "  RESULT SINK\n" +
                "\n" +
                "  0:SCAN SCHEMA\n"));
    }

    @Test
    public void testDuplicateAggregateFn() throws Exception {
        String sql = "select bitmap_union_count(b1) from test_object having count(distinct b1) > 2;";
        String planFragment = getFragmentPlan(sql);
        Assert.assertTrue(planFragment.contains(" OUTPUT EXPRS:13: bitmap_union_count\n" +
                "  PARTITION: RANDOM\n" +
                "\n" +
                "  RESULT SINK\n" +
                "\n" +
                "  1:AGGREGATE (update finalize)\n" +
                "  |  output: bitmap_union_count(5: b1)\n" +
                "  |  group by: \n" +
                "  |  having: 13: bitmap_union_count > 2"));
    }

    @Test
    public void testDuplicateAggregateFn2() throws Exception {
        String sql = "select bitmap_union_count(b1), count(distinct b1) from test_object;";
        String planFragment = getFragmentPlan(sql);
        Assert.assertTrue(planFragment.contains("  2:Project\n" +
                "  |  <slot 13> : 13: bitmap_union_count\n" +
                "  |  <slot 14> : 13: bitmap_union_count\n" +
                "  |  \n" +
                "  1:AGGREGATE (update finalize)\n" +
                "  |  output: bitmap_union_count(5: b1)"));
    }

    @Test
    public void testNotExpr() throws Exception {
        String sql = "select v1 from t0 where not (v1 in (1, 2))";
        String planFragment = getFragmentPlan(sql);
        Assert.assertTrue(planFragment.contains("     PREDICATES: 1: v1 NOT IN (1, 2)"));

        sql = "select v1 from t0 where not (v1 > 2)";
        planFragment = getFragmentPlan(sql);
        Assert.assertTrue(planFragment.contains("PREDICATES: 1: v1 <= 2"));

        sql = "select v1 from t0 where not (v1 > 2)";
        planFragment = getFragmentPlan(sql);
        Assert.assertTrue(planFragment.contains("PREDICATES: 1: v1 <= 2"));

        sql = "select v1 from t0 where not (v1 > 2 and v2 < 3)";
        planFragment = getFragmentPlan(sql);
        Assert.assertTrue(planFragment.contains("PREDICATES: (1: v1 <= 2) OR (2: v2 >= 3)"));

        sql = "select v1 from t0 where not (v1 > 2 and v2 is null)";
        planFragment = getFragmentPlan(sql);
        Assert.assertTrue(planFragment.contains("PREDICATES: (1: v1 <= 2) OR (2: v2 IS NOT NULL)"));

        sql = "select v1 from t0 where not (v1 > 2 and v2 is null and v3 < 6)";
        planFragment = getFragmentPlan(sql);
        Assert.assertTrue(planFragment.contains("PREDICATES: ((1: v1 <= 2) OR (2: v2 IS NOT NULL)) OR (3: v3 >= 6)"));

        sql = "select v1 from t0 where not (v1 > 2 and if(v2 > 2, FALSE, TRUE))";
        planFragment = getFragmentPlan(sql);
        Assert.assertTrue(planFragment.contains("PREDICATES: (1: v1 <= 2) OR (NOT if(2: v2 > 2, FALSE, TRUE))"));

        sql = "select v1 from t0 where not (v1 > 2 or v2 is null or if(v3 > 2, FALSE, TRUE))";
        planFragment = getFragmentPlan(sql);
        Assert.assertTrue(
                planFragment.contains("PREDICATES: 1: v1 <= 2, 2: v2 IS NOT NULL, NOT if(3: v3 > 2, FALSE, TRUE)"));
    }

    @Test
    public void testArithmeticCommutative() throws Exception {
        String sql = "select v1 from t0 where 2 / v1  > 3";
        String planFragment = getFragmentPlan(sql);
        Assert.assertTrue(planFragment.contains("PREDICATES: 2.0 / CAST(1: v1 AS DOUBLE) > 3.0"));

        sql = "select v1 from t0 where 2 * v1  > 3";
        planFragment = getFragmentPlan(sql);
        Assert.assertTrue(planFragment.contains("PREDICATES: 2 * 1: v1 > 3"));

        sql = "select v1 from t0 where v1 + 2 > 3";
        planFragment = getFragmentPlan(sql);
        Assert.assertTrue(planFragment.contains("PREDICATES: 1: v1 > 1"));

        sql = "select v1 from t0 where  v1 / 2 <=> 3";
        planFragment = getFragmentPlan(sql);
        Assert.assertTrue(planFragment.contains("PREDICATES: CAST(1: v1 AS DOUBLE) <=> 6.0"));

        sql = "select v1 from t0 where  v1 / -2 > 3";
        planFragment = getFragmentPlan(sql);
        Assert.assertTrue(planFragment.contains("PREDICATES: CAST(1: v1 AS DOUBLE) < -6.0"));

        sql = "select v1 from t0 where  v1 / abs(-2) > 3";
        planFragment = getFragmentPlan(sql);
        Assert.assertTrue(planFragment.contains("PREDICATES: CAST(1: v1 AS DOUBLE) / CAST(abs(-2) AS DOUBLE) > 3.0"));

        sql = "select v1 from t0 where  v1 / -2 != 3";
        planFragment = getFragmentPlan(sql);
        Assert.assertTrue(planFragment.contains("PREDICATES: CAST(1: v1 AS DOUBLE) != -6.0"));

        sql = "select v1 from t0 where  v1 / abs(-2) = 3";
        planFragment = getFragmentPlan(sql);
        Assert.assertTrue(planFragment.contains("PREDICATES: CAST(1: v1 AS DOUBLE) = 3.0 * CAST(abs(-2) AS DOUBLE)"));

        sql = "select v1 from t0 where 2 + v1 <= 3";
        planFragment = getFragmentPlan(sql);
        Assert.assertTrue(planFragment.contains("PREDICATES: 1: v1 <= 1"));

        sql = "select v1 from t0 where 2 - v1 <= 3";
        planFragment = getFragmentPlan(sql);
        Assert.assertTrue(planFragment.contains("PREDICATES: 1: v1 >= -1"));

        sql = "select k5 from bigtable where k5 * 2 <= 3";
        planFragment = getFragmentPlan(sql);
        Assert.assertTrue(planFragment.contains("PREDICATES: CAST(5: k5 AS DECIMAL64(18,3)) * 2 <= 3"));

        sql = "select k5 from bigtable where 2 / k5 <= 3";
        planFragment = getFragmentPlan(sql);
        Assert.assertTrue(planFragment.contains("PREDICATES: 2 / CAST(5: k5 AS DECIMAL128(38,3)) <= 3"));

        sql = "select t1a from test_all_type where date_add(id_datetime, 2) = '2020-12-21'";
        planFragment = getFragmentPlan(sql);
        Assert.assertTrue(planFragment.contains("PREDICATES: 8: id_datetime = '2020-12-19 00:00:00'"));

        sql = "select t1a from test_all_type where date_sub(id_datetime, 2) = '2020-12-21'";
        planFragment = getFragmentPlan(sql);
        Assert.assertTrue(planFragment.contains("PREDICATES: 8: id_datetime = '2020-12-23 00:00:00'"));

        sql = "select t1a from test_all_type where years_sub(id_datetime, 2) = '2020-12-21'";
        planFragment = getFragmentPlan(sql);
        Assert.assertTrue(planFragment.contains("PREDICATES: 8: id_datetime = '2022-12-21 00:00:00'"));

        sql = "select t1a from test_all_type where years_add(id_datetime, 2) = '2020-12-21'";
        planFragment = getFragmentPlan(sql);
        Assert.assertTrue(planFragment.contains("PREDICATES: 8: id_datetime = '2018-12-21 00:00:00'"));
    }

    @Test
    public void testMetaScan() throws Exception {
        String sql = "select max(v1), min(v1) from t0 [_META_]";
        String plan = getFragmentPlan(sql);
        Assert.assertTrue(plan.contains("  0:MetaScan\n" +
                "     <id 6> : max_v1\n" +
                "     <id 7> : min_v1"));

        String thrift = getThriftPlan(sql);
        Assert.assertTrue(thrift.contains("id_to_names:{6=max_v1, 7=min_v1}"));
    }

    @Test
    public void testMetaScan2() throws Exception {
        String sql = "select max(t1c), min(t1d), dict_merge(t1a) from test_all_type [_META_]";
        String plan = getFragmentPlan(sql);

        Assert.assertTrue(plan.contains("  0:MetaScan\n" +
                "     <id 16> : dict_merge_t1a\n" +
                "     <id 14> : max_t1c\n" +
                "     <id 15> : min_t1d"));

        String thrift = getThriftPlan(sql);
        Assert.assertTrue(thrift.contains("TFunctionName(function_name:dict_merge), " +
                "binary_type:BUILTIN, arg_types:[TTypeDesc(types:[TTypeNode(type:ARRAY), " +
                "TTypeNode(type:SCALAR, scalar_type:TScalarType(type:VARCHAR, len:-1))])]"));
    }

    @Test
    public void testLikeFunctionIdThrift() throws Exception {
        String sql = "select S_ADDRESS from supplier where S_ADDRESS " +
                "like '%Customer%Complaints%' ";
        String thrift = getThriftPlan(sql);
        Assert.assertTrue(thrift.contains("fid:60010"));
    }

    @Test
    public void testLimitRightJoin() throws Exception {
        String sql = "select v1 from t0 right outer join t1 on t0.v1 = t1.v4 limit 100";
        String plan = getFragmentPlan(sql);
        Assert.assertTrue(plan.contains("  |  join op: RIGHT OUTER JOIN (PARTITIONED)\n" +
                "  |  hash predicates:\n" +
                "  |  colocate: false, reason: \n" +
                "  |  equal join conjunct: 1: v1 = 4: v4\n" +
                "  |  limit: 100"));
        Assert.assertTrue(plan.contains("  |----3:EXCHANGE\n" +
                "  |       limit: 100"));

        sql = "select v1 from t0 full outer join t1 on t0.v1 = t1.v4 limit 100";
        plan = getFragmentPlan(sql);
        Assert.assertTrue(plan.contains("join op: FULL OUTER JOIN (PARTITIONED)"));
    }

    @Test
    public void testLimitLeftJoin() throws Exception {
        String sql = "select v1 from (select * from t0 limit 1) x0 left outer join[shuffle] t1 on x0.v1 = t1.v4";
        String plan = getFragmentPlan(sql);
        Assert.assertTrue(plan.contains(" 5:HASH JOIN\n" +
                "  |  join op: LEFT OUTER JOIN (PARTITIONED)\n" +
                "  |  hash predicates:\n" +
                "  |  colocate: false, reason: \n" +
                "  |  equal join conjunct: 1: v1 = 4: v4\n" +
                "  |  \n" +
                "  |----4:EXCHANGE\n" +
                "  |    \n" +
                "  2:EXCHANGE\n" +
                "     limit: 1"));

        sql = "select v1 from (select * from t0 limit 10) x0 left outer join t1 on x0.v1 = t1.v4 limit 1";
        plan = getFragmentPlan(sql);
        Assert.assertTrue(plan.contains("  3:HASH JOIN\n" +
                "  |  join op: LEFT OUTER JOIN (BROADCAST)\n" +
                "  |  hash predicates:\n" +
                "  |  colocate: false, reason: \n" +
                "  |  equal join conjunct: 1: v1 = 4: v4\n" +
                "  |  limit: 1\n" +
                "  |  \n" +
                "  |----2:EXCHANGE\n" +
                "  |    \n" +
                "  0:OlapScanNode"));
        Assert.assertTrue(plan.contains("  0:OlapScanNode\n" +
                "     TABLE: t0\n" +
                "     PREAGGREGATION: ON\n" +
                "     partitions=0/1\n" +
                "     rollup: t0\n" +
                "     tabletRatio=0/0\n" +
                "     tabletList=\n" +
                "     cardinality=1\n" +
                "     avgRowSize=1.0\n" +
                "     numNodes=0\n" +
                "     limit: 1"));

        sql = "select v1 from (select * from t0 limit 10) x0 left outer join[shuffle] t1 on x0.v1 = t1.v4 limit 100";
        plan = getFragmentPlan(sql);
        Assert.assertTrue(plan.contains("5:HASH JOIN\n" +
                "  |  join op: LEFT OUTER JOIN (PARTITIONED)\n" +
                "  |  hash predicates:\n" +
                "  |  colocate: false, reason: \n" +
                "  |  equal join conjunct: 1: v1 = 4: v4\n" +
                "  |  limit: 100\n" +
                "  |  \n" +
                "  |----4:EXCHANGE\n" +
                "  |    \n" +
                "  2:EXCHANGE\n" +
                "     limit: 10"));
        Assert.assertTrue(plan.contains("PLAN FRAGMENT 2\n" +
                " OUTPUT EXPRS:\n" +
                "  PARTITION: UNPARTITIONED\n" +
                "\n" +
                "  STREAM DATA SINK\n" +
                "    EXCHANGE ID: 02\n" +
                "    HASH_PARTITIONED: 1: v1\n" +
                "\n" +
                "  1:EXCHANGE\n" +
                "     limit: 10"));

        sql =
                "select v1 from (select * from t0 limit 10) x0 left outer join (select * from t1 limit 5) x1 on x0.v1 = x1.v4 limit 7";
        plan = getFragmentPlan(sql);
        Assert.assertTrue(plan.contains("5:HASH JOIN\n" +
                "  |  join op: RIGHT OUTER JOIN (PARTITIONED)\n" +
                "  |  hash predicates:\n" +
                "  |  colocate: false, reason: \n" +
                "  |  equal join conjunct: 4: v4 = 1: v1\n" +
                "  |  limit: 7\n" +
                "  |  \n" +
                "  |----4:EXCHANGE\n" +
                "  |       limit: 7\n" +
                "  |    \n" +
                "  2:EXCHANGE\n" +
                "     limit: 5"));
        Assert.assertTrue(plan.contains("PLAN FRAGMENT 2\n" +
                " OUTPUT EXPRS:\n" +
                "  PARTITION: UNPARTITIONED\n" +
                "\n" +
                "  STREAM DATA SINK\n" +
                "    EXCHANGE ID: 02\n" +
                "    HASH_PARTITIONED: 4: v4\n" +
                "\n" +
                "  1:EXCHANGE\n" +
                "     limit: 5"));
    }

    @Test
    public void testColocateCoverReplicate() throws Exception {
        String sql = "select * from join1 join join1 as xx on join1.id = xx.id;";
        String planFragment = getFragmentPlan(sql);
        Assert.assertTrue(planFragment.contains("  |  join op: INNER JOIN (COLOCATE)\n"));
    }

    @Test
    public void testReplicatedAgg() throws Exception {
        connectContext.getSessionVariable().setEnableReplicationJoin(true);

        String sql = "select value, SUM(id) from join1 group by value";
        String plan = getFragmentPlan(sql);
        Assert.assertTrue(plan.contains("  1:AGGREGATE (update finalize)\n" +
                "  |  output: sum(2: id)\n" +
                "  |  group by: 3: value\n" +
                "  |  \n" +
                "  0:OlapScanNode"));

        connectContext.getSessionVariable().setEnableReplicationJoin(false);
    }

    @Test
    public void testUnionEmptyNode() throws Exception {
        String sql;
        String plan;
        sql = "select * from (select * from t0 union all select * from t1 union all select * from t2) as xx";
        plan = getFragmentPlan(sql);
        Assert.assertTrue(plan.contains("  0:UNION\n" +
                "  |  \n" +
                "  |----4:EXCHANGE\n" +
                "  |    \n" +
                "  |----6:EXCHANGE\n" +
                "  |    \n" +
                "  2:EXCHANGE\n"));

        sql =
                "select * from (select * from t0 limit 0 union all select * from t1 union all select * from t2) as xx";
        plan = getFragmentPlan(sql);
        Assert.assertTrue(plan.contains("  0:UNION\n" +
                "  |  \n" +
                "  |----4:EXCHANGE\n" +
                "  |    \n" +
                "  2:EXCHANGE\n"));

        sql = "select * from (select * from t0 limit 0 union all select * from t1 where false" +
                " union all select * from t2) as xx";
        plan = getFragmentPlan(sql);
        Assert.assertTrue(plan.contains("PLAN FRAGMENT 0\n" +
                " OUTPUT EXPRS:4: v1 | 5: v2 | 6: v3\n" +
                "  PARTITION: RANDOM\n" +
                "\n" +
                "  RESULT SINK\n" +
                "\n" +
                "  1:Project\n" +
                "  |  <slot 4> : 10: v7\n" +
                "  |  <slot 5> : 11: v8\n" +
                "  |  <slot 6> : 12: v9\n" +
                "  |  \n" +
                "  0:OlapScanNode"));
    }

    @Test
    public void testIntersectEmptyNode() throws Exception {
        String sql;
        String plan;
        sql = "select * from (select * from t0 intersect select * from t1 intersect select * from t2) as xx";
        plan = getFragmentPlan(sql);
        Assert.assertTrue(plan.contains("  0:INTERSECT\n" +
                "  |  \n" +
                "  |----4:EXCHANGE\n" +
                "  |    \n" +
                "  |----6:EXCHANGE\n" +
                "  |    \n" +
                "  2:EXCHANGE"));

        sql = "select * from (select * from t0 limit 0 intersect select * from t1 intersect select * from t2) as xx";
        plan = getFragmentPlan(sql);
        Assert.assertTrue(plan.contains("PLAN FRAGMENT 0\n" +
                " OUTPUT EXPRS:4: v1 | 5: v2 | 6: v3\n" +
                "  PARTITION: UNPARTITIONED\n" +
                "\n" +
                "  RESULT SINK\n" +
                "\n" +
                "  0:EMPTYSET\n"));

        sql = "select * from (select * from t0 limit 0 intersect select * from t1 where false " +
                "intersect select * from t2) as xx";
        plan = getFragmentPlan(sql);
        Assert.assertTrue(plan.contains("PLAN FRAGMENT 0\n" +
                " OUTPUT EXPRS:4: v1 | 5: v2 | 6: v3\n" +
                "  PARTITION: UNPARTITIONED\n" +
                "\n" +
                "  RESULT SINK\n" +
                "\n" +
                "  0:EMPTYSET\n"));
    }

    @Test
    public void testExceptEmptyNode() throws Exception {
        String sql;
        String plan;
        sql = "select * from (select * from t0 except select * from t1 except select * from t2) as xx";
        plan = getFragmentPlan(sql);
        Assert.assertTrue(plan.contains("  0:EXCEPT\n" +
                "  |  \n" +
                "  |----4:EXCHANGE\n" +
                "  |    \n" +
                "  |----6:EXCHANGE\n" +
                "  |    \n" +
                "  2:EXCHANGE\n"));

        sql = "select * from (select * from t0 limit 0 except select * from t1 except select * from t2) as xx";
        plan = getFragmentPlan(sql);
        Assert.assertTrue(plan.contains("PLAN FRAGMENT 0\n" +
                " OUTPUT EXPRS:4: v1 | 5: v2 | 6: v3\n" +
                "  PARTITION: UNPARTITIONED\n" +
                "\n" +
                "  RESULT SINK\n" +
                "\n" +
                "  0:EMPTYSET\n"));

        sql = "select * from ( select * from t2 except select * from t0 limit 0 except " +
                "select * from t1) as xx";
        plan = getFragmentPlan(sql);
        Assert.assertTrue(plan.contains("  0:EXCEPT\n" +
                "  |  \n" +
                "  |----4:EXCHANGE\n" +
                "  |    \n" +
                "  2:EXCHANGE\n"));
    }

    @Test
    public void testPredicateOnRepeatNode() throws Exception {
        FeConstants.runningUnitTest = true;
        String sql = "select * from (select v1, v2, sum(v3) from t0 group by rollup(v1, v2)) as xx where v1 is null;";
        String plan = getFragmentPlan(sql);
        Assert.assertTrue(plan.contains("1:REPEAT_NODE\n" +
                "  |  repeat: repeat 2 lines [[], [1], [1, 2]]\n" +
                "  |  PREDICATES: 1: v1 IS NULL"));
        Assert.assertFalse(plan.contains("0:OlapScanNode\n" +
                "     TABLE: t0\n" +
                "     PREAGGREGATION: ON\n" +
                "     PREDICATES: 1: v1 IS NULL"));

        sql = "select * from (select v1, v2, sum(v3) from t0 group by rollup(v1, v2)) as xx where v1 is not null;";
        plan = getFragmentPlan(sql);
        Assert.assertTrue(plan.contains("1:REPEAT_NODE\n" +
                "  |  repeat: repeat 2 lines [[], [1], [1, 2]]\n" +
                "  |  PREDICATES: 1: v1 IS NOT NULL"));
        Assert.assertTrue(plan.contains("0:OlapScanNode\n" +
                "     TABLE: t0\n" +
                "     PREAGGREGATION: ON\n" +
                "     PREDICATES: 1: v1 IS NOT NULL"));

        sql = "select * from (select v1, v2, sum(v3) from t0 group by rollup(v1, v2)) as xx where v1 = 1;";
        plan = getFragmentPlan(sql);
        Assert.assertTrue(plan.contains("1:REPEAT_NODE\n" +
                "  |  repeat: repeat 2 lines [[], [1], [1, 2]]\n" +
                "  |  PREDICATES: 1: v1 = 1"));
        Assert.assertTrue(plan.contains("0:OlapScanNode\n" +
                "     TABLE: t0\n" +
                "     PREAGGREGATION: ON\n" +
                "     PREDICATES: 1: v1 = 1"));

        sql = "select * from (select v1, v2, sum(v3) from t0 group by rollup(v1, v2)) as xx where v1 = 1 + 2;";
        plan = getFragmentPlan(sql);
        Assert.assertTrue(plan.contains(" 1:REPEAT_NODE\n" +
                "  |  repeat: repeat 2 lines [[], [1], [1, 2]]\n" +
                "  |  PREDICATES: 1: v1 = 3"));
        Assert.assertTrue(plan.contains("0:OlapScanNode\n" +
                "     TABLE: t0\n" +
                "     PREAGGREGATION: ON\n" +
                "     PREDICATES: 1: v1 = 3"));

        sql = "select * from (select v1, v2, sum(v3) from t0 group by rollup(v1, v2)) as xx where v1 = v2;";
        plan = getFragmentPlan(sql);
        Assert.assertTrue(plan.contains("1:REPEAT_NODE\n" +
                "  |  repeat: repeat 2 lines [[], [1], [1, 2]]\n" +
                "  |  PREDICATES: 1: v1 = 2: v2"));
        Assert.assertTrue(plan.contains("0:OlapScanNode\n" +
                "     TABLE: t0\n" +
                "     PREAGGREGATION: ON\n" +
                "     PREDICATES: 1: v1 = 2: v2"));

        sql = "select * from (select v1, v2, sum(v3) from t0 group by rollup(v1, v2)) as xx where v1 <=> v2;";
        plan = getFragmentPlan(sql);
        Assert.assertTrue(plan.contains("1:REPEAT_NODE\n" +
                "  |  repeat: repeat 2 lines [[], [1], [1, 2]]\n" +
                "  |  PREDICATES: 1: v1 <=> 2: v2"));
        Assert.assertFalse(plan.contains("0:OlapScanNode\n" +
                "     TABLE: t0\n" +
                "     PREAGGREGATION: ON" +
                "     PREDICATES: 1: v1 <=> 2: v2"));
        FeConstants.runningUnitTest = false;
    }

    @Test
    public void testCaseWhen() throws Exception {
        String sql = "SELECT v1 FROM t0 WHERE CASE WHEN (v1 IS NOT NULL) THEN NULL END";
        String plan = getFragmentPlan(sql);
        Assert.assertTrue(plan.contains("PREDICATES: if(1: v1 IS NOT NULL, NULL, NULL)"));
    }

    @Test
    public void testCountDecimalV3Literal() throws Exception {
        Config.enable_decimal_v3 = true;
        String sql = "select count( - - cast(89 AS DECIMAL )) from t0";
        String plan = getFragmentPlan(sql);
        Assert.assertTrue(plan.contains("output: count(89)"));

        sql = "select max( - - cast(89 AS DECIMAL )) from t0";
        plan = getFragmentPlan(sql);
        Assert.assertTrue(plan.contains("output: max(89)"));

        sql = "select min( - - cast(89 AS DECIMAL )) from t0";
        plan = getFragmentPlan(sql);
        Assert.assertTrue(plan.contains("output: min(89)"));

        sql = "select sum( - - cast(89 AS DECIMAL )) from t0";
        plan = getFragmentPlan(sql);
        Assert.assertTrue(plan.contains("output: sum(89)"));

        sql = "select avg( - - cast(89 AS DECIMAL )) from t0";
        plan = getFragmentPlan(sql);
        Assert.assertTrue(plan.contains("output: avg(89)"));
        Config.enable_decimal_v3 = false;
    }

    @Test
    public void testLimitPushDownJoin() throws Exception {
        String sql = "select * from t0 left join[shuffle] t1 on t0.v2 = t1.v5 where t1.v6 is null limit 2";
        String plan = getFragmentPlan(sql);
        Assert.assertTrue(plan.contains("  |  join op: LEFT OUTER JOIN (PARTITIONED)\n" +
                "  |  hash predicates:\n" +
                "  |  colocate: false, reason: \n" +
                "  |  equal join conjunct: 2: v2 = 5: v5\n" +
                "  |  other predicates: 6: v6 IS NULL\n" +
                "  |  limit: 2"));
        Assert.assertTrue(plan.contains("     TABLE: t0\n" +
                "     PREAGGREGATION: ON\n" +
                "     partitions=0/1\n" +
                "     rollup: t0\n" +
                "     tabletRatio=0/0\n" +
                "     tabletList=\n" +
                "     cardinality=1\n" +
                "     avgRowSize=3.0\n" +
                "     numNodes=0\n"));
    }

    @Test
    public void testEmptyProjectCountStar() throws Exception {
        String sql = "select count(*) from test_all_type a, test_all_type b where a.t1a is not null";
        String plan = getCostExplain(sql);
        Assert.assertTrue(plan.contains("  3:CROSS JOIN\n" +
                "  |  cross join:\n" +
                "  |  predicates is NULL.\n" +
                "  |  cardinality: 1\n" +
                "  |  column statistics: \n" +
                "  |  * t1a-->[-Infinity, Infinity, 0.0, 1.0, 1.0] UNKNOWN\n" +
                "  |  * t1b-->[-Infinity, Infinity, 0.0, 1.0, 1.0] UNKNOWN"));
    }

    @Test
    public void testCountDistinctMultiColumns() throws Exception {
        connectContext.getSessionVariable().setNewPlanerAggStage(1);
        String sql = "select count(distinct L_SHIPMODE,L_ORDERKEY) from lineitem";
        String plan = getFragmentPlan(sql);
        // check use 4 stage agg plan
        Assert.assertTrue(plan.contains("5:AGGREGATE (merge finalize)\n" +
                "  |  output: count(18: count)"));
        Assert.assertTrue(plan.contains("3:AGGREGATE (update serialize)\n" +
                "  |  output: count(if(15: L_SHIPMODE IS NULL, NULL, 1: L_ORDERKEY))\n" +
                "  |  group by: \n" +
                "  |  \n" +
                "  2:AGGREGATE (merge serialize)\n" +
                "  |  group by: 1: L_ORDERKEY, 15: L_SHIPMODE\n" +
                "  |  \n" +
                "  1:AGGREGATE (update serialize)\n" +
                "  |  STREAMING\n" +
                "  |  group by: 1: L_ORDERKEY, 15: L_SHIPMODE"));

        sql = "select count(distinct L_SHIPMODE,L_ORDERKEY) from lineitem group by L_PARTKEY";
        plan = getFragmentPlan(sql);
        // check use 3 stage agg plan
        Assert.assertTrue(plan.contains(" 4:AGGREGATE (update finalize)\n" +
                "  |  output: count(if(15: L_SHIPMODE IS NULL, NULL, 1: L_ORDERKEY))\n" +
                "  |  group by: 2: L_PARTKEY\n" +
                "  |  \n" +
                "  3:AGGREGATE (merge serialize)\n" +
                "  |  group by: 1: L_ORDERKEY, 2: L_PARTKEY, 15: L_SHIPMODE"));
        Assert.assertTrue(plan.contains("1:AGGREGATE (update serialize)\n" +
                "  |  STREAMING\n" +
                "  |  group by: 1: L_ORDERKEY, 2: L_PARTKEY, 15: L_SHIPMODE"));
        connectContext.getSessionVariable().setNewPlanerAggStage(0);
    }

    @Test
    public void testCountDistinctBoolTwoPhase() throws Exception {
        connectContext.getSessionVariable().setNewPlanerAggStage(2);
        String sql = "select count(distinct id_bool) from test_bool";
        String plan = getCostExplain(sql);
        Assert.assertTrue(plan.contains("aggregate: multi_distinct_count[([11: id_bool, BOOLEAN, true]); " +
                "args: BOOLEAN; result: VARCHAR;"));

        sql = "select sum(distinct id_bool) from test_bool";
        plan = getCostExplain(sql);
        Assert.assertTrue(plan.contains("aggregate: multi_distinct_sum[([11: id_bool, BOOLEAN, true]); " +
                "args: BOOLEAN; result: VARCHAR;"));
        connectContext.getSessionVariable().setNewPlanerAggStage(0);
    }

    @Test
    public void testCastDecimalZero() throws Exception {
        Config.enable_decimal_v3 = true;
        String sql = "select (CASE WHEN CAST(t0.v1 AS BOOLEAN ) THEN 0.00 END) BETWEEN (0.07) AND (0.04) from t0;";
        String plan = getFragmentPlan(sql);
        Assert.assertTrue(plan.contains("  |  <slot 7> : CAST(6: if AS DECIMAL32(2,2))\n"));
        Config.enable_decimal_v3 = false;
    }

    @Test
    public void testCountDistinctMultiColumns2() throws Exception {
        connectContext.getSessionVariable().setNewPlanerAggStage(2);
        String sql = "select count(distinct L_SHIPMODE,L_ORDERKEY) from lineitem";
        String plan = getFragmentPlan(sql);
        // check use 4 stage agg plan
        Assert.assertTrue(plan.contains("5:AGGREGATE (merge finalize)\n" +
                "  |  output: count(18: count)"));
        Assert.assertTrue(plan.contains(" 3:AGGREGATE (update serialize)\n" +
                "  |  output: count(if(15: L_SHIPMODE IS NULL, NULL, 1: L_ORDERKEY))\n" +
                "  |  group by: \n" +
                "  |  \n" +
                "  2:AGGREGATE (merge serialize)\n" +
                "  |  group by: 1: L_ORDERKEY, 15: L_SHIPMODE\n" +
                "  |  \n" +
                "  1:AGGREGATE (update serialize)\n" +
                "  |  STREAMING\n" +
                "  |  group by: 1: L_ORDERKEY, 15: L_SHIPMODE"));

        sql = "select count(distinct L_SHIPMODE,L_ORDERKEY) from lineitem group by L_PARTKEY";
        plan = getFragmentPlan(sql);
        // check use 3 stage agg plan
        Assert.assertTrue(plan.contains(" 4:AGGREGATE (update finalize)\n" +
                "  |  output: count(if(15: L_SHIPMODE IS NULL, NULL, 1: L_ORDERKEY))\n" +
                "  |  group by: 2: L_PARTKEY\n" +
                "  |  \n" +
                "  3:AGGREGATE (merge serialize)\n" +
                "  |  group by: 1: L_ORDERKEY, 2: L_PARTKEY, 15: L_SHIPMODE"));
        Assert.assertTrue(plan.contains("1:AGGREGATE (update serialize)\n" +
                "  |  STREAMING\n" +
                "  |  group by: 1: L_ORDERKEY, 2: L_PARTKEY, 15: L_SHIPMODE"));
        connectContext.getSessionVariable().setNewPlanerAggStage(0);
    }

    @Test
    public void testConstantTimeTNull() throws Exception {
        // check can get plan without exception
        String sql = "select TIMEDIFF(\"1969-12-30 21:44:11\", NULL) from t0;";
        String plan = getFragmentPlan(sql);
        Assert.assertTrue(plan.contains(" 1:Project\n" +
                "  |  <slot 4> : NULL"));

        sql = "select timediff(cast(cast(null as DATETIME) as DATETIME), " +
                "cast(case when ((cast(null as DOUBLE) < cast(null as DOUBLE))) then cast(null as DATETIME) " +
                "else cast(null as DATETIME) end as DATETIME)) as c18 from t0 as ref_0;";
        plan = getFragmentPlan(sql);
        Assert.assertTrue(plan.contains(" 1:Project\n" +
                "  |  <slot 4> : NULL"));
    }

    @Test
    public void testJoinAssociativityConst() throws Exception {
        String sql = "SELECT x0.*\n" +
                "FROM (\n" +
                "    SELECT 49 AS v0, v1\n" +
                "    FROM t0\n" +
                "    WHERE v1 is not null\n" +
                ") x0\n" +
                "    INNER JOIN test_all_type s0 ON x0.v0 = s0.t1a\n" +
                "    INNER JOIN tall l1 ON x0.v0 = l1.tf\n" +
                "\n" +
                "WHERE l1.tc < s0.t1c";
        String plan = getFragmentPlan(sql);
        System.out.println(plan);
        Assert.assertTrue(plan.contains("  1:Project\n" +
                "  |  <slot 1> : 1: v1\n" +
                "  |  <slot 4> : 49\n" +
                "  |  <slot 25> : CAST(49 AS DOUBLE)\n" +
                "  |  \n" +
                "  0:OlapScanNode"));
    }

    @Test
    public void testJoinWithLimit() throws Exception {
        String sql = "select t2.v8 from (select v1, v2, v1 as v3 from t0 where v2<> v3 limit 15) as a join t1 " +
                "on a.v3 = t1.v4 join t2 on v4 = v7 join t2 as b" +
                " on a.v1 = b.v7 where b.v8 > t1.v5 limit 10";
        String plan = getFragmentPlan(sql);
        System.out.println(plan);
        // check join on predicate which has expression with limit operator
        sql = "select t2.v8 from (select v1, v2, v1 as v3 from t0 where v2<> v3 limit 15) as a join t1 " +
                "on a.v3 + 1 = t1.v4 join t2 on v4 = v7 join t2 as b" +
                " on a.v3 + 2 = b.v7 where b.v8 > t1.v5 limit 10";
        plan = getFragmentPlan(sql);
        System.out.println(plan);
    }

    @Test
    public void testPreAggregation() throws Exception {
        String sql = "select k1 from t0 inner join baseall on v1 = cast(k8 as int) group by k1";
        String plan = getFragmentPlan(sql);
        Assert.assertTrue(plan.contains("1:Project\n" +
                "  |  <slot 4> : 4: k1\n" +
                "  |  <slot 15> : CAST(CAST(13: k8 AS INT) AS BIGINT)\n" +
                "  |  \n" +
                "  0:OlapScanNode\n" +
                "     TABLE: baseall\n" +
                "     PREAGGREGATION: OFF. Reason: Predicates include the value column\n" +
                "     partitions=0/1"));
    }

    @Test
<<<<<<< HEAD
    public void testSemiReorder() throws Exception {
        String sql = "select 0 from t0,t1 left semi join t2 on v1 = v7";
        String plan = getFragmentPlan(sql);
        Assert.assertTrue(plan.contains("PLAN FRAGMENT 0\n" +
                " OUTPUT EXPRS:10: expr\n" +
                "  PARTITION: RANDOM\n" +
                "\n" +
                "  RESULT SINK\n" +
                "\n" +
                "  8:Project\n" +
                "  |  <slot 10> : 0\n" +
                "  |  \n" +
                "  7:HASH JOIN\n" +
                "  |  join op: LEFT SEMI JOIN (BROADCAST)\n" +
                "  |  hash predicates:\n" +
                "  |  colocate: false, reason: \n" +
                "  |  equal join conjunct: 1: v1 = 7: v7\n" +
                "  |  \n" +
                "  |----6:EXCHANGE\n" +
                "  |    \n" +
                "  4:Project\n" +
                "  |  <slot 1> : 1: v1\n" +
                "  |  \n" +
                "  3:CROSS JOIN\n" +
                "  |  cross join:\n" +
                "  |  predicates is NULL.\n" +
                "  |  \n" +
                "  |----2:EXCHANGE\n" +
                "  |    \n" +
                "  0:OlapScanNode\n" +
                "     TABLE: t0\n" +
                "     PREAGGREGATION: ON\n" +
                "     partitions=0/1\n" +
                "     rollup: t0\n" +
                "     tabletRatio=0/0\n" +
                "     tabletList=\n" +
                "     cardinality=1\n" +
                "     avgRowSize=1.0\n" +
                "     numNodes=0\n" +
                "\n" +
                "PLAN FRAGMENT 1\n" +
                " OUTPUT EXPRS:\n" +
                "  PARTITION: RANDOM\n" +
                "\n" +
                "  STREAM DATA SINK\n" +
                "    EXCHANGE ID: 06\n" +
                "    UNPARTITIONED\n" +
                "\n" +
                "  5:OlapScanNode\n" +
                "     TABLE: t2\n" +
                "     PREAGGREGATION: ON\n" +
                "     partitions=0/1\n" +
                "     rollup: t2\n" +
                "     tabletRatio=0/0\n" +
                "     tabletList=\n" +
                "     cardinality=1\n" +
                "     avgRowSize=1.0\n" +
                "     numNodes=0\n" +
                "\n" +
                "PLAN FRAGMENT 2\n" +
                " OUTPUT EXPRS:\n" +
                "  PARTITION: RANDOM\n" +
                "\n" +
                "  STREAM DATA SINK\n" +
                "    EXCHANGE ID: 02\n" +
                "    UNPARTITIONED\n" +
                "\n" +
                "  1:OlapScanNode\n" +
                "     TABLE: t1\n" +
                "     PREAGGREGATION: ON\n" +
                "     partitions=0/1\n" +
                "     rollup: t1\n" +
                "     tabletRatio=0/0\n" +
                "     tabletList=\n" +
                "     cardinality=1\n" +
                "     avgRowSize=1.0\n" +
                "     numNodes=0"));
=======
    public void testFourTableShuffleBucketShuffle() throws Exception {
        // check top join use shuffle bucket join
        //                   join(shuffle bucket)
        //                   /                  \
        //              join(partitioned)   join(partitioned)
        String sql = "with join1 as (\n" +
                "  select * from t2 join t3 on v7=v1\n" +
                "), \n" +
                "join2 as (\n" +
                "  select * from t0 join t1 on v1=v4\n" +
                ")\n" +
                "SELECT \n" +
                "  * \n" +
                "from \n" +
                "  join1 \n" +
                "  inner join[shuffle] join2 on v4 = v7;";

        String plan = getFragmentPlan(sql);
        Assert.assertTrue(plan.contains("10:HASH JOIN\n" +
                "  |  join op: INNER JOIN (BUCKET_SHUFFLE(S))"));
        Assert.assertTrue(plan.contains("4:HASH JOIN\n" +
                "  |  join op: INNER JOIN (PARTITIONED)"));
        Assert.assertTrue(plan.contains("9:HASH JOIN\n" +
                "  |    |  join op: INNER JOIN (PARTITIONED)"));
>>>>>>> b2b942bc
    }
}<|MERGE_RESOLUTION|>--- conflicted
+++ resolved
@@ -4754,85 +4754,6 @@
     }
 
     @Test
-<<<<<<< HEAD
-    public void testSemiReorder() throws Exception {
-        String sql = "select 0 from t0,t1 left semi join t2 on v1 = v7";
-        String plan = getFragmentPlan(sql);
-        Assert.assertTrue(plan.contains("PLAN FRAGMENT 0\n" +
-                " OUTPUT EXPRS:10: expr\n" +
-                "  PARTITION: RANDOM\n" +
-                "\n" +
-                "  RESULT SINK\n" +
-                "\n" +
-                "  8:Project\n" +
-                "  |  <slot 10> : 0\n" +
-                "  |  \n" +
-                "  7:HASH JOIN\n" +
-                "  |  join op: LEFT SEMI JOIN (BROADCAST)\n" +
-                "  |  hash predicates:\n" +
-                "  |  colocate: false, reason: \n" +
-                "  |  equal join conjunct: 1: v1 = 7: v7\n" +
-                "  |  \n" +
-                "  |----6:EXCHANGE\n" +
-                "  |    \n" +
-                "  4:Project\n" +
-                "  |  <slot 1> : 1: v1\n" +
-                "  |  \n" +
-                "  3:CROSS JOIN\n" +
-                "  |  cross join:\n" +
-                "  |  predicates is NULL.\n" +
-                "  |  \n" +
-                "  |----2:EXCHANGE\n" +
-                "  |    \n" +
-                "  0:OlapScanNode\n" +
-                "     TABLE: t0\n" +
-                "     PREAGGREGATION: ON\n" +
-                "     partitions=0/1\n" +
-                "     rollup: t0\n" +
-                "     tabletRatio=0/0\n" +
-                "     tabletList=\n" +
-                "     cardinality=1\n" +
-                "     avgRowSize=1.0\n" +
-                "     numNodes=0\n" +
-                "\n" +
-                "PLAN FRAGMENT 1\n" +
-                " OUTPUT EXPRS:\n" +
-                "  PARTITION: RANDOM\n" +
-                "\n" +
-                "  STREAM DATA SINK\n" +
-                "    EXCHANGE ID: 06\n" +
-                "    UNPARTITIONED\n" +
-                "\n" +
-                "  5:OlapScanNode\n" +
-                "     TABLE: t2\n" +
-                "     PREAGGREGATION: ON\n" +
-                "     partitions=0/1\n" +
-                "     rollup: t2\n" +
-                "     tabletRatio=0/0\n" +
-                "     tabletList=\n" +
-                "     cardinality=1\n" +
-                "     avgRowSize=1.0\n" +
-                "     numNodes=0\n" +
-                "\n" +
-                "PLAN FRAGMENT 2\n" +
-                " OUTPUT EXPRS:\n" +
-                "  PARTITION: RANDOM\n" +
-                "\n" +
-                "  STREAM DATA SINK\n" +
-                "    EXCHANGE ID: 02\n" +
-                "    UNPARTITIONED\n" +
-                "\n" +
-                "  1:OlapScanNode\n" +
-                "     TABLE: t1\n" +
-                "     PREAGGREGATION: ON\n" +
-                "     partitions=0/1\n" +
-                "     rollup: t1\n" +
-                "     tabletRatio=0/0\n" +
-                "     tabletList=\n" +
-                "     cardinality=1\n" +
-                "     avgRowSize=1.0\n" +
-                "     numNodes=0"));
-=======
     public void testFourTableShuffleBucketShuffle() throws Exception {
         // check top join use shuffle bucket join
         //                   join(shuffle bucket)
@@ -4857,6 +4778,20 @@
                 "  |  join op: INNER JOIN (PARTITIONED)"));
         Assert.assertTrue(plan.contains("9:HASH JOIN\n" +
                 "  |    |  join op: INNER JOIN (PARTITIONED)"));
->>>>>>> b2b942bc
+    }
+
+    @Test
+    public void testSemiReorder() throws Exception {
+        String sql = "select 0 from t0,t1 left semi join t2 on v1 = v7";
+        String plan = getFragmentPlan(sql);
+        Assert.assertTrue(plan.contains("PLAN FRAGMENT 0\n" +
+                " OUTPUT EXPRS:10: expr\n" +
+                "  PARTITION: RANDOM\n" +
+                "\n" +
+                "  RESULT SINK\n" +
+                "\n" +
+                "  8:Project\n" +
+                "  |  <slot 10> : 0\n" +
+                "  |  \n"));
     }
 }