// This file is licensed under the Elastic License 2.0. Copyright 2021 StarRocks Limited.

package com.starrocks.sql.plan;

import com.starrocks.analysis.CastExpr;
import com.starrocks.analysis.Expr;
import com.starrocks.analysis.IntLiteral;
import com.starrocks.catalog.Catalog;
import com.starrocks.catalog.Database;
import com.starrocks.catalog.MaterializedIndex;
import com.starrocks.catalog.OlapTable;
import com.starrocks.catalog.Partition;
import com.starrocks.catalog.Replica;
import com.starrocks.catalog.Table;
import com.starrocks.catalog.Tablet;
import com.starrocks.catalog.Type;
import com.starrocks.common.Config;
import com.starrocks.common.FeConstants;
import com.starrocks.qe.SessionVariable;
import com.starrocks.sql.analyzer.SemanticException;
import com.starrocks.sql.common.StarRocksPlannerException;
import com.starrocks.sql.optimizer.operator.scalar.CastOperator;
import com.starrocks.sql.optimizer.operator.scalar.ColumnRefOperator;
import com.starrocks.sql.optimizer.operator.scalar.ConstantOperator;
import com.starrocks.sql.optimizer.operator.scalar.ScalarOperator;
import com.starrocks.utframe.StarRocksAssert;
import mockit.Expectations;
import org.apache.commons.lang3.StringUtils;
import org.junit.Assert;
import org.junit.BeforeClass;
import org.junit.Rule;
import org.junit.Test;
import org.junit.rules.ExpectedException;

import java.util.HashMap;

public class PlanFragmentTest extends PlanTestBase {
    @BeforeClass
    public static void beforeClass() throws Exception {
        PlanTestBase.beforeClass();
        StarRocksAssert starRocksAssert = new StarRocksAssert(connectContext);
        starRocksAssert.withTable("create table test_array(c0 INT, c1 array<varchar(65533)>)" +
                " duplicate key(c0) distributed by hash(c0) buckets 1 " +
                "properties('replication_num'='1');");
        starRocksAssert.withTable("create table test.colocate1\n" +
                "(k1 int, k2 int, k3 int) distributed by hash(k1, k2) buckets 1\n" +
                "properties(\"replication_num\" = \"1\"," +
                "\"colocate_with\" = \"group1\");")
                .withTable("create table test.colocate2\n" +
                        "(k1 int, k2 int, k3 int) distributed by hash(k1, k2) buckets 1\n" +
                        "properties(\"replication_num\" = \"1\"," +
                        "\"colocate_with\" = \"group1\");")
                .withTable("create table test.nocolocate3\n" +
                        "(k1 int, k2 int, k3 int) distributed by hash(k1, k2) buckets 10\n" +
                        "properties(\"replication_num\" = \"1\");");
        connectContext.getSessionVariable().setEnableLowCardinalityOptimize(true);
    }

    @Test
    public void testScan() throws Exception {
        String sql = "select * from t0";
        String planFragment = getFragmentPlan(sql);
        Assert.assertTrue(planFragment.contains(" OUTPUT EXPRS:1: v1 | 2: v2 | 3: v3\n"
                + "  PARTITION: RANDOM"));
    }

    @Test
    public void testProject() throws Exception {
        String sql = "select v1 from t0";
        String planFragment = getFragmentPlan(sql);
        Assert.assertTrue(planFragment.contains("PLAN FRAGMENT 0\n"
                + " OUTPUT EXPRS:1: v1\n"
                + "  PARTITION: RANDOM\n"
                + "\n"
                + "  RESULT SINK\n"
                + "\n"
                + "  0:OlapScanNode\n"
                + "     TABLE: t0\n"
                + "     PREAGGREGATION: ON\n"
                + "     partitions=0/1"));
    }

    @Test
    public void testLimit() throws Exception {
        String sql = "select v1 from t0 limit 1";
        String planFragment = getFragmentPlan(sql);
        Assert.assertTrue(planFragment.contains("PLAN FRAGMENT 0\n"
                + " OUTPUT EXPRS:1: v1\n"
                + "  PARTITION: RANDOM\n"
                + "\n"
                + "  RESULT SINK\n"
                + "\n"
                + "  0:OlapScanNode\n"
                + "     TABLE: t0\n"
                + "     PREAGGREGATION: ON\n"
                + "     partitions=0/1\n"
                + "     rollup: t0\n"
                + "     tabletRatio=0/0\n"
                + "     tabletList=\n"
                + "     cardinality=1\n"
                + "     avgRowSize=1.0\n"
                + "     numNodes=0\n"
                + "     limit: 1"));
    }

    @Test
    public void testFilter() throws Exception {
        String sql = "select v1 from t0 where v2 > 1";
        String planFragment = getFragmentPlan(sql);
        Assert.assertTrue(planFragment.contains("PREDICATES: 2: v2 > 1"));
    }

    @Test
    public void testHaving() throws Exception {
        String sql = "select v2 from t0 group by v2 having v2 > 0";
        String planFragment = getFragmentPlan(sql);
        Assert.assertTrue(planFragment.contains("PREDICATES: 2: v2 > 0"));

        sql = "select sum(v1) from t0 group by v2 having v2 > 0";
        planFragment = getFragmentPlan(sql);
        Assert.assertTrue(planFragment.contains("PREDICATES: 2: v2 > 0"));

        sql = "select sum(v1) from t0 group by v2 having sum(v1) > 0";
        planFragment = getFragmentPlan(sql);
        Assert.assertTrue(planFragment.contains("having: 4: sum(1: v1) > 0"));
    }

    @Test
    public void testCountDistinctBitmapHll() throws Exception {
        String sql = "select count(distinct v1), count(distinct v2), count(distinct v3), count(distinct v4), " +
                "count(distinct b1), count(distinct b2), count(distinct b3), count(distinct b4) from test_object;";
        getFragmentPlan(sql);

        sql = "select count(distinct v1), count(distinct v2), " +
                "count(distinct h1), count(distinct h2) from test_object";
        getFragmentPlan(sql);
    }

    @Test
    public void testExpression() throws Exception {
        String sql = "select v1 + v2, v1 + v2 + v3, v1 + v2 + v3 + 1 from t0";
        String planFragment = getFragmentPlan(sql);
        Assert.assertTrue(planFragment.contains("  |  common expressions:\n"
                + "  |  <slot 7> : 1: v1 + 2: v2\n"
                + "  |  <slot 8> : 7: add + 3: v3\n"));
    }

    @Test
    public void testExpression1() throws Exception {
        String sql = "select sum(v1 + v2) from t0";
        String planFragment = getFragmentPlan(sql);
        Assert.assertTrue(planFragment.contains("  1:Project\n"
                + "  |  <slot 4> : 1: v1 + 2: v2"));
    }

    @Test
    public void testExpression2() throws Exception {
        String sql = "select sin(v1) + cos(v2) as a from t0";
        String planFragment = getFragmentPlan(sql);
        Assert.assertTrue(planFragment.contains("sin(CAST(1: v1 AS DOUBLE)) + cos(CAST(2: v2 AS DOUBLE))"));

        sql = "select * from test_all_type where id_date = 20200202";
        planFragment = getFragmentPlan(sql);
        Assert.assertTrue(planFragment.contains("PREDICATES: 9: id_date = '2020-02-02'"));
    }

    @Test
    public void testExpression3() throws Exception {
        String sql =
                "select cast (v1 as boolean), cast (v1 as tinyint), cast (v1 as smallint), cast (v1 as int), cast (v1"
                        + " as bigint), cast (v1 as largeint), cast (v1 as float), cast (v1 as double), cast(v1 as "
                        + "date), cast(v1 as datetime), cast(v1 as decimalv2), cast(v1 as varchar) from t0";
        String planFragment = getFragmentPlan(sql);
        Assert.assertTrue(planFragment.contains("  1:Project\n"
                + "  |  <slot 1> : 1: v1\n"
                + "  |  <slot 4> : CAST(1: v1 AS BOOLEAN)\n"
                + "  |  <slot 5> : CAST(1: v1 AS TINYINT)\n"
                + "  |  <slot 6> : CAST(1: v1 AS SMALLINT)\n"
                + "  |  <slot 7> : CAST(1: v1 AS INT)\n"
                + "  |  <slot 8> : CAST(1: v1 AS LARGEINT)\n"
                + "  |  <slot 9> : CAST(1: v1 AS FLOAT)\n"
                + "  |  <slot 10> : CAST(1: v1 AS DOUBLE)\n"
                + "  |  <slot 11> : CAST(1: v1 AS DATE)\n"
                + "  |  <slot 12> : CAST(1: v1 AS DATETIME)\n"
                + "  |  <slot 13> : CAST(1: v1 AS DECIMAL(9,0))\n"
                + "  |  <slot 14> : CAST(1: v1 AS VARCHAR)\n"));
    }

    @Test
    public void testExpression4() throws Exception {
        String sql =
                "select v1 * v1 / v1 % v1 + v1 - v1 DIV v1, v2&~v1|v3^1 from t0 where v1 >= 1 and v1 <=10 and v2 > 1 "
                        + "and v2 < 10 and v3 != 10 and v3 <=> 10 and !(v1 = 1 and v2 = 2 or v3 =3) and v1 between 1 "
                        + "and 2";
        String planFragment = getFragmentPlan(sql);
        Assert.assertTrue(planFragment.contains("  1:Project\n"
                + "  |  <slot 4> : CAST(1: v1 * 1: v1 AS DOUBLE) / 6: cast % 6: cast + 6: cast - CAST(1: v1 DIV 1: v1"
                + " AS DOUBLE)\n"
                + "  |  <slot 5> : 2: v2 & ~ 1: v1 | 3: v3 ^ 1\n"
                + "  |  common expressions:\n"
                + "  |  <slot 6> : CAST(1: v1 AS DOUBLE)\n"));
        Assert.assertTrue(planFragment.contains("PREDICATES: 1: v1 >= 1, 1: v1 <= 10, 2: v2 > 1, 2: v2 < 10, 3: "
                + "v3 != 10, 3: v3 <=> 10, (1: v1 != 1) OR (2: v2 != 2), 3: v3 != 3, 1: v1 <= 2\n"));
    }

    @Test
    public void testExpression5() throws Exception {
        String sql = "select v1+20, case v2 when v3 then 1 else 0 end from t0 where v1 is null";
        String planFragment = getFragmentPlan(sql);
        Assert.assertTrue(planFragment.contains("  1:Project\n"
                + "  |  <slot 4> : 1: v1 + 20\n"
                + "  |  <slot 5> : CASE2: v2 WHEN 3: v3 THEN 1 ELSE 0 END"));
    }

    @Test
    public void testExpression6() throws Exception {
        String sql = "select cast(v1 as decimal64(7,2)) + cast(v2 as decimal64(9,3)) from t0";
        Config.enable_decimal_v3 = true;
        String planFragment = getFragmentPlan(sql);
        Assert.assertTrue(planFragment.contains("  1:Project\n" +
                "  |  <slot 4> : CAST(CAST(1: v1 AS DECIMAL64(7,2)) AS DECIMAL64(18,2)) + CAST(CAST(2: v2 AS DECIMAL64(9,3)) AS DECIMAL64(18,3))\n" +
                "  |  use vectorized: true\n"));
        Config.enable_decimal_v3 = false;
    }

    @Test
    public void testExpression7() throws Exception {
        String sql = "select cast(v1 as decimal128(27,2)) - cast(v2 as decimal64(10,3)) from t0";
        Config.enable_decimal_v3 = true;
        String planFragment = getFragmentPlan(sql);
        Assert.assertTrue(planFragment.contains("  1:Project\n" +
                "  |  <slot 4> : CAST(CAST(1: v1 AS DECIMAL128(27,2)) AS DECIMAL128(38,2)) - CAST(CAST(2: v2 AS DECIMAL64(10,3)) AS DECIMAL128(38,3))\n" +
                "  |  use vectorized: true"));
        Config.enable_decimal_v3 = false;
    }

    @Test
    public void testExpression8() throws Exception {
        String sql = "select cast(v1 as decimal128(10,5)) * cast(v2 as decimal64(9,7)) from t0";
        Config.enable_decimal_v3 = true;
        String planFragment = getFragmentPlan(sql);
        Assert.assertTrue(planFragment.contains("  1:Project\n" +
                "  |  <slot 4> : CAST(CAST(1: v1 AS DECIMAL128(10,5)) AS DECIMAL128(38,5)) * CAST(CAST(2: v2 AS DECIMAL64(9,7)) AS DECIMAL128(38,7))\n" +
                "  |  use vectorized: true"));
        Config.enable_decimal_v3 = false;
    }

    @Test
    public void testExpression9() throws Exception {
        String sql = "select cast(v1 as decimal128(18,5)) / cast(v2 as decimal32(9,7)) from t0";
        Config.enable_decimal_v3 = true;
        String planFragment = getFragmentPlan(sql);
        Assert.assertTrue(planFragment.contains("  1:Project\n" +
                "  |  <slot 4> : CAST(CAST(1: v1 AS DECIMAL128(18,5)) AS DECIMAL128(38,5)) / CAST(CAST(2: v2 AS DECIMAL32(9,7)) AS DECIMAL128(38,7))\n" +
                "  |  use vectorized: true"));
        Config.enable_decimal_v3 = false;
    }

    @Test
    public void testExpression10() throws Exception {
        String sql = "select cast(v1 as decimal64(18,5)) % cast(v2 as decimal32(9,7)) from t0";
        Config.enable_decimal_v3 = true;
        String planFragment = getFragmentPlan(sql);
        Assert.assertTrue(planFragment.contains("  1:Project\n" +
                "  |  <slot 4> : CAST(1: v1 AS DECIMAL64(18,5)) % CAST(CAST(2: v2 AS DECIMAL32(9,7)) AS DECIMAL64(18,7))\n" +
                "  |  use vectorized: true"));
        Config.enable_decimal_v3 = false;
    }

    @Test
    public void testMergeTwoFilters() throws Exception {
        String sql = "select v1 from t0 where v2 < null group by v1 HAVING NULL IS NULL;";
        String planFragment = getFragmentPlan(sql);
        Assert.assertTrue(planFragment.contains("  1:AGGREGATE (update finalize)\n"
                + "  |  group by: 1: v1\n"
                + "  |  having: TRUE\n"
                + "  |  use vectorized: true"));

        Assert.assertTrue(planFragment.contains("  0:EMPTYSET\n"
                + "     use vectorized: true"));
    }

    @Test
    public void testInColumnPredicate() throws Exception {
        String sql = "select v1 from t0 where v1 in (v1 + v2, sin(v2))";
        String thriftPlan = getThriftPlan(sql);
        Assert.assertTrue(thriftPlan.contains("FILTER_NEW_IN"));
        Assert.assertFalse(thriftPlan.contains("FILTER_IN"));
    }

    @Test
    public void testCountConstantWithSubquery() throws Exception {
        String sql = "SELECT 1 FROM (SELECT COUNT(1) FROM t0 WHERE false) t;";
        String thriftPlan = getThriftPlan(sql);
        Assert.assertTrue(thriftPlan.contains("function_name:count"));
    }

    @Test
    public void testOlapScanSelectedIndex() throws Exception {
        String sql = "select v1 from t0";
        String planFragment = getFragmentPlan(sql);
        Assert.assertTrue(planFragment.contains("rollup: t0"));
    }

    @Test
    public void testHaving2() throws Exception {
        String sql = "SELECT 8 from t0 group by v1 having avg(v2) < 63;";
        String planFragment = getFragmentPlan(sql);
        Assert.assertTrue(planFragment.contains("having: 4: avg(2: v2) < 63.0"));
    }

    @Test
    public void testLimitWithHaving() throws Exception {
        String sql = "SELECT v1, sum(v3) as v from t0 where v2 = 0 group by v1 having sum(v3) > 0 limit 10";
        String planFragment = getFragmentPlan(sql);
        Assert.assertTrue(planFragment.contains("having: 4: sum(3: v3) > 0"));
        Assert.assertTrue(planFragment.contains("limit: 10"));
    }

    @Test
    public void testInnerJoinWithPredicate() throws Exception {
        String sql = "SELECT * from t0 join test_all_type on t0.v1 = test_all_type.t1d where t0.v1 = 1;";
        String planFragment = getFragmentPlan(sql);
        Assert.assertTrue(planFragment.contains("PREDICATES: 1: v1 = 1"));
    }

    @Test
    public void testInnerJoinWithConstPredicate() throws Exception {
        String sql = "SELECT * from t0 join test_all_type on NOT NULL >= NULL";

        String planFragment = getFragmentPlan(sql);
        Assert.assertTrue(planFragment.contains("  0:EMPTYSET\n"
                + "     use vectorized: true\n"));
    }

    @Test
    public void testInnerJoinWithCastPredicate() throws Exception {
        String sql = "SELECT t0.v1 from t0 join test_all_type on t0.v1 = test_all_type.t1c";
        String planFragment = getFragmentPlan(sql);
    }

    @Test
    public void testCorssJoinWithPredicate() throws Exception {
        String sql = "SELECT * from t0 join test_all_type where t0.v1 = 2;";
        String planFragment = getFragmentPlan(sql);
        Assert.assertTrue(planFragment.contains("PREDICATES: 1: v1 = 2"));
    }

    @Test
    public void testLeftOuterJoinWithPredicate() throws Exception {
        String sql = "SELECT * from t0 left join test_all_type on t0.v1 = test_all_type.t1d where t0.v1 > 1;";
        String planFragment = getFragmentPlan(sql);
        Assert.assertTrue(planFragment.contains("PREDICATES: 1: v1 > 1"));
    }

    @Test
    public void testCrossJoinToInnerJoin() throws Exception {
        String sql = "SELECT t0.v1 from t0, test_all_type where t0.v1 = test_all_type.t1d";
        String planFragment = getFragmentPlan(sql);
        Assert.assertTrue(planFragment.contains("join op: INNER JOIN"));
        Assert.assertTrue(planFragment.contains("equal join conjunct: 1: v1 = 7: t1d"));
    }

    @Test
    public void testWherePredicatesToOnPredicate() throws Exception {
        String sql =
                "SELECT t0.v1 from t0 join test_all_type on t0.v2 = test_all_type.t1d where t0.v1 = test_all_type.t1d";
        String planFragment = getFragmentPlan(sql);
        Assert.assertTrue(planFragment.contains("join op: INNER JOIN"));
        Assert.assertTrue(planFragment.contains("  |  equal join conjunct: 2: v2 = 7: t1d\n"
                + "  |  equal join conjunct: 1: v1 = 7: t1d"));
    }

    @Test
    public void testJoinColumnsPrune() throws Exception {
        String sql = " select count(a.v3) from t0 a join t0 b on a.v3 = b.v3;";
        getFragmentPlan(sql);

        sql = " select a.v2 from t0 a join t0 b on a.v3 = b.v3;";
        String planFragment = getFragmentPlan(sql);
        Assert.assertTrue(planFragment.contains("4:Project\n"
                + "  |  <slot 2> : 2: v2"));
    }

    @Test
    public void testCrossJoin() throws Exception {
        String sql = "SELECT * from t0 join test_all_type;";
        String planFragment = getFragmentPlan(sql);
        Assert.assertTrue(planFragment.contains("  3:CROSS JOIN\n" +
                "  |  cross join:\n" +
                "  |  predicates is NULL.\n" +
                "  |  use vectorized: true\n" +
                "  |  \n" +
                "  |----2:EXCHANGE\n" +
                "  |       use vectorized: true\n" +
                "  |    \n" +
                "  0:OlapScanNode"));
    }

    @Test
    public void testCaseWhenOperatorReuse() throws Exception {
        String sql =
                "select max(case when SUBSTR(DATE_FORMAT('2020-09-02 23:59:59', '%Y-%m'), 6) > 0 then v1 else v2 end),"
                        +
                        "min(case when SUBSTR(DATE_FORMAT('2020-09-02 23:59:59', '%Y-%m'), 6) > 0 then v2 else v1 end),"
                        +
                        "count(case when SUBSTR(DATE_FORMAT('2020-09-02 23:59:59', '%Y-%m'), 6) > 0 then v3 else v2 "
                        + "end) from t0";
        String planFragment = getFragmentPlan(sql);
        Assert.assertTrue(planFragment.contains("<slot 10> : substr('2020-09', 6)"));
        Assert.assertTrue(planFragment.contains("  |  <slot 4> : CASE WHEN 12: expr THEN 1: v1 ELSE 2: v2 END"));
    }

    @Test
    public void testTimestampArithmeticExpr() throws Exception {
        String sql = "select id_date + interval '3' month," +
                "id_date + interval '1' day," +
                "id_date + interval '2' year," +
                "id_date - interval '3' day from test_all_type";
        String planFragment = getFragmentPlan(sql);
        Assert.assertTrue(planFragment.contains("  |  <slot 11> : months_add(15: cast, 3)\n"
                + "  |  <slot 12> : days_add(15: cast, 1)\n"
                + "  |  <slot 13> : years_add(15: cast, 2)\n"
                + "  |  <slot 14> : days_sub(15: cast, 3)\n"));
    }

    @Test
    public void testGroupByNull() throws Exception {
        String sql = "select count(*) from test_all_type group by null";
        String planFragment = getFragmentPlan(sql);
        Assert.assertTrue(planFragment.contains("<slot 11> : NULL"));
    }

    @Test
    public void testFullOuterJoin() throws Exception {
        String sql = "select * from t0 full outer join t1 on t0.v1 = t1.v4 where abs(1) > 2;";
        String planFragment = getFragmentPlan(sql);
        Assert.assertTrue(planFragment.contains("     TABLE: t1\n"
                + "     PREAGGREGATION: ON\n"
                + "     PREDICATES: abs(1) > 2"));
        Assert.assertTrue(planFragment.contains("     TABLE: t0\n"
                + "     PREAGGREGATION: ON\n"
                + "     PREDICATES: abs(1) > 2"));
    }

    @Test
    public void testSumDistinctConst() throws Exception {
        String sql = "select sum(2), sum(distinct 2) from test_all_type";
        String thriftPlan = getThriftPlan(sql);
        Assert.assertTrue(thriftPlan.contains("function_name:multi_distinct_sum"));
    }

    @Test
    public void testGroupByAsAnalyze() throws Exception {
        String sql = "select BITOR(825279661, 1960775729) as a from test_all_type group by a";
        String planFragment = getFragmentPlan(sql);
        Assert.assertTrue(planFragment.contains("group by: 11: bitor"));
    }

    @Test
    public void testHavingAsAnalyze() throws Exception {
        String sql = "select count(*) as count1 from test_all_type having count1 > 1";
        String planFragment = getFragmentPlan(sql);
        Assert.assertTrue(planFragment.contains("having: 11: count() > 1"));
    }

    @Test
    public void testGroupByAsAnalyze2() throws Exception {
        String sql = "select v1 as v2 from t0 group by v1, v2;";
        String planFragment = getFragmentPlan(sql);
        Assert.assertTrue(planFragment.contains("group by: 1: v1, 2: v2"));
    }

    @Test
    public void testWindowLimitPushdown() throws Exception {
        String sql = "select lag(v1, 1,1) OVER () from t0 limit 1";
        String planFragment = getFragmentPlan(sql);
        Assert.assertTrue(planFragment.contains("  |  window: ROWS BETWEEN UNBOUNDED PRECEDING AND 1 PRECEDING\n" +
                "  |  limit: 1"));
    }

    @Test
    public void testDistinctRedundant() throws Exception {
        String sql = "SELECT DISTINCT + + v1, v1 AS col2 FROM t0;";
        String planFragment = getFragmentPlan(sql);
        Assert.assertTrue(planFragment.contains("  |  group by: 1: v1\n"
                + "  |  use vectorized: true"));
    }

    @Test
    public void testSelectStarWhereSubQueryLimit1() throws Exception {
        String sql = "SELECT * FROM t0 where v1 = (select v1 from t0 limit 1);";
        String planFragment = getFragmentPlan(sql);
        Assert.assertTrue(planFragment.contains("ASSERT NUMBER OF ROWS"));
    }

    @Test
    public void testCrossJoinWithLimit() throws Exception {
        FeConstants.runningUnitTest = true;
        String sql = "select * from t0 join t1 on t0.v2 = t1.v4 limit 2";
        String planFragment = getFragmentPlan(sql);
        Assert.assertTrue(planFragment.contains("3:HASH JOIN\n" +
                "  |  join op: INNER JOIN (BUCKET_SHUFFLE)\n" +
                "  |  hash predicates:\n" +
                "  |  colocate: false, reason: \n" +
                "  |  equal join conjunct: 4: v4 = 2: v2\n" +
                "  |  limit: 2"));
        FeConstants.runningUnitTest = false;
    }

    @Test
    public void testExistOrderBy() throws Exception {
        String sql = "SELECT * \n" +
                "FROM   emp \n" +
                "WHERE  EXISTS (SELECT dept.dept_id \n" +
                "               FROM   dept \n" +
                "               WHERE  emp.dept_id = dept.dept_id \n" +
                "               ORDER  BY state) \n" +
                "ORDER  BY hiredate";
        String planFragment = getFragmentPlan(sql);
        Assert.assertTrue(planFragment.contains("LEFT SEMI JOIN"));
    }

    @Test
    public void testFullOuterJoinPredicatePushDown() throws Exception {
        String sql = "select * from t0 full outer join t1 on t0.v1 = t1.v4 " +
                " where (NOT (t0.v2 IS NOT NULL))";
        String planFragment = getFragmentPlan(sql);
        Assert.assertTrue(planFragment.contains("other predicates: 2: v2 IS NULL"));
    }

    @Test
    public void testRightSemiJoinWithFilter() throws Exception {
        String sql = "select t1.v4 from t0 right semi join t1 on t0.v1 = t1.v4 and t0.v1 > 1 ";
        String planFragment = getFragmentPlan(sql);
        Assert.assertTrue(planFragment.contains("PREDICATES: 1: v1 > 1"));
    }

    @Rule
    public ExpectedException expectedEx = ExpectedException.none();

    @Test
    public void testGroupByCube() throws Exception {
        String sql = "select grouping_id(v1, v3), grouping(v2) from t0 group by cube(v1, v2, v3);";
        String planFragment = getFragmentPlan(sql);
        Assert.assertTrue(planFragment.contains("REPEAT_NODE"));
    }

    @Test
    public void testCountDistinctArray() throws Exception {
        String sql = "select count(*), count(c1), count(distinct c1) from test_array";
        String planFragment = getFragmentPlan(sql);
        Assert.assertTrue(planFragment.contains("AGGREGATE (merge serialize)"));
    }

    @Test
    public void testProjectUsingConstantArgs() throws Exception {
        String sql = "select months_diff(\"2074-03-04T17:43:24\", \"2074-03-04T17:43:24\") from test_all_type";
        String planFragment = getFragmentPlan(sql);
        Assert.assertTrue(planFragment.contains("1:Project\n"
                + "  |  <slot 11> : months_diff(12: cast, 12: cast)"));
    }

    @Test
    public void testSumDistinctSmallInt() throws Exception {
        String sql = " select sum(distinct t1b) from test_all_type;";
        String thriftPlan = getThriftPlan(sql);
        Assert.assertTrue(thriftPlan.contains("arg_types:[TTypeDesc(types:" +
                "[TTypeNode(type:SCALAR, scalar_type:TScalarType(type:SMALLINT))])]"));
    }

    @Test
    public void testScalarReuseIsNull() throws Exception {
        String sql =
                getFragmentPlan("SELECT (abs(1) IS NULL) = true AND ((abs(1) IS NULL) IS NOT NULL) as count FROM t1;");
        Assert.assertTrue(sql.contains("1:Project\n"
                + "  |  <slot 4> : (6: expr = TRUE) AND (6: expr IS NOT NULL)\n"
                + "  |  common expressions:\n"
                + "  |  <slot 5> : abs(1)\n"
                + "  |  <slot 6> : 5: abs IS NULL"));
    }

    @Test
    public void testColocateJoin() throws Exception {
        String queryStr = "select * from test.colocate1 t1, test.colocate2 t2 " +
                "where t1.k1 = t2.k1 and t1.k2 = t2.k2 and t1.k3 = t2.k3";
        String explainString = getFragmentPlan(queryStr);
        Assert.assertTrue(explainString.contains("colocate: true"));

        // t1.k1 = t2.k2 not same order with distribute column
        queryStr = "select * from test.colocate1 t1, test.colocate2 t2 " +
                "where t1.k1 = t2.k2 and t1.k2 = t2.k1 and t1.k3 = t2.k3";
        explainString = getFragmentPlan(queryStr);
        Assert.assertTrue(explainString.contains("colocate: false"));

        queryStr = "select * from test.colocate1 t1, test.colocate2 t2 where t1.k1 = t2.k1";
        explainString = getFragmentPlan(queryStr);
        Assert.assertTrue(explainString.contains("colocate: false"));

        queryStr = "select * from test.colocate1 t1, test.colocate2 t2 where t1.k2 = t2.k2";
        explainString = getFragmentPlan(queryStr);
        Assert.assertTrue(explainString.contains("colocate: false"));

        queryStr = "select * from test.colocate1 t1, test.colocate2 t2 " +
                "where t1.k1 = t2.k1 and t1.k2 = t2.k2 + 1";
        explainString = getFragmentPlan(queryStr);
        Assert.assertTrue(explainString.contains("colocate: false"));
    }

    @Test
    public void testColocateJoinWithOneAggChild() throws Exception {
        String queryStr =
                "select * from test.colocate1 t1 left join (select k1, k2, count(k3) from test.colocate2 group by k1,"
                        + " k2) t2 on  "
                        +
                        "t1.k1 = t2.k1 and t1.k2 = t2.k2";
        String explainString = getFragmentPlan(queryStr);
        Assert.assertTrue(explainString.contains("colocate: true"));

        queryStr =
                "select * from test.colocate1 t1 left join (select k1, k2, k3, count(k3) from test.colocate2 group by"
                        + " k1, k2, k3) t2 on  "
                        +
                        "t1.k1 = t2.k1 and t1.k2 = t2.k2 and t1.k3 = t2.k3";
        explainString = getFragmentPlan(queryStr);
        Assert.assertTrue(explainString.contains("colocate: true"));

        queryStr =
                "select * from (select k1, k2, count(k3) from test.colocate2 group by k1, k2) t2 left join test"
                        + ".colocate1 t1 on  "
                        +
                        "t2.k1 = t1.k1 and t2.k2 = t1.k2";
        explainString = getFragmentPlan(queryStr);
        Assert.assertTrue(explainString.contains("colocate: true"));

        queryStr =
                "select * from test.colocate1 t1 left join (select k1, k2, k3, count(k3) from test.colocate2 group by"
                        + " k1, k2, k3) t2 on  "
                        +
                        "t1.k1 = t2.k1 and t1.k2 = t2.k2";
        explainString = getFragmentPlan(queryStr);
        Assert.assertTrue(explainString.contains("colocate: true"));

        queryStr =
                "select * from test.colocate1 t1 left join (select k1, k2, count(k3) from test.colocate2 group by k2,"
                        + " k1) t2 on  "
                        +
                        "t1.k1 = t2.k1 and t1.k2 = t2.k2";
        explainString = getFragmentPlan(queryStr);
        Assert.assertTrue(explainString.contains("colocate: true"));

        queryStr =
                "select * from test.colocate1 t1 left join (select k1, k2, count(k3) from test.colocate2 group by k2,"
                        + " k1) t2 on  "
                        +
                        "t1.k1 = t2.k1";
        explainString = getFragmentPlan(queryStr);
        Assert.assertTrue(explainString.contains("colocate: false"));

        queryStr =
                "select * from test.colocate1 t1 left join (select k1, k2, count(k3) from test.colocate2 group by k2,"
                        + " k1) t2 on  "
                        +
                        "t1.k2 = t2.k2";
        explainString = getFragmentPlan(queryStr);
        Assert.assertTrue(explainString.contains("colocate: false"));

        queryStr =
                "select * from test.colocate1 t1 left join (select k1, k2, count(k3) from test.colocate2 group by k2,"
                        + " k1) t2 on  "
                        +
                        "t1.k1 = t2.k2 and t1.k2 = t2.k1";
        explainString = getFragmentPlan(queryStr);
        Assert.assertTrue(explainString.contains("colocate: false"));
    }

    @Test
    public void testColocateJoinWithTwoAggChild() throws Exception {
        String queryStr =
                "select * from (select k1, k2, count(k3) from test.colocate1 group by k1, k2) t1 left join (select "
                        + "k1, k2, count(k3) from test.colocate2 group by k1, k2) t2 on  "
                        +
                        "t1.k1 = t2.k1 and t1.k2 = t2.k2";
        String explainString = getFragmentPlan(queryStr);
        Assert.assertTrue(explainString.contains("colocate: true"));

        queryStr =
                "select * from (select k1, k2, k3, count(k3) from test.colocate1 group by k1, k2, k3) t1 left join "
                        + "(select k1, k2, k3, count(k3) from test.colocate2 group by k1, k2, k3) t2 on  "
                        +
                        "t1.k1 = t2.k1 and t1.k2 = t2.k2 ";
        explainString = getFragmentPlan(queryStr);
        Assert.assertTrue(explainString.contains("colocate: true"));

        queryStr =
                "select * from (select k1, k2, k3, count(k3) from test.colocate1 group by k1, k2, k3) t1 left join "
                        + "(select k1, k2, count(k3) from test.colocate2 group by k1, k2) t2 on  "
                        +
                        "t1.k1 = t2.k1 and t1.k2 = t2.k2 ";
        explainString = getFragmentPlan(queryStr);
        Assert.assertTrue(explainString.contains("colocate: true"));

        queryStr =
                "select * from (select k1, k2, k3, count(k3) from test.colocate1 group by k1, k2, k3) t1 left join "
                        + "(select k1, k2, k3, count(k3) from test.colocate2 group by k1, k2, k3) t2 on  "
                        +
                        "t1.k1 = t2.k1 and t1.k2 = t2.k2 and t1.k3 = t2.k3";
        explainString = getFragmentPlan(queryStr);
        Assert.assertTrue(explainString.contains("colocate: true"));

        queryStr =
                "select * from (select k1, k2, count(k3) from test.colocate1 group by k2, k1) t1 left join (select "
                        + "k1, k2, count(k3) from test.colocate2 group by k1, k2) t2 on  "
                        +
                        "t1.k1 = t2.k1 and t1.k2 = t2.k2";
        explainString = getFragmentPlan(queryStr);
        Assert.assertTrue(explainString.contains("colocate: true"));

        queryStr =
                "select * from (select k1, k2, count(k3) from test.colocate1 group by k1, k2) t1 left join (select "
                        + "k1, k2, count(k3) from test.colocate2 group by k1, k2) t2 on  "
                        +
                        "t1.k2 = t2.k1 and t1.k1 = t2.k2";
        explainString = getFragmentPlan(queryStr);
        Assert.assertTrue(explainString.contains("colocate: false"));

        queryStr =
                "select * from (select k1, k2, count(k3) from test.colocate1 group by k1, k2) t1 left join (select "
                        + "k1, k2, count(k3) from test.colocate2 group by k1, k2) t2 on  "
                        +
                        "t1.k1 = t2.k1";
        explainString = getFragmentPlan(queryStr);
        Assert.assertTrue(explainString.contains("colocate: false"));
    }

    @Test
    public void testColocateJoinWithTwoAggChild2() throws Exception {
        String queryStr =
                "select * from (select k2, count(k3) from test.colocate1 group by k2) t1 left join (select "
                        + "k1, k2, count(k3) from test.colocate2 group by k1, k2) t2 on  "
                        + "t1.k2 = t2.k2";
        String explainString = getFragmentPlan(queryStr);
        Assert.assertTrue(explainString.contains("colocate: false"));
    }

    @Test
    public void testColocateAgg() throws Exception {
        FeConstants.runningUnitTest = true;
        String queryStr;
        String explainString;
        queryStr = "select k2, count(k3) from nocolocate3 group by k2";
        explainString = getFragmentPlan(queryStr);
        Assert.assertTrue(explainString.contains("  3:AGGREGATE (merge finalize)\n"
                + "  |  output: count(4: count(3: k3))\n"
                + "  |  group by: 2: k2\n"
                + "  |  use vectorized: true\n"
                + "  |  \n"
                + "  2:EXCHANGE\n"
                + "     use vectorized: true\n"
                + "\n"
                + "PLAN FRAGMENT 2\n"
                + " OUTPUT EXPRS:"));
        FeConstants.runningUnitTest = false;
    }

    @Test
    public void testEmptySet() throws Exception {
        String queryStr = "select * from test.colocate1 t1, test.colocate2 t2 " +
                "where NOT NULL IS NULL";
        String explainString = getFragmentPlan(queryStr);
        Assert.assertTrue(explainString.contains("  0:EMPTYSET\n"
                + "     use vectorized: true"));

        queryStr = "select * from test.colocate1 t1, test.colocate2 t2 where FALSE";
        explainString = getFragmentPlan(queryStr);
        Assert.assertTrue(explainString.contains("  0:EMPTYSET\n"
                + "     use vectorized: true"));
    }

    @Test
    public void testConnectionId() throws Exception {
        String queryStr = "select connection_id()";
        String explainString = getFragmentPlan(queryStr);
        Assert.assertTrue(explainString.contains("0:UNION"));
        Assert.assertTrue(explainString.contains("use vectorized: true"));

        queryStr = "select database();";
        explainString = getFragmentPlan(queryStr);
        Assert.assertTrue(explainString.contains("0:UNION"));
        Assert.assertTrue(explainString.contains("use vectorized: true"));
    }

    @Test
    public void testLimit0WithAgg() throws Exception {
        String queryStr = "select count(*) from t0 limit 0";
        String explainString = getFragmentPlan(queryStr);
        Assert.assertTrue(explainString.contains("OUTPUT EXPRS:4: count()"));
        Assert.assertTrue(explainString.contains("0:EMPTYSET"));
    }

    @Test
    public void testSubQueryWithLimit0() throws Exception {
        String queryStr = "select v1 from (select * from t0 limit 0) t";
        String explainString = getFragmentPlan(queryStr);
        Assert.assertTrue(explainString.contains("0:EMPTYSET"));
    }

    @Test
    public void testAggSubQueryWithLimit0() throws Exception {
        String queryStr = "select sum(a) from (select v1 as a from t0 limit 0) t";
        String explainString = getFragmentPlan(queryStr);
        Assert.assertTrue(explainString.contains("0:EMPTYSET"));
    }

    @Test
    public void testDistinctWithGroupBy1() throws Exception {
        connectContext.getSessionVariable().setNewPlanerAggStage(3);
        String queryStr = "select avg(v1), count(distinct v1) from t0 group by v1";
        String explainString = getFragmentPlan(queryStr);
        Assert.assertTrue(explainString.contains("  3:AGGREGATE (update finalize)\n"
                + "  |  output: avg(4: avg(1: v1)), count(1: v1)\n"
                + "  |  group by: 1: v1\n"
                + "  |  use vectorized: true\n"
                + "  |  \n"
                + "  2:AGGREGATE (merge serialize)\n"
                + "  |  output: avg(4: avg(1: v1))\n"
                + "  |  group by: 1: v1"));
        connectContext.getSessionVariable().setNewPlanerAggStage(0);
    }

    @Test
    public void testGroupBy2() throws Exception {
        String queryStr = "select avg(v2) from t0 group by v2";
        String explainString = getFragmentPlan(queryStr);
        Assert.assertTrue(explainString.contains("  2:Project\n"
                + "  |  <slot 4> : 4: avg(2: v2)\n"
                + "  |  use vectorized: true\n"
                + "  |  \n"
                + "  1:AGGREGATE (update finalize)\n"
                + "  |  output: avg(2: v2)\n"
                + "  |  group by: 2: v2\n"
                + "  |  use vectorized: true\n"
                + "  |  \n"
                + "  0:OlapScanNode"));
    }

    @Test
    public void testValuesNodePredicate() throws Exception {
        String queryStr = "SELECT 1 AS z, MIN(a.x) FROM (select 1 as x) a WHERE abs(1) = 2";
        String explainString = getFragmentPlan(queryStr);
        Assert.assertTrue(explainString.contains("  2:AGGREGATE (update finalize)\n"
                + "  |  output: min(1: expr)\n"
                + "  |  group by: \n"
                + "  |  use vectorized: true\n"
                + "  |  \n"
                + "  1:SELECT\n"
                + "  |  predicates: abs(1) = 2\n"
                + "  |  use vectorized: true"));
    }

    @Test
    public void testAggConstPredicate() throws Exception {
        String queryStr = "select MIN(v1) from t0 having abs(1) = 2";
        String explainString = getFragmentPlan(queryStr);
        Assert.assertTrue(explainString.contains("  1:AGGREGATE (update finalize)\n"
                + "  |  output: min(1: v1)\n"
                + "  |  group by: \n"
                + "  |  having: abs(1) = 2\n"
                + "  |  use vectorized: true"));
    }

    @Test
    public void testProjectFilterRewrite() throws Exception {
        String queryStr = "select 1 as b, MIN(v1) from t0 having (b + 1) != b;";
        String explainString = getFragmentPlan(queryStr);
        Assert.assertTrue(explainString.contains("  1:AGGREGATE (update finalize)\n"
                + "  |  output: min(1: v1)\n"
                + "  |  group by: \n"
                + "  |  having: TRUE\n"
                + "  |  use vectorized: true"));
    }

    @Test
    public void testUnionLimit() throws Exception {
        String queryStr = "select 1 from (select 4, 3 from t0 union all select 2, 3 ) as a limit 3";
        String explainString = getFragmentPlan(queryStr);
        Assert.assertTrue(explainString.contains("  2:Project\n"
                + "  |  <slot 4> : 4\n"
                + "  |  limit: 3\n"
                + "  |  use vectorized: true\n"
                + "  |  \n"
                + "  1:OlapScanNode"));
    }

    @Test
    public void testExceptLimit() throws Exception {
        String queryStr = "select 1 from (select 1, 3 from t0 except select 2, 3 ) as a limit 3";
        String explainString = getFragmentPlan(queryStr);
        Assert.assertTrue(explainString.contains("  6:Project\n"
                + "  |  <slot 10> : 1\n"
                + "  |  limit: 3\n"
                + "  |  use vectorized: true\n"
                + "  |  \n"
                + "  0:EXCEPT\n"
                + "  |  limit: 3\n"
                + "  |  use vectorized: true"));

        Assert.assertTrue(explainString.contains("  2:Project\n"
                + "  |  <slot 4> : 1\n"
                + "  |  <slot 5> : 3\n"
                + "  |  use vectorized: true\n"
                + "  |  \n"
                + "  1:OlapScanNode"));
    }

    @Test
    public void testIntersectLimit() throws Exception {
        String queryStr = "select 1 from (select 1, 3 from t0 intersect select 2, 3 ) as a limit 3";
        String explainString = getFragmentPlan(queryStr);
        Assert.assertTrue(explainString.contains("  6:Project\n"
                + "  |  <slot 10> : 1\n"
                + "  |  limit: 3\n"
                + "  |  use vectorized: true\n"
                + "  |  \n"
                + "  0:INTERSECT\n"
                + "  |  limit: 3\n"
                + "  |  use vectorized: true"));

        Assert.assertTrue(explainString.contains("  2:Project\n"
                + "  |  <slot 4> : 1\n"
                + "  |  <slot 5> : 3\n"
                + "  |  use vectorized: true\n"
                + "  |  \n"
                + "  1:OlapScanNode"));
    }

    @Test
    public void testUnionSameValues() throws Exception {
        String query = "SELECT 76072, COUNT(DISTINCT b3) * 10, '', '', now() FROM test_object" +
                " UNION ALL" +
                " SELECT 76072, COUNT(DISTINCT b4) *10, '', '', now() FROM test.test_object";
        String explainString = getFragmentPlan(query);
    }

    @Test
    public void testCrossJoinEliminate() throws Exception {
        String query = "select t1.* from t0, t2, t3, t1 where t1.v4 = t2.v7 " +
                "and t1.v4 = t3.v1 and t3.v1 = t0.v1";
        String explainString = getFragmentPlan(query);
        Assert.assertFalse(explainString.contains("CROSS JOIN"));
    }

    @Test
    public void testScalarOperatorToExpr() {
        ColumnRefOperator columnRefOperator = new ColumnRefOperator(2, Type.INT, "e", true);
        ScalarOperator cast = new CastOperator(Type.DOUBLE, columnRefOperator);
        ColumnRefOperator castColumnRef = new ColumnRefOperator(1, Type.INT, "cast", true);

        HashMap<ColumnRefOperator, ScalarOperator> projectMap = new HashMap();
        projectMap.put(castColumnRef, cast);
        projectMap.put(columnRefOperator, ConstantOperator.createInt(1));

        HashMap<ColumnRefOperator, Expr> variableToSlotRef = new HashMap<>();
        variableToSlotRef.put(columnRefOperator, new IntLiteral(1));

        ScalarOperatorToExpr.FormatterContext context =
                new ScalarOperatorToExpr.FormatterContext(variableToSlotRef, projectMap);

        Expr castExpression = ScalarOperatorToExpr.buildExecExpression(castColumnRef, context);

        Assert.assertTrue(castExpression instanceof CastExpr);
    }

    @Test
    public void testSort() throws Exception {
        String sql = "select count(*) from (select L_QUANTITY, L_PARTKEY, L_ORDERKEY from lineitem " +
                "order by L_QUANTITY, L_PARTKEY, L_ORDERKEY limit 5000, 10000) as a;";
        String plan = getFragmentPlan(sql);
        Assert.assertTrue(plan.contains("2:MERGING-EXCHANGE"));
    }

    @Test
    public void testSemiJoinPushDown() throws Exception {
        String sql = "SELECT *\n"
                + "FROM (\n"
                + "    SELECT t0.v1, t0.v2, t0.v3\n"
                + "    FROM t0\n"
                + ") subt0\n"
                + "    LEFT SEMI JOIN (\n"
                + "        SELECT t1.v4, t1.v5, t1.v6\n"
                + "        FROM t1\n"
                + "    ) subt1\n"
                + "    ON subt0.v1 = subt1.v4\n"
                + "        AND subt0.v2 != subt0.v2\n"
                + "        AND subt0.v2 = subt1.v5\n"
                + "        AND (subt0.v3 <= subt0.v3 < subt1.v6) = (subt1.v5)\n";

        String plan = getFragmentPlan(sql);
        Assert.assertTrue(plan.contains("  |  colocate: false, reason: \n"
                + "  |  equal join conjunct: 4: v4 = 1: v1\n"
                + "  |  equal join conjunct: 5: v5 = 2: v2\n"
                + "  |  other join predicates: CAST(CAST(3: v3 <= 3: v3 AS BIGINT) < 6: v6 AS BIGINT) = 5: v5\n"
                + "  |  use vectorized: true"));
    }

    @Test
    public void testInnerJoinPushDown() throws Exception {
        String sql = "SELECT *\n"
                + "FROM (\n"
                + "    SELECT t0.v1, t0.v2, t0.v3\n"
                + "    FROM t0\n"
                + ") subt0\n"
                + "    INNER JOIN (\n"
                + "        SELECT t1.v4, t1.v5, t1.v6\n"
                + "        FROM t1\n"
                + "    ) subt1\n"
                + "    ON subt0.v1 = subt1.v4\n"
                + "        AND subt0.v2 != subt0.v2\n"
                + "        AND subt0.v2 = subt1.v5\n"
                + "        AND (subt0.v3 <= subt0.v3 < subt1.v6) = (subt1.v5)\n";

        String plan = getFragmentPlan(sql);
        Assert.assertTrue(plan.contains("  |  colocate: false, reason: \n"
                + "  |  equal join conjunct: 4: v4 = 1: v1\n"
                + "  |  equal join conjunct: 5: v5 = 2: v2\n"
                + "  |  other join predicates: CAST(CAST(3: v3 <= 3: v3 AS BIGINT) < 6: v6 AS BIGINT) = 5: v5\n"
                + "  |  use vectorized: true\n"));
    }

    @Test
    public void testCastFloat() throws Exception {
        String sql = "SELECT SUM(count) FROM (" +
                "SELECT CAST((CAST( ( CAST(CAST(t1.v4 AS BOOLEAN )  AS FLOAT )  ) >= ( t1.v5 )  AS BOOLEAN) = true)\n" +
                "AND (CAST( ( CAST(CAST(t1.v4 AS BOOLEAN )  AS FLOAT )  ) >= ( t1.v5 )  AS BOOLEAN) IS NOT NULL) AS "
                + "INT) "
                +
                "as count FROM t1) t;";
        String plan = getFragmentPlan(sql);
        Assert.assertTrue(plan.contains("CAST(1: v4 AS BOOLEAN)"));
    }

    @Test
    public void testJoinCastFloat() throws Exception {
        String sql = "select * from t1, t3 right semi join test_all_type as a on t3.v1 = a.t1a and 1 > 2;";
        String plan = getFragmentPlan(sql);
        Assert.assertTrue(plan.contains("equal join conjunct: 18: cast = 17: cast"));
    }

    @Test
    public void testCastUnCompatibleType1() throws Exception {
        String sql = "select CAST(CAST(CAST(t1e AS DATE) AS BOOLEAN) AS BOOLEAN) from test_all_type;";
        String plan = getFragmentPlan(sql);
        Assert.assertTrue(plan.contains("CAST(CAST(5: t1e AS DATE) AS BOOLEAN)"));
    }

    @Test
    public void testCastUnCompatibleType2() throws Exception {
        String sql = "SELECT COUNT(*) FROM test_all_type WHERE CAST(CAST(t1e AS DATE) AS BOOLEAN);";
        String plan = getFragmentPlan(sql);
        Assert.assertTrue(plan.contains("CAST(CAST(5: t1e AS DATE) AS BOOLEAN)"));
    }

    @Test
    public void testLagWindowFunction() throws Exception {
        String sql = "select lag(id_datetime, 1, '2020-01-01') over(partition by t1c) from test_all_type;";
        String plan = getThriftPlan(sql);
        Assert.assertTrue(plan.contains("signature:lag(DATETIME, BIGINT, DATETIME)"));

        sql = "select lag(id_decimal, 1, 10000) over(partition by t1c) from test_all_type;";
        plan = getThriftPlan(sql);
        String expectSlice = "fn:TFunction(name:TFunctionName(function_name:lag), binary_type:BUILTIN," +
                " arg_types:[TTypeDesc(types:[TTypeNode(type:SCALAR, scalar_type:TScalarType(type:DECIMAL64," +
                " precision:10, scale:2))])], ret_type:TTypeDesc(types:[TTypeNode(type:SCALAR, " +
                "scalar_type:TScalarType(type:DECIMAL64, precision:10, scale:2))]), has_var_args:false, " +
                "signature:lag(DECIMAL64(10,2))";
        Assert.assertTrue(plan.contains(expectSlice));

        sql = "select lag(null, 1,1) OVER () from t0";
        plan = getFragmentPlan(sql);
        Assert.assertTrue(plan.contains("functions: [, lag(NULL, 1, 1), ]"));

        sql = "select lag(id_datetime, 1, '2020-01-01xxx') over(partition by t1c) from test_all_type;";
        expectedEx.expect(SemanticException.class);
        expectedEx.expectMessage("The third parameter of `lag` can't not convert to DATETIME");
        getThriftPlan(sql);
    }

    @Test
    public void testPruneWindowColumn() throws Exception {
        String sql = "select sum(t1c) from (select t1c, lag(id_datetime, 1, '2020-01-01') over( partition by t1c)" +
                "from test_all_type) a ;";
        String plan = getFragmentPlan(sql);
        Assert.assertFalse(plan.contains("ANALYTIC"));
    }

    @Test
    public void testUnionAllConst() throws Exception {
        String sql = "select b from (select t1a as a, t1b as b, t1c as c, t1d as d from test_all_type " +
                "union all select 1 as a, 2 as b, 3 as c, 4 as d) t1;";
        String plan = getThriftPlan(sql);
        Assert.assertTrue(plan.contains(
                "const_expr_lists:[[TExpr(nodes:[TExprNode(node_type:INT_LITERAL, type:TTypeDesc(types:[TTypeNode"
                        + "(type:SCALAR, scalar_type:TScalarType(type:SMALLINT))]), num_children:0, "
                        + "int_literal:TIntLiteral"
                        + "(value:2), "
                        + "output_scale:-1, use_vectorized:true, has_nullable_child:false, is_nullable:false, "
                        + "is_monotonic:true)])]]"));
    }

    @Test
    public void testUnionEmpty() throws Exception {
        String sql =
                "SELECT DISTINCT RPAD('kZcD', 1300605171, '') FROM t0 WHERE false UNION ALL SELECT DISTINCT RPAD"
                        + "('kZcD', 1300605171, '') FROM t0 WHERE false IS NULL;";
        String plan = getFragmentPlan(sql);
        Assert.assertTrue(plan.contains("0:UNION"));
    }

    @Test
    public void testWindowFunctionTest() throws Exception {
        String sql = "select sum(id_decimal - ifnull(id_decimal, 0)) over (partition by t1c) from test_all_type";
        String plan = getThriftPlan(sql);
        Assert.assertTrue(plan.contains("decimal_literal:TDecimalLiteral(value:0)"));
    }

    @Test
    public void testEquivalenceTest() throws Exception {
        String sql = "select * from t0 as x1 join t0 as x2 on x1.v2 = x2.v2 where x2.v2 = 'zxcv';";
        String plan = getFragmentPlan(sql);
        Assert.assertTrue(plan.contains("  0:OlapScanNode\n"
                + "     TABLE: t0\n"
                + "     PREAGGREGATION: ON\n"
                + "     PREDICATES: CAST(2: v2 AS DOUBLE) = CAST('zxcv' AS DOUBLE)"));

        Assert.assertTrue(plan.contains("  1:OlapScanNode\n"
                + "     TABLE: t0\n"
                + "     PREAGGREGATION: ON\n"
                + "     PREDICATES: CAST(5: v2 AS DOUBLE) = CAST('zxcv' AS DOUBLE)\n"));
    }

    @Test
    public void testOuterJoinToInnerWithCast() throws Exception {
        String sql = "select * from test_all_type a left join test_all_type b on a.t1c = b.t1c " +
                "where b.id_date = '2021-05-19'";
        String plan = getFragmentPlan(sql);
        Assert.assertTrue(plan.contains("join op: INNER JOIN"));
    }

    @Test
    public void testCountStarWithLimitForOneAggStage() throws Exception {
        connectContext.getSessionVariable().setNewPlanerAggStage(2);
        String sql = "select count(*) from (select v1 from t0 order by v2 limit 10,20) t;";
        String plan = getFragmentPlan(sql);
        Assert.assertTrue(plan.contains("3:AGGREGATE (update finalize)"));
        connectContext.getSessionVariable().setNewPlanerAggStage(0);
    }

    @Test
    public void testSingleTabletOutput() throws Exception {
        connectContext.getSessionVariable().setNewPlanerAggStage(2);
        FeConstants.runningUnitTest = true;
        String sql = "select S_COMMENT from supplier;";
        String plan = getFragmentPlan(sql);
        Assert.assertTrue(plan.contains(" OUTPUT EXPRS:7: S_COMMENT\n"
                + "  PARTITION: RANDOM\n"
                + "\n"
                + "  RESULT SINK\n"
                + "\n"
                + "  0:OlapScanNode\n"
                + "     TABLE: supplier"));
        connectContext.getSessionVariable().setNewPlanerAggStage(0);
        FeConstants.runningUnitTest = false;
    }

    @Test
    public void testSingleTabletOutput2() throws Exception {
        connectContext.getSessionVariable().setNewPlanerAggStage(2);
        FeConstants.runningUnitTest = true;
        String sql = "select SUM(S_NATIONKEY) from supplier;";
        String plan = getFragmentPlan(sql);
        Assert.assertTrue(plan.contains(" OUTPUT EXPRS:9: sum(4: S_NATIONKEY)\n"
                + "  PARTITION: UNPARTITIONED\n"
                + "\n"
                + "  RESULT SINK\n"
                + "\n"
                + "  3:AGGREGATE (merge finalize)\n"
                + "  |  output: sum(9: sum(4: S_NATIONKEY))\n"
                + "  |  group by: \n"
                + "  |  use vectorized: true\n"));
        connectContext.getSessionVariable().setNewPlanerAggStage(0);
        FeConstants.runningUnitTest = false;
    }

    @Test
    public void testJoinDecimalAndBool() throws Exception {
        String sql =
                "select t3.v1 from t3 inner join test_all_type on t3.v2 = test_all_type.id_decimal and t3.v2 > true";
        String plan = getFragmentPlan(sql);
        Assert.assertTrue(plan.contains("  0:OlapScanNode\n"
                + "     TABLE: t3\n"
                + "     PREAGGREGATION: ON\n"
                + "     PREDICATES: 2: v2 > 1"));

        Assert.assertTrue(plan.contains("  2:OlapScanNode\n"
                + "     TABLE: test_all_type\n"
                + "     PREAGGREGATION: ON\n"
                + "     partitions=0/1\n"
                + "     rollup: test_all_type\n"));
    }

    @Test
    public void testCastExprAnalyze() throws Exception {
        String sql = "select AVG(DATEDIFF(curdate(),DATE_ADD(curdate(),interval -day(curdate())+1 day))) as a FROM t0";
        String plan = getFragmentPlan(sql);
        Assert.assertFalse(plan.contains("cast(curdate() as datetime)"));
    }

    @Test
    public void testPruneSortColumns() throws Exception {
        String sql = "select count(v1) from (select v1 from t0 order by v2 limit 10) t";
        String plan = getFragmentPlan(sql);
        Assert.assertTrue(plan.contains("  3:Project\n" +
                "  |  <slot 1> : 1: v1"));
    }

    @Test
    public void testEquivalenceLoopDependency() throws Exception {
        String sql = "select * from t0 join t1 on t0.v1 = t1.v4 and cast(t0.v1 as STRING) = t0.v1";
        String plan = getFragmentPlan(sql);
        Assert.assertTrue(plan.contains("|  equal join conjunct: 1: v1 = 4: v4"));
        Assert.assertTrue(plan.contains("     TABLE: t0\n"
                + "     PREAGGREGATION: ON\n"
                + "     PREDICATES: CAST(CAST(1: v1 AS VARCHAR(65533)) AS DOUBLE) = CAST(1: v1 AS DOUBLE)\n"
                + "     partitions=0/1"));
    }

    @Test
    public void testSortWithLimitSubQuery() throws Exception {
        String sql = "select * from (select v1, v2 from t0 limit 10) a order by a.v1";
        String plan = getFragmentPlan(sql);
        Assert.assertTrue(plan.contains("  1:EXCHANGE\n" +
                "     limit: 10"));

        sql = "select * from (select v1, v2 from t0 limit 10) a order by a.v1 limit 1000";
        plan = getFragmentPlan(sql);
        Assert.assertTrue(plan.contains("  1:EXCHANGE\n" +
                "     limit: 10"));

        sql = "select * from (select v1, v2 from t0 limit 10) a order by a.v1 limit 1";
        plan = getFragmentPlan(sql);
        Assert.assertTrue(plan.contains("  1:EXCHANGE\n" +
                "     limit: 10"));

        sql = "select * from (select v1, v2 from t0 limit 1) a order by a.v1 limit 10,1";
        plan = getFragmentPlan(sql);
        Assert.assertTrue(plan.contains("  1:EXCHANGE\n" +
                "     limit: 1"));
    }

    @Test
    public void testAggWithLimitSubQuery() throws Exception {
        FeConstants.runningUnitTest = true;
        String sql = "select a.v1 from (select v1, v2 from t0 limit 10) a group by a.v1";
        String plan = getFragmentPlan(sql);
        Assert.assertTrue(plan.contains("  1:EXCHANGE\n" +
                "     limit: 10"));

        sql = "select a.v2 from (select v1, v2 from t0 limit 10) a group by a.v2";
        plan = getFragmentPlan(sql);
        Assert.assertTrue(plan.contains("  1:EXCHANGE\n" +
                "     limit: 10"));

        sql = "select count(a.v2) from (select v1, v2 from t0 limit 10) a";
        plan = getFragmentPlan(sql);
        Assert.assertTrue(plan.contains("  1:EXCHANGE\n" +
                "     limit: 10"));

        sql = "select count(a.v2) from (select v1, v2 from t0 limit 10) a group by a.v2";
        plan = getFragmentPlan(sql);
        Assert.assertTrue(plan.contains("  1:EXCHANGE\n" +
                "     limit: 10"));
        FeConstants.runningUnitTest = false;
    }

    @Test
    public void testWindowWithLimitSubQuery() throws Exception {
        String sql = "select sum(a.v1) over(partition by a.v2) from (select v1, v2 from t0 limit 10) a";
        String plan = getFragmentPlan(sql);

        Assert.assertTrue(plan.contains("  1:EXCHANGE\n" +
                "     limit: 10"));

        sql = "select sum(a.v1) over(partition by a.v2 order by a.v1) from (select v1, v2 from t0 limit 10) a";
        plan = getFragmentPlan(sql);
        Assert.assertTrue(plan.contains("  1:EXCHANGE\n" +
                "     limit: 10"));

        sql = "select sum(a.v1) over() from (select v1, v2 from t0 limit 10) a";
        plan = getFragmentPlan(sql);
        Assert.assertTrue(plan.contains("  1:EXCHANGE\n"
                + "     limit: 10\n"));
    }

    @Test
    public void testJoinWithLimitSubQuery() throws Exception {
        String sql = "select * from (select v1, v2 from t0 limit 10) a join " +
                "(select v1, v2 from t0 limit 1) b";
        String plan = getFragmentPlan(sql);
        Assert.assertTrue(plan.contains("    EXCHANGE ID: 03\n" +
                "    UNPARTITIONED"));
        Assert.assertTrue(plan.contains("    EXCHANGE ID: 01\n"
                + "    UNPARTITIONED\n"));
    }

    @Test
    public void testJoinWithLimitSubQuery1() throws Exception {
        String sql = "select * from (select v1, v2 from t0 limit 10) a join [broadcast] " +
                "(select v1, v2 from t0 limit 1) b on a.v1 = b.v1";
        String plan = getFragmentPlan(sql);
        Assert.assertTrue(plan.contains("    EXCHANGE ID: 03\n" +
                "    UNPARTITIONED"));

    }

    @Test
    public void testJoinWithLimitSubQuery2() throws Exception {
        String sql = "select * from (select v1, v2 from t0) a join [broadcast] " +
                "(select v1, v2 from t0 limit 1) b on a.v1 = b.v1";
        String plan = getFragmentPlan(sql);

        Assert.assertTrue(plan.contains("    EXCHANGE ID: 02\n" +
                "    UNPARTITIONED"));
    }

    @Test
    public void testJoinWithLimitSubQuery3() throws Exception {
        String sql = "select * from (select v1, v2 from t0 limit 10) a join [shuffle] " +
                "(select v1, v2 from t0 limit 1) b on a.v1 = b.v1";
        String plan = getFragmentPlan(sql);
        System.out.println(plan);
        Assert.assertTrue(plan.contains("join op: INNER JOIN (PARTITIONED)"));
        Assert.assertTrue(plan.contains("  |----5:EXCHANGE\n" +
                "  |       limit: 1"));
        Assert.assertTrue(plan.contains("  2:EXCHANGE\n" +
                "     limit: 10"));
    }

    @Test
    public void testJoinWithLimitSubQuery4() throws Exception {
        String sql = "select * from (select v1, v2 from t0) a join [shuffle] " +
                "(select v4 from t1 limit 1) b on a.v1 = b.v4";
        String plan = getFragmentPlan(sql);
        System.out.println(plan);
        Assert.assertTrue(plan.contains("join op: INNER JOIN (PARTITIONED)"));
    }

    @Test
    public void testJoinWithLimitSubQuery5() throws Exception {
        String sql = "select * from (select v1, v2 from t0 limit 10) a join [shuffle] " +
                "(select v4 from t1 ) b on a.v1 = b.v4";
        String plan = getFragmentPlan(sql);
        System.out.println(plan);
        Assert.assertTrue(plan.contains("join op: INNER JOIN (PARTITIONED)"));
    }

    @Test
    public void testUnionWithLimitSubQuery() throws Exception {
        String sql = "select v1, v2 from t0 limit 10 union all " +
                "select v1, v2 from t0 limit 1 ";
        String plan = getFragmentPlan(sql);
        Assert.assertTrue(plan.contains("    EXCHANGE ID: 02\n" +
                "    UNPARTITIONED"));
        Assert.assertTrue(plan.contains("    EXCHANGE ID: 05\n" +
                "    UNPARTITIONED"));

        sql = "select v1, v2 from t0 union all " +
                "select a.v1, a.v2 from (select v1, v2 from t0 limit 1) a ";
        plan = getFragmentPlan(sql);
        Assert.assertTrue(plan.contains("    EXCHANGE ID: 04\n" +
                "    UNPARTITIONED"));

        sql = "select v1, v2 from t0 limit 10 union all " +
                "select v1, v2 from t0";
        plan = getFragmentPlan(sql);
        Assert.assertTrue(plan.contains("    EXCHANGE ID: 02\n" +
                "    UNPARTITIONED"));
    }

    @Test
    public void testSubqueryGatherJoin() throws Exception {
        String sql = "select t1.v5 from (select * from t0 limit 1) as x inner join t1 on x.v1 = t1.v4";
        String plan = getFragmentPlan(sql);
        Assert.assertTrue(plan.contains(" OUTPUT EXPRS:\n"
                + "  PARTITION: RANDOM\n"
                + "\n"
                + "  STREAM DATA SINK\n"
                + "    EXCHANGE ID: 02\n"
                + "    UNPARTITIONED\n"
                + "\n"
                + "  1:OlapScanNode\n"
                + "     TABLE: t0"));
    }

    @Test
    public void testSubqueryBroadJoin() throws Exception {
        String sql = "select t1.v5 from t0 inner join[broadcast] t1 on cast(t0.v1 as int) = cast(t1.v4 as int)";
        String plan = getFragmentPlan(sql);
        Assert.assertTrue(plan.contains("  |  equal join conjunct: 7: cast = 8: cast\n"
                + "  |  use vectorized: true\n"));
        Assert.assertTrue(plan.contains("<slot 7> : CAST(1: v1 AS INT)"));
        Assert.assertTrue(plan.contains("<slot 8> : CAST(4: v4 AS INT)"));
    }

    @Test
    public void testMergeLimitForFilterNode() throws Exception {
        String sql =
                "SELECT CAST(nullif(subq_0.c1, subq_0.c1) AS INTEGER) AS c0, subq_0.c0 AS c1, 42 AS c2, subq_0.c0 AS "
                        + "c3, subq_0.c1 AS c4\n"
                        +
                        "\t, subq_0.c0 AS c5, subq_0.c0 AS c6\n" +
                        "FROM (\n" +
                        "\tSELECT ref_2.v8 AS c0, ref_2.v8 AS c1\n" +
                        "\tFROM t2 ref_0\n" +
                        "\t\tRIGHT JOIN t1 ref_1 ON ref_0.v7 = ref_1.v4\n" +
                        "\t\tRIGHT JOIN t2 ref_2 ON ref_1.v4 = ref_2.v7\n" +
                        "\tWHERE ref_1.v4 IS NOT NULL\n" +
                        "\tLIMIT 110\n" +
                        ") subq_0\n" +
                        "WHERE CAST(coalesce(true, true) AS BOOLEAN) < true\n" +
                        "LIMIT 157";
        String plan = getFragmentPlan(sql);
        Assert.assertTrue(plan.contains("10:SELECT\n" +
                "  |  predicates: coalesce(TRUE, TRUE) < TRUE\n" +
                "  |  limit: 157"));
    }

    @Test
    public void testSortProject() throws Exception {
        String sql = "select avg(null) over (order by ref_0.v1) as c2 "
                + "from t0 as ref_0 left join t1 as ref_1 on (ref_0.v1 = ref_1.v4 );";
        String plan = getThriftPlan(sql);
        Assert.assertTrue(plan.contains(
                "sort_tuple_slot_exprs:[TExpr(nodes:[TExprNode(node_type:SLOT_REF, type:TTypeDesc(types:[TTypeNode"
                        + "(type:SCALAR, scalar_type:TScalarType(type:BIGINT))]), num_children:0, slot_ref:TSlotRef"
                        + "(slot_id:1, tuple_id:2), output_scale:-1, output_column:-1, use_vectorized:true, "
                        + "has_nullable_child:false, is_nullable:true, is_monotonic:true)])]"));
    }

    @Test
    public void testScalarRewrite() throws Exception {
        String sql = "select t0.v1, case when true then t0.v1 else t0.v1 end from t0;";
        String plan = getFragmentPlan(sql);
        Assert.assertTrue(plan.contains(" OUTPUT EXPRS:1: v1 | 1: v1\n"));
    }

    @Test
    public void testScalarRewrite2() throws Exception {
        String sql = "select j.x1, j.x2 from "
                + "(select t0.v1 as x1, case when true then t0.v1 else t0.v1 end as x2, t0.v3 as x3 from t0 limit 10)"
                + " as j "
                + "where j.x3 > 1;";
        String plan = getFragmentPlan(sql);
        Assert.assertTrue(plan.contains("  2:Project\n"
                + "  |  <slot 1> : 1: v1\n"
                + "  |  use vectorized: true\n"
                + "  |  \n"
                + "  1:SELECT\n"
                + "  |  predicates: 3: v3 > 1\n"
                + "  |  use vectorized: true\n"
                + "  |  \n"
                + "  0:OlapScanNode\n"
                + "     TABLE: t0\n"));
    }

    @Test
    public void testJoinLimit() throws Exception {
        String sql;
        String plan;
        sql = "select * from t0 inner join t1 on t0.v1 = t1.v4 limit 10";
        plan = getFragmentPlan(sql);
        Assert.assertTrue(plan.contains("  |  join op: INNER JOIN (BROADCAST)\n"
                + "  |  hash predicates:\n"
                + "  |  colocate: false, reason: \n"
                + "  |  equal join conjunct: 1: v1 = 4: v4\n"
                + "  |  limit: 10\n"
                + "  |  use vectorized: true\n"
                + "  |  \n"
                + "  |----2:EXCHANGE\n"
                + "  |       use vectorized: true\n"
                + "  |    \n"
                + "  0:OlapScanNode\n"
                + "     TABLE: t0"));

        sql = "select * from t0 left anti join t1 on t0.v1 = t1.v4 limit 10";
        plan = getFragmentPlan(sql);
        Assert.assertTrue(plan.contains("  |  join op: LEFT ANTI JOIN (BROADCAST)\n"
                + "  |  hash predicates:\n"
                + "  |  colocate: false, reason: \n"
                + "  |  equal join conjunct: 1: v1 = 4: v4\n"
                + "  |  limit: 10\n"
                + "  |  use vectorized: true\n"
                + "  |  \n"
                + "  |----2:EXCHANGE\n"
                + "  |       use vectorized: true\n"
                + "  |    \n"
                + "  0:OlapScanNode\n"
                + "     TABLE: t0\n"));

        sql = "select * from t0 right semi join t1 on t0.v1 = t1.v4 limit 10";
        plan = getFragmentPlan(sql);
        Assert.assertTrue(plan.contains("  |  join op: LEFT SEMI JOIN (BROADCAST)\n"
                + "  |  hash predicates:\n"
                + "  |  colocate: false, reason: \n"
                + "  |  equal join conjunct: 4: v4 = 1: v1\n"
                + "  |  limit: 10\n"
                + "  |  use vectorized: true\n"
                + "  |  \n"
                + "  |----2:EXCHANGE\n"
                + "  |       use vectorized: true\n"
                + "  |    \n"
                + "  0:OlapScanNode\n"
                + "     TABLE: t1\n"));
    }

    @Test
    public void testJoinLimitLeft() throws Exception {
        String sql = "select * from t0 left outer join t1 on t0.v1 = t1.v4 limit 10";
        String plan = getFragmentPlan(sql);
        System.out.println(plan);
        Assert.assertTrue(plan.contains("  |  join op: LEFT OUTER JOIN (BROADCAST)\n" +
                "  |  hash predicates:\n" +
                "  |  colocate: false, reason: \n" +
                "  |  equal join conjunct: 1: v1 = 4: v4\n" +
                "  |  limit: 10\n" +
                "  |  use vectorized: true\n" +
                "  |  \n" +
                "  |----2:EXCHANGE\n" +
                "  |       use vectorized: true\n" +
                "  |    \n" +
                "  0:OlapScanNode"));
        Assert.assertTrue(plan.contains("     TABLE: t0\n"
                + "     PREAGGREGATION: ON\n"
                + "     partitions=0/1\n"
                + "     rollup: t0\n"
                + "     tabletRatio=0/0\n"
                + "     tabletList=\n"
                + "     cardinality=1\n"
                + "     avgRowSize=3.0\n"
                + "     numNodes=0\n"
                + "     limit: 10"));
    }

    @Test
    public void testJoinLimitFull() throws Exception {
        String sql;
        String plan;
        sql = "select * from t0 full outer join t1 on t0.v1 = t1.v4 limit 10";
        plan = getFragmentPlan(sql);
        Assert.assertTrue(plan.contains("  4:HASH JOIN\n"
                + "  |  join op: FULL OUTER JOIN (PARTITIONED)\n"
                + "  |  hash predicates:\n"
                + "  |  colocate: false, reason: \n"
                + "  |  equal join conjunct: 1: v1 = 4: v4\n"
                + "  |  limit: 10\n"
                + "  |  use vectorized: true\n"
                + "  |  \n"
                + "  |----3:EXCHANGE\n"
                + "  |       limit: 10\n"
                + "  |       use vectorized: true\n"
                + "  |    \n"
                + "  1:EXCHANGE\n"
                + "     limit: 10\n"
                + "     use vectorized: true"));

        sql = "select * from t0, t1 limit 10";
        plan = getFragmentPlan(sql);
        System.out.println(plan);
        Assert.assertTrue(plan.contains("3:CROSS JOIN\n" +
                "  |  cross join:\n" +
                "  |  predicates is NULL.\n" +
                "  |  limit: 10\n" +
                "  |  use vectorized: true\n" +
                "  |  \n" +
                "  |----2:EXCHANGE\n" +
                "  |       limit: 10\n" +
                "  |       use vectorized: true\n" +
                "  |    \n" +
                "  0:OlapScanNode\n" +
                "     TABLE: t0"));
    }

    @Test
    public void testAggregateConst() throws Exception {
        String sql = "select 'a', v2, sum(v1) from t0 group by 'a', v2; ";
        String plan = getFragmentPlan(sql);
        Assert.assertTrue(plan.contains("  2:Project\n"
                + "  |  <slot 2> : 2: v2\n"
                + "  |  <slot 5> : 5: sum(1: v1)\n"
                + "  |  <slot 6> : 'a'\n"
                + "  |  use vectorized: true\n"
                + "  |  \n"
                + "  1:AGGREGATE (update finalize)\n"
                + "  |  output: sum(1: v1)\n"
                + "  |  group by: 2: v2\n"
                + "  |  use vectorized: true"));
    }

    @Test
    public void testAggregateAllConst() throws Exception {
        String sql = "select 'a', 'b' from t0 group by 'a', 'b'; ";
        String plan = getFragmentPlan(sql);
        Assert.assertTrue(plan.contains("  3:Project\n"
                + "  |  <slot 4> : 4: expr\n"
                + "  |  <slot 6> : 'b'\n"
                + "  |  use vectorized: true\n"
                + "  |  \n"
                + "  2:AGGREGATE (update finalize)\n"
                + "  |  group by: 4: expr\n"
                + "  |  use vectorized: true\n"
                + "  |  \n"
                + "  1:Project\n"
                + "  |  <slot 4> : 'a'\n"
                + "  |  use vectorized: true\n"
                + "  |  \n"
                + "  0:OlapScanNode\n"
                + "     TABLE: t0"));
    }

    @Test
    public void testSupersetEnforce() throws Exception {
        String sql = "select * from (select v3, rank() over (partition by v1 order by v2) as j1 from t0) as x0 "
                + "join t1 on x0.v3 = t1.v4 order by x0.v3, t1.v4 limit 100;";
        String plan = getFragmentPlan(sql);
    }

    @Test
    public void testMergeProject() throws Exception {
        String sql = "select case when v1 then 2 else 2 end from (select v1, case when true then v1 else v1 end as c2"
                + " from t0 limit 1) as x where c2 > 2 limit 2;";
        String plan = getFragmentPlan(sql);
        Assert.assertTrue(plan.contains("  2:Project\n"
                + "  |  <slot 4> : 2\n"
                + "  |  limit: 2\n"
                + "  |  use vectorized: true\n"
                + "  |  \n"
                + "  1:SELECT\n"
                + "  |  predicates: 1: v1 > 2\n"
                + "  |  limit: 2\n"
                + "  |  use vectorized: true\n"
                + "  |  \n"
                + "  0:OlapScanNode\n"
                + "     TABLE: t0"));
    }

    @Test
    public void testUsingJoin() throws Exception {
        String sql = "select * from t0 as x0 join t0 as x1 using(v1);";
        String plan = getFragmentPlan(sql);
        Assert.assertTrue(plan.contains("  2:HASH JOIN\n"
                + "  |  join op: INNER JOIN (COLOCATE)\n"
                + "  |  hash predicates:\n"
                + "  |  colocate: true\n"
                + "  |  equal join conjunct: 1: v1 = 4: v1"));
    }

    @Test(expected = SemanticException.class)
    public void testArithCastCheck() throws Exception {
        String sql = "select v1 + h1 from test_object;";
        getFragmentPlan(sql);
    }

    @Test
    public void testNullSafeEqualJoin() throws Exception {
        String sql = "select * from t0 join t1 on t0.v3 <=> t1.v4";
        String plan = getFragmentPlan(sql);
        Assert.assertTrue(plan.contains("equal join conjunct: 3: v3 <=> 4: v4"));

        sql = "select * from t0 left join t1 on t0.v3 <=> t1.v4";
        plan = getFragmentPlan(sql);
        Assert.assertTrue(plan.contains("equal join conjunct: 3: v3 <=> 4: v4"));
    }

    @Test
    public void testColocateHint() throws Exception {
        String sql = "select * from t0 as x0 inner join t0 as x1 on x0.v1 = x1.v1;";
        String plan = getFragmentPlan(sql);
        Assert.assertTrue(plan.contains("  |  join op: INNER JOIN (COLOCATE)\n"
                + "  |  hash predicates:\n"
                + "  |  colocate: true"));

        sql = "select * from t0 as x0 inner join[shuffle] t0 as x1 on x0.v1 = x1.v1;";
        plan = getFragmentPlan(sql);
        Assert.assertTrue(plan.contains("  |  join op: INNER JOIN (PARTITIONED)\n"
                + "  |  hash predicates:\n"
                + "  |  colocate: false, reason: "));

        sql = "select * from t0 as x0 inner join[colocate] t0 as x1 on x0.v1 = x1.v1;";
        plan = getFragmentPlan(sql);
        Assert.assertTrue(plan.contains("  |  join op: INNER JOIN (COLOCATE)\n"
                + "  |  hash predicates:\n"
                + "  |  colocate: true"));
    }

    @Test
    public void testBucketHint() throws Exception {
        FeConstants.runningUnitTest = true;
        String sql = "select * from t0 as x0 inner join t1 as x1 on x0.v1 = x1.v4;";
        String plan = getFragmentPlan(sql);
        Assert.assertTrue(plan.contains("  |  join op: INNER JOIN (BUCKET_SHUFFLE)\n"
                + "  |  hash predicates:\n"
                + "  |  colocate: false, reason: "));

        sql = "select * from t0 as x0 inner join[shuffle] t1 as x1 on x0.v1 = x1.v4;";
        plan = getFragmentPlan(sql);
        Assert.assertTrue(plan.contains("  |  join op: INNER JOIN (PARTITIONED)\n"
                + "  |  hash predicates:\n"
                + "  |  colocate: false, reason: "));

        sql = "select * from t0 as x0 inner join[bucket] t1 as x1 on x0.v1 = x1.v4;";
        plan = getFragmentPlan(sql);
        Assert.assertTrue(plan.contains("  |  join op: INNER JOIN (BUCKET_SHUFFLE)\n"
                + "  |  hash predicates:\n"
                + "  |  colocate: false, reason: "));
        FeConstants.runningUnitTest = false;
    }

    @Test
    public void testInformationSchema() throws Exception {
        String sql = "select column_name from information_schema.columns limit 1;";
        String plan = getFragmentPlan(sql);
        Assert.assertTrue(plan.contains("  RESULT SINK\n" +
                "\n" +
                "  0:SCAN SCHEMA\n" +
                "     limit: 1\n" +
                "     use vectorized: true"));
    }

    @Test
    public void testInformationSchema1() throws Exception {
        String sql = "select column_name, UPPER(DATA_TYPE) from information_schema.columns;";
        String plan = getFragmentPlan(sql);
        Assert.assertTrue(plan.contains("  1:Project\n"
                + "  |  <slot 4> : 4: COLUMN_NAME\n"
                + "  |  <slot 25> : upper(8: DATA_TYPE)\n"
                + "  |  use vectorized: true\n"
                + "  |  \n"
                + "  0:SCAN SCHEMA\n"
                + "     use vectorized: true"));
    }

    @Test
    public void testJoinOnInDatePredicate() throws Exception {
        String sql =
                "select a.id_datetime from test_all_type as a join test_all_type as b where a.id_date in (b.id_date)";
        String plan = getFragmentPlan(sql);
        Assert.assertFalse(plan.contains("CAST(9: id_date AS DATETIME)"));
        Assert.assertTrue(plan.contains("equal join conjunct: 9: id_date = 19: id_date"));
    }

    @Test
    public void testDecimalV3LiteralCast() throws Exception {
        String sql =
                "select id_datetime from test_all_type WHERE CAST(IF(true, 0.38542880072101215, '-Inf')  AS BOOLEAN )";
        String thrift = getThriftPlan(sql);
        Assert.assertTrue(thrift.contains("string_literal:TStringLiteral(value:0.38542880072101215)"));
    }

    @Test
    public void testMysqlTableFilter() throws Exception {
        String sql = "select * from ods_order where order_dt = '2025-08-07' and order_no = 'p' limit 10;";
        String plan = getFragmentPlan(sql);
        Assert.assertTrue(plan.contains("0:SCAN MYSQL\n" +
                "     TABLE: `ods_order`\n" +
                "     Query: SELECT `order_dt`, `order_no`, `org_order_no`, `bank_transaction_id`, `up_trade_no`, `mchnt_no`, `pay_st` FROM `ods_order` WHERE (order_dt = '2025-08-07') AND (order_no = 'p')\n" +
                "     limit: 10"));
    }

    @Test
    public void testMysqlTableAggregateSort() throws Exception {
        String sql = "select order_dt,order_no,sum(pay_st) from ods_order where order_dt = '2025-08-07' group by " +
                "order_dt,order_no order by order_no limit 10;";
        String plan = getFragmentPlan(sql);
        Assert.assertTrue(plan.contains("2:TOP-N\n" +
                "  |  order by: <slot 2> 2: order_no ASC\n" +
                "  |  offset: 0\n" +
                "  |  limit: 10\n" +
                "  |  use vectorized: true\n" +
                "  |  \n" +
                "  1:AGGREGATE (update finalize)\n" +
                "  |  output: sum(pay_st)\n" +
                "  |  group by: order_dt, order_no\n" +
                "  |  use vectorized: true\n" +
                "  |  \n" +
                "  0:SCAN MYSQL\n" +
                "     TABLE: `ods_order`\n" +
                "     Query: SELECT `order_dt`, `order_no`, `pay_st` FROM `ods_order` WHERE (order_dt = '2025-08-07')"));
    }

    @Test
    public void testMysqlTableJoin() throws Exception {
        String sql = "select order_dt,order_no,sum(pay_st) from ods_order join test_all_type on order_no = t1a where " +
                "order_dt = '2025-08-07' group by order_dt,order_no order by order_no limit 10;";
        String plan = getFragmentPlan(sql);
        Assert.assertTrue(plan.contains("3:HASH JOIN\n" +
                "  |  join op: INNER JOIN (BROADCAST)\n" +
                "  |  hash predicates:\n" +
                "  |  colocate: false, reason: \n" +
                "  |  equal join conjunct: order_no = 8: t1a\n" +
                "  |  use vectorized: true\n" +
                "  |  \n" +
                "  |----2:EXCHANGE\n" +
                "  |       use vectorized: true\n" +
                "  |    \n" +
                "  0:SCAN MYSQL\n" +
                "     TABLE: `ods_order`\n" +
                "     Query: SELECT `order_dt`, `order_no`, `pay_st` FROM `ods_order` WHERE (order_dt = '2025-08-07')"));
    }

    @Test
    public void testMysqlPredicateWithoutCast() throws Exception {
        String sql = "select * from ods_order where pay_st = 214748364;";
        String plan = getFragmentPlan(sql);
        Assert.assertTrue(plan.contains(
                "Query: SELECT `order_dt`, `order_no`, `org_order_no`, `bank_transaction_id`, `up_trade_no`, `mchnt_no`, `pay_st` FROM `ods_order` WHERE (pay_st = 214748364)"));
    }

    @Test
    public void testSqlSelectLimitSession() throws Exception {
        connectContext.getSessionVariable().setSqlSelectLimit(10);
        String sql = "select * from test_all_type";
        String plan = getFragmentPlan(sql);
        Assert.assertTrue(plan.contains("limit: 10"));

        connectContext.getSessionVariable().setSqlSelectLimit(10);
        sql = "select * from test_all_type limit 20000";
        plan = getFragmentPlan(sql);
        Assert.assertTrue(plan.contains("limit: 20000"));

        connectContext.getSessionVariable().setSqlSelectLimit(SessionVariable.DEFAULT_SELECT_LIMIT);
        sql = "select * from test_all_type";
        plan = getFragmentPlan(sql);
        Assert.assertFalse(plan.contains("limit: 10"));

        connectContext.getSessionVariable().setSqlSelectLimit(8888);
        sql = "select * from (select * from test_all_type limit 10) as a join " +
                "(select * from test_all_type limit 100) as b";
        plan = getFragmentPlan(sql);
        Assert.assertTrue(plan.contains("limit: 8888"));
        connectContext.getSessionVariable().setSqlSelectLimit(SessionVariable.DEFAULT_SELECT_LIMIT);

        connectContext.getSessionVariable().setSqlSelectLimit(-100);
        sql = "select * from test_all_type";
        plan = getFragmentPlan(sql);
        Assert.assertFalse(plan.contains("limit"));

        connectContext.getSessionVariable().setSqlSelectLimit(0);
        sql = "select * from test_all_type";
        plan = getFragmentPlan(sql);
        Assert.assertTrue(plan.contains("EMPTYSET"));
        connectContext.getSessionVariable().setSqlSelectLimit(SessionVariable.DEFAULT_SELECT_LIMIT);
    }

    @Test
    public void testBetweenDate() throws Exception {
        String sql = "select * from test_all_type where id_date between '2020-12-12' and '2021-12-12'";
        String plan = getFragmentPlan(sql);
        Assert.assertTrue(plan.contains("PREDICATES: 9: id_date >= '2020-12-12', 9: id_date <= '2021-12-12'"));
    }

    @Test
    public void testOrderBySameColumnDiffOrder() throws Exception {
        String sql = "select v1 from t0 order by v1 desc, v1 asc";
        String plan = getFragmentPlan(sql);
        Assert.assertTrue(plan.contains("1:SORT\n" +
                "  |  order by: <slot 1> 1: v1 DESC"));
    }

    @Test
    public void testMysqlTableWithPredicate() throws Exception {
        String sql = "select max(order_dt) over (partition by order_no) from ods_order where order_no > 1";
        String plan = getThriftPlan(sql);
        Assert.assertFalse(plan.contains("use_vectorized:false"));
    }

    @Test
    public void testMysqlJoinSelf() throws Exception {
        String sql = "SELECT ref_0.order_dt AS c0\n" +
                "  FROM ods_order ref_0\n" +
                "    LEFT JOIN ods_order ref_1 ON ref_0.order_dt = ref_1.order_dt\n" +
                "  WHERE ref_1.order_no IS NOT NULL;";
        String plan = getFragmentPlan(sql);
        Assert.assertTrue(plan.contains("4:HASH JOIN\n" +
                "  |  join op: INNER JOIN (BROADCAST)"));
    }

    @Test
    public void testCastType() throws Exception {
        String sql = "select * from test_all_type where t1a = 123 AND t1b = 999999999 AND t1d = 999999999 "
                + "AND id_datetime = '2020-12-20 20:20:20' AND id_date = '2020-12-11' AND id_datetime = 'asdlfkja';";
        String plan = getFragmentPlan(sql);
        Assert.assertTrue(plan.contains("1: t1a = '123', CAST(2: t1b AS INT) = 999999999, 4: t1d = 999999999, "
                + "8: id_datetime = '2020-12-20 20:20:20', 9: id_date = '2020-12-11', "
                + "8: id_datetime = CAST('asdlfkja' AS DATETIME)"));
    }

    @Test
    public void testCountDistinctWithMultiColumns() throws Exception {
        String sql = "select count(distinct t1b,t1c) from test_all_type";
        String plan = getFragmentPlan(sql);
        Assert.assertTrue(plan.contains("6:AGGREGATE (merge finalize)"));
        Assert.assertTrue(plan.contains("4:AGGREGATE (update serialize)\n" +
                "  |  output: count(if(2: t1b IS NULL, NULL, 3: t1c))"));
    }

    @Test
    public void testCountDistinctWithIfNested() throws Exception {
        String sql = "select count(distinct t1b,t1c,t1d) from test_all_type";
        String plan = getFragmentPlan(sql);
        Assert.assertTrue(plan.contains("output: count(if(2: t1b IS NULL, NULL, if(3: t1c IS NULL, NULL, 4: t1d)))"));

        sql = "select count(distinct t1b,t1c,t1d,t1e) from test_all_type group by t1f";
        plan = getFragmentPlan(sql);
        Assert.assertTrue(plan.contains(
                "output: count(if(2: t1b IS NULL, NULL, if(3: t1c IS NULL, NULL, if(4: t1d IS NULL, NULL, 5: t1e))))"));
    }

    @Test
    public void testCountDistinctGroupByWithMultiColumns() throws Exception {
        String sql = "select count(distinct t1b,t1c) from test_all_type group by t1d";
        String plan = getFragmentPlan(sql);
        Assert.assertTrue(plan.contains("4:AGGREGATE (update finalize)\n" +
                "  |  output: count(if(2: t1b IS NULL, NULL, 3: t1c))"));
    }

    @Test
    public void testCountDistinctWithDiffMultiColumns() throws Exception {
        String sql = "select count(distinct t1b,t1c), count(distinct t1b,t1d) from test_all_type";
        try {
            getFragmentPlan(sql);
        } catch (StarRocksPlannerException e) {
            Assert.assertEquals(
                    "The query contains multi count distinct or sum distinct, each can't have multi columns.",
                    e.getMessage());
        }
    }

    @Test
    public void testCountDistinctWithSameMultiColumns() throws Exception {
        String sql = "select count(distinct t1b,t1c), count(distinct t1b,t1c) from test_all_type";
        String plan = getFragmentPlan(sql);
        Assert.assertTrue(plan.contains("6:AGGREGATE (merge finalize)"));

        sql = "select count(distinct t1b,t1c), count(distinct t1b,t1c) from test_all_type group by t1d";
        plan = getFragmentPlan(sql);
        Assert.assertTrue(plan.contains("4:AGGREGATE (update finalize)"));
    }

    @Test
    public void testMultiScalarSubquery() throws Exception {
        String sql = "SELECT CASE \n"
                + "    WHEN (SELECT count(*) FROM t1 WHERE v4 BETWEEN 1 AND 20) > 74219\n"
                + "    THEN ( \n"
                + "        SELECT avg(v7) FROM t2 WHERE v7 BETWEEN 1 AND 20\n"
                + "        )\n"
                + "    ELSE (\n"
                + "        SELECT avg(v8) FROM t2 WHERE v8 BETWEEN 1 AND 20\n"
                + "        ) END AS bucket1\n"
                + "FROM t0\n"
                + "WHERE v1 = 1;";
        String plan = getFragmentPlan(sql);
        Assert.assertNotNull(plan);
    }

    @Test
    public void testWindowDuplicatedColumnInPartitionExprAndOrderByExpr() throws Exception {
        String sql = "select v1, sum(v2) over (partition by v1, v2 order by v2 desc) as sum1 from t0";
        String plan = getFragmentPlan(sql);
        Assert.assertNotNull(plan);
    }

    @Test
    public void testSelectDistinctWithOrderBy() throws Exception {
        String sql = "select distinct v1 from tarray order by v1+1";
        String plan = getFragmentPlan(sql);
        Assert.assertTrue(plan.contains("2:Project\n" +
                "  |  <slot 1> : 1: v1\n" +
                "  |  <slot 4> : 1: v1 + 1"));
    }

    @Test
    public void testSelectDistinctWithOrderBy2() throws Exception {
        String sql = "select distinct v1+1 as v from tarray order by v+1";
        String plan = getFragmentPlan(sql);
        Assert.assertTrue(plan.contains("3:Project\n" +
                "  |  <slot 4> : 4: expr\n" +
                "  |  <slot 5> : 4: expr + 1\n" +
                "  |  use vectorized: true"));
        Assert.assertTrue(plan.contains("1:Project\n" +
                "  |  <slot 4> : 1: v1 + 1"));
    }

    @Test
    public void testSelectArrayElement() throws Exception {
        String sql = "select [1,2][1]";
        String plan = getFragmentPlan(sql);
        Assert.assertTrue(plan.contains("ARRAY<tinyint(4)>[1,2][1]"));

        sql = "select [][1]";
        plan = getFragmentPlan(sql);
        Assert.assertTrue(plan.contains("ARRAY<unknown type: NULL_TYPE>[][1]"));
    }

    @Test
    public void testSelectMultidimensionalArray() throws Exception {
        String sql = "select [[1,2],[3,4]][1][2]";
        String plan = getFragmentPlan(sql);
        Assert.assertTrue(plan.contains("ARRAY<ARRAY<tinyint(4)>>[[1,2],[3,4]][1][2]"));
    }

    @Test
    public void testSelectArrayElementFromArrayColumn() throws Exception {
        String sql = "select v3[1] from tarray";
        String plan = getFragmentPlan(sql);
        Assert.assertTrue(plan.contains("1:Project\n" +
                "  |  <slot 4> : 3: v3[1]"));
    }

    @Test
    public void testArrayElementWithFunction() throws Exception {
        String sql = "select v1, sum(v3[1]) from tarray group by v1";
        String plan = getFragmentPlan(sql);
        Assert.assertTrue(plan.contains("1:Project\n" +
                "  |  <slot 1> : 1: v1\n" +
                "  |  <slot 4> : 3: v3[1]"));
    }

    @Test
    public void testArrayCountDistinctWithOrderBy() throws Exception {
        String sql = "select distinct v3 from tarray order by v3[1];";
        String plan = getFragmentPlan(sql);
        Assert.assertTrue(plan.contains("2:Project\n" +
                "  |  <slot 3> : 3: v3\n" +
                "  |  <slot 4> : 3: v3[1]"));
    }

    @Test
    public void testArrayElementExpr() throws Exception {
        String sql = "select [][1] + 1, [1,2,3][1] + [[1,2,3],[1,1,1]][2][2]";
        String plan = getFragmentPlan(sql);
        Assert.assertTrue(plan.contains(
                "NULL | CAST(ARRAY<tinyint(4)>[1,2,3][1] AS BIGINT) + CAST(ARRAY<ARRAY<tinyint(4)>>[[1,2,3],[1,1,1]][2][2] AS BIGINT)"));

        sql = "select v1, v3[1] + [1,2,3][1] as v, sum(v3[1]) from tarray group by v1, v order by v";
        plan = getFragmentPlan(sql);
        Assert.assertTrue(plan.contains("2:AGGREGATE (update finalize)\n" +
                "  |  output: sum(5: expr)\n" +
                "  |  group by: 1: v1, 4: expr\n" +
                "  |  use vectorized: true\n" +
                "  |  \n" +
                "  1:Project\n" +
                "  |  <slot 1> : 1: v1\n" +
                "  |  <slot 4> : 3: v3[1] + CAST(ARRAY<tinyint(4)>[1,2,3][1] AS BIGINT)\n" +
                "  |  <slot 5> : 3: v3[1]\n" +
                "  |  use vectorized: true"));
    }

    @Test
    public void testSetVar() throws Exception {
        String sql = "select * from db1.tbl3 as t1 JOIN db1.tbl4 as t2 ON t1.c2 = t2.c2";
        String plan = getFragmentPlan(sql);
        Assert.assertTrue(plan.contains("join op: INNER JOIN (BROADCAST)"));

        sql = "select /*+ SET_VAR(broadcast_row_limit=0) */ * from db1.tbl3 as t1 JOIN db1.tbl4 as t2 ON t1.c2 = t2.c2";
        plan = getFragmentPlan(sql);
        Assert.assertTrue(plan.contains("join op: INNER JOIN (PARTITIONED)"));
    }

    @Test
    public void testAggregateTwoLevelToOneLevelOptimization() throws Exception {
        String sql = "SELECT c2, count(*) FROM db1.tbl3 WHERE c1<10 GROUP BY c2;";
        String plan = getFragmentPlan(sql);
        Assert.assertEquals(1, StringUtils.countMatches(plan, "AGGREGATE (update finalize)"));

        sql = " SELECT c2, count(*) FROM (SELECT t1.c2 as c2 FROM db1.tbl3 as t1 INNER JOIN [shuffle] db1.tbl4 " +
                "as t2 ON t1.c2=t2.c2 WHERE t1.c1<10) as t3 GROUP BY c2;";
        plan = getFragmentPlan(sql);

        Assert.assertEquals(1, StringUtils.countMatches(plan, "AGGREGATE (merge finalize)"));

        sql = "SELECT c2, count(*) FROM db1.tbl5 GROUP BY c2;";
        plan = getFragmentPlan(sql);
        Assert.assertEquals(1, StringUtils.countMatches(plan, "AGGREGATE (update finalize)"));

        sql = "SELECT c3, count(*) FROM db1.tbl4 GROUP BY c3;";
        plan = getFragmentPlan(sql);
        Assert.assertEquals(1, StringUtils.countMatches(plan, "AGGREGATE (update finalize)"));
    }

    @Test
    public void testExplicitlyBroadcastJoin() throws Exception {
        String sql = "select * from db1.tbl1 join [BROADCAST] db1.tbl2 on tbl1.k1 = tbl2.k3";
        String plan = getFragmentPlan(sql);
        Assert.assertEquals(1, StringUtils.countMatches(plan, "INNER JOIN (BROADCAST)"));

        sql = "select * from db1.tbl1 join [SHUFFLE] db1.tbl2 on tbl1.k1 = tbl2.k3";
        plan = getFragmentPlan(sql);
        Assert.assertEquals(1, StringUtils.countMatches(plan, "INNER JOIN (PARTITIONED)"));
    }

    @Test
    public void testWindowDuplicatePartition() throws Exception {
        String sql = "select max(v3) over (partition by v2,v2,v2 order by v2,v2) from t0;";
        String plan = getFragmentPlan(sql);
        Assert.assertTrue(plan.contains("  2:SORT\n"
                + "  |  order by: <slot 2> 2: v2 ASC\n"
                + "  |  offset: 0"));

    }

    @Test
    public void testBitmapQuery() throws Exception {
        starRocksAssert.query(
                "select * from test.bitmap_table;").explainContains(
                "OUTPUT EXPRS:1: id | 2: id2"
        );

        starRocksAssert.query("select count(id2) from test.bitmap_table;")
                .explainContains("OUTPUT EXPRS:3: count(2: id2)",
                        "1:AGGREGATE (update finalize)", "output: count(2: id2)", "group by:", "0:OlapScanNode",
                        "PREAGGREGATION: OFF. Reason: Aggregate Operator not match: COUNT <--> BITMAP_UNION");

        starRocksAssert.query("select group_concat(id2) from test.bitmap_table;")
                .analysisError(
                        "group_concat requires first parameter to be of getType() STRING: group_concat(`default_cluster:test`.`bitmap_table`.`id2`)");

        starRocksAssert.query("select sum(id2) from test.bitmap_table;").analysisError(
                "sum requires a numeric parameter: sum(`default_cluster:test`.`bitmap_table`.`id2`)");

        starRocksAssert.query("select avg(id2) from test.bitmap_table;")
                .analysisError("avg requires a numeric parameter: avg(`default_cluster:test`.`bitmap_table`.`id2`)");

        starRocksAssert.query("select max(id2) from test.bitmap_table;").analysisError(Type.OnlyMetricTypeErrorMsg);

        starRocksAssert.query("select min(id2) from test.bitmap_table;").analysisError(Type.OnlyMetricTypeErrorMsg);

        starRocksAssert.query("select count(*) from test.bitmap_table group by id2;")
                .analysisError(Type.OnlyMetricTypeErrorMsg);

        starRocksAssert.query("select count(*) from test.bitmap_table where id2 = 1;").analysisError(
                "binary type bitmap with type double is invalid.");
    }

    @Test
    public void testHLLTypeQuery() throws Exception {
        starRocksAssert.query("select * from test.hll_table;").explainContains(
                "OUTPUT EXPRS:1: id | 2: id2");

        starRocksAssert.query("select count(id2) from test.hll_table;").explainContains("OUTPUT EXPRS:3: count(2: id2)",
                "1:AGGREGATE (update finalize)", "output: count(2: id2)", "group by:", "0:OlapScanNode",
                "PREAGGREGATION: OFF. Reason: Aggregate Operator not match: COUNT <--> HLL_UNION");

        starRocksAssert.query("select group_concat(id2) from test.hll_table;")
                .analysisError("No matching function with signature: group_concat(hll).");

        starRocksAssert.query("select sum(id2) from test.hll_table;")
                .analysisError("No matching function with signature: sum(hll).");

        starRocksAssert.query("select avg(id2) from test.hll_table;")
                .analysisError("No matching function with signature: avg(hll).");

        starRocksAssert.query("select max(id2) from test.hll_table;").analysisError(Type.OnlyMetricTypeErrorMsg);

        starRocksAssert.query("select min(id2) from test.hll_table;").analysisError(Type.OnlyMetricTypeErrorMsg);

        starRocksAssert.query("select min(id2) from test.hll_table;").analysisError(Type.OnlyMetricTypeErrorMsg);

        starRocksAssert.query("select count(*) from test.hll_table group by id2;")
                .analysisError(Type.OnlyMetricTypeErrorMsg);

        starRocksAssert.query("select count(*) from test.hll_table where id2 = 1").analysisError(
                "binary type hll with type double is invalid.");
    }

    @Test
    public void testCountDistinctRewrite() throws Exception {
        String sql = "select count(distinct id) from test.bitmap_table";
        starRocksAssert.query(sql).explainContains("count(distinct 1: id)", "multi_distinct_count(1: id)");

        sql = "select count(distinct id2) from test.bitmap_table";
        starRocksAssert.query(sql).explainContains("count(distinct 2: id2)", "bitmap_union_count(2: id2)");

        sql = "select sum(id) / count(distinct id2) from test.bitmap_table";
        starRocksAssert.query(sql).explainContains("output: sum(1: id), bitmap_union_count(2: id2)");

        sql = "select count(distinct id2) from test.hll_table";
        starRocksAssert.query(sql).explainContains("hll_union_agg(2: id2)", "count(distinct 2: id2)");

        sql = "select sum(id) / count(distinct id2) from test.hll_table";
        starRocksAssert.query(sql).explainContains("sum(1: id), hll_union_agg(2: id2)");

        sql = "select count(distinct id2) from test.bitmap_table group by id order by count(distinct id2)";
        starRocksAssert.query(sql).explainContains();

        sql = "select count(distinct id2) from test.bitmap_table having count(distinct id2) > 0";
        starRocksAssert.query(sql)
                .explainContains("bitmap_union_count(2: id2)", "having: 3: count(distinct 2: id2) > 0");

        sql = "select count(distinct id2) from test.bitmap_table order by count(distinct id2)";
        starRocksAssert.query(sql).explainContains("3: count(distinct 2: id2)", "3:MERGING-EXCHANGE",
                "order by: <slot 3> 3: count(distinct 2: id2) ASC",
                "output: bitmap_union_count(2: id2)");
    }

    @Test
    public void testDateTypeCastSyntax() throws Exception {
        String castSql = "select * from test.baseall where k11 < cast('2020-03-26' as date)";
        starRocksAssert.query(castSql).explainContains("8: k11 < '2020-03-26 00:00:00'");

        String castSql2 = "select str_to_date('11/09/2011', '%m/%d/%Y');";
        starRocksAssert.query(castSql2).explainContains("constant exprs:", "'2011-11-09 00:00:00'");
    }

    @Test
    public void testSetOperation() throws Exception {
        // union
        String sql1 = "select * from\n"
                + "  (select k1, k2 from db1.tbl6\n"
                + "   union all\n"
                + "   select k1, k2 from db1.tbl6) a\n"
                + "  inner join\n"
                + "  db1.tbl6 b\n"
                + "  on (a.k1 = b.k1)\n"
                + "where b.k1 = 'a'";
        starRocksAssert.query(sql1).explainContains("UNION", 1);

        String sql2 = "select * from db1.tbl6 where k1='a' and k4=1\n"
                + "union distinct\n"
                + "  (select * from db1.tbl6 where k1='b' and k4=2\n"
                + "   union all\n"
                + "   select * from db1.tbl6 where k1='b' and k4=2)\n"
                + "union distinct\n"
                + "  (select * from db1.tbl6 where k1='b' and k4=2\n"
                + "   union all\n"
                + "   (select * from db1.tbl6 where k1='b' and k4=3)\n"
                + "   order by 3 limit 3)\n"
                + "union all\n"
                + "  (select * from db1.tbl6 where k1='b' and k4=3\n"
                + "   union all\n"
                + "   select * from db1.tbl6 where k1='b' and k4=4)\n"
                + "union all\n"
                + "  (select * from db1.tbl6 where k1='b' and k4=3\n"
                + "   union all\n"
                + "   (select * from db1.tbl6 where k1='b' and k4=5)\n"
                + "   order by 3 limit 3)";
        starRocksAssert.query(sql2).explainContains("UNION", 5);

        // intersect
        String sql3 = "select * from\n"
                + "  (select k1, k2 from db1.tbl6\n"
                + "   intersect\n"
                + "   select k1, k2 from db1.tbl6) a\n"
                + "  inner join\n"
                + "  db1.tbl6 b\n"
                + "  on (a.k1 = b.k1)\n"
                + "where b.k1 = 'a'";
        starRocksAssert.query(sql3).explainContains("INTERSECT", 1);

        String sql4 = "select * from db1.tbl6 where k1='a' and k4=1\n"
                + "intersect distinct\n"
                + "  (select * from db1.tbl6 where k1='b' and k4=2\n"
                + "   intersect\n"
                + "   select * from db1.tbl6 where k1='b' and k4=2)\n"
                + "intersect distinct\n"
                + "  (select * from db1.tbl6 where k1='b' and k4=2\n"
                + "   intersect\n"
                + "   (select * from db1.tbl6 where k1='b' and k4=3)\n"
                + "   order by 3 limit 3)\n"
                + "intersect\n"
                + "  (select * from db1.tbl6 where k1='b' and k4=3\n"
                + "   intersect\n"
                + "   select * from db1.tbl6 where k1='b' and k4=4)\n"
                + "intersect\n"
                + "  (select * from db1.tbl6 where k1='b' and k4=3\n"
                + "   intersect\n"
                + "   (select * from db1.tbl6 where k1='b' and k4=5)\n"
                + "   order by 3 limit 3)";
        starRocksAssert.query(sql4).explainContains("INTERSECT", 5);

        // except
        String sql5 = "select * from\n"
                + "  (select k1, k2 from db1.tbl6\n"
                + "   except\n"
                + "   select k1, k2 from db1.tbl6) a\n"
                + "  inner join\n"
                + "  db1.tbl6 b\n"
                + "  on (a.k1 = b.k1)\n"
                + "where b.k1 = 'a'";
        starRocksAssert.query(sql5).explainContains("EXCEPT", 1);

        String sql6 = "select * from db1.tbl6 where k1='a' and k4=1\n"
                + "except\n"
                + "select * from db1.tbl6 where k1='a' and k4=1\n"
                + "except\n"
                + "select * from db1.tbl6 where k1='a' and k4=2\n"
                + "except distinct\n"
                + "(select * from db1.tbl6 where k1='a' and k4=2)\n"
                + "order by 3 limit 3";
        starRocksAssert.query(sql6).explainContains("EXCEPT", 1);

        String sql7 = "select * from db1.tbl6 where k1='a' and k4=1\n"
                + "except distinct\n"
                + "select * from db1.tbl6 where k1='a' and k4=1\n"
                + "except\n"
                + "select * from db1.tbl6 where k1='a' and k4=2\n"
                + "except\n"
                + "(select * from db1.tbl6 where k1='a' and k4=2)\n"
                + "order by 3 limit 3";
        starRocksAssert.query(sql7).explainContains("EXCEPT", 1);

        // mixed
        String sql8 = "select * from db1.tbl6 where k1='a' and k4=1\n"
                + "union\n"
                + "select * from db1.tbl6 where k1='a' and k4=1\n"
                + "except\n"
                + "select * from db1.tbl6 where k1='a' and k4=2\n"
                + "intersect\n"
                + "(select * from db1.tbl6 where k1='a' and k4=2)\n"
                + "order by 3 limit 3";
        starRocksAssert.query(sql8).explainContains("UNION", "INTERSECT", "EXCEPT");

        String sql9 = "select * from db1.tbl6 where k1='a' and k4=1\n"
                + "intersect distinct\n"
                + "  (select * from db1.tbl6 where k1='b' and k4=2\n"
                + "   union all\n"
                + "   select * from db1.tbl6 where k1='b' and k4=2)\n"
                + "intersect distinct\n"
                + "  (select * from db1.tbl6 where k1='b' and k4=2\n"
                + "   except\n"
                + "   (select * from db1.tbl6 where k1='b' and k4=3)\n"
                + "   order by 3 limit 3)\n"
                + "union all\n"
                + "  (select * from db1.tbl6 where k1='b' and k4=3\n"
                + "   intersect\n"
                + "   select * from db1.tbl6 where k1='b' and k4=4)\n"
                + "except\n"
                + "  (select * from db1.tbl6 where k1='b' and k4=3\n"
                + "   intersect\n"
                + "   (select * from db1.tbl6 where k1='b' and k4=5)\n"
                + "   order by 3 limit 3)";
        starRocksAssert.query(sql9).explainContains("UNION", 2);
        starRocksAssert.query(sql9).explainContains("INTERSECT", 3);
        starRocksAssert.query(sql9).explainContains("EXCEPT", 2);

        String sql10 = "select 499 union select 670 except select 499";
        String plan = getFragmentPlan(sql10);
        Assert.assertTrue(plan.contains("  10:UNION\n" +
                "     constant exprs: \n" +
                "         499"));
        Assert.assertTrue(plan.contains("1:UNION"));
        Assert.assertTrue(plan.contains("  4:UNION\n" +
                "     constant exprs: \n" +
                "         670"));
        Assert.assertTrue(plan.contains("  2:UNION\n" +
                "     constant exprs: \n" +
                "         499"));
        Assert.assertTrue(plan.contains("0:EXCEPT"));
    }

    @Test
    public void testPushDown() throws Exception {
        String sql1 = "SELECT\n" +
                "    IF(k2 IS NULL, 'ALL', k2) AS k2,\n" +
                "    IF(k3 IS NULL, 'ALL', k3) AS k3,\n" +
                "    k4\n" +
                "FROM\n" +
                "(\n" +
                "    SELECT\n" +
                "        k1,\n" +
                "        k2,\n" +
                "        k3,\n" +
                "        SUM(k4) AS k4\n" +
                "    FROM  db1.tbl6\n" +
                "    WHERE k1 = 0\n" +
                "        AND k4 = 1\n" +
                "        AND k3 = 'foo'\n" +
                "    GROUP BY \n" +
                "    GROUPING SETS (\n" +
                "        (k1),\n" +
                "        (k1, k2),\n" +
                "        (k1, k3),\n" +
                "        (k1, k2, k3)\n" +
                "    )\n" +
                ") t\n" +
                "WHERE IF(k2 IS NULL, 'ALL', k2) = 'ALL'";
        String plan = getFragmentPlan(sql1);
        Assert.assertTrue(plan.contains("  5:Project\n" +
                "  |  <slot 5> : 5: sum(4: k4)\n" +
                "  |  <slot 7> : if(2: k2 IS NULL, 'ALL', 2: k2)\n" +
                "  |  <slot 8> : if(3: k3 IS NULL, 'ALL', 3: k3)"));
        Assert.assertTrue(plan.contains("2:AGGREGATE (update serialize)\n" +
                "  |  STREAMING\n" +
                "  |  output: sum(4: k4)\n" +
                "  |  group by: 1: k1, 3: k3, 2: k2, 6: GROUPING_ID"));
        Assert.assertTrue(plan.contains("1:REPEAT_NODE\n" +
                "  |  repeat: repeat 3 lines [[1], [1, 2], [1, 3], [1, 2, 3]]\n" +
                "  |  PREDICATES: if(2: k2 IS NULL, 'ALL', 2: k2) = 'ALL'"));

        String sql2 =
                "SELECT\n" +
                        "    IF(k2 IS NULL, 'ALL', k2) AS k2,\n" +
                        "    IF(k3 IS NULL, 'ALL', k3) AS k3,\n" +
                        "    k4\n" +
                        "FROM\n" +
                        "(\n" +
                        "    SELECT\n" +
                        "        k1,\n" +
                        "        k2,\n" +
                        "        k3,\n" +
                        "        SUM(k4) AS k4\n" +
                        "    FROM  db1.tbl6\n" +
                        "    WHERE k1 = 0\n" +
                        "        AND k4 = 1\n" +
                        "        AND k3 = 'foo'\n" +
                        "    GROUP BY k1, k2, k3\n" +
                        ") t\n" +
                        "WHERE IF(k2 IS NULL, 'ALL', k2) = 'ALL'";
        plan = getFragmentPlan(sql2);
        Assert.assertTrue(plan.contains("  2:Project\n" +
                "  |  <slot 5> : 5: sum(4: k4)\n" +
                "  |  <slot 6> : if(2: k2 IS NULL, 'ALL', 2: k2)\n" +
                "  |  <slot 7> : if(3: k3 IS NULL, 'ALL', 3: k3)"));
        Assert.assertTrue(plan.contains("  0:OlapScanNode\n" +
                "     TABLE: tbl6\n" +
                "     PREAGGREGATION: OFF. Reason: The key column don't support aggregate function: SUM\n" +
                "     PREDICATES: if(2: k2 IS NULL, 'ALL', 2: k2) = 'ALL', 1: k1 = '0', 4: k4 = 1, 3: k3 = 'foo'"));
    }

    @Test
    public void testJoinPredicateTransitivity() throws Exception {
        // test left join : left table where binary predicate
        String sql = "select join1.id\n" +
                "from join1\n" +
                "left join join2 on join1.id = join2.id\n" +
                "where join1.id > 1;";
        String explainString = getFragmentPlan(sql);
        Assert.assertTrue(explainString.contains("PREDICATES: 2: id > 1"));
        Assert.assertTrue(explainString.contains("PREDICATES: 5: id > 1"));

        // test left join: left table where in predicate
        sql = "select join1.id\n" +
                "from join1\n" +
                "left join join2 on join1.id = join2.id\n" +
                "where join1.id in (2);";
        explainString = getFragmentPlan(sql);
        Assert.assertTrue(explainString.contains("PREDICATES: 2: id = 2"));
        Assert.assertTrue(explainString.contains("PREDICATES: 5: id = 2"));

        // test left join: left table where between predicate
        sql = "select join1.id\n" +
                "from join1\n" +
                "left join join2 on join1.id = join2.id\n" +
                "where join1.id BETWEEN 1 AND 2;";
        explainString = getFragmentPlan(sql);
        Assert.assertTrue(explainString.contains("PREDICATES: 2: id >= 1, 2: id <= 2"));
        Assert.assertTrue(explainString.contains("PREDICATES: 5: id >= 1, 5: id <= 2"));

        // test left join: left table join predicate, left table couldn't push down
        sql = "select *\n from join1\n" +
                "left join join2 on join1.id = join2.id\n" +
                "and join1.id > 1;";
        explainString = getFragmentPlan(sql);
        Assert.assertTrue(explainString.contains("  3:HASH JOIN\n" +
                "  |  join op: LEFT OUTER JOIN (BROADCAST)\n" +
                "  |  hash predicates:\n" +
                "  |  colocate: false, reason: \n" +
                "  |  equal join conjunct: 2: id = 5: id\n" +
                "  |  other join predicates: 2: id > 1"));
        Assert.assertTrue(explainString.contains("  0:OlapScanNode\n" +
                "     TABLE: join1\n" +
                "     PREAGGREGATION: ON\n" +
                "     partitions=0/1"));
        Assert.assertTrue(explainString.contains("  1:OlapScanNode\n" +
                "     TABLE: join2\n" +
                "     PREAGGREGATION: ON\n" +
                "     PREDICATES: 5: id > 1"));

        // test left join: right table where predicate.
        // If we eliminate outer join, we could push predicate down to join1 and join2.
        // Currently, we push predicate to join1 and keep join predicate for join2
        sql = "select *\n from join1\n" +
                "left join join2 on join1.id = join2.id\n" +
                "where join2.id > 1;";
        explainString = getFragmentPlan(sql);
        Assert.assertTrue(explainString.contains("  1:OlapScanNode\n" +
                "     TABLE: join2\n" +
                "     PREAGGREGATION: ON\n" +
                "     PREDICATES: 5: id > 1"));

        // test left join: right table join predicate, only push down right table
        sql = "select *\n from join1\n" +
                "left join join2 on join1.id = join2.id\n" +
                "and join2.id > 1;";
        explainString = getFragmentPlan(sql);
        Assert.assertTrue(explainString.contains("  1:OlapScanNode\n" +
                "     TABLE: join2\n" +
                "     PREAGGREGATION: ON\n" +
                "     PREDICATES: 5: id > 1"));
        Assert.assertTrue(explainString.contains("0:OlapScanNode\n" +
                "     TABLE: join1\n" +
                "     PREAGGREGATION: ON\n" +
                "     partitions=0/1\n" +
                "     rollup: join1"));

        // test inner join: left table where predicate, both push down left table and right table
        sql = "select *\n from join1\n" +
                "join join2 on join1.id = join2.id\n" +
                "where join1.id > 1;";
        explainString = getFragmentPlan(sql);
        Assert.assertTrue(explainString.contains("  0:OlapScanNode\n" +
                "     TABLE: join1\n" +
                "     PREAGGREGATION: ON\n" +
                "     PREDICATES: 2: id > 1"));
        Assert.assertTrue(explainString.contains("  1:OlapScanNode\n" +
                "     TABLE: join2\n" +
                "     PREAGGREGATION: ON\n" +
                "     PREDICATES: 5: id > 1"));

        // test inner join: left table join predicate, both push down left table and right table
        sql = "select *\n from join1\n" +
                "join join2 on join1.id = join2.id\n" +
                "and join1.id > 1;";
        explainString = getFragmentPlan(sql);
        Assert.assertTrue(explainString.contains("  0:OlapScanNode\n" +
                "     TABLE: join1\n" +
                "     PREAGGREGATION: ON\n" +
                "     PREDICATES: 2: id > 1"));
        Assert.assertTrue(explainString.contains("  1:OlapScanNode\n" +
                "     TABLE: join2\n" +
                "     PREAGGREGATION: ON\n" +
                "     PREDICATES: 5: id > 1"));

        // test inner join: right table where predicate, both push down left table and right table
        sql = "select *\n from join1\n" +
                "join join2 on join1.id = join2.id\n" +
                "where join2.id > 1;";
        explainString = getFragmentPlan(sql);
        Assert.assertTrue(explainString.contains("  0:OlapScanNode\n" +
                "     TABLE: join1\n" +
                "     PREAGGREGATION: ON\n" +
                "     PREDICATES: 2: id > 1"));
        Assert.assertTrue(explainString.contains("  1:OlapScanNode\n" +
                "     TABLE: join2\n" +
                "     PREAGGREGATION: ON\n" +
                "     PREDICATES: 5: id > 1"));

        // test inner join: right table join predicate, both push down left table and right table
        sql = "select *\n from join1\n" +
                "join join2 on join1.id = join2.id\n" +
                "and 1 < join2.id;";
        explainString = getFragmentPlan(sql);
        Assert.assertTrue(explainString.contains("  0:OlapScanNode\n" +
                "     TABLE: join1\n" +
                "     PREAGGREGATION: ON\n" +
                "     PREDICATES: 2: id > 1"));
        Assert.assertTrue(explainString.contains("  1:OlapScanNode\n" +
                "     TABLE: join2\n" +
                "     PREAGGREGATION: ON\n" +
                "     PREDICATES: 5: id > 1"));

        sql = "select *\n from join1\n" +
                "join join2 on join1.id = join2.value\n" +
                "and join2.value in ('abc');";
        explainString = getFragmentPlan(sql);
        Assert.assertTrue(
                explainString.contains("equal join conjunct: 7: cast = 8: cast"));
        Assert.assertTrue(explainString.contains("<slot 7> : CAST(2: id AS DOUBLE)"));
        Assert.assertTrue(explainString.contains("<slot 8> : CAST(6: value AS DOUBLE)"));
        Assert.assertTrue(explainString.contains("  2:OlapScanNode\n" +
                "     TABLE: join2\n" +
                "     PREAGGREGATION: ON\n" +
                "     PREDICATES: 6: value = 'abc'"));

        // test anti join, right table join predicate, only push to right table
        sql = "select *\n from join1\n" +
                "left anti join join2 on join1.id = join2.id\n" +
                "and join2.id > 1;";
        explainString = getFragmentPlan(sql);
        Assert.assertTrue(explainString.contains("  1:OlapScanNode\n" +
                "     TABLE: join2\n" +
                "     PREAGGREGATION: ON\n" +
                "     PREDICATES: 5: id > 1"));
        Assert.assertTrue(explainString.contains("  3:HASH JOIN\n" +
                "  |  join op: LEFT ANTI JOIN (BROADCAST)\n" +
                "  |  hash predicates:\n" +
                "  |  colocate: false, reason: \n" +
                "  |  equal join conjunct: 2: id = 5: id"));

        // test semi join, right table join predicate, only push to right table
        sql = "select *\n from join1\n" +
                "left semi join join2 on join1.id = join2.id\n" +
                "and join2.id > 1;";
        explainString = getFragmentPlan(sql);
        Assert.assertTrue(explainString.contains("  3:HASH JOIN\n" +
                "  |  join op: LEFT SEMI JOIN (BROADCAST)\n" +
                "  |  hash predicates:\n" +
                "  |  colocate: false, reason: \n" +
                "  |  equal join conjunct: 2: id = 5: id"));
        Assert.assertTrue(explainString.contains("  1:OlapScanNode\n" +
                "     TABLE: join2\n" +
                "     PREAGGREGATION: ON\n" +
                "     PREDICATES: 5: id > 1"));

        // test anti join, left table join predicate, left table couldn't push down
        sql = "select *\n from join1\n" +
                "left anti join join2 on join1.id = join2.id\n" +
                "and join1.id > 1;";
        explainString = getFragmentPlan(sql);
        Assert.assertTrue(explainString.contains("  3:HASH JOIN\n" +
                "  |  join op: LEFT ANTI JOIN (BROADCAST)\n" +
                "  |  hash predicates:\n" +
                "  |  colocate: false, reason: \n" +
                "  |  equal join conjunct: 2: id = 5: id\n" +
                "  |  other join predicates: 2: id > 1"));

        // test semi join, left table join predicate, only push to left table
        sql = "select *\n from join1\n" +
                "left semi join join2 on join1.id = join2.id\n" +
                "and join1.id > 1;";
        explainString = getFragmentPlan(sql);
        Assert.assertTrue(explainString.contains("  3:HASH JOIN\n" +
                "  |  join op: LEFT SEMI JOIN (BROADCAST)\n" +
                "  |  hash predicates:\n" +
                "  |  colocate: false, reason: \n" +
                "  |  equal join conjunct: 2: id = 5: id"));
        Assert.assertTrue(explainString.contains("  0:OlapScanNode\n" +
                "     TABLE: join1\n" +
                "     PREAGGREGATION: ON\n" +
                "     PREDICATES: 2: id > 1"));

        // test anti join, left table where predicate, only push to left table
        sql = "select join1.id\n" +
                "from join1\n" +
                "left anti join join2 on join1.id = join2.id\n" +
                "where join1.id > 1;";
        explainString = getFragmentPlan(sql);
        Assert.assertTrue(explainString.contains("  4:HASH JOIN\n" +
                "  |  join op: RIGHT ANTI JOIN (PARTITIONED)\n" +
                "  |  hash predicates:\n" +
                "  |  colocate: false, reason: \n" +
                "  |  equal join conjunct: 5: id = 2: id"));
        Assert.assertTrue(explainString.contains("  2:OlapScanNode\n" +
                "     TABLE: join1\n" +
                "     PREAGGREGATION: ON\n" +
                "     PREDICATES: 2: id > 1"));

        // test semi join, left table where predicate, only push to left table
        sql = "select join1.id\n" +
                "from join1\n" +
                "left semi join join2 on join1.id = join2.id\n" +
                "where join1.id > 1;";
        explainString = getFragmentPlan(sql);
        Assert.assertTrue(explainString.contains("  3:HASH JOIN\n" +
                "  |  join op: LEFT SEMI JOIN (BROADCAST)\n" +
                "  |  hash predicates:\n" +
                "  |  colocate: false, reason: \n" +
                "  |  equal join conjunct: 2: id = 5: id"));
        Assert.assertTrue(explainString.contains("  0:OlapScanNode\n" +
                "     TABLE: join1\n" +
                "     PREAGGREGATION: ON\n" +
                "     PREDICATES: 2: id > 1"));
    }

    @Test
    public void testNullAddNull() throws Exception {
        String sql = "select null+null as c3 from test.join2;";
        String plan = getFragmentPlan(sql);
        Assert.assertTrue(plan.contains(" OUTPUT EXPRS:4: expr"));
        Assert.assertTrue(plan.contains("  1:Project\n" +
                "  |  <slot 4> : NULL"));
    }

    @Test
    public void testJoinConst() throws Exception {
        String sql =
                "with user_info as (select 2 as user_id, 'mike' as user_name), address as (select 1 as user_id, 'newzland' as address_name) \n" +
                        "select * from address a right join user_info b on b.user_id=a.user_id;";
        String plan = getFragmentPlan(sql);
        Assert.assertTrue(plan.contains("  2:HASH JOIN\n" +
                "  |  join op: RIGHT OUTER JOIN (COLOCATE)\n" +
                "  |  hash predicates:\n" +
                "  |  colocate: true\n" +
                "  |  equal join conjunct: 1: expr = 3: expr"));
        Assert.assertTrue(plan.contains("  |----1:UNION\n" +
                "  |       constant exprs: \n" +
                "  |           2 | 'mike'"));
        Assert.assertTrue(plan.contains("  0:UNION\n" +
                "     constant exprs: \n" +
                "         1 | 'newzland'\n" +
                "     use vectorized: true"));
    }

    @Test
    public void testVarianceStddevAnalyze() throws Exception {
        String sql = "select stddev_pop(1222) from (select 1) t;";
        String plan = getFragmentPlan(sql);
        Assert.assertTrue(plan.contains("  1:AGGREGATE (update finalize)\n" +
                "  |  output: stddev_pop(1222)\n" +
                "  |  group by: "));
        Assert.assertTrue(plan.contains("  0:UNION\n" +
                "     constant exprs: \n" +
                "         1"));
    }

    @Test
    public void testDateDateTimeFunctionMatch() throws Exception {
        String sql = "select if(3, date('2021-01-12'), STR_TO_DATE('2020-11-02', '%Y-%m-%d %H:%i:%s'));";
        starRocksAssert.query(sql).explainContains("  0:UNION\n" +
                "     constant exprs: \n" +
                "         if(CAST(3 AS BOOLEAN), '2021-01-12 00:00:00', str_to_date('2020-11-02', '%Y-%m-%d %H:%i:%s'))");

        sql = "select nullif(date('2021-01-12'), date('2021-01-11'));";
        starRocksAssert.query(sql).explainContains("  0:UNION\n" +
                "     constant exprs: \n" +
                "         nullif('2021-01-12', '2021-01-11')");

        sql = "select nullif(date('2021-01-12'), STR_TO_DATE('2020-11-02', '%Y-%m-%d %H:%i:%s'));";
        starRocksAssert.query(sql).explainContains("  0:UNION\n" +
                "     constant exprs: \n" +
                "         nullif('2021-01-12 00:00:00', str_to_date('2020-11-02', '%Y-%m-%d %H:%i:%s'))");

        sql = "select if(3, 4, 5);";
        starRocksAssert.query(sql).explainContains("  0:UNION\n" +
                "     constant exprs: \n" +
                "         if(CAST(3 AS BOOLEAN), 4, 5)");

        sql = "select ifnull(date('2021-01-12'), 123);";
        starRocksAssert.query(sql).explainContains("  0:UNION\n" +
                "     constant exprs: \n" +
                "         ifnull(CAST('2021-01-12' AS INT), 123)");

        sql = "select ifnull(date('2021-01-12'), 'kks');";
        starRocksAssert.query(sql).explainContains("  0:UNION\n" +
                "     constant exprs: \n" +
                "         '2021-01-12'");

        sql = "select ifnull(1234, 'kks');";
        starRocksAssert.query(sql).explainContains("  0:UNION\n" +
                "     constant exprs: \n" +
                "         '1234'");
    }

    @Test
    public void testLeadAndLagFunction() throws Exception {
        String sql = "select LAG(k7, 3, 3) OVER () from baseall";
        starRocksAssert.query(sql).analysisError("The third parameter of `lag` can't not convert");

        sql = "select lead(k7, 3, 3) OVER () from baseall";
        starRocksAssert.query(sql).analysisError("The third parameter of `lead` can't not convert");

        sql = "select lead(k3, 3, 'kks') OVER () from baseall";
        starRocksAssert.query(sql)
                .analysisError("Convert type error in offset fn(default value); old_type=VARCHAR new_type=INT");

        sql = "select lead(id2, 1, 1) OVER () from bitmap_table";
        starRocksAssert.query(sql).analysisError("No matching function with signature: lead(bitmap,");

        sql = "select lag(id2, 1, 1) OVER () from hll_table";
        starRocksAssert.query(sql).analysisError("No matching function with signature: lag(hll,");
    }

    @Test
    public void testAntiJoinOnFalseConstantPredicate() throws Exception {
        String sql = "select join2.id from join1 RIGHT ANTI JOIN join2 on join1.id = join2.id" +
                " and 1 > 2 group by join2.id" +
                " union select join2.id from join1 RIGHT ANTI JOIN join2 on join1.id = join2.id " +
                " and 1 > 2 WHERE (NOT (true)) group by join2.id ";
        String plan = getFragmentPlan(sql);
        Assert.assertTrue(plan.contains("  3:HASH JOIN\n" +
                "  |  join op: LEFT ANTI JOIN (COLOCATE)\n" +
                "  |  hash predicates:\n" +
                "  |  colocate: true\n" +
                "  |  equal join conjunct: 5: id = 2: id"));
        Assert.assertTrue(plan.contains("  |----2:EMPTYSET\n" +
                "  |       use vectorized: true"));
        Assert.assertTrue(plan.contains("  7:EMPTYSET\n" +
                "     use vectorized: true"));
    }

    @Test
    public void testFullOuterJoin2() throws Exception {
        String sql =
                "SELECT 1 FROM join1 RIGHT ANTI JOIN join2 on join1.id = join2.id and join2.dt = 1 FULL OUTER JOIN "
                        + "pushdown_test on join2.dt = pushdown_test.k3 WHERE join2.value != join2.value";
        String plan = getFragmentPlan(sql);
        Assert.assertTrue(plan.contains("  9:HASH JOIN\n" +
                "  |  join op: RIGHT OUTER JOIN (PARTITIONED)\n" +
                "  |  hash predicates:\n" +
                "  |  colocate: false, reason: \n" +
                "  |  equal join conjunct: 9: k3 = 4: dt"));
        Assert.assertTrue(plan.contains("  6:HASH JOIN\n" +
                "  |  join op: LEFT ANTI JOIN (BROADCAST)\n" +
                "  |  hash predicates:\n" +
                "  |  colocate: false, reason: \n" +
                "  |  equal join conjunct: 5: id = 2: id\n" +
                "  |  other join predicates: 4: dt = 1"));
    }

    @Test
    public void testFullOuterJoin3() throws Exception {
        String sql =
                "SELECT 1 FROM join1 RIGHT ANTI JOIN join2 on join1.id = join2.id FULL OUTER JOIN "
                        + "pushdown_test on join2.dt = pushdown_test.k3 WHERE join2.value != join2.value";
        String plan = getFragmentPlan(sql);
        Assert.assertTrue(plan.contains("  9:HASH JOIN\n" +
                "  |  join op: RIGHT OUTER JOIN (PARTITIONED)\n" +
                "  |  hash predicates:\n" +
                "  |  colocate: false, reason: \n" +
                "  |  equal join conjunct: 9: k3 = 4: dt"));
        Assert.assertTrue(plan.contains("  6:HASH JOIN\n" +
                "  |  join op: LEFT ANTI JOIN (BROADCAST)\n" +
                "  |  hash predicates:\n" +
                "  |  colocate: false, reason: \n" +
                "  |  equal join conjunct: 5: id = 2: id"));
    }

    @Test
    public void testLargeIntLiteralCompare() throws Exception {
        String sql =
                "select k2 from baseall group by ((10800861)/(((NULL)%(((-1114980787)+(-1182952114)))))), ((10800861)*(-9223372036854775808)), k2";
        starRocksAssert.query(sql).explainContains("group by: 2: k2");
    }

    @Test
    public void testGroupingFunctions() throws Exception {
        String sql = "select GROUPING(k10) from baseall;";
        starRocksAssert.query(sql).analysisError("cannot use GROUPING functions without");

        sql = "select k10 from baseall group by k10, GROUPING(1193275260000);";
        starRocksAssert.query(sql).analysisError("grouping functions only support column");

        sql = "select k10 from baseall group by k10 having GROUPING(1193275260000) > 2;";
        starRocksAssert.query(sql).analysisError("HAVING clause cannot contain grouping");

        sql = "select k10, GROUPING(k10) from baseall group by GROUPING SETS (  (k10), ( ) );";
        starRocksAssert.query(sql).explainContains("group by: 7: k10, 12: GROUPING_ID, 13: GROUPING");
    }

    @Test
    public void testWindowPartitionAndSortSameColumn() throws Exception {
        String sql = "SELECT k3, avg(k3) OVER (partition by k3 order by k3) AS sum FROM baseall;";
        String plan = getFragmentPlan(sql);
        Assert.assertTrue(plan.contains("  3:ANALYTIC\n" +
                "  |  functions: [, avg(3: k3), ]\n" +
                "  |  partition by: 3: k3\n" +
                "  |  order by: 3: k3 ASC"));
        Assert.assertTrue(plan.contains("  2:SORT\n" +
                "  |  order by: <slot 3> 3: k3 ASC"));
    }

    @Test
    public void testJoinReorderWithReanalyze() throws Exception {
        Catalog catalog = connectContext.getCatalog();
        Table table = catalog.getDb("default_cluster:test").getTable("join2");
        OlapTable olapTable1 = (OlapTable) table;
        new Expectations(olapTable1) {
            {
                olapTable1.getRowCount();
                result = 2L;
                minTimes = 0;
            }
        };
        String sql = "select * from join1 join join2 on join1.id = join2.id and 1 < join1.id ";
        String plan = getFragmentPlan(sql);
        Assert.assertTrue(plan.contains("  0:OlapScanNode\n" +
                "     TABLE: join1\n" +
                "     PREAGGREGATION: ON\n" +
                "     PREDICATES: 2: id > 1"));
        Assert.assertTrue(plan.contains("  1:OlapScanNode\n" +
                "     TABLE: join2\n" +
                "     PREAGGREGATION: ON\n" +
                "     PREDICATES: 5: id > 1"));
    }

    @Test
    public void testPreAggregateForCrossJoin() throws Exception {
        String sql = "select join1.id from join1, join2 group by join1.id";
        String plan = getFragmentPlan(sql);

        Assert.assertTrue(plan.contains("  0:OlapScanNode\n" +
                "     TABLE: join1\n" +
                "     PREAGGREGATION: ON"));
        Assert.assertTrue(plan.contains("  1:OlapScanNode\n" +
                "     TABLE: join2\n" +
                "     PREAGGREGATION: ON"));

        // AGGREGATE KEY table PREAGGREGATION should be off
        sql = "select join2.id from baseall, join2 group by join2.id";
        plan = getFragmentPlan(sql);
        Assert.assertTrue(plan.contains("  0:OlapScanNode\n" +
                "     TABLE: join2\n" +
                "     PREAGGREGATION: ON"));
        Assert.assertTrue(plan.contains("  1:OlapScanNode\n" +
                "     TABLE: baseall\n" +
                "     PREAGGREGATION: OFF. Reason: Has can not pre-aggregation Join"));
    }

    @Test
    public void testPreAggregationWithJoin() throws Exception {
        // check left agg table with pre-aggregation
        String sql = "select k2, sum(k9) from baseall join join2 on k1 = id group by k2";
        String plan = getFragmentPlan(sql);
        Assert.assertTrue(plan.contains("0:OlapScanNode\n" +
                "     TABLE: baseall\n" +
                "     PREAGGREGATION: ON"));

        // check right agg table with pre-agg
        sql = "select k2, sum(k9) from join2 join [broadcast] baseall on k1 = id group by k2";
        plan = getFragmentPlan(sql);
        Assert.assertTrue(plan.contains("1:OlapScanNode\n" +
                "     TABLE: baseall\n" +
                "     PREAGGREGATION: ON"));

        // check two agg tables only one agg table can pre-aggregation
        sql = "select t1.k2, sum(t1.k9) from baseall t1 join baseall t2 on t1.k1 = t2.k1 group by t1.k2";
        plan = getFragmentPlan(sql);
        Assert.assertTrue(plan.contains("0:OlapScanNode\n" +
                "     TABLE: baseall\n" +
                "     PREAGGREGATION: ON"));
        Assert.assertTrue(plan.contains("1:OlapScanNode\n" +
                "  |       TABLE: baseall\n" +
                "  |       PREAGGREGATION: OFF. Reason: Has can not pre-aggregation Join"));

        sql = "select t2.k2, sum(t2.k9) from baseall t1 join [broadcast] baseall t2 on t1.k1 = t2.k1 group by t2.k2";
        plan = getFragmentPlan(sql);
        Assert.assertTrue(plan.contains("0:OlapScanNode\n" +
                "     TABLE: baseall\n" +
                "     PREAGGREGATION: OFF. Reason: Has can not pre-aggregation Join"));
        Assert.assertTrue(plan.contains("1:OlapScanNode\n" +
                "     TABLE: baseall\n" +
                "     PREAGGREGATION: ON"));

        // check multi tables only one agg table can pre-aggregation
        sql =
                "select t1.k2, sum(t1.k9) from baseall t1 join join2 t2 on t1.k1 = t2.id join baseall t3 on t1.k1 = t3.k1 group by t1.k2";
        plan = getFragmentPlan(sql);
        Assert.assertTrue(plan.contains("6:OlapScanNode\n" +
                "  |       TABLE: baseall\n" +
                "  |       PREAGGREGATION: OFF. Reason: Has can not pre-aggregation Join"));
        Assert.assertTrue(plan.contains("0:OlapScanNode\n" +
                "     TABLE: baseall\n" +
                "     PREAGGREGATION: ON"));

        sql =
                "select t3.k2, sum(t3.k9) from baseall t1 join [broadcast] join2 t2 on t1.k1 = t2.id join [broadcast] baseall t3 on t1.k1 = t3.k1 group by t3.k2";
        plan = getFragmentPlan(sql);
        Assert.assertTrue(plan.contains("6:OlapScanNode\n" +
                "     TABLE: baseall\n" +
                "     PREAGGREGATION: ON"));
        Assert.assertTrue(plan.contains("0:OlapScanNode\n" +
                "     TABLE: baseall\n" +
                "     PREAGGREGATION: OFF. Reason: Has can not pre-aggregation Join"));

        // check join predicate with non key columns
        sql = "select t1.k2, sum(t1.k9) from baseall t1 join baseall t2 on t1.k9 = t2.k9 group by t1.k2";
        plan = getFragmentPlan(sql);
        Assert.assertTrue(plan.contains("0:OlapScanNode\n" +
                "     TABLE: baseall\n" +
                "     PREAGGREGATION: OFF. Reason: Predicates include the value column"));

        sql =
                "select t1.k2, sum(t1.k9) from baseall t1 join baseall t2 on t1.k1 = t2.k1 where t1.k9 + t2.k9 = 1 group by t1.k2";
        plan = getFragmentPlan(sql);
        Assert.assertTrue(plan.contains("0:OlapScanNode\n" +
                "     TABLE: baseall\n" +
                "     PREAGGREGATION: OFF. Reason: Predicates include the value column"));

        // check group by two tables columns
        sql = "select t1.k2, t2.k2, sum(t1.k9) from baseall t1 join baseall t2 on t1.k1 = t2.k1 group by t1.k2, t2.k2";
        plan = getFragmentPlan(sql);
        Assert.assertTrue(plan.contains("0:OlapScanNode\n" +
                "     TABLE: baseall\n" +
                "     PREAGGREGATION: ON"));

        // check aggregate two table columns
        sql =
                "select t1.k2, t2.k2, sum(t1.k9), sum(t2.k9) from baseall t1 join baseall t2 on t1.k1 = t2.k1 group by t1.k2, t2.k2";
        plan = getFragmentPlan(sql);
        Assert.assertTrue(plan.contains("0:OlapScanNode\n" +
                "     TABLE: baseall\n" +
                "     PREAGGREGATION: OFF. Reason: Has can not pre-aggregation Join"));
    }

    @Test
    public void testOuterJoinEliminate() throws Exception {
        // test left join eliminate
        String sql = "select * from join1 left join join2 on join1.id = join2.id\n" +
                "where join2.id > 1;";
        starRocksAssert.query(sql).explainContains("  3:HASH JOIN\n" +
                        "  |  join op: INNER JOIN (BROADCAST)\n" +
                        "  |  hash predicates:\n" +
                        "  |  colocate: false, reason: \n" +
                        "  |  equal join conjunct: 2: id = 5: id",
                "  0:OlapScanNode\n" +
                        "     TABLE: join1\n" +
                        "     PREAGGREGATION: ON\n" +
                        "     PREDICATES: 2: id > 1",
                "  1:OlapScanNode\n" +
                        "     TABLE: join2\n" +
                        "     PREAGGREGATION: ON\n" +
                        "     PREDICATES: 5: id > 1");

        // test left join eliminate with compound predicate
        sql = "select * from join1 left join join2 on join1.id = join2.id\n" +
                "where join2.id > 1 or join2.id < 10 ;";
        starRocksAssert.query(sql).explainContains("  3:HASH JOIN\n" +
                        "  |  join op: INNER JOIN (BROADCAST)\n" +
                        "  |  hash predicates:\n" +
                        "  |  colocate: false, reason: \n" +
                        "  |  equal join conjunct: 2: id = 5: id",
                "  1:OlapScanNode\n" +
                        "     TABLE: join2\n" +
                        "     PREAGGREGATION: ON\n" +
                        "     PREDICATES: (5: id > 1) OR (5: id < 10)");

        // test left join eliminate with compound predicate
        sql = "select * from join1 left join join2 on join1.id = join2.id\n" +
                "where join2.id > 1 or join2.id is null;";
        //        getFragmentPlan(sql);
        starRocksAssert.query(sql).explainContains("  3:HASH JOIN\n" +
                "  |  join op: LEFT OUTER JOIN (BROADCAST)\n" +
                "  |  hash predicates:\n" +
                "  |  colocate: false, reason: \n" +
                "  |  equal join conjunct: 2: id = 5: id\n" +
                "  |  other predicates: (5: id > 1) OR (5: id IS NULL)");

        // test left join eliminate with inline view
        sql = "select * from join1 left join (select * from join2) b on join1.id = b.id\n" +
                "where b.id > 1;";
        starRocksAssert.query(sql).explainContains("  3:HASH JOIN\n" +
                        "  |  join op: INNER JOIN (BROADCAST)\n" +
                        "  |  hash predicates:\n" +
                        "  |  colocate: false, reason: \n" +
                        "  |  equal join conjunct: 2: id = 5: id",
                "  0:OlapScanNode\n" +
                        "     TABLE: join1\n" +
                        "     PREAGGREGATION: ON\n" +
                        "     PREDICATES: 2: id > 1",
                "  1:OlapScanNode\n" +
                        "     TABLE: join2\n" +
                        "     PREAGGREGATION: ON\n" +
                        "     PREDICATES: 5: id > 1");

        // test left join eliminate with inline view
        sql = "select * from (select * from join1) a left join (select * from join2) b on a.id = b.id\n" +
                "where b.id > 1;";
        starRocksAssert.query(sql).explainContains("  3:HASH JOIN\n" +
                        "  |  join op: INNER JOIN (BROADCAST)\n" +
                        "  |  hash predicates:\n" +
                        "  |  colocate: false, reason: \n" +
                        "  |  equal join conjunct: 2: id = 5: id",
                "  0:OlapScanNode\n" +
                        "     TABLE: join1\n" +
                        "     PREAGGREGATION: ON\n" +
                        "     PREDICATES: 2: id > 1",
                "  1:OlapScanNode\n" +
                        "     TABLE: join2\n" +
                        "     PREAGGREGATION: ON\n" +
                        "     PREDICATES: 5: id > 1");

        // test not left join eliminate
        sql = "select * from join1 left join join2 on join1.id = join2.id\n" +
                "where join2.id is null;";
        starRocksAssert.query(sql).explainContains("  3:HASH JOIN\n" +
                "  |  join op: LEFT OUTER JOIN (BROADCAST)\n" +
                "  |  hash predicates:\n" +
                "  |  colocate: false, reason: \n" +
                "  |  equal join conjunct: 2: id = 5: id\n" +
                "  |  other predicates: 5: id IS NULL");

        // test having group column
        sql = "select count(*) from join1 left join join2 on join1.id = join2.id\n" +
                "group by join2.id having join2.id > 1;";
        starRocksAssert.query(sql).explainContains("  3:HASH JOIN\n" +
                        "  |  join op: INNER JOIN (BROADCAST)\n" +
                        "  |  hash predicates:\n" +
                        "  |  colocate: false, reason: \n" +
                        "  |  equal join conjunct: 5: id = 2: id",
                "  0:OlapScanNode\n" +
                        "     TABLE: join2\n" +
                        "     PREAGGREGATION: ON\n" +
                        "     PREDICATES: 5: id > 1",
                "  1:OlapScanNode\n" +
                        "     TABLE: join1\n" +
                        "     PREAGGREGATION: ON\n" +
                        "     PREDICATES: 2: id > 1");

        // test having aggregate column
        sql = "select count(*) as count from join1 left join join2 on join1.id = join2.id\n" +
                "having count > 1;";
        starRocksAssert.query(sql).explainContains("7:AGGREGATE (merge finalize)\n" +
                        "  |  output: count(7: count())\n" +
                        "  |  group by: \n" +
                        "  |  having: 7: count() > 1",
                "  3:HASH JOIN\n" +
                        "  |  join op: LEFT OUTER JOIN (BROADCAST)\n" +
                        "  |  hash predicates:\n" +
                        "  |  colocate: false, reason: \n" +
                        "  |  equal join conjunct: 2: id = 5: id");

        // test right join eliminate
        sql = "select * from join1 right join join2 on join1.id = join2.id\n" +
                "where join1.id > 1;";
        starRocksAssert.query(sql).explainContains("  3:HASH JOIN\n" +
                        "  |  join op: INNER JOIN (BROADCAST)\n" +
                        "  |  hash predicates:\n" +
                        "  |  colocate: false, reason: \n" +
                        "  |  equal join conjunct: 2: id = 5: id",
                "  0:OlapScanNode\n" +
                        "     TABLE: join1\n" +
                        "     PREAGGREGATION: ON\n" +
                        "     PREDICATES: 2: id > 1",
                "  1:OlapScanNode\n" +
                        "     TABLE: join2\n" +
                        "     PREAGGREGATION: ON\n" +
                        "     PREDICATES: 5: id > 1");

        // test full outer join convert to left join
        sql = "select * from join1 full outer join join2 on join1.id = join2.id\n" +
                "where join1.id > 1;";
        starRocksAssert.query(sql).explainContains("  |  join op: LEFT OUTER JOIN (BROADCAST)\n" +
                        "  |  hash predicates:\n" +
                        "  |  colocate: false, reason: \n" +
                        "  |  equal join conjunct: 2: id = 5: id",
                "  0:OlapScanNode\n" +
                        "     TABLE: join1\n" +
                        "     PREAGGREGATION: ON\n" +
                        "     PREDICATES: 2: id > 1",
                "  1:OlapScanNode\n" +
                        "     TABLE: join2\n" +
                        "     PREAGGREGATION: ON\n" +
                        "     PREDICATES: 5: id > 1");

        sql = "select * from join1 full outer join join2 on join1.id = join2.id and join1.dt != 2\n" +
                "where join1.id > 1;";
        starRocksAssert.query(sql).explainContains("  3:HASH JOIN\n" +
                        "  |  join op: LEFT OUTER JOIN (BROADCAST)\n" +
                        "  |  hash predicates:\n" +
                        "  |  colocate: false, reason: \n" +
                        "  |  equal join conjunct: 2: id = 5: id\n" +
                        "  |  other join predicates: 1: dt != 2",
                "  0:OlapScanNode\n" +
                        "     TABLE: join1\n" +
                        "     PREAGGREGATION: ON\n" +
                        "     PREDICATES: 2: id > 1",
                "  1:OlapScanNode\n" +
                        "     TABLE: join2\n" +
                        "     PREAGGREGATION: ON\n" +
                        "     PREDICATES: 5: id > 1");

        // test full outer join convert to right join
        sql = "select * from join1 full outer join join2 on join1.id = join2.id\n" +
                "where join2.id > 1;";
        starRocksAssert.query(sql).explainContains("  4:HASH JOIN\n" +
                        "  |  join op: RIGHT OUTER JOIN (PARTITIONED)\n" +
                        "  |  hash predicates:\n" +
                        "  |  colocate: false, reason: \n" +
                        "  |  equal join conjunct: 2: id = 5: id",
                "  2:OlapScanNode\n" +
                        "     TABLE: join2\n" +
                        "     PREAGGREGATION: ON\n" +
                        "     PREDICATES: 5: id > 1",
                "  0:OlapScanNode\n" +
                        "     TABLE: join1\n" +
                        "     PREAGGREGATION: ON\n" +
                        "     PREDICATES: 2: id > 1");

        // test full outer join convert to inner join
        sql = "select * from join1 full outer join join2 on join1.id = join2.id\n" +
                "where join2.id > 1 and join1.id > 10;";
        starRocksAssert.query(sql).explainContains("  3:HASH JOIN\n" +
                        "  |  join op: INNER JOIN (BROADCAST)\n" +
                        "  |  hash predicates:\n" +
                        "  |  colocate: false, reason: \n" +
                        "  |  equal join conjunct: 2: id = 5: id",
                "  0:OlapScanNode\n" +
                        "     TABLE: join1\n" +
                        "     PREAGGREGATION: ON\n" +
                        "     PREDICATES: 2: id > 10",
                "  1:OlapScanNode\n" +
                        "     TABLE: join2\n" +
                        "     PREAGGREGATION: ON\n" +
                        "     PREDICATES: 5: id > 1");

        // test multi left join eliminate
        sql = "select * from join1 left join join2 as b on join1.id = b.id\n" +
                "left join join2 as c on join1.id = c.id \n" +
                "where b.id > 1;";

        starRocksAssert.query(sql).explainContains("7:HASH JOIN\n" +
                        "  |  join op: LEFT OUTER JOIN (BUCKET_SHUFFLE(S))\n" +
                        "  |  hash predicates:\n" +
                        "  |  colocate: false, reason: \n" +
                        "  |  equal join conjunct: 2: id = 8: id",
                "4:HASH JOIN\n" +
                        "  |  join op: INNER JOIN (PARTITIONED)\n" +
                        "  |  hash predicates:\n" +
                        "  |  colocate: false, reason: \n" +
                        "  |  equal join conjunct: 5: id = 2: id",
                "0:OlapScanNode\n" +
                        "     TABLE: join2\n" +
                        "     PREAGGREGATION: ON\n" +
                        "     PREDICATES: 5: id > 1",
                "2:OlapScanNode\n" +
                        "     TABLE: join1\n" +
                        "     PREAGGREGATION: ON\n" +
                        "     PREDICATES: 2: id > 1");

        sql = "select * from join1 left join join2 as b on join1.id = b.id\n" +
                "left join join2 as c on join1.id = c.id \n" +
                "where b.dt > 1 and c.dt > 1;";
        starRocksAssert.query(sql).explainContains("6:HASH JOIN\n" +
                        "  |  join op: INNER JOIN (BROADCAST)\n" +
                        "  |  hash predicates:\n" +
                        "  |  colocate: false, reason: \n" +
                        "  |  equal join conjunct: 2: id = 8: id",
                "  3:HASH JOIN\n" +
                        "  |  join op: INNER JOIN (BROADCAST)\n" +
                        "  |  hash predicates:\n" +
                        "  |  colocate: false, reason: \n" +
                        "  |  equal join conjunct: 2: id = 5: id",
                "  4:OlapScanNode\n" +
                        "     TABLE: join2\n" +
                        "     PREAGGREGATION: ON\n" +
                        "     PREDICATES: 7: dt > 1",
                "  1:OlapScanNode\n" +
                        "     TABLE: join2\n" +
                        "     PREAGGREGATION: ON\n" +
                        "     PREDICATES: 4: dt > 1");
    }

    @Test
    public void testConvertCaseWhenToConstant() throws Exception {
        // basic test
        String caseWhenSql = "select "
                + "case when date_format(now(),'%H%i')  < 123 then 1 else 0 end as col "
                + "from test.baseall "
                +
                "where k11 = case when date_format(now(),'%H%i')  < 123 then date_format(date_sub(now(),2),'%Y%m%d') else date_format(date_sub(now(),1),'%Y%m%d') end";
        Assert.assertFalse(StringUtils.containsIgnoreCase(getFragmentPlan(caseWhenSql), "CASE WHEN"));

        // test 1: case when then
        // 1.1 multi when in on `case when` and can be converted to constants
        String sql11 = "select case when false then 2 when true then 3 else 0 end as col11;";
        Assert.assertTrue(StringUtils.containsIgnoreCase(getFragmentPlan(sql11), "constant exprs: \n         3"));

        // 1.2 multi `when expr` in on `case when` ,`when expr` can not be converted to constants
        String sql121 =
                "select case when false then 2 when substr(k7,2,1) then 3 else 0 end as col121 from test.baseall";
        Assert.assertTrue(StringUtils.containsIgnoreCase(getFragmentPlan(sql121),
                "CASE WHEN FALSE THEN 2 WHEN CAST(substr(9: k7, 2, 1) AS BOOLEAN) THEN 3 ELSE 0 END"));

        // 1.2.2 when expr which can not be converted to constants in the first
        String sql122 =
                "select case when substr(k7,2,1) then 2 when false then 3 else 0 end as col122 from test.baseall";
        Assert.assertTrue(StringUtils.containsIgnoreCase(getFragmentPlan(sql122),
                "CASE WHEN CAST(substr(9: k7, 2, 1) AS BOOLEAN) THEN 2 WHEN FALSE THEN 3 ELSE 0 END"));

        // 1.2.3 test return `then expr` in the middle
        String sql124 = "select case when false then 1 when true then 2 when false then 3 else 'other' end as col124";
        Assert.assertTrue(StringUtils.containsIgnoreCase(getFragmentPlan(sql124), "constant exprs: \n         '2'"));

        // 1.3 test return null
        String sql3 = "select case when false then 2 end as col3";
        Assert.assertTrue(StringUtils.containsIgnoreCase(getFragmentPlan(sql3), "constant exprs: \n         NULL"));

        // 1.3.1 test return else expr
        String sql131 = "select case when false then 2 when false then 3 else 4 end as col131";
        Assert.assertTrue(StringUtils.containsIgnoreCase(getFragmentPlan(sql131), "constant exprs: \n         4"));

        // 1.4 nest `case when` and can be converted to constants
        String sql14 =
                "select case when (case when true then true else false end) then 2 when false then 3 else 0 end as col";
        Assert.assertTrue(StringUtils.containsIgnoreCase(getFragmentPlan(sql14), "constant exprs: \n         2"));

        // 1.5 nest `case when` and can not be converted to constants
        String sql15 =
                "select case when case when substr(k7,2,1) then true else false end then 2 when false then 3 else 0 end as col from test.baseall";
        Assert.assertTrue(StringUtils.containsIgnoreCase(getFragmentPlan(sql15),
                "CASE WHEN CASE WHEN CAST(substr(9: k7, 2, 1) AS BOOLEAN) THEN TRUE ELSE FALSE END THEN 2 WHEN FALSE THEN 3 ELSE 0 END"));

        // 1.6 test when expr is null
        String sql16 = "select case when null then 1 else 2 end as col16;";
        Assert.assertTrue(StringUtils.containsIgnoreCase(getFragmentPlan(sql16), "constant exprs: \n         2"));

        // test 2: case xxx when then
        // 2.1 test equal
        String sql2 = "select case 1 when 1 then 'a' when 2 then 'b' else 'other' end as col2;";
        Assert.assertTrue(StringUtils.containsIgnoreCase(getFragmentPlan(sql2), "constant exprs: \n         'a'"));

        // FIXME(yan): following cases are correct, we have to fix for them.
        // 2.1.2 test not equal
        String sql212 = "select case 'a' when 1 then 'a' when 'a' then 'b' else 'other' end as col212;";
        Assert.assertTrue(StringUtils.containsIgnoreCase(getFragmentPlan(sql212), "constant exprs: \n         'b'"));

        // 2.2 test return null
        String sql22 = "select case 'a' when 1 then 'a' when 'b' then 'b' end as col22;";
        Assert.assertTrue(StringUtils.containsIgnoreCase(getFragmentPlan(sql22), "constant exprs: \n         NULL"));

        // 2.2.2 test return else
        String sql222 = "select case 1 when 2 then 'a' when 3 then 'b' else 'other' end as col222;";
        Assert.assertTrue(
                StringUtils.containsIgnoreCase(getFragmentPlan(sql222), "constant exprs: \n         'other'"));

        // 2.3 test can not convert to constant,middle when expr is not constant
        String sql23 =
                "select case 'a' when 'b' then 'a' when substr(k7,2,1) then 2 when false then 3 else 0 end as col23 from test.baseall";
        Assert.assertTrue(StringUtils.containsIgnoreCase(getFragmentPlan(sql23),
                "CASE'a' WHEN 'b' THEN 'a' WHEN substr(9: k7, 2, 1) THEN '2' WHEN '0' THEN '3' ELSE '0' END"));

        // 2.3.1  first when expr is not constant
        String sql231 =
                "select case 'a' when substr(k7,2,1) then 2 when 1 then 'a' when false then 3 else 0 end as col231 from test.baseall";
        Assert.assertTrue(StringUtils.containsIgnoreCase(getFragmentPlan(sql231),
                "CASE'a' WHEN substr(9: k7, 2, 1) THEN '2' WHEN '1' THEN 'a' WHEN '0' THEN '3' ELSE '0' END"));

        // 2.3.2 case expr is not constant
        String sql232 =
                "select case k1 when substr(k7,2,1) then 2 when 1 then 'a' when false then 3 else 0 end as col232 from test.baseall";
        Assert.assertTrue(StringUtils.containsIgnoreCase(getFragmentPlan(sql232),
                "CASECAST(1: k1 AS VARCHAR) WHEN substr(9: k7, 2, 1) THEN '2' WHEN '1' THEN 'a' WHEN '0' THEN '3' ELSE '0' END"));

        // 3.1 test float,float in case expr
        String sql31 = "select case cast(100 as float) when 1 then 'a' when 2 then 'b' else 'other' end as col31;";
        Assert.assertTrue(StringUtils.containsIgnoreCase(getFragmentPlan(sql31), "constant exprs: \n         'other'"));

        // 4.1 test null in case expr return else
        String sql41 = "select case null when 1 then 'a' when 2 then 'b' else 'other' end as col41";
        Assert.assertTrue(StringUtils.containsIgnoreCase(getFragmentPlan(sql41), "constant exprs: \n         'other'"));

        // 4.1.2 test null in case expr return null
        String sql412 = "select case null when 1 then 'a' when 2 then 'b' end as col41";
        Assert.assertTrue(StringUtils.containsIgnoreCase(getFragmentPlan(sql412), "constant exprs: \n         NULL"));

        // 4.2.1 test null in when expr
        String sql421 = "select case 'a' when null then 'a' else 'other' end as col421";
        Assert.assertTrue(
                StringUtils.containsIgnoreCase(getFragmentPlan(sql421), "constant exprs: \n         'other'"));
    }

    @Test
    public void testJoinPredicateTransitivityWithSubqueryInWhereClause() throws Exception {
        String sql = "SELECT *\n" +
                "FROM test.pushdown_test\n" +
                "WHERE 0 < (\n" +
                "    SELECT MAX(k9)\n" +
                "    FROM test.pushdown_test);";
        starRocksAssert.query(sql).explainContains("  4:CROSS JOIN\n" +
                        "  |  cross join:\n" +
                        "  |  predicates is NULL",
                "  2:AGGREGATE (update finalize)\n" +
                        "  |  output: max(22: k9)\n" +
                        "  |  group by: \n" +
                        "  |  having: CAST(23: max(22: k9) AS DOUBLE) > 0.0");
    }

    @Test
    public void testDistinctPushDown() throws Exception {
        String sql = "select distinct k1 from (select distinct k1 from test.pushdown_test) t where k1 > 1";
        starRocksAssert.query(sql).explainContains("  RESULT SINK\n" +
                "\n" +
                "  1:AGGREGATE (update finalize)\n" +
                "  |  group by: 1: k1\n" +
                "  |  use vectorized: true\n" +
                "  |  \n" +
                "  0:OlapScanNode");
    }

    @Test
    public void testOrCompoundPredicateFold() throws Exception {
        String queryStr = "select * from baseall where (k1 > 1) or (k1 > 1 and k2 < 1)";
        String explainString = getFragmentPlan(queryStr);
        Assert.assertTrue(explainString.contains("PREDICATES: 1: k1 > 1"));

        queryStr = "select * from  baseall where (k1 > 1 and k2 < 1) or  (k1 > 1)";
        explainString = getFragmentPlan(queryStr);
        Assert.assertTrue(explainString.contains("PREDICATES: 1: k1 > 1\n"));

        queryStr = "select * from  baseall where (k1 > 1) or (k1 > 1)";
        explainString = getFragmentPlan(queryStr);
        Assert.assertTrue(explainString.contains("PREDICATES: 1: k1 > 1\n"));
    }

    @Test
    public void testColocateJoin2() throws Exception {
        String queryStr =
                "select * from test.colocate1 t1, test.colocate2 t2 where t1.k1 = t2.k1 and t1.k2 = t2.k2 and t1.k3 = t2.k3";
        String explainString = getFragmentPlan(queryStr);
        Assert.assertTrue(explainString.contains("colocate: true"));

        queryStr =
                "select * from test.colocate1 t1 join (select k1, k2 from test.colocate2 group by k1, k2) t2 on t1.k1 = t2.k1 and t1.k2 = t2.k2";
        explainString = getFragmentPlan(queryStr);
        Assert.assertTrue(explainString.contains("colocate: true"));

        queryStr =
                "select * from test.colocate1 t1 join (select k1, k2 from test.colocate2 group by k1, k2, k3) t2 on t1.k1 = t2.k1 and t1.k2 = t2.k2";
        explainString = getFragmentPlan(queryStr);
        Assert.assertTrue(explainString.contains("colocate: true"));

        queryStr =
                "select * from (select k1, k2 from test.colocate1 group by k1, k2) t1 join (select k1, k2 from test.colocate2 group by k1, k2) t2 on t1.k1 = t2.k1 and t1.k2 = t2.k2";
        explainString = getFragmentPlan(queryStr);
        Assert.assertTrue(explainString.contains("colocate: true"));

        queryStr =
                "select * from test.colocate1 t1 join [shuffle] test.colocate2 t2 on t1.k1 = t2.k1 and t1.k2 = t2.k2";
        explainString = getFragmentPlan(queryStr);
        Assert.assertTrue(explainString.contains("colocate: false"));

        // t1.k1 = t2.k2 not same order with distribute column
        queryStr =
                "select * from test.colocate1 t1, test.colocate2 t2 where t1.k1 = t2.k2 and t1.k2 = t2.k1 and t1.k3 = t2.k3";
        explainString = getFragmentPlan(queryStr);
        Assert.assertTrue(explainString.contains("colocate: false"));

        queryStr = "select * from test.colocate1 t1, test.colocate2 t2 where t1.k2 = t2.k2";
        explainString = getFragmentPlan(queryStr);
        Assert.assertTrue(explainString.contains("colocate: false"));

        queryStr = "select count(*) from test.colocate1 t1 group by t1.k1, t1.k2";
        explainString = getFragmentPlan(queryStr);
        Assert.assertTrue(explainString.contains("1:AGGREGATE (update finalize)"));
        Assert.assertFalse(explainString.contains("3:AGGREGATE (merge finalize)"));

        queryStr = "select count(*) from test.colocate1 t1 group by t1.k1";
        explainString = getFragmentPlan(queryStr);
        Assert.assertTrue(explainString.contains("1:AGGREGATE (update finalize)"));
    }

    @Test
    public void testSelfColocateJoin() throws Exception {
        // single partition
        String queryStr = "select * from test.jointest t1, test.jointest t2 where t1.k1 = t2.k1";
        String explainString = getFragmentPlan(queryStr);
        Assert.assertTrue(explainString.contains("colocate: true"));

        // multi partition
        queryStr = "select * from test.dynamic_partition t1, test.dynamic_partition t2 where t1.k1 = t2.k1";
        explainString = getFragmentPlan(queryStr);
        Assert.assertTrue(explainString.contains("colocate: true"));
    }

    @Test
    public void testJoinWithMysqlTable() throws Exception {
        // set data size and row count for the olap table
        Database db = Catalog.getCurrentCatalog().getDb("default_cluster:test");
        OlapTable tbl = (OlapTable) db.getTable("jointest");
        for (Partition partition : tbl.getPartitions()) {
            partition.updateVisibleVersionAndVersionHash(2, 0);
            for (MaterializedIndex mIndex : partition.getMaterializedIndices(MaterializedIndex.IndexExtState.VISIBLE)) {
                mIndex.setRowCount(10000);
                for (Tablet tablet : mIndex.getTablets()) {
                    for (Replica replica : tablet.getReplicas()) {
                        replica.updateVersionInfo(2, 0, 200000, 10000);
                    }
                }
            }
        }

        String queryStr = "select * from mysql_table t2, jointest t1 where t1.k1 = t2.k1";
        String explainString = getFragmentPlan(queryStr);
        Assert.assertTrue(explainString.contains("INNER JOIN (BUCKET_SHUFFLE)"));
        Assert.assertTrue(explainString.contains("1:SCAN MYSQL"));

        queryStr = "select * from jointest t1, mysql_table t2 where t1.k1 = t2.k1";
        explainString = getFragmentPlan(queryStr);
        Assert.assertTrue(explainString.contains("INNER JOIN (BUCKET_SHUFFLE)"));
        Assert.assertTrue(explainString.contains("1:SCAN MYSQL"));

        queryStr = "select * from jointest t1, mysql_table t2, mysql_table t3 where t1.k1 = t3.k1";
        explainString = getFragmentPlan(queryStr);
        Assert.assertFalse(explainString.contains("INNER JOIN (BUCKET_SHUFFLE))"));
        Assert.assertTrue(explainString.contains("1:SCAN MYSQL"));
    }

    @Test
    public void testConstPredicateInRightJoin() throws Exception {
        String sql = "select * from test.join1 right join test.join2 on join1.id = join2.id where round(2.0, 0) > 3.0";
        String explainString = getFragmentPlan(sql);
        Assert.assertTrue(explainString.contains("  2:OlapScanNode\n" +
                "     TABLE: join2\n" +
                "     PREAGGREGATION: ON\n" +
                "     PREDICATES: round(2.0, 0) > 3.0"));

        sql = "select * from test.join1 right semi join test.join2 on join1.id = join2.id where round(2.0, 0) > 3.0";
        explainString = getFragmentPlan(sql);
        Assert.assertTrue(explainString.contains("  0:OlapScanNode\n" +
                "     TABLE: join2\n" +
                "     PREAGGREGATION: ON\n" +
                "     PREDICATES: round(2.0, 0) > 3.0"));

        sql = "select * from test.join1 right anti join test.join2 on join1.id = join2.id where round(2.0, 0) > 3.0";
        explainString = getFragmentPlan(sql);
        Assert.assertTrue(explainString.contains("  0:OlapScanNode\n" +
                "     TABLE: join2\n" +
                "     PREAGGREGATION: ON\n" +
                "     PREDICATES: round(2.0, 0) > 3.0"));

        sql = "select * from test.join1 left join test.join2 on join1.id = join2.id where round(2.0, 0) > 3.0";
        explainString = getFragmentPlan(sql);
        Assert.assertTrue(explainString.contains("  2:OlapScanNode\n" +
                "     TABLE: join1\n" +
                "     PREAGGREGATION: ON\n" +
                "     PREDICATES: round(2.0, 0) > 3.0"));

        sql = "select * from test.join1 left semi join test.join2 on join1.id = join2.id where round(2.0, 0) > 3.0";
        explainString = getFragmentPlan(sql);
        Assert.assertTrue(explainString.contains("  0:OlapScanNode\n" +
                "     TABLE: join1\n" +
                "     PREAGGREGATION: ON\n" +
                "     PREDICATES: round(2.0, 0) > 3.0"));

        sql = "select * from test.join1 left anti join test.join2 on join1.id = join2.id where round(2.0, 0) > 3.0";
        explainString = getFragmentPlan(sql);
        Assert.assertTrue(explainString.contains("  0:OlapScanNode\n" +
                "     TABLE: join1\n" +
                "     PREAGGREGATION: ON\n" +
                "     PREDICATES: round(2.0, 0) > 3.0"));

        sql = "select * from test.join1 inner join test.join2 on join1.id = join2.id where round(2.0, 0) > 3.0";
        explainString = getFragmentPlan(sql);
        Assert.assertTrue(explainString.contains("  0:OlapScanNode\n" +
                "     TABLE: join1\n" +
                "     PREAGGREGATION: ON\n" +
                "     PREDICATES: round(2.0, 0) > 3.0"));

        sql = "select * from test.join1 where round(2.0, 0) > 3.0";
        explainString = getFragmentPlan(sql);
        Assert.assertTrue(explainString.contains("  0:OlapScanNode\n" +
                "     TABLE: join1\n" +
                "     PREAGGREGATION: ON\n" +
                "     PREDICATES: round(2.0, 0) > 3.0"));
    }

    @Test
    public void testExistsRewrite() throws Exception {
        String sql =
                "select count(*) FROM  test.join1 WHERE  EXISTS (select max(id) from test.join2 where join2.id = join1.id)";
        String explainString = getFragmentPlan(sql);
        Assert.assertTrue(explainString.contains("LEFT SEMI JOIN"));
    }

    @Test
    public void TestSemiJoinNameResolve() throws Exception {
        String sql = "select join1.dt from  test.join1 right semi join test.join2 on join1.id = join2.id";
        starRocksAssert.query(sql).analysisError("Column '`join1`.`dt`' cannot be resolved");

        sql = "select a.dt from test.join1 a left ANTI join test.join2 b on a.id = b.id, " +
                "test.join1 c right ANTI join test.join2 d on c.id = d.id";
        starRocksAssert.query(sql).analysisError("Column '`a`.`dt`' cannot be resolved");
    }

    @Test
    public void TestConstantConjunct() throws Exception {
        String sql =
                "select * from  test.join1 where ST_Contains(\"\", APPEND_TRAILING_CHAR_IF_ABSENT(-1338745708, \"RDBLIQK\") )";
        String explainString = getFragmentPlan(sql);
        Assert.assertTrue(explainString
                .contains("PREDICATES: st_contains('', append_trailing_char_if_absent('-1338745708', 'RDBLIQK'))"));
    }

    @Test
    public void TestJoinOnBitmapColumn() throws Exception {
        String sql = "select * from test.bitmap_table a join test.bitmap_table b on a.id2 = b.id2";
        starRocksAssert.query(sql).analysisError("binary type bitmap with type varchar(-1) is invalid.");

        sql = "select * from test.bitmap_table a join test.bitmap_table b on a.id2 = b.id";
        starRocksAssert.query(sql).analysisError("binary type bitmap with type double is invalid.");

        sql = "select * from test.bitmap_table a join test.hll_table b on a.id2 = b.id2";
        starRocksAssert.query(sql).analysisError("binary type bitmap with type varchar(-1) is invalid.");

        sql = "select * from test.bitmap_table a join test.hll_table b where a.id2 in (1, 2, 3)";
        starRocksAssert.query(sql).analysisError("HLL, BITMAP and PERCENTILE type couldn't as Predicate");
    }

    @Test
    public void testLeftOuterJoinOnOrPredicate() throws Exception {
        connectContext.setDatabase("default_cluster:test");

        String sql = "select * from join1 left join join2 on join1.id = join2.id\n" +
                "and (join2.id > 1 or join2.id < 10);";
        String explainString = getFragmentPlan(sql);

        Assert.assertTrue(explainString.contains("join op: LEFT OUTER JOIN (BROADCAST)"));
        Assert.assertTrue(explainString.contains("PREDICATES: (5: id > 1) OR (5: id < 10)"));
        Assert.assertTrue(explainString.contains("equal join conjunct: 2: id = 5: id"));
    }

    @Test
    public void testMultiCountDistinct() throws Exception {
        String queryStr = "select count(distinct k1, k2) from baseall group by k3";
        String explainString = getFragmentPlan(queryStr);
        Assert.assertTrue(explainString.contains("group by: 1: k1, 2: k2, 3: k3"));

        queryStr = "select count(distinct k1) from baseall group by k3";
        explainString = getFragmentPlan(queryStr);
        Assert.assertTrue(explainString.contains("12: count(distinct 1: k1)"));
        Assert.assertTrue(explainString.contains("multi_distinct_count(1: k1)"));
        Assert.assertTrue(explainString.contains("group by: 3: k3"));

        queryStr = "select count(distinct k1) from baseall";
        explainString = getFragmentPlan(queryStr);
        Assert.assertTrue(explainString.contains("multi_distinct_count(1: k1)"));

        queryStr = "select count(distinct k1, k2),  count(distinct k4) from baseall group by k3";
        starRocksAssert.query(queryStr).analysisError(
                "The query contains multi count distinct or sum distinct, each can't have multi columns.");
    }

    @Test
    public void testMultiNotExistPredicatePushDown() throws Exception {
        connectContext.setDatabase("default_cluster:test");

        String sql =
                "select * from join1 where join1.dt > 1 and NOT EXISTS (select * from join1 as a where join1.dt = 1 and a.id = join1.id)" +
                        "and NOT EXISTS (select * from join1 as a where join1.dt = 2 and a.id = join1.id);";
        String explainString = getFragmentPlan(sql);

        Assert.assertTrue(explainString.contains("  5:HASH JOIN\n" +
                "  |  join op: RIGHT ANTI JOIN (COLOCATE)\n" +
                "  |  hash predicates:\n" +
                "  |  colocate: true\n" +
                "  |  equal join conjunct: 9: id = 2: id\n" +
                "  |  other join predicates: 1: dt = 2"));
        Assert.assertTrue(explainString.contains("  |    3:HASH JOIN\n" +
                "  |    |  join op: LEFT ANTI JOIN (COLOCATE)\n" +
                "  |    |  hash predicates:\n" +
                "  |    |  colocate: true\n" +
                "  |    |  equal join conjunct: 2: id = 5: id\n" +
                "  |    |  other join predicates: 1: dt = 1"));
        Assert.assertTrue(explainString.contains("  |    1:OlapScanNode\n" +
                "  |       TABLE: join1\n" +
                "  |       PREAGGREGATION: ON\n" +
                "  |       PREDICATES: 1: dt > 1"));
    }

    @Test
    public void testJoinReorderTakeEffect() throws Exception {
        Catalog catalog = connectContext.getCatalog();
        Database db = catalog.getDb("default_cluster:test");
        Table table = db.getTable("join2");
        OlapTable olapTable1 = (OlapTable) table;
        new Expectations(olapTable1) {
            {
                olapTable1.getRowCount();
                result = 2L;
                minTimes = 0;
            }
        };
        String sql = "select * from join1 join join2 on join1.id = join2.id;";
        String explainString = getFragmentPlan(sql);
        Assert.assertTrue(explainString.contains("  3:HASH JOIN\n" +
                "  |  join op: INNER JOIN (BROADCAST)\n" +
                "  |  hash predicates:\n" +
                "  |  colocate: false, reason: \n" +
                "  |  equal join conjunct: 2: id = 5: id"));
        Assert.assertTrue(explainString.contains("  0:OlapScanNode\n" +
                "     TABLE: join1"));
        Assert.assertTrue(explainString.contains("  1:OlapScanNode\n" +
                "     TABLE: join2"));
    }

    @Test
    public void testJoinReorderWithWithClause() throws Exception {
        connectContext.setDatabase("default_cluster:test");
        Catalog catalog = connectContext.getCatalog();
        Table table = catalog.getDb("default_cluster:test").getTable("join2");
        OlapTable olapTable1 = (OlapTable) table;
        new Expectations(olapTable1) {
            {
                olapTable1.getRowCount();
                result = 2L;
                minTimes = 0;
            }
        };
        String sql =
                "WITH t_temp AS (select join1.id as id1,  join2.id as id2 from join1 join join2 on join1.id = join2.id) select * from t_temp";
        String explainString = getFragmentPlan(sql);
        Assert.assertTrue(explainString.contains("equal join conjunct: 2: id = 5: id"));
        Assert.assertTrue(explainString.contains("  |----2:EXCHANGE\n" +
                "  |       use vectorized: true\n" +
                "  |    \n" +
                "  0:OlapScanNode\n" +
                "     TABLE: join1"));
        Assert.assertTrue(explainString.contains("  1:OlapScanNode\n" +
                "     TABLE: join2\n" +
                "     PREAGGREGATION: ON"));
    }

    @Test
    public void testMultiCountDistinctType() throws Exception {
        String sql = "select count(distinct t1a,t1b) from test_all_type";
        String plan = getVerboseExplain(sql);
        Assert.assertTrue(plan.contains("3:AGGREGATE (update serialize)\n" +
                "  |  aggregate: count[(if[(1: t1a IS NULL, NULL, [2: t1b, SMALLINT, true]); args: BOOLEAN,SMALLINT,SMALLINT; result: SMALLINT; args nullable: true; result nullable: true]); args: SMALLINT; result: BIGINT; args nullable: true; result nullable: false]"));
        Assert.assertTrue(plan.contains("5:AGGREGATE (merge finalize)\n" +
                "  |  aggregate: count[([11: count(distinct 1: t1a, 2: t1b), BIGINT, false]); args: SMALLINT; result: BIGINT; args nullable: true; result nullable: false]"));
    }

    @Test
    public void testMultiCountDistinctAggPhase() throws Exception {
        String sql = "select count(distinct t1a,t1b), avg(t1c) from test_all_type";
        String plan = getVerboseExplain(sql);
        Assert.assertTrue(plan.contains("3:AGGREGATE (update serialize)\n" +
                "  |  aggregate: count[(if[(1: t1a IS NULL, NULL, [2: t1b, SMALLINT, true]); args: BOOLEAN,SMALLINT,SMALLINT; result: SMALLINT; args nullable: true; result nullable: true]); args: SMALLINT; result: BIGINT; args nullable: true; result nullable: false], avg[([12: avg(3: t1c), DOUBLE, true]); args: INT; result: VARCHAR; args nullable: true; result nullable: true]"));
        Assert.assertTrue(plan.contains("2:AGGREGATE (merge serialize)\n" +
                "  |  aggregate: avg[([12: avg(3: t1c), VARCHAR, true]); args: INT; result: DOUBLE; args nullable: true; result nullable: true]\n" +
                "  |  group by: [1: t1a, VARCHAR, true], [2: t1b, SMALLINT, true]"));
    }

    @Test
    public void testCaseWhenType2() throws Exception {
        String sql =
                "select case '10000' when 10000 THEN 'TEST1' WHEN NULL THEN 'TEST2' WHEN 40000 THEN 'TEST4' END FROM t1;";
        String plan = getFragmentPlan(sql);
        Assert.assertTrue(plan.contains("  1:Project\n"
                + "  |  <slot 4> : 'TEST1'"));
    }

    @Test
    public void testDecimalV3Distinct() throws Exception {
        String sql = "select avg(t1c), count(distinct id_decimal) from test_all_type;";
        String plan = getVerboseExplain(sql);
        Assert.assertTrue(plan.contains(
                "multi_distinct_count[([10: id_decimal, DECIMAL64(10,2), true]); args: DECIMAL64; result: BIGINT; args nullable: true; result nullable: false]"));
    }

    @Test
    public void testAddProjectForJoinPrune() throws Exception {
        String sql = "select\n" +
                "    c_custkey,\n" +
                "    c_name,\n" +
                "    sum(l_extendedprice * (1 - l_discount)) as revenue,\n" +
                "    c_acctbal,\n" +
                "    n_name,\n" +
                "    c_address,\n" +
                "    c_phone,\n" +
                "    c_comment\n" +
                "from\n" +
                "    customer,\n" +
                "    orders,\n" +
                "    lineitem,\n" +
                "    nation\n" +
                "where\n" +
                "        c_custkey = o_custkey\n" +
                "  and l_orderkey = o_orderkey\n" +
                "  and o_orderdate >= date '1994-05-01'\n" +
                "  and o_orderdate < date '1994-08-01'\n" +
                "  and l_returnflag = 'R'\n" +
                "  and c_nationkey = n_nationkey\n" +
                "group by\n" +
                "    c_custkey,\n" +
                "    c_name,\n" +
                "    c_acctbal,\n" +
                "    c_phone,\n" +
                "    n_name,\n" +
                "    c_address,\n" +
                "    c_comment\n" +
                "order by\n" +
                "    revenue desc limit 20;";
        String plan = getCostExplain(sql);
        Assert.assertTrue(plan.contains("8:Project\n" +
                "  |  output columns:\n" +
                "  |  11 <-> [11: O_CUSTKEY, INT, false]\n" +
                "  |  25 <-> [25: L_EXTENDEDPRICE, DOUBLE, false]\n" +
                "  |  26 <-> [26: L_DISCOUNT, DOUBLE, false]\n" +
                "  |  cardinality: 0\n" +
                "  |  column statistics: \n" +
                "  |  * O_CUSTKEY-->[1.0, 149999.0, 0.0, 8.0, 99996.0]\n" +
                "  |  * L_EXTENDEDPRICE-->[901.0, 104949.5, 0.0, 8.0, 932377.0]\n" +
                "  |  * L_DISCOUNT-->[0.0, 0.1, 0.0, 8.0, 11.0]\n" +
                "  |  \n" +
                "  7:HASH JOIN\n" +
                "  |  join op: INNER JOIN (BROADCAST)\n" +
                "  |  equal join conjunct: [20: L_ORDERKEY, INT, false] = [10: O_ORDERKEY, INT, false]\n" +
                "  |  build runtime filters:\n" +
                "  |  - filter_id = 0, build_expr = (10: O_ORDERKEY), remote = false\n" +
                "  |  cardinality: 0\n" +
                "  |  column statistics: \n" +
                "  |  * O_ORDERKEY-->[1.0, 6000000.0, 0.0, 8.0, 1500000.0]\n" +
                "  |  * O_CUSTKEY-->[1.0, 149999.0, 0.0, 8.0, 99996.0]\n" +
                "  |  * L_ORDERKEY-->[1.0, 6000000.0, 0.0, 8.0, 1500000.0]\n" +
                "  |  * L_EXTENDEDPRICE-->[901.0, 104949.5, 0.0, 8.0, 932377.0]\n" +
                "  |  * L_DISCOUNT-->[0.0, 0.1, 0.0, 8.0, 11.0]"));
    }

    @Test
    public void testUnionAll() throws Exception {
        FeConstants.runningUnitTest = true;
        String sql = "select * from t1 union all select * from t2;";
        String plan = getFragmentPlan(sql);
        Assert.assertTrue(plan.contains("    EXCHANGE ID: 04\n" +
                "    RANDOM\n" +
                "\n" +
                "  3:OlapScanNode\n" +
                "     TABLE: t2"));
        Assert.assertTrue(plan.contains("    EXCHANGE ID: 02\n" +
                "    RANDOM\n" +
                "\n" +
                "  1:OlapScanNode\n" +
                "     TABLE: t1"));
        FeConstants.runningUnitTest = false;
    }

    @Test
    public void testShuffleHashBucket() throws Exception {
        String sql = "SELECT COUNT(*)\n" +
                "FROM lineitem JOIN [shuffle] orders o1 ON l_orderkey = o1.o_orderkey\n" +
                "JOIN [shuffle] orders o2 ON l_orderkey = o2.o_orderkey";
        String plan = getFragmentPlan(sql);
        Assert.assertTrue(plan.contains("join op: INNER JOIN (BUCKET_SHUFFLE(S))"));
    }

    @Test
    public void testShuffleHashBucket2() throws Exception {
        String sql = "select count(1) from lineitem t1 join [shuffle] orders t2 on " +
                "t1.l_orderkey = t2.o_orderkey and t2.O_ORDERDATE = t1.L_SHIPDATE join [shuffle] orders t3 " +
                "on t1.l_orderkey = t3.o_orderkey and t3.O_ORDERDATE = t1.L_SHIPDATE join [shuffle] orders t4 on\n" +
                "t1.l_orderkey = t4.o_orderkey and t4.O_ORDERDATE = t1.L_SHIPDATE;";
        String plan = getFragmentPlan(sql);
        Assert.assertTrue(plan.contains("12:HASH JOIN\n" +
                "  |  join op: INNER JOIN (BUCKET_SHUFFLE(S))"));
        Assert.assertTrue(plan.contains("8:HASH JOIN\n" +
                "  |  join op: INNER JOIN (BUCKET_SHUFFLE(S))"));
        Assert.assertTrue(plan.contains("4:HASH JOIN\n" +
                "  |  join op: INNER JOIN (PARTITIONED)"));
    }

    @Test
    public void testSemiJoinPredicateDerive() throws Exception {
        String sql = "select * from t0 left semi join t1 on v1 = v4 where v1 = 2";
        String plan = getFragmentPlan(sql);
        Assert.assertTrue(plan.contains("  0:OlapScanNode\n" +
                "     TABLE: t0\n" +
                "     PREAGGREGATION: ON\n" +
                "     PREDICATES: 1: v1 = 2"));
    }

    @Test
    public void testMergeAggregateNormal() throws Exception {
        String sql;
        String plan;

        sql = "select distinct x1 from (select distinct v1 as x1 from t0) as q";
        plan = getFragmentPlan(sql);
        Assert.assertTrue(plan.contains("  RESULT SINK\n" +
                "\n" +
                "  1:AGGREGATE (update finalize)\n" +
                "  |  group by: 1: v1\n" +
                "  |  use vectorized: true"));

        sql = "select sum(x1) from (select sum(v1) as x1 from t0) as q";
        plan = getFragmentPlan(sql);
        Assert.assertTrue(plan.contains("  RESULT SINK\n" +
                "\n" +
                "  1:AGGREGATE (update finalize)\n" +
                "  |  output: sum(1: v1)\n" +
                "  |  group by: \n" +
                "  |  use vectorized: true"));

        sql = "select SUM(x1) from (select v2, sum(v1) as x1 from t0 group by v2) as q";
        plan = getFragmentPlan(sql);
        Assert.assertTrue(plan.contains("  RESULT SINK\n" +
                "\n" +
                "  1:AGGREGATE (update finalize)\n" +
                "  |  output: sum(1: v1)\n" +
                "  |  group by: \n" +
                "  |  use vectorized: true"));

        sql = "select v2, SUM(x1) from (select v2, v3, sum(v1) as x1 from t0 group by v2, v3) as q group by v2";
        plan = getFragmentPlan(sql);
        Assert.assertTrue(plan.contains("  1:AGGREGATE (update finalize)\n" +
                "  |  output: sum(1: v1)\n" +
                "  |  group by: 2: v2\n" +
                "  |  use vectorized: true\n" +
                "  |  \n" +
                "  0:OlapScanNode\n" +
                "     TABLE: t0"));

        sql = "select SUM(x1) from (select v2, sum(distinct v1), sum(v3) as x1 from t0 group by v2) as q";
        plan = getFragmentPlan(sql);
        Assert.assertTrue(plan.contains("  1:AGGREGATE (update finalize)\n" +
                "  |  output: sum(3: v3)\n" +
                "  |  group by: \n" +
                "  |  use vectorized: true\n" +
                "  |  \n" +
                "  0:OlapScanNode\n" +
                "     TABLE: t0"));
    }

    @Test
    public void testMergeAggregateFailed() throws Exception {
        String sql;
        String plan;
        sql = "select avg(x1) from (select avg(v1) as x1 from t0) as q";
        plan = getFragmentPlan(sql);
        Assert.assertTrue(plan.contains("  1:AGGREGATE (update finalize)\n" +
                "  |  output: avg(1: v1)\n" +
                "  |  group by: \n" +
                "  |  use vectorized: true\n" +
                "  |  \n" +
                "  0:OlapScanNode"));

        sql = "select SUM(v2) from (select v2, sum(v1) as x1 from t0 group by v2) as q";
        plan = getFragmentPlan(sql);
        Assert.assertTrue(plan.contains("  2:AGGREGATE (update finalize)\n" +
                "  |  output: sum(2: v2)\n" +
                "  |  group by: \n" +
                "  |  use vectorized: true\n" +
                "  |  \n" +
                "  1:AGGREGATE (update finalize)\n" +
                "  |  group by: 2: v2\n" +
                "  |  use vectorized: true\n"));
        sql = "select SUM(v2) from (select v2, sum(distinct v2) as x1 from t0 group by v2) as q";
        plan = getFragmentPlan(sql);
        Assert.assertTrue(plan.contains("  2:AGGREGATE (update finalize)\n" +
                "  |  output: sum(2: v2)\n" +
                "  |  group by: \n" +
                "  |  use vectorized: true\n" +
                "  |  \n" +
                "  1:AGGREGATE (update finalize)\n" +
                "  |  group by: 2: v2\n" +
                "  |  use vectorized: true\n"));
        sql = "select sum(distinct x1) from (select v2, sum(v2) as x1 from t0 group by v2) as q";
        plan = getFragmentPlan(sql);
        Assert.assertTrue(plan.contains("  1:AGGREGATE (update finalize)\n" +
                "  |  output: sum(2: v2)\n" +
                "  |  group by: 2: v2\n" +
                "  |  use vectorized: true\n" +
                "  |  \n" +
                "  0:OlapScanNode\n"));
    }

    @Test
    public void testReplicatedJoin() throws Exception {
        new Expectations(connectContext.getSessionVariable()) {
            {
                connectContext.getSessionVariable().isEnableReplicationJoin();
                result = true;
            }
        };

        connectContext.getSessionVariable().setEnableReplicationJoin(true);
        String sql = "select * from join1 join join2 on join1.id = join2.id;";
        String plan = getFragmentPlan(sql);
        Assert.assertTrue(plan.contains("join op: INNER JOIN (REPLICATED)"));
        Assert.assertFalse(plan.contains("EXCHANGE"));

        sql = "select * from join2 right join join1 on join1.id = join2.id;";
        plan = getFragmentPlan(sql);
        Assert.assertFalse(plan.contains("join op: INNER JOIN (REPLICATED)"));

        sql = "select * from join1 as a join join1 as b on a.id = b.id;";
        plan = getFragmentPlan(sql);
        Assert.assertTrue(plan.contains("join op: INNER JOIN (REPLICATED)"));
        Assert.assertFalse(plan.contains("EXCHANGE"));

        sql = "select * from join1 as a join (select sum(id),id from join2 group by id) as b on a.id = b.id;";
        plan = getFragmentPlan(sql);
        Assert.assertTrue(plan.contains("join op: INNER JOIN (REPLICATED)"));
        Assert.assertFalse(plan.contains("EXCHANGE"));

        connectContext.getSessionVariable().setNewPlanerAggStage(2);
        sql = "select * from join1 as a join (select sum(id),dt from join2 group by dt) as b on a.id = b.dt;";
        plan = getFragmentPlan(sql);
        Assert.assertTrue(plan.contains("join op: INNER JOIN (BROADCAST)"));
        Assert.assertTrue(plan.contains("EXCHANGE"));
        connectContext.getSessionVariable().setNewPlanerAggStage(0);

        sql = "select a.* from join1 as a join join1 as b ;";
        plan = getFragmentPlan(sql);
        Assert.assertFalse(plan.contains("EXCHANGE"));

        sql = "select a.* from join1 as a join (select sum(id) from join1 group by dt) as b ;";
        plan = getFragmentPlan(sql);
        Assert.assertFalse(plan.contains("EXCHANGE"));

        connectContext.getSessionVariable().setNewPlanerAggStage(2);
        sql = "select a.* from join1 as a join (select sum(id) from join1 group by dt) as b ;";
        plan = getFragmentPlan(sql);
        Assert.assertTrue(plan.contains("EXCHANGE"));
        connectContext.getSessionVariable().setNewPlanerAggStage(0);

        connectContext.getSessionVariable().setEnableReplicationJoin(false);
    }

    @Test
    public void testReplicationJoinWithPartitionTable() throws Exception {
        new Expectations(connectContext.getSessionVariable()) {
            {
                connectContext.getSessionVariable().isEnableReplicationJoin();
                result = true;
            }
        };
        connectContext.getSessionVariable().setEnableReplicationJoin(true);
        boolean oldValue = FeConstants.runningUnitTest;
        FeConstants.runningUnitTest = true;
        String sql = "select * from join1 join pushdown_test on join1.id = pushdown_test.k1;";
        String plan = getFragmentPlan(sql);
        Assert.assertTrue(plan.contains("INNER JOIN (BROADCAST)"));
        FeConstants.runningUnitTest = oldValue;
        connectContext.getSessionVariable().setEnableReplicationJoin(false);
    }

    @Test
    public void testOuterJoinBucketShuffle() throws Exception {
        String sql = "SELECT DISTINCT t0.v1 FROM t0 RIGHT JOIN[BUCKET] t1 ON t0.v1 = t1.v4";
        String plan = getFragmentPlan(sql);
        Assert.assertTrue(plan.contains("  6:AGGREGATE (update serialize)\n" +
                "  |  STREAMING\n" +
                "  |  group by: 1: v1\n" +
                "  |  use vectorized: true\n" +
                "  |  \n" +
                "  5:Project\n" +
                "  |  <slot 1> : 1: v1\n" +
                "  |  use vectorized: true\n" +
                "  |  \n" +
                "  4:HASH JOIN\n" +
                "  |  join op: RIGHT OUTER JOIN (PARTITIONED)\n" +
                "  |  hash predicates:"));

        sql = "SELECT DISTINCT t0.v1 FROM t0 FULL JOIN[BUCKET] t1 ON t0.v1 = t1.v4";
        plan = getFragmentPlan(sql);
        Assert.assertTrue(plan.contains("  4:HASH JOIN\n" +
                "  |  join op: FULL OUTER JOIN (PARTITIONED)\n" +
                "  |  hash predicates:\n" +
                "  |  colocate: false, reason: \n" +
                "  |  equal join conjunct: 1: v1 = 4: v4\n" +
                "  |  use vectorized: true\n" +
                "  |  \n" +
                "  |----3:EXCHANGE\n" +
                "  |       use vectorized: true\n" +
                "  |    \n" +
                "  1:EXCHANGE\n" +
                "     use vectorized: true"));

        sql = "SELECT DISTINCT t1.v4 FROM t0 LEFT JOIN[BUCKET] t1 ON t0.v1 = t1.v4";
        plan = getFragmentPlan(sql);
        Assert.assertTrue(plan.contains("  7:AGGREGATE (merge finalize)\n" +
                "  |  group by: 4: v4\n" +
                "  |  use vectorized: true\n" +
                "  |  \n" +
                "  6:EXCHANGE\n" +
                "     use vectorized: true\n" +
                "\n" +
                "PLAN FRAGMENT 1\n" +
                " OUTPUT EXPRS:\n" +
                "  PARTITION: RANDOM\n" +
                "\n" +
                "  STREAM DATA SINK\n" +
                "    EXCHANGE ID: 06\n" +
                "    HASH_PARTITIONED: 4: v4\n" +
                "\n" +
                "  5:AGGREGATE (update serialize)\n" +
                "  |  STREAMING\n" +
                "  |  group by: 4: v4\n" +
                "  |  use vectorized: true\n" +
                "  |  \n" +
                "  4:Project\n" +
                "  |  <slot 4> : 4: v4\n" +
                "  |  use vectorized: true\n" +
                "  |  \n" +
                "  3:HASH JOIN\n" +
                "  |  join op: LEFT OUTER JOIN (BROADCAST)"));
    }

    @Test
    public void testSchemaScan() throws Exception {
        String sql = "select * from information_schema.columns";
        String planFragment = getFragmentPlan(sql);
        Assert.assertTrue(planFragment.contains("PARTITION: UNPARTITIONED\n" +
                "\n" +
                "  RESULT SINK\n" +
                "\n" +
                "  0:SCAN SCHEMA\n" +
                "     use vectorized: true"));
    }

    @Test
    public void testDuplicateAggregateFn() throws Exception {
        String sql = "select bitmap_union_count(b1) from test_object having count(distinct b1) > 2;";
        String planFragment = getFragmentPlan(sql);
        Assert.assertTrue(planFragment.contains(" OUTPUT EXPRS:13: bitmap_union_count(5: b1)\n" +
                "  PARTITION: RANDOM\n" +
                "\n" +
                "  RESULT SINK\n" +
                "\n" +
                "  1:AGGREGATE (update finalize)\n" +
                "  |  output: bitmap_union_count(5: b1)\n" +
                "  |  group by: \n" +
                "  |  having: 13: bitmap_union_count(5: b1) > 2"));
    }

    @Test
    public void testDuplicateAggregateFn2() throws Exception {
        String sql = "select bitmap_union_count(b1), count(distinct b1) from test_object;";
        String planFragment = getFragmentPlan(sql);
        Assert.assertTrue(planFragment.contains("  2:Project\n" +
                "  |  <slot 13> : 13: bitmap_union_count(5: b1)\n" +
                "  |  <slot 14> : 13: bitmap_union_count(5: b1)\n" +
                "  |  use vectorized: true\n" +
                "  |  \n" +
                "  1:AGGREGATE (update finalize)\n" +
                "  |  output: bitmap_union_count(5: b1)"));
    }

    @Test
    public void testNotExpr() throws Exception {
        String sql = "select v1 from t0 where not (v1 in (1, 2))";
        String planFragment = getFragmentPlan(sql);
        Assert.assertTrue(planFragment.contains("     PREDICATES: 1: v1 NOT IN (1, 2)"));

        sql = "select v1 from t0 where not (v1 > 2)";
        planFragment = getFragmentPlan(sql);
        Assert.assertTrue(planFragment.contains("PREDICATES: 1: v1 <= 2"));

        sql = "select v1 from t0 where not (v1 > 2)";
        planFragment = getFragmentPlan(sql);
        Assert.assertTrue(planFragment.contains("PREDICATES: 1: v1 <= 2"));

        sql = "select v1 from t0 where not (v1 > 2 and v2 < 3)";
        planFragment = getFragmentPlan(sql);
        Assert.assertTrue(planFragment.contains("PREDICATES: (1: v1 <= 2) OR (2: v2 >= 3)"));

        sql = "select v1 from t0 where not (v1 > 2 and v2 is null)";
        planFragment = getFragmentPlan(sql);
        Assert.assertTrue(planFragment.contains("PREDICATES: (1: v1 <= 2) OR (2: v2 IS NOT NULL)"));

        sql = "select v1 from t0 where not (v1 > 2 and v2 is null and v3 < 6)";
        planFragment = getFragmentPlan(sql);
        Assert.assertTrue(planFragment.contains("PREDICATES: ((1: v1 <= 2) OR (2: v2 IS NOT NULL)) OR (3: v3 >= 6)"));

        sql = "select v1 from t0 where not (v1 > 2 and if(v2 > 2, FALSE, TRUE))";
        planFragment = getFragmentPlan(sql);
        Assert.assertTrue(planFragment.contains("PREDICATES: (1: v1 <= 2) OR (NOT if(2: v2 > 2, FALSE, TRUE))"));

        sql = "select v1 from t0 where not (v1 > 2 or v2 is null or if(v3 > 2, FALSE, TRUE))";
        planFragment = getFragmentPlan(sql);
        Assert.assertTrue(
                planFragment.contains("PREDICATES: 1: v1 <= 2, 2: v2 IS NOT NULL, NOT if(3: v3 > 2, FALSE, TRUE)"));
    }

    @Test
    public void testArithmeticCommutative() throws Exception {
        String sql = "select v1 from t0 where v1 + 2 > 3";
        String planFragment = getFragmentPlan(sql);
        Assert.assertTrue(planFragment.contains("PREDICATES: 1: v1 > 1"));

        sql = "select v1 from t0 where  v1 / 2 <=> 3";
        planFragment = getFragmentPlan(sql);
        Assert.assertTrue(planFragment.contains("PREDICATES: CAST(1: v1 AS DOUBLE) <=> 6.0"));

        sql = "select v1 from t0 where  v1 / -2 > 3";
        planFragment = getFragmentPlan(sql);
        Assert.assertTrue(planFragment.contains("PREDICATES: CAST(1: v1 AS DOUBLE) < -6.0"));

        sql = "select v1 from t0 where  v1 / abs(-2) > 3";
        planFragment = getFragmentPlan(sql);
        Assert.assertTrue(planFragment.contains("PREDICATES: CAST(1: v1 AS DOUBLE) / CAST(abs(-2) AS DOUBLE) > 3.0"));

        sql = "select v1 from t0 where  v1 / -2 != 3";
        planFragment = getFragmentPlan(sql);
        Assert.assertTrue(planFragment.contains("PREDICATES: CAST(1: v1 AS DOUBLE) != -6.0"));

        sql = "select v1 from t0 where  v1 / abs(-2) = 3";
        planFragment = getFragmentPlan(sql);
        Assert.assertTrue(planFragment.contains("PREDICATES: CAST(1: v1 AS DOUBLE) = 3.0 * CAST(abs(-2) AS DOUBLE)"));

        sql = "select v1 from t0 where 2 + v1 <= 3";
        planFragment = getFragmentPlan(sql);
        Assert.assertTrue(planFragment.contains("PREDICATES: 1: v1 <= 1"));

        sql = "select v1 from t0 where 2 - v1 <= 3";
        planFragment = getFragmentPlan(sql);
        Assert.assertTrue(planFragment.contains("PREDICATES: 1: v1 >= -1"));

        sql = "select k5 from bigtable where k5 * 2 <= 3";
        planFragment = getFragmentPlan(sql);
        Assert.assertTrue(planFragment.contains("PREDICATES: CAST(5: k5 AS DECIMAL64(18,3)) * 2 <= 3"));

        sql = "select k5 from bigtable where 2 / k5 <= 3";
        planFragment = getFragmentPlan(sql);
        Assert.assertTrue(planFragment.contains("PREDICATES: 2 / CAST(5: k5 AS DECIMAL128(38,3)) <= 3"));

        sql = "select t1a from test_all_type where date_add(id_datetime, 2) = '2020-12-21'";
        planFragment = getFragmentPlan(sql);
        Assert.assertTrue(planFragment.contains("PREDICATES: 8: id_datetime = '2020-12-19 00:00:00'"));

        sql = "select t1a from test_all_type where date_sub(id_datetime, 2) = '2020-12-21'";
        planFragment = getFragmentPlan(sql);
        Assert.assertTrue(planFragment.contains("PREDICATES: 8: id_datetime = '2020-12-23 00:00:00'"));

        sql = "select t1a from test_all_type where years_sub(id_datetime, 2) = '2020-12-21'";
        planFragment = getFragmentPlan(sql);
        Assert.assertTrue(planFragment.contains("PREDICATES: 8: id_datetime = '2022-12-21 00:00:00'"));

        sql = "select t1a from test_all_type where years_add(id_datetime, 2) = '2020-12-21'";
        planFragment = getFragmentPlan(sql);
        Assert.assertTrue(planFragment.contains("PREDICATES: 8: id_datetime = '2018-12-21 00:00:00'"));
    }

    @Test
    public void testMetaScan() throws Exception {
        String sql = "select max(v1), min(v1) from t0 [_META_]";
        String plan = getFragmentPlan(sql);
        Assert.assertTrue(plan.contains("  0:MetaScan\n" +
                "     <id 6> : max_v1\n" +
                "     <id 7> : min_v1"));

        String thrift = getThriftPlan(sql);
        Assert.assertTrue(thrift.contains("id_to_names:{6=max_v1, 7=min_v1}"));
    }

    @Test
    public void testMetaScan2() throws Exception {
        String sql = "select max(t1c), min(t1d), dict_merge(t1a) from test_all_type [_META_]";
        String plan = getFragmentPlan(sql);

        Assert.assertTrue(plan.contains("  0:MetaScan\n" +
                "     <id 16> : dict_merge_t1a\n" +
                "     <id 14> : max_t1c\n" +
                "     <id 15> : min_t1d"));

        String thrift = getThriftPlan(sql);
        Assert.assertTrue(thrift.contains("TFunctionName(function_name:dict_merge), " +
                "binary_type:BUILTIN, arg_types:[TTypeDesc(types:[TTypeNode(type:ARRAY), " +
                "TTypeNode(type:SCALAR, scalar_type:TScalarType(type:VARCHAR, len:-1))])]"));
    }

    @Test
    public void testLikeFunctionIdThrift() throws Exception {
        String sql = "select S_ADDRESS from supplier where S_ADDRESS " +
                "like '%Customer%Complaints%' ";
        String thrift = getThriftPlan(sql);
        Assert.assertTrue(thrift.contains("fid:60010"));
    }

    @Test
    public void testLimitRightJoin() throws Exception {
        String sql = "select v1 from t0 right outer join t1 on t0.v1 = t1.v4 limit 100";
        String plan = getFragmentPlan(sql);
        Assert.assertTrue(plan.contains("  |  join op: RIGHT OUTER JOIN (PARTITIONED)\n" +
                "  |  hash predicates:\n" +
                "  |  colocate: false, reason: \n" +
                "  |  equal join conjunct: 1: v1 = 4: v4\n" +
                "  |  limit: 100"));
        Assert.assertTrue(plan.contains("  |----3:EXCHANGE\n" +
                "  |       limit: 100"));

        sql = "select v1 from t0 full outer join t1 on t0.v1 = t1.v4 limit 100";
        plan = getFragmentPlan(sql);
        Assert.assertTrue(plan.contains("join op: FULL OUTER JOIN (PARTITIONED)"));
    }

    @Test
    public void testLimitLeftJoin() throws Exception {
        String sql = "select v1 from (select * from t0 limit 1) x0 left outer join t1 on x0.v1 = t1.v4";
        String plan = getFragmentPlan(sql);
        Assert.assertTrue(plan.contains("  |  join op: RIGHT OUTER JOIN (PARTITIONED)\n" +
                "  |  hash predicates:\n" +
                "  |  colocate: false, reason: \n" +
                "  |  equal join conjunct: 4: v4 = 1: v1"));
        Assert.assertTrue(plan.contains("  |----4:EXCHANGE\n" +
                "  |       limit: 1"));

        sql = "select v1 from (select * from t0 limit 10) x0 left outer join t1 on x0.v1 = t1.v4 limit 1";
        plan = getFragmentPlan(sql);
        Assert.assertTrue(plan.contains("  3:HASH JOIN\n" +
                "  |  join op: LEFT OUTER JOIN (BROADCAST)\n" +
                "  |  hash predicates:\n" +
                "  |  colocate: false, reason: \n" +
                "  |  equal join conjunct: 1: v1 = 4: v4\n" +
                "  |  limit: 1\n" +
                "  |  use vectorized: true\n" +
                "  |  \n" +
                "  |----2:EXCHANGE\n" +
                "  |       use vectorized: true\n" +
                "  |    \n" +
                "  0:OlapScanNode"));
        Assert.assertTrue(plan.contains("  0:OlapScanNode\n" +
                "     TABLE: t0\n" +
                "     PREAGGREGATION: ON\n" +
                "     partitions=0/1\n" +
                "     rollup: t0\n" +
                "     tabletRatio=0/0\n" +
                "     tabletList=\n" +
                "     cardinality=1\n" +
                "     avgRowSize=1.0\n" +
                "     numNodes=0\n" +
                "     limit: 1"));

        sql = "select v1 from (select * from t0 limit 10) x0 left outer join t1 on x0.v1 = t1.v4 limit 100";
        plan = getFragmentPlan(sql);
        Assert.assertTrue(plan.contains("  5:HASH JOIN\n" +
                "  |  join op: RIGHT OUTER JOIN (PARTITIONED)\n" +
                "  |  hash predicates:\n" +
                "  |  colocate: false, reason: \n" +
                "  |  equal join conjunct: 4: v4 = 1: v1\n" +
                "  |  limit: 100\n" +
                "  |  use vectorized: true\n" +
                "  |  \n" +
                "  |----4:EXCHANGE\n" +
                "  |       limit: 10\n" +
                "  |       use vectorized: true\n" +
                "  |    \n" +
                "  1:EXCHANGE"));
        Assert.assertTrue(plan.contains("PLAN FRAGMENT 1\n" +
                " OUTPUT EXPRS:\n" +
                "  PARTITION: UNPARTITIONED\n" +
                "\n" +
                "  STREAM DATA SINK\n" +
                "    EXCHANGE ID: 04\n" +
                "    HASH_PARTITIONED: 1: v1\n" +
                "\n" +
                "  3:EXCHANGE\n" +
                "     limit: 10\n" +
                "     use vectorized: true\n"));

        sql =
                "select v1 from (select * from t0 limit 10) x0 left outer join (select * from t1 limit 5) x1 on x0.v1 = x1.v4 limit 7";
        plan = getFragmentPlan(sql);
        Assert.assertTrue(plan.contains("join op: LEFT OUTER JOIN (BROADCAST)\n" +
                "  |  hash predicates:\n" +
                "  |  colocate: false, reason: \n" +
                "  |  equal join conjunct: 1: v1 = 4: v4\n" +
                "  |  limit: 7\n" +
                "  |  use vectorized: true\n" +
                "  |  \n" +
                "  |----3:EXCHANGE\n" +
                "  |       limit: 5\n" +
                "  |       use vectorized: true\n" +
                "  |    \n" +
                "  0:OlapScanNode"));
        Assert.assertTrue(plan.contains("PLAN FRAGMENT 1\n" +
                " OUTPUT EXPRS:\n" +
                "  PARTITION: UNPARTITIONED\n" +
                "\n" +
                "  STREAM DATA SINK\n" +
                "    EXCHANGE ID: 03\n" +
                "    UNPARTITIONED\n" +
                "\n" +
                "  2:EXCHANGE\n" +
                "     limit: 5\n" +
                "     use vectorized: true\n" +
                "\n" +
                "PLAN FRAGMENT 2"));
    }

    @Test
<<<<<<< HEAD
    public void testUnionEmptyNode() throws Exception {
        String sql;
        String plan;
        sql = "select * from (select * from t0 union all select * from t1 union all select * from t2) as xx";
        plan = getFragmentPlan(sql);
        Assert.assertTrue(plan.contains("  0:UNION\n" +
                "  |  use vectorized: true\n" +
                "  |  \n" +
                "  |----4:EXCHANGE\n" +
                "  |       use vectorized: true\n" +
                "  |    \n" +
                "  |----6:EXCHANGE\n" +
                "  |       use vectorized: true\n" +
                "  |    \n" +
                "  2:EXCHANGE\n" +
                "     use vectorized: true"));

        sql = "select * from (select * from t0 limit 0 union all select * from t1 union all select * from t2) as xx";
        plan = getFragmentPlan(sql);
        Assert.assertTrue(plan.contains("  0:UNION\n" +
                "  |  use vectorized: true\n" +
                "  |  \n" +
                "  |----4:EXCHANGE\n" +
                "  |       use vectorized: true\n" +
                "  |    \n" +
                "  2:EXCHANGE\n" +
                "     use vectorized: true"));

        sql = "select * from (select * from t0 limit 0 union all select * from t1 where false" +
                " union all select * from t2) as xx";
        plan = getFragmentPlan(sql);
        Assert.assertTrue(plan.contains("PLAN FRAGMENT 0\n" +
                " OUTPUT EXPRS:4: v1 | 5: v2 | 6: v3\n" +
                "  PARTITION: RANDOM\n" +
                "\n" +
                "  RESULT SINK\n" +
                "\n" +
                "  1:Project\n" +
                "  |  <slot 4> : 10: v7\n" +
                "  |  <slot 5> : 11: v8\n" +
                "  |  <slot 6> : 12: v9\n" +
                "  |  use vectorized: true\n" +
                "  |  \n" +
                "  0:OlapScanNode"));
    }

    @Test
    public void testIntersectEmptyNode() throws Exception {
        String sql;
        String plan;
        sql = "select * from (select * from t0 intersect select * from t1 intersect select * from t2) as xx";
        plan = getFragmentPlan(sql);
        Assert.assertTrue(plan.contains("  0:INTERSECT\n" +
                "  |  use vectorized: true\n" +
                "  |  \n" +
                "  |----4:EXCHANGE\n" +
                "  |       use vectorized: true\n" +
                "  |    \n" +
                "  |----6:EXCHANGE\n" +
                "  |       use vectorized: true\n" +
                "  |    \n" +
                "  2:EXCHANGE"));

        sql = "select * from (select * from t0 limit 0 intersect select * from t1 intersect select * from t2) as xx";
        plan = getFragmentPlan(sql);
        Assert.assertTrue(plan.contains("PLAN FRAGMENT 0\n" +
                " OUTPUT EXPRS:4: v1 | 5: v2 | 6: v3\n" +
                "  PARTITION: UNPARTITIONED\n" +
                "\n" +
                "  RESULT SINK\n" +
                "\n" +
                "  0:EMPTYSET\n" +
                "     use vectorized: true"));

        sql = "select * from (select * from t0 limit 0 intersect select * from t1 where false " +
                "intersect select * from t2) as xx";
        plan = getFragmentPlan(sql);
        Assert.assertTrue(plan.contains("PLAN FRAGMENT 0\n" +
                " OUTPUT EXPRS:4: v1 | 5: v2 | 6: v3\n" +
                "  PARTITION: UNPARTITIONED\n" +
                "\n" +
                "  RESULT SINK\n" +
                "\n" +
                "  0:EMPTYSET\n" +
                "     use vectorized: true"));
    }

    @Test
    public void testExceptEmptyNode() throws Exception {
        String sql;
        String plan;
        sql = "select * from (select * from t0 except select * from t1 except select * from t2) as xx";
        plan = getFragmentPlan(sql);
        Assert.assertTrue(plan.contains("  0:EXCEPT\n" +
                "  |  use vectorized: true\n" +
                "  |  \n" +
                "  |----4:EXCHANGE\n" +
                "  |       use vectorized: true\n" +
                "  |    \n" +
                "  |----6:EXCHANGE\n" +
                "  |       use vectorized: true\n" +
                "  |    \n" +
                "  2:EXCHANGE\n" +
                "     use vectorized: true"));

        sql = "select * from (select * from t0 limit 0 except select * from t1 except select * from t2) as xx";
        plan = getFragmentPlan(sql);
        Assert.assertTrue(plan.contains("PLAN FRAGMENT 0\n" +
                " OUTPUT EXPRS:4: v1 | 5: v2 | 6: v3\n" +
                "  PARTITION: UNPARTITIONED\n" +
                "\n" +
                "  RESULT SINK\n" +
                "\n" +
                "  0:EMPTYSET\n" +
                "     use vectorized: true"));

        sql = "select * from ( select * from t2 except select * from t0 limit 0 except " +
                "select * from t1) as xx";
        plan = getFragmentPlan(sql);
        Assert.assertTrue(plan.contains("  0:EXCEPT\n" +
                "  |  use vectorized: true\n" +
                "  |  \n" +
                "  |----4:EXCHANGE\n" +
                "  |       use vectorized: true\n" +
                "  |    \n" +
                "  2:EXCHANGE\n" +
                "     use vectorized: true\n"));
    }
=======
    public void testPredicateOnRepeatNode() throws Exception {
        FeConstants.runningUnitTest = true;
        String sql = "select * from (select v1, v2, sum(v3) from t0 group by rollup(v1, v2)) as xx where v1 is null;";
        String plan = getFragmentPlan(sql);
        Assert.assertTrue(plan.contains(" 1:REPEAT_NODE\n" +
                "  |  repeat: repeat 2 lines [[], [1], [1, 2]]\n" +
                "  |  PREDICATES: 1: v1 IS NULL"));
        FeConstants.runningUnitTest = false;
    }

>>>>>>> 5cc64a05
}<|MERGE_RESOLUTION|>--- conflicted
+++ resolved
@@ -4358,7 +4358,6 @@
     }
 
     @Test
-<<<<<<< HEAD
     public void testUnionEmptyNode() throws Exception {
         String sql;
         String plan;
@@ -4487,7 +4486,8 @@
                 "  2:EXCHANGE\n" +
                 "     use vectorized: true\n"));
     }
-=======
+  
+    @Test
     public void testPredicateOnRepeatNode() throws Exception {
         FeConstants.runningUnitTest = true;
         String sql = "select * from (select v1, v2, sum(v3) from t0 group by rollup(v1, v2)) as xx where v1 is null;";
@@ -4497,6 +4497,4 @@
                 "  |  PREDICATES: 1: v1 IS NULL"));
         FeConstants.runningUnitTest = false;
     }
-
->>>>>>> 5cc64a05
 }