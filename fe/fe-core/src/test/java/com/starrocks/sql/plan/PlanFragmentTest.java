// This file is licensed under the Elastic License 2.0. Copyright 2021-present, StarRocks Limited.

package com.starrocks.sql.plan;

import com.starrocks.analysis.CastExpr;
import com.starrocks.analysis.Expr;
import com.starrocks.analysis.IntLiteral;
import com.starrocks.catalog.Catalog;
import com.starrocks.catalog.Database;
import com.starrocks.catalog.MaterializedIndex;
import com.starrocks.catalog.OlapTable;
import com.starrocks.catalog.Partition;
import com.starrocks.catalog.Replica;
import com.starrocks.catalog.Table;
import com.starrocks.catalog.Tablet;
import com.starrocks.catalog.Type;
import com.starrocks.common.Config;
import com.starrocks.common.FeConstants;
import com.starrocks.qe.SessionVariable;
import com.starrocks.sql.analyzer.SemanticException;
import com.starrocks.sql.common.StarRocksPlannerException;
import com.starrocks.sql.optimizer.OptimizerContext;
import com.starrocks.sql.optimizer.operator.scalar.CastOperator;
import com.starrocks.sql.optimizer.operator.scalar.ColumnRefOperator;
import com.starrocks.sql.optimizer.operator.scalar.ConstantOperator;
import com.starrocks.sql.optimizer.operator.scalar.ScalarOperator;
import com.starrocks.sql.optimizer.rule.RuleSet;
import com.starrocks.sql.optimizer.rule.transformation.JoinAssociativityRule;
import com.starrocks.utframe.StarRocksAssert;
import com.starrocks.utframe.UtFrameUtils;
import mockit.Expectations;
import mockit.Mock;
import mockit.MockUp;
import org.apache.commons.lang3.StringUtils;
import org.junit.Assert;
import org.junit.BeforeClass;
import org.junit.Rule;
import org.junit.Test;
import org.junit.rules.ExpectedException;

import java.util.HashMap;
import java.util.List;

public class PlanFragmentTest extends PlanTestBase {
    @BeforeClass
    public static void beforeClass() throws Exception {
        PlanTestBase.beforeClass();
        StarRocksAssert starRocksAssert = new StarRocksAssert(connectContext);
        starRocksAssert.withTable("create table test_array(c0 INT, c1 array<varchar(65533)>)" +
                " duplicate key(c0) distributed by hash(c0) buckets 1 " +
                "properties('replication_num'='1');");
        starRocksAssert.withTable("create table test.colocate1\n" +
                "(k1 int, k2 int, k3 int) distributed by hash(k1, k2) buckets 1\n" +
                "properties(\"replication_num\" = \"1\"," +
                "\"colocate_with\" = \"group1\");")
                .withTable("create table test.colocate2\n" +
                        "(k1 int, k2 int, k3 int) distributed by hash(k1, k2) buckets 1\n" +
                        "properties(\"replication_num\" = \"1\"," +
                        "\"colocate_with\" = \"group1\");")
                .withTable("create table test.nocolocate3\n" +
                        "(k1 int, k2 int, k3 int) distributed by hash(k1, k2) buckets 10\n" +
                        "properties(\"replication_num\" = \"1\");");
    }

    @Test
    public void testColocateDistributeSatisfyShuffleColumns() throws Exception {
        connectContext.getSessionVariable().setEnableReplicationJoin(true);
        String sql = "select * from colocate1 left join colocate2 on colocate1.k1=colocate2.k1;";
        String plan = getFragmentPlan(sql);
        Assert.assertTrue(plan.contains("colocate: false"));
        Assert.assertTrue(plan.contains("join op: LEFT OUTER JOIN (REPLICATED)"));

        sql = "select * from colocate1 left join colocate2 on colocate1.k1=colocate2.k1 and colocate1.k2=colocate2.k2;";
        plan = getFragmentPlan(sql);
        Assert.assertTrue(plan.contains("colocate: true"));
        Assert.assertTrue(plan.contains("join op: LEFT OUTER JOIN (COLOCATE)"));
        connectContext.getSessionVariable().setEnableReplicationJoin(false);
    }

    @Test
    public void testScan() throws Exception {
        String sql = "select * from t0";
        String planFragment = getFragmentPlan(sql);
        Assert.assertTrue(planFragment.contains(" OUTPUT EXPRS:1: v1 | 2: v2 | 3: v3\n"
                + "  PARTITION: RANDOM"));
    }

    @Test
    public void testProject() throws Exception {
        String sql = "select v1 from t0";
        String planFragment = getFragmentPlan(sql);
        Assert.assertTrue(planFragment.contains("PLAN FRAGMENT 0\n"
                + " OUTPUT EXPRS:1: v1\n"
                + "  PARTITION: RANDOM\n"
                + "\n"
                + "  RESULT SINK\n"
                + "\n"
                + "  0:OlapScanNode\n"
                + "     TABLE: t0\n"
                + "     PREAGGREGATION: ON\n"
                + "     partitions=0/1"));
    }

    @Test
    public void testLimit() throws Exception {
        String sql = "select v1 from t0 limit 1";
        String planFragment = getFragmentPlan(sql);
        Assert.assertTrue(planFragment.contains("PLAN FRAGMENT 0\n"
                + " OUTPUT EXPRS:1: v1\n"
                + "  PARTITION: RANDOM\n"
                + "\n"
                + "  RESULT SINK\n"
                + "\n"
                + "  0:OlapScanNode\n"
                + "     TABLE: t0\n"
                + "     PREAGGREGATION: ON\n"
                + "     partitions=0/1\n"
                + "     rollup: t0\n"
                + "     tabletRatio=0/0\n"
                + "     tabletList=\n"
                + "     cardinality=1\n"
                + "     avgRowSize=1.0\n"
                + "     numNodes=0\n"
                + "     limit: 1"));
    }

    @Test
    public void testFilter() throws Exception {
        String sql = "select v1 from t0 where v2 > 1";
        String planFragment = getFragmentPlan(sql);
        Assert.assertTrue(planFragment.contains("PREDICATES: 2: v2 > 1"));
    }

    @Test
    public void testHaving() throws Exception {
        String sql = "select v2 from t0 group by v2 having v2 > 0";
        String planFragment = getFragmentPlan(sql);
        Assert.assertTrue(planFragment.contains("PREDICATES: 2: v2 > 0"));

        sql = "select sum(v1) from t0 group by v2 having v2 > 0";
        planFragment = getFragmentPlan(sql);
        Assert.assertTrue(planFragment.contains("PREDICATES: 2: v2 > 0"));

        sql = "select sum(v1) from t0 group by v2 having sum(v1) > 0";
        planFragment = getFragmentPlan(sql);
        Assert.assertTrue(planFragment.contains("having: 4: sum > 0"));
    }

    @Test
    public void testCountDistinctBitmapHll() throws Exception {
        String sql = "select count(distinct v1), count(distinct v2), count(distinct v3), count(distinct v4), " +
                "count(distinct b1), count(distinct b2), count(distinct b3), count(distinct b4) from test_object;";
        getFragmentPlan(sql);

        sql = "select count(distinct v1), count(distinct v2), " +
                "count(distinct h1), count(distinct h2) from test_object";
        getFragmentPlan(sql);
    }

    @Test
    public void testExpression() throws Exception {
        String sql = "select v1 + v2, v1 + v2 + v3, v1 + v2 + v3 + 1 from t0";
        String planFragment = getFragmentPlan(sql);
        Assert.assertTrue(planFragment.contains("  |  common expressions:\n"
                + "  |  <slot 7> : 1: v1 + 2: v2\n"
                + "  |  <slot 8> : 7: add + 3: v3\n"));
    }

    @Test
    public void testReduceCast() throws Exception {
        String sql = "select t1a, t1b from test_all_type where t1c > 2000 + 1";
        String plan = getFragmentPlan(sql);
        Assert.assertTrue(plan.contains("  0:OlapScanNode\n" +
                "     TABLE: test_all_type\n" +
                "     PREAGGREGATION: ON\n" +
                "     PREDICATES: 3: t1c > 2001"));
    }

    @Test
    public void testExpression1() throws Exception {
        String sql = "select sum(v1 + v2) from t0";
        String planFragment = getFragmentPlan(sql);
        Assert.assertTrue(planFragment.contains("  1:Project\n"
                + "  |  <slot 4> : 1: v1 + 2: v2"));
    }

    @Test
    public void testExpression2() throws Exception {
        String sql = "select sin(v1) + cos(v2) as a from t0";
        String planFragment = getFragmentPlan(sql);
        Assert.assertTrue(planFragment.contains("sin(CAST(1: v1 AS DOUBLE)) + cos(CAST(2: v2 AS DOUBLE))"));

        sql = "select * from test_all_type where id_date = 20200202";
        planFragment = getFragmentPlan(sql);
        Assert.assertTrue(planFragment.contains("PREDICATES: 9: id_date = '2020-02-02'"));
    }

    @Test
    public void testExpression3() throws Exception {
        String sql =
                "select cast (v1 as boolean), cast (v1 as tinyint), cast (v1 as smallint), cast (v1 as int), cast (v1"
                        + " as bigint), cast (v1 as largeint), cast (v1 as float), cast (v1 as double), cast(v1 as "
                        + "date), cast(v1 as datetime), cast(v1 as decimalv2), cast(v1 as varchar) from t0";
        String planFragment = getFragmentPlan(sql);
        Assert.assertTrue(planFragment.contains("  1:Project\n"
                + "  |  <slot 1> : 1: v1\n"
                + "  |  <slot 4> : CAST(1: v1 AS BOOLEAN)\n"
                + "  |  <slot 5> : CAST(1: v1 AS TINYINT)\n"
                + "  |  <slot 6> : CAST(1: v1 AS SMALLINT)\n"
                + "  |  <slot 7> : CAST(1: v1 AS INT)\n"
                + "  |  <slot 8> : CAST(1: v1 AS LARGEINT)\n"
                + "  |  <slot 9> : CAST(1: v1 AS FLOAT)\n"
                + "  |  <slot 10> : CAST(1: v1 AS DOUBLE)\n"
                + "  |  <slot 11> : CAST(1: v1 AS DATE)\n"
                + "  |  <slot 12> : CAST(1: v1 AS DATETIME)\n"
                + "  |  <slot 13> : CAST(1: v1 AS DECIMAL(9,0))\n"
                + "  |  <slot 14> : CAST(1: v1 AS VARCHAR)\n"));
    }

    @Test
    public void testExpression4() throws Exception {
        String sql =
                "select v1 * v1 / v1 % v1 + v1 - v1 DIV v1, v2&~v1|v3^1 from t0 where v1 >= 1 and v1 <=10 and v2 > 1 "
                        + "and v2 < 10 and v3 != 10 and v3 <=> 10 and !(v1 = 1 and v2 = 2 or v3 =3) and v1 between 1 "
                        + "and 2";
        String planFragment = getFragmentPlan(sql);
        Assert.assertTrue(planFragment.contains("  1:Project\n"
                + "  |  <slot 4> : CAST(1: v1 * 1: v1 AS DOUBLE) / 6: cast % 6: cast + 6: cast - CAST(1: v1 DIV 1: v1"
                + " AS DOUBLE)\n"
                + "  |  <slot 5> : 2: v2 & ~ 1: v1 | 3: v3 ^ 1\n"
                + "  |  common expressions:\n"
                + "  |  <slot 6> : CAST(1: v1 AS DOUBLE)\n"));
        Assert.assertTrue(planFragment.contains("PREDICATES: 1: v1 >= 1, 1: v1 <= 10, 2: v2 > 1, 2: v2 < 10, 3: "
                + "v3 != 10, 3: v3 <=> 10, (1: v1 != 1) OR (2: v2 != 2), 3: v3 != 3, 1: v1 <= 2\n"));
    }

    @Test
    public void testExpression5() throws Exception {
        String sql = "select v1+20, case v2 when v3 then 1 else 0 end from t0 where v1 is null";
        String planFragment = getFragmentPlan(sql);
        Assert.assertTrue(planFragment.contains("  1:Project\n"
                + "  |  <slot 4> : 1: v1 + 20\n"
                + "  |  <slot 5> : if(2: v2 = 3: v3, 1, 0)"));

        sql = "select v1+20, case when true then v1 else v2 end from t0 where v1 is null";
        planFragment = getFragmentPlan(sql);
        Assert.assertTrue(planFragment.contains("  1:Project\n" +
                "  |  <slot 1> : 1: v1\n" +
                "  |  <slot 4> : 1: v1 + 20"));

        sql = "select v1+20, ifnull(null, v2) from t0 where v1 is null";
        planFragment = getFragmentPlan(sql);
        Assert.assertTrue(planFragment.contains("  1:Project\n" +
                "  |  <slot 2> : 2: v2\n" +
                "  |  <slot 4> : 1: v1 + 20\n"));

        sql = "select v1+20, if(true, v1, v2) from t0 where v1 is null";
        planFragment = getFragmentPlan(sql);
        Assert.assertTrue(planFragment.contains("  1:Project\n" +
                "  |  <slot 1> : 1: v1\n" +
                "  |  <slot 4> : 1: v1 + 20"));

        sql = "select v1+20, if(false, v1, NULL) from t0 where v1 is null";
        planFragment = getFragmentPlan(sql);
        Assert.assertTrue(planFragment.contains("  1:Project\n" +
                "  |  <slot 4> : 1: v1 + 20\n" +
                "  |  <slot 5> : NULL"));
    }

    @Test
    public void testExpression6() throws Exception {
        String sql = "select cast(v1 as decimal64(7,2)) + cast(v2 as decimal64(9,3)) from t0";
        Config.enable_decimal_v3 = true;
        String planFragment = getFragmentPlan(sql);
        Assert.assertTrue(planFragment.contains("  1:Project\n" +
                "  |  <slot 4> : CAST(CAST(1: v1 AS DECIMAL64(7,2)) AS DECIMAL64(18,2)) + CAST(CAST(2: v2 AS DECIMAL64(9,3)) AS DECIMAL64(18,3))\n"));
        Config.enable_decimal_v3 = false;
    }

    @Test
    public void testExpression7() throws Exception {
        String sql = "select cast(v1 as decimal128(27,2)) - cast(v2 as decimal64(10,3)) from t0";
        Config.enable_decimal_v3 = true;
        String planFragment = getFragmentPlan(sql);
        Assert.assertTrue(planFragment.contains("  1:Project\n" +
                "  |  <slot 4> : CAST(CAST(1: v1 AS DECIMAL128(27,2)) AS DECIMAL128(38,2)) - CAST(CAST(2: v2 AS DECIMAL64(10,3)) AS DECIMAL128(38,3))\n"));
        Config.enable_decimal_v3 = false;
    }

    @Test
    public void testExpression8() throws Exception {
        String sql = "select cast(v1 as decimal128(10,5)) * cast(v2 as decimal64(9,7)) from t0";
        Config.enable_decimal_v3 = true;
        String planFragment = getFragmentPlan(sql);
        Assert.assertTrue(planFragment.contains("  1:Project\n" +
                "  |  <slot 4> : CAST(CAST(1: v1 AS DECIMAL128(10,5)) AS DECIMAL128(38,5)) * CAST(CAST(2: v2 AS DECIMAL64(9,7)) AS DECIMAL128(38,7))\n"));
        Config.enable_decimal_v3 = false;
    }

    @Test
    public void testExpression9() throws Exception {
        String sql = "select cast(v1 as decimal128(18,5)) / cast(v2 as decimal32(9,7)) from t0";
        Config.enable_decimal_v3 = true;
        String planFragment = getFragmentPlan(sql);
        Assert.assertTrue(planFragment.contains("  1:Project\n" +
                "  |  <slot 4> : CAST(CAST(1: v1 AS DECIMAL128(18,5)) AS DECIMAL128(38,5)) / CAST(CAST(2: v2 AS DECIMAL32(9,7)) AS DECIMAL128(38,7))\n"));
        Config.enable_decimal_v3 = false;
    }

    @Test
    public void testExpression10() throws Exception {
        String sql = "select cast(v1 as decimal64(18,5)) % cast(v2 as decimal32(9,7)) from t0";
        Config.enable_decimal_v3 = true;
        String planFragment = getFragmentPlan(sql);
        Assert.assertTrue(planFragment.contains("  1:Project\n" +
                "  |  <slot 4> : CAST(1: v1 AS DECIMAL64(18,5)) % CAST(CAST(2: v2 AS DECIMAL32(9,7)) AS DECIMAL64(18,7))\n"));
        Config.enable_decimal_v3 = false;
    }

    @Test
    public void testMergeTwoFilters() throws Exception {
        String sql = "select v1 from t0 where v2 < null group by v1 HAVING NULL IS NULL;";
        String planFragment = getFragmentPlan(sql);
        Assert.assertTrue(planFragment.contains("  1:AGGREGATE (update finalize)\n"
                + "  |  group by: 1: v1\n"
                + "  |  having: TRUE\n"));

        Assert.assertTrue(planFragment.contains("  0:EMPTYSET\n"));
    }

    @Test
    public void testInColumnPredicate() throws Exception {
        String sql = "select v1 from t0 where v1 in (v1 + v2, sin(v2))";
        String thriftPlan = getThriftPlan(sql);
        Assert.assertTrue(thriftPlan.contains("FILTER_NEW_IN"));
        Assert.assertFalse(thriftPlan.contains("FILTER_IN"));
    }

    @Test
    public void testCountConstantWithSubquery() throws Exception {
        String sql = "SELECT 1 FROM (SELECT COUNT(1) FROM t0 WHERE false) t;";
        String thriftPlan = getThriftPlan(sql);
        Assert.assertTrue(thriftPlan.contains("function_name:count"));
    }

    @Test
    public void testOlapScanSelectedIndex() throws Exception {
        String sql = "select v1 from t0";
        String planFragment = getFragmentPlan(sql);
        Assert.assertTrue(planFragment.contains("rollup: t0"));
    }

    @Test
    public void testHaving2() throws Exception {
        String sql = "SELECT 8 from t0 group by v1 having avg(v2) < 63;";
        String planFragment = getFragmentPlan(sql);
        Assert.assertTrue(planFragment.contains("having: 4: avg < 63.0"));
    }

    @Test
    public void testLimitWithHaving() throws Exception {
        String sql = "SELECT v1, sum(v3) as v from t0 where v2 = 0 group by v1 having sum(v3) > 0 limit 10";
        String planFragment = getFragmentPlan(sql);
        Assert.assertTrue(planFragment.contains("having: 4: sum > 0"));
        Assert.assertTrue(planFragment.contains("limit: 10"));
    }

    @Test
    public void testInnerJoinWithPredicate() throws Exception {
        String sql = "SELECT * from t0 join test_all_type on t0.v1 = test_all_type.t1d where t0.v1 = 1;";
        String planFragment = getFragmentPlan(sql);
        Assert.assertTrue(planFragment.contains("PREDICATES: 1: v1 = 1"));
    }

    @Test
    public void testInnerJoinWithConstPredicate() throws Exception {
        String sql = "SELECT * from t0 join test_all_type on NOT NULL >= NULL";

        String planFragment = getFragmentPlan(sql);
        Assert.assertTrue(planFragment.contains("  0:EMPTYSET\n"));
    }

    @Test
    public void testInnerJoinWithCastPredicate() throws Exception {
        String sql = "SELECT t0.v1 from t0 join test_all_type on t0.v1 = test_all_type.t1c";
        getFragmentPlan(sql);
    }

    @Test
    public void testCorssJoinWithPredicate() throws Exception {
        String sql = "SELECT * from t0 join test_all_type where t0.v1 = 2;";
        String planFragment = getFragmentPlan(sql);
        Assert.assertTrue(planFragment.contains("PREDICATES: 1: v1 = 2"));
    }

    @Test
    public void testLeftOuterJoinWithPredicate() throws Exception {
        String sql = "SELECT * from t0 left join test_all_type on t0.v1 = test_all_type.t1d where t0.v1 > 1;";
        String planFragment = getFragmentPlan(sql);
        Assert.assertTrue(planFragment.contains("PREDICATES: 1: v1 > 1"));
    }

    @Test
    public void testCrossJoinToInnerJoin() throws Exception {
        String sql = "SELECT t0.v1 from t0, test_all_type where t0.v1 = test_all_type.t1d";
        String planFragment = getFragmentPlan(sql);
        System.out.println(planFragment);
        Assert.assertTrue(planFragment.contains("join op: INNER JOIN"));
        Assert.assertTrue(planFragment.contains("equal join conjunct: 1: v1 = 7: t1d"));
    }

    @Test
    public void testWherePredicatesToOnPredicate() throws Exception {
        String sql =
                "SELECT t0.v1 from t0 join test_all_type on t0.v2 = test_all_type.t1d where t0.v1 = test_all_type.t1d";
        String planFragment = getFragmentPlan(sql);
        Assert.assertTrue(planFragment.contains("join op: INNER JOIN"));
        Assert.assertTrue(planFragment.contains("  |  equal join conjunct: 2: v2 = 7: t1d\n"
                + "  |  equal join conjunct: 1: v1 = 7: t1d"));
    }

    @Test
    public void testJoinColumnsPrune() throws Exception {
        String sql = " select count(a.v3) from t0 a join t0 b on a.v3 = b.v3;";
        getFragmentPlan(sql);

        sql = " select a.v2 from t0 a join t0 b on a.v3 = b.v3;";
        String planFragment = getFragmentPlan(sql);
        Assert.assertTrue(planFragment.contains("4:Project\n"
                + "  |  <slot 2> : 2: v2"));
    }

    @Test
    public void testCrossJoin() throws Exception {
        String sql = "SELECT * from t0 join test_all_type;";
        String planFragment = getFragmentPlan(sql);
        Assert.assertTrue(planFragment.contains("  3:CROSS JOIN\n" +
                "  |  cross join:\n" +
                "  |  predicates is NULL.\n" +
                "  |  \n" +
                "  |----2:EXCHANGE\n" +
                "  |    \n" +
                "  0:OlapScanNode"));

        sql = "select * from t0 join test_all_type on NOT 69 IS NOT NULL where true";
        planFragment = getFragmentPlan(sql);
        Assert.assertTrue(planFragment.contains("  3:CROSS JOIN\n" +
                "  |  cross join:\n" +
                "  |  predicates is NULL.\n" +
                "  |  \n" +
                "  |----2:EXCHANGE\n" +
                "  |    \n" +
                "  0:EMPTYSET"));
    }

    @Test
    public void testCaseWhenOperatorReuse() throws Exception {
        String sql =
                "select max(case when SUBSTR(DATE_FORMAT('2020-09-02 23:59:59', '%Y-%m'), 6) > 0 then v1 else v2 end),"
                        +
                        "min(case when SUBSTR(DATE_FORMAT('2020-09-02 23:59:59', '%Y-%m'), 6) > 0 then v2 else v1 end),"
                        +
                        "count(case when SUBSTR(DATE_FORMAT('2020-09-02 23:59:59', '%Y-%m'), 6) > 0 then v3 else v2 "
                        + "end) from t0";
        String planFragment = getFragmentPlan(sql);
        Assert.assertTrue(planFragment.contains("<slot 10> : substr('2020-09', 6)"));
        Assert.assertTrue(planFragment.contains("  |  <slot 4> : if(12: expr, 1: v1, 2: v2)"));
    }

    @Test
    public void testTimestampArithmeticExpr() throws Exception {
        String sql = "select id_date + interval '3' month," +
                "id_date + interval '1' day," +
                "id_date + interval '2' year," +
                "id_date - interval '3' day from test_all_type";
        String planFragment = getFragmentPlan(sql);
        Assert.assertTrue(planFragment.contains("  |  <slot 11> : months_add(15: cast, 3)\n"
                + "  |  <slot 12> : days_add(15: cast, 1)\n"
                + "  |  <slot 13> : years_add(15: cast, 2)\n"
                + "  |  <slot 14> : days_sub(15: cast, 3)\n"));
    }

    @Test
    public void testGroupByNull() throws Exception {
        String sql = "select count(*) from test_all_type group by null";
        String planFragment = getFragmentPlan(sql);
        Assert.assertTrue(planFragment.contains("<slot 11> : NULL"));
    }

    @Test
    public void testFullOuterJoin() throws Exception {
        String sql = "select * from t0 full outer join t1 on t0.v1 = t1.v4 where abs(1) > 2;";
        String planFragment = getFragmentPlan(sql);
        Assert.assertTrue(planFragment.contains("     TABLE: t1\n"
                + "     PREAGGREGATION: ON\n"
                + "     PREDICATES: abs(1) > 2"));
        Assert.assertTrue(planFragment.contains("     TABLE: t0\n"
                + "     PREAGGREGATION: ON\n"
                + "     PREDICATES: abs(1) > 2"));
    }

    @Test
    public void testSumDistinctConst() throws Exception {
        String sql = "select sum(2), sum(distinct 2) from test_all_type";
        String thriftPlan = getThriftPlan(sql);
        Assert.assertTrue(thriftPlan.contains("function_name:multi_distinct_sum"));
    }

    @Test
    public void testGroupByAsAnalyze() throws Exception {
        String sql = "select BITOR(825279661, 1960775729) as a from test_all_type group by a";
        String planFragment = getFragmentPlan(sql);
        Assert.assertTrue(planFragment.contains("group by: 11: bitor"));
    }

    @Test
    public void testHavingAsAnalyze() throws Exception {
        String sql = "select count(*) as count1 from test_all_type having count1 > 1";
        String planFragment = getFragmentPlan(sql);
        Assert.assertTrue(planFragment.contains("having: 11: count > 1"));
    }

    @Test
    public void testGroupByAsAnalyze2() throws Exception {
        String sql = "select v1 as v2 from t0 group by v1, v2;";
        String planFragment = getFragmentPlan(sql);
        Assert.assertTrue(planFragment.contains("group by: 1: v1, 2: v2"));
    }

    @Test
    public void testWindowLimitPushdown() throws Exception {
        String sql = "select lag(v1, 1,1) OVER () from t0 limit 1";
        String planFragment = getFragmentPlan(sql);
        Assert.assertTrue(planFragment.contains("  |  window: ROWS BETWEEN UNBOUNDED PRECEDING AND 1 PRECEDING\n" +
                "  |  limit: 1"));
    }

    @Test
    public void testDistinctRedundant() throws Exception {
        String sql = "SELECT DISTINCT + + v1, v1 AS col2 FROM t0;";
        String planFragment = getFragmentPlan(sql);
        Assert.assertTrue(planFragment.contains("  |  group by: 1: v1\n"));
    }

    @Test
    public void testSelectStarWhereSubQueryLimit1() throws Exception {
        String sql = "SELECT * FROM t0 where v1 = (select v1 from t0 limit 1);";
        String planFragment = getFragmentPlan(sql);
        Assert.assertTrue(planFragment.contains("ASSERT NUMBER OF ROWS"));
    }

    @Test
    public void testCrossJoinWithLimit() throws Exception {
        FeConstants.runningUnitTest = true;
        String sql = "select * from t0 join t1 on t0.v2 = t1.v4 limit 2";
        String planFragment = getFragmentPlan(sql);
        Assert.assertTrue(planFragment.contains("3:HASH JOIN\n" +
                "  |  join op: INNER JOIN (BUCKET_SHUFFLE)\n" +
                "  |  hash predicates:\n" +
                "  |  colocate: false, reason: \n" +
                "  |  equal join conjunct: 4: v4 = 2: v2\n" +
                "  |  limit: 2"));
        FeConstants.runningUnitTest = false;
    }

    @Test
    public void testExistOrderBy() throws Exception {
        String sql = "SELECT * \n" +
                "FROM   emp \n" +
                "WHERE  EXISTS (SELECT dept.dept_id \n" +
                "               FROM   dept \n" +
                "               WHERE  emp.dept_id = dept.dept_id \n" +
                "               ORDER  BY state) \n" +
                "ORDER  BY hiredate";
        String planFragment = getFragmentPlan(sql);
        Assert.assertTrue(planFragment.contains("LEFT SEMI JOIN"));
    }

    @Test
    public void testFullOuterJoinPredicatePushDown() throws Exception {
        String sql = "select * from t0 full outer join t1 on t0.v1 = t1.v4 " +
                " where (NOT (t0.v2 IS NOT NULL))";
        String planFragment = getFragmentPlan(sql);
        Assert.assertTrue(planFragment.contains("other predicates: 2: v2 IS NULL"));
    }

    @Test
    public void testRightSemiJoinWithFilter() throws Exception {
        String sql = "select t1.v4 from t0 right semi join t1 on t0.v1 = t1.v4 and t0.v1 > 1 ";
        String planFragment = getFragmentPlan(sql);
        Assert.assertTrue(planFragment.contains("PREDICATES: 1: v1 > 1"));
    }

    @Rule
    public ExpectedException expectedEx = ExpectedException.none();

    @Test
    public void testGroupByCube() throws Exception {
        String sql = "select grouping_id(v1, v3), grouping(v2) from t0 group by cube(v1, v2, v3);";
        String planFragment = getFragmentPlan(sql);
        Assert.assertTrue(planFragment.contains("REPEAT_NODE"));
    }

    @Test
    public void testCountDistinctArray() throws Exception {
        String sql = "select count(*), count(c1), count(distinct c1) from test_array";
        String planFragment = getFragmentPlan(sql);
        Assert.assertTrue(planFragment.contains("AGGREGATE (merge serialize)"));
    }

    @Test
    public void testProjectUsingConstantArgs() throws Exception {
        String sql = "select months_diff(\"2074-03-04T17:43:24\", \"2074-03-04T17:43:24\") from test_all_type";
        String planFragment = getFragmentPlan(sql);
        Assert.assertTrue(planFragment.contains("1:Project\n"
                + "  |  <slot 11> : months_diff(12: cast, 12: cast)"));
    }

    @Test
    public void testSumDistinctSmallInt() throws Exception {
        String sql = " select sum(distinct t1b) from test_all_type;";
        String thriftPlan = getThriftPlan(sql);
        Assert.assertTrue(thriftPlan.contains("arg_types:[TTypeDesc(types:" +
                "[TTypeNode(type:SCALAR, scalar_type:TScalarType(type:SMALLINT))])]"));
    }

    @Test
    public void testScalarReuseIsNull() throws Exception {
        String sql =
                getFragmentPlan("SELECT (abs(1) IS NULL) = true AND ((abs(1) IS NULL) IS NOT NULL) as count FROM t1;");
        Assert.assertTrue(sql.contains("1:Project\n"
                + "  |  <slot 4> : (6: expr = TRUE) AND (6: expr IS NOT NULL)\n"
                + "  |  common expressions:\n"
                + "  |  <slot 5> : abs(1)\n"
                + "  |  <slot 6> : 5: abs IS NULL"));
    }

    @Test
    public void testColocateJoin() throws Exception {
        String queryStr = "select * from test.colocate1 t1, test.colocate2 t2 " +
                "where t1.k1 = t2.k1 and t1.k2 = t2.k2 and t1.k3 = t2.k3";
        String explainString = getFragmentPlan(queryStr);
        Assert.assertTrue(explainString.contains("colocate: true"));

        // t1.k1 = t2.k2 not same order with distribute column
        queryStr = "select * from test.colocate1 t1, test.colocate2 t2 " +
                "where t1.k1 = t2.k2 and t1.k2 = t2.k1 and t1.k3 = t2.k3";
        explainString = getFragmentPlan(queryStr);
        Assert.assertTrue(explainString.contains("colocate: false"));

        queryStr = "select * from test.colocate1 t1, test.colocate2 t2 where t1.k1 = t2.k1";
        explainString = getFragmentPlan(queryStr);
        Assert.assertTrue(explainString.contains("colocate: false"));

        queryStr = "select * from test.colocate1 t1, test.colocate2 t2 where t1.k2 = t2.k2";
        explainString = getFragmentPlan(queryStr);
        Assert.assertTrue(explainString.contains("colocate: false"));

        queryStr = "select * from test.colocate1 t1, test.colocate2 t2 " +
                "where t1.k1 = t2.k1 and t1.k2 = t2.k2 + 1";
        explainString = getFragmentPlan(queryStr);
        Assert.assertTrue(explainString.contains("colocate: false"));
    }

    @Test
    public void testColocateJoinWithOneAggChild() throws Exception {
        String queryStr =
                "select * from test.colocate1 t1 left join (select k1, k2, count(k3) from test.colocate2 group by k1,"
                        + " k2) t2 on  "
                        +
                        "t1.k1 = t2.k1 and t1.k2 = t2.k2";
        String explainString = getFragmentPlan(queryStr);
        Assert.assertTrue(explainString.contains("colocate: true"));

        queryStr =
                "select * from test.colocate1 t1 left join (select k1, k2, k3, count(k3) from test.colocate2 group by"
                        + " k1, k2, k3) t2 on  "
                        +
                        "t1.k1 = t2.k1 and t1.k2 = t2.k2 and t1.k3 = t2.k3";
        explainString = getFragmentPlan(queryStr);
        Assert.assertTrue(explainString.contains("colocate: true"));

        queryStr =
                "select * from (select k1, k2, count(k3) from test.colocate2 group by k1, k2) t2 left join test"
                        + ".colocate1 t1 on  "
                        +
                        "t2.k1 = t1.k1 and t2.k2 = t1.k2";
        explainString = getFragmentPlan(queryStr);
        Assert.assertTrue(explainString.contains("colocate: true"));

        queryStr =
                "select * from test.colocate1 t1 left join (select k1, k2, k3, count(k3) from test.colocate2 group by"
                        + " k1, k2, k3) t2 on  "
                        +
                        "t1.k1 = t2.k1 and t1.k2 = t2.k2";
        explainString = getFragmentPlan(queryStr);
        Assert.assertTrue(explainString.contains("colocate: true"));

        queryStr =
                "select * from test.colocate1 t1 left join (select k1, k2, count(k3) from test.colocate2 group by k2,"
                        + " k1) t2 on  "
                        +
                        "t1.k1 = t2.k1 and t1.k2 = t2.k2";
        explainString = getFragmentPlan(queryStr);
        Assert.assertTrue(explainString.contains("colocate: true"));

        queryStr =
                "select * from test.colocate1 t1 left join (select k1, k2, count(k3) from test.colocate2 group by k2,"
                        + " k1) t2 on  "
                        +
                        "t1.k1 = t2.k1";
        explainString = getFragmentPlan(queryStr);
        Assert.assertTrue(explainString.contains("colocate: false"));

        queryStr =
                "select * from test.colocate1 t1 left join (select k1, k2, count(k3) from test.colocate2 group by k2,"
                        + " k1) t2 on  "
                        +
                        "t1.k2 = t2.k2";
        explainString = getFragmentPlan(queryStr);
        Assert.assertTrue(explainString.contains("colocate: false"));

        queryStr =
                "select * from test.colocate1 t1 left join (select k1, k2, count(k3) from test.colocate2 group by k2,"
                        + " k1) t2 on  "
                        +
                        "t1.k1 = t2.k2 and t1.k2 = t2.k1";
        explainString = getFragmentPlan(queryStr);
        Assert.assertTrue(explainString.contains("colocate: false"));
    }

    @Test
    public void testColocateJoinWithTwoAggChild() throws Exception {
        String queryStr =
                "select * from (select k1, k2, count(k3) from test.colocate1 group by k1, k2) t1 left join (select "
                        + "k1, k2, count(k3) from test.colocate2 group by k1, k2) t2 on  "
                        +
                        "t1.k1 = t2.k1 and t1.k2 = t2.k2";
        String explainString = getFragmentPlan(queryStr);
        Assert.assertTrue(explainString.contains("colocate: true"));

        queryStr =
                "select * from (select k1, k2, k3, count(k3) from test.colocate1 group by k1, k2, k3) t1 left join "
                        + "(select k1, k2, k3, count(k3) from test.colocate2 group by k1, k2, k3) t2 on  "
                        +
                        "t1.k1 = t2.k1 and t1.k2 = t2.k2 ";
        explainString = getFragmentPlan(queryStr);
        Assert.assertTrue(explainString.contains("colocate: true"));

        queryStr =
                "select * from (select k1, k2, k3, count(k3) from test.colocate1 group by k1, k2, k3) t1 left join "
                        + "(select k1, k2, count(k3) from test.colocate2 group by k1, k2) t2 on  "
                        +
                        "t1.k1 = t2.k1 and t1.k2 = t2.k2 ";
        explainString = getFragmentPlan(queryStr);
        Assert.assertTrue(explainString.contains("colocate: true"));

        queryStr =
                "select * from (select k1, k2, k3, count(k3) from test.colocate1 group by k1, k2, k3) t1 left join "
                        + "(select k1, k2, k3, count(k3) from test.colocate2 group by k1, k2, k3) t2 on  "
                        +
                        "t1.k1 = t2.k1 and t1.k2 = t2.k2 and t1.k3 = t2.k3";
        explainString = getFragmentPlan(queryStr);
        Assert.assertTrue(explainString.contains("colocate: true"));

        queryStr =
                "select * from (select k1, k2, count(k3) from test.colocate1 group by k2, k1) t1 left join (select "
                        + "k1, k2, count(k3) from test.colocate2 group by k1, k2) t2 on  "
                        +
                        "t1.k1 = t2.k1 and t1.k2 = t2.k2";
        explainString = getFragmentPlan(queryStr);
        Assert.assertTrue(explainString.contains("colocate: true"));

        queryStr =
                "select * from (select k1, k2, count(k3) from test.colocate1 group by k1, k2) t1 left join (select "
                        + "k1, k2, count(k3) from test.colocate2 group by k1, k2) t2 on  "
                        +
                        "t1.k2 = t2.k1 and t1.k1 = t2.k2";
        explainString = getFragmentPlan(queryStr);
        Assert.assertTrue(explainString.contains("colocate: false"));

        queryStr =
                "select * from (select k1, k2, count(k3) from test.colocate1 group by k1, k2) t1 left join (select "
                        + "k1, k2, count(k3) from test.colocate2 group by k1, k2) t2 on  "
                        +
                        "t1.k1 = t2.k1";
        explainString = getFragmentPlan(queryStr);
        Assert.assertTrue(explainString.contains("colocate: false"));
    }

    @Test
    public void testColocateJoinWithTwoAggChild2() throws Exception {
        String queryStr =
                "select * from (select k2, count(k3) from test.colocate1 group by k2) t1 left join (select "
                        + "k1, k2, count(k3) from test.colocate2 group by k1, k2) t2 on  "
                        + "t1.k2 = t2.k2";
        String explainString = getFragmentPlan(queryStr);
        Assert.assertTrue(explainString.contains("colocate: false"));
    }

    @Test
    public void testColocateAgg() throws Exception {
        FeConstants.runningUnitTest = true;
        String queryStr;
        String explainString;
        queryStr = "select k2, count(k3) from nocolocate3 group by k2";
        explainString = getFragmentPlan(queryStr);
        Assert.assertTrue(explainString.contains("  3:AGGREGATE (merge finalize)\n"
                + "  |  output: count(4: count)\n"
                + "  |  group by: 2: k2\n"
                + "  |  \n"
                + "  2:EXCHANGE\n"
                + "\n"
                + "PLAN FRAGMENT 2\n"
                + " OUTPUT EXPRS:"));
        FeConstants.runningUnitTest = false;
    }

    @Test
    public void testEmptySet() throws Exception {
        String queryStr = "select * from test.colocate1 t1, test.colocate2 t2 " +
                "where NOT NULL IS NULL";
        String explainString = getFragmentPlan(queryStr);
        Assert.assertTrue(explainString.contains("  0:EMPTYSET\n"));

        queryStr = "select * from test.colocate1 t1, test.colocate2 t2 where FALSE";
        explainString = getFragmentPlan(queryStr);
        Assert.assertTrue(explainString.contains("  0:EMPTYSET\n"));
    }

    @Test
    public void testConnectionId() throws Exception {
        String queryStr = "select connection_id()";
        String explainString = getFragmentPlan(queryStr);
        Assert.assertTrue(explainString.contains("0:UNION"));

        queryStr = "select database();";
        explainString = getFragmentPlan(queryStr);
        Assert.assertTrue(explainString.contains("0:UNION"));
    }

    @Test
    public void testLimit0WithAgg() throws Exception {
        String queryStr = "select count(*) from t0 limit 0";
        String explainString = getFragmentPlan(queryStr);
        Assert.assertTrue(explainString.contains("OUTPUT EXPRS:4: count"));
        Assert.assertTrue(explainString.contains("0:EMPTYSET"));
    }

    @Test
    public void testSubQueryWithLimit0() throws Exception {
        String queryStr = "select v1 from (select * from t0 limit 0) t";
        String explainString = getFragmentPlan(queryStr);
        Assert.assertTrue(explainString.contains("0:EMPTYSET"));
    }

    @Test
    public void testAggSubQueryWithLimit0() throws Exception {
        String queryStr = "select sum(a) from (select v1 as a from t0 limit 0) t";
        String explainString = getFragmentPlan(queryStr);
        Assert.assertTrue(explainString.contains("0:EMPTYSET"));
    }

    @Test
    public void testDistinctWithGroupBy1() throws Exception {
        connectContext.getSessionVariable().setNewPlanerAggStage(3);
        String queryStr = "select avg(v1), count(distinct v1) from t0 group by v1";
        String explainString = getFragmentPlan(queryStr);
        Assert.assertTrue(explainString.contains("  3:AGGREGATE (update finalize)\n"
                + "  |  output: avg(4: avg), count(1: v1)\n"
                + "  |  group by: 1: v1\n"
                + "  |  \n"
                + "  2:AGGREGATE (merge serialize)\n"
                + "  |  output: avg(4: avg)\n"
                + "  |  group by: 1: v1"));
        connectContext.getSessionVariable().setNewPlanerAggStage(0);
    }

    @Test
    public void testGroupBy2() throws Exception {
        String queryStr = "select avg(v2) from t0 group by v2";
        String explainString = getFragmentPlan(queryStr);
        Assert.assertTrue(explainString.contains("  2:Project\n"
                + "  |  <slot 4> : 4: avg\n"
                + "  |  \n"
                + "  1:AGGREGATE (update finalize)\n"
                + "  |  output: avg(2: v2)\n"
                + "  |  group by: 2: v2\n"
                + "  |  \n"
                + "  0:OlapScanNode"));
    }

    @Test
    public void testValuesNodePredicate() throws Exception {
        String queryStr = "SELECT 1 AS z, MIN(a.x) FROM (select 1 as x) a WHERE abs(1) = 2";
        String explainString = getFragmentPlan(queryStr);
        Assert.assertTrue(explainString.contains("  2:AGGREGATE (update finalize)\n"
                + "  |  output: min(1: expr)\n"
                + "  |  group by: \n"
                + "  |  \n"
                + "  1:SELECT\n"
                + "  |  predicates: abs(1) = 2\n"));
    }

    @Test
    public void testAggConstPredicate() throws Exception {
        String queryStr = "select MIN(v1) from t0 having abs(1) = 2";
        String explainString = getFragmentPlan(queryStr);
        Assert.assertTrue(explainString.contains("  1:AGGREGATE (update finalize)\n"
                + "  |  output: min(1: v1)\n"
                + "  |  group by: \n"
                + "  |  having: abs(1) = 2\n"));
    }

    @Test
    public void testProjectFilterRewrite() throws Exception {
        String queryStr = "select 1 as b, MIN(v1) from t0 having (b + 1) != b;";
        String explainString = getFragmentPlan(queryStr);
        Assert.assertTrue(explainString.contains("  1:AGGREGATE (update finalize)\n"
                + "  |  output: min(1: v1)\n"
                + "  |  group by: \n"
                + "  |  having: TRUE\n"));
    }

    @Test
    public void testUnionLimit() throws Exception {
        String queryStr = "select 1 from (select 4, 3 from t0 union all select 2, 3 ) as a limit 3";
        String explainString = getFragmentPlan(queryStr);
        Assert.assertTrue(explainString.contains("  2:Project\n"
                + "  |  <slot 4> : 4\n"
                + "  |  limit: 3\n"
                + "  |  \n"
                + "  1:OlapScanNode"));
    }

    @Test
    public void testExceptLimit() throws Exception {
        String queryStr = "select 1 from (select 1, 3 from t0 except select 2, 3 ) as a limit 3";
        String explainString = getFragmentPlan(queryStr);
        Assert.assertTrue(explainString.contains("  6:Project\n"
                + "  |  <slot 10> : 1\n"
                + "  |  limit: 3\n"
                + "  |  \n"
                + "  0:EXCEPT\n"
                + "  |  limit: 3\n"));

        Assert.assertTrue(explainString.contains("  2:Project\n"
                + "  |  <slot 4> : 1\n"
                + "  |  <slot 5> : 3\n"
                + "  |  \n"
                + "  1:OlapScanNode"));
    }

    @Test
    public void testIntersectLimit() throws Exception {
        String queryStr = "select 1 from (select 1, 3 from t0 intersect select 2, 3 ) as a limit 3";
        String explainString = getFragmentPlan(queryStr);
        Assert.assertTrue(explainString.contains("  6:Project\n"
                + "  |  <slot 10> : 1\n"
                + "  |  limit: 3\n"
                + "  |  \n"
                + "  0:INTERSECT\n"
                + "  |  limit: 3\n"));

        Assert.assertTrue(explainString.contains("  2:Project\n"
                + "  |  <slot 4> : 1\n"
                + "  |  <slot 5> : 3\n"
                + "  |  \n"
                + "  1:OlapScanNode"));
    }

    @Test
    public void testUnionSameValues() throws Exception {
        String query = "SELECT 76072, COUNT(DISTINCT b3) * 10, '', '', now() FROM test_object" +
                " UNION ALL" +
                " SELECT 76072, COUNT(DISTINCT b4) *10, '', '', now() FROM test.test_object";
        getFragmentPlan(query);
    }

    @Test
    public void testCrossJoinEliminate() throws Exception {
        String query = "select t1.* from t0, t2, t3, t1 where t1.v4 = t2.v7 " +
                "and t1.v4 = t3.v1 and t3.v1 = t0.v1";
        String explainString = getFragmentPlan(query);
        Assert.assertFalse(explainString.contains("CROSS JOIN"));
    }

    @Test
    public void testScalarOperatorToExpr() {
        ColumnRefOperator columnRefOperator = new ColumnRefOperator(2, Type.INT, "e", true);
        ScalarOperator cast = new CastOperator(Type.DOUBLE, columnRefOperator);
        ColumnRefOperator castColumnRef = new ColumnRefOperator(1, Type.INT, "cast", true);

        HashMap<ColumnRefOperator, ScalarOperator> projectMap = new HashMap<>();
        projectMap.put(castColumnRef, cast);
        projectMap.put(columnRefOperator, ConstantOperator.createInt(1));

        HashMap<ColumnRefOperator, Expr> variableToSlotRef = new HashMap<>();
        variableToSlotRef.put(columnRefOperator, new IntLiteral(1));

        ScalarOperatorToExpr.FormatterContext context =
                new ScalarOperatorToExpr.FormatterContext(variableToSlotRef, projectMap);

        Expr castExpression = ScalarOperatorToExpr.buildExecExpression(castColumnRef, context);

        Assert.assertTrue(castExpression instanceof CastExpr);
    }

    @Test
    public void testSort() throws Exception {
        String sql = "select count(*) from (select L_QUANTITY, L_PARTKEY, L_ORDERKEY from lineitem " +
                "order by L_QUANTITY, L_PARTKEY, L_ORDERKEY limit 5000, 10000) as a;";
        String plan = getFragmentPlan(sql);
        Assert.assertTrue(plan.contains("2:MERGING-EXCHANGE"));
    }

    @Test
    public void testSemiJoinPushDown() throws Exception {
        String sql = "SELECT *\n"
                + "FROM (\n"
                + "    SELECT t0.v1, t0.v2, t0.v3\n"
                + "    FROM t0\n"
                + ") subt0\n"
                + "    LEFT SEMI JOIN (\n"
                + "        SELECT t1.v4, t1.v5, t1.v6\n"
                + "        FROM t1\n"
                + "    ) subt1\n"
                + "    ON subt0.v1 = subt1.v4\n"
                + "        AND subt0.v2 != subt0.v2\n"
                + "        AND subt0.v2 = subt1.v5\n"
                + "        AND (subt0.v3 <= subt0.v3 < subt1.v6) = (subt1.v5)\n";

        String plan = getFragmentPlan(sql);
        Assert.assertTrue(plan.contains("  |  colocate: false, reason: \n"
                + "  |  equal join conjunct: 4: v4 = 1: v1\n"
                + "  |  equal join conjunct: 5: v5 = 2: v2\n"
                + "  |  other join predicates: CAST(CAST(3: v3 <= 3: v3 AS BIGINT) < 6: v6 AS BIGINT) = 5: v5\n"));
    }

    @Test
    public void testInnerJoinPushDown() throws Exception {
        String sql = "SELECT *\n"
                + "FROM (\n"
                + "    SELECT t0.v1, t0.v2, t0.v3\n"
                + "    FROM t0\n"
                + ") subt0\n"
                + "    INNER JOIN (\n"
                + "        SELECT t1.v4, t1.v5, t1.v6\n"
                + "        FROM t1\n"
                + "    ) subt1\n"
                + "    ON subt0.v1 = subt1.v4\n"
                + "        AND subt0.v2 != subt0.v2\n"
                + "        AND subt0.v2 = subt1.v5\n"
                + "        AND (subt0.v3 <= subt0.v3 < subt1.v6) = (subt1.v5)\n";

        String plan = getFragmentPlan(sql);
        Assert.assertTrue(plan.contains("  |  colocate: false, reason: \n"
                + "  |  equal join conjunct: 4: v4 = 1: v1\n"
                + "  |  equal join conjunct: 5: v5 = 2: v2\n"
                + "  |  other join predicates: CAST(CAST(3: v3 <= 3: v3 AS BIGINT) < 6: v6 AS BIGINT) = 5: v5\n"));
    }

    @Test
    public void testCastFloat() throws Exception {
        String sql = "SELECT SUM(count) FROM (" +
                "SELECT CAST((CAST( ( CAST(CAST(t1.v4 AS BOOLEAN )  AS FLOAT )  ) >= ( t1.v5 )  AS BOOLEAN) = true)\n" +
                "AND (CAST( ( CAST(CAST(t1.v4 AS BOOLEAN )  AS FLOAT )  ) >= ( t1.v5 )  AS BOOLEAN) IS NOT NULL) AS "
                + "INT) "
                +
                "as count FROM t1) t;";
        String plan = getFragmentPlan(sql);
        Assert.assertTrue(plan.contains("CAST(1: v4 AS BOOLEAN)"));
    }

    @Test
    public void testJoinCastFloat() throws Exception {
        String sql = "select * from t1, t3 right semi join test_all_type as a on t3.v1 = a.t1a and 1 > 2;";
        String plan = getFragmentPlan(sql);
        Assert.assertTrue(plan.contains("equal join conjunct: 7: t1a = 17: cast"));
    }

    @Test
    public void testCastUnCompatibleType1() throws Exception {
        String sql = "select CAST(CAST(CAST(t1e AS DATE) AS BOOLEAN) AS BOOLEAN) from test_all_type;";
        String plan = getFragmentPlan(sql);
        Assert.assertTrue(plan.contains("CAST(CAST(5: t1e AS DATE) AS BOOLEAN)"));
    }

    @Test
    public void testCastUnCompatibleType2() throws Exception {
        String sql = "SELECT COUNT(*) FROM test_all_type WHERE CAST(CAST(t1e AS DATE) AS BOOLEAN);";
        String plan = getFragmentPlan(sql);
        Assert.assertTrue(plan.contains("CAST(CAST(5: t1e AS DATE) AS BOOLEAN)"));
    }

    @Test
    public void testLagWindowFunction() throws Exception {
        String sql = "select lag(id_datetime, 1, '2020-01-01') over(partition by t1c) from test_all_type;";
        String plan = getThriftPlan(sql);
        Assert.assertTrue(plan.contains("signature:lag(DATETIME, BIGINT, DATETIME)"));

        sql = "select lag(id_decimal, 1, 10000) over(partition by t1c) from test_all_type;";
        plan = getThriftPlan(sql);
        String expectSlice = "fn:TFunction(name:TFunctionName(function_name:lag), binary_type:BUILTIN," +
                " arg_types:[TTypeDesc(types:[TTypeNode(type:SCALAR, scalar_type:TScalarType(type:DECIMAL64," +
                " precision:10, scale:2))])], ret_type:TTypeDesc(types:[TTypeNode(type:SCALAR, " +
                "scalar_type:TScalarType(type:DECIMAL64, precision:10, scale:2))]), has_var_args:false, " +
                "signature:lag(DECIMAL64(10,2))";
        Assert.assertTrue(plan.contains(expectSlice));

        sql = "select lag(null, 1,1) OVER () from t0";
        plan = getFragmentPlan(sql);
        Assert.assertTrue(plan.contains("functions: [, lag(NULL, 1, 1), ]"));

        sql = "select lag(id_datetime, 1, '2020-01-01xxx') over(partition by t1c) from test_all_type;";
        expectedEx.expect(SemanticException.class);
        expectedEx.expectMessage("The third parameter of `lag` can't not convert to DATETIME");
        getThriftPlan(sql);
    }

    @Test
    public void testPruneWindowColumn() throws Exception {
        String sql = "select sum(t1c) from (select t1c, lag(id_datetime, 1, '2020-01-01') over( partition by t1c)" +
                "from test_all_type) a ;";
        String plan = getFragmentPlan(sql);
        Assert.assertFalse(plan.contains("ANALYTIC"));
    }

    @Test
    public void testUnionAllConst() throws Exception {
        String sql = "select b from (select t1a as a, t1b as b, t1c as c, t1d as d from test_all_type " +
                "union all select 1 as a, 2 as b, 3 as c, 4 as d) t1;";
        String plan = getThriftPlan(sql);
        Assert.assertTrue(plan.contains(
                "const_expr_lists:[[TExpr(nodes:[TExprNode(node_type:INT_LITERAL, type:TTypeDesc(types:[TTypeNode"
                        + "(type:SCALAR, scalar_type:TScalarType(type:SMALLINT))]), num_children:0, "
                        + "int_literal:TIntLiteral"
                        + "(value:2), "
                        + "output_scale:-1, has_nullable_child:false, is_nullable:false, "
                        + "is_monotonic:true)])]]"));
    }

    @Test
    public void testUnionEmpty() throws Exception {
        String sql =
                "SELECT DISTINCT RPAD('kZcD', 1300605171, '') FROM t0 WHERE false UNION ALL SELECT DISTINCT RPAD"
                        + "('kZcD', 1300605171, '') FROM t0 WHERE false IS NULL;";
        String plan = getFragmentPlan(sql);
        Assert.assertTrue(plan.contains("0:UNION"));
    }

    @Test
    public void testWindowFunctionTest() throws Exception {
        String sql = "select sum(id_decimal - ifnull(id_decimal, 0)) over (partition by t1c) from test_all_type";
        String plan = getThriftPlan(sql);
        Assert.assertTrue(plan.contains("decimal_literal:TDecimalLiteral(value:0)"));
    }

    @Test
    public void testEquivalenceTest() throws Exception {
        String sql = "select * from t0 as x1 join t0 as x2 on x1.v2 = x2.v2 where x2.v2 = 'zxcv';";
        String plan = getFragmentPlan(sql);
        Assert.assertTrue(plan.contains("0:OlapScanNode\n" +
                "     TABLE: t0\n" +
                "     PREAGGREGATION: ON\n" +
                "     PREDICATES: CAST(2: v2 AS VARCHAR(1048576)) = 'zxcv'"));
        Assert.assertTrue(plan.contains("  1:OlapScanNode\n"
                + "     TABLE: t0\n"
                + "     PREAGGREGATION: ON\n"
                + "     PREDICATES: CAST(5: v2 AS VARCHAR(1048576)) = 'zxcv'\n"));
    }

    @Test
    public void testOuterJoinToInnerWithCast() throws Exception {
        String sql = "select * from test_all_type a left join test_all_type b on a.t1c = b.t1c " +
                "where b.id_date = '2021-05-19'";
        String plan = getFragmentPlan(sql);
        Assert.assertTrue(plan.contains("join op: INNER JOIN"));
    }

    @Test
    public void testCountStarWithLimitForOneAggStage() throws Exception {
        connectContext.getSessionVariable().setNewPlanerAggStage(2);
        String sql = "select count(*) from (select v1 from t0 order by v2 limit 10,20) t;";
        String plan = getFragmentPlan(sql);
        System.out.println(plan);
        Assert.assertTrue(plan.contains("3:AGGREGATE (update finalize)"));
        connectContext.getSessionVariable().setNewPlanerAggStage(0);
    }

    @Test
    public void testSingleTabletOutput() throws Exception {
        connectContext.getSessionVariable().setNewPlanerAggStage(2);
        FeConstants.runningUnitTest = true;
        String sql = "select S_COMMENT from supplier;";
        String plan = getFragmentPlan(sql);
        Assert.assertTrue(plan.contains(" OUTPUT EXPRS:7: S_COMMENT\n"
                + "  PARTITION: RANDOM\n"
                + "\n"
                + "  RESULT SINK\n"
                + "\n"
                + "  0:OlapScanNode\n"
                + "     TABLE: supplier"));
        connectContext.getSessionVariable().setNewPlanerAggStage(0);
        FeConstants.runningUnitTest = false;
    }

    @Test
    public void testSingleTabletOutput2() throws Exception {
        connectContext.getSessionVariable().setNewPlanerAggStage(2);
        FeConstants.runningUnitTest = true;
        String sql = "select SUM(S_NATIONKEY) from supplier;";
        String plan = getFragmentPlan(sql);
        Assert.assertTrue(plan.contains(" OUTPUT EXPRS:9: sum\n"
                + "  PARTITION: UNPARTITIONED\n"
                + "\n"
                + "  RESULT SINK\n"
                + "\n"
                + "  3:AGGREGATE (merge finalize)\n"
                + "  |  output: sum(9: sum)\n"
                + "  |  group by: \n"));
        connectContext.getSessionVariable().setNewPlanerAggStage(0);
        FeConstants.runningUnitTest = false;
    }

    @Test
    public void testJoinDecimalAndBool() throws Exception {
        String sql =
                "select t3.v1 from t3 inner join test_all_type on t3.v2 = test_all_type.id_decimal and t3.v2 > true";
        String plan = getFragmentPlan(sql);
        Assert.assertTrue(plan.contains("  0:OlapScanNode\n"
                + "     TABLE: t3\n"
                + "     PREAGGREGATION: ON\n"
                + "     PREDICATES: 2: v2 > 1"));

        Assert.assertTrue(plan.contains("  2:OlapScanNode\n"
                + "     TABLE: test_all_type\n"
                + "     PREAGGREGATION: ON\n"
                + "     partitions=0/1\n"
                + "     rollup: test_all_type\n"));
    }

    @Test
    public void testCastExprAnalyze() throws Exception {
        String sql = "select AVG(DATEDIFF(curdate(),DATE_ADD(curdate(),interval -day(curdate())+1 day))) as a FROM t0";
        String plan = getFragmentPlan(sql);
        Assert.assertFalse(plan.contains("cast(curdate() as datetime)"));
    }

    @Test
    public void testPruneSortColumns() throws Exception {
        String sql = "select count(v1) from (select v1 from t0 order by v2 limit 10) t";
        String plan = getFragmentPlan(sql);
        Assert.assertTrue(plan.contains("  3:Project\n" +
                "  |  <slot 1> : 1: v1"));
    }

    @Test
    public void testEquivalenceLoopDependency() throws Exception {
        String sql = "select * from t0 join t1 on t0.v1 = t1.v4 and cast(t0.v1 as STRING) = t0.v1";
        String plan = getFragmentPlan(sql);
        Assert.assertTrue(plan.contains("|  equal join conjunct: 1: v1 = 4: v4"));
        Assert.assertTrue(plan.contains("     TABLE: t0\n" +
                "     PREAGGREGATION: ON\n" +
                "     PREDICATES: CAST(1: v1 AS VARCHAR(65533)) = CAST(1: v1 AS VARCHAR(1048576))\n" +
                "     partitions=0/1\n"));
    }

    @Test
    public void testSortWithLimitSubQuery() throws Exception {
        String sql = "select * from (select v1, v2 from t0 limit 10) a order by a.v1";
        String plan = getFragmentPlan(sql);
        Assert.assertTrue(plan.contains("  1:EXCHANGE\n" +
                "     limit: 10"));

        sql = "select * from (select v1, v2 from t0 limit 10) a order by a.v1 limit 1000";
        plan = getFragmentPlan(sql);
        Assert.assertTrue(plan.contains("  1:EXCHANGE\n" +
                "     limit: 10"));

        sql = "select * from (select v1, v2 from t0 limit 10) a order by a.v1 limit 1";
        plan = getFragmentPlan(sql);
        Assert.assertTrue(plan.contains("  1:EXCHANGE\n" +
                "     limit: 10"));

        sql = "select * from (select v1, v2 from t0 limit 1) a order by a.v1 limit 10,1";
        plan = getFragmentPlan(sql);
        Assert.assertTrue(plan.contains("  1:EXCHANGE\n" +
                "     limit: 1"));
    }

    @Test
    public void testAggWithLimitSubQuery() throws Exception {
        FeConstants.runningUnitTest = true;
        String sql = "select a.v1 from (select v1, v2 from t0 limit 10) a group by a.v1";
        String plan = getFragmentPlan(sql);
        Assert.assertTrue(plan.contains("  1:EXCHANGE\n" +
                "     limit: 10"));

        sql = "select a.v2 from (select v1, v2 from t0 limit 10) a group by a.v2";
        plan = getFragmentPlan(sql);
        Assert.assertTrue(plan.contains("  1:EXCHANGE\n" +
                "     limit: 10"));

        sql = "select count(a.v2) from (select v1, v2 from t0 limit 10) a";
        plan = getFragmentPlan(sql);
        Assert.assertTrue(plan.contains("  1:EXCHANGE\n" +
                "     limit: 10"));

        sql = "select count(a.v2) from (select v1, v2 from t0 limit 10) a group by a.v2";
        plan = getFragmentPlan(sql);
        Assert.assertTrue(plan.contains("  1:EXCHANGE\n" +
                "     limit: 10"));
        FeConstants.runningUnitTest = false;
    }

    @Test
    public void testWindowWithLimitSubQuery() throws Exception {
        String sql = "select sum(a.v1) over(partition by a.v2) from (select v1, v2 from t0 limit 10) a";
        String plan = getFragmentPlan(sql);

        Assert.assertTrue(plan.contains("  1:EXCHANGE\n" +
                "     limit: 10"));

        sql = "select sum(a.v1) over(partition by a.v2 order by a.v1) from (select v1, v2 from t0 limit 10) a";
        plan = getFragmentPlan(sql);
        Assert.assertTrue(plan.contains("  1:EXCHANGE\n" +
                "     limit: 10"));

        sql = "select sum(a.v1) over() from (select v1, v2 from t0 limit 10) a";
        plan = getFragmentPlan(sql);
        Assert.assertTrue(plan.contains("  1:EXCHANGE\n"
                + "     limit: 10\n"));
    }

    @Test
    public void testJoinWithLimitSubQuery() throws Exception {
        String sql = "select * from (select v1, v2 from t0 limit 10) a join " +
                "(select v1, v2 from t0 limit 1) b";
        String plan = getFragmentPlan(sql);
        Assert.assertTrue(plan.contains("    EXCHANGE ID: 03\n" +
                "    UNPARTITIONED"));
        Assert.assertTrue(plan.contains("    EXCHANGE ID: 01\n"
                + "    UNPARTITIONED\n"));
    }

    @Test
    public void testJoinWithLimitSubQuery1() throws Exception {
        String sql = "select * from (select v1, v2 from t0 limit 10) a join [broadcast] " +
                "(select v1, v2 from t0 limit 1) b on a.v1 = b.v1";
        String plan = getFragmentPlan(sql);
        Assert.assertTrue(plan.contains("    EXCHANGE ID: 03\n" +
                "    UNPARTITIONED"));

    }

    @Test
    public void testJoinWithLimitSubQuery2() throws Exception {
        String sql = "select * from (select v1, v2 from t0) a join [broadcast] " +
                "(select v1, v2 from t0 limit 1) b on a.v1 = b.v1";
        String plan = getFragmentPlan(sql);

        Assert.assertTrue(plan.contains("    EXCHANGE ID: 02\n" +
                "    UNPARTITIONED"));
    }

    @Test
    public void testJoinWithLimitSubQuery3() throws Exception {
        String sql = "select * from (select v1, v2 from t0 limit 10) a join [shuffle] " +
                "(select v1, v2 from t0 limit 1) b on a.v1 = b.v1";
        String plan = getFragmentPlan(sql);
        Assert.assertTrue(plan.contains("join op: INNER JOIN (PARTITIONED)"));
        Assert.assertTrue(plan.contains("  |----5:EXCHANGE\n" +
                "  |       limit: 1"));
        Assert.assertTrue(plan.contains("  2:EXCHANGE\n" +
                "     limit: 10"));
    }

    @Test
    public void testJoinWithLimitSubQuery4() throws Exception {
        String sql = "select * from (select v1, v2 from t0) a join [shuffle] " +
                "(select v4 from t1 limit 1) b on a.v1 = b.v4";
        String plan = getFragmentPlan(sql);
        Assert.assertTrue(plan.contains("join op: INNER JOIN (PARTITIONED)"));
    }

    @Test
    public void testJoinWithLimitSubQuery5() throws Exception {
        String sql = "select * from (select v1, v2 from t0 limit 10) a join [shuffle] " +
                "(select v4 from t1 ) b on a.v1 = b.v4";
        String plan = getFragmentPlan(sql);
        Assert.assertTrue(plan.contains("join op: INNER JOIN (PARTITIONED)"));
    }

    @Test
    public void testUnionWithLimitSubQuery() throws Exception {
        String sql = "select v1, v2 from t0 limit 10 union all " +
                "select v1, v2 from t0 limit 1 ";
        String plan = getFragmentPlan(sql);
        Assert.assertTrue(plan.contains("    EXCHANGE ID: 02\n" +
                "    UNPARTITIONED"));
        Assert.assertTrue(plan.contains("    EXCHANGE ID: 05\n" +
                "    UNPARTITIONED"));

        sql = "select v1, v2 from t0 union all " +
                "select a.v1, a.v2 from (select v1, v2 from t0 limit 1) a ";
        plan = getFragmentPlan(sql);
        Assert.assertTrue(plan.contains("    EXCHANGE ID: 04\n" +
                "    UNPARTITIONED"));

        sql = "select v1, v2 from t0 limit 10 union all " +
                "select v1, v2 from t0";
        plan = getFragmentPlan(sql);
        Assert.assertTrue(plan.contains("    EXCHANGE ID: 02\n" +
                "    UNPARTITIONED"));
    }

    @Test
    public void testSubqueryGatherJoin() throws Exception {
        String sql = "select t1.v5 from (select * from t0 limit 1) as x inner join t1 on x.v1 = t1.v4";
        String plan = getFragmentPlan(sql);
        Assert.assertTrue(plan.contains(" OUTPUT EXPRS:\n"
                + "  PARTITION: RANDOM\n"
                + "\n"
                + "  STREAM DATA SINK\n"
                + "    EXCHANGE ID: 02\n"
                + "    UNPARTITIONED\n"
                + "\n"
                + "  1:OlapScanNode\n"
                + "     TABLE: t0"));
    }

    @Test
    public void testSubqueryBroadJoin() throws Exception {
        String sql = "select t1.v5 from t0 inner join[broadcast] t1 on cast(t0.v1 as int) = cast(t1.v4 as int)";
        String plan = getFragmentPlan(sql);
        Assert.assertTrue(plan.contains("  |  equal join conjunct: 7: cast = 8: cast\n"));
        Assert.assertTrue(plan.contains("<slot 7> : CAST(1: v1 AS INT)"));
        Assert.assertTrue(plan.contains("<slot 8> : CAST(4: v4 AS INT)"));
    }

    @Test
    public void testMergeLimitForFilterNode() throws Exception {
        String sql =
                "SELECT CAST(nullif(subq_0.c1, subq_0.c1) AS INTEGER) AS c0, subq_0.c0 AS c1, 42 AS c2, subq_0.c0 AS "
                        + "c3, subq_0.c1 AS c4\n"
                        +
                        "\t, subq_0.c0 AS c5, subq_0.c0 AS c6\n" +
                        "FROM (\n" +
                        "\tSELECT ref_2.v8 AS c0, ref_2.v8 AS c1\n" +
                        "\tFROM t2 ref_0\n" +
                        "\t\tRIGHT JOIN t1 ref_1 ON ref_0.v7 = ref_1.v4\n" +
                        "\t\tRIGHT JOIN t2 ref_2 ON ref_1.v4 = ref_2.v7\n" +
                        "\tWHERE ref_1.v4 IS NOT NULL\n" +
                        "\tLIMIT 110\n" +
                        ") subq_0\n" +
                        "WHERE CAST(coalesce(true, true) AS BOOLEAN) < true\n" +
                        "LIMIT 157";
        String plan = getFragmentPlan(sql);
        Assert.assertTrue(plan.contains("10:SELECT\n" +
                "  |  predicates: coalesce(TRUE, TRUE) < TRUE\n" +
                "  |  limit: 157"));
    }

    @Test
    public void testSortProject() throws Exception {
        String sql = "select avg(null) over (order by ref_0.v1) as c2 "
                + "from t0 as ref_0 left join t1 as ref_1 on (ref_0.v1 = ref_1.v4 );";
        String plan = getThriftPlan(sql);
        Assert.assertTrue(plan.contains(
                "sort_tuple_slot_exprs:[TExpr(nodes:[TExprNode(node_type:SLOT_REF, type:TTypeDesc(types:[TTypeNode"
                        + "(type:SCALAR, scalar_type:TScalarType(type:BIGINT))]), num_children:0, slot_ref:TSlotRef"
                        + "(slot_id:1, tuple_id:2), output_scale:-1, output_column:-1, "
                        + "has_nullable_child:false, is_nullable:true, is_monotonic:true)])]"));
    }

    @Test
    public void testScalarRewrite() throws Exception {
        String sql = "select t0.v1, case when true then t0.v1 else t0.v1 end from t0;";
        String plan = getFragmentPlan(sql);
        Assert.assertTrue(plan.contains(" OUTPUT EXPRS:1: v1 | 1: v1\n"));
    }

    @Test
    public void testScalarRewrite2() throws Exception {
        String sql = "select j.x1, j.x2 from "
                + "(select t0.v1 as x1, case when true then t0.v1 else t0.v1 end as x2, t0.v3 as x3 from t0 limit 10)"
                + " as j "
                + "where j.x3 > 1;";
        String plan = getFragmentPlan(sql);
        Assert.assertTrue(plan.contains("  2:Project\n"
                + "  |  <slot 1> : 1: v1\n"
                + "  |  \n"
                + "  1:SELECT\n"
                + "  |  predicates: 3: v3 > 1\n"
                + "  |  \n"
                + "  0:OlapScanNode\n"
                + "     TABLE: t0\n"));
    }

    @Test
    public void testJoinLimit() throws Exception {
        String sql;
        String plan;
        sql = "select * from t0 inner join t1 on t0.v1 = t1.v4 limit 10";
        plan = getFragmentPlan(sql);
        Assert.assertTrue(plan.contains("  |  join op: INNER JOIN (BROADCAST)\n"
                + "  |  hash predicates:\n"
                + "  |  colocate: false, reason: \n"
                + "  |  equal join conjunct: 1: v1 = 4: v4\n"
                + "  |  limit: 10\n"
                + "  |  \n"
                + "  |----2:EXCHANGE\n"
                + "  |    \n"
                + "  0:OlapScanNode\n"
                + "     TABLE: t0"));

        sql = "select * from t0 left anti join t1 on t0.v1 = t1.v4 limit 10";
        plan = getFragmentPlan(sql);
        Assert.assertTrue(plan.contains("  |  join op: LEFT ANTI JOIN (BROADCAST)\n"
                + "  |  hash predicates:\n"
                + "  |  colocate: false, reason: \n"
                + "  |  equal join conjunct: 1: v1 = 4: v4\n"
                + "  |  limit: 10\n"
                + "  |  \n"
                + "  |----2:EXCHANGE\n"
                + "  |    \n"
                + "  0:OlapScanNode\n"
                + "     TABLE: t0\n"));

        sql = "select * from t0 right semi join t1 on t0.v1 = t1.v4 limit 10";
        plan = getFragmentPlan(sql);
        Assert.assertTrue(plan.contains("  |  join op: LEFT SEMI JOIN (BROADCAST)\n"
                + "  |  hash predicates:\n"
                + "  |  colocate: false, reason: \n"
                + "  |  equal join conjunct: 4: v4 = 1: v1\n"
                + "  |  limit: 10\n"
                + "  |  \n"
                + "  |----2:EXCHANGE\n"
                + "  |    \n"
                + "  0:OlapScanNode\n"
                + "     TABLE: t1\n"));
    }

    @Test
    public void testJoinLimitLeft() throws Exception {
        String sql = "select * from t0 left outer join t1 on t0.v1 = t1.v4 limit 10";
        String plan = getFragmentPlan(sql);
        Assert.assertTrue(plan.contains("  |  join op: LEFT OUTER JOIN (BROADCAST)\n" +
                "  |  hash predicates:\n" +
                "  |  colocate: false, reason: \n" +
                "  |  equal join conjunct: 1: v1 = 4: v4\n" +
                "  |  limit: 10\n" +
                "  |  \n" +
                "  |----2:EXCHANGE\n" +
                "  |    \n" +
                "  0:OlapScanNode"));
        Assert.assertTrue(plan.contains("     TABLE: t0\n"
                + "     PREAGGREGATION: ON\n"
                + "     partitions=0/1\n"
                + "     rollup: t0\n"
                + "     tabletRatio=0/0\n"
                + "     tabletList=\n"
                + "     cardinality=1\n"
                + "     avgRowSize=3.0\n"
                + "     numNodes=0\n"
                + "     limit: 10"));
    }

    @Test
    public void testJoinLimitFull() throws Exception {
        String sql;
        String plan;
        sql = "select * from t0 full outer join t1 on t0.v1 = t1.v4 limit 10";
        plan = getFragmentPlan(sql);
        Assert.assertTrue(plan.contains("  4:HASH JOIN\n"
                + "  |  join op: FULL OUTER JOIN (PARTITIONED)\n"
                + "  |  hash predicates:\n"
                + "  |  colocate: false, reason: \n"
                + "  |  equal join conjunct: 1: v1 = 4: v4\n"
                + "  |  limit: 10\n"
                + "  |  \n"
                + "  |----3:EXCHANGE\n"
                + "  |       limit: 10\n"
                + "  |    \n"
                + "  1:EXCHANGE\n"
                + "     limit: 10\n"));

        sql = "select * from t0, t1 limit 10";
        plan = getFragmentPlan(sql);
        Assert.assertTrue(plan.contains("3:CROSS JOIN\n" +
                "  |  cross join:\n" +
                "  |  predicates is NULL.\n" +
                "  |  limit: 10\n" +
                "  |  \n" +
                "  |----2:EXCHANGE\n" +
                "  |       limit: 10\n" +
                "  |    \n" +
                "  0:OlapScanNode\n" +
                "     TABLE: t0"));
    }

    @Test
    public void testAggregateConst() throws Exception {
        String sql = "select 'a', v2, sum(v1) from t0 group by 'a', v2; ";
        String plan = getFragmentPlan(sql);
        Assert.assertTrue(plan.contains("  2:Project\n"
                + "  |  <slot 2> : 2: v2\n"
                + "  |  <slot 5> : 5: sum\n"
                + "  |  <slot 6> : 'a'\n"
                + "  |  \n"
                + "  1:AGGREGATE (update finalize)\n"
                + "  |  output: sum(1: v1)\n"
                + "  |  group by: 2: v2\n"));
    }

    @Test
    public void testAggregateAllConst() throws Exception {
        String sql = "select 'a', 'b' from t0 group by 'a', 'b'; ";
        String plan = getFragmentPlan(sql);
        Assert.assertTrue(plan.contains("  3:Project\n"
                + "  |  <slot 4> : 4: expr\n"
                + "  |  <slot 6> : 'b'\n"
                + "  |  \n"
                + "  2:AGGREGATE (update finalize)\n"
                + "  |  group by: 4: expr\n"
                + "  |  \n"
                + "  1:Project\n"
                + "  |  <slot 4> : 'a'\n"
                + "  |  \n"
                + "  0:OlapScanNode\n"
                + "     TABLE: t0"));
    }

    @Test
    public void testSupersetEnforce() throws Exception {
        String sql = "select * from (select v3, rank() over (partition by v1 order by v2) as j1 from t0) as x0 "
                + "join t1 on x0.v3 = t1.v4 order by x0.v3, t1.v4 limit 100;";
        getFragmentPlan(sql);
    }

    @Test
    public void testMergeProject() throws Exception {
        String sql = "select case when v1 then 2 else 2 end from (select v1, case when true then v1 else v1 end as c2"
                + " from t0 limit 1) as x where c2 > 2 limit 2;";
        String plan = getFragmentPlan(sql);
        Assert.assertTrue(plan.contains("  2:Project\n"
                + "  |  <slot 4> : 2\n"
                + "  |  limit: 2\n"
                + "  |  \n"
                + "  1:SELECT\n"
                + "  |  predicates: 1: v1 > 2\n"
                + "  |  limit: 2\n"
                + "  |  \n"
                + "  0:OlapScanNode\n"
                + "     TABLE: t0"));
    }

    @Test
    public void testUsingJoin() throws Exception {
        String sql = "select * from t0 as x0 join t0 as x1 using(v1);";
        String plan = getFragmentPlan(sql);
        Assert.assertTrue(plan.contains("  2:HASH JOIN\n"
                + "  |  join op: INNER JOIN (COLOCATE)\n"
                + "  |  hash predicates:\n"
                + "  |  colocate: true\n"
                + "  |  equal join conjunct: 1: v1 = 4: v1"));
    }

    @Test(expected = SemanticException.class)
    public void testArithCastCheck() throws Exception {
        String sql = "select v1 + h1 from test_object;";
        getFragmentPlan(sql);
    }

    @Test
    public void testNullSafeEqualJoin() throws Exception {
        String sql = "select * from t0 join t1 on t0.v3 <=> t1.v4";
        String plan = getFragmentPlan(sql);
        Assert.assertTrue(plan.contains("equal join conjunct: 3: v3 <=> 4: v4"));

        sql = "select * from t0 left join t1 on t0.v3 <=> t1.v4";
        plan = getFragmentPlan(sql);
        Assert.assertTrue(plan.contains("equal join conjunct: 3: v3 <=> 4: v4"));
    }

    @Test
    public void testColocateHint() throws Exception {
        String sql = "select * from t0 as x0 inner join t0 as x1 on x0.v1 = x1.v1;";
        String plan = getFragmentPlan(sql);
        Assert.assertTrue(plan.contains("  |  join op: INNER JOIN (COLOCATE)\n"
                + "  |  hash predicates:\n"
                + "  |  colocate: true"));

        sql = "select * from t0 as x0 inner join[shuffle] t0 as x1 on x0.v1 = x1.v1;";
        plan = getFragmentPlan(sql);
        Assert.assertTrue(plan.contains("  |  join op: INNER JOIN (PARTITIONED)\n"
                + "  |  hash predicates:\n"
                + "  |  colocate: false, reason: "));

        sql = "select * from t0 as x0 inner join[colocate] t0 as x1 on x0.v1 = x1.v1;";
        plan = getFragmentPlan(sql);
        Assert.assertTrue(plan.contains("  |  join op: INNER JOIN (COLOCATE)\n"
                + "  |  hash predicates:\n"
                + "  |  colocate: true"));
    }

    @Test
    public void testBucketHint() throws Exception {
        FeConstants.runningUnitTest = true;
        String sql = "select * from t0 as x0 inner join t1 as x1 on x0.v1 = x1.v4;";
        String plan = getFragmentPlan(sql);
        Assert.assertTrue(plan.contains("  |  join op: INNER JOIN (BUCKET_SHUFFLE)\n"
                + "  |  hash predicates:\n"
                + "  |  colocate: false, reason: "));

        sql = "select * from t0 as x0 inner join[shuffle] t1 as x1 on x0.v1 = x1.v4;";
        plan = getFragmentPlan(sql);
        Assert.assertTrue(plan.contains("  |  join op: INNER JOIN (PARTITIONED)\n"
                + "  |  hash predicates:\n"
                + "  |  colocate: false, reason: "));

        sql = "select * from t0 as x0 inner join[bucket] t1 as x1 on x0.v1 = x1.v4;";
        plan = getFragmentPlan(sql);
        Assert.assertTrue(plan.contains("  |  join op: INNER JOIN (BUCKET_SHUFFLE)\n"
                + "  |  hash predicates:\n"
                + "  |  colocate: false, reason: "));
        FeConstants.runningUnitTest = false;
    }

    @Test
    public void testInformationSchema() throws Exception {
        String sql = "select column_name from information_schema.columns limit 1;";
        String plan = getFragmentPlan(sql);
        Assert.assertTrue(plan.contains("  RESULT SINK\n" +
                "\n" +
                "  0:SCAN SCHEMA\n" +
                "     limit: 1\n"));
    }

    @Test
    public void testInformationSchema1() throws Exception {
        String sql = "select column_name, UPPER(DATA_TYPE) from information_schema.columns;";
        String plan = getFragmentPlan(sql);
        Assert.assertTrue(plan.contains("  1:Project\n"
                + "  |  <slot 4> : 4: COLUMN_NAME\n"
                + "  |  <slot 25> : upper(8: DATA_TYPE)\n"
                + "  |  \n"
                + "  0:SCAN SCHEMA\n"));
    }

    @Test
    public void testJoinOnInDatePredicate() throws Exception {
        String sql =
                "select a.id_datetime from test_all_type as a join test_all_type as b where a.id_date in (b.id_date)";
        String plan = getFragmentPlan(sql);
        Assert.assertFalse(plan.contains("CAST(9: id_date AS DATETIME)"));
        Assert.assertTrue(plan.contains("equal join conjunct: 9: id_date = 19: id_date"));
    }

    @Test
    public void testDecimalV3LiteralCast() throws Exception {
        String sql =
                "select id_datetime from test_all_type WHERE CAST(IF(true, 0.38542880072101215, '-Inf')  AS BOOLEAN )";
        String thrift = getThriftPlan(sql);
        Assert.assertTrue(thrift.contains("string_literal:TStringLiteral(value:0.38542880072101215)"));
    }

    @Test
    public void testMysqlTableFilter() throws Exception {
        String sql = "select * from ods_order where order_dt = '2025-08-07' and order_no = 'p' limit 10;";
        String plan = getFragmentPlan(sql);
        Assert.assertTrue(plan.contains("0:SCAN MYSQL\n" +
                "     TABLE: `ods_order`\n" +
                "     Query: SELECT `order_dt`, `order_no`, `org_order_no`, `bank_transaction_id`, `up_trade_no`, `mchnt_no`, `pay_st` FROM `ods_order` WHERE (order_dt = '2025-08-07') AND (order_no = 'p')\n" +
                "     limit: 10"));
    }

    @Test
    public void testMysqlTableAggregateSort() throws Exception {
        String sql = "select order_dt,order_no,sum(pay_st) from ods_order where order_dt = '2025-08-07' group by " +
                "order_dt,order_no order by order_no limit 10;";
        String plan = getFragmentPlan(sql);
        Assert.assertTrue(plan.contains("2:TOP-N\n" +
                "  |  order by: <slot 2> 2: order_no ASC\n" +
                "  |  offset: 0\n" +
                "  |  limit: 10\n" +
                "  |  \n" +
                "  1:AGGREGATE (update finalize)\n" +
                "  |  output: sum(pay_st)\n" +
                "  |  group by: order_dt, order_no\n" +
                "  |  \n" +
                "  0:SCAN MYSQL\n" +
                "     TABLE: `ods_order`\n" +
                "     Query: SELECT `order_dt`, `order_no`, `pay_st` FROM `ods_order` WHERE (order_dt = '2025-08-07')"));
    }

    @Test
    public void testMysqlTableJoin() throws Exception {
        String sql = "select order_dt,order_no,sum(pay_st) from ods_order join test_all_type on order_no = t1a where " +
                "order_dt = '2025-08-07' group by order_dt,order_no order by order_no limit 10;";
        String plan = getFragmentPlan(sql);
        Assert.assertTrue(plan.contains("3:HASH JOIN\n" +
                "  |  join op: INNER JOIN (BROADCAST)\n" +
                "  |  hash predicates:\n" +
                "  |  colocate: false, reason: \n" +
                "  |  equal join conjunct: order_no = 8: t1a\n" +
                "  |  \n" +
                "  |----2:EXCHANGE\n" +
                "  |    \n" +
                "  0:SCAN MYSQL\n" +
                "     TABLE: `ods_order`\n" +
                "     Query: SELECT `order_dt`, `order_no`, `pay_st` FROM `ods_order` WHERE (order_dt = '2025-08-07')"));
    }

    @Test
    public void testMysqlPredicateWithoutCast() throws Exception {
        String sql = "select * from ods_order where pay_st = 214748364;";
        String plan = getFragmentPlan(sql);
        Assert.assertTrue(plan.contains(
                "Query: SELECT `order_dt`, `order_no`, `org_order_no`, `bank_transaction_id`, `up_trade_no`, `mchnt_no`, `pay_st` FROM `ods_order` WHERE (pay_st = 214748364)"));
    }

    @Test
    public void testSqlSelectLimitSession() throws Exception {
        connectContext.getSessionVariable().setSqlSelectLimit(10);
        String sql = "select * from test_all_type";
        String plan = getFragmentPlan(sql);
        Assert.assertTrue(plan.contains("limit: 10"));

        connectContext.getSessionVariable().setSqlSelectLimit(10);
        sql = "select * from test_all_type limit 20000";
        plan = getFragmentPlan(sql);
        Assert.assertTrue(plan.contains("limit: 20000"));

        connectContext.getSessionVariable().setSqlSelectLimit(SessionVariable.DEFAULT_SELECT_LIMIT);
        sql = "select * from test_all_type";
        plan = getFragmentPlan(sql);
        Assert.assertFalse(plan.contains("limit: 10"));

        connectContext.getSessionVariable().setSqlSelectLimit(8888);
        sql = "select * from (select * from test_all_type limit 10) as a join " +
                "(select * from test_all_type limit 100) as b";
        plan = getFragmentPlan(sql);
        Assert.assertTrue(plan.contains("limit: 8888"));
        connectContext.getSessionVariable().setSqlSelectLimit(SessionVariable.DEFAULT_SELECT_LIMIT);

        connectContext.getSessionVariable().setSqlSelectLimit(-100);
        sql = "select * from test_all_type";
        plan = getFragmentPlan(sql);
        Assert.assertFalse(plan.contains("limit"));

        connectContext.getSessionVariable().setSqlSelectLimit(0);
        sql = "select * from test_all_type";
        plan = getFragmentPlan(sql);
        Assert.assertTrue(plan.contains("EMPTYSET"));
        connectContext.getSessionVariable().setSqlSelectLimit(SessionVariable.DEFAULT_SELECT_LIMIT);
    }

    @Test
    public void testBetweenDate() throws Exception {
        String sql = "select * from test_all_type where id_date between '2020-12-12' and '2021-12-12'";
        String plan = getFragmentPlan(sql);
        Assert.assertTrue(plan.contains("PREDICATES: 9: id_date >= '2020-12-12', 9: id_date <= '2021-12-12'"));
    }

    @Test
    public void testOrderBySameColumnDiffOrder() throws Exception {
        String sql = "select v1 from t0 order by v1 desc, v1 asc";
        String plan = getFragmentPlan(sql);
        Assert.assertTrue(plan.contains("1:SORT\n" +
                "  |  order by: <slot 1> 1: v1 DESC"));
    }

    @Test
    public void testMysqlTableWithPredicate() throws Exception {
        String sql = "select max(order_dt) over (partition by order_no) from ods_order where order_no > 1";
        String plan = getThriftPlan(sql);
        Assert.assertFalse(plan.contains("use_vectorized:false"));
    }

    @Test
    public void testMysqlJoinSelf() throws Exception {
        String sql = "SELECT ref_0.order_dt AS c0\n" +
                "  FROM ods_order ref_0\n" +
                "    LEFT JOIN ods_order ref_1 ON ref_0.order_dt = ref_1.order_dt\n" +
                "  WHERE ref_1.order_no IS NOT NULL;";
        String plan = getFragmentPlan(sql);
        System.out.println(plan);
        Assert.assertTrue(plan.contains("4:HASH JOIN\n" +
                "  |  join op: INNER JOIN (BROADCAST)"));
    }

    @Test
    public void testCastType() throws Exception {
        String sql = "select * from test_all_type where t1a = 123 AND t1b = 999999999 AND t1d = 999999999 "
                + "AND id_datetime = '2020-12-20 20:20:20' AND id_date = '2020-12-11' AND id_datetime = 'asdlfkja';";
        String plan = getFragmentPlan(sql);
        Assert.assertTrue(plan.contains("1: t1a = '123', CAST(2: t1b AS INT) = 999999999, 4: t1d = 999999999, "
                + "8: id_datetime = '2020-12-20 20:20:20', 9: id_date = '2020-12-11', "
                + "8: id_datetime = CAST('asdlfkja' AS DATETIME)"));
    }

    @Test
    public void testCountDistinctWithMultiColumns() throws Exception {
        String sql = "select count(distinct t1b,t1c) from test_all_type";
        String plan = getFragmentPlan(sql);
        Assert.assertTrue(plan.contains("6:AGGREGATE (merge finalize)"));
        Assert.assertTrue(plan.contains("4:AGGREGATE (update serialize)\n" +
                "  |  output: count(if(2: t1b IS NULL, NULL, 3: t1c))"));
    }

    @Test
    public void testCountDistinctWithIfNested() throws Exception {
        String sql = "select count(distinct t1b,t1c,t1d) from test_all_type";
        String plan = getFragmentPlan(sql);
        Assert.assertTrue(plan.contains("output: count(if(2: t1b IS NULL, NULL, if(3: t1c IS NULL, NULL, 4: t1d)))"));

        sql = "select count(distinct t1b,t1c,t1d,t1e) from test_all_type group by t1f";
        plan = getFragmentPlan(sql);
        Assert.assertTrue(plan.contains(
                "output: count(if(2: t1b IS NULL, NULL, if(3: t1c IS NULL, NULL, if(4: t1d IS NULL, NULL, 5: t1e))))"));
    }

    @Test
    public void testCountDistinctGroupByWithMultiColumns() throws Exception {
        String sql = "select count(distinct t1b,t1c) from test_all_type group by t1d";
        String plan = getFragmentPlan(sql);
        Assert.assertTrue(plan.contains("4:AGGREGATE (update finalize)\n" +
                "  |  output: count(if(2: t1b IS NULL, NULL, 3: t1c))"));
    }

    @Test
    public void testCountDistinctWithDiffMultiColumns() throws Exception {
        String sql = "select count(distinct t1b,t1c), count(distinct t1b,t1d) from test_all_type";
        try {
            getFragmentPlan(sql);
        } catch (StarRocksPlannerException e) {
            Assert.assertEquals(
                    "The query contains multi count distinct or sum distinct, each can't have multi columns.",
                    e.getMessage());
        }
    }

    @Test
    public void testCountDistinctWithSameMultiColumns() throws Exception {
        String sql = "select count(distinct t1b,t1c), count(distinct t1b,t1c) from test_all_type";
        String plan = getFragmentPlan(sql);
        Assert.assertTrue(plan.contains("6:AGGREGATE (merge finalize)"));

        sql = "select count(distinct t1b,t1c), count(distinct t1b,t1c) from test_all_type group by t1d";
        plan = getFragmentPlan(sql);
        Assert.assertTrue(plan.contains("4:AGGREGATE (update finalize)"));
    }

    @Test
    public void testMultiScalarSubquery() throws Exception {
        String sql = "SELECT CASE \n"
                + "    WHEN (SELECT count(*) FROM t1 WHERE v4 BETWEEN 1 AND 20) > 74219\n"
                + "    THEN ( \n"
                + "        SELECT avg(v7) FROM t2 WHERE v7 BETWEEN 1 AND 20\n"
                + "        )\n"
                + "    ELSE (\n"
                + "        SELECT avg(v8) FROM t2 WHERE v8 BETWEEN 1 AND 20\n"
                + "        ) END AS bucket1\n"
                + "FROM t0\n"
                + "WHERE v1 = 1;";
        String plan = getFragmentPlan(sql);
        Assert.assertNotNull(plan);
    }

    @Test
    public void testWindowDuplicatedColumnInPartitionExprAndOrderByExpr() throws Exception {
        String sql = "select v1, sum(v2) over (partition by v1, v2 order by v2 desc) as sum1 from t0";
        String plan = getFragmentPlan(sql);
        Assert.assertNotNull(plan);
    }

    @Test
    public void testSelectDistinctWithOrderBy() throws Exception {
        String sql = "select distinct v1 from tarray order by v1+1";
        String plan = getFragmentPlan(sql);
        Assert.assertTrue(plan.contains("2:Project\n" +
                "  |  <slot 1> : 1: v1\n" +
                "  |  <slot 4> : 1: v1 + 1"));
    }

    @Test
    public void testSelectDistinctWithOrderBy2() throws Exception {
        String sql = "select distinct v1+1 as v from tarray order by v+1";
        String plan = getFragmentPlan(sql);
        Assert.assertTrue(plan.contains("3:Project\n" +
                "  |  <slot 4> : 4: expr\n" +
                "  |  <slot 5> : 4: expr + 1\n"));
        Assert.assertTrue(plan.contains("1:Project\n" +
                "  |  <slot 4> : 1: v1 + 1"));
    }

    @Test
    public void testSelectArrayElement() throws Exception {
        String sql = "select [1,2][1]";
        String plan = getFragmentPlan(sql);
        Assert.assertTrue(plan.contains("ARRAY<tinyint(4)>[1,2][1]"));

        sql = "select [][1]";
        plan = getFragmentPlan(sql);
        Assert.assertTrue(plan.contains("ARRAY<unknown type: NULL_TYPE>[][1]"));
    }

    @Test
    public void testSelectMultidimensionalArray() throws Exception {
        String sql = "select [[1,2],[3,4]][1][2]";
        String plan = getFragmentPlan(sql);
        Assert.assertTrue(plan.contains("ARRAY<ARRAY<tinyint(4)>>[[1,2],[3,4]][1][2]"));
    }

    @Test
    public void testSelectArrayElementFromArrayColumn() throws Exception {
        String sql = "select v3[1] from tarray";
        String plan = getFragmentPlan(sql);
        Assert.assertTrue(plan.contains("1:Project\n" +
                "  |  <slot 4> : 3: v3[1]"));
    }

    @Test
    public void testArrayElementWithFunction() throws Exception {
        String sql = "select v1, sum(v3[1]) from tarray group by v1";
        String plan = getFragmentPlan(sql);
        Assert.assertTrue(plan.contains("1:Project\n" +
                "  |  <slot 1> : 1: v1\n" +
                "  |  <slot 4> : 3: v3[1]"));
    }

    @Test
    public void testArrayCountDistinctWithOrderBy() throws Exception {
        String sql = "select distinct v3 from tarray order by v3[1];";
        String plan = getFragmentPlan(sql);
        Assert.assertTrue(plan.contains("2:Project\n" +
                "  |  <slot 3> : 3: v3\n" +
                "  |  <slot 4> : 3: v3[1]"));
    }

    @Test
    public void testArrayElementExpr() throws Exception {
        String sql = "select [][1] + 1, [1,2,3][1] + [[1,2,3],[1,1,1]][2][2]";
        String plan = getFragmentPlan(sql);
        Assert.assertTrue(plan.contains(
                "NULL | CAST(ARRAY<tinyint(4)>[1,2,3][1] AS BIGINT) + CAST(ARRAY<ARRAY<tinyint(4)>>[[1,2,3],[1,1,1]][2][2] AS BIGINT)"));

        sql = "select v1, v3[1] + [1,2,3][1] as v, sum(v3[1]) from tarray group by v1, v order by v";
        plan = getFragmentPlan(sql);
        Assert.assertTrue(plan.contains("2:AGGREGATE (update finalize)\n" +
                "  |  output: sum(5: expr)\n" +
                "  |  group by: 1: v1, 4: expr\n" +
                "  |  \n" +
                "  1:Project\n" +
                "  |  <slot 1> : 1: v1\n" +
                "  |  <slot 4> : 3: v3[1] + CAST(ARRAY<tinyint(4)>[1,2,3][1] AS BIGINT)\n" +
                "  |  <slot 5> : 3: v3[1]\n"));
    }

    @Test
    public void testSetVar() throws Exception {
        String sql = "select * from db1.tbl3 as t1 JOIN db1.tbl4 as t2 ON t1.c2 = t2.c2";
        String plan = getFragmentPlan(sql);
        Assert.assertTrue(plan.contains("join op: INNER JOIN (BROADCAST)"));

        sql = "select /*+ SET_VAR(broadcast_row_limit=0) */ * from db1.tbl3 as t1 JOIN db1.tbl4 as t2 ON t1.c2 = t2.c2";
        plan = getFragmentPlan(sql);
        Assert.assertTrue(plan.contains("join op: INNER JOIN (PARTITIONED)"));
    }

    @Test
    public void testAggregateTwoLevelToOneLevelOptimization() throws Exception {
        String sql = "SELECT c2, count(*) FROM db1.tbl3 WHERE c1<10 GROUP BY c2;";
        String plan = getFragmentPlan(sql);
        System.out.println(plan);
        Assert.assertEquals(1, StringUtils.countMatches(plan, "AGGREGATE (update finalize)"));

        sql = " SELECT c2, count(*) FROM (SELECT t1.c2 as c2 FROM db1.tbl3 as t1 INNER JOIN [shuffle] db1.tbl4 " +
                "as t2 ON t1.c2=t2.c2 WHERE t1.c1<10) as t3 GROUP BY c2;";
        plan = getFragmentPlan(sql);
        Assert.assertEquals(1, StringUtils.countMatches(plan, "AGGREGATE (merge finalize)"));

        sql = "SELECT c2, count(*) FROM db1.tbl5 GROUP BY c2;";
        plan = getFragmentPlan(sql);
        Assert.assertEquals(1, StringUtils.countMatches(plan, "AGGREGATE (update finalize)"));

        sql = "SELECT c3, count(*) FROM db1.tbl4 GROUP BY c3;";
        plan = getFragmentPlan(sql);
        Assert.assertEquals(1, StringUtils.countMatches(plan, "AGGREGATE (update finalize)"));
    }

    @Test
    public void testExplicitlyBroadcastJoin() throws Exception {
        String sql = "select * from db1.tbl1 join [BROADCAST] db1.tbl2 on tbl1.k1 = tbl2.k3";
        String plan = getFragmentPlan(sql);
        Assert.assertEquals(1, StringUtils.countMatches(plan, "INNER JOIN (BROADCAST)"));

        sql = "select * from db1.tbl1 join [SHUFFLE] db1.tbl2 on tbl1.k1 = tbl2.k3";
        plan = getFragmentPlan(sql);
        Assert.assertEquals(1, StringUtils.countMatches(plan, "INNER JOIN (PARTITIONED)"));
    }

    @Test
    public void testWindowDuplicatePartition() throws Exception {
        String sql = "select max(v3) over (partition by v2,v2,v2 order by v2,v2) from t0;";
        String plan = getFragmentPlan(sql);
        Assert.assertTrue(plan.contains("  2:SORT\n"
                + "  |  order by: <slot 2> 2: v2 ASC\n"
                + "  |  offset: 0"));

    }

    @Test
    public void testBitmapQuery() throws Exception {
        starRocksAssert.query(
                "select * from test.bitmap_table;").explainContains(
                "OUTPUT EXPRS:1: id | 2: id2"
        );

        starRocksAssert.query("select count(id2) from test.bitmap_table;")
                .explainContains("OUTPUT EXPRS:3: count",
                        "1:AGGREGATE (update finalize)", "output: count(2: id2)", "group by:", "0:OlapScanNode",
                        "PREAGGREGATION: OFF. Reason: Aggregate Operator not match: COUNT <--> BITMAP_UNION");

        starRocksAssert.query("select group_concat(id2) from test.bitmap_table;")
                .analysisError(
                        "group_concat requires first parameter to be of getType() STRING: group_concat(`default_cluster:test`.`bitmap_table`.`id2`)");

        starRocksAssert.query("select sum(id2) from test.bitmap_table;").analysisError(
                "sum requires a numeric parameter: sum(`default_cluster:test`.`bitmap_table`.`id2`)");

        starRocksAssert.query("select avg(id2) from test.bitmap_table;")
                .analysisError("avg requires a numeric parameter: avg(`default_cluster:test`.`bitmap_table`.`id2`)");

        starRocksAssert.query("select max(id2) from test.bitmap_table;").analysisError(Type.OnlyMetricTypeErrorMsg);

        starRocksAssert.query("select min(id2) from test.bitmap_table;").analysisError(Type.OnlyMetricTypeErrorMsg);

        starRocksAssert.query("select count(*) from test.bitmap_table group by id2;")
                .analysisError(Type.OnlyMetricTypeErrorMsg);

        starRocksAssert.query("select count(*) from test.bitmap_table where id2 = 1;").analysisError(
                "binary type bitmap with type double is invalid.");
    }

    @Test
    public void testHLLTypeQuery() throws Exception {
        starRocksAssert.query("select * from test.hll_table;").explainContains(
                "OUTPUT EXPRS:1: id | 2: id2");

        starRocksAssert.query("select count(id2) from test.hll_table;").explainContains("OUTPUT EXPRS:3: count",
                "1:AGGREGATE (update finalize)", "output: count(2: id2)", "group by:", "0:OlapScanNode",
                "PREAGGREGATION: OFF. Reason: Aggregate Operator not match: COUNT <--> HLL_UNION");

        starRocksAssert.query("select group_concat(id2) from test.hll_table;")
                .analysisError("No matching function with signature: group_concat(hll).");

        starRocksAssert.query("select sum(id2) from test.hll_table;")
                .analysisError("No matching function with signature: sum(hll).");

        starRocksAssert.query("select avg(id2) from test.hll_table;")
                .analysisError("No matching function with signature: avg(hll).");

        starRocksAssert.query("select max(id2) from test.hll_table;").analysisError(Type.OnlyMetricTypeErrorMsg);

        starRocksAssert.query("select min(id2) from test.hll_table;").analysisError(Type.OnlyMetricTypeErrorMsg);

        starRocksAssert.query("select min(id2) from test.hll_table;").analysisError(Type.OnlyMetricTypeErrorMsg);

        starRocksAssert.query("select count(*) from test.hll_table group by id2;")
                .analysisError(Type.OnlyMetricTypeErrorMsg);

        starRocksAssert.query("select count(*) from test.hll_table where id2 = 1").analysisError(
                "binary type hll with type double is invalid.");
    }

    @Test
    public void testCountDistinctRewrite() throws Exception {
        String sql = "select count(distinct id) from test.bitmap_table";
        starRocksAssert.query(sql).explainContains("count(1: id)", "multi_distinct_count(1: id)");

        sql = "select count(distinct id2) from test.bitmap_table";
        starRocksAssert.query(sql).explainContains("count(2: id2)", "bitmap_union_count(2: id2)");

        sql = "select sum(id) / count(distinct id2) from test.bitmap_table";
        starRocksAssert.query(sql).explainContains("output: sum(1: id), bitmap_union_count(2: id2)");

        sql = "select count(distinct id2) from test.hll_table";
        starRocksAssert.query(sql).explainContains("hll_union_agg(2: id2)", "3: count");

        sql = "select sum(id) / count(distinct id2) from test.hll_table";
        starRocksAssert.query(sql).explainContains("sum(1: id), hll_union_agg(2: id2)");

        sql = "select count(distinct id2) from test.bitmap_table group by id order by count(distinct id2)";
        starRocksAssert.query(sql).explainContains();

        sql = "select count(distinct id2) from test.bitmap_table having count(distinct id2) > 0";
        starRocksAssert.query(sql)
                .explainContains("bitmap_union_count(2: id2)", "having: 3: count > 0");

        sql = "select count(distinct id2) from test.bitmap_table order by count(distinct id2)";
        starRocksAssert.query(sql).explainContains("3: count", "3:MERGING-EXCHANGE",
                "order by: <slot 3> 3: count ASC",
                "output: bitmap_union_count(2: id2)");
    }

    @Test
    public void testDateTypeCastSyntax() throws Exception {
        String castSql = "select * from test.baseall where k11 < cast('2020-03-26' as date)";
        starRocksAssert.query(castSql).explainContains("8: k11 < '2020-03-26 00:00:00'");

        String castSql2 = "select str_to_date('11/09/2011', '%m/%d/%Y');";
        starRocksAssert.query(castSql2).explainContains("constant exprs:", "'2011-11-09'");

        String castSql3 = "select str_to_date('11/09/2011', k6) from test.baseall";
        starRocksAssert.query(castSql3).explainContains("  1:Project\n" +
                "  |  <slot 12> : str_to_date('11/09/2011', 6: k6)");
    }

    @Test
    public void testSetOperation() throws Exception {
        // union
        String sql1 = "select * from\n"
                + "  (select k1, k2 from db1.tbl6\n"
                + "   union all\n"
                + "   select k1, k2 from db1.tbl6) a\n"
                + "  inner join\n"
                + "  db1.tbl6 b\n"
                + "  on (a.k1 = b.k1)\n"
                + "where b.k1 = 'a'";
        starRocksAssert.query(sql1).explainContains("UNION", 1);

        String sql2 = "select * from db1.tbl6 where k1='a' and k4=1\n"
                + "union distinct\n"
                + "  (select * from db1.tbl6 where k1='b' and k4=2\n"
                + "   union all\n"
                + "   select * from db1.tbl6 where k1='b' and k4=2)\n"
                + "union distinct\n"
                + "  (select * from db1.tbl6 where k1='b' and k4=2\n"
                + "   union all\n"
                + "   (select * from db1.tbl6 where k1='b' and k4=3)\n"
                + "   order by 3 limit 3)\n"
                + "union all\n"
                + "  (select * from db1.tbl6 where k1='b' and k4=3\n"
                + "   union all\n"
                + "   select * from db1.tbl6 where k1='b' and k4=4)\n"
                + "union all\n"
                + "  (select * from db1.tbl6 where k1='b' and k4=3\n"
                + "   union all\n"
                + "   (select * from db1.tbl6 where k1='b' and k4=5)\n"
                + "   order by 3 limit 3)";
        starRocksAssert.query(sql2).explainContains("UNION", 6);

        // intersect
        String sql3 = "select * from\n"
                + "  (select k1, k2 from db1.tbl6\n"
                + "   intersect\n"
                + "   select k1, k2 from db1.tbl6) a\n"
                + "  inner join\n"
                + "  db1.tbl6 b\n"
                + "  on (a.k1 = b.k1)\n"
                + "where b.k1 = 'a'";
        starRocksAssert.query(sql3).explainContains("INTERSECT", 1);

        String sql4 = "select * from db1.tbl6 where k1='a' and k4=1\n"
                + "intersect distinct\n"
                + "  (select * from db1.tbl6 where k1='b' and k4=2\n"
                + "   intersect\n"
                + "   select * from db1.tbl6 where k1='b' and k4=2)\n"
                + "intersect distinct\n"
                + "  (select * from db1.tbl6 where k1='b' and k4=2\n"
                + "   intersect\n"
                + "   (select * from db1.tbl6 where k1='b' and k4=3)\n"
                + "   order by 3 limit 3)\n"
                + "intersect\n"
                + "  (select * from db1.tbl6 where k1='b' and k4=3\n"
                + "   intersect\n"
                + "   select * from db1.tbl6 where k1='b' and k4=4)\n"
                + "intersect\n"
                + "  (select * from db1.tbl6 where k1='b' and k4=3\n"
                + "   intersect\n"
                + "   (select * from db1.tbl6 where k1='b' and k4=5)\n"
                + "   order by 3 limit 3)";
        starRocksAssert.query(sql4).explainContains("INTERSECT", 5);

        // except
        String sql5 = "select * from\n"
                + "  (select k1, k2 from db1.tbl6\n"
                + "   except\n"
                + "   select k1, k2 from db1.tbl6) a\n"
                + "  inner join\n"
                + "  db1.tbl6 b\n"
                + "  on (a.k1 = b.k1)\n"
                + "where b.k1 = 'a'";
        starRocksAssert.query(sql5).explainContains("EXCEPT", 1);

        String sql6 = "select * from db1.tbl6 where k1='a' and k4=1\n"
                + "except\n"
                + "select * from db1.tbl6 where k1='a' and k4=1\n"
                + "except\n"
                + "select * from db1.tbl6 where k1='a' and k4=2\n"
                + "except distinct\n"
                + "(select * from db1.tbl6 where k1='a' and k4=2)\n"
                + "order by 3 limit 3";
        starRocksAssert.query(sql6).explainContains("EXCEPT", 1);

        String sql7 = "select * from db1.tbl6 where k1='a' and k4=1\n"
                + "except distinct\n"
                + "select * from db1.tbl6 where k1='a' and k4=1\n"
                + "except\n"
                + "select * from db1.tbl6 where k1='a' and k4=2\n"
                + "except\n"
                + "(select * from db1.tbl6 where k1='a' and k4=2)\n"
                + "order by 3 limit 3";
        starRocksAssert.query(sql7).explainContains("EXCEPT", 1);

        // mixed
        String sql8 = "select * from db1.tbl6 where k1='a' and k4=1\n"
                + "union\n"
                + "select * from db1.tbl6 where k1='a' and k4=1\n"
                + "except\n"
                + "select * from db1.tbl6 where k1='a' and k4=2\n"
                + "intersect\n"
                + "(select * from db1.tbl6 where k1='a' and k4=2)\n"
                + "order by 3 limit 3";
        starRocksAssert.query(sql8).explainContains("UNION", "INTERSECT", "EXCEPT");

        String sql9 = "select * from db1.tbl6 where k1='a' and k4=1\n"
                + "intersect distinct\n"
                + "  (select * from db1.tbl6 where k1='b' and k4=2\n"
                + "   union all\n"
                + "   select * from db1.tbl6 where k1='b' and k4=2)\n"
                + "intersect distinct\n"
                + "  (select * from db1.tbl6 where k1='b' and k4=2\n"
                + "   except\n"
                + "   (select * from db1.tbl6 where k1='b' and k4=3)\n"
                + "   order by 3 limit 3)\n"
                + "union all\n"
                + "  (select * from db1.tbl6 where k1='b' and k4=3\n"
                + "   intersect\n"
                + "   select * from db1.tbl6 where k1='b' and k4=4)\n"
                + "except\n"
                + "  (select * from db1.tbl6 where k1='b' and k4=3\n"
                + "   intersect\n"
                + "   (select * from db1.tbl6 where k1='b' and k4=5)\n"
                + "   order by 3 limit 3)";
        starRocksAssert.query(sql9).explainContains("UNION", 2);
        starRocksAssert.query(sql9).explainContains("INTERSECT", 3);
        starRocksAssert.query(sql9).explainContains("EXCEPT", 2);

        String sql10 = "select 499 union select 670 except select 499";
        String plan = getFragmentPlan(sql10);
        Assert.assertTrue(plan.contains("  10:UNION\n" +
                "     constant exprs: \n" +
                "         499"));
        Assert.assertTrue(plan.contains("1:UNION"));
        Assert.assertTrue(plan.contains("  4:UNION\n" +
                "     constant exprs: \n" +
                "         670"));
        Assert.assertTrue(plan.contains("  2:UNION\n" +
                "     constant exprs: \n" +
                "         499"));
        Assert.assertTrue(plan.contains("0:EXCEPT"));
    }

    @Test
    public void testPushDown() throws Exception {
        String sql1 = "SELECT\n" +
                "    IF(k2 IS NULL, 'ALL', k2) AS k2,\n" +
                "    IF(k3 IS NULL, 'ALL', k3) AS k3,\n" +
                "    k4\n" +
                "FROM\n" +
                "(\n" +
                "    SELECT\n" +
                "        k1,\n" +
                "        k2,\n" +
                "        k3,\n" +
                "        SUM(k4) AS k4\n" +
                "    FROM  db1.tbl6\n" +
                "    WHERE k1 = 0\n" +
                "        AND k4 = 1\n" +
                "        AND k3 = 'foo'\n" +
                "    GROUP BY \n" +
                "    GROUPING SETS (\n" +
                "        (k1),\n" +
                "        (k1, k2),\n" +
                "        (k1, k3),\n" +
                "        (k1, k2, k3)\n" +
                "    )\n" +
                ") t\n" +
                "WHERE IF(k2 IS NULL, 'ALL', k2) = 'ALL'";
        String plan = getFragmentPlan(sql1);
        Assert.assertTrue(plan.contains("  5:Project\n" +
                "  |  <slot 5> : 5: sum\n" +
                "  |  <slot 7> : if(2: k2 IS NULL, 'ALL', 2: k2)\n" +
                "  |  <slot 8> : if(3: k3 IS NULL, 'ALL', 3: k3)"));
        Assert.assertTrue(plan.contains("2:AGGREGATE (update serialize)\n" +
                "  |  STREAMING\n" +
                "  |  output: sum(4: k4)\n" +
                "  |  group by: 1: k1, 3: k3, 2: k2, 6: GROUPING_ID"));
        Assert.assertTrue(plan.contains("1:REPEAT_NODE\n" +
                "  |  repeat: repeat 3 lines [[1], [1, 2], [1, 3], [1, 2, 3]]\n" +
                "  |  PREDICATES: if(2: k2 IS NULL, 'ALL', 2: k2) = 'ALL'"));

        String sql2 =
                "SELECT\n" +
                        "    IF(k2 IS NULL, 'ALL', k2) AS k2,\n" +
                        "    IF(k3 IS NULL, 'ALL', k3) AS k3,\n" +
                        "    k4\n" +
                        "FROM\n" +
                        "(\n" +
                        "    SELECT\n" +
                        "        k1,\n" +
                        "        k2,\n" +
                        "        k3,\n" +
                        "        SUM(k4) AS k4\n" +
                        "    FROM  db1.tbl6\n" +
                        "    WHERE k1 = 0\n" +
                        "        AND k4 = 1\n" +
                        "        AND k3 = 'foo'\n" +
                        "    GROUP BY k1, k2, k3\n" +
                        ") t\n" +
                        "WHERE IF(k2 IS NULL, 'ALL', k2) = 'ALL'";
        plan = getFragmentPlan(sql2);
        Assert.assertTrue(plan.contains("  2:Project\n" +
                "  |  <slot 5> : 5: sum\n" +
                "  |  <slot 6> : if(2: k2 IS NULL, 'ALL', 2: k2)\n" +
                "  |  <slot 7> : if(3: k3 IS NULL, 'ALL', 3: k3)"));
        Assert.assertTrue(plan.contains("  0:OlapScanNode\n" +
                "     TABLE: tbl6\n" +
                "     PREAGGREGATION: OFF. Reason: The key column don't support aggregate function: SUM\n" +
                "     PREDICATES: if(2: k2 IS NULL, 'ALL', 2: k2) = 'ALL', 1: k1 = '0', 4: k4 = 1, 3: k3 = 'foo'"));
    }

    @Test
    public void testJoinPredicateTransitivity() throws Exception {
        // test left join : left table where binary predicate
        String sql = "select join1.id\n" +
                "from join1\n" +
                "left join join2 on join1.id = join2.id\n" +
                "where join1.id > 1;";
        String explainString = getFragmentPlan(sql);
        Assert.assertTrue(explainString.contains("PREDICATES: 2: id > 1"));
        Assert.assertTrue(explainString.contains("PREDICATES: 5: id > 1"));

        // test left join: left table where in predicate
        sql = "select join1.id\n" +
                "from join1\n" +
                "left join join2 on join1.id = join2.id\n" +
                "where join1.id in (2);";
        explainString = getFragmentPlan(sql);
        Assert.assertTrue(explainString.contains("PREDICATES: 2: id = 2"));
        Assert.assertTrue(explainString.contains("PREDICATES: 5: id = 2"));

        // test left join: left table where between predicate
        sql = "select join1.id\n" +
                "from join1\n" +
                "left join join2 on join1.id = join2.id\n" +
                "where join1.id BETWEEN 1 AND 2;";
        explainString = getFragmentPlan(sql);
        Assert.assertTrue(explainString.contains("PREDICATES: 2: id >= 1, 2: id <= 2"));
        Assert.assertTrue(explainString.contains("PREDICATES: 5: id >= 1, 5: id <= 2"));

        // test left join: left table join predicate, left table couldn't push down
        sql = "select *\n from join1\n" +
                "left join join2 on join1.id = join2.id\n" +
                "and join1.id > 1;";
        explainString = getFragmentPlan(sql);
        Assert.assertTrue(explainString.contains("  3:HASH JOIN\n" +
                "  |  join op: LEFT OUTER JOIN (BROADCAST)\n" +
                "  |  hash predicates:\n" +
                "  |  colocate: false, reason: \n" +
                "  |  equal join conjunct: 2: id = 5: id\n" +
                "  |  other join predicates: 2: id > 1"));
        Assert.assertTrue(explainString.contains("  0:OlapScanNode\n" +
                "     TABLE: join1\n" +
                "     PREAGGREGATION: ON\n" +
                "     partitions=0/1"));
        Assert.assertTrue(explainString.contains("  1:OlapScanNode\n" +
                "     TABLE: join2\n" +
                "     PREAGGREGATION: ON\n" +
                "     PREDICATES: 5: id > 1"));

        // test left join: right table where predicate.
        // If we eliminate outer join, we could push predicate down to join1 and join2.
        // Currently, we push predicate to join1 and keep join predicate for join2
        sql = "select *\n from join1\n" +
                "left join join2 on join1.id = join2.id\n" +
                "where join2.id > 1;";
        explainString = getFragmentPlan(sql);
        Assert.assertTrue(explainString.contains("  1:OlapScanNode\n" +
                "     TABLE: join2\n" +
                "     PREAGGREGATION: ON\n" +
                "     PREDICATES: 5: id > 1"));

        // test left join: right table join predicate, only push down right table
        sql = "select *\n from join1\n" +
                "left join join2 on join1.id = join2.id\n" +
                "and join2.id > 1;";
        explainString = getFragmentPlan(sql);
        Assert.assertTrue(explainString.contains("  1:OlapScanNode\n" +
                "     TABLE: join2\n" +
                "     PREAGGREGATION: ON\n" +
                "     PREDICATES: 5: id > 1"));
        Assert.assertTrue(explainString.contains("0:OlapScanNode\n" +
                "     TABLE: join1\n" +
                "     PREAGGREGATION: ON\n" +
                "     partitions=0/1\n" +
                "     rollup: join1"));

        // test inner join: left table where predicate, both push down left table and right table
        sql = "select *\n from join1\n" +
                "join join2 on join1.id = join2.id\n" +
                "where join1.id > 1;";
        explainString = getFragmentPlan(sql);
        Assert.assertTrue(explainString.contains("  0:OlapScanNode\n" +
                "     TABLE: join1\n" +
                "     PREAGGREGATION: ON\n" +
                "     PREDICATES: 2: id > 1"));
        Assert.assertTrue(explainString.contains("  1:OlapScanNode\n" +
                "     TABLE: join2\n" +
                "     PREAGGREGATION: ON\n" +
                "     PREDICATES: 5: id > 1"));

        // test inner join: left table join predicate, both push down left table and right table
        sql = "select *\n from join1\n" +
                "join join2 on join1.id = join2.id\n" +
                "and join1.id > 1;";
        explainString = getFragmentPlan(sql);
        Assert.assertTrue(explainString.contains("  0:OlapScanNode\n" +
                "     TABLE: join1\n" +
                "     PREAGGREGATION: ON\n" +
                "     PREDICATES: 2: id > 1"));
        Assert.assertTrue(explainString.contains("  1:OlapScanNode\n" +
                "     TABLE: join2\n" +
                "     PREAGGREGATION: ON\n" +
                "     PREDICATES: 5: id > 1"));

        // test inner join: right table where predicate, both push down left table and right table
        sql = "select *\n from join1\n" +
                "join join2 on join1.id = join2.id\n" +
                "where join2.id > 1;";
        explainString = getFragmentPlan(sql);
        Assert.assertTrue(explainString.contains("  0:OlapScanNode\n" +
                "     TABLE: join1\n" +
                "     PREAGGREGATION: ON\n" +
                "     PREDICATES: 2: id > 1"));
        Assert.assertTrue(explainString.contains("  1:OlapScanNode\n" +
                "     TABLE: join2\n" +
                "     PREAGGREGATION: ON\n" +
                "     PREDICATES: 5: id > 1"));

        // test inner join: right table join predicate, both push down left table and right table
        sql = "select *\n from join1\n" +
                "join join2 on join1.id = join2.id\n" +
                "and 1 < join2.id;";
        explainString = getFragmentPlan(sql);
        Assert.assertTrue(explainString.contains("  0:OlapScanNode\n" +
                "     TABLE: join1\n" +
                "     PREAGGREGATION: ON\n" +
                "     PREDICATES: 2: id > 1"));
        Assert.assertTrue(explainString.contains("  1:OlapScanNode\n" +
                "     TABLE: join2\n" +
                "     PREAGGREGATION: ON\n" +
                "     PREDICATES: 5: id > 1"));

        sql = "select *\n from join1\n" +
                "join join2 on join1.id = join2.value\n" +
                "and join2.value in ('abc');";
        explainString = getFragmentPlan(sql);
        Assert.assertTrue(explainString.contains("equal join conjunct: 7: cast = 6: value"));
        Assert.assertTrue(explainString.contains("<slot 7> : CAST(2: id AS VARCHAR(1048576))"));
        Assert.assertTrue(explainString.contains("  2:OlapScanNode\n" +
                "     TABLE: join2\n" +
                "     PREAGGREGATION: ON\n" +
                "     PREDICATES: 6: value = 'abc'"));

        // test anti join, right table join predicate, only push to right table
        sql = "select *\n from join1\n" +
                "left anti join join2 on join1.id = join2.id\n" +
                "and join2.id > 1;";
        explainString = getFragmentPlan(sql);
        Assert.assertTrue(explainString.contains("  1:OlapScanNode\n" +
                "     TABLE: join2\n" +
                "     PREAGGREGATION: ON\n" +
                "     PREDICATES: 5: id > 1"));
        Assert.assertTrue(explainString.contains("  3:HASH JOIN\n" +
                "  |  join op: LEFT ANTI JOIN (BROADCAST)\n" +
                "  |  hash predicates:\n" +
                "  |  colocate: false, reason: \n" +
                "  |  equal join conjunct: 2: id = 5: id"));

        // test semi join, right table join predicate, only push to right table
        sql = "select *\n from join1\n" +
                "left semi join join2 on join1.id = join2.id\n" +
                "and join2.id > 1;";
        explainString = getFragmentPlan(sql);
        Assert.assertTrue(explainString.contains("  3:HASH JOIN\n" +
                "  |  join op: LEFT SEMI JOIN (BROADCAST)\n" +
                "  |  hash predicates:\n" +
                "  |  colocate: false, reason: \n" +
                "  |  equal join conjunct: 2: id = 5: id"));
        Assert.assertTrue(explainString.contains("  1:OlapScanNode\n" +
                "     TABLE: join2\n" +
                "     PREAGGREGATION: ON\n" +
                "     PREDICATES: 5: id > 1"));

        // test anti join, left table join predicate, left table couldn't push down
        sql = "select *\n from join1\n" +
                "left anti join join2 on join1.id = join2.id\n" +
                "and join1.id > 1;";
        explainString = getFragmentPlan(sql);
        Assert.assertTrue(explainString.contains("  3:HASH JOIN\n" +
                "  |  join op: LEFT ANTI JOIN (BROADCAST)\n" +
                "  |  hash predicates:\n" +
                "  |  colocate: false, reason: \n" +
                "  |  equal join conjunct: 2: id = 5: id\n" +
                "  |  other join predicates: 2: id > 1"));

        // test semi join, left table join predicate, only push to left table
        sql = "select *\n from join1\n" +
                "left semi join join2 on join1.id = join2.id\n" +
                "and join1.id > 1;";
        explainString = getFragmentPlan(sql);
        Assert.assertTrue(explainString.contains("  3:HASH JOIN\n" +
                "  |  join op: LEFT SEMI JOIN (BROADCAST)\n" +
                "  |  hash predicates:\n" +
                "  |  colocate: false, reason: \n" +
                "  |  equal join conjunct: 2: id = 5: id"));
        Assert.assertTrue(explainString.contains("  0:OlapScanNode\n" +
                "     TABLE: join1\n" +
                "     PREAGGREGATION: ON\n" +
                "     PREDICATES: 2: id > 1"));

        // test anti join, left table where predicate, only push to left table
        sql = "select join1.id\n" +
                "from join1\n" +
                "left anti join join2 on join1.id = join2.id\n" +
                "where join1.id > 1;";
        explainString = getFragmentPlan(sql);
        Assert.assertTrue(explainString.contains("  4:HASH JOIN\n" +
                "  |  join op: RIGHT ANTI JOIN (PARTITIONED)\n" +
                "  |  hash predicates:\n" +
                "  |  colocate: false, reason: \n" +
                "  |  equal join conjunct: 5: id = 2: id"));
        Assert.assertTrue(explainString.contains("  2:OlapScanNode\n" +
                "     TABLE: join1\n" +
                "     PREAGGREGATION: ON\n" +
                "     PREDICATES: 2: id > 1"));

        // test semi join, left table where predicate, only push to left table
        sql = "select join1.id\n" +
                "from join1\n" +
                "left semi join join2 on join1.id = join2.id\n" +
                "where join1.id > 1;";
        explainString = getFragmentPlan(sql);
        Assert.assertTrue(explainString.contains("  3:HASH JOIN\n" +
                "  |  join op: LEFT SEMI JOIN (BROADCAST)\n" +
                "  |  hash predicates:\n" +
                "  |  colocate: false, reason: \n" +
                "  |  equal join conjunct: 2: id = 5: id"));
        Assert.assertTrue(explainString.contains("  0:OlapScanNode\n" +
                "     TABLE: join1\n" +
                "     PREAGGREGATION: ON\n" +
                "     PREDICATES: 2: id > 1"));
    }

    @Test
    public void testNullAddNull() throws Exception {
        String sql = "select null+null as c3 from test.join2;";
        String plan = getFragmentPlan(sql);
        Assert.assertTrue(plan.contains(" OUTPUT EXPRS:4: expr"));
        Assert.assertTrue(plan.contains("  1:Project\n" +
                "  |  <slot 4> : NULL"));
    }

    @Test
    public void testJoinConst() throws Exception {
        String sql =
                "with user_info as (select 2 as user_id, 'mike' as user_name), address as (select 1 as user_id, 'newzland' as address_name) \n" +
                        "select * from address a right join user_info b on b.user_id=a.user_id;";
        String plan = getFragmentPlan(sql);
        Assert.assertTrue(plan.contains("4:HASH JOIN\n" +
                "  |  join op: RIGHT OUTER JOIN (PARTITIONED)\n" +
                "  |  hash predicates:\n" +
                "  |  colocate: false, reason: \n" +
                "  |  equal join conjunct: 1: expr = 3: expr"));
        Assert.assertTrue(plan.contains("2:UNION\n" +
                "     constant exprs: \n" +
                "         2 | 'mike'"));
        Assert.assertTrue(plan.contains("0:UNION\n" +
                "     constant exprs: \n" +
                "         1 | 'newzland'"));
    }

    @Test
    public void testVarianceStddevAnalyze() throws Exception {
        String sql = "select stddev_pop(1222) from (select 1) t;";
        String plan = getFragmentPlan(sql);
        Assert.assertTrue(plan.contains("  1:AGGREGATE (update finalize)\n" +
                "  |  output: stddev_pop(1222)\n" +
                "  |  group by: "));
        Assert.assertTrue(plan.contains("  0:UNION\n" +
                "     constant exprs: \n" +
                "         1"));
    }

    @Test
    public void testDateDateTimeFunctionMatch() throws Exception {
        String sql = "select if(3, date('2021-01-12'), STR_TO_DATE('2020-11-02', '%Y-%m-%d %H:%i:%s'));";
        starRocksAssert.query(sql).explainContains("  0:UNION\n" +
                "     constant exprs: \n" +
                "         if(CAST(3 AS BOOLEAN), '2021-01-12 00:00:00', str_to_date('2020-11-02', '%Y-%m-%d %H:%i:%s'))");

        sql = "select nullif(date('2021-01-12'), date('2021-01-11'));";
        starRocksAssert.query(sql).explainContains("  0:UNION\n" +
                "     constant exprs: \n" +
                "         nullif('2021-01-12', '2021-01-11')");

        sql = "select nullif(date('2021-01-12'), STR_TO_DATE('2020-11-02', '%Y-%m-%d %H:%i:%s'));";
        starRocksAssert.query(sql).explainContains("  0:UNION\n" +
                "     constant exprs: \n" +
                "         nullif('2021-01-12 00:00:00', str_to_date('2020-11-02', '%Y-%m-%d %H:%i:%s'))");

        sql = "select if(3, 4, 5);";
        starRocksAssert.query(sql).explainContains("  0:UNION\n" +
                "     constant exprs: \n" +
                "         if(CAST(3 AS BOOLEAN), 4, 5)");

        sql = "select ifnull(date('2021-01-12'), 123);";
        starRocksAssert.query(sql).explainContains("  0:UNION\n" +
                "     constant exprs: \n" +
                "         ifnull(CAST('2021-01-12' AS INT), 123)");

        sql = "select ifnull(date('2021-01-12'), 'kks');";
        starRocksAssert.query(sql).explainContains("  0:UNION\n" +
                "     constant exprs: \n" +
                "         '2021-01-12'");

        sql = "select ifnull(1234, 'kks');";
        starRocksAssert.query(sql).explainContains("  0:UNION\n" +
                "     constant exprs: \n" +
                "         '1234'");
    }

    @Test
    public void testLeadAndLagFunction() {
        String sql = "select LAG(k7, 3, 3) OVER () from baseall";
        starRocksAssert.query(sql).analysisError("The third parameter of `lag` can't not convert");

        sql = "select lead(k7, 3, 3) OVER () from baseall";
        starRocksAssert.query(sql).analysisError("The third parameter of `lead` can't not convert");

        sql = "select lead(k3, 3, 'kks') OVER () from baseall";
        starRocksAssert.query(sql)
                .analysisError("Convert type error in offset fn(default value); old_type=VARCHAR new_type=INT");

        sql = "select lead(id2, 1, 1) OVER () from bitmap_table";
        starRocksAssert.query(sql).analysisError("No matching function with signature: lead(bitmap,");

        sql = "select lag(id2, 1, 1) OVER () from hll_table";
        starRocksAssert.query(sql).analysisError("No matching function with signature: lag(hll,");
    }

    @Test
    public void testAntiJoinOnFalseConstantPredicate() throws Exception {
        String sql = "select join2.id from join1 RIGHT ANTI JOIN join2 on join1.id = join2.id" +
                " and 1 > 2 group by join2.id" +
                " union select join2.id from join1 RIGHT ANTI JOIN join2 on join1.id = join2.id " +
                " and 1 > 2 WHERE (NOT (true)) group by join2.id ";
        String plan = getFragmentPlan(sql);
        System.out.println(plan);
        Assert.assertTrue(plan.contains("4:HASH JOIN\n" +
                "  |  join op: LEFT ANTI JOIN (BROADCAST)\n" +
                "  |  hash predicates:\n" +
                "  |  colocate: false, reason: \n" +
                "  |  equal join conjunct: 5: id = 2: id"));
        Assert.assertTrue(plan.contains("  2:EMPTYSET\n"));
        Assert.assertTrue(plan.contains("  7:EMPTYSET\n"));
    }

    @Test
    public void testFullOuterJoin2() throws Exception {
        String sql =
                "SELECT 1 FROM join1 RIGHT ANTI JOIN join2 on join1.id = join2.id and join2.dt = 1 FULL OUTER JOIN "
                        + "pushdown_test on join2.dt = pushdown_test.k3 WHERE join2.value != join2.value";
        String plan = getFragmentPlan(sql);
        System.out.println(plan);
        Assert.assertTrue(plan.contains("  9:HASH JOIN\n" +
                "  |  join op: RIGHT OUTER JOIN (PARTITIONED)\n" +
                "  |  hash predicates:\n" +
                "  |  colocate: false, reason: \n" +
                "  |  equal join conjunct: 9: k3 = 4: dt"));
        Assert.assertTrue(plan.contains("  6:HASH JOIN\n" +
                "  |  join op: LEFT ANTI JOIN (BROADCAST)\n" +
                "  |  hash predicates:\n" +
                "  |  colocate: false, reason: \n" +
                "  |  equal join conjunct: 5: id = 2: id\n" +
                "  |  other join predicates: 4: dt = 1"));
    }

    @Test
    public void testFullOuterJoin3() throws Exception {
        String sql =
                "SELECT 1 FROM join1 RIGHT ANTI JOIN join2 on join1.id = join2.id FULL OUTER JOIN "
                        + "pushdown_test on join2.dt = pushdown_test.k3 WHERE join2.value != join2.value";
        String plan = getFragmentPlan(sql);
        System.out.println(plan);
        Assert.assertTrue(plan.contains("  9:HASH JOIN\n" +
                "  |  join op: RIGHT OUTER JOIN (PARTITIONED)\n" +
                "  |  hash predicates:\n" +
                "  |  colocate: false, reason: \n" +
                "  |  equal join conjunct: 9: k3 = 4: dt"));
        Assert.assertTrue(plan.contains("  6:HASH JOIN\n" +
                "  |  join op: LEFT ANTI JOIN (BROADCAST)\n" +
                "  |  hash predicates:\n" +
                "  |  colocate: false, reason: \n" +
                "  |  equal join conjunct: 5: id = 2: id"));
    }

    @Test
    public void testLargeIntLiteralCompare() throws Exception {
        String sql =
                "select k2 from baseall group by ((10800861)/(((NULL)%(((-1114980787)+(-1182952114)))))), ((10800861)*(-9223372036854775808)), k2";
        starRocksAssert.query(sql).explainContains("group by: 2: k2");
    }

    @Test
    public void testGroupingFunctions() throws Exception {
        String sql = "select GROUPING(k10) from baseall;";
        starRocksAssert.query(sql).analysisError("cannot use GROUPING functions without");

        sql = "select k10 from baseall group by k10, GROUPING(1193275260000);";
        starRocksAssert.query(sql).analysisError("grouping functions only support column");

        sql = "select k10 from baseall group by k10 having GROUPING(1193275260000) > 2;";
        starRocksAssert.query(sql).analysisError("HAVING clause cannot contain grouping");

        sql = "select k10, GROUPING(k10) from baseall group by GROUPING SETS (  (k10), ( ) );";
        starRocksAssert.query(sql).explainContains("group by: 7: k10, 12: GROUPING_ID, 13: GROUPING");
    }

    @Test
    public void testWindowPartitionAndSortSameColumn() throws Exception {
        String sql = "SELECT k3, avg(k3) OVER (partition by k3 order by k3) AS sum FROM baseall;";
        String plan = getFragmentPlan(sql);
        Assert.assertTrue(plan.contains("  3:ANALYTIC\n" +
                "  |  functions: [, avg(3: k3), ]\n" +
                "  |  partition by: 3: k3\n" +
                "  |  order by: 3: k3 ASC"));
        Assert.assertTrue(plan.contains("  2:SORT\n" +
                "  |  order by: <slot 3> 3: k3 ASC"));
    }

    @Test
    public void testJoinReorderWithReanalyze() throws Exception {
        Catalog catalog = connectContext.getCatalog();
        Table table = catalog.getDb("default_cluster:test").getTable("join2");
        OlapTable olapTable1 = (OlapTable) table;
        new Expectations(olapTable1) {
            {
                olapTable1.getRowCount();
                result = 2L;
                minTimes = 0;
            }
        };
        String sql = "select * from join1 join join2 on join1.id = join2.id and 1 < join1.id ";
        String plan = getFragmentPlan(sql);
        Assert.assertTrue(plan.contains("  0:OlapScanNode\n" +
                "     TABLE: join1\n" +
                "     PREAGGREGATION: ON\n" +
                "     PREDICATES: 2: id > 1"));
        Assert.assertTrue(plan.contains("  1:OlapScanNode\n" +
                "     TABLE: join2\n" +
                "     PREAGGREGATION: ON\n" +
                "     PREDICATES: 5: id > 1"));
    }

    @Test
    public void testPreAggregateForCrossJoin() throws Exception {
        String sql = "select join1.id from join1, join2 group by join1.id";
        String plan = getFragmentPlan(sql);

        Assert.assertTrue(plan.contains("  0:OlapScanNode\n" +
                "     TABLE: join1\n" +
                "     PREAGGREGATION: ON"));
        Assert.assertTrue(plan.contains("  1:OlapScanNode\n" +
                "     TABLE: join2\n" +
                "     PREAGGREGATION: ON"));

        // AGGREGATE KEY table PREAGGREGATION should be off
        sql = "select join2.id from baseall, join2 group by join2.id";
        plan = getFragmentPlan(sql);
        Assert.assertTrue(plan.contains("  0:OlapScanNode\n" +
                "     TABLE: join2\n" +
                "     PREAGGREGATION: ON"));
        Assert.assertTrue(plan.contains("  1:OlapScanNode\n" +
                "     TABLE: baseall\n" +
                "     PREAGGREGATION: OFF. Reason: Has can not pre-aggregation Join"));
    }

    @Test
    public void testPreAggregationWithJoin() throws Exception {
        // check left agg table with pre-aggregation
        String sql = "select k2, sum(k9) from baseall join join2 on k1 = id group by k2";
        String plan = getFragmentPlan(sql);
        Assert.assertTrue(plan.contains("0:OlapScanNode\n" +
                "     TABLE: baseall\n" +
                "     PREAGGREGATION: ON"));

        // check right agg table with pre-agg
        sql = "select k2, sum(k9) from join2 join [broadcast] baseall on k1 = id group by k2";
        plan = getFragmentPlan(sql);
        Assert.assertTrue(plan.contains("1:OlapScanNode\n" +
                "     TABLE: baseall\n" +
                "     PREAGGREGATION: ON"));

        // check two agg tables only one agg table can pre-aggregation
        sql = "select t1.k2, sum(t1.k9) from baseall t1 join baseall t2 on t1.k1 = t2.k1 group by t1.k2";
        plan = getFragmentPlan(sql);
        Assert.assertTrue(plan.contains("0:OlapScanNode\n" +
                "     TABLE: baseall\n" +
                "     PREAGGREGATION: ON"));
        Assert.assertTrue(plan.contains("1:OlapScanNode\n" +
                "  |       TABLE: baseall\n" +
                "  |       PREAGGREGATION: OFF. Reason: Has can not pre-aggregation Join"));

        sql = "select t2.k2, sum(t2.k9) from baseall t1 join [broadcast] baseall t2 on t1.k1 = t2.k1 group by t2.k2";
        plan = getFragmentPlan(sql);
        Assert.assertTrue(plan.contains("0:OlapScanNode\n" +
                "     TABLE: baseall\n" +
                "     PREAGGREGATION: OFF. Reason: Has can not pre-aggregation Join"));
        Assert.assertTrue(plan.contains("1:OlapScanNode\n" +
                "     TABLE: baseall\n" +
                "     PREAGGREGATION: ON"));

        // check multi tables only one agg table can pre-aggregation
        sql =
                "select t1.k2, sum(t1.k9) from baseall t1 join join2 t2 on t1.k1 = t2.id join baseall t3 on t1.k1 = t3.k1 group by t1.k2";
        plan = getFragmentPlan(sql);
        Assert.assertTrue(plan.contains("6:OlapScanNode\n" +
                "  |       TABLE: baseall\n" +
                "  |       PREAGGREGATION: OFF. Reason: Has can not pre-aggregation Join"));
        Assert.assertTrue(plan.contains("0:OlapScanNode\n" +
                "     TABLE: baseall\n" +
                "     PREAGGREGATION: ON"));

        sql =
                "select t3.k2, sum(t3.k9) from baseall t1 join [broadcast] join2 t2 on t1.k1 = t2.id join [broadcast] baseall t3 on t1.k1 = t3.k1 group by t3.k2";
        plan = getFragmentPlan(sql);
        Assert.assertTrue(plan.contains("6:OlapScanNode\n" +
                "     TABLE: baseall\n" +
                "     PREAGGREGATION: ON"));
        Assert.assertTrue(plan.contains("0:OlapScanNode\n" +
                "     TABLE: baseall\n" +
                "     PREAGGREGATION: OFF. Reason: Has can not pre-aggregation Join"));

        // check join predicate with non key columns
        sql = "select t1.k2, sum(t1.k9) from baseall t1 join baseall t2 on t1.k9 = t2.k9 group by t1.k2";
        plan = getFragmentPlan(sql);
        Assert.assertTrue(plan.contains("0:OlapScanNode\n" +
                "     TABLE: baseall\n" +
                "     PREAGGREGATION: OFF. Reason: Predicates include the value column"));

        sql =
                "select t1.k2, sum(t1.k9) from baseall t1 join baseall t2 on t1.k1 = t2.k1 where t1.k9 + t2.k9 = 1 group by t1.k2";
        plan = getFragmentPlan(sql);
        Assert.assertTrue(plan.contains("0:OlapScanNode\n" +
                "     TABLE: baseall\n" +
                "     PREAGGREGATION: OFF. Reason: Predicates include the value column"));

        // check group by two tables columns
        sql = "select t1.k2, t2.k2, sum(t1.k9) from baseall t1 join baseall t2 on t1.k1 = t2.k1 group by t1.k2, t2.k2";
        plan = getFragmentPlan(sql);
        Assert.assertTrue(plan.contains("0:OlapScanNode\n" +
                "     TABLE: baseall\n" +
                "     PREAGGREGATION: ON"));

        // check aggregate two table columns
        sql =
                "select t1.k2, t2.k2, sum(t1.k9), sum(t2.k9) from baseall t1 join baseall t2 on t1.k1 = t2.k1 group by t1.k2, t2.k2";
        plan = getFragmentPlan(sql);
        Assert.assertTrue(plan.contains("0:OlapScanNode\n" +
                "     TABLE: baseall\n" +
                "     PREAGGREGATION: OFF. Reason: Has can not pre-aggregation Join"));
    }

    @Test
    public void testOuterJoinEliminate() throws Exception {
        // test left join eliminate
        String sql = "select * from join1 left join join2 on join1.id = join2.id\n" +
                "where join2.id > 1;";
        starRocksAssert.query(sql).explainContains("  3:HASH JOIN\n" +
                        "  |  join op: INNER JOIN (BROADCAST)\n" +
                        "  |  hash predicates:\n" +
                        "  |  colocate: false, reason: \n" +
                        "  |  equal join conjunct: 2: id = 5: id",
                "  0:OlapScanNode\n" +
                        "     TABLE: join1\n" +
                        "     PREAGGREGATION: ON\n" +
                        "     PREDICATES: 2: id > 1",
                "  1:OlapScanNode\n" +
                        "     TABLE: join2\n" +
                        "     PREAGGREGATION: ON\n" +
                        "     PREDICATES: 5: id > 1");

        // test left join eliminate with compound predicate
        sql = "select * from join1 left join join2 on join1.id = join2.id\n" +
                "where join2.id > 1 or join2.id < 10 ;";
        starRocksAssert.query(sql).explainContains("  3:HASH JOIN\n" +
                        "  |  join op: INNER JOIN (BROADCAST)\n" +
                        "  |  hash predicates:\n" +
                        "  |  colocate: false, reason: \n" +
                        "  |  equal join conjunct: 2: id = 5: id",
                "  1:OlapScanNode\n" +
                        "     TABLE: join2\n" +
                        "     PREAGGREGATION: ON\n" +
                        "     PREDICATES: (5: id > 1) OR (5: id < 10)");

        // test left join eliminate with compound predicate
        sql = "select * from join1 left join join2 on join1.id = join2.id\n" +
                "where join2.id > 1 or join2.id is null;";
        //        getFragmentPlan(sql);
        starRocksAssert.query(sql).explainContains("  3:HASH JOIN\n" +
                "  |  join op: LEFT OUTER JOIN (BROADCAST)\n" +
                "  |  hash predicates:\n" +
                "  |  colocate: false, reason: \n" +
                "  |  equal join conjunct: 2: id = 5: id\n" +
                "  |  other predicates: (5: id > 1) OR (5: id IS NULL)");

        // test left join eliminate with inline view
        sql = "select * from join1 left join (select * from join2) b on join1.id = b.id\n" +
                "where b.id > 1;";
        starRocksAssert.query(sql).explainContains("  3:HASH JOIN\n" +
                        "  |  join op: INNER JOIN (BROADCAST)\n" +
                        "  |  hash predicates:\n" +
                        "  |  colocate: false, reason: \n" +
                        "  |  equal join conjunct: 2: id = 5: id",
                "  0:OlapScanNode\n" +
                        "     TABLE: join1\n" +
                        "     PREAGGREGATION: ON\n" +
                        "     PREDICATES: 2: id > 1",
                "  1:OlapScanNode\n" +
                        "     TABLE: join2\n" +
                        "     PREAGGREGATION: ON\n" +
                        "     PREDICATES: 5: id > 1");

        // test left join eliminate with inline view
        sql = "select * from (select * from join1) a left join (select * from join2) b on a.id = b.id\n" +
                "where b.id > 1;";
        starRocksAssert.query(sql).explainContains("  3:HASH JOIN\n" +
                        "  |  join op: INNER JOIN (BROADCAST)\n" +
                        "  |  hash predicates:\n" +
                        "  |  colocate: false, reason: \n" +
                        "  |  equal join conjunct: 2: id = 5: id",
                "  0:OlapScanNode\n" +
                        "     TABLE: join1\n" +
                        "     PREAGGREGATION: ON\n" +
                        "     PREDICATES: 2: id > 1",
                "  1:OlapScanNode\n" +
                        "     TABLE: join2\n" +
                        "     PREAGGREGATION: ON\n" +
                        "     PREDICATES: 5: id > 1");

        // test not left join eliminate
        sql = "select * from join1 left join join2 on join1.id = join2.id\n" +
                "where join2.id is null;";
        starRocksAssert.query(sql).explainContains("  3:HASH JOIN\n" +
                "  |  join op: LEFT OUTER JOIN (BROADCAST)\n" +
                "  |  hash predicates:\n" +
                "  |  colocate: false, reason: \n" +
                "  |  equal join conjunct: 2: id = 5: id\n" +
                "  |  other predicates: 5: id IS NULL");

        // test having group column
        sql = "select count(*) from join1 left join join2 on join1.id = join2.id\n" +
                "group by join2.id having join2.id > 1;";
        starRocksAssert.query(sql).explainContains("  3:HASH JOIN\n" +
                        "  |  join op: INNER JOIN (BROADCAST)\n" +
                        "  |  hash predicates:\n" +
                        "  |  colocate: false, reason: \n" +
                        "  |  equal join conjunct: 5: id = 2: id",
                "  0:OlapScanNode\n" +
                        "     TABLE: join2\n" +
                        "     PREAGGREGATION: ON\n" +
                        "     PREDICATES: 5: id > 1",
                "  1:OlapScanNode\n" +
                        "     TABLE: join1\n" +
                        "     PREAGGREGATION: ON\n" +
                        "     PREDICATES: 2: id > 1");

        // test having aggregate column
        sql = "select count(*) as count from join1 left join join2 on join1.id = join2.id\n" +
                "having count > 1;";
        starRocksAssert.query(sql).explainContains("7:AGGREGATE (merge finalize)\n" +
                        "  |  output: count(7: count)\n" +
                        "  |  group by: \n" +
                        "  |  having: 7: count > 1",
                "  3:HASH JOIN\n" +
                        "  |  join op: LEFT OUTER JOIN (BROADCAST)\n" +
                        "  |  hash predicates:\n" +
                        "  |  colocate: false, reason: \n" +
                        "  |  equal join conjunct: 2: id = 5: id");

        // test right join eliminate
        sql = "select * from join1 right join join2 on join1.id = join2.id\n" +
                "where join1.id > 1;";
        starRocksAssert.query(sql).explainContains("  3:HASH JOIN\n" +
                        "  |  join op: INNER JOIN (BROADCAST)\n" +
                        "  |  hash predicates:\n" +
                        "  |  colocate: false, reason: \n" +
                        "  |  equal join conjunct: 2: id = 5: id",
                "  0:OlapScanNode\n" +
                        "     TABLE: join1\n" +
                        "     PREAGGREGATION: ON\n" +
                        "     PREDICATES: 2: id > 1",
                "  1:OlapScanNode\n" +
                        "     TABLE: join2\n" +
                        "     PREAGGREGATION: ON\n" +
                        "     PREDICATES: 5: id > 1");

        // test full outer join convert to left join
        sql = "select * from join1 full outer join join2 on join1.id = join2.id\n" +
                "where join1.id > 1;";
        starRocksAssert.query(sql).explainContains("  |  join op: LEFT OUTER JOIN (BROADCAST)\n" +
                        "  |  hash predicates:\n" +
                        "  |  colocate: false, reason: \n" +
                        "  |  equal join conjunct: 2: id = 5: id",
                "  0:OlapScanNode\n" +
                        "     TABLE: join1\n" +
                        "     PREAGGREGATION: ON\n" +
                        "     PREDICATES: 2: id > 1",
                "  1:OlapScanNode\n" +
                        "     TABLE: join2\n" +
                        "     PREAGGREGATION: ON\n" +
                        "     PREDICATES: 5: id > 1");

        sql = "select * from join1 full outer join join2 on join1.id = join2.id and join1.dt != 2\n" +
                "where join1.id > 1;";
        starRocksAssert.query(sql).explainContains("  3:HASH JOIN\n" +
                        "  |  join op: LEFT OUTER JOIN (BROADCAST)\n" +
                        "  |  hash predicates:\n" +
                        "  |  colocate: false, reason: \n" +
                        "  |  equal join conjunct: 2: id = 5: id\n" +
                        "  |  other join predicates: 1: dt != 2",
                "  0:OlapScanNode\n" +
                        "     TABLE: join1\n" +
                        "     PREAGGREGATION: ON\n" +
                        "     PREDICATES: 2: id > 1",
                "  1:OlapScanNode\n" +
                        "     TABLE: join2\n" +
                        "     PREAGGREGATION: ON\n" +
                        "     PREDICATES: 5: id > 1");

        // test full outer join convert to right join
        sql = "select * from join1 full outer join join2 on join1.id = join2.id\n" +
                "where join2.id > 1;";
        starRocksAssert.query(sql).explainContains("  4:HASH JOIN\n" +
                        "  |  join op: RIGHT OUTER JOIN (PARTITIONED)\n" +
                        "  |  hash predicates:\n" +
                        "  |  colocate: false, reason: \n" +
                        "  |  equal join conjunct: 2: id = 5: id",
                "  2:OlapScanNode\n" +
                        "     TABLE: join2\n" +
                        "     PREAGGREGATION: ON\n" +
                        "     PREDICATES: 5: id > 1",
                "  0:OlapScanNode\n" +
                        "     TABLE: join1\n" +
                        "     PREAGGREGATION: ON\n" +
                        "     PREDICATES: 2: id > 1");

        // test full outer join convert to inner join
        sql = "select * from join1 full outer join join2 on join1.id = join2.id\n" +
                "where join2.id > 1 and join1.id > 10;";
        starRocksAssert.query(sql).explainContains("  3:HASH JOIN\n" +
                        "  |  join op: INNER JOIN (BROADCAST)\n" +
                        "  |  hash predicates:\n" +
                        "  |  colocate: false, reason: \n" +
                        "  |  equal join conjunct: 2: id = 5: id",
                "  0:OlapScanNode\n" +
                        "     TABLE: join1\n" +
                        "     PREAGGREGATION: ON\n" +
                        "     PREDICATES: 2: id > 10",
                "  1:OlapScanNode\n" +
                        "     TABLE: join2\n" +
                        "     PREAGGREGATION: ON\n" +
                        "     PREDICATES: 5: id > 1");

        // test multi left join eliminate
        sql = "select * from join1 left join join2 as b on join1.id = b.id\n" +
                "left join join2 as c on join1.id = c.id \n" +
                "where b.id > 1;";

        starRocksAssert.query(sql).explainContains("7:HASH JOIN\n" +
                        "  |  join op: LEFT OUTER JOIN (BUCKET_SHUFFLE(S))\n" +
                        "  |  hash predicates:\n" +
                        "  |  colocate: false, reason: \n" +
                        "  |  equal join conjunct: 2: id = 8: id",
                "4:HASH JOIN\n" +
                        "  |  join op: INNER JOIN (PARTITIONED)\n" +
                        "  |  hash predicates:\n" +
                        "  |  colocate: false, reason: \n" +
                        "  |  equal join conjunct: 5: id = 2: id",
                "0:OlapScanNode\n" +
                        "     TABLE: join2\n" +
                        "     PREAGGREGATION: ON\n" +
                        "     PREDICATES: 5: id > 1",
                "2:OlapScanNode\n" +
                        "     TABLE: join1\n" +
                        "     PREAGGREGATION: ON\n" +
                        "     PREDICATES: 2: id > 1");

        sql = "select * from join1 left join join2 as b on join1.id = b.id\n" +
                "left join join2 as c on join1.id = c.id \n" +
                "where b.dt > 1 and c.dt > 1;";
        starRocksAssert.query(sql).explainContains("6:HASH JOIN\n" +
                        "  |  join op: INNER JOIN (BROADCAST)\n" +
                        "  |  hash predicates:\n" +
                        "  |  colocate: false, reason: \n" +
                        "  |  equal join conjunct: 2: id = 8: id",
                "  3:HASH JOIN\n" +
                        "  |  join op: INNER JOIN (BROADCAST)\n" +
                        "  |  hash predicates:\n" +
                        "  |  colocate: false, reason: \n" +
                        "  |  equal join conjunct: 2: id = 5: id",
                "  4:OlapScanNode\n" +
                        "     TABLE: join2\n" +
                        "     PREAGGREGATION: ON\n" +
                        "     PREDICATES: 7: dt > 1",
                "  1:OlapScanNode\n" +
                        "     TABLE: join2\n" +
                        "     PREAGGREGATION: ON\n" +
                        "     PREDICATES: 4: dt > 1");
    }

    @Test
    public void testConvertCaseWhenToConstant() throws Exception {
        // basic test
        String caseWhenSql = "select "
                + "case when date_format(now(),'%H%i')  < 123 then 1 else 0 end as col "
                + "from test.baseall "
                +
                "where k11 = case when date_format(now(),'%H%i')  < 123 then date_format(date_sub(now(),2),'%Y%m%d') else date_format(date_sub(now(),1),'%Y%m%d') end";
        Assert.assertFalse(StringUtils.containsIgnoreCase(getFragmentPlan(caseWhenSql), "CASE WHEN"));

        // test 1: case when then
        // 1.1 multi when in on `case when` and can be converted to constants
        String sql11 = "select case when false then 2 when true then 3 else 0 end as col11;";
        Assert.assertTrue(StringUtils.containsIgnoreCase(getFragmentPlan(sql11), "constant exprs: \n         3"));

        // 1.2 multi `when expr` in on `case when` ,`when expr` can not be converted to constants
        String sql121 =
                "select case when false then 2 when substr(k7,2,1) then 3 else 0 end as col121 from test.baseall";
        Assert.assertTrue(StringUtils.containsIgnoreCase(getFragmentPlan(sql121),
                "CASE WHEN FALSE THEN 2 WHEN CAST(substr(9: k7, 2, 1) AS BOOLEAN) THEN 3 ELSE 0 END"));

        // 1.2.2 when expr which can not be converted to constants in the first
        String sql122 =
                "select case when substr(k7,2,1) then 2 when false then 3 else 0 end as col122 from test.baseall";
        Assert.assertTrue(StringUtils.containsIgnoreCase(getFragmentPlan(sql122),
                "CASE WHEN CAST(substr(9: k7, 2, 1) AS BOOLEAN) THEN 2 WHEN FALSE THEN 3 ELSE 0 END"));

        // 1.2.3 test return `then expr` in the middle
        String sql124 = "select case when false then 1 when true then 2 when false then 3 else 'other' end as col124";
        Assert.assertTrue(StringUtils.containsIgnoreCase(getFragmentPlan(sql124), "constant exprs: \n         '2'"));

        // 1.3 test return null
        String sql3 = "select case when false then 2 end as col3";
        Assert.assertTrue(StringUtils.containsIgnoreCase(getFragmentPlan(sql3), "constant exprs: \n         NULL"));

        // 1.3.1 test return else expr
        String sql131 = "select case when false then 2 when false then 3 else 4 end as col131";
        Assert.assertTrue(StringUtils.containsIgnoreCase(getFragmentPlan(sql131), "constant exprs: \n         4"));

        // 1.4 nest `case when` and can be converted to constants
        String sql14 =
                "select case when (case when true then true else false end) then 2 when false then 3 else 0 end as col";
        Assert.assertTrue(StringUtils.containsIgnoreCase(getFragmentPlan(sql14), "constant exprs: \n         2"));

        // 1.5 nest `case when` and can not be converted to constants
        String sql15 =
                "select case when case when substr(k7,2,1) then true else false end then 2 when false then 3 else 0 end as col from test.baseall";
        Assert.assertTrue(StringUtils.containsIgnoreCase(getFragmentPlan(sql15),
                "CASE WHEN if(CAST(substr(9: k7, 2, 1) AS BOOLEAN), TRUE, FALSE) THEN 2 WHEN FALSE THEN 3 ELSE 0 END"));

        // 1.6 test when expr is null
        String sql16 = "select case when null then 1 else 2 end as col16;";
        Assert.assertTrue(StringUtils.containsIgnoreCase(getFragmentPlan(sql16), "constant exprs: \n         2"));

        // test 2: case xxx when then
        // 2.1 test equal
        String sql2 = "select case 1 when 1 then 'a' when 2 then 'b' else 'other' end as col2;";
        Assert.assertTrue(StringUtils.containsIgnoreCase(getFragmentPlan(sql2), "constant exprs: \n         'a'"));

        // FIXME(yan): following cases are correct, we have to fix for them.
        // 2.1.2 test not equal
        String sql212 = "select case 'a' when 1 then 'a' when 'a' then 'b' else 'other' end as col212;";
        Assert.assertTrue(StringUtils.containsIgnoreCase(getFragmentPlan(sql212), "constant exprs: \n         'b'"));

        // 2.2 test return null
        String sql22 = "select case 'a' when 1 then 'a' when 'b' then 'b' end as col22;";
        Assert.assertTrue(StringUtils.containsIgnoreCase(getFragmentPlan(sql22), "constant exprs: \n         NULL"));

        // 2.2.2 test return else
        String sql222 = "select case 1 when 2 then 'a' when 3 then 'b' else 'other' end as col222;";
        Assert.assertTrue(
                StringUtils.containsIgnoreCase(getFragmentPlan(sql222), "constant exprs: \n         'other'"));

        // 2.3 test can not convert to constant,middle when expr is not constant
        String sql23 =
                "select case 'a' when 'b' then 'a' when substr(k7,2,1) then 2 when false then 3 else 0 end as col23 from test.baseall";
        Assert.assertTrue(StringUtils.containsIgnoreCase(getFragmentPlan(sql23),
                "CASE 'a' WHEN 'b' THEN 'a' WHEN substr(9: k7, 2, 1) THEN '2' WHEN '0' THEN '3' ELSE '0' END"));

        // 2.3.1  first when expr is not constant
        String sql231 =
                "select case 'a' when substr(k7,2,1) then 2 when 1 then 'a' when false then 3 else 0 end as col231 from test.baseall";
        Assert.assertTrue(StringUtils.containsIgnoreCase(getFragmentPlan(sql231),
                "CASE 'a' WHEN substr(9: k7, 2, 1) THEN '2' WHEN '1' THEN 'a' WHEN '0' THEN '3' ELSE '0' END"));

        // 2.3.2 case expr is not constant
        String sql232 =
                "select case k1 when substr(k7,2,1) then 2 when 1 then 'a' when false then 3 else 0 end as col232 from test.baseall";
        Assert.assertTrue(StringUtils.containsIgnoreCase(getFragmentPlan(sql232),
                "CASE CAST(1: k1 AS VARCHAR) WHEN substr(9: k7, 2, 1) THEN '2' WHEN '1' THEN 'a' WHEN '0' THEN '3' ELSE '0' END"));

        // 3.1 test float,float in case expr
        String sql31 = "select case cast(100 as float) when 1 then 'a' when 2 then 'b' else 'other' end as col31;";
        Assert.assertTrue(StringUtils.containsIgnoreCase(getFragmentPlan(sql31), "constant exprs: \n         'other'"));

        // 4.1 test null in case expr return else
        String sql41 = "select case null when 1 then 'a' when 2 then 'b' else 'other' end as col41";
        Assert.assertTrue(StringUtils.containsIgnoreCase(getFragmentPlan(sql41), "constant exprs: \n         'other'"));

        // 4.1.2 test null in case expr return null
        String sql412 = "select case null when 1 then 'a' when 2 then 'b' end as col41";
        Assert.assertTrue(StringUtils.containsIgnoreCase(getFragmentPlan(sql412), "constant exprs: \n         NULL"));

        // 4.2.1 test null in when expr
        String sql421 = "select case 'a' when null then 'a' else 'other' end as col421";
        Assert.assertTrue(
                StringUtils.containsIgnoreCase(getFragmentPlan(sql421), "constant exprs: \n         'other'"));
    }

    @Test
    public void testJoinPredicateTransitivityWithSubqueryInWhereClause() throws Exception {
        String sql = "SELECT *\n" +
                "FROM test.pushdown_test\n" +
                "WHERE 0 < (\n" +
                "    SELECT MAX(k9)\n" +
                "    FROM test.pushdown_test);";
        starRocksAssert.query(sql).explainContains("  4:CROSS JOIN\n" +
                        "  |  cross join:\n" +
                        "  |  predicates is NULL",
                "  2:AGGREGATE (update finalize)\n" +
                        "  |  output: max(22: k9)\n" +
                        "  |  group by: \n" +
                        "  |  having: CAST(23: max AS DOUBLE) > 0.0");
    }

    @Test
    public void testDistinctPushDown() throws Exception {
        String sql = "select distinct k1 from (select distinct k1 from test.pushdown_test) t where k1 > 1";
        starRocksAssert.query(sql).explainContains("  RESULT SINK\n" +
                "\n" +
                "  1:AGGREGATE (update finalize)\n" +
                "  |  group by: 1: k1\n" +
                "  |  \n" +
                "  0:OlapScanNode");
    }

    @Test
    public void testOrCompoundPredicateFold() throws Exception {
        String queryStr = "select * from baseall where (k1 > 1) or (k1 > 1 and k2 < 1)";
        String explainString = getFragmentPlan(queryStr);
        Assert.assertTrue(explainString.contains("PREDICATES: 1: k1 > 1"));

        queryStr = "select * from  baseall where (k1 > 1 and k2 < 1) or  (k1 > 1)";
        explainString = getFragmentPlan(queryStr);
        Assert.assertTrue(explainString.contains("PREDICATES: 1: k1 > 1\n"));

        queryStr = "select * from  baseall where (k1 > 1) or (k1 > 1)";
        explainString = getFragmentPlan(queryStr);
        Assert.assertTrue(explainString.contains("PREDICATES: 1: k1 > 1\n"));
    }

    @Test
    public void testColocateJoin2() throws Exception {
        String queryStr =
                "select * from test.colocate1 t1, test.colocate2 t2 where t1.k1 = t2.k1 and t1.k2 = t2.k2 and t1.k3 = t2.k3";
        String explainString = getFragmentPlan(queryStr);
        Assert.assertTrue(explainString.contains("colocate: true"));

        queryStr =
                "select * from test.colocate1 t1 join (select k1, k2 from test.colocate2 group by k1, k2) t2 on t1.k1 = t2.k1 and t1.k2 = t2.k2";
        explainString = getFragmentPlan(queryStr);
        Assert.assertTrue(explainString.contains("colocate: true"));

        queryStr =
                "select * from test.colocate1 t1 join (select k1, k2 from test.colocate2 group by k1, k2, k3) t2 on t1.k1 = t2.k1 and t1.k2 = t2.k2";
        explainString = getFragmentPlan(queryStr);
        Assert.assertTrue(explainString.contains("colocate: true"));

        queryStr =
                "select * from (select k1, k2 from test.colocate1 group by k1, k2) t1 join (select k1, k2 from test.colocate2 group by k1, k2) t2 on t1.k1 = t2.k1 and t1.k2 = t2.k2";
        explainString = getFragmentPlan(queryStr);
        Assert.assertTrue(explainString.contains("colocate: true"));

        queryStr =
                "select * from test.colocate1 t1 join [shuffle] test.colocate2 t2 on t1.k1 = t2.k1 and t1.k2 = t2.k2";
        explainString = getFragmentPlan(queryStr);
        Assert.assertTrue(explainString.contains("colocate: false"));

        // t1.k1 = t2.k2 not same order with distribute column
        queryStr =
                "select * from test.colocate1 t1, test.colocate2 t2 where t1.k1 = t2.k2 and t1.k2 = t2.k1 and t1.k3 = t2.k3";
        explainString = getFragmentPlan(queryStr);
        Assert.assertTrue(explainString.contains("colocate: false"));

        queryStr = "select * from test.colocate1 t1, test.colocate2 t2 where t1.k2 = t2.k2";
        explainString = getFragmentPlan(queryStr);
        Assert.assertTrue(explainString.contains("colocate: false"));

        queryStr = "select count(*) from test.colocate1 t1 group by t1.k1, t1.k2";
        explainString = getFragmentPlan(queryStr);
        Assert.assertTrue(explainString.contains("1:AGGREGATE (update finalize)"));
        Assert.assertFalse(explainString.contains("3:AGGREGATE (merge finalize)"));

        queryStr = "select count(*) from test.colocate1 t1 group by t1.k1";
        explainString = getFragmentPlan(queryStr);
        Assert.assertTrue(explainString.contains("1:AGGREGATE (update finalize)"));
    }

    @Test
    public void testSelfColocateJoin() throws Exception {
        // single partition
        String queryStr = "select * from test.jointest t1, test.jointest t2 where t1.k1 = t2.k1";
        String explainString = getFragmentPlan(queryStr);
        Assert.assertTrue(explainString.contains("colocate: true"));

        // multi partition
        queryStr = "select * from test.dynamic_partition t1, test.dynamic_partition t2 where t1.k1 = t2.k1";
        explainString = getFragmentPlan(queryStr);
        Assert.assertTrue(explainString.contains("colocate: true"));
    }

    @Test
    public void testJoinWithMysqlTable() throws Exception {
        // set data size and row count for the olap table
        Database db = Catalog.getCurrentCatalog().getDb("default_cluster:test");
        OlapTable tbl = (OlapTable) db.getTable("jointest");
        for (Partition partition : tbl.getPartitions()) {
            partition.updateVisibleVersion(2);
            for (MaterializedIndex mIndex : partition.getMaterializedIndices(MaterializedIndex.IndexExtState.VISIBLE)) {
                mIndex.setRowCount(10000);
                for (Tablet tablet : mIndex.getTablets()) {
                    for (Replica replica : tablet.getReplicas()) {
                        replica.updateRowCount(2, 200000, 10000);
                    }
                }
            }
        }

        String queryStr = "select * from mysql_table t2, jointest t1 where t1.k1 = t2.k1";
        String explainString = getFragmentPlan(queryStr);
        Assert.assertTrue(explainString.contains("INNER JOIN (BUCKET_SHUFFLE)"));
        Assert.assertTrue(explainString.contains("1:SCAN MYSQL"));

        queryStr = "select * from jointest t1, mysql_table t2 where t1.k1 = t2.k1";
        explainString = getFragmentPlan(queryStr);
        Assert.assertTrue(explainString.contains("INNER JOIN (BUCKET_SHUFFLE)"));
        Assert.assertTrue(explainString.contains("1:SCAN MYSQL"));

        queryStr = "select * from jointest t1, mysql_table t2, mysql_table t3 where t1.k1 = t3.k1";
        explainString = getFragmentPlan(queryStr);
        Assert.assertFalse(explainString.contains("INNER JOIN (BUCKET_SHUFFLE))"));
        Assert.assertTrue(explainString.contains("1:SCAN MYSQL"));
    }

    @Test
    public void testConstPredicateInRightJoin() throws Exception {
        String sql = "select * from test.join1 right join test.join2 on join1.id = join2.id where round(2.0, 0) > 3.0";
        String explainString = getFragmentPlan(sql);
        Assert.assertTrue(explainString.contains("  2:OlapScanNode\n" +
                "     TABLE: join2\n" +
                "     PREAGGREGATION: ON\n" +
                "     PREDICATES: round(2.0, 0) > 3.0"));

        sql = "select * from test.join1 right semi join test.join2 on join1.id = join2.id where round(2.0, 0) > 3.0";
        explainString = getFragmentPlan(sql);
        Assert.assertTrue(explainString.contains("  0:OlapScanNode\n" +
                "     TABLE: join2\n" +
                "     PREAGGREGATION: ON\n" +
                "     PREDICATES: round(2.0, 0) > 3.0"));

        sql = "select * from test.join1 right anti join test.join2 on join1.id = join2.id where round(2.0, 0) > 3.0";
        explainString = getFragmentPlan(sql);
        Assert.assertTrue(explainString.contains("  0:OlapScanNode\n" +
                "     TABLE: join2\n" +
                "     PREAGGREGATION: ON\n" +
                "     PREDICATES: round(2.0, 0) > 3.0"));

        sql = "select * from test.join1 left join test.join2 on join1.id = join2.id where round(2.0, 0) > 3.0";
        explainString = getFragmentPlan(sql);
        Assert.assertTrue(explainString.contains("  2:OlapScanNode\n" +
                "     TABLE: join1\n" +
                "     PREAGGREGATION: ON\n" +
                "     PREDICATES: round(2.0, 0) > 3.0"));

        sql = "select * from test.join1 left semi join test.join2 on join1.id = join2.id where round(2.0, 0) > 3.0";
        explainString = getFragmentPlan(sql);
        Assert.assertTrue(explainString.contains("  0:OlapScanNode\n" +
                "     TABLE: join1\n" +
                "     PREAGGREGATION: ON\n" +
                "     PREDICATES: round(2.0, 0) > 3.0"));

        sql = "select * from test.join1 left anti join test.join2 on join1.id = join2.id where round(2.0, 0) > 3.0";
        explainString = getFragmentPlan(sql);
        Assert.assertTrue(explainString.contains("  0:OlapScanNode\n" +
                "     TABLE: join1\n" +
                "     PREAGGREGATION: ON\n" +
                "     PREDICATES: round(2.0, 0) > 3.0"));

        sql = "select * from test.join1 inner join test.join2 on join1.id = join2.id where round(2.0, 0) > 3.0";
        explainString = getFragmentPlan(sql);
        Assert.assertTrue(explainString.contains("  0:OlapScanNode\n" +
                "     TABLE: join1\n" +
                "     PREAGGREGATION: ON\n" +
                "     PREDICATES: round(2.0, 0) > 3.0"));

        sql = "select * from test.join1 where round(2.0, 0) > 3.0";
        explainString = getFragmentPlan(sql);
        Assert.assertTrue(explainString.contains("  0:OlapScanNode\n" +
                "     TABLE: join1\n" +
                "     PREAGGREGATION: ON\n" +
                "     PREDICATES: round(2.0, 0) > 3.0"));
    }

    @Test
    public void testExistsRewrite() throws Exception {
        String sql =
                "select count(*) FROM  test.join1 WHERE  EXISTS (select max(id) from test.join2 where join2.id = join1.id)";
        String explainString = getFragmentPlan(sql);
        Assert.assertTrue(explainString.contains("LEFT SEMI JOIN"));
    }

    @Test
    public void TestSemiJoinNameResolve() {
        String sql = "select join1.dt from  test.join1 right semi join test.join2 on join1.id = join2.id";
        starRocksAssert.query(sql).analysisError("Column '`join1`.`dt`' cannot be resolved");

        sql = "select a.dt from test.join1 a left ANTI join test.join2 b on a.id = b.id, " +
                "test.join1 c right ANTI join test.join2 d on c.id = d.id";
        starRocksAssert.query(sql).analysisError("Column '`a`.`dt`' cannot be resolved");
    }

    @Test
    public void TestConstantConjunct() throws Exception {
        String sql =
                "select * from  test.join1 where ST_Contains(\"\", APPEND_TRAILING_CHAR_IF_ABSENT(-1338745708, \"RDBLIQK\") )";
        String explainString = getFragmentPlan(sql);
        Assert.assertTrue(explainString
                .contains("PREDICATES: st_contains('', append_trailing_char_if_absent('-1338745708', 'RDBLIQK'))"));
    }

    @Test
    public void TestJoinOnBitmapColumn() {
        String sql = "select * from test.bitmap_table a join test.bitmap_table b on a.id2 = b.id2";
        starRocksAssert.query(sql).analysisError("binary type bitmap with type varchar(-1) is invalid.");

        sql = "select * from test.bitmap_table a join test.bitmap_table b on a.id2 = b.id";
        starRocksAssert.query(sql).analysisError("binary type bitmap with type double is invalid.");

        sql = "select * from test.bitmap_table a join test.hll_table b on a.id2 = b.id2";
        starRocksAssert.query(sql).analysisError("binary type bitmap with type varchar(-1) is invalid.");

        sql = "select * from test.bitmap_table a join test.hll_table b where a.id2 in (1, 2, 3)";
        starRocksAssert.query(sql).analysisError("HLL, BITMAP and PERCENTILE type couldn't as Predicate");
    }

    @Test
    public void testLeftOuterJoinOnOrPredicate() throws Exception {
        connectContext.setDatabase("default_cluster:test");

        String sql = "select * from join1 left join join2 on join1.id = join2.id\n" +
                "and (join2.id > 1 or join2.id < 10);";
        String explainString = getFragmentPlan(sql);

        Assert.assertTrue(explainString.contains("join op: LEFT OUTER JOIN (BROADCAST)"));
        Assert.assertTrue(explainString.contains("PREDICATES: (5: id > 1) OR (5: id < 10)"));
        Assert.assertTrue(explainString.contains("equal join conjunct: 2: id = 5: id"));
    }

    @Test
    public void testMultiCountDistinct() throws Exception {
        String queryStr = "select count(distinct k1, k2) from baseall group by k3";
        String explainString = getFragmentPlan(queryStr);
        Assert.assertTrue(explainString.contains("group by: 1: k1, 2: k2, 3: k3"));

        queryStr = "select count(distinct k1) from baseall group by k3";
        explainString = getFragmentPlan(queryStr);
        Assert.assertTrue(explainString.contains("12: count"));
        Assert.assertTrue(explainString.contains("multi_distinct_count(1: k1)"));
        Assert.assertTrue(explainString.contains("group by: 3: k3"));

        queryStr = "select count(distinct k1) from baseall";
        explainString = getFragmentPlan(queryStr);
        Assert.assertTrue(explainString.contains("multi_distinct_count(1: k1)"));

        queryStr = "select count(distinct k1, k2),  count(distinct k4) from baseall group by k3";
        starRocksAssert.query(queryStr).analysisError(
                "The query contains multi count distinct or sum distinct, each can't have multi columns.");
    }

    @Test
    public void testMultiNotExistPredicatePushDown() throws Exception {
        connectContext.setDatabase("default_cluster:test");

        String sql =
                "select * from join1 where join1.dt > 1 and NOT EXISTS (select * from join1 as a where join1.dt = 1 and a.id = join1.id)" +
                        "and NOT EXISTS (select * from join1 as a where join1.dt = 2 and a.id = join1.id);";
        String explainString = getFragmentPlan(sql);
<<<<<<< HEAD
        System.out.println(explainString);
=======
>>>>>>> c55381a6
        Assert.assertTrue(explainString.contains("  4:HASH JOIN\n" +
                "  |  join op: RIGHT ANTI JOIN (COLOCATE)\n" +
                "  |  hash predicates:\n" +
                "  |  colocate: true\n" +
                "  |  equal join conjunct: 9: id = 2: id\n" +
                "  |  other join predicates: 1: dt = 2"));
        Assert.assertTrue(explainString.contains("3:HASH JOIN\n" +
                "  |    |  join op: LEFT ANTI JOIN (COLOCATE)\n" +
                "  |    |  hash predicates:\n" +
                "  |    |  colocate: true\n" +
                "  |    |  equal join conjunct: 2: id = 5: id\n" +
                "  |    |  other join predicates: 1: dt = 1"));
        Assert.assertTrue(explainString.contains("  |    1:OlapScanNode\n" +
                "  |       TABLE: join1\n" +
                "  |       PREAGGREGATION: ON\n" +
                "  |       PREDICATES: 1: dt > 1"));
    }

    @Test
    public void testJoinReorderTakeEffect() throws Exception {
        Catalog catalog = connectContext.getCatalog();
        Database db = catalog.getDb("default_cluster:test");
        Table table = db.getTable("join2");
        OlapTable olapTable1 = (OlapTable) table;
        new Expectations(olapTable1) {
            {
                olapTable1.getRowCount();
                result = 2L;
                minTimes = 0;
            }
        };
        String sql = "select * from join1 join join2 on join1.id = join2.id;";
        String explainString = getFragmentPlan(sql);
        Assert.assertTrue(explainString.contains("  3:HASH JOIN\n" +
                "  |  join op: INNER JOIN (BROADCAST)\n" +
                "  |  hash predicates:\n" +
                "  |  colocate: false, reason: \n" +
                "  |  equal join conjunct: 2: id = 5: id"));
        Assert.assertTrue(explainString.contains("  0:OlapScanNode\n" +
                "     TABLE: join1"));
        Assert.assertTrue(explainString.contains("  1:OlapScanNode\n" +
                "     TABLE: join2"));
    }

    @Test
    public void testJoinReorderWithWithClause() throws Exception {
        connectContext.setDatabase("default_cluster:test");
        Catalog catalog = connectContext.getCatalog();
        Table table = catalog.getDb("default_cluster:test").getTable("join2");
        OlapTable olapTable1 = (OlapTable) table;
        new Expectations(olapTable1) {
            {
                olapTable1.getRowCount();
                result = 2L;
                minTimes = 0;
            }
        };
        String sql =
                "WITH t_temp AS (select join1.id as id1,  join2.id as id2 from join1 join join2 on join1.id = join2.id) select * from t_temp";
        String explainString = getFragmentPlan(sql);
        Assert.assertTrue(explainString.contains("equal join conjunct: 2: id = 5: id"));
        Assert.assertTrue(explainString.contains("  |----2:EXCHANGE\n" +
                "  |    \n" +
                "  0:OlapScanNode\n" +
                "     TABLE: join1"));
        Assert.assertTrue(explainString.contains("  1:OlapScanNode\n" +
                "     TABLE: join2\n" +
                "     PREAGGREGATION: ON"));
    }

    @Test
    public void testMultiCountDistinctType() throws Exception {
        String sql = "select count(distinct t1a,t1b) from test_all_type";
        String plan = getVerboseExplain(sql);
        Assert.assertTrue(plan.contains("2:AGGREGATE (update serialize)\n" +
                "  |  aggregate: count[(if[(1: t1a IS NULL, NULL, [2: t1b, SMALLINT, true]); args: BOOLEAN,SMALLINT,SMALLINT; result: SMALLINT; args nullable: true; result nullable: true]); args: SMALLINT; result: BIGINT; args nullable: true; result nullable: false]"));
        Assert.assertTrue(plan.contains("4:AGGREGATE (merge finalize)\n" +
                "  |  aggregate: count[([11: count, BIGINT, false]); args: SMALLINT; result: BIGINT; args nullable: true; result nullable: false]"));
    }

    @Test
    public void testMultiCountDistinctAggPhase() throws Exception {
        String sql = "select count(distinct t1a,t1b), avg(t1c) from test_all_type";
        String plan = getVerboseExplain(sql);
        Assert.assertTrue(plan.contains(" 2:AGGREGATE (update serialize)\n" +
                "  |  aggregate: count[(if[(1: t1a IS NULL, NULL, [2: t1b, SMALLINT, true]); args: BOOLEAN,SMALLINT,SMALLINT; result: SMALLINT; args nullable: true; result nullable: true]); args: SMALLINT; result: BIGINT; args nullable: true; result nullable: false], avg[([12: avg, VARCHAR, true]); args: INT; result: VARCHAR; args nullable: true; result nullable: true]"));
        Assert.assertTrue(plan.contains(" 1:AGGREGATE (update serialize)\n" +
                "  |  aggregate: avg[([3: t1c, INT, true]); args: INT; result: VARCHAR; args nullable: true; result nullable: true]\n" +
                "  |  group by: [1: t1a, VARCHAR, true], [2: t1b, SMALLINT, true]"));
    }

    @Test
    public void testCaseWhenType2() throws Exception {
        String sql =
                "select case '10000' when 10000 THEN 'TEST1' WHEN NULL THEN 'TEST2' WHEN 40000 THEN 'TEST4' END FROM t1;";
        String plan = getFragmentPlan(sql);
        Assert.assertTrue(plan.contains("  1:Project\n"
                + "  |  <slot 4> : 'TEST1'"));
    }

    @Test
    public void testDecimalV3Distinct() throws Exception {
        String sql = "select avg(t1c), count(distinct id_decimal) from test_all_type;";
        String plan = getVerboseExplain(sql);
        Assert.assertTrue(plan.contains(
                "multi_distinct_count[([10: id_decimal, DECIMAL64(10,2), true]); args: DECIMAL64; result: BIGINT; args nullable: true; result nullable: false]"));
    }

    @Test
    public void testUnionAll() throws Exception {
        FeConstants.runningUnitTest = true;
        String sql = "select * from t1 union all select * from t2;";
        String plan = getFragmentPlan(sql);
        Assert.assertTrue(plan.contains("    EXCHANGE ID: 04\n" +
                "    RANDOM\n" +
                "\n" +
                "  3:OlapScanNode\n" +
                "     TABLE: t2"));
        Assert.assertTrue(plan.contains("    EXCHANGE ID: 02\n" +
                "    RANDOM\n" +
                "\n" +
                "  1:OlapScanNode\n" +
                "     TABLE: t1"));
        FeConstants.runningUnitTest = false;
    }

    @Test
    public void testShuffleHashBucket() throws Exception {
        String sql = "SELECT COUNT(*)\n" +
                "FROM lineitem JOIN [shuffle] orders o1 ON l_orderkey = o1.o_orderkey\n" +
                "JOIN [shuffle] orders o2 ON l_orderkey = o2.o_orderkey";
        String plan = getFragmentPlan(sql);
        Assert.assertTrue(plan.contains("join op: INNER JOIN (BUCKET_SHUFFLE(S))"));
    }

    @Test
    public void testShuffleHashBucket2() throws Exception {
        String sql = "select count(1) from lineitem t1 join [shuffle] orders t2 on " +
                "t1.l_orderkey = t2.o_orderkey and t2.O_ORDERDATE = t1.L_SHIPDATE join [shuffle] orders t3 " +
                "on t1.l_orderkey = t3.o_orderkey and t3.O_ORDERDATE = t1.L_SHIPDATE join [shuffle] orders t4 on\n" +
                "t1.l_orderkey = t4.o_orderkey and t4.O_ORDERDATE = t1.L_SHIPDATE;";
        String plan = getFragmentPlan(sql);
        Assert.assertTrue(plan.contains("12:HASH JOIN\n" +
                "  |  join op: INNER JOIN (BUCKET_SHUFFLE(S))"));
        Assert.assertTrue(plan.contains("8:HASH JOIN\n" +
                "  |  join op: INNER JOIN (BUCKET_SHUFFLE(S))"));
        Assert.assertTrue(plan.contains("4:HASH JOIN\n" +
                "  |  join op: INNER JOIN (PARTITIONED)"));
    }

    @Test
    public void testSemiJoinPredicateDerive() throws Exception {
        String sql = "select * from t0 left semi join t1 on v1 = v4 where v1 = 2";
        String plan = getFragmentPlan(sql);
        Assert.assertTrue(plan.contains("  0:OlapScanNode\n" +
                "     TABLE: t0\n" +
                "     PREAGGREGATION: ON\n" +
                "     PREDICATES: 1: v1 = 2"));
    }

    @Test
    public void testMergeAggregateNormal() throws Exception {
        String sql;
        String plan;

        sql = "select distinct x1 from (select distinct v1 as x1 from t0) as q";
        plan = getFragmentPlan(sql);
        Assert.assertTrue(plan.contains("  RESULT SINK\n" +
                "\n" +
                "  1:AGGREGATE (update finalize)\n" +
                "  |  group by: 1: v1\n"));

        sql = "select sum(x1) from (select sum(v1) as x1 from t0) as q";
        plan = getFragmentPlan(sql);
        Assert.assertTrue(plan.contains("  RESULT SINK\n" +
                "\n" +
                "  1:AGGREGATE (update finalize)\n" +
                "  |  output: sum(1: v1)\n" +
                "  |  group by: \n"));

        sql = "select SUM(x1) from (select v2, sum(v1) as x1 from t0 group by v2) as q";
        plan = getFragmentPlan(sql);
        Assert.assertTrue(plan.contains("  RESULT SINK\n" +
                "\n" +
                "  1:AGGREGATE (update finalize)\n" +
                "  |  output: sum(1: v1)\n" +
                "  |  group by: \n"));

        sql = "select v2, SUM(x1) from (select v2, v3, sum(v1) as x1 from t0 group by v2, v3) as q group by v2";
        plan = getFragmentPlan(sql);
        Assert.assertTrue(plan.contains("  1:AGGREGATE (update finalize)\n" +
                "  |  output: sum(1: v1)\n" +
                "  |  group by: 2: v2\n" +
                "  |  \n" +
                "  0:OlapScanNode\n" +
                "     TABLE: t0"));

        sql = "select SUM(x1) from (select v2, sum(distinct v1), sum(v3) as x1 from t0 group by v2) as q";
        plan = getFragmentPlan(sql);
        Assert.assertTrue(plan.contains("  1:AGGREGATE (update finalize)\n" +
                "  |  output: sum(3: v3)\n" +
                "  |  group by: \n" +
                "  |  \n" +
                "  0:OlapScanNode\n" +
                "     TABLE: t0"));

        sql = "select MAX(x1) from (select v2 as x1 from t0 union select v3 from t0) as q";
        plan = getFragmentPlan(sql);
        Assert.assertTrue(plan.contains("  7:AGGREGATE (merge finalize)\n" +
                "  |  output: max(8: v2)\n" +
                "  |  group by: \n" +
                "  |  \n" +
                "  6:EXCHANGE\n" +
                "\n" +
                "PLAN FRAGMENT 1\n" +
                " OUTPUT EXPRS:\n" +
                "  PARTITION: RANDOM\n" +
                "\n" +
                "  STREAM DATA SINK\n" +
                "    EXCHANGE ID: 06\n" +
                "    UNPARTITIONED\n" +
                "\n" +
                "  5:AGGREGATE (update serialize)\n" +
                "  |  output: max(7: v2)\n" +
                "  |  group by: \n" +
                "  |  \n" +
                "  0:UNION"));

        sql = "select MIN(x1) from (select distinct v2 as x1 from t0) as q";
        plan = getFragmentPlan(sql);
        Assert.assertTrue(plan.contains("  1:AGGREGATE (update finalize)\n" +
                "  |  output: min(2: v2)\n" +
                "  |  group by: \n" +
                "  |  \n" +
                "  0:OlapScanNode\n" +
                "     TABLE: t0"));

        sql = "select MIN(x1) from (select v2 as x1 from t0 group by v2) as q";
        plan = getFragmentPlan(sql);
        Assert.assertTrue(plan.contains("  1:AGGREGATE (update finalize)\n" +
                "  |  output: min(2: v2)\n" +
                "  |  group by: \n" +
                "  |  \n" +
                "  0:OlapScanNode\n" +
                "     TABLE: t0"));
    }

    @Test
    public void testMergeAggregateFailed() throws Exception {
        String sql;
        String plan;
        sql = "select avg(x1) from (select avg(v1) as x1 from t0) as q";
        plan = getFragmentPlan(sql);
        Assert.assertTrue(plan.contains("  1:AGGREGATE (update finalize)\n" +
                "  |  output: avg(1: v1)\n" +
                "  |  group by: \n" +
                "  |  \n" +
                "  0:OlapScanNode"));

        sql = "select SUM(v2) from (select v2, sum(v1) as x1 from t0 group by v2) as q";
        plan = getFragmentPlan(sql);
        Assert.assertTrue(plan.contains("  2:AGGREGATE (update finalize)\n" +
                "  |  output: sum(2: v2)\n" +
                "  |  group by: \n" +
                "  |  \n" +
                "  1:AGGREGATE (update finalize)\n" +
                "  |  group by: 2: v2\n"));
        sql = "select SUM(v2) from (select v2, sum(distinct v2) as x1 from t0 group by v2) as q";
        plan = getFragmentPlan(sql);
        Assert.assertTrue(plan.contains("  2:AGGREGATE (update finalize)\n" +
                "  |  output: sum(2: v2)\n" +
                "  |  group by: \n" +
                "  |  \n" +
                "  1:AGGREGATE (update finalize)\n" +
                "  |  group by: 2: v2\n"));
        sql = "select sum(distinct x1) from (select v2, sum(v2) as x1 from t0 group by v2) as q";
        plan = getFragmentPlan(sql);
        Assert.assertTrue(plan.contains("  1:AGGREGATE (update finalize)\n" +
                "  |  output: sum(2: v2)\n" +
                "  |  group by: 2: v2\n" +
                "  |  \n" +
                "  0:OlapScanNode\n"));

        sql = "select SUM(x1) from (select v2 as x1 from t0 union select v3 from t0) as q";
        plan = getFragmentPlan(sql);
        Assert.assertTrue(plan.contains("  7:AGGREGATE (merge finalize)\n" +
                "  |  group by: 7: v2\n" +
                "  |  \n" +
                "  6:EXCHANGE\n" +
                "\n" +
                "PLAN FRAGMENT 2\n" +
                " OUTPUT EXPRS:\n" +
                "  PARTITION: RANDOM\n" +
                "\n" +
                "  STREAM DATA SINK\n" +
                "    EXCHANGE ID: 06\n" +
                "    HASH_PARTITIONED: 7: v2\n" +
                "\n" +
                "  5:AGGREGATE (update serialize)\n" +
                "  |  STREAMING\n" +
                "  |  group by: 7: v2\n"));

        sql = "select SUM(x1) from (select v2 as x1 from t0 group by v2) as q";
        plan = getFragmentPlan(sql);
        Assert.assertTrue(plan.contains("  2:AGGREGATE (update finalize)\n" +
                "  |  output: sum(2: v2)\n" +
                "  |  group by: \n" +
                "  |  \n" +
                "  1:AGGREGATE (update finalize)\n" +
                "  |  group by: 2: v2\n" +
                "  |  \n" +
                "  0:OlapScanNode"));
    }

    @Test
    public void testReplicatedJoin() throws Exception {
        connectContext.getSessionVariable().setEnableReplicationJoin(true);
        String sql = "select * from join1 join join2 on join1.id = join2.id;";
        String plan = getFragmentPlan(sql);
        Assert.assertTrue(plan.contains("join op: INNER JOIN (REPLICATED)"));
        Assert.assertFalse(plan.contains("EXCHANGE"));

        sql = "select * from join2 right join join1 on join1.id = join2.id;";
        plan = getFragmentPlan(sql);
        Assert.assertFalse(plan.contains("join op: INNER JOIN (REPLICATED)"));

        sql = "select * from join1 as a join (select sum(id),id from join2 group by id) as b on a.id = b.id;";
        plan = getFragmentPlan(sql);
        Assert.assertTrue(plan.contains("join op: INNER JOIN (REPLICATED)"));
        Assert.assertFalse(plan.contains("EXCHANGE"));

        connectContext.getSessionVariable().setNewPlanerAggStage(2);
        sql = "select * from join1 as a join (select sum(id),dt from join2 group by dt) as b on a.id = b.dt;";
        plan = getFragmentPlan(sql);
        Assert.assertTrue(plan.contains("join op: INNER JOIN (BROADCAST)"));
        Assert.assertTrue(plan.contains("EXCHANGE"));
        connectContext.getSessionVariable().setNewPlanerAggStage(0);

        sql = "select a.* from join1 as a join join1 as b ;";
        plan = getFragmentPlan(sql);
        Assert.assertFalse(plan.contains("EXCHANGE"));

        sql = "select a.* from join1 as a join (select sum(id) from join1 group by dt) as b ;";
        plan = getFragmentPlan(sql);
        Assert.assertFalse(plan.contains("EXCHANGE"));

        connectContext.getSessionVariable().setNewPlanerAggStage(2);
        sql = "select a.* from join1 as a join (select sum(id) from join1 group by dt) as b ;";
        plan = getFragmentPlan(sql);
        Assert.assertTrue(plan.contains("EXCHANGE"));
        connectContext.getSessionVariable().setNewPlanerAggStage(0);

        connectContext.getSessionVariable().setEnableReplicationJoin(false);
    }

    @Test
    public void testReplicationJoinWithPartitionTable() throws Exception {
        connectContext.getSessionVariable().setEnableReplicationJoin(true);
        FeConstants.runningUnitTest = true;
        String sql = "select * from join1 join pushdown_test on join1.id = pushdown_test.k1;";
        String plan = getFragmentPlan(sql);
        Assert.assertTrue(plan.contains("INNER JOIN (BROADCAST)"));
        FeConstants.runningUnitTest = false;
        connectContext.getSessionVariable().setEnableReplicationJoin(false);
    }

    @Test
    public void testReplicationJoinWithEmptyNode() throws Exception {
        // check replicate join without exception
        connectContext.getSessionVariable().setEnableReplicationJoin(true);
        FeConstants.runningUnitTest = true;
        String sql = "with cross_join as (\n" +
                "  select * from \n" +
                "  (SELECT \n" +
                "      t0.v1, \n" +
                "      t0.v2, \n" +
                "      t0.v3\n" +
                "    FROM \n" +
                "      t0 \n" +
                "    WHERE \n" +
                "      false)\n" +
                "  subt0 LEFT SEMI \n" +
                "  JOIN \n" +
                "    (SELECT \n" +
                "      t2.v7, \n" +
                "      t2.v8, \n" +
                "      t2.v9\n" +
                "    FROM \n" +
                "      t2 \n" +
                "    WHERE \n" +
                "      false)\n" +
                "  subt2 ON subt0.v3 = subt2.v8, \n" +
                "  t1 \n" +
                ")\n" +
                "SELECT \n" +
                "  DISTINCT cross_join.v1 \n" +
                "FROM \n" +
                "  t0 LEFT JOIN\n" +
                "  cross_join\n" +
                "  ON cross_join.v4 = t0.v2;";
        String plan = getFragmentPlan(sql);
        Assert.assertTrue(plan.contains("9:HASH JOIN\n" +
                "  |  join op: LEFT OUTER JOIN (REPLICATED)"));
        FeConstants.runningUnitTest = false;
        connectContext.getSessionVariable().setEnableReplicationJoin(false);
    }

    @Test
    public void testOuterJoinBucketShuffle() throws Exception {
        String sql = "SELECT DISTINCT t0.v1 FROM t0 RIGHT JOIN[BUCKET] t1 ON t0.v1 = t1.v4";
        String plan = getFragmentPlan(sql);
        Assert.assertTrue(plan.contains("  6:AGGREGATE (update serialize)\n" +
                "  |  STREAMING\n" +
                "  |  group by: 1: v1\n" +
                "  |  \n" +
                "  5:Project\n" +
                "  |  <slot 1> : 1: v1\n" +
                "  |  \n" +
                "  4:HASH JOIN\n" +
                "  |  join op: RIGHT OUTER JOIN (PARTITIONED)\n" +
                "  |  hash predicates:"));

        sql = "SELECT DISTINCT t0.v1 FROM t0 FULL JOIN[BUCKET] t1 ON t0.v1 = t1.v4";
        plan = getFragmentPlan(sql);
        Assert.assertTrue(plan.contains("  4:HASH JOIN\n" +
                "  |  join op: FULL OUTER JOIN (PARTITIONED)\n" +
                "  |  hash predicates:\n" +
                "  |  colocate: false, reason: \n" +
                "  |  equal join conjunct: 1: v1 = 4: v4\n" +
                "  |  \n" +
                "  |----3:EXCHANGE\n" +
                "  |    \n" +
                "  1:EXCHANGE\n"));

        sql = "SELECT DISTINCT t1.v4 FROM t0 LEFT JOIN[BUCKET] t1 ON t0.v1 = t1.v4";
        plan = getFragmentPlan(sql);
        Assert.assertTrue(plan.contains("  7:AGGREGATE (merge finalize)\n" +
                "  |  group by: 4: v4\n" +
                "  |  \n" +
                "  6:EXCHANGE\n" +
                "\n" +
                "PLAN FRAGMENT 1\n" +
                " OUTPUT EXPRS:\n" +
                "  PARTITION: RANDOM\n" +
                "\n" +
                "  STREAM DATA SINK\n" +
                "    EXCHANGE ID: 06\n" +
                "    HASH_PARTITIONED: 4: v4\n" +
                "\n" +
                "  5:AGGREGATE (update serialize)\n" +
                "  |  STREAMING\n" +
                "  |  group by: 4: v4\n" +
                "  |  \n" +
                "  4:Project\n" +
                "  |  <slot 4> : 4: v4\n" +
                "  |  \n" +
                "  3:HASH JOIN\n" +
                "  |  join op: LEFT OUTER JOIN (BROADCAST)"));
    }

    @Test
    public void testSchemaScan() throws Exception {
        String sql = "select * from information_schema.columns";
        String planFragment = getFragmentPlan(sql);
        Assert.assertTrue(planFragment.contains("PARTITION: UNPARTITIONED\n" +
                "\n" +
                "  RESULT SINK\n" +
                "\n" +
                "  0:SCAN SCHEMA\n"));
    }

    @Test
    public void testDuplicateAggregateFn() throws Exception {
        String sql = "select bitmap_union_count(b1) from test_object having count(distinct b1) > 2;";
        String planFragment = getFragmentPlan(sql);
        Assert.assertTrue(planFragment.contains(" OUTPUT EXPRS:13: bitmap_union_count\n" +
                "  PARTITION: RANDOM\n" +
                "\n" +
                "  RESULT SINK\n" +
                "\n" +
                "  1:AGGREGATE (update finalize)\n" +
                "  |  output: bitmap_union_count(5: b1)\n" +
                "  |  group by: \n" +
                "  |  having: 13: bitmap_union_count > 2"));
    }

    @Test
    public void testDuplicateAggregateFn2() throws Exception {
        String sql = "select bitmap_union_count(b1), count(distinct b1) from test_object;";
        String planFragment = getFragmentPlan(sql);
        Assert.assertTrue(planFragment.contains("  2:Project\n" +
                "  |  <slot 13> : 13: bitmap_union_count\n" +
                "  |  <slot 14> : 13: bitmap_union_count\n" +
                "  |  \n" +
                "  1:AGGREGATE (update finalize)\n" +
                "  |  output: bitmap_union_count(5: b1)"));
    }

    @Test
    public void testNotExpr() throws Exception {
        String sql = "select v1 from t0 where not (v1 in (1, 2))";
        String planFragment = getFragmentPlan(sql);
        Assert.assertTrue(planFragment.contains("     PREDICATES: 1: v1 NOT IN (1, 2)"));

        sql = "select v1 from t0 where not (v1 > 2)";
        planFragment = getFragmentPlan(sql);
        Assert.assertTrue(planFragment.contains("PREDICATES: 1: v1 <= 2"));

        sql = "select v1 from t0 where not (v1 > 2)";
        planFragment = getFragmentPlan(sql);
        Assert.assertTrue(planFragment.contains("PREDICATES: 1: v1 <= 2"));

        sql = "select v1 from t0 where not (v1 > 2 and v2 < 3)";
        planFragment = getFragmentPlan(sql);
        Assert.assertTrue(planFragment.contains("PREDICATES: (1: v1 <= 2) OR (2: v2 >= 3)"));

        sql = "select v1 from t0 where not (v1 > 2 and v2 is null)";
        planFragment = getFragmentPlan(sql);
        Assert.assertTrue(planFragment.contains("PREDICATES: (1: v1 <= 2) OR (2: v2 IS NOT NULL)"));

        sql = "select v1 from t0 where not (v1 > 2 and v2 is null and v3 < 6)";
        planFragment = getFragmentPlan(sql);
        Assert.assertTrue(planFragment.contains("PREDICATES: ((1: v1 <= 2) OR (2: v2 IS NOT NULL)) OR (3: v3 >= 6)"));

        sql = "select v1 from t0 where not (v1 > 2 and if(v2 > 2, FALSE, TRUE))";
        planFragment = getFragmentPlan(sql);
        Assert.assertTrue(planFragment.contains("PREDICATES: (1: v1 <= 2) OR (NOT (if(2: v2 > 2, FALSE, TRUE)))"));

        sql = "select v1 from t0 where not (v1 > 2 or v2 is null or if(v3 > 2, FALSE, TRUE))";
        planFragment = getFragmentPlan(sql);
        Assert.assertTrue(
                planFragment.contains("PREDICATES: 1: v1 <= 2, 2: v2 IS NOT NULL, NOT (if(3: v3 > 2, FALSE, TRUE))"));
    }

    @Test
    public void testArithmeticCommutative() throws Exception {
        String sql = "select v1 from t0 where 2 / v1  > 3";
        String planFragment = getFragmentPlan(sql);
        Assert.assertTrue(planFragment.contains("PREDICATES: 2.0 / CAST(1: v1 AS DOUBLE) > 3.0"));

        sql = "select v1 from t0 where 2 * v1  > 3";
        planFragment = getFragmentPlan(sql);
        Assert.assertTrue(planFragment.contains("PREDICATES: 2 * 1: v1 > 3"));

        sql = "select v1 from t0 where v1 + 2 > 3";
        planFragment = getFragmentPlan(sql);
        Assert.assertTrue(planFragment.contains("PREDICATES: 1: v1 > 1"));

        sql = "select v1 from t0 where  v1 / 2 <=> 3";
        planFragment = getFragmentPlan(sql);
        Assert.assertTrue(planFragment.contains("PREDICATES: CAST(1: v1 AS DOUBLE) <=> 6.0"));

        sql = "select v1 from t0 where  v1 / -2 > 3";
        planFragment = getFragmentPlan(sql);
        Assert.assertTrue(planFragment.contains("PREDICATES: CAST(1: v1 AS DOUBLE) < -6.0"));

        sql = "select v1 from t0 where  v1 / abs(-2) > 3";
        planFragment = getFragmentPlan(sql);
        Assert.assertTrue(planFragment.contains("PREDICATES: CAST(1: v1 AS DOUBLE) / CAST(abs(-2) AS DOUBLE) > 3.0"));

        sql = "select v1 from t0 where  v1 / -2 != 3";
        planFragment = getFragmentPlan(sql);
        Assert.assertTrue(planFragment.contains("PREDICATES: CAST(1: v1 AS DOUBLE) != -6.0"));

        sql = "select v1 from t0 where  v1 / abs(-2) = 3";
        planFragment = getFragmentPlan(sql);
        Assert.assertTrue(planFragment.contains("PREDICATES: CAST(1: v1 AS DOUBLE) = 3.0 * CAST(abs(-2) AS DOUBLE)"));

        sql = "select v1 from t0 where 2 + v1 <= 3";
        planFragment = getFragmentPlan(sql);
        Assert.assertTrue(planFragment.contains("PREDICATES: 1: v1 <= 1"));

        sql = "select v1 from t0 where 2 - v1 <= 3";
        planFragment = getFragmentPlan(sql);
        Assert.assertTrue(planFragment.contains("PREDICATES: 1: v1 >= -1"));

        sql = "select k5 from bigtable where k5 * 2 <= 3";
        planFragment = getFragmentPlan(sql);
        Assert.assertTrue(planFragment.contains("PREDICATES: CAST(5: k5 AS DECIMAL64(18,3)) * 2 <= 3"));

        sql = "select k5 from bigtable where 2 / k5 <= 3";
        planFragment = getFragmentPlan(sql);
        Assert.assertTrue(planFragment.contains("PREDICATES: 2 / CAST(5: k5 AS DECIMAL128(38,3)) <= 3"));

        sql = "select t1a from test_all_type where date_add(id_datetime, 2) = '2020-12-21'";
        planFragment = getFragmentPlan(sql);
        Assert.assertTrue(planFragment.contains("PREDICATES: 8: id_datetime = '2020-12-19 00:00:00'"));

        sql = "select t1a from test_all_type where date_sub(id_datetime, 2) = '2020-12-21'";
        planFragment = getFragmentPlan(sql);
        Assert.assertTrue(planFragment.contains("PREDICATES: 8: id_datetime = '2020-12-23 00:00:00'"));

        sql = "select t1a from test_all_type where years_sub(id_datetime, 2) = '2020-12-21'";
        planFragment = getFragmentPlan(sql);
        Assert.assertTrue(planFragment.contains("PREDICATES: 8: id_datetime = '2022-12-21 00:00:00'"));

        sql = "select t1a from test_all_type where years_add(id_datetime, 2) = '2020-12-21'";
        planFragment = getFragmentPlan(sql);
        Assert.assertTrue(planFragment.contains("PREDICATES: 8: id_datetime = '2018-12-21 00:00:00'"));
    }

    @Test
    public void testMetaScan() throws Exception {
        String sql = "select max(v1), min(v1) from t0 [_META_]";
        String plan = getFragmentPlan(sql);
        Assert.assertTrue(plan.contains("  0:MetaScan\n" +
                "     <id 6> : max_v1\n" +
                "     <id 7> : min_v1"));

        String thrift = getThriftPlan(sql);
        Assert.assertTrue(thrift.contains("id_to_names:{6=max_v1, 7=min_v1}"));
    }

    @Test
    public void testMetaScan2() throws Exception {
        String sql = "select max(t1c), min(t1d), dict_merge(t1a) from test_all_type [_META_]";
        String plan = getFragmentPlan(sql);

        Assert.assertTrue(plan.contains("  0:MetaScan\n" +
                "     <id 16> : dict_merge_t1a\n" +
                "     <id 14> : max_t1c\n" +
                "     <id 15> : min_t1d"));

        String thrift = getThriftPlan(sql);
        Assert.assertTrue(thrift.contains("TFunctionName(function_name:dict_merge), " +
                "binary_type:BUILTIN, arg_types:[TTypeDesc(types:[TTypeNode(type:ARRAY), " +
                "TTypeNode(type:SCALAR, scalar_type:TScalarType(type:VARCHAR, len:-1))])]"));
    }

    @Test
    public void testLikeFunctionIdThrift() throws Exception {
        String sql = "select S_ADDRESS from supplier where S_ADDRESS " +
                "like '%Customer%Complaints%' ";
        String thrift = getThriftPlan(sql);
        Assert.assertTrue(thrift.contains("fid:60010"));
    }

    @Test
    public void testLimitRightJoin() throws Exception {
        String sql = "select v1 from t0 right outer join t1 on t0.v1 = t1.v4 limit 100";
        String plan = getFragmentPlan(sql);
        Assert.assertTrue(plan.contains("  |  join op: RIGHT OUTER JOIN (PARTITIONED)\n" +
                "  |  hash predicates:\n" +
                "  |  colocate: false, reason: \n" +
                "  |  equal join conjunct: 1: v1 = 4: v4\n" +
                "  |  limit: 100"));
        Assert.assertTrue(plan.contains("  |----3:EXCHANGE\n" +
                "  |       limit: 100"));

        sql = "select v1 from t0 full outer join t1 on t0.v1 = t1.v4 limit 100";
        plan = getFragmentPlan(sql);
        Assert.assertTrue(plan.contains("join op: FULL OUTER JOIN (PARTITIONED)"));
    }

    @Test
    public void testLimitLeftJoin() throws Exception {
        String sql = "select v1 from (select * from t0 limit 1) x0 left outer join[shuffle] t1 on x0.v1 = t1.v4";
        String plan = getFragmentPlan(sql);
        Assert.assertTrue(plan.contains(" 5:HASH JOIN\n" +
                "  |  join op: LEFT OUTER JOIN (PARTITIONED)\n" +
                "  |  hash predicates:\n" +
                "  |  colocate: false, reason: \n" +
                "  |  equal join conjunct: 1: v1 = 4: v4\n" +
                "  |  \n" +
                "  |----4:EXCHANGE\n" +
                "  |    \n" +
                "  2:EXCHANGE\n" +
                "     limit: 1"));

        sql = "select v1 from (select * from t0 limit 10) x0 left outer join t1 on x0.v1 = t1.v4 limit 1";
        plan = getFragmentPlan(sql);
        Assert.assertTrue(plan.contains("  3:HASH JOIN\n" +
                "  |  join op: LEFT OUTER JOIN (BROADCAST)\n" +
                "  |  hash predicates:\n" +
                "  |  colocate: false, reason: \n" +
                "  |  equal join conjunct: 1: v1 = 4: v4\n" +
                "  |  limit: 1\n" +
                "  |  \n" +
                "  |----2:EXCHANGE\n" +
                "  |    \n" +
                "  0:OlapScanNode"));
        Assert.assertTrue(plan.contains("  0:OlapScanNode\n" +
                "     TABLE: t0\n" +
                "     PREAGGREGATION: ON\n" +
                "     partitions=0/1\n" +
                "     rollup: t0\n" +
                "     tabletRatio=0/0\n" +
                "     tabletList=\n" +
                "     cardinality=1\n" +
                "     avgRowSize=1.0\n" +
                "     numNodes=0\n" +
                "     limit: 1"));

        sql = "select v1 from (select * from t0 limit 10) x0 left outer join[shuffle] t1 on x0.v1 = t1.v4 limit 100";
        plan = getFragmentPlan(sql);
        Assert.assertTrue(plan.contains("5:HASH JOIN\n" +
                "  |  join op: LEFT OUTER JOIN (PARTITIONED)\n" +
                "  |  hash predicates:\n" +
                "  |  colocate: false, reason: \n" +
                "  |  equal join conjunct: 1: v1 = 4: v4\n" +
                "  |  limit: 100\n" +
                "  |  \n" +
                "  |----4:EXCHANGE\n" +
                "  |    \n" +
                "  2:EXCHANGE\n" +
                "     limit: 10"));
        Assert.assertTrue(plan.contains("PLAN FRAGMENT 2\n" +
                " OUTPUT EXPRS:\n" +
                "  PARTITION: UNPARTITIONED\n" +
                "\n" +
                "  STREAM DATA SINK\n" +
                "    EXCHANGE ID: 02\n" +
                "    HASH_PARTITIONED: 1: v1\n" +
                "\n" +
                "  1:EXCHANGE\n" +
                "     limit: 10"));

        sql =
                "select v1 from (select * from t0 limit 10) x0 left outer join (select * from t1 limit 5) x1 on x0.v1 = x1.v4 limit 7";
        plan = getFragmentPlan(sql);
        Assert.assertTrue(plan.contains("5:HASH JOIN\n" +
                "  |  join op: RIGHT OUTER JOIN (PARTITIONED)\n" +
                "  |  hash predicates:\n" +
                "  |  colocate: false, reason: \n" +
                "  |  equal join conjunct: 4: v4 = 1: v1\n" +
                "  |  limit: 7\n" +
                "  |  \n" +
                "  |----4:EXCHANGE\n" +
                "  |       limit: 7\n" +
                "  |    \n" +
                "  2:EXCHANGE\n" +
                "     limit: 5"));
        Assert.assertTrue(plan.contains("PLAN FRAGMENT 2\n" +
                " OUTPUT EXPRS:\n" +
                "  PARTITION: UNPARTITIONED\n" +
                "\n" +
                "  STREAM DATA SINK\n" +
                "    EXCHANGE ID: 02\n" +
                "    HASH_PARTITIONED: 4: v4\n" +
                "\n" +
                "  1:EXCHANGE\n" +
                "     limit: 5"));
    }

    @Test
    public void testColocateCoverReplicate() throws Exception {
        String sql = "select * from join1 join join1 as xx on join1.id = xx.id;";
        String planFragment = getFragmentPlan(sql);
        Assert.assertTrue(planFragment.contains("  |  join op: INNER JOIN (COLOCATE)\n"));
    }

    @Test
    public void testReplicatedAgg() throws Exception {
        connectContext.getSessionVariable().setEnableReplicationJoin(true);

        String sql = "select value, SUM(id) from join1 group by value";
        String plan = getFragmentPlan(sql);
        Assert.assertTrue(plan.contains("  1:AGGREGATE (update finalize)\n" +
                "  |  output: sum(2: id)\n" +
                "  |  group by: 3: value\n" +
                "  |  \n" +
                "  0:OlapScanNode"));

        connectContext.getSessionVariable().setEnableReplicationJoin(false);
    }

    @Test
    public void testUnionEmptyNode() throws Exception {
        String sql;
        String plan;
        sql = "select * from (select * from t0 union all select * from t1 union all select * from t2) as xx";
        plan = getFragmentPlan(sql);
        Assert.assertTrue(plan.contains("  0:UNION\n" +
                "  |  \n" +
                "  |----4:EXCHANGE\n" +
                "  |    \n" +
                "  |----6:EXCHANGE\n" +
                "  |    \n" +
                "  2:EXCHANGE\n"));

        sql =
                "select * from (select * from t0 limit 0 union all select * from t1 union all select * from t2) as xx";
        plan = getFragmentPlan(sql);
        Assert.assertTrue(plan.contains("  0:UNION\n" +
                "  |  \n" +
                "  |----4:EXCHANGE\n" +
                "  |    \n" +
                "  2:EXCHANGE\n"));

        sql = "select * from (select * from t0 limit 0 union all select * from t1 where false" +
                " union all select * from t2) as xx";
        plan = getFragmentPlan(sql);
        Assert.assertTrue(plan.contains("PLAN FRAGMENT 0\n" +
                " OUTPUT EXPRS:10: v1 | 11: v2 | 12: v3\n" +
                "  PARTITION: RANDOM\n" +
                "\n" +
                "  RESULT SINK\n" +
                "\n" +
                "  1:Project\n" +
                "  |  <slot 10> : 7: v7\n" +
                "  |  <slot 11> : 8: v8\n" +
                "  |  <slot 12> : 9: v9\n" +
                "  |  \n" +
                "  0:OlapScanNode"));
    }

    @Test
    public void testIntersectEmptyNode() throws Exception {
        String sql;
        String plan;
        sql = "select * from (select * from t0 intersect select * from t1 intersect select * from t2) as xx";
        plan = getFragmentPlan(sql);
        Assert.assertTrue(plan.contains("  0:INTERSECT\n" +
                "  |  \n" +
                "  |----4:EXCHANGE\n" +
                "  |    \n" +
                "  |----6:EXCHANGE\n" +
                "  |    \n" +
                "  2:EXCHANGE"));

        sql = "select * from (select * from t0 limit 0 intersect select * from t1 intersect select * from t2) as xx";
        plan = getFragmentPlan(sql);
        Assert.assertTrue(plan.contains("PLAN FRAGMENT 0\n" +
                " OUTPUT EXPRS:10: v1 | 11: v2 | 12: v3\n" +
                "  PARTITION: UNPARTITIONED\n" +
                "\n" +
                "  RESULT SINK\n" +
                "\n" +
                "  0:EMPTYSET\n"));

        sql = "select * from (select * from t0 limit 0 intersect select * from t1 where false " +
                "intersect select * from t2) as xx";
        plan = getFragmentPlan(sql);
        Assert.assertTrue(plan.contains("PLAN FRAGMENT 0\n" +
                " OUTPUT EXPRS:10: v1 | 11: v2 | 12: v3\n" +
                "  PARTITION: UNPARTITIONED\n" +
                "\n" +
                "  RESULT SINK\n" +
                "\n" +
                "  0:EMPTYSET\n"));
    }

    @Test
    public void testExceptEmptyNode() throws Exception {
        String sql;
        String plan;
        sql = "select * from (select * from t0 except select * from t1 except select * from t2) as xx";
        plan = getFragmentPlan(sql);
        Assert.assertTrue(plan.contains("  0:EXCEPT\n" +
                "  |  \n" +
                "  |----4:EXCHANGE\n" +
                "  |    \n" +
                "  |----6:EXCHANGE\n" +
                "  |    \n" +
                "  2:EXCHANGE\n"));

        sql = "select * from (select * from t0 limit 0 except select * from t1 except select * from t2) as xx";
        plan = getFragmentPlan(sql);
        Assert.assertTrue(plan.contains("PLAN FRAGMENT 0\n" +
                " OUTPUT EXPRS:10: v1 | 11: v2 | 12: v3\n" +
                "  PARTITION: UNPARTITIONED\n" +
                "\n" +
                "  RESULT SINK\n" +
                "\n" +
                "  0:EMPTYSET\n"));

        sql = "select * from ( select * from t2 except select * from t0 limit 0 except " +
                "select * from t1) as xx";
        plan = getFragmentPlan(sql);
        Assert.assertTrue(plan.contains("  0:EXCEPT\n" +
                "  |  \n" +
                "  |----4:EXCHANGE\n" +
                "  |    \n" +
                "  2:EXCHANGE\n"));
    }

    @Test
    public void testPredicateOnRepeatNode() throws Exception {
        FeConstants.runningUnitTest = true;
        String sql = "select * from (select v1, v2, sum(v3) from t0 group by rollup(v1, v2)) as xx where v1 is null;";
        String plan = getFragmentPlan(sql);
        Assert.assertTrue(plan.contains("1:REPEAT_NODE\n" +
                "  |  repeat: repeat 2 lines [[], [1], [1, 2]]\n" +
                "  |  PREDICATES: 1: v1 IS NULL"));
        Assert.assertFalse(plan.contains("0:OlapScanNode\n" +
                "     TABLE: t0\n" +
                "     PREAGGREGATION: ON\n" +
                "     PREDICATES: 1: v1 IS NULL"));

        sql = "select * from (select v1, v2, sum(v3) from t0 group by rollup(v1, v2)) as xx where v1 is not null;";
        plan = getFragmentPlan(sql);
        Assert.assertTrue(plan.contains("1:REPEAT_NODE\n" +
                "  |  repeat: repeat 2 lines [[], [1], [1, 2]]\n" +
                "  |  PREDICATES: 1: v1 IS NOT NULL"));
        Assert.assertTrue(plan.contains("0:OlapScanNode\n" +
                "     TABLE: t0\n" +
                "     PREAGGREGATION: ON\n" +
                "     PREDICATES: 1: v1 IS NOT NULL"));

        sql = "select * from (select v1, v2, sum(v3) from t0 group by rollup(v1, v2)) as xx where v1 = 1;";
        plan = getFragmentPlan(sql);
        Assert.assertTrue(plan.contains("1:REPEAT_NODE\n" +
                "  |  repeat: repeat 2 lines [[], [1], [1, 2]]\n" +
                "  |  PREDICATES: 1: v1 = 1"));
        Assert.assertTrue(plan.contains("0:OlapScanNode\n" +
                "     TABLE: t0\n" +
                "     PREAGGREGATION: ON\n" +
                "     PREDICATES: 1: v1 = 1"));

        sql = "select * from (select v1, v2, sum(v3) from t0 group by rollup(v1, v2)) as xx where v1 = 1 + 2;";
        plan = getFragmentPlan(sql);
        Assert.assertTrue(plan.contains(" 1:REPEAT_NODE\n" +
                "  |  repeat: repeat 2 lines [[], [1], [1, 2]]\n" +
                "  |  PREDICATES: 1: v1 = 3"));
        Assert.assertTrue(plan.contains("0:OlapScanNode\n" +
                "     TABLE: t0\n" +
                "     PREAGGREGATION: ON\n" +
                "     PREDICATES: 1: v1 = 3"));

        sql = "select * from (select v1, v2, sum(v3) from t0 group by rollup(v1, v2)) as xx where v1 = v2;";
        plan = getFragmentPlan(sql);
        Assert.assertTrue(plan.contains("1:REPEAT_NODE\n" +
                "  |  repeat: repeat 2 lines [[], [1], [1, 2]]\n" +
                "  |  PREDICATES: 1: v1 = 2: v2"));
        Assert.assertTrue(plan.contains("0:OlapScanNode\n" +
                "     TABLE: t0\n" +
                "     PREAGGREGATION: ON\n" +
                "     PREDICATES: 1: v1 = 2: v2"));

        sql = "select * from (select v1, v2, sum(v3) from t0 group by rollup(v1, v2)) as xx where v1 <=> v2;";
        plan = getFragmentPlan(sql);
        Assert.assertTrue(plan.contains("1:REPEAT_NODE\n" +
                "  |  repeat: repeat 2 lines [[], [1], [1, 2]]\n" +
                "  |  PREDICATES: 1: v1 <=> 2: v2"));
        Assert.assertFalse(plan.contains("0:OlapScanNode\n" +
                "     TABLE: t0\n" +
                "     PREAGGREGATION: ON" +
                "     PREDICATES: 1: v1 <=> 2: v2"));
        FeConstants.runningUnitTest = false;
    }

    @Test
    public void testCaseWhen() throws Exception {
        String sql = "SELECT v1 FROM t0 WHERE CASE WHEN (v1 IS NOT NULL) THEN NULL END";
        String plan = getFragmentPlan(sql);
        Assert.assertTrue(plan.contains("PREDICATES: if(1: v1 IS NOT NULL, NULL, NULL)"));
    }

    @Test
    public void testCountDecimalV3Literal() throws Exception {
        Config.enable_decimal_v3 = true;
        String sql = "select count( - - cast(89 AS DECIMAL )) from t0";
        String plan = getFragmentPlan(sql);
        Assert.assertTrue(plan.contains("output: count(89)"));

        sql = "select max( - - cast(89 AS DECIMAL )) from t0";
        plan = getFragmentPlan(sql);
        Assert.assertTrue(plan.contains("output: max(89)"));

        sql = "select min( - - cast(89 AS DECIMAL )) from t0";
        plan = getFragmentPlan(sql);
        Assert.assertTrue(plan.contains("output: min(89)"));

        sql = "select sum( - - cast(89 AS DECIMAL )) from t0";
        plan = getFragmentPlan(sql);
        Assert.assertTrue(plan.contains("output: sum(89)"));

        sql = "select avg( - - cast(89 AS DECIMAL )) from t0";
        plan = getFragmentPlan(sql);
        Assert.assertTrue(plan.contains("output: avg(89)"));
        Config.enable_decimal_v3 = false;
    }

    @Test
    public void testLimitPushDownJoin() throws Exception {
        String sql = "select * from t0 left join[shuffle] t1 on t0.v2 = t1.v5 where t1.v6 is null limit 2";
        String plan = getFragmentPlan(sql);
        Assert.assertTrue(plan.contains("  |  join op: LEFT OUTER JOIN (PARTITIONED)\n" +
                "  |  hash predicates:\n" +
                "  |  colocate: false, reason: \n" +
                "  |  equal join conjunct: 2: v2 = 5: v5\n" +
                "  |  other predicates: 6: v6 IS NULL\n" +
                "  |  limit: 2"));
        Assert.assertTrue(plan.contains("     TABLE: t0\n" +
                "     PREAGGREGATION: ON\n" +
                "     partitions=0/1\n" +
                "     rollup: t0\n" +
                "     tabletRatio=0/0\n" +
                "     tabletList=\n" +
                "     cardinality=1\n" +
                "     avgRowSize=3.0\n" +
                "     numNodes=0\n"));
    }

    @Test
    public void testEmptyProjectCountStar() throws Exception {
        String sql = "select count(*) from test_all_type a, test_all_type b where a.t1a is not null";
        String plan = getCostExplain(sql);
<<<<<<< HEAD
        System.out.println(plan);
=======
>>>>>>> c55381a6
        Assert.assertTrue(plan.contains("  4:CROSS JOIN\n" +
                "  |  cross join:\n" +
                "  |  predicates is NULL.\n" +
                "  |  cardinality: 1\n" +
                "  |  column statistics: \n" +
                "  |  * t1b-->[-Infinity, Infinity, 0.0, 1.0, 1.0] UNKNOWN\n" +
                "  |  * t1b-->[-Infinity, Infinity, 0.0, 1.0, 1.0] UNKNOWN"));
    }

    @Test
    public void testCountDistinctMultiColumns() throws Exception {
        connectContext.getSessionVariable().setNewPlanerAggStage(1);
        String sql = "select count(distinct L_SHIPMODE,L_ORDERKEY) from lineitem";
        String plan = getFragmentPlan(sql);
        // check use 4 stage agg plan
        Assert.assertTrue(plan.contains("5:AGGREGATE (merge finalize)\n" +
                "  |  output: count(18: count)"));
        Assert.assertTrue(plan.contains("3:AGGREGATE (update serialize)\n" +
                "  |  output: count(if(15: L_SHIPMODE IS NULL, NULL, 1: L_ORDERKEY))\n" +
                "  |  group by: \n" +
                "  |  \n" +
                "  2:AGGREGATE (merge serialize)\n" +
                "  |  group by: 1: L_ORDERKEY, 15: L_SHIPMODE\n" +
                "  |  \n" +
                "  1:AGGREGATE (update serialize)\n" +
                "  |  STREAMING\n" +
                "  |  group by: 1: L_ORDERKEY, 15: L_SHIPMODE"));

        sql = "select count(distinct L_SHIPMODE,L_ORDERKEY) from lineitem group by L_PARTKEY";
        plan = getFragmentPlan(sql);
        // check use 3 stage agg plan
        Assert.assertTrue(plan.contains(" 4:AGGREGATE (update finalize)\n" +
                "  |  output: count(if(15: L_SHIPMODE IS NULL, NULL, 1: L_ORDERKEY))\n" +
                "  |  group by: 2: L_PARTKEY\n" +
                "  |  \n" +
                "  3:AGGREGATE (merge serialize)\n" +
                "  |  group by: 1: L_ORDERKEY, 2: L_PARTKEY, 15: L_SHIPMODE"));
        Assert.assertTrue(plan.contains("1:AGGREGATE (update serialize)\n" +
                "  |  STREAMING\n" +
                "  |  group by: 1: L_ORDERKEY, 2: L_PARTKEY, 15: L_SHIPMODE"));
        connectContext.getSessionVariable().setNewPlanerAggStage(0);
    }

    @Test
    public void testCountDistinctBoolTwoPhase() throws Exception {
        connectContext.getSessionVariable().setNewPlanerAggStage(2);
        String sql = "select count(distinct id_bool) from test_bool";
        String plan = getCostExplain(sql);
        Assert.assertTrue(plan.contains("aggregate: multi_distinct_count[([11: id_bool, BOOLEAN, true]); " +
                "args: BOOLEAN; result: VARCHAR;"));

        sql = "select sum(distinct id_bool) from test_bool";
        plan = getCostExplain(sql);
        Assert.assertTrue(plan.contains("aggregate: multi_distinct_sum[([11: id_bool, BOOLEAN, true]); " +
                "args: BOOLEAN; result: VARCHAR;"));
        connectContext.getSessionVariable().setNewPlanerAggStage(0);
    }

    @Test
    public void testCountDistinctFloatTwoPhase() throws Exception {
        connectContext.getSessionVariable().setNewPlanerAggStage(2);
        String sql = "select count(distinct t1e) from test_all_type";
        String plan = getCostExplain(sql);
        Assert.assertTrue(plan.contains("aggregate: multi_distinct_count[([5: t1e, FLOAT, true]); " +
                "args: FLOAT; result: VARCHAR; args nullable: true; result nullable: false"));
        connectContext.getSessionVariable().setNewPlanerAggStage(0);
    }

    @Test
    public void testCastDecimalZero() throws Exception {
        Config.enable_decimal_v3 = true;
        String sql = "select (CASE WHEN CAST(t0.v1 AS BOOLEAN ) THEN 0.00 END) BETWEEN (0.07) AND (0.04) from t0;";
        String plan = getFragmentPlan(sql);
        Assert.assertTrue(plan.contains("  |  <slot 7> : CAST(6: if AS DECIMAL32(2,2))\n"));
        Config.enable_decimal_v3 = false;
    }

    @Test
    public void testCountDistinctMultiColumns2() throws Exception {
        connectContext.getSessionVariable().setNewPlanerAggStage(2);
        String sql = "select count(distinct L_SHIPMODE,L_ORDERKEY) from lineitem";
        String plan = getFragmentPlan(sql);
        // check use 4 stage agg plan
        Assert.assertTrue(plan.contains("5:AGGREGATE (merge finalize)\n" +
                "  |  output: count(18: count)"));
        Assert.assertTrue(plan.contains(" 3:AGGREGATE (update serialize)\n" +
                "  |  output: count(if(15: L_SHIPMODE IS NULL, NULL, 1: L_ORDERKEY))\n" +
                "  |  group by: \n" +
                "  |  \n" +
                "  2:AGGREGATE (merge serialize)\n" +
                "  |  group by: 1: L_ORDERKEY, 15: L_SHIPMODE\n" +
                "  |  \n" +
                "  1:AGGREGATE (update serialize)\n" +
                "  |  STREAMING\n" +
                "  |  group by: 1: L_ORDERKEY, 15: L_SHIPMODE"));

        sql = "select count(distinct L_SHIPMODE,L_ORDERKEY) from lineitem group by L_PARTKEY";
        plan = getFragmentPlan(sql);
        // check use 3 stage agg plan
        Assert.assertTrue(plan.contains(" 4:AGGREGATE (update finalize)\n" +
                "  |  output: count(if(15: L_SHIPMODE IS NULL, NULL, 1: L_ORDERKEY))\n" +
                "  |  group by: 2: L_PARTKEY\n" +
                "  |  \n" +
                "  3:AGGREGATE (merge serialize)\n" +
                "  |  group by: 1: L_ORDERKEY, 2: L_PARTKEY, 15: L_SHIPMODE"));
        Assert.assertTrue(plan.contains("1:AGGREGATE (update serialize)\n" +
                "  |  STREAMING\n" +
                "  |  group by: 1: L_ORDERKEY, 2: L_PARTKEY, 15: L_SHIPMODE"));
        connectContext.getSessionVariable().setNewPlanerAggStage(0);
    }

    @Test
    public void testConstantTimeTNull() throws Exception {
        // check can get plan without exception
        String sql = "select TIMEDIFF(\"1969-12-30 21:44:11\", NULL) from t0;";
        String plan = getFragmentPlan(sql);
        Assert.assertTrue(plan.contains(" 1:Project\n" +
                "  |  <slot 4> : NULL"));

        sql = "select timediff(cast(cast(null as DATETIME) as DATETIME), " +
                "cast(case when ((cast(null as DOUBLE) < cast(null as DOUBLE))) then cast(null as DATETIME) " +
                "else cast(null as DATETIME) end as DATETIME)) as c18 from t0 as ref_0;";
        plan = getFragmentPlan(sql);
        Assert.assertTrue(plan.contains(" 1:Project\n" +
                "  |  <slot 4> : NULL"));
    }

    @Test
    public void testJoinAssociativityConst() throws Exception {
        String sql = "SELECT x0.*\n" +
                "FROM (\n" +
                "    SELECT 49 AS v0, v1\n" +
                "    FROM t0\n" +
                "    WHERE v1 is not null\n" +
                ") x0\n" +
                "    INNER JOIN test_all_type s0 ON x0.v0 = s0.t1a\n" +
                "    INNER JOIN tall l1 ON x0.v0 = l1.tf\n" +
                "\n" +
                "WHERE l1.tc < s0.t1c";
        String plan = getFragmentPlan(sql);
        Assert.assertTrue(plan.contains("  1:Project\n" +
                "  |  <slot 1> : 1: v1\n" +
                "  |  <slot 4> : 49\n" +
                "  |  <slot 26> : CAST(49 AS VARCHAR(1048576))\n" +
                "  |  \n" +
                "  0:OlapScanNode"));
    }

    @Test
    public void testJoinWithLimit() throws Exception {
        String sql = "select t2.v8 from (select v1, v2, v1 as v3 from t0 where v2<> v3 limit 15) as a join t1 " +
                "on a.v3 = t1.v4 join t2 on v4 = v7 join t2 as b" +
                " on a.v1 = b.v7 where b.v8 > t1.v5 limit 10";
        String plan = getFragmentPlan(sql);
        // check join on predicate which has expression with limit operator
        sql = "select t2.v8 from (select v1, v2, v1 as v3 from t0 where v2<> v3 limit 15) as a join t1 " +
                "on a.v3 + 1 = t1.v4 join t2 on v4 = v7 join t2 as b" +
                " on a.v3 + 2 = b.v7 where b.v8 > t1.v5 limit 10";
        plan = getFragmentPlan(sql);
    }

    @Test
    public void testPreAggregation() throws Exception {
        String sql = "select k1 from t0 inner join baseall on v1 = cast(k8 as int) group by k1";
        String plan = getFragmentPlan(sql);
        Assert.assertTrue(plan.contains("1:Project\n" +
                "  |  <slot 4> : 4: k1\n" +
                "  |  <slot 15> : CAST(CAST(13: k8 AS INT) AS BIGINT)\n" +
                "  |  \n" +
                "  0:OlapScanNode\n" +
                "     TABLE: baseall\n" +
                "     PREAGGREGATION: OFF. Reason: Predicates include the value column\n" +
                "     partitions=0/1"));

        sql = "select 0 from baseall inner join t0 on v1 = k1 group by (v2 + k2),k1";
        plan = getFragmentPlan(sql);
        Assert.assertTrue(plan.contains("0:OlapScanNode\n" +
                "     TABLE: baseall\n" +
                "     PREAGGREGATION: OFF. Reason: Group columns isn't bound table baseall"));
    }

    @Test
    public void testFourTableShuffleBucketShuffle() throws Exception {
        // check top join use shuffle bucket join
        //                   join(shuffle bucket)
        //                   /                  \
        //              join(partitioned)   join(partitioned)
        String sql = "with join1 as (\n" +
                "  select * from t2 join t3 on v7=v1\n" +
                "), \n" +
                "join2 as (\n" +
                "  select * from t0 join t1 on v1=v4\n" +
                ")\n" +
                "SELECT \n" +
                "  * \n" +
                "from \n" +
                "  join1 \n" +
                "  inner join[shuffle] join2 on v4 = v7;";

        String plan = getFragmentPlan(sql);
        Assert.assertTrue(plan.contains("10:HASH JOIN\n" +
                "  |  join op: INNER JOIN (BUCKET_SHUFFLE(S))"));
        Assert.assertTrue(plan.contains("4:HASH JOIN\n" +
                "  |  join op: INNER JOIN (PARTITIONED)"));
        Assert.assertTrue(plan.contains("9:HASH JOIN\n" +
                "  |    |  join op: INNER JOIN (PARTITIONED)"));
    }

    @Test
    public void testArrayFunctionFilter() throws Exception {
        String sql = "select * from test_array where array_length(c1) between 2 and 3;";
        String plan = getFragmentPlan(sql);
        Assert.assertTrue(plan.contains("PREDICATES: array_length(2: c1) >= 2, array_length(2: c1) <= 3"));
    }

    @Test
    public void testSemiReorder() throws Exception {
        String sql = "select 0 from t0,t1 left semi join t2 on v1 = v7";
        String plan = getFragmentPlan(sql);
        Assert.assertTrue(plan.contains("PLAN FRAGMENT 0\n" +
                " OUTPUT EXPRS:10: expr\n" +
                "  PARTITION: RANDOM\n" +
                "\n" +
                "  RESULT SINK\n" +
                "\n" +
                "  8:Project\n" +
                "  |  <slot 10> : 0\n" +
                "  |  \n"));
    }

    @Test
    public void testEmptyNodeWithJoin() throws Exception {
        // check no exception
        String sql = "SELECT\n" +
                "        subq_0.c3, ref_2.id_datetime        \n" +
                "FROM (\n" +
                "        SELECT\n" +
                "                ref_0.id_date AS c3\n" +
                "        FROM\n" +
                "                test_all_type AS ref_0 WHERE FALSE) AS subq_0\n" +
                "        INNER JOIN test_all_type AS ref_1 ON (subq_0.c3 = ref_1.id_date)\n" +
                "        INNER JOIN test_all_type AS ref_2 ON (subq_0.c3 = ref_2.id_datetime)\n" +
                "WHERE\n" +
                "        ref_2.t1a >= ref_1.t1a";
        String plan = getFragmentPlan(sql);
    }

    @Test
    public void testJoinReorderWithExpressions() throws Exception {
        Config.enable_decimal_v3 = true;
        String sql = "SELECT t2.*\n" +
                "FROM t2, (\n" +
                "    SELECT *\n" +
                "    FROM t1 \n" +
                "    WHERE false) subt1 \n" +
                "    LEFT OUTER JOIN (\n" +
                "        SELECT *\n" +
                "        FROM t3 \n" +
                "        WHERE CAST(t3.v1 AS BOOLEAN) BETWEEN (t3.v2) AND (t3.v2) ) subt3 \n" +
                "    ON subt1.v4 = subt3.v1 AND subt1.v4 >= subt3.v1 AND subt1.v5 > subt3.v1 AND subt1.v5 = subt3.v1 \n" +
                "WHERE (subt1.v5 BETWEEN subt1.v5 AND CAST(subt1.v5 AS DECIMAL64)) = subt3.v2;";

        RuleSet mockRule = new RuleSet() {
            @Override
            public void addJoinTransformationRules() {
                this.getTransformRules().clear();
                this.getTransformRules().add(JoinAssociativityRule.getInstance());
            }
        };

        new MockUp<OptimizerContext>() {
            @Mock
            public RuleSet getRuleSet() {
                return mockRule;
            }
        };

        String plan = getFragmentPlan(sql);
        Assert.assertTrue(plan.contains("  4:Project\n" +
                "  |  <slot 1> : 1: v7\n" +
                "  |  <slot 2> : 2: v8\n" +
                "  |  <slot 3> : 3: v9\n" +
                "  |  <slot 4> : 4: v4\n" +
                "  |  <slot 5> : 5: v5\n" +
                "  |  <slot 10> : CAST((11: cast >= 11: cast) AND (11: cast <= CAST(CAST(5: v5 AS DECIMAL64(18,18)) AS DECIMAL128(37,18))) AS BIGINT)\n" +
                "  |  common expressions:\n" +
                "  |  <slot 11> : CAST(5: v5 AS DECIMAL128(37,18))"));
        Config.enable_decimal_v3 = false;
    }

    @Test
    public void testIfTimediff() throws Exception {
        String sql = "SELECT COUNT(*) FROM t0 WHERE (CASE WHEN CAST(t0.v1 AS BOOLEAN ) THEN " +
                "TIMEDIFF(\"1970-01-08\", \"1970-01-12\") END) BETWEEN (1341067345) AND " +
                "(((CASE WHEN false THEN -843579223 ELSE -1859488192 END)+(((-406527105)+(540481936))))) ;";
        String plan = getFragmentPlan(sql);
        Assert.assertTrue(plan.contains(
                "PREDICATES: CAST(if(CAST(1: v1 AS BOOLEAN), -345600.0, NULL) AS DOUBLE) >= 1.341067345E9, CAST(if(CAST(1: v1 AS BOOLEAN), -345600.0, NULL) AS DOUBLE) <= -1.725533361E9"));
    }

    @Test
    public void testPredicateOnThreeTables() throws Exception {
        String sql = "SELECT \n" +
                "  DISTINCT t1.v4 \n" +
                "FROM \n" +
                "  t1, \n" +
                "  (\n" +
                "    SELECT \n" +
                "      t3.v1, \n" +
                "      t3.v2, \n" +
                "      t3.v3\n" +
                "    FROM \n" +
                "      t3\n" +
                "  ) subt3 FULL \n" +
                "  JOIN t0 ON subt3.v3 != t0.v1 \n" +
                "  AND subt3.v3 = t0.v1 \n" +
                "WHERE \n" +
                "  (\n" +
                "    (t0.v2) BETWEEN (\n" +
                "      CAST(subt3.v2 AS STRING)\n" +
                "    ) \n" +
                "    AND (t0.v2)\n" +
                "  ) = (t1.v4);";
        String plan = getFragmentPlan(sql);
        // check no exception
        Assert.assertTrue(plan.contains(" 3:CROSS JOIN"));
    }

    @Test
    public void testDecimalCast() throws Exception {
        Config.enable_decimal_v3 = true;
        String sql = "select * from baseall where cast(k5 as decimal32(4,3)) = 1.234";
        String plan = getFragmentPlan(sql);
        Assert.assertTrue(plan.contains("PREDICATES: CAST(5: k5 AS DECIMAL32(4,3)) = 1.234"));

        sql = "SELECT k5 FROM baseall WHERE (CAST(k5 AS DECIMAL32 ) ) IN (0.006) " +
                "GROUP BY k5 HAVING (k5) IN (0.005, 0.006)";
        plan = getFragmentPlan(sql);
        Assert.assertTrue(plan.contains("PREDICATES: 5: k5 IN (0.005, 0.006), CAST(5: k5 AS DECIMAL32(9,9)) = 0.006"));
        Config.enable_decimal_v3 = false;
    }

    @Test
    public void testFullOuterJoinOutputRowCount() throws Exception {
        Config.enable_decimal_v3 = true;
        String sql = "SELECT\n" +
                "    (NOT(FALSE))\n" +
                "FROM (\n" +
                "    SELECT t0.v1,t0.v2,t0.v3 \n" +
                "    FROM t0\n" +
                "    WHERE (t0.v1) BETWEEN(CAST(t0.v2 AS DECIMAL64)) AND(t0.v1)) subt0\n" +
                "    FULL OUTER JOIN (\n" +
                "    SELECT t1.v4, t1.v5, t1.v6\n" +
                "    FROM t1\n" +
                "    WHERE TRUE) subt1 ON subt0.v3 = subt1.v6\n" +
                "    AND subt0.v1 > ((1808124905) % (1336789350))\n" +
                "WHERE\n" +
                "    BITMAP_CONTAINS (bitmap_hash (\"dWyMZ\"), ((- 817000778) - (- 809159836)))\n" +
                "GROUP BY\n" +
                "    1.38432132E8, \"1969-12-20 10:26:22\"\n" +
                "HAVING (COUNT(NULL))\n" +
                "IN(- 1210205071)\n";
        String plan = getFragmentPlan(sql);
        // Just make sure we can get the final plan, and not crashed because of stats calculator error.
    }

    @Test
    public void testShuffleBucketErrorJoinPredicateOrder() throws Exception {
        String sql = "select * from t0 left join[shuffle] (\n" +
                "    select t1.* from t1 left join[shuffle] t2 \n" +
                "    on t1.v4 = t2.v7 \n" +
                "    and t1.v6 = t2.v9 \n" +
                "    and t1.v5 = t2.v8) as j2\n" +
                "on t0.v3 = j2.v6\n" +
                "  and t0.v1 = j2.v4\n" +
                "  and t0.v2 = j2.v5;";
        String plan = getFragmentPlan(sql);
        Assert.assertTrue(plan.contains("  9:HASH JOIN\n" +
                "  |  join op: LEFT OUTER JOIN (PARTITIONED)"));
        Assert.assertTrue(plan.contains("  6:HASH JOIN\n" +
                "  |  join op: LEFT OUTER JOIN (PARTITIONED)"));
    }
    
    @Test
    public void testDeriveOutputColumns() throws Exception {
        String sql = "select \n" +
                "  rand() as c0, \n" +
                "  round(\n" +
                "    cast(\n" +
                "      rand() as DOUBLE\n" +
                "    )\n" +
                "  ) as c1 \n" +
                "from \n" +
                "  (\n" +
                "    select \n" +
                "      subq_0.v1 as c0 \n" +
                "    from \n" +
                "      (\n" +
                "        select \n" +
                "          v1,v2,v3\n" +
                "        from \n" +
                "          t0 as ref_0 \n" +
                "        where \n" +
                "          ref_0.v1 = ref_0.v2 \n" +
                "        limit \n" +
                "          72\n" +
                "      ) as subq_0 \n" +
                "      right join t1 as ref_1 on (subq_0.v3 = ref_1.v5) \n" +
                "    where \n" +
                "      subq_0.v2 <> subq_0.v3 \n" +
                "    limit \n" +
                "      126\n" +
                "  ) as subq_1 \n" +
                "where \n" +
                "  66 <= unix_timestamp() \n" +
                "limit \n" +
                "  155;";
        String plan = getFragmentPlan(sql);
<<<<<<< HEAD
        System.out.println(plan);
=======
>>>>>>> c55381a6
        Assert.assertTrue(plan.contains("  6:Project\n" +
                "  |  <slot 3> : 3: v3"));
    }

    @Test
    public void testSelectConstantFormJoin() throws Exception {
        String sql = "SELECT \n" +
                "  * \n" +
                "from \n" +
                "  (\n" +
                "    select \n" +
                "      ref_0.t1c as c5, \n" +
                "      37 as c6 \n" +
                "    from \n" +
                "      test_all_type as ref_0 \n" +
                "      inner join test_all_type as ref_1 on (\n" +
                "        ref_0.t1f = ref_1.t1f\n" +
                "      ) \n" +
                "    where \n" +
                "      ref_0.t1c <> ref_0.t1c\n" +
                "  ) as subq_0 \n" +
                "  inner join part as ref_2 on (subq_0.c5 = ref_2.P_PARTKEY) \n" +
                "  inner join supplier as ref_3 on (subq_0.c5 = ref_3.S_SUPPKEY) \n" +
                "where \n" +
                "  (\n" +
                "    (ref_3.S_NAME > ref_2.P_TYPE) \n" +
                "    and (true)\n" +
                "  ) \n" +
                "  and (\n" +
                "    (subq_0.c6 = ref_3.S_NATIONKEY) \n" +
                "    and (true)\n" +
                "  ) \n" +
                "limit \n" +
                "  45;";
        String plan = getFragmentPlan(sql);
<<<<<<< HEAD
        System.out.println(plan);
=======
>>>>>>> c55381a6
        Assert.assertTrue(plan.contains("  9:Project\n" +
                "  |  <slot 3> : 3: t1c\n" +
                "  |  <slot 21> : 21: expr\n" +
                "  |  <slot 22> : 22: P_PARTKEY\n" +
                "  |  <slot 23> : 23: P_NAME\n" +
                "  |  <slot 24> : 24: P_MFGR\n" +
                "  |  <slot 25> : 25: P_BRAND\n" +
                "  |  <slot 26> : 26: P_TYPE\n" +
                "  |  <slot 27> : 27: P_SIZE\n" +
                "  |  <slot 28> : 28: P_CONTAINER\n" +
                "  |  <slot 29> : 29: P_RETAILPRICE\n" +
                "  |  <slot 30> : 30: P_COMMENT\n" +
                "  |  <slot 31> : 31: PAD\n" +
                "  |  <slot 40> : CAST(21: expr AS INT)"));

        Assert.assertTrue(plan.contains("  6:Project\n" +
                "  |  <slot 3> : 3: t1c\n" +
                "  |  <slot 21> : 37"));
    }

    @Test
    public void testPushDownEquivalenceDerivePredicate() throws Exception {
        // check is null predicate on t1.v5 which equivalences derive from t1.v4 can not push down to scan node
        String sql = "SELECT \n" +
                "  subt0.v2, \n" +
                "  t1.v6\n" +
                "FROM \n" +
                "  (\n" +
                "    SELECT \n" +
                "      t0.v1, \n" +
                "      t0.v2, \n" +
                "      t0.v3\n" +
                "    FROM \n" +
                "      t0\n" +
                "  ) subt0 \n" +
                "  LEFT JOIN t1 ON subt0.v3 = t1.v4 \n" +
                "  AND subt0.v3 = t1.v4 \n" +
                "  AND subt0.v3 = t1.v5 \n" +
                "  AND subt0.v3 >= t1.v5 \n" +
                "WHERE \n" +
                "  (\n" +
                "    (\n" +
                "      (t1.v4) < (\n" +
                "        (\n" +
                "          (-650850438)-(\n" +
                "            (\n" +
                "              (2000266938)%(-1243652117)\n" +
                "            )\n" +
                "          )\n" +
                "        )\n" +
                "      )\n" +
                "    ) IS NULL\n" +
                "  ) \n" +
                "GROUP BY \n" +
                " subt0.v2, \n" +
                "  t1.v6;";
        String plan = getFragmentPlan(sql);
        Assert.assertTrue(plan.contains(" 0:OlapScanNode\n" +
                "     TABLE: t1\n" +
                "     PREAGGREGATION: ON\n" +
                "     partitions=0/1"));
    }

    @Test
    public void testJoinOnPredicateRewrite() throws Exception {
        String sql = "select * from t0 left outer join t1 on v1=v4 and cast(v2 as bigint) = v5 and false";
        String plan = getFragmentPlan(sql);
        Assert.assertTrue(plan.contains("equal join conjunct: 1: v1 = 4: v4"));
        Assert.assertTrue(plan.contains("1:EMPTYSET"));
    }

    @Test
    public void testSetOpCast() throws Exception {
        String sql = "select * from t0 union all (select * from t1 union all select k1,k7,k8 from  baseall)";
        String plan = getVerboseExplain(sql);
        Assert.assertTrue(plan.contains(
                "  0:UNION\n" +
                        "  |  child exprs:\n" +
                        "  |      [1, BIGINT, true] | [4, VARCHAR(20), true] | [5, DOUBLE, true]\n" +
                        "  |      [23, BIGINT, true] | [24, VARCHAR(20), true] | [25, DOUBLE, true]"));
        Assert.assertTrue(plan.contains(
                "  |  19 <-> [19: k7, VARCHAR, true]\n" +
                        "  |  20 <-> [20: k8, DOUBLE, true]\n" +
                        "  |  22 <-> cast([11: k1, TINYINT, true] as BIGINT)"));

        sql =
                "select * from t0 union all (select cast(v4 as int), v5,v6 from t1 except select cast(v7 as int), v8, v9 from t2)";
        plan = getVerboseExplain(sql);
        Assert.assertTrue(plan.contains("  0:UNION\n" +
                "  |  child exprs:\n" +
                "  |      [1, BIGINT, true] | [2, BIGINT, true] | [3, BIGINT, true]\n" +
                "  |      [15, BIGINT, true] | [13, BIGINT, true] | [14, BIGINT, true]\n" +
                "  |  pass-through-operands: all\n" +
                "  |  cardinality: 2\n" +
                "  |  \n" +
                "  |----11:EXCHANGE\n" +
                "  |       cardinality: 1\n" +
                "  |    \n" +
                "  2:EXCHANGE\n" +
                "     cardinality: 1\n" +
                "\n" +
                "PLAN FRAGMENT 1(F02)\n" +
                "\n" +
                "  Input Partition: RANDOM\n" +
                "  OutPut Partition: RANDOM\n" +
                "  OutPut Exchange Id: 11\n" +
                "\n" +
                "  10:Project\n" +
                "  |  output columns:\n" +
                "  |  13 <-> [13: v5, BIGINT, true]\n" +
                "  |  14 <-> [14: v6, BIGINT, true]\n" +
                "  |  15 <-> cast([12: cast, INT, true] as BIGINT)\n" +
                "  |  cardinality: 1\n" +
                "  |  \n" +
                "  3:EXCEPT\n" +
                "  |  child exprs:\n" +
                "  |      [7, INT, true] | [5, BIGINT, true] | [6, BIGINT, true]\n" +
                "  |      [11, INT, true] | [9, BIGINT, true] | [10, BIGINT, true]"));
    }

    @Test
    public void testSemiJoinFalsePredicate() throws Exception {
        String sql = "select * from t0 left semi join t3 on t0.v1 = t3.v1 " +
                "AND CASE WHEN NULL THEN t0.v1 ELSE '' END = CASE WHEN true THEN 'fGrak3iTt' WHEN false THEN t3.v1 ELSE 'asf' END";
        String plan = getFragmentPlan(sql);
        Assert.assertTrue(plan.contains("  |  join op: RIGHT SEMI JOIN (PARTITIONED)\n" +
                "  |  hash predicates:\n" +
                "  |  colocate: false, reason: \n" +
                "  |  equal join conjunct: 4: v1 = 1: v1"));
    }

    @Test
    public void testTopNOffsetError() throws Exception {
        long limit = connectContext.getSessionVariable().getSqlSelectLimit();
        connectContext.getSessionVariable().setSqlSelectLimit(200);
        String sql = "select * from (select * from t0 order by v1 limit 5) as a left join t1 on a.v1 = t1.v4";
        String plan = getFragmentPlan(sql);
        Assert.assertTrue(plan.contains("  1:TOP-N\n" +
                "  |  order by: <slot 1> 1: v1 ASC\n" +
                "  |  offset: 0\n" +
                "  |  limit: 5"));
        connectContext.getSessionVariable().setSqlSelectLimit(limit);
    }

    @Test
    public void testProjectReuse() throws Exception {
        String sql = "select nullif(v1, v1) + (0) as a , nullif(v1, v1) + (1 - 1) as b from t0;";
        String plan = getFragmentPlan(sql);
        Assert.assertTrue(plan.contains("<slot 4> : nullif(1: v1, 1: v1) + 0"));
        Assert.assertTrue(plan.contains(" OUTPUT EXPRS:4: expr | 4: expr"));
    }

    @Test
    public void testFunctionNullable() throws Exception {
        String sql = "select UNIX_TIMESTAMP(\"2015-07-28 19:41:12\", \"22\");";
        String plan = getThriftPlan(sql);
        Assert.assertTrue(
                plan.contains("signature:unix_timestamp(VARCHAR, VARCHAR), scalar_fn:TScalarFunction(symbol:), " +
                        "id:0, fid:50303, could_apply_dict_optimize:false), has_nullable_child:false, is_nullable:true"));
    }

    @Test
    public void testOnlyCrossJoin() throws Exception {
        String sql = "select * from t0 as x0 join t1 as x1 on (1 = 2) is not null;";
        String plan = getFragmentPlan(sql);
        Assert.assertTrue(plan.contains("3:CROSS JOIN\n" +
                "  |  cross join:\n" +
                "  |  predicates is NULL"));
    }

    @Test
    public void testFailedLeftJoin() {
        String sql = "select * from t0 as x0 left outer join t1 as x1 on (1 = 2) is not null";
        Assert.assertThrows("No equal on predicate in LEFT OUTER JOIN is not supported", SemanticException.class,
                () -> getFragmentPlan(sql));
    }

    @Test
    public void testDecimalConstRewrite() throws Exception {
        String sql = "select * from t0 WHERE CAST( - 8 AS DECIMAL ) * + 52 + 87 < - 86";
        String plan = getFragmentPlan(sql);
        Assert.assertTrue(plan.contains("  0:OlapScanNode\n" +
                "     TABLE: t0\n" +
                "     PREAGGREGATION: ON\n" +
                "     PREDICATES: TRUE"));
    }

    @Test
    public void testJoinReorderWithPredicate() throws Exception {
        connectContext.getSessionVariable().setMaxTransformReorderJoins(2);
        String sql = "select t0.v1 from t0, t1, t2, t3 where t0.v1 + t3.v1 = 2";
        String plan = getFragmentPlan(sql);
        connectContext.getSessionVariable().setMaxTransformReorderJoins(4);
        Assert.assertTrue(plan.contains("11:CROSS JOIN\n" +
                "  |  cross join:\n" +
                "  |  predicates: 1: v1 + 10: v1 = 2"));
    }

    @Test
    public void testDateTypeReduceCast() throws Exception {
        String sql =
                "select * from test_all_type_distributed_by_datetime where cast(cast(id_datetime as date) as datetime) >= '1970-01-01 12:00:00' " +
                        "and cast(cast(id_datetime as date) as datetime) <= '1970-01-01 18:00:00'";
        String plan = getFragmentPlan(sql);
        Assert.assertTrue(plan.contains(
                "CAST(CAST(8: id_datetime AS DATE) AS DATETIME) >= '1970-01-01 12:00:00', CAST(CAST(8: id_datetime AS DATE) AS DATETIME) <= '1970-01-01 18:00:00'"));
    }

    @Test
    public void testCharCompareWithVarchar() throws Exception {
        String sql = "select t2.tb from tall t1 join tall t2 " +
                "on t1.tc = t2.tb and t2.tt = 123 and (t2.tt != 'ax') = t2.td;";
        String plan = getFragmentPlan(sql);
        Assert.assertTrue(plan.contains("PREDICATES: 20: tt = '123', " +
                "CAST(20: tt != 'ax' AS BIGINT) = 14: td, 14: td = 1"));
    }

    @Test
    public void testSubqueryLimit() throws Exception {
        String sql = "select * from t0 where 2 = (select v4 from t1 limit 1);";
        String plan = getFragmentPlan(sql);
        Assert.assertTrue(plan.contains("  4:ASSERT NUMBER OF ROWS\n" +
                "  |  assert number of rows: LE 1"));
    }

    @Test
    public void testEqStringCast() throws Exception {
        String sql = "select 'a' = v1 from t0";
        String plan = getFragmentPlan(sql);
        Assert.assertTrue(plan.contains("CAST(1: v1 AS VARCHAR(1048576)) = 'a'\n"));
    }

    @Test
    public void testUnionChildProjectHasNullable() throws Exception {
        String sql = "SELECT \n" +
                "  DISTINCT * \n" +
                "FROM \n" +
                "  (\n" +
                "    SELECT \n" +
                "      DISTINCT DAY(\"292269055-12-03 00:47:04\") \n" +
                "    FROM \n" +
                "      t1\n" +
                "    WHERE \n" +
                "      true \n" +
                "    UNION ALL \n" +
                "    SELECT \n" +
                "      DISTINCT DAY(\"292269055-12-03 00:47:04\") \n" +
                "    FROM \n" +
                "      t1\n" +
                "    WHERE \n" +
                "      (\n" +
                "        (true) IS NULL\n" +
                "      )\n" +
                "  ) t;";
        String plan = getVerboseExplain(sql);
        Assert.assertTrue(plan.contains("8:AGGREGATE (update serialize)\n" +
                "  |  STREAMING\n" +
                "  |  group by: [9: day, TINYINT, true]\n" +
                "  |  cardinality: 0\n" +
                "  |  \n" +
                "  0:UNION\n" +
                "  |  child exprs:\n" +
                "  |      [4, TINYINT, true]\n" +
                "  |      [8, TINYINT, true]\n" +
                "  |  pass-through-operands: all"));
    }

    @Test
    public void testNullableSameWithChildrenFunctions() throws Exception {
        String sql = "select distinct day(id_datetime) from test_all_type_partition_by_datetime";
        String plan = getVerboseExplain(sql);
        Assert.assertTrue(plan.contains(" 1:Project\n" +
                "  |  output columns:\n" +
                "  |  11 <-> day[([2: id_datetime, DATETIME, false]); args: DATETIME; result: TINYINT; args nullable: false; result nullable: false]"));
    }

    @Test
    public void testEqDoubleCast() throws Exception {
        String sql = "select 'a' = t1e from test_all_type";
        String plan = getFragmentPlan(sql);
        Assert.assertTrue(plan.contains("CAST(5: t1e AS DOUBLE) = CAST('a' AS DOUBLE)\n"));
    }

    @Test
    public void testNotEqStringCast() throws Exception {
        String sql = "select 'a' != v1 from t0";
        String plan = getFragmentPlan(sql);
        Assert.assertTrue(plan.contains("CAST(1: v1 AS VARCHAR(1048576)) != 'a'\n"));
    }

    @Test
    public void testConstantNullable() throws Exception {
        String sql = "SELECT MICROSECONDS_SUB(\"1969-12-25\", NULL) FROM t1";
        ExecPlan plan = UtFrameUtils.getPlanAndFragment(connectContext, sql).second;
        List<ColumnRefOperator> outColumns = plan.getOutputColumns();

        Assert.assertEquals(1, outColumns.size());
        Assert.assertEquals(Type.DATETIME, outColumns.get(0).getType());
        Assert.assertTrue(outColumns.get(0).isNullable());
    }

    @Test
    public void testUnionNullConstant() throws Exception {
        String sql = "select count(*) from (select null as c1 union all select null as c1) t group by t.c1";
        String plan = getVerboseExplain(sql);
        Assert.assertTrue(plan.contains("0:UNION\n" +
                "  |  child exprs:\n" +
                "  |      [1, NULL_TYPE, true]\n" +
                "  |      [2, NULL_TYPE, true]"));

        sql = "select count(*) from (select 1 as c1 union all select null as c1) t group by t.c1";
        plan = getVerboseExplain(sql);
        Assert.assertTrue(plan.contains(" 0:UNION\n" +
                "  |  child exprs:\n" +
                "  |      [1, TINYINT, false]\n" +
                "  |      [2, TINYINT, true]"));

        sql =
                "select count(*) from (select cast('1.2' as decimal(10,2)) as c1 union all select cast('1.2' as decimal(10,0)) as c1) t group by t.c1";
        plan = getVerboseExplain(sql);
        Assert.assertTrue(plan.contains("0:UNION\n" +
                "  |  child exprs:\n" +
                "  |      [1, DECIMAL64(12,2), true]\n" +
                "  |      [2, DECIMAL64(12,2), true]"));

        sql =
                "select count(*) from (select cast('1.2' as decimal(5,2)) as c1 union all select cast('1.2' as decimal(10,0)) as c1) t group by t.c1";
        plan = getVerboseExplain(sql);
        Assert.assertTrue(plan.contains("0:UNION\n" +
                "  |  child exprs:\n" +
                "  |      [1, DECIMAL64(12,2), true]\n" +
                "  |      [2, DECIMAL64(12,2), true]"));
    }

    @Test
    public void testSemiJoinReorder() throws Exception {
        String sql = "SELECT \n" +
                "  v2 \n" +
                "FROM \n" +
                "  t0 \n" +
                "WHERE \n" +
                "  v1 IN (\n" +
                "    SELECT \n" +
                "      v2 \n" +
                "    FROM \n" +
                "      t0 \n" +
                "    WHERE \n" +
                "      (\n" +
                "        v2 IN (\n" +
                "          SELECT \n" +
                "            v1\n" +
                "          FROM \n" +
                "            t0\n" +
                "        ) \n" +
                "        OR (\n" +
                "          v2 IN (\n" +
                "            SELECT \n" +
                "              v1\n" +
                "            FROM \n" +
                "              t0\n" +
                "          )\n" +
                "        )\n" +
                "      ) \n" +
                "      AND (\n" +
                "        v3 IN (\n" +
                "          SELECT \n" +
                "            v1 \n" +
                "          FROM \n" +
                "            t0\n" +
                "        )\n" +
                "      )\n" +
                "  );";
        // check no exception
        String plan = getFragmentPlan(sql);
        Assert.assertTrue(plan.contains(" 10:HASH JOIN\n" +
                "  |  join op: LEFT OUTER JOIN (BROADCAST)\n" +
                "  |  hash predicates:\n" +
                "  |  colocate: false, reason: \n" +
                "  |  equal join conjunct: 5: v2 = 11: v1\n" +
                "  |  other predicates: (10: expr) OR (11: v1 IS NOT NULL)"));
    }
}<|MERGE_RESOLUTION|>--- conflicted
+++ resolved
@@ -404,7 +404,6 @@
     public void testCrossJoinToInnerJoin() throws Exception {
         String sql = "SELECT t0.v1 from t0, test_all_type where t0.v1 = test_all_type.t1d";
         String planFragment = getFragmentPlan(sql);
-        System.out.println(planFragment);
         Assert.assertTrue(planFragment.contains("join op: INNER JOIN"));
         Assert.assertTrue(planFragment.contains("equal join conjunct: 1: v1 = 7: t1d"));
     }
@@ -1183,7 +1182,6 @@
         connectContext.getSessionVariable().setNewPlanerAggStage(2);
         String sql = "select count(*) from (select v1 from t0 order by v2 limit 10,20) t;";
         String plan = getFragmentPlan(sql);
-        System.out.println(plan);
         Assert.assertTrue(plan.contains("3:AGGREGATE (update finalize)"));
         connectContext.getSessionVariable().setNewPlanerAggStage(0);
     }
@@ -1886,7 +1884,6 @@
                 "    LEFT JOIN ods_order ref_1 ON ref_0.order_dt = ref_1.order_dt\n" +
                 "  WHERE ref_1.order_no IS NOT NULL;";
         String plan = getFragmentPlan(sql);
-        System.out.println(plan);
         Assert.assertTrue(plan.contains("4:HASH JOIN\n" +
                 "  |  join op: INNER JOIN (BROADCAST)"));
     }
@@ -2074,7 +2071,6 @@
     public void testAggregateTwoLevelToOneLevelOptimization() throws Exception {
         String sql = "SELECT c2, count(*) FROM db1.tbl3 WHERE c1<10 GROUP BY c2;";
         String plan = getFragmentPlan(sql);
-        System.out.println(plan);
         Assert.assertEquals(1, StringUtils.countMatches(plan, "AGGREGATE (update finalize)"));
 
         sql = " SELECT c2, count(*) FROM (SELECT t1.c2 as c2 FROM db1.tbl3 as t1 INNER JOIN [shuffle] db1.tbl4 " +
@@ -2771,7 +2767,6 @@
                 " union select join2.id from join1 RIGHT ANTI JOIN join2 on join1.id = join2.id " +
                 " and 1 > 2 WHERE (NOT (true)) group by join2.id ";
         String plan = getFragmentPlan(sql);
-        System.out.println(plan);
         Assert.assertTrue(plan.contains("4:HASH JOIN\n" +
                 "  |  join op: LEFT ANTI JOIN (BROADCAST)\n" +
                 "  |  hash predicates:\n" +
@@ -2787,7 +2782,6 @@
                 "SELECT 1 FROM join1 RIGHT ANTI JOIN join2 on join1.id = join2.id and join2.dt = 1 FULL OUTER JOIN "
                         + "pushdown_test on join2.dt = pushdown_test.k3 WHERE join2.value != join2.value";
         String plan = getFragmentPlan(sql);
-        System.out.println(plan);
         Assert.assertTrue(plan.contains("  9:HASH JOIN\n" +
                 "  |  join op: RIGHT OUTER JOIN (PARTITIONED)\n" +
                 "  |  hash predicates:\n" +
@@ -2807,7 +2801,6 @@
                 "SELECT 1 FROM join1 RIGHT ANTI JOIN join2 on join1.id = join2.id FULL OUTER JOIN "
                         + "pushdown_test on join2.dt = pushdown_test.k3 WHERE join2.value != join2.value";
         String plan = getFragmentPlan(sql);
-        System.out.println(plan);
         Assert.assertTrue(plan.contains("  9:HASH JOIN\n" +
                 "  |  join op: RIGHT OUTER JOIN (PARTITIONED)\n" +
                 "  |  hash predicates:\n" +
@@ -3622,10 +3615,6 @@
                 "select * from join1 where join1.dt > 1 and NOT EXISTS (select * from join1 as a where join1.dt = 1 and a.id = join1.id)" +
                         "and NOT EXISTS (select * from join1 as a where join1.dt = 2 and a.id = join1.id);";
         String explainString = getFragmentPlan(sql);
-<<<<<<< HEAD
-        System.out.println(explainString);
-=======
->>>>>>> c55381a6
         Assert.assertTrue(explainString.contains("  4:HASH JOIN\n" +
                 "  |  join op: RIGHT ANTI JOIN (COLOCATE)\n" +
                 "  |  hash predicates:\n" +
@@ -4624,10 +4613,6 @@
     public void testEmptyProjectCountStar() throws Exception {
         String sql = "select count(*) from test_all_type a, test_all_type b where a.t1a is not null";
         String plan = getCostExplain(sql);
-<<<<<<< HEAD
-        System.out.println(plan);
-=======
->>>>>>> c55381a6
         Assert.assertTrue(plan.contains("  4:CROSS JOIN\n" +
                 "  |  cross join:\n" +
                 "  |  predicates is NULL.\n" +
@@ -5046,10 +5031,6 @@
                 "limit \n" +
                 "  155;";
         String plan = getFragmentPlan(sql);
-<<<<<<< HEAD
-        System.out.println(plan);
-=======
->>>>>>> c55381a6
         Assert.assertTrue(plan.contains("  6:Project\n" +
                 "  |  <slot 3> : 3: v3"));
     }
@@ -5085,10 +5066,6 @@
                 "limit \n" +
                 "  45;";
         String plan = getFragmentPlan(sql);
-<<<<<<< HEAD
-        System.out.println(plan);
-=======
->>>>>>> c55381a6
         Assert.assertTrue(plan.contains("  9:Project\n" +
                 "  |  <slot 3> : 3: t1c\n" +
                 "  |  <slot 21> : 21: expr\n" +
