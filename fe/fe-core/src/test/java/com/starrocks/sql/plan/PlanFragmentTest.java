// This file is licensed under the Elastic License 2.0. Copyright 2021 StarRocks Limited.

package com.starrocks.sql.plan;

import com.starrocks.analysis.CastExpr;
import com.starrocks.analysis.Expr;
import com.starrocks.analysis.IntLiteral;
import com.starrocks.catalog.Catalog;
import com.starrocks.catalog.Database;
import com.starrocks.catalog.MaterializedIndex;
import com.starrocks.catalog.OlapTable;
import com.starrocks.catalog.Partition;
import com.starrocks.catalog.Replica;
import com.starrocks.catalog.Table;
import com.starrocks.catalog.Tablet;
import com.starrocks.catalog.Type;
import com.starrocks.common.Config;
import com.starrocks.common.FeConstants;
import com.starrocks.qe.SessionVariable;
import com.starrocks.sql.analyzer.SemanticException;
import com.starrocks.sql.common.StarRocksPlannerException;
import com.starrocks.sql.optimizer.OptimizerContext;
import com.starrocks.sql.optimizer.operator.scalar.CastOperator;
import com.starrocks.sql.optimizer.operator.scalar.ColumnRefOperator;
import com.starrocks.sql.optimizer.operator.scalar.ConstantOperator;
import com.starrocks.sql.optimizer.operator.scalar.ScalarOperator;
import com.starrocks.sql.optimizer.rule.RuleSet;
import com.starrocks.sql.optimizer.rule.transformation.JoinAssociativityRule;
import com.starrocks.utframe.StarRocksAssert;
import mockit.Expectations;
import mockit.Mock;
import mockit.MockUp;
import org.apache.commons.lang3.StringUtils;
import org.junit.Assert;
import org.junit.BeforeClass;
import org.junit.Rule;
import org.junit.Test;
import org.junit.rules.ExpectedException;

import java.util.HashMap;

public class PlanFragmentTest extends PlanTestBase {
    @BeforeClass
    public static void beforeClass() throws Exception {
        PlanTestBase.beforeClass();
        StarRocksAssert starRocksAssert = new StarRocksAssert(connectContext);
        starRocksAssert.withTable("create table test_array(c0 INT, c1 array<varchar(65533)>)" +
                " duplicate key(c0) distributed by hash(c0) buckets 1 " +
                "properties('replication_num'='1');");
        starRocksAssert.withTable("create table test.colocate1\n" +
                        "(k1 int, k2 int, k3 int) distributed by hash(k1, k2) buckets 1\n" +
                        "properties(\"replication_num\" = \"1\"," +
                        "\"colocate_with\" = \"group1\");")
                .withTable("create table test.colocate2\n" +
                        "(k1 int, k2 int, k3 int) distributed by hash(k1, k2) buckets 1\n" +
                        "properties(\"replication_num\" = \"1\"," +
                        "\"colocate_with\" = \"group1\");")
                .withTable("create table test.nocolocate3\n" +
                        "(k1 int, k2 int, k3 int) distributed by hash(k1, k2) buckets 10\n" +
                        "properties(\"replication_num\" = \"1\");");
    }

    @Test
    public void testColocateDistributeSatisfyShuffleColumns() throws Exception {
        connectContext.getSessionVariable().setEnableReplicationJoin(true);
        String sql = "select * from colocate1 left join colocate2 on colocate1.k1=colocate2.k1;";
        String plan = getFragmentPlan(sql);
        Assert.assertTrue(plan.contains("colocate: false"));
        Assert.assertTrue(plan.contains("join op: LEFT OUTER JOIN (REPLICATED)"));

        sql = "select * from colocate1 left join colocate2 on colocate1.k1=colocate2.k1 and colocate1.k2=colocate2.k2;";
        plan = getFragmentPlan(sql);
        Assert.assertTrue(plan.contains("colocate: true"));
        Assert.assertTrue(plan.contains("join op: LEFT OUTER JOIN (COLOCATE)"));
        connectContext.getSessionVariable().setEnableReplicationJoin(false);
    }

    @Test
    public void testScan() throws Exception {
        String sql = "select * from t0";
        String planFragment = getFragmentPlan(sql);
        Assert.assertTrue(planFragment.contains(" OUTPUT EXPRS:1: v1 | 2: v2 | 3: v3\n"
                + "  PARTITION: RANDOM"));
    }

    @Test
    public void testProject() throws Exception {
        String sql = "select v1 from t0";
        String planFragment = getFragmentPlan(sql);
        Assert.assertTrue(planFragment.contains("PLAN FRAGMENT 0\n"
                + " OUTPUT EXPRS:1: v1\n"
                + "  PARTITION: RANDOM\n"
                + "\n"
                + "  RESULT SINK\n"
                + "\n"
                + "  0:OlapScanNode\n"
                + "     TABLE: t0\n"
                + "     PREAGGREGATION: ON\n"
                + "     partitions=0/1"));
    }

    @Test
    public void testLimit() throws Exception {
        String sql = "select v1 from t0 limit 1";
        String planFragment = getFragmentPlan(sql);
        Assert.assertTrue(planFragment.contains("PLAN FRAGMENT 0\n"
                + " OUTPUT EXPRS:1: v1\n"
                + "  PARTITION: RANDOM\n"
                + "\n"
                + "  RESULT SINK\n"
                + "\n"
                + "  0:OlapScanNode\n"
                + "     TABLE: t0\n"
                + "     PREAGGREGATION: ON\n"
                + "     partitions=0/1\n"
                + "     rollup: t0\n"
                + "     tabletRatio=0/0\n"
                + "     tabletList=\n"
                + "     cardinality=1\n"
                + "     avgRowSize=1.0\n"
                + "     numNodes=0\n"
                + "     limit: 1"));
    }

    @Test
    public void testFilter() throws Exception {
        String sql = "select v1 from t0 where v2 > 1";
        String planFragment = getFragmentPlan(sql);
        Assert.assertTrue(planFragment.contains("PREDICATES: 2: v2 > 1"));
    }

    @Test
    public void testHaving() throws Exception {
        String sql = "select v2 from t0 group by v2 having v2 > 0";
        String planFragment = getFragmentPlan(sql);
        Assert.assertTrue(planFragment.contains("PREDICATES: 2: v2 > 0"));

        sql = "select sum(v1) from t0 group by v2 having v2 > 0";
        planFragment = getFragmentPlan(sql);
        Assert.assertTrue(planFragment.contains("PREDICATES: 2: v2 > 0"));

        sql = "select sum(v1) from t0 group by v2 having sum(v1) > 0";
        planFragment = getFragmentPlan(sql);
        Assert.assertTrue(planFragment.contains("having: 4: sum > 0"));
    }

    @Test
    public void testCountDistinctBitmapHll() throws Exception {
        String sql = "select count(distinct v1), count(distinct v2), count(distinct v3), count(distinct v4), " +
                "count(distinct b1), count(distinct b2), count(distinct b3), count(distinct b4) from test_object;";
        getFragmentPlan(sql);

        sql = "select count(distinct v1), count(distinct v2), " +
                "count(distinct h1), count(distinct h2) from test_object";
        getFragmentPlan(sql);
    }

    @Test
    public void testExpression() throws Exception {
        String sql = "select v1 + v2, v1 + v2 + v3, v1 + v2 + v3 + 1 from t0";
        String planFragment = getFragmentPlan(sql);
        Assert.assertTrue(planFragment.contains("  |  common expressions:\n"
                + "  |  <slot 7> : 1: v1 + 2: v2\n"
                + "  |  <slot 8> : 7: add + 3: v3\n"));
    }

    @Test
    public void testReduceCast() throws Exception {
        String sql = "select t1a, t1b from test_all_type where t1c > 2000 + 1";
        String plan = getFragmentPlan(sql);
        Assert.assertTrue(plan.contains("  0:OlapScanNode\n" +
                "     TABLE: test_all_type\n" +
                "     PREAGGREGATION: ON\n" +
                "     PREDICATES: 3: t1c > 2001"));
    }

    @Test
    public void testExpression1() throws Exception {
        String sql = "select sum(v1 + v2) from t0";
        String planFragment = getFragmentPlan(sql);
        Assert.assertTrue(planFragment.contains("  1:Project\n"
                + "  |  <slot 4> : 1: v1 + 2: v2"));
    }

    @Test
    public void testExpression2() throws Exception {
        String sql = "select sin(v1) + cos(v2) as a from t0";
        String planFragment = getFragmentPlan(sql);
        Assert.assertTrue(planFragment.contains("sin(CAST(1: v1 AS DOUBLE)) + cos(CAST(2: v2 AS DOUBLE))"));

        sql = "select * from test_all_type where id_date = 20200202";
        planFragment = getFragmentPlan(sql);
        Assert.assertTrue(planFragment.contains("PREDICATES: 9: id_date = '2020-02-02'"));
    }

    @Test
    public void testExpression3() throws Exception {
        String sql =
                "select cast (v1 as boolean), cast (v1 as tinyint), cast (v1 as smallint), cast (v1 as int), cast (v1"
                        + " as bigint), cast (v1 as largeint), cast (v1 as float), cast (v1 as double), cast(v1 as "
                        + "date), cast(v1 as datetime), cast(v1 as decimalv2), cast(v1 as varchar) from t0";
        String planFragment = getFragmentPlan(sql);
        Assert.assertTrue(planFragment.contains("  1:Project\n"
                + "  |  <slot 1> : 1: v1\n"
                + "  |  <slot 4> : CAST(1: v1 AS BOOLEAN)\n"
                + "  |  <slot 5> : CAST(1: v1 AS TINYINT)\n"
                + "  |  <slot 6> : CAST(1: v1 AS SMALLINT)\n"
                + "  |  <slot 7> : CAST(1: v1 AS INT)\n"
                + "  |  <slot 8> : CAST(1: v1 AS LARGEINT)\n"
                + "  |  <slot 9> : CAST(1: v1 AS FLOAT)\n"
                + "  |  <slot 10> : CAST(1: v1 AS DOUBLE)\n"
                + "  |  <slot 11> : CAST(1: v1 AS DATE)\n"
                + "  |  <slot 12> : CAST(1: v1 AS DATETIME)\n"
                + "  |  <slot 13> : CAST(1: v1 AS DECIMAL(9,0))\n"
                + "  |  <slot 14> : CAST(1: v1 AS VARCHAR)\n"));
    }

    @Test
    public void testExpression4() throws Exception {
        String sql =
                "select v1 * v1 / v1 % v1 + v1 - v1 DIV v1, v2&~v1|v3^1 from t0 where v1 >= 1 and v1 <=10 and v2 > 1 "
                        + "and v2 < 10 and v3 != 10 and v3 <=> 10 and !(v1 = 1 and v2 = 2 or v3 =3) and v1 between 1 "
                        + "and 2";
        String planFragment = getFragmentPlan(sql);
        Assert.assertTrue(planFragment.contains("  1:Project\n"
                + "  |  <slot 4> : CAST(1: v1 * 1: v1 AS DOUBLE) / 6: cast % 6: cast + 6: cast - CAST(1: v1 DIV 1: v1"
                + " AS DOUBLE)\n"
                + "  |  <slot 5> : 2: v2 & ~ 1: v1 | 3: v3 ^ 1\n"
                + "  |  common expressions:\n"
                + "  |  <slot 6> : CAST(1: v1 AS DOUBLE)\n"));
        Assert.assertTrue(planFragment.contains("PREDICATES: 1: v1 >= 1, 1: v1 <= 10, 2: v2 > 1, 2: v2 < 10, 3: "
                + "v3 != 10, 3: v3 <=> 10, (1: v1 != 1) OR (2: v2 != 2), 3: v3 != 3, 1: v1 <= 2\n"));
    }

    @Test
    public void testExpression5() throws Exception {
        String sql = "select v1+20, case v2 when v3 then 1 else 0 end from t0 where v1 is null";
        String planFragment = getFragmentPlan(sql);
        Assert.assertTrue(planFragment.contains("  1:Project\n"
                + "  |  <slot 4> : 1: v1 + 20\n"
                + "  |  <slot 5> : if(2: v2 = 3: v3, 1, 0)"));

        sql = "select v1+20, case when true then v1 else v2 end from t0 where v1 is null";
        planFragment = getFragmentPlan(sql);
        Assert.assertTrue(planFragment.contains("  1:Project\n" +
                "  |  <slot 1> : 1: v1\n" +
                "  |  <slot 4> : 1: v1 + 20"));

        sql = "select v1+20, ifnull(null, v2) from t0 where v1 is null";
        planFragment = getFragmentPlan(sql);
        Assert.assertTrue(planFragment.contains("  1:Project\n" +
                "  |  <slot 2> : 2: v2\n" +
                "  |  <slot 4> : 1: v1 + 20\n"));

        sql = "select v1+20, if(true, v1, v2) from t0 where v1 is null";
        planFragment = getFragmentPlan(sql);
        Assert.assertTrue(planFragment.contains("  1:Project\n" +
                "  |  <slot 1> : 1: v1\n" +
                "  |  <slot 4> : 1: v1 + 20"));

        sql = "select v1+20, if(false, v1, NULL) from t0 where v1 is null";
        planFragment = getFragmentPlan(sql);
        Assert.assertTrue(planFragment.contains("  1:Project\n" +
                "  |  <slot 4> : 1: v1 + 20\n" +
                "  |  <slot 5> : NULL"));
    }

    @Test
    public void testExpression6() throws Exception {
        String sql = "select cast(v1 as decimal64(7,2)) + cast(v2 as decimal64(9,3)) from t0";
        Config.enable_decimal_v3 = true;
        String planFragment = getFragmentPlan(sql);
        Assert.assertTrue(planFragment.contains("  1:Project\n" +
                "  |  <slot 4> : CAST(CAST(1: v1 AS DECIMAL64(7,2)) AS DECIMAL64(18,2)) + CAST(CAST(2: v2 AS DECIMAL64(9,3)) AS DECIMAL64(18,3))\n"));
        Config.enable_decimal_v3 = false;
    }

    @Test
    public void testExpression7() throws Exception {
        String sql = "select cast(v1 as decimal128(27,2)) - cast(v2 as decimal64(10,3)) from t0";
        Config.enable_decimal_v3 = true;
        String planFragment = getFragmentPlan(sql);
        Assert.assertTrue(planFragment.contains("  1:Project\n" +
                "  |  <slot 4> : CAST(CAST(1: v1 AS DECIMAL128(27,2)) AS DECIMAL128(38,2)) - CAST(CAST(2: v2 AS DECIMAL64(10,3)) AS DECIMAL128(38,3))\n"));
        Config.enable_decimal_v3 = false;
    }

    @Test
    public void testExpression8() throws Exception {
        String sql = "select cast(v1 as decimal128(10,5)) * cast(v2 as decimal64(9,7)) from t0";
        Config.enable_decimal_v3 = true;
        String planFragment = getFragmentPlan(sql);
        Assert.assertTrue(planFragment.contains("  1:Project\n" +
                "  |  <slot 4> : CAST(CAST(1: v1 AS DECIMAL128(10,5)) AS DECIMAL128(38,5)) * CAST(CAST(2: v2 AS DECIMAL64(9,7)) AS DECIMAL128(38,7))\n"));
        Config.enable_decimal_v3 = false;
    }

    @Test
    public void testExpression9() throws Exception {
        String sql = "select cast(v1 as decimal128(18,5)) / cast(v2 as decimal32(9,7)) from t0";
        Config.enable_decimal_v3 = true;
        String planFragment = getFragmentPlan(sql);
        Assert.assertTrue(planFragment.contains("  1:Project\n" +
                "  |  <slot 4> : CAST(CAST(1: v1 AS DECIMAL128(18,5)) AS DECIMAL128(38,5)) / CAST(CAST(2: v2 AS DECIMAL32(9,7)) AS DECIMAL128(38,7))\n"));
        Config.enable_decimal_v3 = false;
    }

    @Test
    public void testExpression10() throws Exception {
        String sql = "select cast(v1 as decimal64(18,5)) % cast(v2 as decimal32(9,7)) from t0";
        Config.enable_decimal_v3 = true;
        String planFragment = getFragmentPlan(sql);
        Assert.assertTrue(planFragment.contains("  1:Project\n" +
                "  |  <slot 4> : CAST(1: v1 AS DECIMAL64(18,5)) % CAST(CAST(2: v2 AS DECIMAL32(9,7)) AS DECIMAL64(18,7))\n"));
        Config.enable_decimal_v3 = false;
    }

    @Test
    public void testMergeTwoFilters() throws Exception {
        String sql = "select v1 from t0 where v2 < null group by v1 HAVING NULL IS NULL;";
        String planFragment = getFragmentPlan(sql);
        Assert.assertTrue(planFragment.contains("  1:AGGREGATE (update finalize)\n"
                + "  |  group by: 1: v1\n"
                + "  |  having: TRUE\n"));

        Assert.assertTrue(planFragment.contains("  0:EMPTYSET\n"));
    }

    @Test
    public void testInColumnPredicate() throws Exception {
        String sql = "select v1 from t0 where v1 in (v1 + v2, sin(v2))";
        String thriftPlan = getThriftPlan(sql);
        Assert.assertTrue(thriftPlan.contains("FILTER_NEW_IN"));
        Assert.assertFalse(thriftPlan.contains("FILTER_IN"));
    }

    @Test
    public void testCountConstantWithSubquery() throws Exception {
        String sql = "SELECT 1 FROM (SELECT COUNT(1) FROM t0 WHERE false) t;";
        String thriftPlan = getThriftPlan(sql);
        Assert.assertTrue(thriftPlan.contains("function_name:count"));
    }

    @Test
    public void testOlapScanSelectedIndex() throws Exception {
        String sql = "select v1 from t0";
        String planFragment = getFragmentPlan(sql);
        Assert.assertTrue(planFragment.contains("rollup: t0"));
    }

    @Test
    public void testHaving2() throws Exception {
        String sql = "SELECT 8 from t0 group by v1 having avg(v2) < 63;";
        String planFragment = getFragmentPlan(sql);
        Assert.assertTrue(planFragment.contains("having: 4: avg < 63.0"));
    }

    @Test
    public void testLimitWithHaving() throws Exception {
        String sql = "SELECT v1, sum(v3) as v from t0 where v2 = 0 group by v1 having sum(v3) > 0 limit 10";
        String planFragment = getFragmentPlan(sql);
        Assert.assertTrue(planFragment.contains("having: 4: sum > 0"));
        Assert.assertTrue(planFragment.contains("limit: 10"));
    }

    @Test
    public void testInnerJoinWithPredicate() throws Exception {
        String sql = "SELECT * from t0 join test_all_type on t0.v1 = test_all_type.t1d where t0.v1 = 1;";
        String planFragment = getFragmentPlan(sql);
        Assert.assertTrue(planFragment.contains("PREDICATES: 1: v1 = 1"));
    }

    @Test
    public void testInnerJoinWithConstPredicate() throws Exception {
        String sql = "SELECT * from t0 join test_all_type on NOT NULL >= NULL";

        String planFragment = getFragmentPlan(sql);
        Assert.assertTrue(planFragment.contains("  0:EMPTYSET\n"));
    }

    @Test
    public void testInnerJoinWithCastPredicate() throws Exception {
        String sql = "SELECT t0.v1 from t0 join test_all_type on t0.v1 = test_all_type.t1c";
        getFragmentPlan(sql);
    }

    @Test
    public void testCorssJoinWithPredicate() throws Exception {
        String sql = "SELECT * from t0 join test_all_type where t0.v1 = 2;";
        String planFragment = getFragmentPlan(sql);
        Assert.assertTrue(planFragment.contains("PREDICATES: 1: v1 = 2"));
    }

    @Test
    public void testLeftOuterJoinWithPredicate() throws Exception {
        String sql = "SELECT * from t0 left join test_all_type on t0.v1 = test_all_type.t1d where t0.v1 > 1;";
        String planFragment = getFragmentPlan(sql);
        Assert.assertTrue(planFragment.contains("PREDICATES: 1: v1 > 1"));
    }

    @Test
    public void testCrossJoinToInnerJoin() throws Exception {
        String sql = "SELECT t0.v1 from t0, test_all_type where t0.v1 = test_all_type.t1d";
        String planFragment = getFragmentPlan(sql);
        Assert.assertTrue(planFragment.contains("join op: INNER JOIN"));
        Assert.assertTrue(planFragment.contains("equal join conjunct: 1: v1 = 7: t1d"));
    }

    @Test
    public void testWherePredicatesToOnPredicate() throws Exception {
        String sql =
                "SELECT t0.v1 from t0 join test_all_type on t0.v2 = test_all_type.t1d where t0.v1 = test_all_type.t1d";
        String planFragment = getFragmentPlan(sql);
        Assert.assertTrue(planFragment.contains("join op: INNER JOIN"));
        Assert.assertTrue(planFragment.contains("  |  equal join conjunct: 2: v2 = 7: t1d\n"
                + "  |  equal join conjunct: 1: v1 = 7: t1d"));
    }

    @Test
    public void testJoinColumnsPrune() throws Exception {
        String sql = " select count(a.v3) from t0 a join t0 b on a.v3 = b.v3;";
        getFragmentPlan(sql);

        sql = " select a.v2 from t0 a join t0 b on a.v3 = b.v3;";
        String planFragment = getFragmentPlan(sql);
        Assert.assertTrue(planFragment.contains("4:Project\n"
                + "  |  <slot 2> : 2: v2"));
    }

    @Test
    public void testCrossJoin() throws Exception {
        String sql = "SELECT * from t0 join test_all_type;";
        String planFragment = getFragmentPlan(sql);
        Assert.assertTrue(planFragment.contains("  3:CROSS JOIN\n" +
                "  |  cross join:\n" +
                "  |  predicates is NULL.\n" +
                "  |  \n" +
                "  |----2:EXCHANGE\n" +
                "  |    \n" +
                "  0:OlapScanNode"));

        sql = "select * from t0 join test_all_type on NOT 69 IS NOT NULL where true";
        planFragment = getFragmentPlan(sql);
        Assert.assertTrue(planFragment.contains("  3:CROSS JOIN\n" +
                "  |  cross join:\n" +
                "  |  predicates is NULL.\n" +
                "  |  \n" +
                "  |----2:EXCHANGE\n" +
                "  |    \n" +
                "  0:EMPTYSET"));
    }

    @Test
    public void testCaseWhenOperatorReuse() throws Exception {
        String sql =
                "select max(case when SUBSTR(DATE_FORMAT('2020-09-02 23:59:59', '%Y-%m'), 6) > 0 then v1 else v2 end),"
                        +
                        "min(case when SUBSTR(DATE_FORMAT('2020-09-02 23:59:59', '%Y-%m'), 6) > 0 then v2 else v1 end),"
                        +
                        "count(case when SUBSTR(DATE_FORMAT('2020-09-02 23:59:59', '%Y-%m'), 6) > 0 then v3 else v2 "
                        + "end) from t0";
        String planFragment = getFragmentPlan(sql);
        Assert.assertTrue(planFragment.contains("<slot 10> : substr('2020-09', 6)"));
        Assert.assertTrue(planFragment.contains("  |  <slot 4> : if(12: expr, 1: v1, 2: v2)"));
    }

    @Test
    public void testTimestampArithmeticExpr() throws Exception {
        String sql = "select id_date + interval '3' month," +
                "id_date + interval '1' day," +
                "id_date + interval '2' year," +
                "id_date - interval '3' day from test_all_type";
        String planFragment = getFragmentPlan(sql);
        Assert.assertTrue(planFragment.contains("  |  <slot 11> : months_add(15: cast, 3)\n"
                + "  |  <slot 12> : days_add(15: cast, 1)\n"
                + "  |  <slot 13> : years_add(15: cast, 2)\n"
                + "  |  <slot 14> : days_sub(15: cast, 3)\n"));
    }

    @Test
    public void testGroupByNull() throws Exception {
        String sql = "select count(*) from test_all_type group by null";
        String planFragment = getFragmentPlan(sql);
        Assert.assertTrue(planFragment.contains("<slot 11> : NULL"));
    }

    @Test
    public void testFullOuterJoin() throws Exception {
        String sql = "select * from t0 full outer join t1 on t0.v1 = t1.v4 where abs(1) > 2;";
        String planFragment = getFragmentPlan(sql);
        Assert.assertTrue(planFragment.contains("     TABLE: t1\n"
                + "     PREAGGREGATION: ON\n"
                + "     PREDICATES: abs(1) > 2"));
        Assert.assertTrue(planFragment.contains("     TABLE: t0\n"
                + "     PREAGGREGATION: ON\n"
                + "     PREDICATES: abs(1) > 2"));
    }

    @Test
    public void testSumDistinctConst() throws Exception {
        String sql = "select sum(2), sum(distinct 2) from test_all_type";
        String thriftPlan = getThriftPlan(sql);
        Assert.assertTrue(thriftPlan.contains("function_name:multi_distinct_sum"));
    }

    @Test
    public void testGroupByAsAnalyze() throws Exception {
        String sql = "select BITOR(825279661, 1960775729) as a from test_all_type group by a";
        String planFragment = getFragmentPlan(sql);
        Assert.assertTrue(planFragment.contains("group by: 11: bitor"));
    }

    @Test
    public void testHavingAsAnalyze() throws Exception {
        String sql = "select count(*) as count1 from test_all_type having count1 > 1";
        String planFragment = getFragmentPlan(sql);
        Assert.assertTrue(planFragment.contains("having: 11: count > 1"));
    }

    @Test
    public void testGroupByAsAnalyze2() throws Exception {
        String sql = "select v1 as v2 from t0 group by v1, v2;";
        String planFragment = getFragmentPlan(sql);
        Assert.assertTrue(planFragment.contains("group by: 1: v1, 2: v2"));
    }

    @Test
    public void testWindowLimitPushdown() throws Exception {
        String sql = "select lag(v1, 1,1) OVER () from t0 limit 1";
        String planFragment = getFragmentPlan(sql);
        System.out.println(planFragment);
        Assert.assertTrue(planFragment.contains("  |  window: ROWS BETWEEN UNBOUNDED PRECEDING AND 1 PRECEDING\n" +
                "  |  limit: 1"));
    }

    @Test
    public void testDistinctRedundant() throws Exception {
        String sql = "SELECT DISTINCT + + v1, v1 AS col2 FROM t0;";
        String planFragment = getFragmentPlan(sql);
        Assert.assertTrue(planFragment.contains("  |  group by: 1: v1\n"));
    }

    @Test
    public void testSelectStarWhereSubQueryLimit1() throws Exception {
        String sql = "SELECT * FROM t0 where v1 = (select v1 from t0 limit 1);";
        String planFragment = getFragmentPlan(sql);
        Assert.assertTrue(planFragment.contains("ASSERT NUMBER OF ROWS"));
    }

    @Test
    public void testCrossJoinWithLimit() throws Exception {
        FeConstants.runningUnitTest = true;
        String sql = "select * from t0 join t1 on t0.v2 = t1.v4 limit 2";
        String planFragment = getFragmentPlan(sql);
        Assert.assertTrue(planFragment.contains("3:HASH JOIN\n" +
                "  |  join op: INNER JOIN (BUCKET_SHUFFLE)\n" +
                "  |  hash predicates:\n" +
                "  |  colocate: false, reason: \n" +
                "  |  equal join conjunct: 4: v4 = 2: v2\n" +
                "  |  limit: 2"));
        FeConstants.runningUnitTest = false;
    }

    @Test
    public void testExistOrderBy() throws Exception {
        String sql = "SELECT * \n" +
                "FROM   emp \n" +
                "WHERE  EXISTS (SELECT dept.dept_id \n" +
                "               FROM   dept \n" +
                "               WHERE  emp.dept_id = dept.dept_id \n" +
                "               ORDER  BY state) \n" +
                "ORDER  BY hiredate";
        String planFragment = getFragmentPlan(sql);
        Assert.assertTrue(planFragment.contains("LEFT SEMI JOIN"));
    }

    @Test
    public void testFullOuterJoinPredicatePushDown() throws Exception {
        String sql = "select * from t0 full outer join t1 on t0.v1 = t1.v4 " +
                " where (NOT (t0.v2 IS NOT NULL))";
        String planFragment = getFragmentPlan(sql);
        Assert.assertTrue(planFragment.contains("other predicates: 2: v2 IS NULL"));
    }

    @Test
    public void testRightSemiJoinWithFilter() throws Exception {
        String sql = "select t1.v4 from t0 right semi join t1 on t0.v1 = t1.v4 and t0.v1 > 1 ";
        String planFragment = getFragmentPlan(sql);
        Assert.assertTrue(planFragment.contains("PREDICATES: 1: v1 > 1"));
    }

    @Rule
    public ExpectedException expectedEx = ExpectedException.none();

    @Test
    public void testGroupByCube() throws Exception {
        String sql = "select grouping_id(v1, v3), grouping(v2) from t0 group by cube(v1, v2, v3);";
        String planFragment = getFragmentPlan(sql);
        Assert.assertTrue(planFragment.contains("REPEAT_NODE"));
    }

    @Test
    public void testCountDistinctArray() throws Exception {
        String sql = "select count(*), count(c1), count(distinct c1) from test_array";
        String planFragment = getFragmentPlan(sql);
        Assert.assertTrue(planFragment.contains("AGGREGATE (merge serialize)"));
    }

    @Test
    public void testProjectUsingConstantArgs() throws Exception {
        String sql = "select months_diff(\"2074-03-04T17:43:24\", \"2074-03-04T17:43:24\") from test_all_type";
        String planFragment = getFragmentPlan(sql);
        Assert.assertTrue(planFragment.contains("1:Project\n"
                + "  |  <slot 11> : months_diff(12: cast, 12: cast)"));
    }

    @Test
    public void testSumDistinctSmallInt() throws Exception {
        String sql = " select sum(distinct t1b) from test_all_type;";
        String thriftPlan = getThriftPlan(sql);
        Assert.assertTrue(thriftPlan.contains("arg_types:[TTypeDesc(types:" +
                "[TTypeNode(type:SCALAR, scalar_type:TScalarType(type:SMALLINT))])]"));
    }

    @Test
    public void testScalarReuseIsNull() throws Exception {
        String sql =
                getFragmentPlan("SELECT (abs(1) IS NULL) = true AND ((abs(1) IS NULL) IS NOT NULL) as count FROM t1;");
        Assert.assertTrue(sql.contains("1:Project\n"
                + "  |  <slot 4> : (6: expr = TRUE) AND (6: expr IS NOT NULL)\n"
                + "  |  common expressions:\n"
                + "  |  <slot 5> : abs(1)\n"
                + "  |  <slot 6> : 5: abs IS NULL"));
    }

    @Test
    public void testColocateJoin() throws Exception {
        String queryStr = "select * from test.colocate1 t1, test.colocate2 t2 " +
                "where t1.k1 = t2.k1 and t1.k2 = t2.k2 and t1.k3 = t2.k3";
        String explainString = getFragmentPlan(queryStr);
        Assert.assertTrue(explainString.contains("colocate: true"));

        // t1.k1 = t2.k2 not same order with distribute column
        queryStr = "select * from test.colocate1 t1, test.colocate2 t2 " +
                "where t1.k1 = t2.k2 and t1.k2 = t2.k1 and t1.k3 = t2.k3";
        explainString = getFragmentPlan(queryStr);
        Assert.assertTrue(explainString.contains("colocate: false"));

        queryStr = "select * from test.colocate1 t1, test.colocate2 t2 where t1.k1 = t2.k1";
        explainString = getFragmentPlan(queryStr);
        Assert.assertTrue(explainString.contains("colocate: false"));

        queryStr = "select * from test.colocate1 t1, test.colocate2 t2 where t1.k2 = t2.k2";
        explainString = getFragmentPlan(queryStr);
        Assert.assertTrue(explainString.contains("colocate: false"));

        queryStr = "select * from test.colocate1 t1, test.colocate2 t2 " +
                "where t1.k1 = t2.k1 and t1.k2 = t2.k2 + 1";
        explainString = getFragmentPlan(queryStr);
        Assert.assertTrue(explainString.contains("colocate: false"));
    }

    @Test
    public void testColocateJoinWithOneAggChild() throws Exception {
        String queryStr =
                "select * from test.colocate1 t1 left join (select k1, k2, count(k3) from test.colocate2 group by k1,"
                        + " k2) t2 on  "
                        +
                        "t1.k1 = t2.k1 and t1.k2 = t2.k2";
        String explainString = getFragmentPlan(queryStr);
        Assert.assertTrue(explainString.contains("colocate: true"));

        queryStr =
                "select * from test.colocate1 t1 left join (select k1, k2, k3, count(k3) from test.colocate2 group by"
                        + " k1, k2, k3) t2 on  "
                        +
                        "t1.k1 = t2.k1 and t1.k2 = t2.k2 and t1.k3 = t2.k3";
        explainString = getFragmentPlan(queryStr);
        Assert.assertTrue(explainString.contains("colocate: true"));

        queryStr =
                "select * from (select k1, k2, count(k3) from test.colocate2 group by k1, k2) t2 left join test"
                        + ".colocate1 t1 on  "
                        +
                        "t2.k1 = t1.k1 and t2.k2 = t1.k2";
        explainString = getFragmentPlan(queryStr);
        Assert.assertTrue(explainString.contains("colocate: true"));

        queryStr =
                "select * from test.colocate1 t1 left join (select k1, k2, k3, count(k3) from test.colocate2 group by"
                        + " k1, k2, k3) t2 on  "
                        +
                        "t1.k1 = t2.k1 and t1.k2 = t2.k2";
        explainString = getFragmentPlan(queryStr);
        Assert.assertTrue(explainString.contains("colocate: true"));

        queryStr =
                "select * from test.colocate1 t1 left join (select k1, k2, count(k3) from test.colocate2 group by k2,"
                        + " k1) t2 on  "
                        +
                        "t1.k1 = t2.k1 and t1.k2 = t2.k2";
        explainString = getFragmentPlan(queryStr);
        Assert.assertTrue(explainString.contains("colocate: true"));

        queryStr =
                "select * from test.colocate1 t1 left join (select k1, k2, count(k3) from test.colocate2 group by k2,"
                        + " k1) t2 on  "
                        +
                        "t1.k1 = t2.k1";
        explainString = getFragmentPlan(queryStr);
        Assert.assertTrue(explainString.contains("colocate: false"));

        queryStr =
                "select * from test.colocate1 t1 left join (select k1, k2, count(k3) from test.colocate2 group by k2,"
                        + " k1) t2 on  "
                        +
                        "t1.k2 = t2.k2";
        explainString = getFragmentPlan(queryStr);
        Assert.assertTrue(explainString.contains("colocate: false"));

        queryStr =
                "select * from test.colocate1 t1 left join (select k1, k2, count(k3) from test.colocate2 group by k2,"
                        + " k1) t2 on  "
                        +
                        "t1.k1 = t2.k2 and t1.k2 = t2.k1";
        explainString = getFragmentPlan(queryStr);
        Assert.assertTrue(explainString.contains("colocate: false"));
    }

    @Test
    public void testColocateJoinWithTwoAggChild() throws Exception {
        String queryStr =
                "select * from (select k1, k2, count(k3) from test.colocate1 group by k1, k2) t1 left join (select "
                        + "k1, k2, count(k3) from test.colocate2 group by k1, k2) t2 on  "
                        +
                        "t1.k1 = t2.k1 and t1.k2 = t2.k2";
        String explainString = getFragmentPlan(queryStr);
        Assert.assertTrue(explainString.contains("colocate: true"));

        queryStr =
                "select * from (select k1, k2, k3, count(k3) from test.colocate1 group by k1, k2, k3) t1 left join "
                        + "(select k1, k2, k3, count(k3) from test.colocate2 group by k1, k2, k3) t2 on  "
                        +
                        "t1.k1 = t2.k1 and t1.k2 = t2.k2 ";
        explainString = getFragmentPlan(queryStr);
        Assert.assertTrue(explainString.contains("colocate: true"));

        queryStr =
                "select * from (select k1, k2, k3, count(k3) from test.colocate1 group by k1, k2, k3) t1 left join "
                        + "(select k1, k2, count(k3) from test.colocate2 group by k1, k2) t2 on  "
                        +
                        "t1.k1 = t2.k1 and t1.k2 = t2.k2 ";
        explainString = getFragmentPlan(queryStr);
        Assert.assertTrue(explainString.contains("colocate: true"));

        queryStr =
                "select * from (select k1, k2, k3, count(k3) from test.colocate1 group by k1, k2, k3) t1 left join "
                        + "(select k1, k2, k3, count(k3) from test.colocate2 group by k1, k2, k3) t2 on  "
                        +
                        "t1.k1 = t2.k1 and t1.k2 = t2.k2 and t1.k3 = t2.k3";
        explainString = getFragmentPlan(queryStr);
        Assert.assertTrue(explainString.contains("colocate: true"));

        queryStr =
                "select * from (select k1, k2, count(k3) from test.colocate1 group by k2, k1) t1 left join (select "
                        + "k1, k2, count(k3) from test.colocate2 group by k1, k2) t2 on  "
                        +
                        "t1.k1 = t2.k1 and t1.k2 = t2.k2";
        explainString = getFragmentPlan(queryStr);
        Assert.assertTrue(explainString.contains("colocate: true"));

        queryStr =
                "select * from (select k1, k2, count(k3) from test.colocate1 group by k1, k2) t1 left join (select "
                        + "k1, k2, count(k3) from test.colocate2 group by k1, k2) t2 on  "
                        +
                        "t1.k2 = t2.k1 and t1.k1 = t2.k2";
        explainString = getFragmentPlan(queryStr);
        Assert.assertTrue(explainString.contains("colocate: false"));

        queryStr =
                "select * from (select k1, k2, count(k3) from test.colocate1 group by k1, k2) t1 left join (select "
                        + "k1, k2, count(k3) from test.colocate2 group by k1, k2) t2 on  "
                        +
                        "t1.k1 = t2.k1";
        explainString = getFragmentPlan(queryStr);
        Assert.assertTrue(explainString.contains("colocate: false"));
    }

    @Test
    public void testColocateJoinWithTwoAggChild2() throws Exception {
        String queryStr =
                "select * from (select k2, count(k3) from test.colocate1 group by k2) t1 left join (select "
                        + "k1, k2, count(k3) from test.colocate2 group by k1, k2) t2 on  "
                        + "t1.k2 = t2.k2";
        String explainString = getFragmentPlan(queryStr);
        Assert.assertTrue(explainString.contains("colocate: false"));
    }

    @Test
    public void testColocateAgg() throws Exception {
        FeConstants.runningUnitTest = true;
        String queryStr;
        String explainString;
        queryStr = "select k2, count(k3) from nocolocate3 group by k2";
        explainString = getFragmentPlan(queryStr);
        Assert.assertTrue(explainString.contains("  3:AGGREGATE (merge finalize)\n"
                + "  |  output: count(4: count)\n"
                + "  |  group by: 2: k2\n"
                + "  |  \n"
                + "  2:EXCHANGE\n"
                + "\n"
                + "PLAN FRAGMENT 2\n"
                + " OUTPUT EXPRS:"));
        FeConstants.runningUnitTest = false;
    }

    @Test
    public void testEmptySet() throws Exception {
        String queryStr = "select * from test.colocate1 t1, test.colocate2 t2 " +
                "where NOT NULL IS NULL";
        String explainString = getFragmentPlan(queryStr);
        Assert.assertTrue(explainString.contains("  0:EMPTYSET\n"));

        queryStr = "select * from test.colocate1 t1, test.colocate2 t2 where FALSE";
        explainString = getFragmentPlan(queryStr);
        Assert.assertTrue(explainString.contains("  0:EMPTYSET\n"));
    }

    @Test
    public void testConnectionId() throws Exception {
        String queryStr = "select connection_id()";
        String explainString = getFragmentPlan(queryStr);
        Assert.assertTrue(explainString.contains("0:UNION"));

        queryStr = "select database();";
        explainString = getFragmentPlan(queryStr);
        Assert.assertTrue(explainString.contains("0:UNION"));
    }

    @Test
    public void testLimit0WithAgg() throws Exception {
        String queryStr = "select count(*) from t0 limit 0";
        String explainString = getFragmentPlan(queryStr);
        Assert.assertTrue(explainString.contains("OUTPUT EXPRS:4: count"));
        Assert.assertTrue(explainString.contains("0:EMPTYSET"));
    }

    @Test
    public void testSubQueryWithLimit0() throws Exception {
        String queryStr = "select v1 from (select * from t0 limit 0) t";
        String explainString = getFragmentPlan(queryStr);
        Assert.assertTrue(explainString.contains("0:EMPTYSET"));
    }

    @Test
    public void testAggSubQueryWithLimit0() throws Exception {
        String queryStr = "select sum(a) from (select v1 as a from t0 limit 0) t";
        String explainString = getFragmentPlan(queryStr);
        Assert.assertTrue(explainString.contains("0:EMPTYSET"));
    }

    @Test
    public void testDistinctWithGroupBy1() throws Exception {
        connectContext.getSessionVariable().setNewPlanerAggStage(3);
        String queryStr = "select avg(v1), count(distinct v1) from t0 group by v1";
        String explainString = getFragmentPlan(queryStr);
        Assert.assertTrue(explainString.contains("  3:AGGREGATE (update finalize)\n"
                + "  |  output: avg(4: avg), count(1: v1)\n"
                + "  |  group by: 1: v1\n"
                + "  |  \n"
                + "  2:AGGREGATE (merge serialize)\n"
                + "  |  output: avg(4: avg)\n"
                + "  |  group by: 1: v1"));
        connectContext.getSessionVariable().setNewPlanerAggStage(0);
    }

    @Test
    public void testGroupBy2() throws Exception {
        String queryStr = "select avg(v2) from t0 group by v2";
        String explainString = getFragmentPlan(queryStr);
        Assert.assertTrue(explainString.contains("  2:Project\n"
                + "  |  <slot 4> : 4: avg\n"
                + "  |  \n"
                + "  1:AGGREGATE (update finalize)\n"
                + "  |  output: avg(2: v2)\n"
                + "  |  group by: 2: v2\n"
                + "  |  \n"
                + "  0:OlapScanNode"));
    }

    @Test
    public void testValuesNodePredicate() throws Exception {
        String queryStr = "SELECT 1 AS z, MIN(a.x) FROM (select 1 as x) a WHERE abs(1) = 2";
        String explainString = getFragmentPlan(queryStr);
        Assert.assertTrue(explainString.contains("  2:AGGREGATE (update finalize)\n"
                + "  |  output: min(1: expr)\n"
                + "  |  group by: \n"
                + "  |  \n"
                + "  1:SELECT\n"
                + "  |  predicates: abs(1) = 2\n"));
    }

    @Test
    public void testAggConstPredicate() throws Exception {
        String queryStr = "select MIN(v1) from t0 having abs(1) = 2";
        String explainString = getFragmentPlan(queryStr);
        Assert.assertTrue(explainString.contains("  1:AGGREGATE (update finalize)\n"
                + "  |  output: min(1: v1)\n"
                + "  |  group by: \n"
                + "  |  having: abs(1) = 2\n"));
    }

    @Test
    public void testProjectFilterRewrite() throws Exception {
        String queryStr = "select 1 as b, MIN(v1) from t0 having (b + 1) != b;";
        String explainString = getFragmentPlan(queryStr);
        Assert.assertTrue(explainString.contains("  1:AGGREGATE (update finalize)\n"
                + "  |  output: min(1: v1)\n"
                + "  |  group by: \n"
                + "  |  having: TRUE\n"));
    }

    @Test
    public void testUnionLimit() throws Exception {
        String queryStr = "select 1 from (select 4, 3 from t0 union all select 2, 3 ) as a limit 3";
        String explainString = getFragmentPlan(queryStr);
        Assert.assertTrue(explainString.contains("  2:Project\n"
                + "  |  <slot 4> : 4\n"
                + "  |  limit: 3\n"
                + "  |  \n"
                + "  1:OlapScanNode"));
    }

    @Test
    public void testExceptLimit() throws Exception {
        String queryStr = "select 1 from (select 1, 3 from t0 except select 2, 3 ) as a limit 3";
        String explainString = getFragmentPlan(queryStr);
        Assert.assertTrue(explainString.contains("  6:Project\n"
                + "  |  <slot 10> : 1\n"
                + "  |  limit: 3\n"
                + "  |  \n"
                + "  0:EXCEPT\n"
                + "  |  limit: 3\n"));

        Assert.assertTrue(explainString.contains("  2:Project\n"
                + "  |  <slot 4> : 1\n"
                + "  |  <slot 5> : 3\n"
                + "  |  \n"
                + "  1:OlapScanNode"));
    }

    @Test
    public void testIntersectLimit() throws Exception {
        String queryStr = "select 1 from (select 1, 3 from t0 intersect select 2, 3 ) as a limit 3";
        String explainString = getFragmentPlan(queryStr);
        Assert.assertTrue(explainString.contains("  6:Project\n"
                + "  |  <slot 10> : 1\n"
                + "  |  limit: 3\n"
                + "  |  \n"
                + "  0:INTERSECT\n"
                + "  |  limit: 3\n"));

        Assert.assertTrue(explainString.contains("  2:Project\n"
                + "  |  <slot 4> : 1\n"
                + "  |  <slot 5> : 3\n"
                + "  |  \n"
                + "  1:OlapScanNode"));
    }

    @Test
    public void testUnionSameValues() throws Exception {
        String query = "SELECT 76072, COUNT(DISTINCT b3) * 10, '', '', now() FROM test_object" +
                " UNION ALL" +
                " SELECT 76072, COUNT(DISTINCT b4) *10, '', '', now() FROM test.test_object";
        getFragmentPlan(query);
    }

    @Test
    public void testCrossJoinEliminate() throws Exception {
        String query = "select t1.* from t0, t2, t3, t1 where t1.v4 = t2.v7 " +
                "and t1.v4 = t3.v1 and t3.v1 = t0.v1";
        String explainString = getFragmentPlan(query);
        Assert.assertFalse(explainString.contains("CROSS JOIN"));
    }

    @Test
    public void testScalarOperatorToExpr() {
        ColumnRefOperator columnRefOperator = new ColumnRefOperator(2, Type.INT, "e", true);
        ScalarOperator cast = new CastOperator(Type.DOUBLE, columnRefOperator);
        ColumnRefOperator castColumnRef = new ColumnRefOperator(1, Type.INT, "cast", true);

        HashMap<ColumnRefOperator, ScalarOperator> projectMap = new HashMap<>();
        projectMap.put(castColumnRef, cast);
        projectMap.put(columnRefOperator, ConstantOperator.createInt(1));

        HashMap<ColumnRefOperator, Expr> variableToSlotRef = new HashMap<>();
        variableToSlotRef.put(columnRefOperator, new IntLiteral(1));

        ScalarOperatorToExpr.FormatterContext context =
                new ScalarOperatorToExpr.FormatterContext(variableToSlotRef, projectMap);

        Expr castExpression = ScalarOperatorToExpr.buildExecExpression(castColumnRef, context);

        Assert.assertTrue(castExpression instanceof CastExpr);
    }

    @Test
    public void testSort() throws Exception {
        String sql = "select count(*) from (select L_QUANTITY, L_PARTKEY, L_ORDERKEY from lineitem " +
                "order by L_QUANTITY, L_PARTKEY, L_ORDERKEY limit 5000, 10000) as a;";
        String plan = getFragmentPlan(sql);
        Assert.assertTrue(plan.contains("2:MERGING-EXCHANGE"));
    }

    @Test
    public void testSemiJoinPushDown() throws Exception {
        String sql = "SELECT *\n"
                + "FROM (\n"
                + "    SELECT t0.v1, t0.v2, t0.v3\n"
                + "    FROM t0\n"
                + ") subt0\n"
                + "    LEFT SEMI JOIN (\n"
                + "        SELECT t1.v4, t1.v5, t1.v6\n"
                + "        FROM t1\n"
                + "    ) subt1\n"
                + "    ON subt0.v1 = subt1.v4\n"
                + "        AND subt0.v2 != subt0.v2\n"
                + "        AND subt0.v2 = subt1.v5\n"
                + "        AND (subt0.v3 <= subt0.v3 < subt1.v6) = (subt1.v5)\n";

        String plan = getFragmentPlan(sql);
        Assert.assertTrue(plan.contains("  |  colocate: false, reason: \n"
                + "  |  equal join conjunct: 4: v4 = 1: v1\n"
                + "  |  equal join conjunct: 5: v5 = 2: v2\n"
                + "  |  other join predicates: CAST(CAST(3: v3 <= 3: v3 AS BIGINT) < 6: v6 AS BIGINT) = 5: v5\n"));
    }

    @Test
    public void testInnerJoinPushDown() throws Exception {
        String sql = "SELECT *\n"
                + "FROM (\n"
                + "    SELECT t0.v1, t0.v2, t0.v3\n"
                + "    FROM t0\n"
                + ") subt0\n"
                + "    INNER JOIN (\n"
                + "        SELECT t1.v4, t1.v5, t1.v6\n"
                + "        FROM t1\n"
                + "    ) subt1\n"
                + "    ON subt0.v1 = subt1.v4\n"
                + "        AND subt0.v2 != subt0.v2\n"
                + "        AND subt0.v2 = subt1.v5\n"
                + "        AND (subt0.v3 <= subt0.v3 < subt1.v6) = (subt1.v5)\n";

        String plan = getFragmentPlan(sql);
        Assert.assertTrue(plan.contains("  |  colocate: false, reason: \n"
                + "  |  equal join conjunct: 4: v4 = 1: v1\n"
                + "  |  equal join conjunct: 5: v5 = 2: v2\n"
                + "  |  other join predicates: CAST(CAST(3: v3 <= 3: v3 AS BIGINT) < 6: v6 AS BIGINT) = 5: v5\n"));
    }

    @Test
    public void testCastFloat() throws Exception {
        String sql = "SELECT SUM(count) FROM (" +
                "SELECT CAST((CAST( ( CAST(CAST(t1.v4 AS BOOLEAN )  AS FLOAT )  ) >= ( t1.v5 )  AS BOOLEAN) = true)\n" +
                "AND (CAST( ( CAST(CAST(t1.v4 AS BOOLEAN )  AS FLOAT )  ) >= ( t1.v5 )  AS BOOLEAN) IS NOT NULL) AS "
                + "INT) "
                +
                "as count FROM t1) t;";
        String plan = getFragmentPlan(sql);
        Assert.assertTrue(plan.contains("CAST(1: v4 AS BOOLEAN)"));
    }

    @Test
    public void testJoinCastFloat() throws Exception {
        String sql = "select * from t1, t3 right semi join test_all_type as a on t3.v1 = a.t1a and 1 > 2;";
        String plan = getFragmentPlan(sql);
        Assert.assertTrue(plan.contains("equal join conjunct: 18: cast = 17: cast"));
    }

    @Test
    public void testCastUnCompatibleType1() throws Exception {
        String sql = "select CAST(CAST(CAST(t1e AS DATE) AS BOOLEAN) AS BOOLEAN) from test_all_type;";
        String plan = getFragmentPlan(sql);
        Assert.assertTrue(plan.contains("CAST(CAST(5: t1e AS DATE) AS BOOLEAN)"));
    }

    @Test
    public void testCastUnCompatibleType2() throws Exception {
        String sql = "SELECT COUNT(*) FROM test_all_type WHERE CAST(CAST(t1e AS DATE) AS BOOLEAN);";
        String plan = getFragmentPlan(sql);
        Assert.assertTrue(plan.contains("CAST(CAST(5: t1e AS DATE) AS BOOLEAN)"));
    }

    @Test
    public void testLagWindowFunction() throws Exception {
        String sql = "select lag(id_datetime, 1, '2020-01-01') over(partition by t1c) from test_all_type;";
        String plan = getThriftPlan(sql);
        Assert.assertTrue(plan.contains("signature:lag(DATETIME, BIGINT, DATETIME)"));

        sql = "select lag(id_decimal, 1, 10000) over(partition by t1c) from test_all_type;";
        plan = getThriftPlan(sql);
        String expectSlice = "fn:TFunction(name:TFunctionName(function_name:lag), binary_type:BUILTIN," +
                " arg_types:[TTypeDesc(types:[TTypeNode(type:SCALAR, scalar_type:TScalarType(type:DECIMAL64," +
                " precision:10, scale:2))])], ret_type:TTypeDesc(types:[TTypeNode(type:SCALAR, " +
                "scalar_type:TScalarType(type:DECIMAL64, precision:10, scale:2))]), has_var_args:false, " +
                "signature:lag(DECIMAL64(10,2))";
        Assert.assertTrue(plan.contains(expectSlice));

        sql = "select lag(null, 1,1) OVER () from t0";
        plan = getFragmentPlan(sql);
        Assert.assertTrue(plan.contains("functions: [, lag(NULL, 1, 1), ]"));

        sql = "select lag(id_datetime, 1, '2020-01-01xxx') over(partition by t1c) from test_all_type;";
        expectedEx.expect(SemanticException.class);
        expectedEx.expectMessage("The third parameter of `lag` can't not convert to DATETIME");
        getThriftPlan(sql);
    }

    @Test
    public void testPruneWindowColumn() throws Exception {
        String sql = "select sum(t1c) from (select t1c, lag(id_datetime, 1, '2020-01-01') over( partition by t1c)" +
                "from test_all_type) a ;";
        String plan = getFragmentPlan(sql);
        Assert.assertFalse(plan.contains("ANALYTIC"));
    }

    @Test
    public void testUnionAllConst() throws Exception {
        String sql = "select b from (select t1a as a, t1b as b, t1c as c, t1d as d from test_all_type " +
                "union all select 1 as a, 2 as b, 3 as c, 4 as d) t1;";
        String plan = getThriftPlan(sql);
        Assert.assertTrue(plan.contains(
                "const_expr_lists:[[TExpr(nodes:[TExprNode(node_type:INT_LITERAL, type:TTypeDesc(types:[TTypeNode"
                        + "(type:SCALAR, scalar_type:TScalarType(type:SMALLINT))]), num_children:0, "
                        + "int_literal:TIntLiteral"
                        + "(value:2), "
                        + "output_scale:-1, has_nullable_child:false, is_nullable:false, "
                        + "is_monotonic:true)])]]"));
    }

    @Test
    public void testUnionEmpty() throws Exception {
        String sql =
                "SELECT DISTINCT RPAD('kZcD', 1300605171, '') FROM t0 WHERE false UNION ALL SELECT DISTINCT RPAD"
                        + "('kZcD', 1300605171, '') FROM t0 WHERE false IS NULL;";
        String plan = getFragmentPlan(sql);
        Assert.assertTrue(plan.contains("0:UNION"));
    }

    @Test
    public void testWindowFunctionTest() throws Exception {
        String sql = "select sum(id_decimal - ifnull(id_decimal, 0)) over (partition by t1c) from test_all_type";
        String plan = getThriftPlan(sql);
        Assert.assertTrue(plan.contains("decimal_literal:TDecimalLiteral(value:0)"));
    }

    @Test
    public void testEquivalenceTest() throws Exception {
        String sql = "select * from t0 as x1 join t0 as x2 on x1.v2 = x2.v2 where x2.v2 = 'zxcv';";
        String plan = getFragmentPlan(sql);
        Assert.assertTrue(plan.contains("  0:OlapScanNode\n"
                + "     TABLE: t0\n"
                + "     PREAGGREGATION: ON\n"
                + "     PREDICATES: CAST(2: v2 AS DOUBLE) = CAST('zxcv' AS DOUBLE)"));

        Assert.assertTrue(plan.contains("  1:OlapScanNode\n"
                + "     TABLE: t0\n"
                + "     PREAGGREGATION: ON\n"
                + "     PREDICATES: CAST(5: v2 AS DOUBLE) = CAST('zxcv' AS DOUBLE)\n"));
    }

    @Test
    public void testOuterJoinToInnerWithCast() throws Exception {
        String sql = "select * from test_all_type a left join test_all_type b on a.t1c = b.t1c " +
                "where b.id_date = '2021-05-19'";
        String plan = getFragmentPlan(sql);
        Assert.assertTrue(plan.contains("join op: INNER JOIN"));
    }

    @Test
    public void testCountStarWithLimitForOneAggStage() throws Exception {
        connectContext.getSessionVariable().setNewPlanerAggStage(2);
        String sql = "select count(*) from (select v1 from t0 order by v2 limit 10,20) t;";
        String plan = getFragmentPlan(sql);
        Assert.assertTrue(plan.contains("3:AGGREGATE (update finalize)"));
        connectContext.getSessionVariable().setNewPlanerAggStage(0);
    }

    @Test
    public void testSingleTabletOutput() throws Exception {
        connectContext.getSessionVariable().setNewPlanerAggStage(2);
        FeConstants.runningUnitTest = true;
        String sql = "select S_COMMENT from supplier;";
        String plan = getFragmentPlan(sql);
        Assert.assertTrue(plan.contains(" OUTPUT EXPRS:7: S_COMMENT\n"
                + "  PARTITION: RANDOM\n"
                + "\n"
                + "  RESULT SINK\n"
                + "\n"
                + "  0:OlapScanNode\n"
                + "     TABLE: supplier"));
        connectContext.getSessionVariable().setNewPlanerAggStage(0);
        FeConstants.runningUnitTest = false;
    }

    @Test
    public void testSingleTabletOutput2() throws Exception {
        connectContext.getSessionVariable().setNewPlanerAggStage(2);
        FeConstants.runningUnitTest = true;
        String sql = "select SUM(S_NATIONKEY) from supplier;";
        String plan = getFragmentPlan(sql);
        Assert.assertTrue(plan.contains(" OUTPUT EXPRS:9: sum\n"
                + "  PARTITION: UNPARTITIONED\n"
                + "\n"
                + "  RESULT SINK\n"
                + "\n"
                + "  3:AGGREGATE (merge finalize)\n"
                + "  |  output: sum(9: sum)\n"
                + "  |  group by: \n"));
        connectContext.getSessionVariable().setNewPlanerAggStage(0);
        FeConstants.runningUnitTest = false;
    }

    @Test
    public void testJoinDecimalAndBool() throws Exception {
        String sql =
                "select t3.v1 from t3 inner join test_all_type on t3.v2 = test_all_type.id_decimal and t3.v2 > true";
        String plan = getFragmentPlan(sql);
        Assert.assertTrue(plan.contains("  0:OlapScanNode\n"
                + "     TABLE: t3\n"
                + "     PREAGGREGATION: ON\n"
                + "     PREDICATES: 2: v2 > 1"));

        Assert.assertTrue(plan.contains("  2:OlapScanNode\n"
                + "     TABLE: test_all_type\n"
                + "     PREAGGREGATION: ON\n"
                + "     partitions=0/1\n"
                + "     rollup: test_all_type\n"));
    }

    @Test
    public void testCastExprAnalyze() throws Exception {
        String sql = "select AVG(DATEDIFF(curdate(),DATE_ADD(curdate(),interval -day(curdate())+1 day))) as a FROM t0";
        String plan = getFragmentPlan(sql);
        Assert.assertFalse(plan.contains("cast(curdate() as datetime)"));
    }

    @Test
    public void testPruneSortColumns() throws Exception {
        String sql = "select count(v1) from (select v1 from t0 order by v2 limit 10) t";
        String plan = getFragmentPlan(sql);
        Assert.assertTrue(plan.contains("  3:Project\n" +
                "  |  <slot 1> : 1: v1"));
    }

    @Test
    public void testEquivalenceLoopDependency() throws Exception {
        String sql = "select * from t0 join t1 on t0.v1 = t1.v4 and cast(t0.v1 as STRING) = t0.v1";
        String plan = getFragmentPlan(sql);
        Assert.assertTrue(plan.contains("|  equal join conjunct: 1: v1 = 4: v4"));
        Assert.assertTrue(plan.contains("     TABLE: t0\n"
                + "     PREAGGREGATION: ON\n"
                + "     PREDICATES: CAST(CAST(1: v1 AS VARCHAR(65533)) AS DOUBLE) = CAST(1: v1 AS DOUBLE)\n"
                + "     partitions=0/1"));
    }

    @Test
    public void testSortWithLimitSubQuery() throws Exception {
        String sql = "select * from (select v1, v2 from t0 limit 10) a order by a.v1";
        String plan = getFragmentPlan(sql);
        Assert.assertTrue(plan.contains("  1:EXCHANGE\n" +
                "     limit: 10"));

        sql = "select * from (select v1, v2 from t0 limit 10) a order by a.v1 limit 1000";
        plan = getFragmentPlan(sql);
        Assert.assertTrue(plan.contains("  1:EXCHANGE\n" +
                "     limit: 10"));

        sql = "select * from (select v1, v2 from t0 limit 10) a order by a.v1 limit 1";
        plan = getFragmentPlan(sql);
        Assert.assertTrue(plan.contains("  1:EXCHANGE\n" +
                "     limit: 10"));

        sql = "select * from (select v1, v2 from t0 limit 1) a order by a.v1 limit 10,1";
        plan = getFragmentPlan(sql);
        Assert.assertTrue(plan.contains("  1:EXCHANGE\n" +
                "     limit: 1"));
    }

    @Test
    public void testAggWithLimitSubQuery() throws Exception {
        FeConstants.runningUnitTest = true;
        String sql = "select a.v1 from (select v1, v2 from t0 limit 10) a group by a.v1";
        String plan = getFragmentPlan(sql);
        Assert.assertTrue(plan.contains("  1:EXCHANGE\n" +
                "     limit: 10"));

        sql = "select a.v2 from (select v1, v2 from t0 limit 10) a group by a.v2";
        plan = getFragmentPlan(sql);
        Assert.assertTrue(plan.contains("  1:EXCHANGE\n" +
                "     limit: 10"));

        sql = "select count(a.v2) from (select v1, v2 from t0 limit 10) a";
        plan = getFragmentPlan(sql);
        Assert.assertTrue(plan.contains("  1:EXCHANGE\n" +
                "     limit: 10"));

        sql = "select count(a.v2) from (select v1, v2 from t0 limit 10) a group by a.v2";
        plan = getFragmentPlan(sql);
        Assert.assertTrue(plan.contains("  1:EXCHANGE\n" +
                "     limit: 10"));
        FeConstants.runningUnitTest = false;
    }

    @Test
    public void testWindowWithLimitSubQuery() throws Exception {
        String sql = "select sum(a.v1) over(partition by a.v2) from (select v1, v2 from t0 limit 10) a";
        String plan = getFragmentPlan(sql);

        Assert.assertTrue(plan.contains("  1:EXCHANGE\n" +
                "     limit: 10"));

        sql = "select sum(a.v1) over(partition by a.v2 order by a.v1) from (select v1, v2 from t0 limit 10) a";
        plan = getFragmentPlan(sql);
        Assert.assertTrue(plan.contains("  1:EXCHANGE\n" +
                "     limit: 10"));

        sql = "select sum(a.v1) over() from (select v1, v2 from t0 limit 10) a";
        plan = getFragmentPlan(sql);
        Assert.assertTrue(plan.contains("  1:EXCHANGE\n"
                + "     limit: 10\n"));
    }

    @Test
    public void testJoinWithLimitSubQuery() throws Exception {
        String sql = "select * from (select v1, v2 from t0 limit 10) a join " +
                "(select v1, v2 from t0 limit 1) b";
        String plan = getFragmentPlan(sql);
        Assert.assertTrue(plan.contains("    EXCHANGE ID: 03\n" +
                "    UNPARTITIONED"));
        Assert.assertTrue(plan.contains("    EXCHANGE ID: 01\n"
                + "    UNPARTITIONED\n"));
    }

    @Test
    public void testJoinWithLimitSubQuery1() throws Exception {
        String sql = "select * from (select v1, v2 from t0 limit 10) a join [broadcast] " +
                "(select v1, v2 from t0 limit 1) b on a.v1 = b.v1";
        String plan = getFragmentPlan(sql);
        Assert.assertTrue(plan.contains("    EXCHANGE ID: 03\n" +
                "    UNPARTITIONED"));

    }

    @Test
    public void testJoinWithLimitSubQuery2() throws Exception {
        String sql = "select * from (select v1, v2 from t0) a join [broadcast] " +
                "(select v1, v2 from t0 limit 1) b on a.v1 = b.v1";
        String plan = getFragmentPlan(sql);

        Assert.assertTrue(plan.contains("    EXCHANGE ID: 02\n" +
                "    UNPARTITIONED"));
    }

    @Test
    public void testJoinWithLimitSubQuery3() throws Exception {
        String sql = "select * from (select v1, v2 from t0 limit 10) a join [shuffle] " +
                "(select v1, v2 from t0 limit 1) b on a.v1 = b.v1";
        String plan = getFragmentPlan(sql);
        Assert.assertTrue(plan.contains("join op: INNER JOIN (PARTITIONED)"));
        Assert.assertTrue(plan.contains("  |----5:EXCHANGE\n" +
                "  |       limit: 1"));
        Assert.assertTrue(plan.contains("  2:EXCHANGE\n" +
                "     limit: 10"));
    }

    @Test
    public void testJoinWithLimitSubQuery4() throws Exception {
        String sql = "select * from (select v1, v2 from t0) a join [shuffle] " +
                "(select v4 from t1 limit 1) b on a.v1 = b.v4";
        String plan = getFragmentPlan(sql);
        Assert.assertTrue(plan.contains("join op: INNER JOIN (PARTITIONED)"));
    }

    @Test
    public void testJoinWithLimitSubQuery5() throws Exception {
        String sql = "select * from (select v1, v2 from t0 limit 10) a join [shuffle] " +
                "(select v4 from t1 ) b on a.v1 = b.v4";
        String plan = getFragmentPlan(sql);
        Assert.assertTrue(plan.contains("join op: INNER JOIN (PARTITIONED)"));
    }

    @Test
    public void testUnionWithLimitSubQuery() throws Exception {
        String sql = "select v1, v2 from t0 limit 10 union all " +
                "select v1, v2 from t0 limit 1 ";
        String plan = getFragmentPlan(sql);
        Assert.assertTrue(plan.contains("    EXCHANGE ID: 02\n" +
                "    UNPARTITIONED"));
        Assert.assertTrue(plan.contains("    EXCHANGE ID: 05\n" +
                "    UNPARTITIONED"));

        sql = "select v1, v2 from t0 union all " +
                "select a.v1, a.v2 from (select v1, v2 from t0 limit 1) a ";
        plan = getFragmentPlan(sql);
        Assert.assertTrue(plan.contains("    EXCHANGE ID: 04\n" +
                "    UNPARTITIONED"));

        sql = "select v1, v2 from t0 limit 10 union all " +
                "select v1, v2 from t0";
        plan = getFragmentPlan(sql);
        Assert.assertTrue(plan.contains("    EXCHANGE ID: 02\n" +
                "    UNPARTITIONED"));
    }

    @Test
    public void testSubqueryGatherJoin() throws Exception {
        String sql = "select t1.v5 from (select * from t0 limit 1) as x inner join t1 on x.v1 = t1.v4";
        String plan = getFragmentPlan(sql);
        Assert.assertTrue(plan.contains(" OUTPUT EXPRS:\n"
                + "  PARTITION: RANDOM\n"
                + "\n"
                + "  STREAM DATA SINK\n"
                + "    EXCHANGE ID: 02\n"
                + "    UNPARTITIONED\n"
                + "\n"
                + "  1:OlapScanNode\n"
                + "     TABLE: t0"));
    }

    @Test
    public void testSubqueryBroadJoin() throws Exception {
        String sql = "select t1.v5 from t0 inner join[broadcast] t1 on cast(t0.v1 as int) = cast(t1.v4 as int)";
        String plan = getFragmentPlan(sql);
        Assert.assertTrue(plan.contains("  |  equal join conjunct: 7: cast = 8: cast\n"));
        Assert.assertTrue(plan.contains("<slot 7> : CAST(1: v1 AS INT)"));
        Assert.assertTrue(plan.contains("<slot 8> : CAST(4: v4 AS INT)"));
    }

    @Test
    public void testMergeLimitForFilterNode() throws Exception {
        String sql =
                "SELECT CAST(nullif(subq_0.c1, subq_0.c1) AS INTEGER) AS c0, subq_0.c0 AS c1, 42 AS c2, subq_0.c0 AS "
                        + "c3, subq_0.c1 AS c4\n"
                        +
                        "\t, subq_0.c0 AS c5, subq_0.c0 AS c6\n" +
                        "FROM (\n" +
                        "\tSELECT ref_2.v8 AS c0, ref_2.v8 AS c1\n" +
                        "\tFROM t2 ref_0\n" +
                        "\t\tRIGHT JOIN t1 ref_1 ON ref_0.v7 = ref_1.v4\n" +
                        "\t\tRIGHT JOIN t2 ref_2 ON ref_1.v4 = ref_2.v7\n" +
                        "\tWHERE ref_1.v4 IS NOT NULL\n" +
                        "\tLIMIT 110\n" +
                        ") subq_0\n" +
                        "WHERE CAST(coalesce(true, true) AS BOOLEAN) < true\n" +
                        "LIMIT 157";
        String plan = getFragmentPlan(sql);
        Assert.assertTrue(plan.contains("10:SELECT\n" +
                "  |  predicates: coalesce(TRUE, TRUE) < TRUE\n" +
                "  |  limit: 157"));
    }

    @Test
    public void testSortProject() throws Exception {
        String sql = "select avg(null) over (order by ref_0.v1) as c2 "
                + "from t0 as ref_0 left join t1 as ref_1 on (ref_0.v1 = ref_1.v4 );";
        String plan = getThriftPlan(sql);
        Assert.assertTrue(plan.contains(
                "sort_tuple_slot_exprs:[TExpr(nodes:[TExprNode(node_type:SLOT_REF, type:TTypeDesc(types:[TTypeNode"
                        + "(type:SCALAR, scalar_type:TScalarType(type:BIGINT))]), num_children:0, slot_ref:TSlotRef"
                        + "(slot_id:1, tuple_id:2), output_scale:-1, output_column:-1, "
                        + "has_nullable_child:false, is_nullable:true, is_monotonic:true)])]"));
    }

    @Test
    public void testScalarRewrite() throws Exception {
        String sql = "select t0.v1, case when true then t0.v1 else t0.v1 end from t0;";
        String plan = getFragmentPlan(sql);
        Assert.assertTrue(plan.contains(" OUTPUT EXPRS:1: v1 | 1: v1\n"));
    }

    @Test
    public void testScalarRewrite2() throws Exception {
        String sql = "select j.x1, j.x2 from "
                + "(select t0.v1 as x1, case when true then t0.v1 else t0.v1 end as x2, t0.v3 as x3 from t0 limit 10)"
                + " as j "
                + "where j.x3 > 1;";
        String plan = getFragmentPlan(sql);
        Assert.assertTrue(plan.contains("  2:Project\n"
                + "  |  <slot 1> : 1: v1\n"
                + "  |  \n"
                + "  1:SELECT\n"
                + "  |  predicates: 3: v3 > 1\n"
                + "  |  \n"
                + "  0:OlapScanNode\n"
                + "     TABLE: t0\n"));
    }

    @Test
    public void testJoinLimit() throws Exception {
        String sql;
        String plan;
        sql = "select * from t0 inner join t1 on t0.v1 = t1.v4 limit 10";
        plan = getFragmentPlan(sql);
        Assert.assertTrue(plan.contains("  |  join op: INNER JOIN (BROADCAST)\n"
                + "  |  hash predicates:\n"
                + "  |  colocate: false, reason: \n"
                + "  |  equal join conjunct: 1: v1 = 4: v4\n"
                + "  |  limit: 10\n"
                + "  |  \n"
                + "  |----2:EXCHANGE\n"
                + "  |    \n"
                + "  0:OlapScanNode\n"
                + "     TABLE: t0"));

        sql = "select * from t0 left anti join t1 on t0.v1 = t1.v4 limit 10";
        plan = getFragmentPlan(sql);
        Assert.assertTrue(plan.contains("  |  join op: LEFT ANTI JOIN (BROADCAST)\n"
                + "  |  hash predicates:\n"
                + "  |  colocate: false, reason: \n"
                + "  |  equal join conjunct: 1: v1 = 4: v4\n"
                + "  |  limit: 10\n"
                + "  |  \n"
                + "  |----2:EXCHANGE\n"
                + "  |    \n"
                + "  0:OlapScanNode\n"
                + "     TABLE: t0\n"));

        sql = "select * from t0 right semi join t1 on t0.v1 = t1.v4 limit 10";
        plan = getFragmentPlan(sql);
        Assert.assertTrue(plan.contains("  |  join op: LEFT SEMI JOIN (BROADCAST)\n"
                + "  |  hash predicates:\n"
                + "  |  colocate: false, reason: \n"
                + "  |  equal join conjunct: 4: v4 = 1: v1\n"
                + "  |  limit: 10\n"
                + "  |  \n"
                + "  |----2:EXCHANGE\n"
                + "  |    \n"
                + "  0:OlapScanNode\n"
                + "     TABLE: t1\n"));
    }

    @Test
    public void testJoinLimitLeft() throws Exception {
        String sql = "select * from t0 left outer join t1 on t0.v1 = t1.v4 limit 10";
        String plan = getFragmentPlan(sql);
        Assert.assertTrue(plan.contains("  |  join op: LEFT OUTER JOIN (BROADCAST)\n" +
                "  |  hash predicates:\n" +
                "  |  colocate: false, reason: \n" +
                "  |  equal join conjunct: 1: v1 = 4: v4\n" +
                "  |  limit: 10\n" +
                "  |  \n" +
                "  |----2:EXCHANGE\n" +
                "  |    \n" +
                "  0:OlapScanNode"));
        Assert.assertTrue(plan.contains("     TABLE: t0\n"
                + "     PREAGGREGATION: ON\n"
                + "     partitions=0/1\n"
                + "     rollup: t0\n"
                + "     tabletRatio=0/0\n"
                + "     tabletList=\n"
                + "     cardinality=1\n"
                + "     avgRowSize=3.0\n"
                + "     numNodes=0\n"
                + "     limit: 10"));
    }

    @Test
    public void testJoinLimitFull() throws Exception {
        String sql;
        String plan;
        sql = "select * from t0 full outer join t1 on t0.v1 = t1.v4 limit 10";
        plan = getFragmentPlan(sql);
        Assert.assertTrue(plan.contains("  4:HASH JOIN\n"
                + "  |  join op: FULL OUTER JOIN (PARTITIONED)\n"
                + "  |  hash predicates:\n"
                + "  |  colocate: false, reason: \n"
                + "  |  equal join conjunct: 1: v1 = 4: v4\n"
                + "  |  limit: 10\n"
                + "  |  \n"
                + "  |----3:EXCHANGE\n"
                + "  |       limit: 10\n"
                + "  |    \n"
                + "  1:EXCHANGE\n"
                + "     limit: 10\n"));

        sql = "select * from t0, t1 limit 10";
        plan = getFragmentPlan(sql);
        Assert.assertTrue(plan.contains("3:CROSS JOIN\n" +
                "  |  cross join:\n" +
                "  |  predicates is NULL.\n" +
                "  |  limit: 10\n" +
                "  |  \n" +
                "  |----2:EXCHANGE\n" +
                "  |       limit: 10\n" +
                "  |    \n" +
                "  0:OlapScanNode\n" +
                "     TABLE: t0"));
    }

    @Test
    public void testAggregateConst() throws Exception {
        String sql = "select 'a', v2, sum(v1) from t0 group by 'a', v2; ";
        String plan = getFragmentPlan(sql);
        Assert.assertTrue(plan.contains("  2:Project\n"
                + "  |  <slot 2> : 2: v2\n"
                + "  |  <slot 5> : 5: sum\n"
                + "  |  <slot 6> : 'a'\n"
                + "  |  \n"
                + "  1:AGGREGATE (update finalize)\n"
                + "  |  output: sum(1: v1)\n"
                + "  |  group by: 2: v2\n"));
    }

    @Test
    public void testAggregateAllConst() throws Exception {
        String sql = "select 'a', 'b' from t0 group by 'a', 'b'; ";
        String plan = getFragmentPlan(sql);
        Assert.assertTrue(plan.contains("  3:Project\n"
                + "  |  <slot 4> : 4: expr\n"
                + "  |  <slot 6> : 'b'\n"
                + "  |  \n"
                + "  2:AGGREGATE (update finalize)\n"
                + "  |  group by: 4: expr\n"
                + "  |  \n"
                + "  1:Project\n"
                + "  |  <slot 4> : 'a'\n"
                + "  |  \n"
                + "  0:OlapScanNode\n"
                + "     TABLE: t0"));
    }

    @Test
    public void testSupersetEnforce() throws Exception {
        String sql = "select * from (select v3, rank() over (partition by v1 order by v2) as j1 from t0) as x0 "
                + "join t1 on x0.v3 = t1.v4 order by x0.v3, t1.v4 limit 100;";
        getFragmentPlan(sql);
    }

    @Test
    public void testMergeProject() throws Exception {
        String sql = "select case when v1 then 2 else 2 end from (select v1, case when true then v1 else v1 end as c2"
                + " from t0 limit 1) as x where c2 > 2 limit 2;";
        String plan = getFragmentPlan(sql);
        Assert.assertTrue(plan.contains("  2:Project\n"
                + "  |  <slot 4> : 2\n"
                + "  |  limit: 2\n"
                + "  |  \n"
                + "  1:SELECT\n"
                + "  |  predicates: 1: v1 > 2\n"
                + "  |  limit: 2\n"
                + "  |  \n"
                + "  0:OlapScanNode\n"
                + "     TABLE: t0"));
    }

    @Test
    public void testUsingJoin() throws Exception {
        String sql = "select * from t0 as x0 join t0 as x1 using(v1);";
        String plan = getFragmentPlan(sql);
        Assert.assertTrue(plan.contains("  2:HASH JOIN\n"
                + "  |  join op: INNER JOIN (COLOCATE)\n"
                + "  |  hash predicates:\n"
                + "  |  colocate: true\n"
                + "  |  equal join conjunct: 1: v1 = 4: v1"));
    }

    @Test(expected = SemanticException.class)
    public void testArithCastCheck() throws Exception {
        String sql = "select v1 + h1 from test_object;";
        getFragmentPlan(sql);
    }

    @Test
    public void testNullSafeEqualJoin() throws Exception {
        String sql = "select * from t0 join t1 on t0.v3 <=> t1.v4";
        String plan = getFragmentPlan(sql);
        Assert.assertTrue(plan.contains("equal join conjunct: 3: v3 <=> 4: v4"));

        sql = "select * from t0 left join t1 on t0.v3 <=> t1.v4";
        plan = getFragmentPlan(sql);
        Assert.assertTrue(plan.contains("equal join conjunct: 3: v3 <=> 4: v4"));
    }

    @Test
    public void testColocateHint() throws Exception {
        String sql = "select * from t0 as x0 inner join t0 as x1 on x0.v1 = x1.v1;";
        String plan = getFragmentPlan(sql);
        Assert.assertTrue(plan.contains("  |  join op: INNER JOIN (COLOCATE)\n"
                + "  |  hash predicates:\n"
                + "  |  colocate: true"));

        sql = "select * from t0 as x0 inner join[shuffle] t0 as x1 on x0.v1 = x1.v1;";
        plan = getFragmentPlan(sql);
        Assert.assertTrue(plan.contains("  |  join op: INNER JOIN (PARTITIONED)\n"
                + "  |  hash predicates:\n"
                + "  |  colocate: false, reason: "));

        sql = "select * from t0 as x0 inner join[colocate] t0 as x1 on x0.v1 = x1.v1;";
        plan = getFragmentPlan(sql);
        Assert.assertTrue(plan.contains("  |  join op: INNER JOIN (COLOCATE)\n"
                + "  |  hash predicates:\n"
                + "  |  colocate: true"));
    }

    @Test
    public void testBucketHint() throws Exception {
        FeConstants.runningUnitTest = true;
        String sql = "select * from t0 as x0 inner join t1 as x1 on x0.v1 = x1.v4;";
        String plan = getFragmentPlan(sql);
        Assert.assertTrue(plan.contains("  |  join op: INNER JOIN (BUCKET_SHUFFLE)\n"
                + "  |  hash predicates:\n"
                + "  |  colocate: false, reason: "));

        sql = "select * from t0 as x0 inner join[shuffle] t1 as x1 on x0.v1 = x1.v4;";
        plan = getFragmentPlan(sql);
        Assert.assertTrue(plan.contains("  |  join op: INNER JOIN (PARTITIONED)\n"
                + "  |  hash predicates:\n"
                + "  |  colocate: false, reason: "));

        sql = "select * from t0 as x0 inner join[bucket] t1 as x1 on x0.v1 = x1.v4;";
        plan = getFragmentPlan(sql);
        Assert.assertTrue(plan.contains("  |  join op: INNER JOIN (BUCKET_SHUFFLE)\n"
                + "  |  hash predicates:\n"
                + "  |  colocate: false, reason: "));
        FeConstants.runningUnitTest = false;
    }

    @Test
    public void testInformationSchema() throws Exception {
        String sql = "select column_name from information_schema.columns limit 1;";
        String plan = getFragmentPlan(sql);
        Assert.assertTrue(plan.contains("  RESULT SINK\n" +
                "\n" +
                "  0:SCAN SCHEMA\n" +
                "     limit: 1\n"));
    }

    @Test
    public void testInformationSchema1() throws Exception {
        String sql = "select column_name, UPPER(DATA_TYPE) from information_schema.columns;";
        String plan = getFragmentPlan(sql);
        Assert.assertTrue(plan.contains("  1:Project\n"
                + "  |  <slot 4> : 4: COLUMN_NAME\n"
                + "  |  <slot 25> : upper(8: DATA_TYPE)\n"
                + "  |  \n"
                + "  0:SCAN SCHEMA\n"));
    }

    @Test
    public void testJoinOnInDatePredicate() throws Exception {
        String sql =
                "select a.id_datetime from test_all_type as a join test_all_type as b where a.id_date in (b.id_date)";
        String plan = getFragmentPlan(sql);
        Assert.assertFalse(plan.contains("CAST(9: id_date AS DATETIME)"));
        Assert.assertTrue(plan.contains("equal join conjunct: 9: id_date = 19: id_date"));
    }

    @Test
    public void testDecimalV3LiteralCast() throws Exception {
        String sql =
                "select id_datetime from test_all_type WHERE CAST(IF(true, 0.38542880072101215, '-Inf')  AS BOOLEAN )";
        String thrift = getThriftPlan(sql);
        Assert.assertTrue(thrift.contains("string_literal:TStringLiteral(value:0.38542880072101215)"));
    }

    @Test
    public void testMysqlTableFilter() throws Exception {
        String sql = "select * from ods_order where order_dt = '2025-08-07' and order_no = 'p' limit 10;";
        String plan = getFragmentPlan(sql);
        Assert.assertTrue(plan.contains("0:SCAN MYSQL\n" +
                "     TABLE: `ods_order`\n" +
                "     Query: SELECT `order_dt`, `order_no`, `org_order_no`, `bank_transaction_id`, `up_trade_no`, `mchnt_no`, `pay_st` FROM `ods_order` WHERE (order_dt = '2025-08-07') AND (order_no = 'p')\n" +
                "     limit: 10"));
    }

    @Test
    public void testMysqlTableAggregateSort() throws Exception {
        String sql = "select order_dt,order_no,sum(pay_st) from ods_order where order_dt = '2025-08-07' group by " +
                "order_dt,order_no order by order_no limit 10;";
        String plan = getFragmentPlan(sql);
        Assert.assertTrue(plan.contains("2:TOP-N\n" +
                "  |  order by: <slot 2> 2: order_no ASC\n" +
                "  |  offset: 0\n" +
                "  |  limit: 10\n" +
                "  |  \n" +
                "  1:AGGREGATE (update finalize)\n" +
                "  |  output: sum(pay_st)\n" +
                "  |  group by: order_dt, order_no\n" +
                "  |  \n" +
                "  0:SCAN MYSQL\n" +
                "     TABLE: `ods_order`\n" +
                "     Query: SELECT `order_dt`, `order_no`, `pay_st` FROM `ods_order` WHERE (order_dt = '2025-08-07')"));
    }

    @Test
    public void testMysqlTableJoin() throws Exception {
        String sql = "select order_dt,order_no,sum(pay_st) from ods_order join test_all_type on order_no = t1a where " +
                "order_dt = '2025-08-07' group by order_dt,order_no order by order_no limit 10;";
        String plan = getFragmentPlan(sql);
        Assert.assertTrue(plan.contains("3:HASH JOIN\n" +
                "  |  join op: INNER JOIN (BROADCAST)\n" +
                "  |  hash predicates:\n" +
                "  |  colocate: false, reason: \n" +
                "  |  equal join conjunct: order_no = 8: t1a\n" +
                "  |  \n" +
                "  |----2:EXCHANGE\n" +
                "  |    \n" +
                "  0:SCAN MYSQL\n" +
                "     TABLE: `ods_order`\n" +
                "     Query: SELECT `order_dt`, `order_no`, `pay_st` FROM `ods_order` WHERE (order_dt = '2025-08-07')"));
    }

    @Test
    public void testMysqlPredicateWithoutCast() throws Exception {
        String sql = "select * from ods_order where pay_st = 214748364;";
        String plan = getFragmentPlan(sql);
        Assert.assertTrue(plan.contains(
                "Query: SELECT `order_dt`, `order_no`, `org_order_no`, `bank_transaction_id`, `up_trade_no`, `mchnt_no`, `pay_st` FROM `ods_order` WHERE (pay_st = 214748364)"));
    }

    @Test
    public void testSqlSelectLimitSession() throws Exception {
        connectContext.getSessionVariable().setSqlSelectLimit(10);
        String sql = "select * from test_all_type";
        String plan = getFragmentPlan(sql);
        Assert.assertTrue(plan.contains("limit: 10"));

        connectContext.getSessionVariable().setSqlSelectLimit(10);
        sql = "select * from test_all_type limit 20000";
        plan = getFragmentPlan(sql);
        Assert.assertTrue(plan.contains("limit: 20000"));

        connectContext.getSessionVariable().setSqlSelectLimit(SessionVariable.DEFAULT_SELECT_LIMIT);
        sql = "select * from test_all_type";
        plan = getFragmentPlan(sql);
        Assert.assertFalse(plan.contains("limit: 10"));

        connectContext.getSessionVariable().setSqlSelectLimit(8888);
        sql = "select * from (select * from test_all_type limit 10) as a join " +
                "(select * from test_all_type limit 100) as b";
        plan = getFragmentPlan(sql);
        Assert.assertTrue(plan.contains("limit: 8888"));
        connectContext.getSessionVariable().setSqlSelectLimit(SessionVariable.DEFAULT_SELECT_LIMIT);

        connectContext.getSessionVariable().setSqlSelectLimit(-100);
        sql = "select * from test_all_type";
        plan = getFragmentPlan(sql);
        Assert.assertFalse(plan.contains("limit"));

        connectContext.getSessionVariable().setSqlSelectLimit(0);
        sql = "select * from test_all_type";
        plan = getFragmentPlan(sql);
        Assert.assertTrue(plan.contains("EMPTYSET"));
        connectContext.getSessionVariable().setSqlSelectLimit(SessionVariable.DEFAULT_SELECT_LIMIT);
    }

    @Test
    public void testBetweenDate() throws Exception {
        String sql = "select * from test_all_type where id_date between '2020-12-12' and '2021-12-12'";
        String plan = getFragmentPlan(sql);
        Assert.assertTrue(plan.contains("PREDICATES: 9: id_date >= '2020-12-12', 9: id_date <= '2021-12-12'"));
    }

    @Test
    public void testOrderBySameColumnDiffOrder() throws Exception {
        String sql = "select v1 from t0 order by v1 desc, v1 asc";
        String plan = getFragmentPlan(sql);
        Assert.assertTrue(plan.contains("1:SORT\n" +
                "  |  order by: <slot 1> 1: v1 DESC"));
    }

    @Test
    public void testMysqlTableWithPredicate() throws Exception {
        String sql = "select max(order_dt) over (partition by order_no) from ods_order where order_no > 1";
        String plan = getThriftPlan(sql);
        Assert.assertFalse(plan.contains("use_vectorized:false"));
    }

    @Test
    public void testMysqlJoinSelf() throws Exception {
        String sql = "SELECT ref_0.order_dt AS c0\n" +
                "  FROM ods_order ref_0\n" +
                "    LEFT JOIN ods_order ref_1 ON ref_0.order_dt = ref_1.order_dt\n" +
                "  WHERE ref_1.order_no IS NOT NULL;";
        String plan = getFragmentPlan(sql);
        Assert.assertTrue(plan.contains("4:HASH JOIN\n" +
                "  |  join op: INNER JOIN (BROADCAST)"));
    }

    @Test
    public void testCastType() throws Exception {
        String sql = "select * from test_all_type where t1a = 123 AND t1b = 999999999 AND t1d = 999999999 "
                + "AND id_datetime = '2020-12-20 20:20:20' AND id_date = '2020-12-11' AND id_datetime = 'asdlfkja';";
        String plan = getFragmentPlan(sql);
        Assert.assertTrue(plan.contains("1: t1a = '123', CAST(2: t1b AS INT) = 999999999, 4: t1d = 999999999, "
                + "8: id_datetime = '2020-12-20 20:20:20', 9: id_date = '2020-12-11', "
                + "8: id_datetime = CAST('asdlfkja' AS DATETIME)"));
    }

    @Test
    public void testCountDistinctWithMultiColumns() throws Exception {
        String sql = "select count(distinct t1b,t1c) from test_all_type";
        String plan = getFragmentPlan(sql);
        Assert.assertTrue(plan.contains("6:AGGREGATE (merge finalize)"));
        Assert.assertTrue(plan.contains("4:AGGREGATE (update serialize)\n" +
                "  |  output: count(if(2: t1b IS NULL, NULL, 3: t1c))"));
    }

    @Test
    public void testCountDistinctWithIfNested() throws Exception {
        String sql = "select count(distinct t1b,t1c,t1d) from test_all_type";
        String plan = getFragmentPlan(sql);
        Assert.assertTrue(plan.contains("output: count(if(2: t1b IS NULL, NULL, if(3: t1c IS NULL, NULL, 4: t1d)))"));

        sql = "select count(distinct t1b,t1c,t1d,t1e) from test_all_type group by t1f";
        plan = getFragmentPlan(sql);
        Assert.assertTrue(plan.contains(
                "output: count(if(2: t1b IS NULL, NULL, if(3: t1c IS NULL, NULL, if(4: t1d IS NULL, NULL, 5: t1e))))"));
    }

    @Test
    public void testCountDistinctGroupByWithMultiColumns() throws Exception {
        String sql = "select count(distinct t1b,t1c) from test_all_type group by t1d";
        String plan = getFragmentPlan(sql);
        Assert.assertTrue(plan.contains("4:AGGREGATE (update finalize)\n" +
                "  |  output: count(if(2: t1b IS NULL, NULL, 3: t1c))"));
    }

    @Test
    public void testCountDistinctWithDiffMultiColumns() throws Exception {
        String sql = "select count(distinct t1b,t1c), count(distinct t1b,t1d) from test_all_type";
        try {
            getFragmentPlan(sql);
        } catch (StarRocksPlannerException e) {
            Assert.assertEquals(
                    "The query contains multi count distinct or sum distinct, each can't have multi columns.",
                    e.getMessage());
        }
    }

    @Test
    public void testCountDistinctWithSameMultiColumns() throws Exception {
        String sql = "select count(distinct t1b,t1c), count(distinct t1b,t1c) from test_all_type";
        String plan = getFragmentPlan(sql);
        Assert.assertTrue(plan.contains("6:AGGREGATE (merge finalize)"));

        sql = "select count(distinct t1b,t1c), count(distinct t1b,t1c) from test_all_type group by t1d";
        plan = getFragmentPlan(sql);
        Assert.assertTrue(plan.contains("4:AGGREGATE (update finalize)"));
    }

    @Test
    public void testMultiScalarSubquery() throws Exception {
        String sql = "SELECT CASE \n"
                + "    WHEN (SELECT count(*) FROM t1 WHERE v4 BETWEEN 1 AND 20) > 74219\n"
                + "    THEN ( \n"
                + "        SELECT avg(v7) FROM t2 WHERE v7 BETWEEN 1 AND 20\n"
                + "        )\n"
                + "    ELSE (\n"
                + "        SELECT avg(v8) FROM t2 WHERE v8 BETWEEN 1 AND 20\n"
                + "        ) END AS bucket1\n"
                + "FROM t0\n"
                + "WHERE v1 = 1;";
        String plan = getFragmentPlan(sql);
        Assert.assertNotNull(plan);
    }

    @Test
    public void testWindowDuplicatedColumnInPartitionExprAndOrderByExpr() throws Exception {
        String sql = "select v1, sum(v2) over (partition by v1, v2 order by v2 desc) as sum1 from t0";
        String plan = getFragmentPlan(sql);
        Assert.assertNotNull(plan);
    }

    @Test
    public void testSelectDistinctWithOrderBy() throws Exception {
        String sql = "select distinct v1 from tarray order by v1+1";
        String plan = getFragmentPlan(sql);
        Assert.assertTrue(plan.contains("2:Project\n" +
                "  |  <slot 1> : 1: v1\n" +
                "  |  <slot 4> : 1: v1 + 1"));
    }

    @Test
    public void testSelectDistinctWithOrderBy2() throws Exception {
        String sql = "select distinct v1+1 as v from tarray order by v+1";
        String plan = getFragmentPlan(sql);
        Assert.assertTrue(plan.contains("3:Project\n" +
                "  |  <slot 4> : 4: expr\n" +
                "  |  <slot 5> : 4: expr + 1\n"));
        Assert.assertTrue(plan.contains("1:Project\n" +
                "  |  <slot 4> : 1: v1 + 1"));
    }

    @Test
    public void testSelectArrayElement() throws Exception {
        String sql = "select [1,2][1]";
        String plan = getFragmentPlan(sql);
        Assert.assertTrue(plan.contains("ARRAY<tinyint(4)>[1,2][1]"));

        sql = "select [][1]";
        plan = getFragmentPlan(sql);
        Assert.assertTrue(plan.contains("ARRAY<unknown type: NULL_TYPE>[][1]"));
    }

    @Test
    public void testSelectMultidimensionalArray() throws Exception {
        String sql = "select [[1,2],[3,4]][1][2]";
        String plan = getFragmentPlan(sql);
        Assert.assertTrue(plan.contains("ARRAY<ARRAY<tinyint(4)>>[[1,2],[3,4]][1][2]"));
    }

    @Test
    public void testSelectArrayElementFromArrayColumn() throws Exception {
        String sql = "select v3[1] from tarray";
        String plan = getFragmentPlan(sql);
        Assert.assertTrue(plan.contains("1:Project\n" +
                "  |  <slot 4> : 3: v3[1]"));
    }

    @Test
    public void testArrayElementWithFunction() throws Exception {
        String sql = "select v1, sum(v3[1]) from tarray group by v1";
        String plan = getFragmentPlan(sql);
        Assert.assertTrue(plan.contains("1:Project\n" +
                "  |  <slot 1> : 1: v1\n" +
                "  |  <slot 4> : 3: v3[1]"));
    }

    @Test
    public void testArrayCountDistinctWithOrderBy() throws Exception {
        String sql = "select distinct v3 from tarray order by v3[1];";
        String plan = getFragmentPlan(sql);
        Assert.assertTrue(plan.contains("2:Project\n" +
                "  |  <slot 3> : 3: v3\n" +
                "  |  <slot 4> : 3: v3[1]"));
    }

    @Test
    public void testArrayElementExpr() throws Exception {
        String sql = "select [][1] + 1, [1,2,3][1] + [[1,2,3],[1,1,1]][2][2]";
        String plan = getFragmentPlan(sql);
        Assert.assertTrue(plan.contains(
                "NULL | CAST(ARRAY<tinyint(4)>[1,2,3][1] AS BIGINT) + CAST(ARRAY<ARRAY<tinyint(4)>>[[1,2,3],[1,1,1]][2][2] AS BIGINT)"));

        sql = "select v1, v3[1] + [1,2,3][1] as v, sum(v3[1]) from tarray group by v1, v order by v";
        plan = getFragmentPlan(sql);
        Assert.assertTrue(plan.contains("2:AGGREGATE (update finalize)\n" +
                "  |  output: sum(5: expr)\n" +
                "  |  group by: 1: v1, 4: expr\n" +
                "  |  \n" +
                "  1:Project\n" +
                "  |  <slot 1> : 1: v1\n" +
                "  |  <slot 4> : 3: v3[1] + CAST(ARRAY<tinyint(4)>[1,2,3][1] AS BIGINT)\n" +
                "  |  <slot 5> : 3: v3[1]\n"));
    }

    @Test
    public void testSetVar() throws Exception {
        String sql = "select * from db1.tbl3 as t1 JOIN db1.tbl4 as t2 ON t1.c2 = t2.c2";
        String plan = getFragmentPlan(sql);
        Assert.assertTrue(plan.contains("join op: INNER JOIN (BROADCAST)"));

        sql = "select /*+ SET_VAR(broadcast_row_limit=0) */ * from db1.tbl3 as t1 JOIN db1.tbl4 as t2 ON t1.c2 = t2.c2";
        plan = getFragmentPlan(sql);
        Assert.assertTrue(plan.contains("join op: INNER JOIN (PARTITIONED)"));
    }

    @Test
    public void testAggregateTwoLevelToOneLevelOptimization() throws Exception {
        String sql = "SELECT c2, count(*) FROM db1.tbl3 WHERE c1<10 GROUP BY c2;";
        String plan = getFragmentPlan(sql);
        Assert.assertEquals(1, StringUtils.countMatches(plan, "AGGREGATE (update finalize)"));

        sql = " SELECT c2, count(*) FROM (SELECT t1.c2 as c2 FROM db1.tbl3 as t1 INNER JOIN [shuffle] db1.tbl4 " +
                "as t2 ON t1.c2=t2.c2 WHERE t1.c1<10) as t3 GROUP BY c2;";
        plan = getFragmentPlan(sql);
        Assert.assertEquals(1, StringUtils.countMatches(plan, "AGGREGATE (merge finalize)"));

        sql = "SELECT c2, count(*) FROM db1.tbl5 GROUP BY c2;";
        plan = getFragmentPlan(sql);
        Assert.assertEquals(1, StringUtils.countMatches(plan, "AGGREGATE (update finalize)"));

        sql = "SELECT c3, count(*) FROM db1.tbl4 GROUP BY c3;";
        plan = getFragmentPlan(sql);
        Assert.assertEquals(1, StringUtils.countMatches(plan, "AGGREGATE (update finalize)"));
    }

    @Test
    public void testExplicitlyBroadcastJoin() throws Exception {
        String sql = "select * from db1.tbl1 join [BROADCAST] db1.tbl2 on tbl1.k1 = tbl2.k3";
        String plan = getFragmentPlan(sql);
        Assert.assertEquals(1, StringUtils.countMatches(plan, "INNER JOIN (BROADCAST)"));

        sql = "select * from db1.tbl1 join [SHUFFLE] db1.tbl2 on tbl1.k1 = tbl2.k3";
        plan = getFragmentPlan(sql);
        Assert.assertEquals(1, StringUtils.countMatches(plan, "INNER JOIN (PARTITIONED)"));
    }

    @Test
    public void testWindowDuplicatePartition() throws Exception {
        String sql = "select max(v3) over (partition by v2,v2,v2 order by v2,v2) from t0;";
        String plan = getFragmentPlan(sql);
        Assert.assertTrue(plan.contains("  2:SORT\n"
                + "  |  order by: <slot 2> 2: v2 ASC\n"
                + "  |  offset: 0"));

    }

    @Test
    public void testBitmapQuery() throws Exception {
        starRocksAssert.query(
                "select * from test.bitmap_table;").explainContains(
                "OUTPUT EXPRS:1: id | 2: id2"
        );

        starRocksAssert.query("select count(id2) from test.bitmap_table;")
                .explainContains("OUTPUT EXPRS:3: count",
                        "1:AGGREGATE (update finalize)", "output: count(2: id2)", "group by:", "0:OlapScanNode",
                        "PREAGGREGATION: OFF. Reason: Aggregate Operator not match: COUNT <--> BITMAP_UNION");

        starRocksAssert.query("select group_concat(id2) from test.bitmap_table;")
                .analysisError(
                        "group_concat requires first parameter to be of getType() STRING: group_concat(`default_cluster:test`.`bitmap_table`.`id2`)");

        starRocksAssert.query("select sum(id2) from test.bitmap_table;").analysisError(
                "sum requires a numeric parameter: sum(`default_cluster:test`.`bitmap_table`.`id2`)");

        starRocksAssert.query("select avg(id2) from test.bitmap_table;")
                .analysisError("avg requires a numeric parameter: avg(`default_cluster:test`.`bitmap_table`.`id2`)");

        starRocksAssert.query("select max(id2) from test.bitmap_table;").analysisError(Type.OnlyMetricTypeErrorMsg);

        starRocksAssert.query("select min(id2) from test.bitmap_table;").analysisError(Type.OnlyMetricTypeErrorMsg);

        starRocksAssert.query("select count(*) from test.bitmap_table group by id2;")
                .analysisError(Type.OnlyMetricTypeErrorMsg);

        starRocksAssert.query("select count(*) from test.bitmap_table where id2 = 1;").analysisError(
                "binary type bitmap with type double is invalid.");
    }

    @Test
    public void testHLLTypeQuery() throws Exception {
        starRocksAssert.query("select * from test.hll_table;").explainContains(
                "OUTPUT EXPRS:1: id | 2: id2");

        starRocksAssert.query("select count(id2) from test.hll_table;").explainContains("OUTPUT EXPRS:3: count",
                "1:AGGREGATE (update finalize)", "output: count(2: id2)", "group by:", "0:OlapScanNode",
                "PREAGGREGATION: OFF. Reason: Aggregate Operator not match: COUNT <--> HLL_UNION");

        starRocksAssert.query("select group_concat(id2) from test.hll_table;")
                .analysisError("No matching function with signature: group_concat(hll).");

        starRocksAssert.query("select sum(id2) from test.hll_table;")
                .analysisError("No matching function with signature: sum(hll).");

        starRocksAssert.query("select avg(id2) from test.hll_table;")
                .analysisError("No matching function with signature: avg(hll).");

        starRocksAssert.query("select max(id2) from test.hll_table;").analysisError(Type.OnlyMetricTypeErrorMsg);

        starRocksAssert.query("select min(id2) from test.hll_table;").analysisError(Type.OnlyMetricTypeErrorMsg);

        starRocksAssert.query("select min(id2) from test.hll_table;").analysisError(Type.OnlyMetricTypeErrorMsg);

        starRocksAssert.query("select count(*) from test.hll_table group by id2;")
                .analysisError(Type.OnlyMetricTypeErrorMsg);

        starRocksAssert.query("select count(*) from test.hll_table where id2 = 1").analysisError(
                "binary type hll with type double is invalid.");
    }

    @Test
    public void testCountDistinctRewrite() throws Exception {
        String sql = "select count(distinct id) from test.bitmap_table";
        starRocksAssert.query(sql).explainContains("count(1: id)", "multi_distinct_count(1: id)");

        sql = "select count(distinct id2) from test.bitmap_table";
        starRocksAssert.query(sql).explainContains("count(2: id2)", "bitmap_union_count(2: id2)");

        sql = "select sum(id) / count(distinct id2) from test.bitmap_table";
        starRocksAssert.query(sql).explainContains("output: sum(1: id), bitmap_union_count(2: id2)");

        sql = "select count(distinct id2) from test.hll_table";
        starRocksAssert.query(sql).explainContains("hll_union_agg(2: id2)", "3: count");

        sql = "select sum(id) / count(distinct id2) from test.hll_table";
        starRocksAssert.query(sql).explainContains("sum(1: id), hll_union_agg(2: id2)");

        sql = "select count(distinct id2) from test.bitmap_table group by id order by count(distinct id2)";
        starRocksAssert.query(sql).explainContains();

        sql = "select count(distinct id2) from test.bitmap_table having count(distinct id2) > 0";
        starRocksAssert.query(sql)
                .explainContains("bitmap_union_count(2: id2)", "having: 3: count > 0");

        sql = "select count(distinct id2) from test.bitmap_table order by count(distinct id2)";
        starRocksAssert.query(sql).explainContains("3: count", "3:MERGING-EXCHANGE",
                "order by: <slot 3> 3: count ASC",
                "output: bitmap_union_count(2: id2)");
    }

    @Test
    public void testDateTypeCastSyntax() throws Exception {
        String castSql = "select * from test.baseall where k11 < cast('2020-03-26' as date)";
        starRocksAssert.query(castSql).explainContains("8: k11 < '2020-03-26 00:00:00'");

        String castSql2 = "select str_to_date('11/09/2011', '%m/%d/%Y');";
        starRocksAssert.query(castSql2).explainContains("constant exprs:", "'2011-11-09'");

        String castSql3 = "select str_to_date('11/09/2011', k6) from test.baseall";
        starRocksAssert.query(castSql3).explainContains("  1:Project\n" +
                "  |  <slot 12> : str_to_date('11/09/2011', 6: k6)");
    }

    @Test
    public void testSetOperation() throws Exception {
        // union
        String sql1 = "select * from\n"
                + "  (select k1, k2 from db1.tbl6\n"
                + "   union all\n"
                + "   select k1, k2 from db1.tbl6) a\n"
                + "  inner join\n"
                + "  db1.tbl6 b\n"
                + "  on (a.k1 = b.k1)\n"
                + "where b.k1 = 'a'";
        starRocksAssert.query(sql1).explainContains("UNION", 1);

        String sql2 = "select * from db1.tbl6 where k1='a' and k4=1\n"
                + "union distinct\n"
                + "  (select * from db1.tbl6 where k1='b' and k4=2\n"
                + "   union all\n"
                + "   select * from db1.tbl6 where k1='b' and k4=2)\n"
                + "union distinct\n"
                + "  (select * from db1.tbl6 where k1='b' and k4=2\n"
                + "   union all\n"
                + "   (select * from db1.tbl6 where k1='b' and k4=3)\n"
                + "   order by 3 limit 3)\n"
                + "union all\n"
                + "  (select * from db1.tbl6 where k1='b' and k4=3\n"
                + "   union all\n"
                + "   select * from db1.tbl6 where k1='b' and k4=4)\n"
                + "union all\n"
                + "  (select * from db1.tbl6 where k1='b' and k4=3\n"
                + "   union all\n"
                + "   (select * from db1.tbl6 where k1='b' and k4=5)\n"
                + "   order by 3 limit 3)";
        starRocksAssert.query(sql2).explainContains("UNION", 5);

        // intersect
        String sql3 = "select * from\n"
                + "  (select k1, k2 from db1.tbl6\n"
                + "   intersect\n"
                + "   select k1, k2 from db1.tbl6) a\n"
                + "  inner join\n"
                + "  db1.tbl6 b\n"
                + "  on (a.k1 = b.k1)\n"
                + "where b.k1 = 'a'";
        starRocksAssert.query(sql3).explainContains("INTERSECT", 1);

        String sql4 = "select * from db1.tbl6 where k1='a' and k4=1\n"
                + "intersect distinct\n"
                + "  (select * from db1.tbl6 where k1='b' and k4=2\n"
                + "   intersect\n"
                + "   select * from db1.tbl6 where k1='b' and k4=2)\n"
                + "intersect distinct\n"
                + "  (select * from db1.tbl6 where k1='b' and k4=2\n"
                + "   intersect\n"
                + "   (select * from db1.tbl6 where k1='b' and k4=3)\n"
                + "   order by 3 limit 3)\n"
                + "intersect\n"
                + "  (select * from db1.tbl6 where k1='b' and k4=3\n"
                + "   intersect\n"
                + "   select * from db1.tbl6 where k1='b' and k4=4)\n"
                + "intersect\n"
                + "  (select * from db1.tbl6 where k1='b' and k4=3\n"
                + "   intersect\n"
                + "   (select * from db1.tbl6 where k1='b' and k4=5)\n"
                + "   order by 3 limit 3)";
        starRocksAssert.query(sql4).explainContains("INTERSECT", 5);

        // except
        String sql5 = "select * from\n"
                + "  (select k1, k2 from db1.tbl6\n"
                + "   except\n"
                + "   select k1, k2 from db1.tbl6) a\n"
                + "  inner join\n"
                + "  db1.tbl6 b\n"
                + "  on (a.k1 = b.k1)\n"
                + "where b.k1 = 'a'";
        starRocksAssert.query(sql5).explainContains("EXCEPT", 1);

        String sql6 = "select * from db1.tbl6 where k1='a' and k4=1\n"
                + "except\n"
                + "select * from db1.tbl6 where k1='a' and k4=1\n"
                + "except\n"
                + "select * from db1.tbl6 where k1='a' and k4=2\n"
                + "except distinct\n"
                + "(select * from db1.tbl6 where k1='a' and k4=2)\n"
                + "order by 3 limit 3";
        starRocksAssert.query(sql6).explainContains("EXCEPT", 1);

        String sql7 = "select * from db1.tbl6 where k1='a' and k4=1\n"
                + "except distinct\n"
                + "select * from db1.tbl6 where k1='a' and k4=1\n"
                + "except\n"
                + "select * from db1.tbl6 where k1='a' and k4=2\n"
                + "except\n"
                + "(select * from db1.tbl6 where k1='a' and k4=2)\n"
                + "order by 3 limit 3";
        starRocksAssert.query(sql7).explainContains("EXCEPT", 1);

        // mixed
        String sql8 = "select * from db1.tbl6 where k1='a' and k4=1\n"
                + "union\n"
                + "select * from db1.tbl6 where k1='a' and k4=1\n"
                + "except\n"
                + "select * from db1.tbl6 where k1='a' and k4=2\n"
                + "intersect\n"
                + "(select * from db1.tbl6 where k1='a' and k4=2)\n"
                + "order by 3 limit 3";
        starRocksAssert.query(sql8).explainContains("UNION", "INTERSECT", "EXCEPT");

        String sql9 = "select * from db1.tbl6 where k1='a' and k4=1\n"
                + "intersect distinct\n"
                + "  (select * from db1.tbl6 where k1='b' and k4=2\n"
                + "   union all\n"
                + "   select * from db1.tbl6 where k1='b' and k4=2)\n"
                + "intersect distinct\n"
                + "  (select * from db1.tbl6 where k1='b' and k4=2\n"
                + "   except\n"
                + "   (select * from db1.tbl6 where k1='b' and k4=3)\n"
                + "   order by 3 limit 3)\n"
                + "union all\n"
                + "  (select * from db1.tbl6 where k1='b' and k4=3\n"
                + "   intersect\n"
                + "   select * from db1.tbl6 where k1='b' and k4=4)\n"
                + "except\n"
                + "  (select * from db1.tbl6 where k1='b' and k4=3\n"
                + "   intersect\n"
                + "   (select * from db1.tbl6 where k1='b' and k4=5)\n"
                + "   order by 3 limit 3)";
        starRocksAssert.query(sql9).explainContains("UNION", 2);
        starRocksAssert.query(sql9).explainContains("INTERSECT", 3);
        starRocksAssert.query(sql9).explainContains("EXCEPT", 2);

        String sql10 = "select 499 union select 670 except select 499";
        String plan = getFragmentPlan(sql10);
        Assert.assertTrue(plan.contains("  10:UNION\n" +
                "     constant exprs: \n" +
                "         499"));
        Assert.assertTrue(plan.contains("1:UNION"));
        Assert.assertTrue(plan.contains("  4:UNION\n" +
                "     constant exprs: \n" +
                "         670"));
        Assert.assertTrue(plan.contains("  2:UNION\n" +
                "     constant exprs: \n" +
                "         499"));
        Assert.assertTrue(plan.contains("0:EXCEPT"));
    }

    @Test
    public void testPushDown() throws Exception {
        String sql1 = "SELECT\n" +
                "    IF(k2 IS NULL, 'ALL', k2) AS k2,\n" +
                "    IF(k3 IS NULL, 'ALL', k3) AS k3,\n" +
                "    k4\n" +
                "FROM\n" +
                "(\n" +
                "    SELECT\n" +
                "        k1,\n" +
                "        k2,\n" +
                "        k3,\n" +
                "        SUM(k4) AS k4\n" +
                "    FROM  db1.tbl6\n" +
                "    WHERE k1 = 0\n" +
                "        AND k4 = 1\n" +
                "        AND k3 = 'foo'\n" +
                "    GROUP BY \n" +
                "    GROUPING SETS (\n" +
                "        (k1),\n" +
                "        (k1, k2),\n" +
                "        (k1, k3),\n" +
                "        (k1, k2, k3)\n" +
                "    )\n" +
                ") t\n" +
                "WHERE IF(k2 IS NULL, 'ALL', k2) = 'ALL'";
        String plan = getFragmentPlan(sql1);
        Assert.assertTrue(plan.contains("  5:Project\n" +
                "  |  <slot 5> : 5: sum\n" +
                "  |  <slot 7> : if(2: k2 IS NULL, 'ALL', 2: k2)\n" +
                "  |  <slot 8> : if(3: k3 IS NULL, 'ALL', 3: k3)"));
        Assert.assertTrue(plan.contains("2:AGGREGATE (update serialize)\n" +
                "  |  STREAMING\n" +
                "  |  output: sum(4: k4)\n" +
                "  |  group by: 1: k1, 3: k3, 2: k2, 6: GROUPING_ID"));
        Assert.assertTrue(plan.contains("1:REPEAT_NODE\n" +
                "  |  repeat: repeat 3 lines [[1], [1, 2], [1, 3], [1, 2, 3]]\n" +
                "  |  PREDICATES: if(2: k2 IS NULL, 'ALL', 2: k2) = 'ALL'"));

        String sql2 =
                "SELECT\n" +
                        "    IF(k2 IS NULL, 'ALL', k2) AS k2,\n" +
                        "    IF(k3 IS NULL, 'ALL', k3) AS k3,\n" +
                        "    k4\n" +
                        "FROM\n" +
                        "(\n" +
                        "    SELECT\n" +
                        "        k1,\n" +
                        "        k2,\n" +
                        "        k3,\n" +
                        "        SUM(k4) AS k4\n" +
                        "    FROM  db1.tbl6\n" +
                        "    WHERE k1 = 0\n" +
                        "        AND k4 = 1\n" +
                        "        AND k3 = 'foo'\n" +
                        "    GROUP BY k1, k2, k3\n" +
                        ") t\n" +
                        "WHERE IF(k2 IS NULL, 'ALL', k2) = 'ALL'";
        plan = getFragmentPlan(sql2);
        Assert.assertTrue(plan.contains("  2:Project\n" +
                "  |  <slot 5> : 5: sum\n" +
                "  |  <slot 6> : if(2: k2 IS NULL, 'ALL', 2: k2)\n" +
                "  |  <slot 7> : if(3: k3 IS NULL, 'ALL', 3: k3)"));
        Assert.assertTrue(plan.contains("  0:OlapScanNode\n" +
                "     TABLE: tbl6\n" +
                "     PREAGGREGATION: OFF. Reason: The key column don't support aggregate function: SUM\n" +
                "     PREDICATES: if(2: k2 IS NULL, 'ALL', 2: k2) = 'ALL', 1: k1 = '0', 4: k4 = 1, 3: k3 = 'foo'"));
    }

    @Test
    public void testJoinPredicateTransitivity() throws Exception {
        // test left join : left table where binary predicate
        String sql = "select join1.id\n" +
                "from join1\n" +
                "left join join2 on join1.id = join2.id\n" +
                "where join1.id > 1;";
        String explainString = getFragmentPlan(sql);
        Assert.assertTrue(explainString.contains("PREDICATES: 2: id > 1"));
        Assert.assertTrue(explainString.contains("PREDICATES: 5: id > 1"));

        // test left join: left table where in predicate
        sql = "select join1.id\n" +
                "from join1\n" +
                "left join join2 on join1.id = join2.id\n" +
                "where join1.id in (2);";
        explainString = getFragmentPlan(sql);
        Assert.assertTrue(explainString.contains("PREDICATES: 2: id = 2"));
        Assert.assertTrue(explainString.contains("PREDICATES: 5: id = 2"));

        // test left join: left table where between predicate
        sql = "select join1.id\n" +
                "from join1\n" +
                "left join join2 on join1.id = join2.id\n" +
                "where join1.id BETWEEN 1 AND 2;";
        explainString = getFragmentPlan(sql);
        Assert.assertTrue(explainString.contains("PREDICATES: 2: id >= 1, 2: id <= 2"));
        Assert.assertTrue(explainString.contains("PREDICATES: 5: id >= 1, 5: id <= 2"));

        // test left join: left table join predicate, left table couldn't push down
        sql = "select *\n from join1\n" +
                "left join join2 on join1.id = join2.id\n" +
                "and join1.id > 1;";
        explainString = getFragmentPlan(sql);
        Assert.assertTrue(explainString.contains("  3:HASH JOIN\n" +
                "  |  join op: LEFT OUTER JOIN (BROADCAST)\n" +
                "  |  hash predicates:\n" +
                "  |  colocate: false, reason: \n" +
                "  |  equal join conjunct: 2: id = 5: id\n" +
                "  |  other join predicates: 2: id > 1"));
        Assert.assertTrue(explainString.contains("  0:OlapScanNode\n" +
                "     TABLE: join1\n" +
                "     PREAGGREGATION: ON\n" +
                "     partitions=0/1"));
        Assert.assertTrue(explainString.contains("  1:OlapScanNode\n" +
                "     TABLE: join2\n" +
                "     PREAGGREGATION: ON\n" +
                "     PREDICATES: 5: id > 1"));

        // test left join: right table where predicate.
        // If we eliminate outer join, we could push predicate down to join1 and join2.
        // Currently, we push predicate to join1 and keep join predicate for join2
        sql = "select *\n from join1\n" +
                "left join join2 on join1.id = join2.id\n" +
                "where join2.id > 1;";
        explainString = getFragmentPlan(sql);
        Assert.assertTrue(explainString.contains("  1:OlapScanNode\n" +
                "     TABLE: join2\n" +
                "     PREAGGREGATION: ON\n" +
                "     PREDICATES: 5: id > 1"));

        // test left join: right table join predicate, only push down right table
        sql = "select *\n from join1\n" +
                "left join join2 on join1.id = join2.id\n" +
                "and join2.id > 1;";
        explainString = getFragmentPlan(sql);
        Assert.assertTrue(explainString.contains("  1:OlapScanNode\n" +
                "     TABLE: join2\n" +
                "     PREAGGREGATION: ON\n" +
                "     PREDICATES: 5: id > 1"));
        Assert.assertTrue(explainString.contains("0:OlapScanNode\n" +
                "     TABLE: join1\n" +
                "     PREAGGREGATION: ON\n" +
                "     partitions=0/1\n" +
                "     rollup: join1"));

        // test inner join: left table where predicate, both push down left table and right table
        sql = "select *\n from join1\n" +
                "join join2 on join1.id = join2.id\n" +
                "where join1.id > 1;";
        explainString = getFragmentPlan(sql);
        Assert.assertTrue(explainString.contains("  0:OlapScanNode\n" +
                "     TABLE: join1\n" +
                "     PREAGGREGATION: ON\n" +
                "     PREDICATES: 2: id > 1"));
        Assert.assertTrue(explainString.contains("  1:OlapScanNode\n" +
                "     TABLE: join2\n" +
                "     PREAGGREGATION: ON\n" +
                "     PREDICATES: 5: id > 1"));

        // test inner join: left table join predicate, both push down left table and right table
        sql = "select *\n from join1\n" +
                "join join2 on join1.id = join2.id\n" +
                "and join1.id > 1;";
        explainString = getFragmentPlan(sql);
        Assert.assertTrue(explainString.contains("  0:OlapScanNode\n" +
                "     TABLE: join1\n" +
                "     PREAGGREGATION: ON\n" +
                "     PREDICATES: 2: id > 1"));
        Assert.assertTrue(explainString.contains("  1:OlapScanNode\n" +
                "     TABLE: join2\n" +
                "     PREAGGREGATION: ON\n" +
                "     PREDICATES: 5: id > 1"));

        // test inner join: right table where predicate, both push down left table and right table
        sql = "select *\n from join1\n" +
                "join join2 on join1.id = join2.id\n" +
                "where join2.id > 1;";
        explainString = getFragmentPlan(sql);
        Assert.assertTrue(explainString.contains("  0:OlapScanNode\n" +
                "     TABLE: join1\n" +
                "     PREAGGREGATION: ON\n" +
                "     PREDICATES: 2: id > 1"));
        Assert.assertTrue(explainString.contains("  1:OlapScanNode\n" +
                "     TABLE: join2\n" +
                "     PREAGGREGATION: ON\n" +
                "     PREDICATES: 5: id > 1"));

        // test inner join: right table join predicate, both push down left table and right table
        sql = "select *\n from join1\n" +
                "join join2 on join1.id = join2.id\n" +
                "and 1 < join2.id;";
        explainString = getFragmentPlan(sql);
        Assert.assertTrue(explainString.contains("  0:OlapScanNode\n" +
                "     TABLE: join1\n" +
                "     PREAGGREGATION: ON\n" +
                "     PREDICATES: 2: id > 1"));
        Assert.assertTrue(explainString.contains("  1:OlapScanNode\n" +
                "     TABLE: join2\n" +
                "     PREAGGREGATION: ON\n" +
                "     PREDICATES: 5: id > 1"));

        sql = "select *\n from join1\n" +
                "join join2 on join1.id = join2.value\n" +
                "and join2.value in ('abc');";
        explainString = getFragmentPlan(sql);
        Assert.assertTrue(
                explainString.contains("equal join conjunct: 7: cast = 8: cast"));
        Assert.assertTrue(explainString.contains("<slot 7> : CAST(2: id AS DOUBLE)"));
        Assert.assertTrue(explainString.contains("<slot 8> : CAST(6: value AS DOUBLE)"));
        Assert.assertTrue(explainString.contains("  2:OlapScanNode\n" +
                "     TABLE: join2\n" +
                "     PREAGGREGATION: ON\n" +
                "     PREDICATES: 6: value = 'abc'"));

        // test anti join, right table join predicate, only push to right table
        sql = "select *\n from join1\n" +
                "left anti join join2 on join1.id = join2.id\n" +
                "and join2.id > 1;";
        explainString = getFragmentPlan(sql);
        Assert.assertTrue(explainString.contains("  1:OlapScanNode\n" +
                "     TABLE: join2\n" +
                "     PREAGGREGATION: ON\n" +
                "     PREDICATES: 5: id > 1"));
        Assert.assertTrue(explainString.contains("  3:HASH JOIN\n" +
                "  |  join op: LEFT ANTI JOIN (BROADCAST)\n" +
                "  |  hash predicates:\n" +
                "  |  colocate: false, reason: \n" +
                "  |  equal join conjunct: 2: id = 5: id"));

        // test semi join, right table join predicate, only push to right table
        sql = "select *\n from join1\n" +
                "left semi join join2 on join1.id = join2.id\n" +
                "and join2.id > 1;";
        explainString = getFragmentPlan(sql);
        Assert.assertTrue(explainString.contains("  3:HASH JOIN\n" +
                "  |  join op: LEFT SEMI JOIN (BROADCAST)\n" +
                "  |  hash predicates:\n" +
                "  |  colocate: false, reason: \n" +
                "  |  equal join conjunct: 2: id = 5: id"));
        Assert.assertTrue(explainString.contains("  1:OlapScanNode\n" +
                "     TABLE: join2\n" +
                "     PREAGGREGATION: ON\n" +
                "     PREDICATES: 5: id > 1"));

        // test anti join, left table join predicate, left table couldn't push down
        sql = "select *\n from join1\n" +
                "left anti join join2 on join1.id = join2.id\n" +
                "and join1.id > 1;";
        explainString = getFragmentPlan(sql);
        Assert.assertTrue(explainString.contains("  3:HASH JOIN\n" +
                "  |  join op: LEFT ANTI JOIN (BROADCAST)\n" +
                "  |  hash predicates:\n" +
                "  |  colocate: false, reason: \n" +
                "  |  equal join conjunct: 2: id = 5: id\n" +
                "  |  other join predicates: 2: id > 1"));

        // test semi join, left table join predicate, only push to left table
        sql = "select *\n from join1\n" +
                "left semi join join2 on join1.id = join2.id\n" +
                "and join1.id > 1;";
        explainString = getFragmentPlan(sql);
        Assert.assertTrue(explainString.contains("  3:HASH JOIN\n" +
                "  |  join op: LEFT SEMI JOIN (BROADCAST)\n" +
                "  |  hash predicates:\n" +
                "  |  colocate: false, reason: \n" +
                "  |  equal join conjunct: 2: id = 5: id"));
        Assert.assertTrue(explainString.contains("  0:OlapScanNode\n" +
                "     TABLE: join1\n" +
                "     PREAGGREGATION: ON\n" +
                "     PREDICATES: 2: id > 1"));

        // test anti join, left table where predicate, only push to left table
        sql = "select join1.id\n" +
                "from join1\n" +
                "left anti join join2 on join1.id = join2.id\n" +
                "where join1.id > 1;";
        explainString = getFragmentPlan(sql);
        Assert.assertTrue(explainString.contains("  4:HASH JOIN\n" +
                "  |  join op: RIGHT ANTI JOIN (PARTITIONED)\n" +
                "  |  hash predicates:\n" +
                "  |  colocate: false, reason: \n" +
                "  |  equal join conjunct: 5: id = 2: id"));
        Assert.assertTrue(explainString.contains("  2:OlapScanNode\n" +
                "     TABLE: join1\n" +
                "     PREAGGREGATION: ON\n" +
                "     PREDICATES: 2: id > 1"));

        // test semi join, left table where predicate, only push to left table
        sql = "select join1.id\n" +
                "from join1\n" +
                "left semi join join2 on join1.id = join2.id\n" +
                "where join1.id > 1;";
        explainString = getFragmentPlan(sql);
        Assert.assertTrue(explainString.contains("  3:HASH JOIN\n" +
                "  |  join op: LEFT SEMI JOIN (BROADCAST)\n" +
                "  |  hash predicates:\n" +
                "  |  colocate: false, reason: \n" +
                "  |  equal join conjunct: 2: id = 5: id"));
        Assert.assertTrue(explainString.contains("  0:OlapScanNode\n" +
                "     TABLE: join1\n" +
                "     PREAGGREGATION: ON\n" +
                "     PREDICATES: 2: id > 1"));
    }

    @Test
    public void testNullAddNull() throws Exception {
        String sql = "select null+null as c3 from test.join2;";
        String plan = getFragmentPlan(sql);
        Assert.assertTrue(plan.contains(" OUTPUT EXPRS:4: expr"));
        Assert.assertTrue(plan.contains("  1:Project\n" +
                "  |  <slot 4> : NULL"));
    }

    @Test
    public void testJoinConst() throws Exception {
        String sql =
                "with user_info as (select 2 as user_id, 'mike' as user_name), address as (select 1 as user_id, 'newzland' as address_name) \n" +
                        "select * from address a right join user_info b on b.user_id=a.user_id;";
        String plan = getFragmentPlan(sql);
        Assert.assertTrue(plan.contains("4:HASH JOIN\n" +
                "  |  join op: RIGHT OUTER JOIN (PARTITIONED)\n" +
                "  |  hash predicates:\n" +
                "  |  colocate: false, reason: \n" +
                "  |  equal join conjunct: 1: expr = 3: expr"));
        Assert.assertTrue(plan.contains("2:UNION\n" +
                "     constant exprs: \n" +
                "         2 | 'mike'"));
        Assert.assertTrue(plan.contains("0:UNION\n" +
                "     constant exprs: \n" +
                "         1 | 'newzland'"));
    }

    @Test
    public void testVarianceStddevAnalyze() throws Exception {
        String sql = "select stddev_pop(1222) from (select 1) t;";
        String plan = getFragmentPlan(sql);
        Assert.assertTrue(plan.contains("  1:AGGREGATE (update finalize)\n" +
                "  |  output: stddev_pop(1222)\n" +
                "  |  group by: "));
        Assert.assertTrue(plan.contains("  0:UNION\n" +
                "     constant exprs: \n" +
                "         1"));
    }

    @Test
    public void testDateDateTimeFunctionMatch() throws Exception {
        String sql = "select if(3, date('2021-01-12'), STR_TO_DATE('2020-11-02', '%Y-%m-%d %H:%i:%s'));";
        starRocksAssert.query(sql).explainContains("  0:UNION\n" +
                "     constant exprs: \n" +
                "         if(CAST(3 AS BOOLEAN), '2021-01-12 00:00:00', str_to_date('2020-11-02', '%Y-%m-%d %H:%i:%s'))");

        sql = "select nullif(date('2021-01-12'), date('2021-01-11'));";
        starRocksAssert.query(sql).explainContains("  0:UNION\n" +
                "     constant exprs: \n" +
                "         nullif('2021-01-12', '2021-01-11')");

        sql = "select nullif(date('2021-01-12'), STR_TO_DATE('2020-11-02', '%Y-%m-%d %H:%i:%s'));";
        starRocksAssert.query(sql).explainContains("  0:UNION\n" +
                "     constant exprs: \n" +
                "         nullif('2021-01-12 00:00:00', str_to_date('2020-11-02', '%Y-%m-%d %H:%i:%s'))");

        sql = "select if(3, 4, 5);";
        starRocksAssert.query(sql).explainContains("  0:UNION\n" +
                "     constant exprs: \n" +
                "         if(CAST(3 AS BOOLEAN), 4, 5)");

        sql = "select ifnull(date('2021-01-12'), 123);";
        starRocksAssert.query(sql).explainContains("  0:UNION\n" +
                "     constant exprs: \n" +
                "         ifnull(CAST('2021-01-12' AS INT), 123)");

        sql = "select ifnull(date('2021-01-12'), 'kks');";
        starRocksAssert.query(sql).explainContains("  0:UNION\n" +
                "     constant exprs: \n" +
                "         '2021-01-12'");

        sql = "select ifnull(1234, 'kks');";
        starRocksAssert.query(sql).explainContains("  0:UNION\n" +
                "     constant exprs: \n" +
                "         '1234'");
    }

    @Test
    public void testLeadAndLagFunction() {
        String sql = "select LAG(k7, 3, 3) OVER () from baseall";
        starRocksAssert.query(sql).analysisError("The third parameter of `lag` can't not convert");

        sql = "select lead(k7, 3, 3) OVER () from baseall";
        starRocksAssert.query(sql).analysisError("The third parameter of `lead` can't not convert");

        sql = "select lead(k3, 3, 'kks') OVER () from baseall";
        starRocksAssert.query(sql)
                .analysisError("Convert type error in offset fn(default value); old_type=VARCHAR new_type=INT");

        sql = "select lead(id2, 1, 1) OVER () from bitmap_table";
        starRocksAssert.query(sql).analysisError("No matching function with signature: lead(bitmap,");

        sql = "select lag(id2, 1, 1) OVER () from hll_table";
        starRocksAssert.query(sql).analysisError("No matching function with signature: lag(hll,");
    }

    @Test
    public void testAntiJoinOnFalseConstantPredicate() throws Exception {
        String sql = "select join2.id from join1 RIGHT ANTI JOIN join2 on join1.id = join2.id" +
                " and 1 > 2 group by join2.id" +
                " union select join2.id from join1 RIGHT ANTI JOIN join2 on join1.id = join2.id " +
                " and 1 > 2 WHERE (NOT (true)) group by join2.id ";
        String plan = getFragmentPlan(sql);
        Assert.assertTrue(plan.contains("4:HASH JOIN\n" +
                "  |  join op: LEFT ANTI JOIN (BROADCAST)\n" +
                "  |  hash predicates:\n" +
                "  |  colocate: false, reason: \n" +
                "  |  equal join conjunct: 5: id = 2: id"));
        Assert.assertTrue(plan.contains("  2:EMPTYSET\n"));
        Assert.assertTrue(plan.contains("  8:EMPTYSET\n"));
    }

    @Test
    public void testFullOuterJoin2() throws Exception {
        String sql =
                "SELECT 1 FROM join1 RIGHT ANTI JOIN join2 on join1.id = join2.id and join2.dt = 1 FULL OUTER JOIN "
                        + "pushdown_test on join2.dt = pushdown_test.k3 WHERE join2.value != join2.value";
        String plan = getFragmentPlan(sql);
        Assert.assertTrue(plan.contains("  9:HASH JOIN\n" +
                "  |  join op: RIGHT OUTER JOIN (PARTITIONED)\n" +
                "  |  hash predicates:\n" +
                "  |  colocate: false, reason: \n" +
                "  |  equal join conjunct: 9: k3 = 4: dt"));
        Assert.assertTrue(plan.contains("  6:HASH JOIN\n" +
                "  |  join op: LEFT ANTI JOIN (BROADCAST)\n" +
                "  |  hash predicates:\n" +
                "  |  colocate: false, reason: \n" +
                "  |  equal join conjunct: 5: id = 2: id\n" +
                "  |  other join predicates: 4: dt = 1"));
    }

    @Test
    public void testFullOuterJoin3() throws Exception {
        String sql =
                "SELECT 1 FROM join1 RIGHT ANTI JOIN join2 on join1.id = join2.id FULL OUTER JOIN "
                        + "pushdown_test on join2.dt = pushdown_test.k3 WHERE join2.value != join2.value";
        String plan = getFragmentPlan(sql);
        Assert.assertTrue(plan.contains("  9:HASH JOIN\n" +
                "  |  join op: RIGHT OUTER JOIN (PARTITIONED)\n" +
                "  |  hash predicates:\n" +
                "  |  colocate: false, reason: \n" +
                "  |  equal join conjunct: 9: k3 = 4: dt"));
        Assert.assertTrue(plan.contains("  6:HASH JOIN\n" +
                "  |  join op: LEFT ANTI JOIN (BROADCAST)\n" +
                "  |  hash predicates:\n" +
                "  |  colocate: false, reason: \n" +
                "  |  equal join conjunct: 5: id = 2: id"));
    }

    @Test
    public void testLargeIntLiteralCompare() throws Exception {
        String sql =
                "select k2 from baseall group by ((10800861)/(((NULL)%(((-1114980787)+(-1182952114)))))), ((10800861)*(-9223372036854775808)), k2";
        starRocksAssert.query(sql).explainContains("group by: 2: k2");
    }

    @Test
    public void testGroupingFunctions() throws Exception {
        String sql = "select GROUPING(k10) from baseall;";
        starRocksAssert.query(sql).analysisError("cannot use GROUPING functions without");

        sql = "select k10 from baseall group by k10, GROUPING(1193275260000);";
        starRocksAssert.query(sql).analysisError("grouping functions only support column");

        sql = "select k10 from baseall group by k10 having GROUPING(1193275260000) > 2;";
        starRocksAssert.query(sql).analysisError("HAVING clause cannot contain grouping");

        sql = "select k10, GROUPING(k10) from baseall group by GROUPING SETS (  (k10), ( ) );";
        starRocksAssert.query(sql).explainContains("group by: 7: k10, 12: GROUPING_ID, 13: GROUPING");
    }

    @Test
    public void testWindowPartitionAndSortSameColumn() throws Exception {
        String sql = "SELECT k3, avg(k3) OVER (partition by k3 order by k3) AS sum FROM baseall;";
        String plan = getFragmentPlan(sql);
        Assert.assertTrue(plan.contains("  3:ANALYTIC\n" +
                "  |  functions: [, avg(3: k3), ]\n" +
                "  |  partition by: 3: k3\n" +
                "  |  order by: 3: k3 ASC"));
        Assert.assertTrue(plan.contains("  2:SORT\n" +
                "  |  order by: <slot 3> 3: k3 ASC"));
    }

    @Test
    public void testJoinReorderWithReanalyze() throws Exception {
        Catalog catalog = connectContext.getCatalog();
        Table table = catalog.getDb("default_cluster:test").getTable("join2");
        OlapTable olapTable1 = (OlapTable) table;
        new Expectations(olapTable1) {
            {
                olapTable1.getRowCount();
                result = 2L;
                minTimes = 0;
            }
        };
        String sql = "select * from join1 join join2 on join1.id = join2.id and 1 < join1.id ";
        String plan = getFragmentPlan(sql);
        Assert.assertTrue(plan.contains("  0:OlapScanNode\n" +
                "     TABLE: join1\n" +
                "     PREAGGREGATION: ON\n" +
                "     PREDICATES: 2: id > 1"));
        Assert.assertTrue(plan.contains("  1:OlapScanNode\n" +
                "     TABLE: join2\n" +
                "     PREAGGREGATION: ON\n" +
                "     PREDICATES: 5: id > 1"));
    }

    @Test
    public void testPreAggregateForCrossJoin() throws Exception {
        String sql = "select join1.id from join1, join2 group by join1.id";
        String plan = getFragmentPlan(sql);

        Assert.assertTrue(plan.contains("  0:OlapScanNode\n" +
                "     TABLE: join1\n" +
                "     PREAGGREGATION: ON"));
        Assert.assertTrue(plan.contains("  1:OlapScanNode\n" +
                "     TABLE: join2\n" +
                "     PREAGGREGATION: ON"));

        // AGGREGATE KEY table PREAGGREGATION should be off
        sql = "select join2.id from baseall, join2 group by join2.id";
        plan = getFragmentPlan(sql);
        Assert.assertTrue(plan.contains("  0:OlapScanNode\n" +
                "     TABLE: join2\n" +
                "     PREAGGREGATION: ON"));
        Assert.assertTrue(plan.contains("  1:OlapScanNode\n" +
                "     TABLE: baseall\n" +
                "     PREAGGREGATION: OFF. Reason: Has can not pre-aggregation Join"));
    }

    @Test
    public void testPreAggregationWithJoin() throws Exception {
        // check left agg table with pre-aggregation
        String sql = "select k2, sum(k9) from baseall join join2 on k1 = id group by k2";
        String plan = getFragmentPlan(sql);
        Assert.assertTrue(plan.contains("0:OlapScanNode\n" +
                "     TABLE: baseall\n" +
                "     PREAGGREGATION: ON"));

        // check right agg table with pre-agg
        sql = "select k2, sum(k9) from join2 join [broadcast] baseall on k1 = id group by k2";
        plan = getFragmentPlan(sql);
        Assert.assertTrue(plan.contains("1:OlapScanNode\n" +
                "     TABLE: baseall\n" +
                "     PREAGGREGATION: ON"));

        // check two agg tables only one agg table can pre-aggregation
        sql = "select t1.k2, sum(t1.k9) from baseall t1 join baseall t2 on t1.k1 = t2.k1 group by t1.k2";
        plan = getFragmentPlan(sql);
        Assert.assertTrue(plan.contains("0:OlapScanNode\n" +
                "     TABLE: baseall\n" +
                "     PREAGGREGATION: ON"));
        Assert.assertTrue(plan.contains("1:OlapScanNode\n" +
                "  |       TABLE: baseall\n" +
                "  |       PREAGGREGATION: OFF. Reason: Has can not pre-aggregation Join"));

        sql = "select t2.k2, sum(t2.k9) from baseall t1 join [broadcast] baseall t2 on t1.k1 = t2.k1 group by t2.k2";
        plan = getFragmentPlan(sql);
        Assert.assertTrue(plan.contains("0:OlapScanNode\n" +
                "     TABLE: baseall\n" +
                "     PREAGGREGATION: OFF. Reason: Has can not pre-aggregation Join"));
        Assert.assertTrue(plan.contains("1:OlapScanNode\n" +
                "     TABLE: baseall\n" +
                "     PREAGGREGATION: ON"));

        // check multi tables only one agg table can pre-aggregation
        sql =
                "select t1.k2, sum(t1.k9) from baseall t1 join join2 t2 on t1.k1 = t2.id join baseall t3 on t1.k1 = t3.k1 group by t1.k2";
        plan = getFragmentPlan(sql);
        Assert.assertTrue(plan.contains("6:OlapScanNode\n" +
                "  |       TABLE: baseall\n" +
                "  |       PREAGGREGATION: OFF. Reason: Has can not pre-aggregation Join"));
        Assert.assertTrue(plan.contains("0:OlapScanNode\n" +
                "     TABLE: baseall\n" +
                "     PREAGGREGATION: ON"));

        sql =
                "select t3.k2, sum(t3.k9) from baseall t1 join [broadcast] join2 t2 on t1.k1 = t2.id join [broadcast] baseall t3 on t1.k1 = t3.k1 group by t3.k2";
        plan = getFragmentPlan(sql);
        Assert.assertTrue(plan.contains("6:OlapScanNode\n" +
                "     TABLE: baseall\n" +
                "     PREAGGREGATION: ON"));
        Assert.assertTrue(plan.contains("0:OlapScanNode\n" +
                "     TABLE: baseall\n" +
                "     PREAGGREGATION: OFF. Reason: Has can not pre-aggregation Join"));

        // check join predicate with non key columns
        sql = "select t1.k2, sum(t1.k9) from baseall t1 join baseall t2 on t1.k9 = t2.k9 group by t1.k2";
        plan = getFragmentPlan(sql);
        Assert.assertTrue(plan.contains("0:OlapScanNode\n" +
                "     TABLE: baseall\n" +
                "     PREAGGREGATION: OFF. Reason: Predicates include the value column"));

        sql =
                "select t1.k2, sum(t1.k9) from baseall t1 join baseall t2 on t1.k1 = t2.k1 where t1.k9 + t2.k9 = 1 group by t1.k2";
        plan = getFragmentPlan(sql);
        Assert.assertTrue(plan.contains("0:OlapScanNode\n" +
                "     TABLE: baseall\n" +
                "     PREAGGREGATION: OFF. Reason: Predicates include the value column"));

        // check group by two tables columns
        sql = "select t1.k2, t2.k2, sum(t1.k9) from baseall t1 join baseall t2 on t1.k1 = t2.k1 group by t1.k2, t2.k2";
        plan = getFragmentPlan(sql);
        Assert.assertTrue(plan.contains("0:OlapScanNode\n" +
                "     TABLE: baseall\n" +
                "     PREAGGREGATION: ON"));

        // check aggregate two table columns
        sql =
                "select t1.k2, t2.k2, sum(t1.k9), sum(t2.k9) from baseall t1 join baseall t2 on t1.k1 = t2.k1 group by t1.k2, t2.k2";
        plan = getFragmentPlan(sql);
        Assert.assertTrue(plan.contains("0:OlapScanNode\n" +
                "     TABLE: baseall\n" +
                "     PREAGGREGATION: OFF. Reason: Has can not pre-aggregation Join"));
    }

    @Test
    public void testOuterJoinEliminate() throws Exception {
        // test left join eliminate
        String sql = "select * from join1 left join join2 on join1.id = join2.id\n" +
                "where join2.id > 1;";
        starRocksAssert.query(sql).explainContains("  3:HASH JOIN\n" +
                        "  |  join op: INNER JOIN (BROADCAST)\n" +
                        "  |  hash predicates:\n" +
                        "  |  colocate: false, reason: \n" +
                        "  |  equal join conjunct: 2: id = 5: id",
                "  0:OlapScanNode\n" +
                        "     TABLE: join1\n" +
                        "     PREAGGREGATION: ON\n" +
                        "     PREDICATES: 2: id > 1",
                "  1:OlapScanNode\n" +
                        "     TABLE: join2\n" +
                        "     PREAGGREGATION: ON\n" +
                        "     PREDICATES: 5: id > 1");

        // test left join eliminate with compound predicate
        sql = "select * from join1 left join join2 on join1.id = join2.id\n" +
                "where join2.id > 1 or join2.id < 10 ;";
        starRocksAssert.query(sql).explainContains("  3:HASH JOIN\n" +
                        "  |  join op: INNER JOIN (BROADCAST)\n" +
                        "  |  hash predicates:\n" +
                        "  |  colocate: false, reason: \n" +
                        "  |  equal join conjunct: 2: id = 5: id",
                "  1:OlapScanNode\n" +
                        "     TABLE: join2\n" +
                        "     PREAGGREGATION: ON\n" +
                        "     PREDICATES: (5: id > 1) OR (5: id < 10)");

        // test left join eliminate with compound predicate
        sql = "select * from join1 left join join2 on join1.id = join2.id\n" +
                "where join2.id > 1 or join2.id is null;";
        //        getFragmentPlan(sql);
        starRocksAssert.query(sql).explainContains("  3:HASH JOIN\n" +
                "  |  join op: LEFT OUTER JOIN (BROADCAST)\n" +
                "  |  hash predicates:\n" +
                "  |  colocate: false, reason: \n" +
                "  |  equal join conjunct: 2: id = 5: id\n" +
                "  |  other predicates: (5: id > 1) OR (5: id IS NULL)");

        // test left join eliminate with inline view
        sql = "select * from join1 left join (select * from join2) b on join1.id = b.id\n" +
                "where b.id > 1;";
        starRocksAssert.query(sql).explainContains("  3:HASH JOIN\n" +
                        "  |  join op: INNER JOIN (BROADCAST)\n" +
                        "  |  hash predicates:\n" +
                        "  |  colocate: false, reason: \n" +
                        "  |  equal join conjunct: 2: id = 5: id",
                "  0:OlapScanNode\n" +
                        "     TABLE: join1\n" +
                        "     PREAGGREGATION: ON\n" +
                        "     PREDICATES: 2: id > 1",
                "  1:OlapScanNode\n" +
                        "     TABLE: join2\n" +
                        "     PREAGGREGATION: ON\n" +
                        "     PREDICATES: 5: id > 1");

        // test left join eliminate with inline view
        sql = "select * from (select * from join1) a left join (select * from join2) b on a.id = b.id\n" +
                "where b.id > 1;";
        starRocksAssert.query(sql).explainContains("  3:HASH JOIN\n" +
                        "  |  join op: INNER JOIN (BROADCAST)\n" +
                        "  |  hash predicates:\n" +
                        "  |  colocate: false, reason: \n" +
                        "  |  equal join conjunct: 2: id = 5: id",
                "  0:OlapScanNode\n" +
                        "     TABLE: join1\n" +
                        "     PREAGGREGATION: ON\n" +
                        "     PREDICATES: 2: id > 1",
                "  1:OlapScanNode\n" +
                        "     TABLE: join2\n" +
                        "     PREAGGREGATION: ON\n" +
                        "     PREDICATES: 5: id > 1");

        // test not left join eliminate
        sql = "select * from join1 left join join2 on join1.id = join2.id\n" +
                "where join2.id is null;";
        starRocksAssert.query(sql).explainContains("  3:HASH JOIN\n" +
                "  |  join op: LEFT OUTER JOIN (BROADCAST)\n" +
                "  |  hash predicates:\n" +
                "  |  colocate: false, reason: \n" +
                "  |  equal join conjunct: 2: id = 5: id\n" +
                "  |  other predicates: 5: id IS NULL");

        // test having group column
        sql = "select count(*) from join1 left join join2 on join1.id = join2.id\n" +
                "group by join2.id having join2.id > 1;";
        starRocksAssert.query(sql).explainContains("  3:HASH JOIN\n" +
                        "  |  join op: INNER JOIN (BROADCAST)\n" +
                        "  |  hash predicates:\n" +
                        "  |  colocate: false, reason: \n" +
                        "  |  equal join conjunct: 5: id = 2: id",
                "  0:OlapScanNode\n" +
                        "     TABLE: join2\n" +
                        "     PREAGGREGATION: ON\n" +
                        "     PREDICATES: 5: id > 1",
                "  1:OlapScanNode\n" +
                        "     TABLE: join1\n" +
                        "     PREAGGREGATION: ON\n" +
                        "     PREDICATES: 2: id > 1");

        // test having aggregate column
        sql = "select count(*) as count from join1 left join join2 on join1.id = join2.id\n" +
                "having count > 1;";
        starRocksAssert.query(sql).explainContains("7:AGGREGATE (merge finalize)\n" +
                        "  |  output: count(7: count)\n" +
                        "  |  group by: \n" +
                        "  |  having: 7: count > 1",
                "  3:HASH JOIN\n" +
                        "  |  join op: LEFT OUTER JOIN (BROADCAST)\n" +
                        "  |  hash predicates:\n" +
                        "  |  colocate: false, reason: \n" +
                        "  |  equal join conjunct: 2: id = 5: id");

        // test right join eliminate
        sql = "select * from join1 right join join2 on join1.id = join2.id\n" +
                "where join1.id > 1;";
        starRocksAssert.query(sql).explainContains("  3:HASH JOIN\n" +
                        "  |  join op: INNER JOIN (BROADCAST)\n" +
                        "  |  hash predicates:\n" +
                        "  |  colocate: false, reason: \n" +
                        "  |  equal join conjunct: 2: id = 5: id",
                "  0:OlapScanNode\n" +
                        "     TABLE: join1\n" +
                        "     PREAGGREGATION: ON\n" +
                        "     PREDICATES: 2: id > 1",
                "  1:OlapScanNode\n" +
                        "     TABLE: join2\n" +
                        "     PREAGGREGATION: ON\n" +
                        "     PREDICATES: 5: id > 1");

        // test full outer join convert to left join
        sql = "select * from join1 full outer join join2 on join1.id = join2.id\n" +
                "where join1.id > 1;";
        starRocksAssert.query(sql).explainContains("  |  join op: LEFT OUTER JOIN (BROADCAST)\n" +
                        "  |  hash predicates:\n" +
                        "  |  colocate: false, reason: \n" +
                        "  |  equal join conjunct: 2: id = 5: id",
                "  0:OlapScanNode\n" +
                        "     TABLE: join1\n" +
                        "     PREAGGREGATION: ON\n" +
                        "     PREDICATES: 2: id > 1",
                "  1:OlapScanNode\n" +
                        "     TABLE: join2\n" +
                        "     PREAGGREGATION: ON\n" +
                        "     PREDICATES: 5: id > 1");

        sql = "select * from join1 full outer join join2 on join1.id = join2.id and join1.dt != 2\n" +
                "where join1.id > 1;";
        starRocksAssert.query(sql).explainContains("  3:HASH JOIN\n" +
                        "  |  join op: LEFT OUTER JOIN (BROADCAST)\n" +
                        "  |  hash predicates:\n" +
                        "  |  colocate: false, reason: \n" +
                        "  |  equal join conjunct: 2: id = 5: id\n" +
                        "  |  other join predicates: 1: dt != 2",
                "  0:OlapScanNode\n" +
                        "     TABLE: join1\n" +
                        "     PREAGGREGATION: ON\n" +
                        "     PREDICATES: 2: id > 1",
                "  1:OlapScanNode\n" +
                        "     TABLE: join2\n" +
                        "     PREAGGREGATION: ON\n" +
                        "     PREDICATES: 5: id > 1");

        // test full outer join convert to right join
        sql = "select * from join1 full outer join join2 on join1.id = join2.id\n" +
                "where join2.id > 1;";
        starRocksAssert.query(sql).explainContains("  4:HASH JOIN\n" +
                        "  |  join op: RIGHT OUTER JOIN (PARTITIONED)\n" +
                        "  |  hash predicates:\n" +
                        "  |  colocate: false, reason: \n" +
                        "  |  equal join conjunct: 2: id = 5: id",
                "  2:OlapScanNode\n" +
                        "     TABLE: join2\n" +
                        "     PREAGGREGATION: ON\n" +
                        "     PREDICATES: 5: id > 1",
                "  0:OlapScanNode\n" +
                        "     TABLE: join1\n" +
                        "     PREAGGREGATION: ON\n" +
                        "     PREDICATES: 2: id > 1");

        // test full outer join convert to inner join
        sql = "select * from join1 full outer join join2 on join1.id = join2.id\n" +
                "where join2.id > 1 and join1.id > 10;";
        starRocksAssert.query(sql).explainContains("  3:HASH JOIN\n" +
                        "  |  join op: INNER JOIN (BROADCAST)\n" +
                        "  |  hash predicates:\n" +
                        "  |  colocate: false, reason: \n" +
                        "  |  equal join conjunct: 2: id = 5: id",
                "  0:OlapScanNode\n" +
                        "     TABLE: join1\n" +
                        "     PREAGGREGATION: ON\n" +
                        "     PREDICATES: 2: id > 10",
                "  1:OlapScanNode\n" +
                        "     TABLE: join2\n" +
                        "     PREAGGREGATION: ON\n" +
                        "     PREDICATES: 5: id > 1");

        // test multi left join eliminate
        sql = "select * from join1 left join join2 as b on join1.id = b.id\n" +
                "left join join2 as c on join1.id = c.id \n" +
                "where b.id > 1;";

        starRocksAssert.query(sql).explainContains("7:HASH JOIN\n" +
                        "  |  join op: LEFT OUTER JOIN (BUCKET_SHUFFLE(S))\n" +
                        "  |  hash predicates:\n" +
                        "  |  colocate: false, reason: \n" +
                        "  |  equal join conjunct: 2: id = 8: id",
                "4:HASH JOIN\n" +
                        "  |  join op: INNER JOIN (PARTITIONED)\n" +
                        "  |  hash predicates:\n" +
                        "  |  colocate: false, reason: \n" +
                        "  |  equal join conjunct: 5: id = 2: id",
                "0:OlapScanNode\n" +
                        "     TABLE: join2\n" +
                        "     PREAGGREGATION: ON\n" +
                        "     PREDICATES: 5: id > 1",
                "2:OlapScanNode\n" +
                        "     TABLE: join1\n" +
                        "     PREAGGREGATION: ON\n" +
                        "     PREDICATES: 2: id > 1");

        sql = "select * from join1 left join join2 as b on join1.id = b.id\n" +
                "left join join2 as c on join1.id = c.id \n" +
                "where b.dt > 1 and c.dt > 1;";
        starRocksAssert.query(sql).explainContains("6:HASH JOIN\n" +
                        "  |  join op: INNER JOIN (BROADCAST)\n" +
                        "  |  hash predicates:\n" +
                        "  |  colocate: false, reason: \n" +
                        "  |  equal join conjunct: 2: id = 8: id",
                "  3:HASH JOIN\n" +
                        "  |  join op: INNER JOIN (BROADCAST)\n" +
                        "  |  hash predicates:\n" +
                        "  |  colocate: false, reason: \n" +
                        "  |  equal join conjunct: 2: id = 5: id",
                "  4:OlapScanNode\n" +
                        "     TABLE: join2\n" +
                        "     PREAGGREGATION: ON\n" +
                        "     PREDICATES: 7: dt > 1",
                "  1:OlapScanNode\n" +
                        "     TABLE: join2\n" +
                        "     PREAGGREGATION: ON\n" +
                        "     PREDICATES: 4: dt > 1");
    }

    @Test
    public void testConvertCaseWhenToConstant() throws Exception {
        // basic test
        String caseWhenSql = "select "
                + "case when date_format(now(),'%H%i')  < 123 then 1 else 0 end as col "
                + "from test.baseall "
                +
                "where k11 = case when date_format(now(),'%H%i')  < 123 then date_format(date_sub(now(),2),'%Y%m%d') else date_format(date_sub(now(),1),'%Y%m%d') end";
        Assert.assertFalse(StringUtils.containsIgnoreCase(getFragmentPlan(caseWhenSql), "CASE WHEN"));

        // test 1: case when then
        // 1.1 multi when in on `case when` and can be converted to constants
        String sql11 = "select case when false then 2 when true then 3 else 0 end as col11;";
        Assert.assertTrue(StringUtils.containsIgnoreCase(getFragmentPlan(sql11), "constant exprs: \n         3"));

        // 1.2 multi `when expr` in on `case when` ,`when expr` can not be converted to constants
        String sql121 =
                "select case when false then 2 when substr(k7,2,1) then 3 else 0 end as col121 from test.baseall";
        Assert.assertTrue(StringUtils.containsIgnoreCase(getFragmentPlan(sql121),
                "CASE WHEN FALSE THEN 2 WHEN CAST(substr(9: k7, 2, 1) AS BOOLEAN) THEN 3 ELSE 0 END"));

        // 1.2.2 when expr which can not be converted to constants in the first
        String sql122 =
                "select case when substr(k7,2,1) then 2 when false then 3 else 0 end as col122 from test.baseall";
        Assert.assertTrue(StringUtils.containsIgnoreCase(getFragmentPlan(sql122),
                "CASE WHEN CAST(substr(9: k7, 2, 1) AS BOOLEAN) THEN 2 WHEN FALSE THEN 3 ELSE 0 END"));

        // 1.2.3 test return `then expr` in the middle
        String sql124 = "select case when false then 1 when true then 2 when false then 3 else 'other' end as col124";
        Assert.assertTrue(StringUtils.containsIgnoreCase(getFragmentPlan(sql124), "constant exprs: \n         '2'"));

        // 1.3 test return null
        String sql3 = "select case when false then 2 end as col3";
        Assert.assertTrue(StringUtils.containsIgnoreCase(getFragmentPlan(sql3), "constant exprs: \n         NULL"));

        // 1.3.1 test return else expr
        String sql131 = "select case when false then 2 when false then 3 else 4 end as col131";
        Assert.assertTrue(StringUtils.containsIgnoreCase(getFragmentPlan(sql131), "constant exprs: \n         4"));

        // 1.4 nest `case when` and can be converted to constants
        String sql14 =
                "select case when (case when true then true else false end) then 2 when false then 3 else 0 end as col";
        Assert.assertTrue(StringUtils.containsIgnoreCase(getFragmentPlan(sql14), "constant exprs: \n         2"));

        // 1.5 nest `case when` and can not be converted to constants
        String sql15 =
                "select case when case when substr(k7,2,1) then true else false end then 2 when false then 3 else 0 end as col from test.baseall";
        Assert.assertTrue(StringUtils.containsIgnoreCase(getFragmentPlan(sql15),
                "CASE WHEN if(CAST(substr(9: k7, 2, 1) AS BOOLEAN), TRUE, FALSE) THEN 2 WHEN FALSE THEN 3 ELSE 0 END"));

        // 1.6 test when expr is null
        String sql16 = "select case when null then 1 else 2 end as col16;";
        Assert.assertTrue(StringUtils.containsIgnoreCase(getFragmentPlan(sql16), "constant exprs: \n         2"));

        // test 2: case xxx when then
        // 2.1 test equal
        String sql2 = "select case 1 when 1 then 'a' when 2 then 'b' else 'other' end as col2;";
        Assert.assertTrue(StringUtils.containsIgnoreCase(getFragmentPlan(sql2), "constant exprs: \n         'a'"));

        // FIXME(yan): following cases are correct, we have to fix for them.
        // 2.1.2 test not equal
        String sql212 = "select case 'a' when 1 then 'a' when 'a' then 'b' else 'other' end as col212;";
        Assert.assertTrue(StringUtils.containsIgnoreCase(getFragmentPlan(sql212), "constant exprs: \n         'b'"));

        // 2.2 test return null
        String sql22 = "select case 'a' when 1 then 'a' when 'b' then 'b' end as col22;";
        Assert.assertTrue(StringUtils.containsIgnoreCase(getFragmentPlan(sql22), "constant exprs: \n         NULL"));

        // 2.2.2 test return else
        String sql222 = "select case 1 when 2 then 'a' when 3 then 'b' else 'other' end as col222;";
        Assert.assertTrue(
                StringUtils.containsIgnoreCase(getFragmentPlan(sql222), "constant exprs: \n         'other'"));

        // 2.3 test can not convert to constant,middle when expr is not constant
        String sql23 =
                "select case 'a' when 'b' then 'a' when substr(k7,2,1) then 2 when false then 3 else 0 end as col23 from test.baseall";
        Assert.assertTrue(StringUtils.containsIgnoreCase(getFragmentPlan(sql23),
                "CASE 'a' WHEN 'b' THEN 'a' WHEN substr(9: k7, 2, 1) THEN '2' WHEN '0' THEN '3' ELSE '0' END"));

        // 2.3.1  first when expr is not constant
        String sql231 =
                "select case 'a' when substr(k7,2,1) then 2 when 1 then 'a' when false then 3 else 0 end as col231 from test.baseall";
        Assert.assertTrue(StringUtils.containsIgnoreCase(getFragmentPlan(sql231),
                "CASE 'a' WHEN substr(9: k7, 2, 1) THEN '2' WHEN '1' THEN 'a' WHEN '0' THEN '3' ELSE '0' END"));

        // 2.3.2 case expr is not constant
        String sql232 =
                "select case k1 when substr(k7,2,1) then 2 when 1 then 'a' when false then 3 else 0 end as col232 from test.baseall";
        Assert.assertTrue(StringUtils.containsIgnoreCase(getFragmentPlan(sql232),
                "CASE CAST(1: k1 AS VARCHAR) WHEN substr(9: k7, 2, 1) THEN '2' WHEN '1' THEN 'a' WHEN '0' THEN '3' ELSE '0' END"));

        // 3.1 test float,float in case expr
        String sql31 = "select case cast(100 as float) when 1 then 'a' when 2 then 'b' else 'other' end as col31;";
        Assert.assertTrue(StringUtils.containsIgnoreCase(getFragmentPlan(sql31), "constant exprs: \n         'other'"));

        // 4.1 test null in case expr return else
        String sql41 = "select case null when 1 then 'a' when 2 then 'b' else 'other' end as col41";
        Assert.assertTrue(StringUtils.containsIgnoreCase(getFragmentPlan(sql41), "constant exprs: \n         'other'"));

        // 4.1.2 test null in case expr return null
        String sql412 = "select case null when 1 then 'a' when 2 then 'b' end as col41";
        Assert.assertTrue(StringUtils.containsIgnoreCase(getFragmentPlan(sql412), "constant exprs: \n         NULL"));

        // 4.2.1 test null in when expr
        String sql421 = "select case 'a' when null then 'a' else 'other' end as col421";
        Assert.assertTrue(
                StringUtils.containsIgnoreCase(getFragmentPlan(sql421), "constant exprs: \n         'other'"));
    }

    @Test
    public void testJoinPredicateTransitivityWithSubqueryInWhereClause() throws Exception {
        String sql = "SELECT *\n" +
                "FROM test.pushdown_test\n" +
                "WHERE 0 < (\n" +
                "    SELECT MAX(k9)\n" +
                "    FROM test.pushdown_test);";
        starRocksAssert.query(sql).explainContains("  4:CROSS JOIN\n" +
                        "  |  cross join:\n" +
                        "  |  predicates is NULL",
                "  2:AGGREGATE (update finalize)\n" +
                        "  |  output: max(22: k9)\n" +
                        "  |  group by: \n" +
                        "  |  having: CAST(23: max AS DOUBLE) > 0.0");
    }

    @Test
    public void testDistinctPushDown() throws Exception {
        String sql = "select distinct k1 from (select distinct k1 from test.pushdown_test) t where k1 > 1";
        starRocksAssert.query(sql).explainContains("  RESULT SINK\n" +
                "\n" +
                "  1:AGGREGATE (update finalize)\n" +
                "  |  group by: 1: k1\n" +
                "  |  \n" +
                "  0:OlapScanNode");
    }

    @Test
    public void testOrCompoundPredicateFold() throws Exception {
        String queryStr = "select * from baseall where (k1 > 1) or (k1 > 1 and k2 < 1)";
        String explainString = getFragmentPlan(queryStr);
        Assert.assertTrue(explainString.contains("PREDICATES: 1: k1 > 1"));

        queryStr = "select * from  baseall where (k1 > 1 and k2 < 1) or  (k1 > 1)";
        explainString = getFragmentPlan(queryStr);
        Assert.assertTrue(explainString.contains("PREDICATES: 1: k1 > 1\n"));

        queryStr = "select * from  baseall where (k1 > 1) or (k1 > 1)";
        explainString = getFragmentPlan(queryStr);
        Assert.assertTrue(explainString.contains("PREDICATES: 1: k1 > 1\n"));
    }

    @Test
    public void testColocateJoin2() throws Exception {
        String queryStr =
                "select * from test.colocate1 t1, test.colocate2 t2 where t1.k1 = t2.k1 and t1.k2 = t2.k2 and t1.k3 = t2.k3";
        String explainString = getFragmentPlan(queryStr);
        Assert.assertTrue(explainString.contains("colocate: true"));

        queryStr =
                "select * from test.colocate1 t1 join (select k1, k2 from test.colocate2 group by k1, k2) t2 on t1.k1 = t2.k1 and t1.k2 = t2.k2";
        explainString = getFragmentPlan(queryStr);
        Assert.assertTrue(explainString.contains("colocate: true"));

        queryStr =
                "select * from test.colocate1 t1 join (select k1, k2 from test.colocate2 group by k1, k2, k3) t2 on t1.k1 = t2.k1 and t1.k2 = t2.k2";
        explainString = getFragmentPlan(queryStr);
        Assert.assertTrue(explainString.contains("colocate: true"));

        queryStr =
                "select * from (select k1, k2 from test.colocate1 group by k1, k2) t1 join (select k1, k2 from test.colocate2 group by k1, k2) t2 on t1.k1 = t2.k1 and t1.k2 = t2.k2";
        explainString = getFragmentPlan(queryStr);
        Assert.assertTrue(explainString.contains("colocate: true"));

        queryStr =
                "select * from test.colocate1 t1 join [shuffle] test.colocate2 t2 on t1.k1 = t2.k1 and t1.k2 = t2.k2";
        explainString = getFragmentPlan(queryStr);
        Assert.assertTrue(explainString.contains("colocate: false"));

        // t1.k1 = t2.k2 not same order with distribute column
        queryStr =
                "select * from test.colocate1 t1, test.colocate2 t2 where t1.k1 = t2.k2 and t1.k2 = t2.k1 and t1.k3 = t2.k3";
        explainString = getFragmentPlan(queryStr);
        Assert.assertTrue(explainString.contains("colocate: false"));

        queryStr = "select * from test.colocate1 t1, test.colocate2 t2 where t1.k2 = t2.k2";
        explainString = getFragmentPlan(queryStr);
        Assert.assertTrue(explainString.contains("colocate: false"));

        queryStr = "select count(*) from test.colocate1 t1 group by t1.k1, t1.k2";
        explainString = getFragmentPlan(queryStr);
        Assert.assertTrue(explainString.contains("1:AGGREGATE (update finalize)"));
        Assert.assertFalse(explainString.contains("3:AGGREGATE (merge finalize)"));

        queryStr = "select count(*) from test.colocate1 t1 group by t1.k1";
        explainString = getFragmentPlan(queryStr);
        Assert.assertTrue(explainString.contains("1:AGGREGATE (update finalize)"));
    }

    @Test
    public void testSelfColocateJoin() throws Exception {
        // single partition
        String queryStr = "select * from test.jointest t1, test.jointest t2 where t1.k1 = t2.k1";
        String explainString = getFragmentPlan(queryStr);
        Assert.assertTrue(explainString.contains("colocate: true"));

        // multi partition
        queryStr = "select * from test.dynamic_partition t1, test.dynamic_partition t2 where t1.k1 = t2.k1";
        explainString = getFragmentPlan(queryStr);
        Assert.assertTrue(explainString.contains("colocate: true"));
    }

    @Test
    public void testJoinWithMysqlTable() throws Exception {
        // set data size and row count for the olap table
        Database db = Catalog.getCurrentCatalog().getDb("default_cluster:test");
        OlapTable tbl = (OlapTable) db.getTable("jointest");
        for (Partition partition : tbl.getPartitions()) {
            partition.updateVisibleVersion(2);
            for (MaterializedIndex mIndex : partition.getMaterializedIndices(MaterializedIndex.IndexExtState.VISIBLE)) {
                mIndex.setRowCount(10000);
                for (Tablet tablet : mIndex.getTablets()) {
                    for (Replica replica : tablet.getReplicas()) {
                        replica.updateRowCount(2, 200000, 10000);
                    }
                }
            }
        }

        String queryStr = "select * from mysql_table t2, jointest t1 where t1.k1 = t2.k1";
        String explainString = getFragmentPlan(queryStr);
        Assert.assertTrue(explainString.contains("INNER JOIN (BUCKET_SHUFFLE)"));
        Assert.assertTrue(explainString.contains("1:SCAN MYSQL"));

        queryStr = "select * from jointest t1, mysql_table t2 where t1.k1 = t2.k1";
        explainString = getFragmentPlan(queryStr);
        Assert.assertTrue(explainString.contains("INNER JOIN (BUCKET_SHUFFLE)"));
        Assert.assertTrue(explainString.contains("1:SCAN MYSQL"));

        queryStr = "select * from jointest t1, mysql_table t2, mysql_table t3 where t1.k1 = t3.k1";
        explainString = getFragmentPlan(queryStr);
        Assert.assertFalse(explainString.contains("INNER JOIN (BUCKET_SHUFFLE))"));
        Assert.assertTrue(explainString.contains("1:SCAN MYSQL"));
    }

    @Test
    public void testConstPredicateInRightJoin() throws Exception {
        String sql = "select * from test.join1 right join test.join2 on join1.id = join2.id where round(2.0, 0) > 3.0";
        String explainString = getFragmentPlan(sql);
        Assert.assertTrue(explainString.contains("  2:OlapScanNode\n" +
                "     TABLE: join2\n" +
                "     PREAGGREGATION: ON\n" +
                "     PREDICATES: round(2.0, 0) > 3.0"));

        sql = "select * from test.join1 right semi join test.join2 on join1.id = join2.id where round(2.0, 0) > 3.0";
        explainString = getFragmentPlan(sql);
        Assert.assertTrue(explainString.contains("  0:OlapScanNode\n" +
                "     TABLE: join2\n" +
                "     PREAGGREGATION: ON\n" +
                "     PREDICATES: round(2.0, 0) > 3.0"));

        sql = "select * from test.join1 right anti join test.join2 on join1.id = join2.id where round(2.0, 0) > 3.0";
        explainString = getFragmentPlan(sql);
        Assert.assertTrue(explainString.contains("  0:OlapScanNode\n" +
                "     TABLE: join2\n" +
                "     PREAGGREGATION: ON\n" +
                "     PREDICATES: round(2.0, 0) > 3.0"));

        sql = "select * from test.join1 left join test.join2 on join1.id = join2.id where round(2.0, 0) > 3.0";
        explainString = getFragmentPlan(sql);
        Assert.assertTrue(explainString.contains("  2:OlapScanNode\n" +
                "     TABLE: join1\n" +
                "     PREAGGREGATION: ON\n" +
                "     PREDICATES: round(2.0, 0) > 3.0"));

        sql = "select * from test.join1 left semi join test.join2 on join1.id = join2.id where round(2.0, 0) > 3.0";
        explainString = getFragmentPlan(sql);
        Assert.assertTrue(explainString.contains("  0:OlapScanNode\n" +
                "     TABLE: join1\n" +
                "     PREAGGREGATION: ON\n" +
                "     PREDICATES: round(2.0, 0) > 3.0"));

        sql = "select * from test.join1 left anti join test.join2 on join1.id = join2.id where round(2.0, 0) > 3.0";
        explainString = getFragmentPlan(sql);
        Assert.assertTrue(explainString.contains("  0:OlapScanNode\n" +
                "     TABLE: join1\n" +
                "     PREAGGREGATION: ON\n" +
                "     PREDICATES: round(2.0, 0) > 3.0"));

        sql = "select * from test.join1 inner join test.join2 on join1.id = join2.id where round(2.0, 0) > 3.0";
        explainString = getFragmentPlan(sql);
        Assert.assertTrue(explainString.contains("  0:OlapScanNode\n" +
                "     TABLE: join1\n" +
                "     PREAGGREGATION: ON\n" +
                "     PREDICATES: round(2.0, 0) > 3.0"));

        sql = "select * from test.join1 where round(2.0, 0) > 3.0";
        explainString = getFragmentPlan(sql);
        Assert.assertTrue(explainString.contains("  0:OlapScanNode\n" +
                "     TABLE: join1\n" +
                "     PREAGGREGATION: ON\n" +
                "     PREDICATES: round(2.0, 0) > 3.0"));
    }

    @Test
    public void testExistsRewrite() throws Exception {
        String sql =
                "select count(*) FROM  test.join1 WHERE  EXISTS (select max(id) from test.join2 where join2.id = join1.id)";
        String explainString = getFragmentPlan(sql);
        Assert.assertTrue(explainString.contains("LEFT SEMI JOIN"));
    }

    @Test
    public void TestSemiJoinNameResolve() {
        String sql = "select join1.dt from  test.join1 right semi join test.join2 on join1.id = join2.id";
        starRocksAssert.query(sql).analysisError("Column '`join1`.`dt`' cannot be resolved");

        sql = "select a.dt from test.join1 a left ANTI join test.join2 b on a.id = b.id, " +
                "test.join1 c right ANTI join test.join2 d on c.id = d.id";
        starRocksAssert.query(sql).analysisError("Column '`a`.`dt`' cannot be resolved");
    }

    @Test
    public void TestConstantConjunct() throws Exception {
        String sql =
                "select * from  test.join1 where ST_Contains(\"\", APPEND_TRAILING_CHAR_IF_ABSENT(-1338745708, \"RDBLIQK\") )";
        String explainString = getFragmentPlan(sql);
        Assert.assertTrue(explainString
                .contains("PREDICATES: st_contains('', append_trailing_char_if_absent('-1338745708', 'RDBLIQK'))"));
    }

    @Test
    public void TestJoinOnBitmapColumn() {
        String sql = "select * from test.bitmap_table a join test.bitmap_table b on a.id2 = b.id2";
        starRocksAssert.query(sql).analysisError("binary type bitmap with type varchar(-1) is invalid.");

        sql = "select * from test.bitmap_table a join test.bitmap_table b on a.id2 = b.id";
        starRocksAssert.query(sql).analysisError("binary type bitmap with type double is invalid.");

        sql = "select * from test.bitmap_table a join test.hll_table b on a.id2 = b.id2";
        starRocksAssert.query(sql).analysisError("binary type bitmap with type varchar(-1) is invalid.");

        sql = "select * from test.bitmap_table a join test.hll_table b where a.id2 in (1, 2, 3)";
        starRocksAssert.query(sql).analysisError("HLL, BITMAP and PERCENTILE type couldn't as Predicate");
    }

    @Test
    public void testLeftOuterJoinOnOrPredicate() throws Exception {
        connectContext.setDatabase("default_cluster:test");

        String sql = "select * from join1 left join join2 on join1.id = join2.id\n" +
                "and (join2.id > 1 or join2.id < 10);";
        String explainString = getFragmentPlan(sql);

        Assert.assertTrue(explainString.contains("join op: LEFT OUTER JOIN (BROADCAST)"));
        Assert.assertTrue(explainString.contains("PREDICATES: (5: id > 1) OR (5: id < 10)"));
        Assert.assertTrue(explainString.contains("equal join conjunct: 2: id = 5: id"));
    }

    @Test
    public void testMultiCountDistinct() throws Exception {
        String queryStr = "select count(distinct k1, k2) from baseall group by k3";
        String explainString = getFragmentPlan(queryStr);
        Assert.assertTrue(explainString.contains("group by: 1: k1, 2: k2, 3: k3"));

        queryStr = "select count(distinct k1) from baseall group by k3";
        explainString = getFragmentPlan(queryStr);
        Assert.assertTrue(explainString.contains("12: count"));
        Assert.assertTrue(explainString.contains("multi_distinct_count(1: k1)"));
        Assert.assertTrue(explainString.contains("group by: 3: k3"));

        queryStr = "select count(distinct k1) from baseall";
        explainString = getFragmentPlan(queryStr);
        Assert.assertTrue(explainString.contains("multi_distinct_count(1: k1)"));

        queryStr = "select count(distinct k1, k2),  count(distinct k4) from baseall group by k3";
        starRocksAssert.query(queryStr).analysisError(
                "The query contains multi count distinct or sum distinct, each can't have multi columns.");
    }

    @Test
    public void testMultiNotExistPredicatePushDown() throws Exception {
        connectContext.setDatabase("default_cluster:test");

        String sql =
                "select * from join1 where join1.dt > 1 and NOT EXISTS (select * from join1 as a where join1.dt = 1 and a.id = join1.id)" +
                        "and NOT EXISTS (select * from join1 as a where join1.dt = 2 and a.id = join1.id);";
        String explainString = getFragmentPlan(sql);

        Assert.assertTrue(explainString.contains("  5:HASH JOIN\n" +
                "  |  join op: RIGHT ANTI JOIN (COLOCATE)\n" +
                "  |  hash predicates:\n" +
                "  |  colocate: true\n" +
                "  |  equal join conjunct: 9: id = 2: id\n" +
                "  |  other join predicates: 1: dt = 2"));
        Assert.assertTrue(explainString.contains("  |    3:HASH JOIN\n" +
                "  |    |  join op: LEFT ANTI JOIN (COLOCATE)\n" +
                "  |    |  hash predicates:\n" +
                "  |    |  colocate: true\n" +
                "  |    |  equal join conjunct: 2: id = 5: id\n" +
                "  |    |  other join predicates: 1: dt = 1"));
        Assert.assertTrue(explainString.contains("  |    1:OlapScanNode\n" +
                "  |       TABLE: join1\n" +
                "  |       PREAGGREGATION: ON\n" +
                "  |       PREDICATES: 1: dt > 1"));
    }

    @Test
    public void testJoinReorderTakeEffect() throws Exception {
        Catalog catalog = connectContext.getCatalog();
        Database db = catalog.getDb("default_cluster:test");
        Table table = db.getTable("join2");
        OlapTable olapTable1 = (OlapTable) table;
        new Expectations(olapTable1) {
            {
                olapTable1.getRowCount();
                result = 2L;
                minTimes = 0;
            }
        };
        String sql = "select * from join1 join join2 on join1.id = join2.id;";
        String explainString = getFragmentPlan(sql);
        Assert.assertTrue(explainString.contains("  3:HASH JOIN\n" +
                "  |  join op: INNER JOIN (BROADCAST)\n" +
                "  |  hash predicates:\n" +
                "  |  colocate: false, reason: \n" +
                "  |  equal join conjunct: 2: id = 5: id"));
        Assert.assertTrue(explainString.contains("  0:OlapScanNode\n" +
                "     TABLE: join1"));
        Assert.assertTrue(explainString.contains("  1:OlapScanNode\n" +
                "     TABLE: join2"));
    }

    @Test
    public void testJoinReorderWithWithClause() throws Exception {
        connectContext.setDatabase("default_cluster:test");
        Catalog catalog = connectContext.getCatalog();
        Table table = catalog.getDb("default_cluster:test").getTable("join2");
        OlapTable olapTable1 = (OlapTable) table;
        new Expectations(olapTable1) {
            {
                olapTable1.getRowCount();
                result = 2L;
                minTimes = 0;
            }
        };
        String sql =
                "WITH t_temp AS (select join1.id as id1,  join2.id as id2 from join1 join join2 on join1.id = join2.id) select * from t_temp";
        String explainString = getFragmentPlan(sql);
        Assert.assertTrue(explainString.contains("equal join conjunct: 2: id = 5: id"));
        Assert.assertTrue(explainString.contains("  |----2:EXCHANGE\n" +
                "  |    \n" +
                "  0:OlapScanNode\n" +
                "     TABLE: join1"));
        Assert.assertTrue(explainString.contains("  1:OlapScanNode\n" +
                "     TABLE: join2\n" +
                "     PREAGGREGATION: ON"));
    }

    @Test
    public void testMultiCountDistinctType() throws Exception {
        String sql = "select count(distinct t1a,t1b) from test_all_type";
        String plan = getVerboseExplain(sql);
        Assert.assertTrue(plan.contains("3:AGGREGATE (update serialize)\n" +
                "  |  aggregate: count[(if[(1: t1a IS NULL, NULL, [2: t1b, SMALLINT, true]); args: BOOLEAN,SMALLINT,SMALLINT; result: SMALLINT; args nullable: true; result nullable: true]); args: SMALLINT; result: BIGINT; args nullable: true; result nullable: false]"));
        Assert.assertTrue(plan.contains("5:AGGREGATE (merge finalize)\n" +
                "  |  aggregate: count[([11: count, BIGINT, false]); args: SMALLINT; result: BIGINT; args nullable: true; result nullable: false]"));
    }

    @Test
    public void testMultiCountDistinctAggPhase() throws Exception {
        String sql = "select count(distinct t1a,t1b), avg(t1c) from test_all_type";
        String plan = getVerboseExplain(sql);
        Assert.assertTrue(plan.contains("3:AGGREGATE (update serialize)\n" +
                "  |  aggregate: count[(if[(1: t1a IS NULL, NULL, [2: t1b, SMALLINT, true]); args: BOOLEAN,SMALLINT,SMALLINT; result: SMALLINT; args nullable: true; result nullable: true]); args: SMALLINT; result: BIGINT; args nullable: true; result nullable: false], avg[([12: avg, DOUBLE, true]); args: INT; result: VARCHAR; args nullable: true; result nullable: true]"));
        Assert.assertTrue(plan.contains("2:AGGREGATE (merge serialize)\n" +
                "  |  aggregate: avg[([12: avg, VARCHAR, true]); args: INT; result: DOUBLE; args nullable: true; result nullable: true]\n" +
                "  |  group by: [1: t1a, VARCHAR, true], [2: t1b, SMALLINT, true]"));
    }

    @Test
    public void testCaseWhenType2() throws Exception {
        String sql =
                "select case '10000' when 10000 THEN 'TEST1' WHEN NULL THEN 'TEST2' WHEN 40000 THEN 'TEST4' END FROM t1;";
        String plan = getFragmentPlan(sql);
        Assert.assertTrue(plan.contains("  1:Project\n"
                + "  |  <slot 4> : 'TEST1'"));
    }

    @Test
    public void testDecimalV3Distinct() throws Exception {
        String sql = "select avg(t1c), count(distinct id_decimal) from test_all_type;";
        String plan = getVerboseExplain(sql);
        Assert.assertTrue(plan.contains(
                "multi_distinct_count[([10: id_decimal, DECIMAL64(10,2), true]); args: DECIMAL64; result: BIGINT; args nullable: true; result nullable: false]"));
    }

    @Test
    public void testUnionAll() throws Exception {
        FeConstants.runningUnitTest = true;
        String sql = "select * from t1 union all select * from t2;";
        String plan = getFragmentPlan(sql);
        Assert.assertTrue(plan.contains("    EXCHANGE ID: 04\n" +
                "    RANDOM\n" +
                "\n" +
                "  3:OlapScanNode\n" +
                "     TABLE: t2"));
        Assert.assertTrue(plan.contains("    EXCHANGE ID: 02\n" +
                "    RANDOM\n" +
                "\n" +
                "  1:OlapScanNode\n" +
                "     TABLE: t1"));
        FeConstants.runningUnitTest = false;
    }

    @Test
    public void testShuffleHashBucket() throws Exception {
        String sql = "SELECT COUNT(*)\n" +
                "FROM lineitem JOIN [shuffle] orders o1 ON l_orderkey = o1.o_orderkey\n" +
                "JOIN [shuffle] orders o2 ON l_orderkey = o2.o_orderkey";
        String plan = getFragmentPlan(sql);
        Assert.assertTrue(plan.contains("join op: INNER JOIN (BUCKET_SHUFFLE(S))"));
    }

    @Test
    public void testShuffleHashBucket2() throws Exception {
        String sql = "select count(1) from lineitem t1 join [shuffle] orders t2 on " +
                "t1.l_orderkey = t2.o_orderkey and t2.O_ORDERDATE = t1.L_SHIPDATE join [shuffle] orders t3 " +
                "on t1.l_orderkey = t3.o_orderkey and t3.O_ORDERDATE = t1.L_SHIPDATE join [shuffle] orders t4 on\n" +
                "t1.l_orderkey = t4.o_orderkey and t4.O_ORDERDATE = t1.L_SHIPDATE;";
        String plan = getFragmentPlan(sql);
        Assert.assertTrue(plan.contains("12:HASH JOIN\n" +
                "  |  join op: INNER JOIN (BUCKET_SHUFFLE(S))"));
        Assert.assertTrue(plan.contains("8:HASH JOIN\n" +
                "  |  join op: INNER JOIN (BUCKET_SHUFFLE(S))"));
        Assert.assertTrue(plan.contains("4:HASH JOIN\n" +
                "  |  join op: INNER JOIN (PARTITIONED)"));
    }

    @Test
    public void testSemiJoinPredicateDerive() throws Exception {
        String sql = "select * from t0 left semi join t1 on v1 = v4 where v1 = 2";
        String plan = getFragmentPlan(sql);
        Assert.assertTrue(plan.contains("  0:OlapScanNode\n" +
                "     TABLE: t0\n" +
                "     PREAGGREGATION: ON\n" +
                "     PREDICATES: 1: v1 = 2"));
    }

    @Test
    public void testMergeAggregateNormal() throws Exception {
        String sql;
        String plan;

        sql = "select distinct x1 from (select distinct v1 as x1 from t0) as q";
        plan = getFragmentPlan(sql);
        Assert.assertTrue(plan.contains("  RESULT SINK\n" +
                "\n" +
                "  1:AGGREGATE (update finalize)\n" +
                "  |  group by: 1: v1\n"));

        sql = "select sum(x1) from (select sum(v1) as x1 from t0) as q";
        plan = getFragmentPlan(sql);
        Assert.assertTrue(plan.contains("  RESULT SINK\n" +
                "\n" +
                "  1:AGGREGATE (update finalize)\n" +
                "  |  output: sum(1: v1)\n" +
                "  |  group by: \n"));

        sql = "select SUM(x1) from (select v2, sum(v1) as x1 from t0 group by v2) as q";
        plan = getFragmentPlan(sql);
        Assert.assertTrue(plan.contains("  RESULT SINK\n" +
                "\n" +
                "  1:AGGREGATE (update finalize)\n" +
                "  |  output: sum(1: v1)\n" +
                "  |  group by: \n"));

        sql = "select v2, SUM(x1) from (select v2, v3, sum(v1) as x1 from t0 group by v2, v3) as q group by v2";
        plan = getFragmentPlan(sql);
        Assert.assertTrue(plan.contains("  1:AGGREGATE (update finalize)\n" +
                "  |  output: sum(1: v1)\n" +
                "  |  group by: 2: v2\n" +
                "  |  \n" +
                "  0:OlapScanNode\n" +
                "     TABLE: t0"));

        sql = "select SUM(x1) from (select v2, sum(distinct v1), sum(v3) as x1 from t0 group by v2) as q";
        plan = getFragmentPlan(sql);
        Assert.assertTrue(plan.contains("  1:AGGREGATE (update finalize)\n" +
                "  |  output: sum(3: v3)\n" +
                "  |  group by: \n" +
                "  |  \n" +
                "  0:OlapScanNode\n" +
                "     TABLE: t0"));

        sql = "select MAX(x1) from (select v2 as x1 from t0 union select v3 from t0) as q";
        plan = getFragmentPlan(sql);
        Assert.assertTrue(plan.contains("  7:AGGREGATE (merge finalize)\n" +
                "  |  output: max(8: v2)\n" +
                "  |  group by: \n" +
                "  |  \n" +
                "  6:EXCHANGE\n" +
                "\n" +
                "PLAN FRAGMENT 1\n" +
                " OUTPUT EXPRS:\n" +
                "  PARTITION: RANDOM\n" +
                "\n" +
                "  STREAM DATA SINK\n" +
                "    EXCHANGE ID: 06\n" +
                "    UNPARTITIONED\n" +
                "\n" +
                "  5:AGGREGATE (update serialize)\n" +
                "  |  output: max(7: v2)\n" +
                "  |  group by: \n" +
                "  |  \n" +
                "  0:UNION"));

        sql = "select MIN(x1) from (select distinct v2 as x1 from t0) as q";
        plan = getFragmentPlan(sql);
        Assert.assertTrue(plan.contains("  1:AGGREGATE (update finalize)\n" +
                "  |  output: min(2: v2)\n" +
                "  |  group by: \n" +
                "  |  \n" +
                "  0:OlapScanNode\n" +
                "     TABLE: t0"));

        sql = "select MIN(x1) from (select v2 as x1 from t0 group by v2) as q";
        plan = getFragmentPlan(sql);
        Assert.assertTrue(plan.contains("  1:AGGREGATE (update finalize)\n" +
                "  |  output: min(2: v2)\n" +
                "  |  group by: \n" +
                "  |  \n" +
                "  0:OlapScanNode\n" +
                "     TABLE: t0"));
    }

    @Test
    public void testMergeAggregateFailed() throws Exception {
        String sql;
        String plan;
        sql = "select avg(x1) from (select avg(v1) as x1 from t0) as q";
        plan = getFragmentPlan(sql);
        Assert.assertTrue(plan.contains("  1:AGGREGATE (update finalize)\n" +
                "  |  output: avg(1: v1)\n" +
                "  |  group by: \n" +
                "  |  \n" +
                "  0:OlapScanNode"));

        sql = "select SUM(v2) from (select v2, sum(v1) as x1 from t0 group by v2) as q";
        plan = getFragmentPlan(sql);
        Assert.assertTrue(plan.contains("  2:AGGREGATE (update finalize)\n" +
                "  |  output: sum(2: v2)\n" +
                "  |  group by: \n" +
                "  |  \n" +
                "  1:AGGREGATE (update finalize)\n" +
                "  |  group by: 2: v2\n"));
        sql = "select SUM(v2) from (select v2, sum(distinct v2) as x1 from t0 group by v2) as q";
        plan = getFragmentPlan(sql);
        Assert.assertTrue(plan.contains("  2:AGGREGATE (update finalize)\n" +
                "  |  output: sum(2: v2)\n" +
                "  |  group by: \n" +
                "  |  \n" +
                "  1:AGGREGATE (update finalize)\n" +
                "  |  group by: 2: v2\n"));
        sql = "select sum(distinct x1) from (select v2, sum(v2) as x1 from t0 group by v2) as q";
        plan = getFragmentPlan(sql);
        Assert.assertTrue(plan.contains("  1:AGGREGATE (update finalize)\n" +
                "  |  output: sum(2: v2)\n" +
                "  |  group by: 2: v2\n" +
                "  |  \n" +
                "  0:OlapScanNode\n"));

        sql = "select SUM(x1) from (select v2 as x1 from t0 union select v3 from t0) as q";
        plan = getFragmentPlan(sql);
        Assert.assertTrue(plan.contains("  7:AGGREGATE (merge finalize)\n" +
                "  |  group by: 7: v2\n" +
                "  |  \n" +
                "  6:EXCHANGE\n" +
                "\n" +
                "PLAN FRAGMENT 2\n" +
                " OUTPUT EXPRS:\n" +
                "  PARTITION: RANDOM\n" +
                "\n" +
                "  STREAM DATA SINK\n" +
                "    EXCHANGE ID: 06\n" +
                "    HASH_PARTITIONED: 7: v2\n" +
                "\n" +
                "  5:AGGREGATE (update serialize)\n" +
                "  |  STREAMING\n" +
                "  |  group by: 7: v2\n"));

        sql = "select SUM(x1) from (select v2 as x1 from t0 group by v2) as q";
        plan = getFragmentPlan(sql);
        Assert.assertTrue(plan.contains("  2:AGGREGATE (update finalize)\n" +
                "  |  output: sum(2: v2)\n" +
                "  |  group by: \n" +
                "  |  \n" +
                "  1:AGGREGATE (update finalize)\n" +
                "  |  group by: 2: v2\n" +
                "  |  \n" +
                "  0:OlapScanNode"));
    }

    @Test
    public void testReplicatedJoin() throws Exception {
        connectContext.getSessionVariable().setEnableReplicationJoin(true);
        String sql = "select * from join1 join join2 on join1.id = join2.id;";
        String plan = getFragmentPlan(sql);
        Assert.assertTrue(plan.contains("join op: INNER JOIN (REPLICATED)"));
        Assert.assertFalse(plan.contains("EXCHANGE"));

        sql = "select * from join2 right join join1 on join1.id = join2.id;";
        plan = getFragmentPlan(sql);
        Assert.assertFalse(plan.contains("join op: INNER JOIN (REPLICATED)"));

        sql = "select * from join1 as a join (select sum(id),id from join2 group by id) as b on a.id = b.id;";
        plan = getFragmentPlan(sql);
        Assert.assertTrue(plan.contains("join op: INNER JOIN (REPLICATED)"));
        Assert.assertFalse(plan.contains("EXCHANGE"));

        connectContext.getSessionVariable().setNewPlanerAggStage(2);
        sql = "select * from join1 as a join (select sum(id),dt from join2 group by dt) as b on a.id = b.dt;";
        plan = getFragmentPlan(sql);
        Assert.assertTrue(plan.contains("join op: INNER JOIN (BROADCAST)"));
        Assert.assertTrue(plan.contains("EXCHANGE"));
        connectContext.getSessionVariable().setNewPlanerAggStage(0);

        sql = "select a.* from join1 as a join join1 as b ;";
        plan = getFragmentPlan(sql);
        Assert.assertFalse(plan.contains("EXCHANGE"));

        sql = "select a.* from join1 as a join (select sum(id) from join1 group by dt) as b ;";
        plan = getFragmentPlan(sql);
        Assert.assertFalse(plan.contains("EXCHANGE"));

        connectContext.getSessionVariable().setNewPlanerAggStage(2);
        sql = "select a.* from join1 as a join (select sum(id) from join1 group by dt) as b ;";
        plan = getFragmentPlan(sql);
        Assert.assertTrue(plan.contains("EXCHANGE"));
        connectContext.getSessionVariable().setNewPlanerAggStage(0);

        connectContext.getSessionVariable().setEnableReplicationJoin(false);
    }

    @Test
    public void testReplicationJoinWithPartitionTable() throws Exception {
        connectContext.getSessionVariable().setEnableReplicationJoin(true);
        FeConstants.runningUnitTest = true;
        String sql = "select * from join1 join pushdown_test on join1.id = pushdown_test.k1;";
        String plan = getFragmentPlan(sql);
        Assert.assertTrue(plan.contains("INNER JOIN (BROADCAST)"));
        FeConstants.runningUnitTest = false;
        connectContext.getSessionVariable().setEnableReplicationJoin(false);
    }

    @Test
    public void testReplicationJoinWithEmptyNode() throws Exception {
        // check replicate join without exception
        connectContext.getSessionVariable().setEnableReplicationJoin(true);
        FeConstants.runningUnitTest = true;
        String sql = "with cross_join as (\n" +
                "  select * from \n" +
                "  (SELECT \n" +
                "      t0.v1, \n" +
                "      t0.v2, \n" +
                "      t0.v3\n" +
                "    FROM \n" +
                "      t0 \n" +
                "    WHERE \n" +
                "      false)\n" +
                "  subt0 LEFT SEMI \n" +
                "  JOIN \n" +
                "    (SELECT \n" +
                "      t2.v7, \n" +
                "      t2.v8, \n" +
                "      t2.v9\n" +
                "    FROM \n" +
                "      t2 \n" +
                "    WHERE \n" +
                "      false)\n" +
                "  subt2 ON subt0.v3 = subt2.v8, \n" +
                "  t1 \n" +
                ")\n" +
                "SELECT \n" +
                "  DISTINCT cross_join.v1 \n" +
                "FROM \n" +
                "  t0 LEFT JOIN\n" +
                "  cross_join\n" +
                "  ON cross_join.v4 = t0.v2;";
        String plan = getFragmentPlan(sql);
        Assert.assertTrue(plan.contains("9:HASH JOIN\n" +
                "  |  join op: LEFT OUTER JOIN (REPLICATED)"));
        FeConstants.runningUnitTest = false;
        connectContext.getSessionVariable().setEnableReplicationJoin(false);
    }

    @Test
    public void testOuterJoinBucketShuffle() throws Exception {
        String sql = "SELECT DISTINCT t0.v1 FROM t0 RIGHT JOIN[BUCKET] t1 ON t0.v1 = t1.v4";
        String plan = getFragmentPlan(sql);
        Assert.assertTrue(plan.contains("  6:AGGREGATE (update serialize)\n" +
                "  |  STREAMING\n" +
                "  |  group by: 1: v1\n" +
                "  |  \n" +
                "  5:Project\n" +
                "  |  <slot 1> : 1: v1\n" +
                "  |  \n" +
                "  4:HASH JOIN\n" +
                "  |  join op: RIGHT OUTER JOIN (PARTITIONED)\n" +
                "  |  hash predicates:"));

        sql = "SELECT DISTINCT t0.v1 FROM t0 FULL JOIN[BUCKET] t1 ON t0.v1 = t1.v4";
        plan = getFragmentPlan(sql);
        Assert.assertTrue(plan.contains("  4:HASH JOIN\n" +
                "  |  join op: FULL OUTER JOIN (PARTITIONED)\n" +
                "  |  hash predicates:\n" +
                "  |  colocate: false, reason: \n" +
                "  |  equal join conjunct: 1: v1 = 4: v4\n" +
                "  |  \n" +
                "  |----3:EXCHANGE\n" +
                "  |    \n" +
                "  1:EXCHANGE\n"));

        sql = "SELECT DISTINCT t1.v4 FROM t0 LEFT JOIN[BUCKET] t1 ON t0.v1 = t1.v4";
        plan = getFragmentPlan(sql);
        Assert.assertTrue(plan.contains("  7:AGGREGATE (merge finalize)\n" +
                "  |  group by: 4: v4\n" +
                "  |  \n" +
                "  6:EXCHANGE\n" +
                "\n" +
                "PLAN FRAGMENT 1\n" +
                " OUTPUT EXPRS:\n" +
                "  PARTITION: RANDOM\n" +
                "\n" +
                "  STREAM DATA SINK\n" +
                "    EXCHANGE ID: 06\n" +
                "    HASH_PARTITIONED: 4: v4\n" +
                "\n" +
                "  5:AGGREGATE (update serialize)\n" +
                "  |  STREAMING\n" +
                "  |  group by: 4: v4\n" +
                "  |  \n" +
                "  4:Project\n" +
                "  |  <slot 4> : 4: v4\n" +
                "  |  \n" +
                "  3:HASH JOIN\n" +
                "  |  join op: LEFT OUTER JOIN (BROADCAST)"));
    }

    @Test
    public void testSchemaScan() throws Exception {
        String sql = "select * from information_schema.columns";
        String planFragment = getFragmentPlan(sql);
        Assert.assertTrue(planFragment.contains("PARTITION: UNPARTITIONED\n" +
                "\n" +
                "  RESULT SINK\n" +
                "\n" +
                "  0:SCAN SCHEMA\n"));
    }

    @Test
    public void testDuplicateAggregateFn() throws Exception {
        String sql = "select bitmap_union_count(b1) from test_object having count(distinct b1) > 2;";
        String planFragment = getFragmentPlan(sql);
        Assert.assertTrue(planFragment.contains(" OUTPUT EXPRS:13: bitmap_union_count\n" +
                "  PARTITION: RANDOM\n" +
                "\n" +
                "  RESULT SINK\n" +
                "\n" +
                "  1:AGGREGATE (update finalize)\n" +
                "  |  output: bitmap_union_count(5: b1)\n" +
                "  |  group by: \n" +
                "  |  having: 13: bitmap_union_count > 2"));
    }

    @Test
    public void testDuplicateAggregateFn2() throws Exception {
        String sql = "select bitmap_union_count(b1), count(distinct b1) from test_object;";
        String planFragment = getFragmentPlan(sql);
        Assert.assertTrue(planFragment.contains("  2:Project\n" +
                "  |  <slot 13> : 13: bitmap_union_count\n" +
                "  |  <slot 14> : 13: bitmap_union_count\n" +
                "  |  \n" +
                "  1:AGGREGATE (update finalize)\n" +
                "  |  output: bitmap_union_count(5: b1)"));
    }

    @Test
    public void testNotExpr() throws Exception {
        String sql = "select v1 from t0 where not (v1 in (1, 2))";
        String planFragment = getFragmentPlan(sql);
        Assert.assertTrue(planFragment.contains("     PREDICATES: 1: v1 NOT IN (1, 2)"));

        sql = "select v1 from t0 where not (v1 > 2)";
        planFragment = getFragmentPlan(sql);
        Assert.assertTrue(planFragment.contains("PREDICATES: 1: v1 <= 2"));

        sql = "select v1 from t0 where not (v1 > 2)";
        planFragment = getFragmentPlan(sql);
        Assert.assertTrue(planFragment.contains("PREDICATES: 1: v1 <= 2"));

        sql = "select v1 from t0 where not (v1 > 2 and v2 < 3)";
        planFragment = getFragmentPlan(sql);
        Assert.assertTrue(planFragment.contains("PREDICATES: (1: v1 <= 2) OR (2: v2 >= 3)"));

        sql = "select v1 from t0 where not (v1 > 2 and v2 is null)";
        planFragment = getFragmentPlan(sql);
        Assert.assertTrue(planFragment.contains("PREDICATES: (1: v1 <= 2) OR (2: v2 IS NOT NULL)"));

        sql = "select v1 from t0 where not (v1 > 2 and v2 is null and v3 < 6)";
        planFragment = getFragmentPlan(sql);
        Assert.assertTrue(planFragment.contains("PREDICATES: ((1: v1 <= 2) OR (2: v2 IS NOT NULL)) OR (3: v3 >= 6)"));

        sql = "select v1 from t0 where not (v1 > 2 and if(v2 > 2, FALSE, TRUE))";
        planFragment = getFragmentPlan(sql);
        Assert.assertTrue(planFragment.contains("PREDICATES: (1: v1 <= 2) OR (NOT if(2: v2 > 2, FALSE, TRUE))"));

        sql = "select v1 from t0 where not (v1 > 2 or v2 is null or if(v3 > 2, FALSE, TRUE))";
        planFragment = getFragmentPlan(sql);
        Assert.assertTrue(
                planFragment.contains("PREDICATES: 1: v1 <= 2, 2: v2 IS NOT NULL, NOT if(3: v3 > 2, FALSE, TRUE)"));
    }

    @Test
    public void testArithmeticCommutative() throws Exception {
        String sql = "select v1 from t0 where 2 / v1  > 3";
        String planFragment = getFragmentPlan(sql);
        Assert.assertTrue(planFragment.contains("PREDICATES: 2.0 / CAST(1: v1 AS DOUBLE) > 3.0"));

        sql = "select v1 from t0 where 2 * v1  > 3";
        planFragment = getFragmentPlan(sql);
        Assert.assertTrue(planFragment.contains("PREDICATES: 2 * 1: v1 > 3"));

        sql = "select v1 from t0 where v1 + 2 > 3";
        planFragment = getFragmentPlan(sql);
        Assert.assertTrue(planFragment.contains("PREDICATES: 1: v1 > 1"));

        sql = "select v1 from t0 where  v1 / 2 <=> 3";
        planFragment = getFragmentPlan(sql);
        Assert.assertTrue(planFragment.contains("PREDICATES: CAST(1: v1 AS DOUBLE) <=> 6.0"));

        sql = "select v1 from t0 where  v1 / -2 > 3";
        planFragment = getFragmentPlan(sql);
        Assert.assertTrue(planFragment.contains("PREDICATES: CAST(1: v1 AS DOUBLE) < -6.0"));

        sql = "select v1 from t0 where  v1 / abs(-2) > 3";
        planFragment = getFragmentPlan(sql);
        Assert.assertTrue(planFragment.contains("PREDICATES: CAST(1: v1 AS DOUBLE) / CAST(abs(-2) AS DOUBLE) > 3.0"));

        sql = "select v1 from t0 where  v1 / -2 != 3";
        planFragment = getFragmentPlan(sql);
        Assert.assertTrue(planFragment.contains("PREDICATES: CAST(1: v1 AS DOUBLE) != -6.0"));

        sql = "select v1 from t0 where  v1 / abs(-2) = 3";
        planFragment = getFragmentPlan(sql);
        Assert.assertTrue(planFragment.contains("PREDICATES: CAST(1: v1 AS DOUBLE) = 3.0 * CAST(abs(-2) AS DOUBLE)"));

        sql = "select v1 from t0 where 2 + v1 <= 3";
        planFragment = getFragmentPlan(sql);
        Assert.assertTrue(planFragment.contains("PREDICATES: 1: v1 <= 1"));

        sql = "select v1 from t0 where 2 - v1 <= 3";
        planFragment = getFragmentPlan(sql);
        Assert.assertTrue(planFragment.contains("PREDICATES: 1: v1 >= -1"));

        sql = "select k5 from bigtable where k5 * 2 <= 3";
        planFragment = getFragmentPlan(sql);
        Assert.assertTrue(planFragment.contains("PREDICATES: CAST(5: k5 AS DECIMAL64(18,3)) * 2 <= 3"));

        sql = "select k5 from bigtable where 2 / k5 <= 3";
        planFragment = getFragmentPlan(sql);
        Assert.assertTrue(planFragment.contains("PREDICATES: 2 / CAST(5: k5 AS DECIMAL128(38,3)) <= 3"));

        sql = "select t1a from test_all_type where date_add(id_datetime, 2) = '2020-12-21'";
        planFragment = getFragmentPlan(sql);
        Assert.assertTrue(planFragment.contains("PREDICATES: 8: id_datetime = '2020-12-19 00:00:00'"));

        sql = "select t1a from test_all_type where date_sub(id_datetime, 2) = '2020-12-21'";
        planFragment = getFragmentPlan(sql);
        Assert.assertTrue(planFragment.contains("PREDICATES: 8: id_datetime = '2020-12-23 00:00:00'"));

        sql = "select t1a from test_all_type where years_sub(id_datetime, 2) = '2020-12-21'";
        planFragment = getFragmentPlan(sql);
        Assert.assertTrue(planFragment.contains("PREDICATES: 8: id_datetime = '2022-12-21 00:00:00'"));

        sql = "select t1a from test_all_type where years_add(id_datetime, 2) = '2020-12-21'";
        planFragment = getFragmentPlan(sql);
        Assert.assertTrue(planFragment.contains("PREDICATES: 8: id_datetime = '2018-12-21 00:00:00'"));
    }

    @Test
    public void testMetaScan() throws Exception {
        String sql = "select max(v1), min(v1) from t0 [_META_]";
        String plan = getFragmentPlan(sql);
        Assert.assertTrue(plan.contains("  0:MetaScan\n" +
                "     <id 6> : max_v1\n" +
                "     <id 7> : min_v1"));

        String thrift = getThriftPlan(sql);
        Assert.assertTrue(thrift.contains("id_to_names:{6=max_v1, 7=min_v1}"));
    }

    @Test
    public void testMetaScan2() throws Exception {
        String sql = "select max(t1c), min(t1d), dict_merge(t1a) from test_all_type [_META_]";
        String plan = getFragmentPlan(sql);

        Assert.assertTrue(plan.contains("  0:MetaScan\n" +
                "     <id 16> : dict_merge_t1a\n" +
                "     <id 14> : max_t1c\n" +
                "     <id 15> : min_t1d"));

        String thrift = getThriftPlan(sql);
        Assert.assertTrue(thrift.contains("TFunctionName(function_name:dict_merge), " +
                "binary_type:BUILTIN, arg_types:[TTypeDesc(types:[TTypeNode(type:ARRAY), " +
                "TTypeNode(type:SCALAR, scalar_type:TScalarType(type:VARCHAR, len:-1))])]"));
    }

    @Test
    public void testLikeFunctionIdThrift() throws Exception {
        String sql = "select S_ADDRESS from supplier where S_ADDRESS " +
                "like '%Customer%Complaints%' ";
        String thrift = getThriftPlan(sql);
        Assert.assertTrue(thrift.contains("fid:60010"));
    }

    @Test
    public void testLimitRightJoin() throws Exception {
        String sql = "select v1 from t0 right outer join t1 on t0.v1 = t1.v4 limit 100";
        String plan = getFragmentPlan(sql);
        Assert.assertTrue(plan.contains("  |  join op: RIGHT OUTER JOIN (PARTITIONED)\n" +
                "  |  hash predicates:\n" +
                "  |  colocate: false, reason: \n" +
                "  |  equal join conjunct: 1: v1 = 4: v4\n" +
                "  |  limit: 100"));
        Assert.assertTrue(plan.contains("  |----3:EXCHANGE\n" +
                "  |       limit: 100"));

        sql = "select v1 from t0 full outer join t1 on t0.v1 = t1.v4 limit 100";
        plan = getFragmentPlan(sql);
        Assert.assertTrue(plan.contains("join op: FULL OUTER JOIN (PARTITIONED)"));
    }

    @Test
    public void testLimitLeftJoin() throws Exception {
        String sql = "select v1 from (select * from t0 limit 1) x0 left outer join[shuffle] t1 on x0.v1 = t1.v4";
        String plan = getFragmentPlan(sql);
        Assert.assertTrue(plan.contains(" 5:HASH JOIN\n" +
                "  |  join op: LEFT OUTER JOIN (PARTITIONED)\n" +
                "  |  hash predicates:\n" +
                "  |  colocate: false, reason: \n" +
                "  |  equal join conjunct: 1: v1 = 4: v4\n" +
                "  |  \n" +
                "  |----4:EXCHANGE\n" +
                "  |    \n" +
                "  2:EXCHANGE\n" +
                "     limit: 1"));

        sql = "select v1 from (select * from t0 limit 10) x0 left outer join t1 on x0.v1 = t1.v4 limit 1";
        plan = getFragmentPlan(sql);
        Assert.assertTrue(plan.contains("  3:HASH JOIN\n" +
                "  |  join op: LEFT OUTER JOIN (BROADCAST)\n" +
                "  |  hash predicates:\n" +
                "  |  colocate: false, reason: \n" +
                "  |  equal join conjunct: 1: v1 = 4: v4\n" +
                "  |  limit: 1\n" +
                "  |  \n" +
                "  |----2:EXCHANGE\n" +
                "  |    \n" +
                "  0:OlapScanNode"));
        Assert.assertTrue(plan.contains("  0:OlapScanNode\n" +
                "     TABLE: t0\n" +
                "     PREAGGREGATION: ON\n" +
                "     partitions=0/1\n" +
                "     rollup: t0\n" +
                "     tabletRatio=0/0\n" +
                "     tabletList=\n" +
                "     cardinality=1\n" +
                "     avgRowSize=1.0\n" +
                "     numNodes=0\n" +
                "     limit: 1"));

        sql = "select v1 from (select * from t0 limit 10) x0 left outer join[shuffle] t1 on x0.v1 = t1.v4 limit 100";
        plan = getFragmentPlan(sql);
        Assert.assertTrue(plan.contains("5:HASH JOIN\n" +
                "  |  join op: LEFT OUTER JOIN (PARTITIONED)\n" +
                "  |  hash predicates:\n" +
                "  |  colocate: false, reason: \n" +
                "  |  equal join conjunct: 1: v1 = 4: v4\n" +
                "  |  limit: 100\n" +
                "  |  \n" +
                "  |----4:EXCHANGE\n" +
                "  |    \n" +
                "  2:EXCHANGE\n" +
                "     limit: 10"));
        Assert.assertTrue(plan.contains("PLAN FRAGMENT 2\n" +
                " OUTPUT EXPRS:\n" +
                "  PARTITION: UNPARTITIONED\n" +
                "\n" +
                "  STREAM DATA SINK\n" +
                "    EXCHANGE ID: 02\n" +
                "    HASH_PARTITIONED: 1: v1\n" +
                "\n" +
                "  1:EXCHANGE\n" +
                "     limit: 10"));

        sql =
                "select v1 from (select * from t0 limit 10) x0 left outer join (select * from t1 limit 5) x1 on x0.v1 = x1.v4 limit 7";
        plan = getFragmentPlan(sql);
        Assert.assertTrue(plan.contains("5:HASH JOIN\n" +
                "  |  join op: RIGHT OUTER JOIN (PARTITIONED)\n" +
                "  |  hash predicates:\n" +
                "  |  colocate: false, reason: \n" +
                "  |  equal join conjunct: 4: v4 = 1: v1\n" +
                "  |  limit: 7\n" +
                "  |  \n" +
                "  |----4:EXCHANGE\n" +
                "  |       limit: 7\n" +
                "  |    \n" +
                "  2:EXCHANGE\n" +
                "     limit: 5"));
        Assert.assertTrue(plan.contains("PLAN FRAGMENT 2\n" +
                " OUTPUT EXPRS:\n" +
                "  PARTITION: UNPARTITIONED\n" +
                "\n" +
                "  STREAM DATA SINK\n" +
                "    EXCHANGE ID: 02\n" +
                "    HASH_PARTITIONED: 4: v4\n" +
                "\n" +
                "  1:EXCHANGE\n" +
                "     limit: 5"));
    }

    @Test
    public void testColocateCoverReplicate() throws Exception {
        String sql = "select * from join1 join join1 as xx on join1.id = xx.id;";
        String planFragment = getFragmentPlan(sql);
        Assert.assertTrue(planFragment.contains("  |  join op: INNER JOIN (COLOCATE)\n"));
    }

    @Test
    public void testReplicatedAgg() throws Exception {
        connectContext.getSessionVariable().setEnableReplicationJoin(true);

        String sql = "select value, SUM(id) from join1 group by value";
        String plan = getFragmentPlan(sql);
        Assert.assertTrue(plan.contains("  1:AGGREGATE (update finalize)\n" +
                "  |  output: sum(2: id)\n" +
                "  |  group by: 3: value\n" +
                "  |  \n" +
                "  0:OlapScanNode"));

        connectContext.getSessionVariable().setEnableReplicationJoin(false);
    }

    @Test
    public void testUnionEmptyNode() throws Exception {
        String sql;
        String plan;
        sql = "select * from (select * from t0 union all select * from t1 union all select * from t2) as xx";
        plan = getFragmentPlan(sql);
        Assert.assertTrue(plan.contains("  0:UNION\n" +
                "  |  \n" +
                "  |----4:EXCHANGE\n" +
                "  |    \n" +
                "  |----6:EXCHANGE\n" +
                "  |    \n" +
                "  2:EXCHANGE\n"));

        sql =
                "select * from (select * from t0 limit 0 union all select * from t1 union all select * from t2) as xx";
        plan = getFragmentPlan(sql);
        Assert.assertTrue(plan.contains("  0:UNION\n" +
                "  |  \n" +
                "  |----4:EXCHANGE\n" +
                "  |    \n" +
                "  2:EXCHANGE\n"));

        sql = "select * from (select * from t0 limit 0 union all select * from t1 where false" +
                " union all select * from t2) as xx";
        plan = getFragmentPlan(sql);
        Assert.assertTrue(plan.contains("PLAN FRAGMENT 0\n" +
                " OUTPUT EXPRS:10: v1 | 11: v2 | 12: v3\n" +
                "  PARTITION: RANDOM\n" +
                "\n" +
                "  RESULT SINK\n" +
                "\n" +
                "  1:Project\n" +
                "  |  <slot 10> : 7: v7\n" +
                "  |  <slot 11> : 8: v8\n" +
                "  |  <slot 12> : 9: v9\n" +
                "  |  \n" +
                "  0:OlapScanNode"));
    }

    @Test
    public void testIntersectEmptyNode() throws Exception {
        String sql;
        String plan;
        sql = "select * from (select * from t0 intersect select * from t1 intersect select * from t2) as xx";
        plan = getFragmentPlan(sql);
        Assert.assertTrue(plan.contains("  0:INTERSECT\n" +
                "  |  \n" +
                "  |----4:EXCHANGE\n" +
                "  |    \n" +
                "  |----6:EXCHANGE\n" +
                "  |    \n" +
                "  2:EXCHANGE"));

        sql = "select * from (select * from t0 limit 0 intersect select * from t1 intersect select * from t2) as xx";
        plan = getFragmentPlan(sql);
        Assert.assertTrue(plan.contains("PLAN FRAGMENT 0\n" +
                " OUTPUT EXPRS:10: v1 | 11: v2 | 12: v3\n" +
                "  PARTITION: UNPARTITIONED\n" +
                "\n" +
                "  RESULT SINK\n" +
                "\n" +
                "  0:EMPTYSET\n"));

        sql = "select * from (select * from t0 limit 0 intersect select * from t1 where false " +
                "intersect select * from t2) as xx";
        plan = getFragmentPlan(sql);
        Assert.assertTrue(plan.contains("PLAN FRAGMENT 0\n" +
                " OUTPUT EXPRS:10: v1 | 11: v2 | 12: v3\n" +
                "  PARTITION: UNPARTITIONED\n" +
                "\n" +
                "  RESULT SINK\n" +
                "\n" +
                "  0:EMPTYSET\n"));
    }

    @Test
    public void testExceptEmptyNode() throws Exception {
        String sql;
        String plan;
        sql = "select * from (select * from t0 except select * from t1 except select * from t2) as xx";
        plan = getFragmentPlan(sql);
        Assert.assertTrue(plan.contains("  0:EXCEPT\n" +
                "  |  \n" +
                "  |----4:EXCHANGE\n" +
                "  |    \n" +
                "  |----6:EXCHANGE\n" +
                "  |    \n" +
                "  2:EXCHANGE\n"));

        sql = "select * from (select * from t0 limit 0 except select * from t1 except select * from t2) as xx";
        plan = getFragmentPlan(sql);
        Assert.assertTrue(plan.contains("PLAN FRAGMENT 0\n" +
                " OUTPUT EXPRS:10: v1 | 11: v2 | 12: v3\n" +
                "  PARTITION: UNPARTITIONED\n" +
                "\n" +
                "  RESULT SINK\n" +
                "\n" +
                "  0:EMPTYSET\n"));

        sql = "select * from ( select * from t2 except select * from t0 limit 0 except " +
                "select * from t1) as xx";
        plan = getFragmentPlan(sql);
        Assert.assertTrue(plan.contains("  0:EXCEPT\n" +
                "  |  \n" +
                "  |----4:EXCHANGE\n" +
                "  |    \n" +
                "  2:EXCHANGE\n"));
    }

    @Test
    public void testPredicateOnRepeatNode() throws Exception {
        FeConstants.runningUnitTest = true;
        String sql = "select * from (select v1, v2, sum(v3) from t0 group by rollup(v1, v2)) as xx where v1 is null;";
        String plan = getFragmentPlan(sql);
        Assert.assertTrue(plan.contains("1:REPEAT_NODE\n" +
                "  |  repeat: repeat 2 lines [[], [1], [1, 2]]\n" +
                "  |  PREDICATES: 1: v1 IS NULL"));
        Assert.assertFalse(plan.contains("0:OlapScanNode\n" +
                "     TABLE: t0\n" +
                "     PREAGGREGATION: ON\n" +
                "     PREDICATES: 1: v1 IS NULL"));

        sql = "select * from (select v1, v2, sum(v3) from t0 group by rollup(v1, v2)) as xx where v1 is not null;";
        plan = getFragmentPlan(sql);
        Assert.assertTrue(plan.contains("1:REPEAT_NODE\n" +
                "  |  repeat: repeat 2 lines [[], [1], [1, 2]]\n" +
                "  |  PREDICATES: 1: v1 IS NOT NULL"));
        Assert.assertTrue(plan.contains("0:OlapScanNode\n" +
                "     TABLE: t0\n" +
                "     PREAGGREGATION: ON\n" +
                "     PREDICATES: 1: v1 IS NOT NULL"));

        sql = "select * from (select v1, v2, sum(v3) from t0 group by rollup(v1, v2)) as xx where v1 = 1;";
        plan = getFragmentPlan(sql);
        Assert.assertTrue(plan.contains("1:REPEAT_NODE\n" +
                "  |  repeat: repeat 2 lines [[], [1], [1, 2]]\n" +
                "  |  PREDICATES: 1: v1 = 1"));
        Assert.assertTrue(plan.contains("0:OlapScanNode\n" +
                "     TABLE: t0\n" +
                "     PREAGGREGATION: ON\n" +
                "     PREDICATES: 1: v1 = 1"));

        sql = "select * from (select v1, v2, sum(v3) from t0 group by rollup(v1, v2)) as xx where v1 = 1 + 2;";
        plan = getFragmentPlan(sql);
        Assert.assertTrue(plan.contains(" 1:REPEAT_NODE\n" +
                "  |  repeat: repeat 2 lines [[], [1], [1, 2]]\n" +
                "  |  PREDICATES: 1: v1 = 3"));
        Assert.assertTrue(plan.contains("0:OlapScanNode\n" +
                "     TABLE: t0\n" +
                "     PREAGGREGATION: ON\n" +
                "     PREDICATES: 1: v1 = 3"));

        sql = "select * from (select v1, v2, sum(v3) from t0 group by rollup(v1, v2)) as xx where v1 = v2;";
        plan = getFragmentPlan(sql);
        Assert.assertTrue(plan.contains("1:REPEAT_NODE\n" +
                "  |  repeat: repeat 2 lines [[], [1], [1, 2]]\n" +
                "  |  PREDICATES: 1: v1 = 2: v2"));
        Assert.assertTrue(plan.contains("0:OlapScanNode\n" +
                "     TABLE: t0\n" +
                "     PREAGGREGATION: ON\n" +
                "     PREDICATES: 1: v1 = 2: v2"));

        sql = "select * from (select v1, v2, sum(v3) from t0 group by rollup(v1, v2)) as xx where v1 <=> v2;";
        plan = getFragmentPlan(sql);
        Assert.assertTrue(plan.contains("1:REPEAT_NODE\n" +
                "  |  repeat: repeat 2 lines [[], [1], [1, 2]]\n" +
                "  |  PREDICATES: 1: v1 <=> 2: v2"));
        Assert.assertFalse(plan.contains("0:OlapScanNode\n" +
                "     TABLE: t0\n" +
                "     PREAGGREGATION: ON" +
                "     PREDICATES: 1: v1 <=> 2: v2"));
        FeConstants.runningUnitTest = false;
    }

    @Test
    public void testCaseWhen() throws Exception {
        String sql = "SELECT v1 FROM t0 WHERE CASE WHEN (v1 IS NOT NULL) THEN NULL END";
        String plan = getFragmentPlan(sql);
        Assert.assertTrue(plan.contains("PREDICATES: if(1: v1 IS NOT NULL, NULL, NULL)"));
    }

    @Test
    public void testCountDecimalV3Literal() throws Exception {
        Config.enable_decimal_v3 = true;
        String sql = "select count( - - cast(89 AS DECIMAL )) from t0";
        String plan = getFragmentPlan(sql);
        Assert.assertTrue(plan.contains("output: count(89)"));

        sql = "select max( - - cast(89 AS DECIMAL )) from t0";
        plan = getFragmentPlan(sql);
        Assert.assertTrue(plan.contains("output: max(89)"));

        sql = "select min( - - cast(89 AS DECIMAL )) from t0";
        plan = getFragmentPlan(sql);
        Assert.assertTrue(plan.contains("output: min(89)"));

        sql = "select sum( - - cast(89 AS DECIMAL )) from t0";
        plan = getFragmentPlan(sql);
        Assert.assertTrue(plan.contains("output: sum(89)"));

        sql = "select avg( - - cast(89 AS DECIMAL )) from t0";
        plan = getFragmentPlan(sql);
        Assert.assertTrue(plan.contains("output: avg(89)"));
        Config.enable_decimal_v3 = false;
    }

    @Test
    public void testLimitPushDownJoin() throws Exception {
        String sql = "select * from t0 left join[shuffle] t1 on t0.v2 = t1.v5 where t1.v6 is null limit 2";
        String plan = getFragmentPlan(sql);
        Assert.assertTrue(plan.contains("  |  join op: LEFT OUTER JOIN (PARTITIONED)\n" +
                "  |  hash predicates:\n" +
                "  |  colocate: false, reason: \n" +
                "  |  equal join conjunct: 2: v2 = 5: v5\n" +
                "  |  other predicates: 6: v6 IS NULL\n" +
                "  |  limit: 2"));
        Assert.assertTrue(plan.contains("     TABLE: t0\n" +
                "     PREAGGREGATION: ON\n" +
                "     partitions=0/1\n" +
                "     rollup: t0\n" +
                "     tabletRatio=0/0\n" +
                "     tabletList=\n" +
                "     cardinality=1\n" +
                "     avgRowSize=3.0\n" +
                "     numNodes=0\n"));
    }

    @Test
    public void testEmptyProjectCountStar() throws Exception {
        String sql = "select count(*) from test_all_type a, test_all_type b where a.t1a is not null";
        String plan = getCostExplain(sql);
        Assert.assertTrue(plan.contains("  3:CROSS JOIN\n" +
                "  |  cross join:\n" +
                "  |  predicates is NULL.\n" +
                "  |  cardinality: 1\n" +
                "  |  column statistics: \n" +
                "  |  * t1a-->[-Infinity, Infinity, 0.0, 1.0, 1.0] UNKNOWN\n" +
                "  |  * t1b-->[-Infinity, Infinity, 0.0, 1.0, 1.0] UNKNOWN"));
    }

    @Test
    public void testCountDistinctMultiColumns() throws Exception {
        connectContext.getSessionVariable().setNewPlanerAggStage(1);
        String sql = "select count(distinct L_SHIPMODE,L_ORDERKEY) from lineitem";
        String plan = getFragmentPlan(sql);
        // check use 4 stage agg plan
        Assert.assertTrue(plan.contains("5:AGGREGATE (merge finalize)\n" +
                "  |  output: count(18: count)"));
        Assert.assertTrue(plan.contains("3:AGGREGATE (update serialize)\n" +
                "  |  output: count(if(15: L_SHIPMODE IS NULL, NULL, 1: L_ORDERKEY))\n" +
                "  |  group by: \n" +
                "  |  \n" +
                "  2:AGGREGATE (merge serialize)\n" +
                "  |  group by: 1: L_ORDERKEY, 15: L_SHIPMODE\n" +
                "  |  \n" +
                "  1:AGGREGATE (update serialize)\n" +
                "  |  STREAMING\n" +
                "  |  group by: 1: L_ORDERKEY, 15: L_SHIPMODE"));

        sql = "select count(distinct L_SHIPMODE,L_ORDERKEY) from lineitem group by L_PARTKEY";
        plan = getFragmentPlan(sql);
        // check use 3 stage agg plan
        Assert.assertTrue(plan.contains(" 4:AGGREGATE (update finalize)\n" +
                "  |  output: count(if(15: L_SHIPMODE IS NULL, NULL, 1: L_ORDERKEY))\n" +
                "  |  group by: 2: L_PARTKEY\n" +
                "  |  \n" +
                "  3:AGGREGATE (merge serialize)\n" +
                "  |  group by: 1: L_ORDERKEY, 2: L_PARTKEY, 15: L_SHIPMODE"));
        Assert.assertTrue(plan.contains("1:AGGREGATE (update serialize)\n" +
                "  |  STREAMING\n" +
                "  |  group by: 1: L_ORDERKEY, 2: L_PARTKEY, 15: L_SHIPMODE"));
        connectContext.getSessionVariable().setNewPlanerAggStage(0);
    }

    @Test
    public void testCountDistinctBoolTwoPhase() throws Exception {
        connectContext.getSessionVariable().setNewPlanerAggStage(2);
        String sql = "select count(distinct id_bool) from test_bool";
        String plan = getCostExplain(sql);
        Assert.assertTrue(plan.contains("aggregate: multi_distinct_count[([11: id_bool, BOOLEAN, true]); " +
                "args: BOOLEAN; result: VARCHAR;"));

        sql = "select sum(distinct id_bool) from test_bool";
        plan = getCostExplain(sql);
        Assert.assertTrue(plan.contains("aggregate: multi_distinct_sum[([11: id_bool, BOOLEAN, true]); " +
                "args: BOOLEAN; result: VARCHAR;"));
        connectContext.getSessionVariable().setNewPlanerAggStage(0);
    }

    @Test
    public void testCastDecimalZero() throws Exception {
        Config.enable_decimal_v3 = true;
        String sql = "select (CASE WHEN CAST(t0.v1 AS BOOLEAN ) THEN 0.00 END) BETWEEN (0.07) AND (0.04) from t0;";
        String plan = getFragmentPlan(sql);
        Assert.assertTrue(plan.contains("  |  <slot 7> : CAST(6: if AS DECIMAL32(2,2))\n"));
        Config.enable_decimal_v3 = false;
    }

    @Test
    public void testCountDistinctMultiColumns2() throws Exception {
        connectContext.getSessionVariable().setNewPlanerAggStage(2);
        String sql = "select count(distinct L_SHIPMODE,L_ORDERKEY) from lineitem";
        String plan = getFragmentPlan(sql);
        // check use 4 stage agg plan
        Assert.assertTrue(plan.contains("5:AGGREGATE (merge finalize)\n" +
                "  |  output: count(18: count)"));
        Assert.assertTrue(plan.contains(" 3:AGGREGATE (update serialize)\n" +
                "  |  output: count(if(15: L_SHIPMODE IS NULL, NULL, 1: L_ORDERKEY))\n" +
                "  |  group by: \n" +
                "  |  \n" +
                "  2:AGGREGATE (merge serialize)\n" +
                "  |  group by: 1: L_ORDERKEY, 15: L_SHIPMODE\n" +
                "  |  \n" +
                "  1:AGGREGATE (update serialize)\n" +
                "  |  STREAMING\n" +
                "  |  group by: 1: L_ORDERKEY, 15: L_SHIPMODE"));

        sql = "select count(distinct L_SHIPMODE,L_ORDERKEY) from lineitem group by L_PARTKEY";
        plan = getFragmentPlan(sql);
        // check use 3 stage agg plan
        Assert.assertTrue(plan.contains(" 4:AGGREGATE (update finalize)\n" +
                "  |  output: count(if(15: L_SHIPMODE IS NULL, NULL, 1: L_ORDERKEY))\n" +
                "  |  group by: 2: L_PARTKEY\n" +
                "  |  \n" +
                "  3:AGGREGATE (merge serialize)\n" +
                "  |  group by: 1: L_ORDERKEY, 2: L_PARTKEY, 15: L_SHIPMODE"));
        Assert.assertTrue(plan.contains("1:AGGREGATE (update serialize)\n" +
                "  |  STREAMING\n" +
                "  |  group by: 1: L_ORDERKEY, 2: L_PARTKEY, 15: L_SHIPMODE"));
        connectContext.getSessionVariable().setNewPlanerAggStage(0);
    }

    @Test
    public void testConstantTimeTNull() throws Exception {
        // check can get plan without exception
        String sql = "select TIMEDIFF(\"1969-12-30 21:44:11\", NULL) from t0;";
        String plan = getFragmentPlan(sql);
        Assert.assertTrue(plan.contains(" 1:Project\n" +
                "  |  <slot 4> : NULL"));

        sql = "select timediff(cast(cast(null as DATETIME) as DATETIME), " +
                "cast(case when ((cast(null as DOUBLE) < cast(null as DOUBLE))) then cast(null as DATETIME) " +
                "else cast(null as DATETIME) end as DATETIME)) as c18 from t0 as ref_0;";
        plan = getFragmentPlan(sql);
        Assert.assertTrue(plan.contains(" 1:Project\n" +
                "  |  <slot 4> : NULL"));
    }

    @Test
    public void testJoinAssociativityConst() throws Exception {
        String sql = "SELECT x0.*\n" +
                "FROM (\n" +
                "    SELECT 49 AS v0, v1\n" +
                "    FROM t0\n" +
                "    WHERE v1 is not null\n" +
                ") x0\n" +
                "    INNER JOIN test_all_type s0 ON x0.v0 = s0.t1a\n" +
                "    INNER JOIN tall l1 ON x0.v0 = l1.tf\n" +
                "\n" +
                "WHERE l1.tc < s0.t1c";
        String plan = getFragmentPlan(sql);
        System.out.println(plan);
        Assert.assertTrue(plan.contains("  1:Project\n" +
                "  |  <slot 1> : 1: v1\n" +
                "  |  <slot 4> : 49\n" +
                "  |  <slot 25> : CAST(49 AS DOUBLE)\n" +
                "  |  \n" +
                "  0:OlapScanNode"));
    }

    @Test
    public void testJoinWithLimit() throws Exception {
        String sql = "select t2.v8 from (select v1, v2, v1 as v3 from t0 where v2<> v3 limit 15) as a join t1 " +
                "on a.v3 = t1.v4 join t2 on v4 = v7 join t2 as b" +
                " on a.v1 = b.v7 where b.v8 > t1.v5 limit 10";
        String plan = getFragmentPlan(sql);
        System.out.println(plan);
        // check join on predicate which has expression with limit operator
        sql = "select t2.v8 from (select v1, v2, v1 as v3 from t0 where v2<> v3 limit 15) as a join t1 " +
                "on a.v3 + 1 = t1.v4 join t2 on v4 = v7 join t2 as b" +
                " on a.v3 + 2 = b.v7 where b.v8 > t1.v5 limit 10";
        plan = getFragmentPlan(sql);
        System.out.println(plan);
    }

    @Test
    public void testPreAggregation() throws Exception {
        String sql = "select k1 from t0 inner join baseall on v1 = cast(k8 as int) group by k1";
        String plan = getFragmentPlan(sql);
        Assert.assertTrue(plan.contains("1:Project\n" +
                "  |  <slot 4> : 4: k1\n" +
                "  |  <slot 15> : CAST(CAST(13: k8 AS INT) AS BIGINT)\n" +
                "  |  \n" +
                "  0:OlapScanNode\n" +
                "     TABLE: baseall\n" +
                "     PREAGGREGATION: OFF. Reason: Predicates include the value column\n" +
                "     partitions=0/1"));

        sql = "select 0 from baseall inner join t0 on v1 = k1 group by (v2 + k2),k1";
        plan = getFragmentPlan(sql);
        Assert.assertTrue(plan.contains("0:OlapScanNode\n" +
                "     TABLE: baseall\n" +
                "     PREAGGREGATION: OFF. Reason: Group columns isn't bound table baseall"));
    }

    @Test
    public void testFourTableShuffleBucketShuffle() throws Exception {
        // check top join use shuffle bucket join
        //                   join(shuffle bucket)
        //                   /                  \
        //              join(partitioned)   join(partitioned)
        String sql = "with join1 as (\n" +
                "  select * from t2 join t3 on v7=v1\n" +
                "), \n" +
                "join2 as (\n" +
                "  select * from t0 join t1 on v1=v4\n" +
                ")\n" +
                "SELECT \n" +
                "  * \n" +
                "from \n" +
                "  join1 \n" +
                "  inner join[shuffle] join2 on v4 = v7;";

        String plan = getFragmentPlan(sql);
        Assert.assertTrue(plan.contains("10:HASH JOIN\n" +
                "  |  join op: INNER JOIN (BUCKET_SHUFFLE(S))"));
        Assert.assertTrue(plan.contains("4:HASH JOIN\n" +
                "  |  join op: INNER JOIN (PARTITIONED)"));
        Assert.assertTrue(plan.contains("9:HASH JOIN\n" +
                "  |    |  join op: INNER JOIN (PARTITIONED)"));
    }

    @Test
    public void testArrayFunctionFilter() throws Exception {
        String sql = "select * from test_array where array_length(c1) between 2 and 3;";
        String plan = getFragmentPlan(sql);
        Assert.assertTrue(plan.contains("PREDICATES: array_length(2: c1) >= 2, array_length(2: c1) <= 3"));
    }

    @Test
    public void testSemiReorder() throws Exception {
        String sql = "select 0 from t0,t1 left semi join t2 on v1 = v7";
        String plan = getFragmentPlan(sql);
        Assert.assertTrue(plan.contains("PLAN FRAGMENT 0\n" +
                " OUTPUT EXPRS:10: expr\n" +
                "  PARTITION: RANDOM\n" +
                "\n" +
                "  RESULT SINK\n" +
                "\n" +
                "  8:Project\n" +
                "  |  <slot 10> : 0\n" +
                "  |  \n"));
    }

    @Test
    public void testEmptyNodeWithJoin() throws Exception {
        // check no exception
        String sql = "SELECT\n" +
                "        subq_0.c3, ref_2.id_datetime        \n" +
                "FROM (\n" +
                "        SELECT\n" +
                "                ref_0.id_date AS c3\n" +
                "        FROM\n" +
                "                test_all_type AS ref_0 WHERE FALSE) AS subq_0\n" +
                "        INNER JOIN test_all_type AS ref_1 ON (subq_0.c3 = ref_1.id_date)\n" +
                "        INNER JOIN test_all_type AS ref_2 ON (subq_0.c3 = ref_2.id_datetime)\n" +
                "WHERE\n" +
                "        ref_2.t1a >= ref_1.t1a";
        String plan = getFragmentPlan(sql);
        System.out.println(plan);
    }

    @Test
    public void testJoinReorderWithExpressions() throws Exception {
        Config.enable_decimal_v3 = true;
        String sql = "SELECT t2.*\n" +
                "FROM t2, (\n" +
                "    SELECT *\n" +
                "    FROM t1 \n" +
                "    WHERE false) subt1 \n" +
                "    LEFT OUTER JOIN (\n" +
                "        SELECT *\n" +
                "        FROM t3 \n" +
                "        WHERE CAST(t3.v1 AS BOOLEAN) BETWEEN (t3.v2) AND (t3.v2) ) subt3 \n" +
                "    ON subt1.v4 = subt3.v1 AND subt1.v4 >= subt3.v1 AND subt1.v5 > subt3.v1 AND subt1.v5 = subt3.v1 \n" +
                "WHERE (subt1.v5 BETWEEN subt1.v5 AND CAST(subt1.v5 AS DECIMAL64)) = subt3.v2;";

        RuleSet mockRule = new RuleSet() {
            @Override
            public void addJoinTransformationRules() {
                this.getTransformRules().clear();
                this.getTransformRules().add(JoinAssociativityRule.getInstance());
            }
        };

        new MockUp<OptimizerContext>() {
            @Mock
            public RuleSet getRuleSet() {
                return mockRule;
            }
        };

        String plan = getFragmentPlan(sql);
        Assert.assertTrue(plan.contains("  4:Project\n" +
                "  |  <slot 1> : 1: v7\n" +
                "  |  <slot 2> : 2: v8\n" +
                "  |  <slot 3> : 3: v9\n" +
                "  |  <slot 4> : 4: v4\n" +
                "  |  <slot 5> : 5: v5\n" +
                "  |  <slot 10> : CAST((11: cast >= 11: cast) AND (11: cast <= CAST(CAST(5: v5 AS DECIMAL64(18,18)) AS DECIMAL128(37,18))) AS BIGINT)\n" +
                "  |  common expressions:\n" +
                "  |  <slot 11> : CAST(5: v5 AS DECIMAL128(37,18))"));
        Config.enable_decimal_v3 = false;
    }

    @Test
    public void testIfTimediff() throws Exception {
        String sql = "SELECT COUNT(*) FROM t0 WHERE (CASE WHEN CAST(t0.v1 AS BOOLEAN ) THEN " +
                "TIMEDIFF(\"1970-01-08\", \"1970-01-12\") END) BETWEEN (1341067345) AND " +
                "(((CASE WHEN false THEN -843579223 ELSE -1859488192 END)+(((-406527105)+(540481936))))) ;";
        String plan = getFragmentPlan(sql);
        Assert.assertTrue(plan.contains(
                "PREDICATES: CAST(if(CAST(1: v1 AS BOOLEAN), -345600.0, NULL) AS DOUBLE) >= 1.341067345E9, CAST(if(CAST(1: v1 AS BOOLEAN), -345600.0, NULL) AS DOUBLE) <= -1.725533361E9"));
    }

    @Test
    public void testPredicateOnThreeTables() throws Exception {
        String sql = "SELECT \n" +
                "  DISTINCT t1.v4 \n" +
                "FROM \n" +
                "  t1, \n" +
                "  (\n" +
                "    SELECT \n" +
                "      t3.v1, \n" +
                "      t3.v2, \n" +
                "      t3.v3\n" +
                "    FROM \n" +
                "      t3\n" +
                "  ) subt3 FULL \n" +
                "  JOIN t0 ON subt3.v3 != t0.v1 \n" +
                "  AND subt3.v3 = t0.v1 \n" +
                "WHERE \n" +
                "  (\n" +
                "    (t0.v2) BETWEEN (\n" +
                "      CAST(subt3.v2 AS STRING)\n" +
                "    ) \n" +
                "    AND (t0.v2)\n" +
                "  ) = (t1.v4);";
        String plan = getFragmentPlan(sql);
        // check no exception
        Assert.assertTrue(plan.contains(" 3:CROSS JOIN"));
    }

    @Test
    public void testDecimalCast() throws Exception {
        Config.enable_decimal_v3 = true;
        String sql = "select * from baseall where cast(k5 as decimal32(4,3)) = 1.234";
        String plan = getFragmentPlan(sql);
        Assert.assertTrue(plan.contains("PREDICATES: CAST(5: k5 AS DECIMAL32(4,3)) = 1.234"));

        sql = "SELECT k5 FROM baseall WHERE (CAST(k5 AS DECIMAL32 ) ) IN (0.006) " +
                "GROUP BY k5 HAVING (k5) IN (0.005, 0.006)";
        plan = getFragmentPlan(sql);
        Assert.assertTrue(plan.contains("PREDICATES: 5: k5 IN (0.005, 0.006), CAST(5: k5 AS DECIMAL32(9,9)) = 0.006"));
        Config.enable_decimal_v3 = false;
    }

    @Test
    public void testFullOuterJoinOutputRowCount() throws Exception {
        Config.enable_decimal_v3 = true;
        String sql = "SELECT\n" +
                "    (NOT(FALSE))\n" +
                "FROM (\n" +
                "    SELECT t0.v1,t0.v2,t0.v3 \n" +
                "    FROM t0\n" +
                "    WHERE (t0.v1) BETWEEN(CAST(t0.v2 AS DECIMAL64)) AND(t0.v1)) subt0\n" +
                "    FULL OUTER JOIN (\n" +
                "    SELECT t1.v4, t1.v5, t1.v6\n" +
                "    FROM t1\n" +
                "    WHERE TRUE) subt1 ON subt0.v3 = subt1.v6\n" +
                "    AND subt0.v1 > ((1808124905) % (1336789350))\n" +
                "WHERE\n" +
                "    BITMAP_CONTAINS (bitmap_hash (\"dWyMZ\"), ((- 817000778) - (- 809159836)))\n" +
                "GROUP BY\n" +
                "    1.38432132E8, \"1969-12-20 10:26:22\"\n" +
                "HAVING (COUNT(NULL))\n" +
                "IN(- 1210205071)\n";
        String plan = getFragmentPlan(sql);
        // Just make sure we can get the final plan, and not crashed because of stats calculator error.
        System.out.println(sql);
    }

    @Test
<<<<<<< HEAD
    public void testSetOpCast() throws Exception {
        String sql = "select * from t0 union all (select * from t1 union all select k1,k7,k8 from  baseall)";
        String plan = getVerboseExplain(sql);
        Assert.assertTrue(plan.contains(
                "  0:UNION\n" +
                "  |  child exprs:\n" +
                "  |      [1, BIGINT, true] | [4, VARCHAR(20), true] | [5, DOUBLE, true]\n" +
                "  |      [23, BIGINT, true] | [24, VARCHAR(20), true] | [25, DOUBLE, true]"));
        Assert.assertTrue(plan.contains(
                "  |  19 <-> [19: k7, VARCHAR, true]\n" +
                "  |  20 <-> [20: k8, DOUBLE, true]\n" +
                "  |  22 <-> cast([11: k1, TINYINT, true] as BIGINT)"));

        sql = "select * from t0 union all (select cast(v4 as int), v5,v6 from t1 except select cast(v7 as int), v8, v9 from t2)";
        plan = getVerboseExplain(sql);
        Assert.assertTrue(plan.contains("  0:UNION\n" +
                "  |  child exprs:\n" +
                "  |      [1, BIGINT, true] | [2, BIGINT, true] | [3, BIGINT, true]\n" +
                "  |      [15, BIGINT, true] | [13, BIGINT, true] | [14, BIGINT, true]\n" +
                "  |  pass-through-operands: all\n" +
                "  |  cardinality: 2\n" +
                "  |  \n" +
                "  |----11:EXCHANGE\n" +
                "  |       cardinality: 1\n" +
                "  |    \n" +
                "  2:EXCHANGE\n" +
                "     cardinality: 1\n" +
                "\n" +
                "PLAN FRAGMENT 1(F02)\n" +
                "\n" +
                "  Input Partition: RANDOM\n" +
                "  OutPut Partition: RANDOM\n" +
                "  OutPut Exchange Id: 11\n" +
                "\n" +
                "  10:Project\n" +
                "  |  output columns:\n" +
                "  |  13 <-> [13: v5, BIGINT, true]\n" +
                "  |  14 <-> [14: v6, BIGINT, true]\n" +
                "  |  15 <-> cast([12: cast, INT, true] as BIGINT)\n" +
                "  |  cardinality: 1\n" +
                "  |  \n" +
                "  3:EXCEPT\n" +
                "  |  child exprs:\n" +
                "  |      [7, INT, true] | [5, BIGINT, true] | [6, BIGINT, true]\n" +
                "  |      [11, INT, true] | [9, BIGINT, true] | [10, BIGINT, true]"));
=======
    public void testDeriveOutputColumns() throws Exception {
        String sql = "select \n" +
                "  rand() as c0, \n" +
                "  round(\n" +
                "    cast(\n" +
                "      rand() as DOUBLE\n" +
                "    )\n" +
                "  ) as c1 \n" +
                "from \n" +
                "  (\n" +
                "    select \n" +
                "      subq_0.v1 as c0 \n" +
                "    from \n" +
                "      (\n" +
                "        select \n" +
                "          v1,v2,v3\n" +
                "        from \n" +
                "          t0 as ref_0 \n" +
                "        where \n" +
                "          ref_0.v1 = ref_0.v2 \n" +
                "        limit \n" +
                "          72\n" +
                "      ) as subq_0 \n" +
                "      right join t1 as ref_1 on (subq_0.v3 = ref_1.v5) \n" +
                "    where \n" +
                "      subq_0.v2 <> subq_0.v3 \n" +
                "    limit \n" +
                "      126\n" +
                "  ) as subq_1 \n" +
                "where \n" +
                "  66 <= unix_timestamp() \n" +
                "limit \n" +
                "  155;";
        String plan = getFragmentPlan(sql);
        Assert.assertTrue(plan.contains("6:Project\n" +
                "  |  <slot 2> : 2: v2"));
    }

    @Test
    public void testSelectConstantFormJoin() throws Exception {
        String sql = "SELECT \n" +
                "  * \n" +
                "from \n" +
                "  (\n" +
                "    select \n" +
                "      ref_0.t1c as c5, \n" +
                "      37 as c6 \n" +
                "    from \n" +
                "      test_all_type as ref_0 \n" +
                "      inner join test_all_type as ref_1 on (\n" +
                "        ref_0.t1f = ref_1.t1f\n" +
                "      ) \n" +
                "    where \n" +
                "      ref_0.t1c <> ref_0.t1c\n" +
                "  ) as subq_0 \n" +
                "  inner join part as ref_2 on (subq_0.c5 = ref_2.P_PARTKEY) \n" +
                "  inner join supplier as ref_3 on (subq_0.c5 = ref_3.S_SUPPKEY) \n" +
                "where \n" +
                "  (\n" +
                "    (ref_3.S_NAME > ref_2.P_TYPE) \n" +
                "    and (true)\n" +
                "  ) \n" +
                "  and (\n" +
                "    (subq_0.c6 = ref_3.S_NATIONKEY) \n" +
                "    and (true)\n" +
                "  ) \n" +
                "limit \n" +
                "  45;";
        String plan = getFragmentPlan(sql);
        Assert.assertTrue(plan.contains("6:Project\n" +
                "  |  <slot 3> : 3: t1c\n" +
                "  |  <slot 40> : CAST(37 AS INT)"));
    }

    @Test
    public void testPushDownEquivalenceDerivePredicate() throws Exception {
        // check is null predicate on t1.v5 which equivalences derive from t1.v4 can not push down to scan node
        String sql = "SELECT \n" +
                "  subt0.v2, \n" +
                "  t1.v6\n" +
                "FROM \n" +
                "  (\n" +
                "    SELECT \n" +
                "      t0.v1, \n" +
                "      t0.v2, \n" +
                "      t0.v3\n" +
                "    FROM \n" +
                "      t0\n" +
                "  ) subt0 \n" +
                "  LEFT JOIN t1 ON subt0.v3 = t1.v4 \n" +
                "  AND subt0.v3 = t1.v4 \n" +
                "  AND subt0.v3 = t1.v5 \n" +
                "  AND subt0.v3 >= t1.v5 \n" +
                "WHERE \n" +
                "  (\n" +
                "    (\n" +
                "      (t1.v4) < (\n" +
                "        (\n" +
                "          (-650850438)-(\n" +
                "            (\n" +
                "              (2000266938)%(-1243652117)\n" +
                "            )\n" +
                "          )\n" +
                "        )\n" +
                "      )\n" +
                "    ) IS NULL\n" +
                "  ) \n" +
                "GROUP BY \n" +
                " subt0.v2, \n" +
                "  t1.v6;";
        String plan = getFragmentPlan(sql);
        Assert.assertTrue(plan.contains(" 0:OlapScanNode\n" +
                "     TABLE: t1\n" +
                "     PREAGGREGATION: ON\n" +
                "     partitions=0/1"));
>>>>>>> 22a3c7f7
    }
}<|MERGE_RESOLUTION|>--- conflicted
+++ resolved
@@ -4978,53 +4978,6 @@
     }
 
     @Test
-<<<<<<< HEAD
-    public void testSetOpCast() throws Exception {
-        String sql = "select * from t0 union all (select * from t1 union all select k1,k7,k8 from  baseall)";
-        String plan = getVerboseExplain(sql);
-        Assert.assertTrue(plan.contains(
-                "  0:UNION\n" +
-                "  |  child exprs:\n" +
-                "  |      [1, BIGINT, true] | [4, VARCHAR(20), true] | [5, DOUBLE, true]\n" +
-                "  |      [23, BIGINT, true] | [24, VARCHAR(20), true] | [25, DOUBLE, true]"));
-        Assert.assertTrue(plan.contains(
-                "  |  19 <-> [19: k7, VARCHAR, true]\n" +
-                "  |  20 <-> [20: k8, DOUBLE, true]\n" +
-                "  |  22 <-> cast([11: k1, TINYINT, true] as BIGINT)"));
-
-        sql = "select * from t0 union all (select cast(v4 as int), v5,v6 from t1 except select cast(v7 as int), v8, v9 from t2)";
-        plan = getVerboseExplain(sql);
-        Assert.assertTrue(plan.contains("  0:UNION\n" +
-                "  |  child exprs:\n" +
-                "  |      [1, BIGINT, true] | [2, BIGINT, true] | [3, BIGINT, true]\n" +
-                "  |      [15, BIGINT, true] | [13, BIGINT, true] | [14, BIGINT, true]\n" +
-                "  |  pass-through-operands: all\n" +
-                "  |  cardinality: 2\n" +
-                "  |  \n" +
-                "  |----11:EXCHANGE\n" +
-                "  |       cardinality: 1\n" +
-                "  |    \n" +
-                "  2:EXCHANGE\n" +
-                "     cardinality: 1\n" +
-                "\n" +
-                "PLAN FRAGMENT 1(F02)\n" +
-                "\n" +
-                "  Input Partition: RANDOM\n" +
-                "  OutPut Partition: RANDOM\n" +
-                "  OutPut Exchange Id: 11\n" +
-                "\n" +
-                "  10:Project\n" +
-                "  |  output columns:\n" +
-                "  |  13 <-> [13: v5, BIGINT, true]\n" +
-                "  |  14 <-> [14: v6, BIGINT, true]\n" +
-                "  |  15 <-> cast([12: cast, INT, true] as BIGINT)\n" +
-                "  |  cardinality: 1\n" +
-                "  |  \n" +
-                "  3:EXCEPT\n" +
-                "  |  child exprs:\n" +
-                "  |      [7, INT, true] | [5, BIGINT, true] | [6, BIGINT, true]\n" +
-                "  |      [11, INT, true] | [9, BIGINT, true] | [10, BIGINT, true]"));
-=======
     public void testDeriveOutputColumns() throws Exception {
         String sql = "select \n" +
                 "  rand() as c0, \n" +
@@ -5140,6 +5093,53 @@
                 "     TABLE: t1\n" +
                 "     PREAGGREGATION: ON\n" +
                 "     partitions=0/1"));
->>>>>>> 22a3c7f7
+    }
+
+    @Test
+    public void testSetOpCast() throws Exception {
+        String sql = "select * from t0 union all (select * from t1 union all select k1,k7,k8 from  baseall)";
+        String plan = getVerboseExplain(sql);
+        Assert.assertTrue(plan.contains(
+                "  0:UNION\n" +
+                "  |  child exprs:\n" +
+                "  |      [1, BIGINT, true] | [4, VARCHAR(20), true] | [5, DOUBLE, true]\n" +
+                "  |      [23, BIGINT, true] | [24, VARCHAR(20), true] | [25, DOUBLE, true]"));
+        Assert.assertTrue(plan.contains(
+                "  |  19 <-> [19: k7, VARCHAR, true]\n" +
+                "  |  20 <-> [20: k8, DOUBLE, true]\n" +
+                "  |  22 <-> cast([11: k1, TINYINT, true] as BIGINT)"));
+
+        sql = "select * from t0 union all (select cast(v4 as int), v5,v6 from t1 except select cast(v7 as int), v8, v9 from t2)";
+        plan = getVerboseExplain(sql);
+        Assert.assertTrue(plan.contains("  0:UNION\n" +
+                "  |  child exprs:\n" +
+                "  |      [1, BIGINT, true] | [2, BIGINT, true] | [3, BIGINT, true]\n" +
+                "  |      [15, BIGINT, true] | [13, BIGINT, true] | [14, BIGINT, true]\n" +
+                "  |  pass-through-operands: all\n" +
+                "  |  cardinality: 2\n" +
+                "  |  \n" +
+                "  |----11:EXCHANGE\n" +
+                "  |       cardinality: 1\n" +
+                "  |    \n" +
+                "  2:EXCHANGE\n" +
+                "     cardinality: 1\n" +
+                "\n" +
+                "PLAN FRAGMENT 1(F02)\n" +
+                "\n" +
+                "  Input Partition: RANDOM\n" +
+                "  OutPut Partition: RANDOM\n" +
+                "  OutPut Exchange Id: 11\n" +
+                "\n" +
+                "  10:Project\n" +
+                "  |  output columns:\n" +
+                "  |  13 <-> [13: v5, BIGINT, true]\n" +
+                "  |  14 <-> [14: v6, BIGINT, true]\n" +
+                "  |  15 <-> cast([12: cast, INT, true] as BIGINT)\n" +
+                "  |  cardinality: 1\n" +
+                "  |  \n" +
+                "  3:EXCEPT\n" +
+                "  |  child exprs:\n" +
+                "  |      [7, INT, true] | [5, BIGINT, true] | [6, BIGINT, true]\n" +
+                "  |      [11, INT, true] | [9, BIGINT, true] | [10, BIGINT, true]"));
     }
 }