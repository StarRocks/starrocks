--- conflicted
+++ resolved
@@ -4699,19 +4699,6 @@
     }
 
     @Test
-<<<<<<< HEAD
-    public void testPreAggregation() throws Exception {
-        String sql = "select k1 from t0 inner join baseall on v1 = cast(k8 as int) group by k1";
-        String plan = getFragmentPlan(sql);
-        Assert.assertTrue(plan.contains("1:Project\n" +
-                "  |  <slot 4> : 4: k1\n" +
-                "  |  <slot 15> : CAST(CAST(13: k8 AS INT) AS BIGINT)\n" +
-                "  |  \n" +
-                "  0:OlapScanNode\n" +
-                "     TABLE: baseall\n" +
-                "     PREAGGREGATION: OFF. Reason: Predicates include the value column\n" +
-                "     partitions=0/1"));
-=======
     public void testJoinAssociativityConst() throws Exception {
         String sql = "SELECT x0.*\n" +
                 "FROM (\n" +
@@ -4731,6 +4718,19 @@
                 "  |  <slot 25> : CAST(49 AS DOUBLE)\n" +
                 "  |  \n" +
                 "  0:OlapScanNode"));
->>>>>>> 1bec5cad
+    }
+
+    @Test
+    public void testPreAggregation() throws Exception {
+        String sql = "select k1 from t0 inner join baseall on v1 = cast(k8 as int) group by k1";
+        String plan = getFragmentPlan(sql);
+        Assert.assertTrue(plan.contains("1:Project\n" +
+                "  |  <slot 4> : 4: k1\n" +
+                "  |  <slot 15> : CAST(CAST(13: k8 AS INT) AS BIGINT)\n" +
+                "  |  \n" +
+                "  0:OlapScanNode\n" +
+                "     TABLE: baseall\n" +
+                "     PREAGGREGATION: OFF. Reason: Predicates include the value column\n" +
+                "     partitions=0/1"));
     }
 }