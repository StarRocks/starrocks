// This file is licensed under the Elastic License 2.0. Copyright 2021 StarRocks Limited.

package com.starrocks.sql.plan;

import com.starrocks.analysis.CastExpr;
import com.starrocks.analysis.Expr;
import com.starrocks.analysis.IntLiteral;
import com.starrocks.catalog.Catalog;
import com.starrocks.catalog.Database;
import com.starrocks.catalog.MaterializedIndex;
import com.starrocks.catalog.OlapTable;
import com.starrocks.catalog.Partition;
import com.starrocks.catalog.Replica;
import com.starrocks.catalog.Table;
import com.starrocks.catalog.Tablet;
import com.starrocks.catalog.Type;
import com.starrocks.common.Config;
import com.starrocks.common.FeConstants;
import com.starrocks.qe.SessionVariable;
import com.starrocks.sql.analyzer.SemanticException;
import com.starrocks.sql.common.StarRocksPlannerException;
import com.starrocks.sql.optimizer.operator.scalar.CastOperator;
import com.starrocks.sql.optimizer.operator.scalar.ColumnRefOperator;
import com.starrocks.sql.optimizer.operator.scalar.ConstantOperator;
import com.starrocks.sql.optimizer.operator.scalar.ScalarOperator;
import com.starrocks.utframe.StarRocksAssert;
import mockit.Expectations;
import org.apache.commons.lang3.StringUtils;
import org.junit.Assert;
import org.junit.BeforeClass;
import org.junit.Rule;
import org.junit.Test;
import org.junit.rules.ExpectedException;

import java.util.HashMap;

public class PlanFragmentTest extends PlanTestBase {
    @BeforeClass
    public static void beforeClass() throws Exception {
        PlanTestBase.beforeClass();
        StarRocksAssert starRocksAssert = new StarRocksAssert(connectContext);
        starRocksAssert.withTable("create table test_array(c0 INT, c1 array<varchar(65533)>)" +
                " duplicate key(c0) distributed by hash(c0) buckets 1 " +
                "properties('replication_num'='1');");
        starRocksAssert.withTable("create table test.colocate1\n" +
                "(k1 int, k2 int, k3 int) distributed by hash(k1, k2) buckets 1\n" +
                "properties(\"replication_num\" = \"1\"," +
                "\"colocate_with\" = \"group1\");")
                .withTable("create table test.colocate2\n" +
                        "(k1 int, k2 int, k3 int) distributed by hash(k1, k2) buckets 1\n" +
                        "properties(\"replication_num\" = \"1\"," +
                        "\"colocate_with\" = \"group1\");")
                .withTable("create table test.nocolocate3\n" +
                        "(k1 int, k2 int, k3 int) distributed by hash(k1, k2) buckets 10\n" +
                        "properties(\"replication_num\" = \"1\");");
    }

    @Test
    public void testScan() throws Exception {
        String sql = "select * from t0";
        String planFragment = getFragmentPlan(sql);
        Assert.assertTrue(planFragment.contains(" OUTPUT EXPRS:1: v1 | 2: v2 | 3: v3\n"
                + "  PARTITION: RANDOM"));
    }

    @Test
    public void testProject() throws Exception {
        String sql = "select v1 from t0";
        String planFragment = getFragmentPlan(sql);
        Assert.assertTrue(planFragment.contains("PLAN FRAGMENT 0\n"
                + " OUTPUT EXPRS:1: v1\n"
                + "  PARTITION: RANDOM\n"
                + "\n"
                + "  RESULT SINK\n"
                + "\n"
                + "  0:OlapScanNode\n"
                + "     TABLE: t0\n"
                + "     PREAGGREGATION: ON\n"
                + "     partitions=0/1"));
    }

    @Test
    public void testLimit() throws Exception {
        String sql = "select v1 from t0 limit 1";
        String planFragment = getFragmentPlan(sql);
        Assert.assertTrue(planFragment.contains("PLAN FRAGMENT 0\n"
                + " OUTPUT EXPRS:1: v1\n"
                + "  PARTITION: RANDOM\n"
                + "\n"
                + "  RESULT SINK\n"
                + "\n"
                + "  0:OlapScanNode\n"
                + "     TABLE: t0\n"
                + "     PREAGGREGATION: ON\n"
                + "     partitions=0/1\n"
                + "     rollup: t0\n"
                + "     tabletRatio=0/0\n"
                + "     tabletList=\n"
                + "     cardinality=1\n"
                + "     avgRowSize=1.0\n"
                + "     numNodes=0\n"
                + "     limit: 1"));
    }

    @Test
    public void testFilter() throws Exception {
        String sql = "select v1 from t0 where v2 > 1";
        String planFragment = getFragmentPlan(sql);
        Assert.assertTrue(planFragment.contains("PREDICATES: 2: v2 > 1"));
    }

    @Test
    public void testHaving() throws Exception {
        String sql = "select v2 from t0 group by v2 having v2 > 0";
        String planFragment = getFragmentPlan(sql);
        Assert.assertTrue(planFragment.contains("PREDICATES: 2: v2 > 0"));

        sql = "select sum(v1) from t0 group by v2 having v2 > 0";
        planFragment = getFragmentPlan(sql);
        Assert.assertTrue(planFragment.contains("PREDICATES: 2: v2 > 0"));

        sql = "select sum(v1) from t0 group by v2 having sum(v1) > 0";
        planFragment = getFragmentPlan(sql);
        Assert.assertTrue(planFragment.contains("having: 4: sum > 0"));
    }

    @Test
    public void testCountDistinctBitmapHll() throws Exception {
        String sql = "select count(distinct v1), count(distinct v2), count(distinct v3), count(distinct v4), " +
                "count(distinct b1), count(distinct b2), count(distinct b3), count(distinct b4) from test_object;";
        getFragmentPlan(sql);

        sql = "select count(distinct v1), count(distinct v2), " +
                "count(distinct h1), count(distinct h2) from test_object";
        getFragmentPlan(sql);
    }

    @Test
    public void testExpression() throws Exception {
        String sql = "select v1 + v2, v1 + v2 + v3, v1 + v2 + v3 + 1 from t0";
        String planFragment = getFragmentPlan(sql);
        Assert.assertTrue(planFragment.contains("  |  common expressions:\n"
                + "  |  <slot 7> : 1: v1 + 2: v2\n"
                + "  |  <slot 8> : 7: add + 3: v3\n"));
    }

    @Test
    public void testReduceCast() throws Exception {
        String sql = "select t1a, t1b from test_all_type where t1c > 2000 + 1";
        String plan = getFragmentPlan(sql);
        Assert.assertTrue(plan.contains("  0:OlapScanNode\n" +
                "     TABLE: test_all_type\n" +
                "     PREAGGREGATION: ON\n" +
                "     PREDICATES: 3: t1c > 2001"));
    }

    @Test
    public void testExpression1() throws Exception {
        String sql = "select sum(v1 + v2) from t0";
        String planFragment = getFragmentPlan(sql);
        Assert.assertTrue(planFragment.contains("  1:Project\n"
                + "  |  <slot 4> : 1: v1 + 2: v2"));
    }

    @Test
    public void testExpression2() throws Exception {
        String sql = "select sin(v1) + cos(v2) as a from t0";
        String planFragment = getFragmentPlan(sql);
        Assert.assertTrue(planFragment.contains("sin(CAST(1: v1 AS DOUBLE)) + cos(CAST(2: v2 AS DOUBLE))"));

        sql = "select * from test_all_type where id_date = 20200202";
        planFragment = getFragmentPlan(sql);
        Assert.assertTrue(planFragment.contains("PREDICATES: 9: id_date = '2020-02-02'"));
    }

    @Test
    public void testExpression3() throws Exception {
        String sql =
                "select cast (v1 as boolean), cast (v1 as tinyint), cast (v1 as smallint), cast (v1 as int), cast (v1"
                        + " as bigint), cast (v1 as largeint), cast (v1 as float), cast (v1 as double), cast(v1 as "
                        + "date), cast(v1 as datetime), cast(v1 as decimalv2), cast(v1 as varchar) from t0";
        String planFragment = getFragmentPlan(sql);
        Assert.assertTrue(planFragment.contains("  1:Project\n"
                + "  |  <slot 1> : 1: v1\n"
                + "  |  <slot 4> : CAST(1: v1 AS BOOLEAN)\n"
                + "  |  <slot 5> : CAST(1: v1 AS TINYINT)\n"
                + "  |  <slot 6> : CAST(1: v1 AS SMALLINT)\n"
                + "  |  <slot 7> : CAST(1: v1 AS INT)\n"
                + "  |  <slot 8> : CAST(1: v1 AS LARGEINT)\n"
                + "  |  <slot 9> : CAST(1: v1 AS FLOAT)\n"
                + "  |  <slot 10> : CAST(1: v1 AS DOUBLE)\n"
                + "  |  <slot 11> : CAST(1: v1 AS DATE)\n"
                + "  |  <slot 12> : CAST(1: v1 AS DATETIME)\n"
                + "  |  <slot 13> : CAST(1: v1 AS DECIMAL(9,0))\n"
                + "  |  <slot 14> : CAST(1: v1 AS VARCHAR)\n"));
    }

    @Test
    public void testExpression4() throws Exception {
        String sql =
                "select v1 * v1 / v1 % v1 + v1 - v1 DIV v1, v2&~v1|v3^1 from t0 where v1 >= 1 and v1 <=10 and v2 > 1 "
                        + "and v2 < 10 and v3 != 10 and v3 <=> 10 and !(v1 = 1 and v2 = 2 or v3 =3) and v1 between 1 "
                        + "and 2";
        String planFragment = getFragmentPlan(sql);
        Assert.assertTrue(planFragment.contains("  1:Project\n"
                + "  |  <slot 4> : CAST(1: v1 * 1: v1 AS DOUBLE) / 6: cast % 6: cast + 6: cast - CAST(1: v1 DIV 1: v1"
                + " AS DOUBLE)\n"
                + "  |  <slot 5> : 2: v2 & ~ 1: v1 | 3: v3 ^ 1\n"
                + "  |  common expressions:\n"
                + "  |  <slot 6> : CAST(1: v1 AS DOUBLE)\n"));
        Assert.assertTrue(planFragment.contains("PREDICATES: 1: v1 >= 1, 1: v1 <= 10, 2: v2 > 1, 2: v2 < 10, 3: "
                + "v3 != 10, 3: v3 <=> 10, (1: v1 != 1) OR (2: v2 != 2), 3: v3 != 3, 1: v1 <= 2\n"));
    }

    @Test
    public void testExpression5() throws Exception {
        String sql = "select v1+20, case v2 when v3 then 1 else 0 end from t0 where v1 is null";
        String planFragment = getFragmentPlan(sql);
        Assert.assertTrue(planFragment.contains("  1:Project\n"
                + "  |  <slot 4> : 1: v1 + 20\n"
                + "  |  <slot 5> : if(2: v2 = 3: v3, 1, 0)"));

        sql = "select v1+20, case when true then v1 else v2 end from t0 where v1 is null";
        planFragment = getFragmentPlan(sql);
        Assert.assertTrue(planFragment.contains("  1:Project\n" +
                "  |  <slot 1> : 1: v1\n" +
                "  |  <slot 4> : 1: v1 + 20"));

        sql = "select v1+20, ifnull(null, v2) from t0 where v1 is null";
        planFragment = getFragmentPlan(sql);
        Assert.assertTrue(planFragment.contains("  1:Project\n" +
                "  |  <slot 2> : 2: v2\n" +
                "  |  <slot 4> : 1: v1 + 20\n"));

        sql = "select v1+20, if(true, v1, v2) from t0 where v1 is null";
        planFragment = getFragmentPlan(sql);
        Assert.assertTrue(planFragment.contains("  1:Project\n" +
                "  |  <slot 1> : 1: v1\n" +
                "  |  <slot 4> : 1: v1 + 20"));

        sql = "select v1+20, if(false, v1, NULL) from t0 where v1 is null";
        planFragment = getFragmentPlan(sql);
        Assert.assertTrue(planFragment.contains("  1:Project\n" +
                "  |  <slot 4> : 1: v1 + 20\n" +
                "  |  <slot 5> : NULL"));
    }

    @Test
    public void testExpression6() throws Exception {
        String sql = "select cast(v1 as decimal64(7,2)) + cast(v2 as decimal64(9,3)) from t0";
        Config.enable_decimal_v3 = true;
        String planFragment = getFragmentPlan(sql);
        Assert.assertTrue(planFragment.contains("  1:Project\n" +
                "  |  <slot 4> : CAST(CAST(1: v1 AS DECIMAL64(7,2)) AS DECIMAL64(18,2)) + CAST(CAST(2: v2 AS DECIMAL64(9,3)) AS DECIMAL64(18,3))\n"));
        Config.enable_decimal_v3 = false;
    }

    @Test
    public void testExpression7() throws Exception {
        String sql = "select cast(v1 as decimal128(27,2)) - cast(v2 as decimal64(10,3)) from t0";
        Config.enable_decimal_v3 = true;
        String planFragment = getFragmentPlan(sql);
        Assert.assertTrue(planFragment.contains("  1:Project\n" +
                "  |  <slot 4> : CAST(CAST(1: v1 AS DECIMAL128(27,2)) AS DECIMAL128(38,2)) - CAST(CAST(2: v2 AS DECIMAL64(10,3)) AS DECIMAL128(38,3))\n"));
        Config.enable_decimal_v3 = false;
    }

    @Test
    public void testExpression8() throws Exception {
        String sql = "select cast(v1 as decimal128(10,5)) * cast(v2 as decimal64(9,7)) from t0";
        Config.enable_decimal_v3 = true;
        String planFragment = getFragmentPlan(sql);
        Assert.assertTrue(planFragment.contains("  1:Project\n" +
                "  |  <slot 4> : CAST(CAST(1: v1 AS DECIMAL128(10,5)) AS DECIMAL128(38,5)) * CAST(CAST(2: v2 AS DECIMAL64(9,7)) AS DECIMAL128(38,7))\n"));
        Config.enable_decimal_v3 = false;
    }

    @Test
    public void testExpression9() throws Exception {
        String sql = "select cast(v1 as decimal128(18,5)) / cast(v2 as decimal32(9,7)) from t0";
        Config.enable_decimal_v3 = true;
        String planFragment = getFragmentPlan(sql);
        Assert.assertTrue(planFragment.contains("  1:Project\n" +
                "  |  <slot 4> : CAST(CAST(1: v1 AS DECIMAL128(18,5)) AS DECIMAL128(38,5)) / CAST(CAST(2: v2 AS DECIMAL32(9,7)) AS DECIMAL128(38,7))\n"));
        Config.enable_decimal_v3 = false;
    }

    @Test
    public void testExpression10() throws Exception {
        String sql = "select cast(v1 as decimal64(18,5)) % cast(v2 as decimal32(9,7)) from t0";
        Config.enable_decimal_v3 = true;
        String planFragment = getFragmentPlan(sql);
        Assert.assertTrue(planFragment.contains("  1:Project\n" +
                "  |  <slot 4> : CAST(1: v1 AS DECIMAL64(18,5)) % CAST(CAST(2: v2 AS DECIMAL32(9,7)) AS DECIMAL64(18,7))\n"));
        Config.enable_decimal_v3 = false;
    }

    @Test
    public void testMergeTwoFilters() throws Exception {
        String sql = "select v1 from t0 where v2 < null group by v1 HAVING NULL IS NULL;";
        String planFragment = getFragmentPlan(sql);
        Assert.assertTrue(planFragment.contains("  1:AGGREGATE (update finalize)\n"
                + "  |  group by: 1: v1\n"
                + "  |  having: TRUE\n"));

        Assert.assertTrue(planFragment.contains("  0:EMPTYSET\n"));
    }

    @Test
    public void testInColumnPredicate() throws Exception {
        String sql = "select v1 from t0 where v1 in (v1 + v2, sin(v2))";
        String thriftPlan = getThriftPlan(sql);
        Assert.assertTrue(thriftPlan.contains("FILTER_NEW_IN"));
        Assert.assertFalse(thriftPlan.contains("FILTER_IN"));
    }

    @Test
    public void testCountConstantWithSubquery() throws Exception {
        String sql = "SELECT 1 FROM (SELECT COUNT(1) FROM t0 WHERE false) t;";
        String thriftPlan = getThriftPlan(sql);
        Assert.assertTrue(thriftPlan.contains("function_name:count"));
    }

    @Test
    public void testOlapScanSelectedIndex() throws Exception {
        String sql = "select v1 from t0";
        String planFragment = getFragmentPlan(sql);
        Assert.assertTrue(planFragment.contains("rollup: t0"));
    }

    @Test
    public void testHaving2() throws Exception {
        String sql = "SELECT 8 from t0 group by v1 having avg(v2) < 63;";
        String planFragment = getFragmentPlan(sql);
        Assert.assertTrue(planFragment.contains("having: 4: avg < 63.0"));
    }

    @Test
    public void testLimitWithHaving() throws Exception {
        String sql = "SELECT v1, sum(v3) as v from t0 where v2 = 0 group by v1 having sum(v3) > 0 limit 10";
        String planFragment = getFragmentPlan(sql);
        Assert.assertTrue(planFragment.contains("having: 4: sum > 0"));
        Assert.assertTrue(planFragment.contains("limit: 10"));
    }

    @Test
    public void testInnerJoinWithPredicate() throws Exception {
        String sql = "SELECT * from t0 join test_all_type on t0.v1 = test_all_type.t1d where t0.v1 = 1;";
        String planFragment = getFragmentPlan(sql);
        Assert.assertTrue(planFragment.contains("PREDICATES: 1: v1 = 1"));
    }

    @Test
    public void testInnerJoinWithConstPredicate() throws Exception {
        String sql = "SELECT * from t0 join test_all_type on NOT NULL >= NULL";

        String planFragment = getFragmentPlan(sql);
        Assert.assertTrue(planFragment.contains("  0:EMPTYSET\n"));
    }

    @Test
    public void testInnerJoinWithCastPredicate() throws Exception {
        String sql = "SELECT t0.v1 from t0 join test_all_type on t0.v1 = test_all_type.t1c";
        getFragmentPlan(sql);
    }

    @Test
    public void testCorssJoinWithPredicate() throws Exception {
        String sql = "SELECT * from t0 join test_all_type where t0.v1 = 2;";
        String planFragment = getFragmentPlan(sql);
        Assert.assertTrue(planFragment.contains("PREDICATES: 1: v1 = 2"));
    }

    @Test
    public void testLeftOuterJoinWithPredicate() throws Exception {
        String sql = "SELECT * from t0 left join test_all_type on t0.v1 = test_all_type.t1d where t0.v1 > 1;";
        String planFragment = getFragmentPlan(sql);
        Assert.assertTrue(planFragment.contains("PREDICATES: 1: v1 > 1"));
    }

    @Test
    public void testCrossJoinToInnerJoin() throws Exception {
        String sql = "SELECT t0.v1 from t0, test_all_type where t0.v1 = test_all_type.t1d";
        String planFragment = getFragmentPlan(sql);
        Assert.assertTrue(planFragment.contains("join op: INNER JOIN"));
        Assert.assertTrue(planFragment.contains("equal join conjunct: 1: v1 = 7: t1d"));
    }

    @Test
    public void testWherePredicatesToOnPredicate() throws Exception {
        String sql =
                "SELECT t0.v1 from t0 join test_all_type on t0.v2 = test_all_type.t1d where t0.v1 = test_all_type.t1d";
        String planFragment = getFragmentPlan(sql);
        Assert.assertTrue(planFragment.contains("join op: INNER JOIN"));
        Assert.assertTrue(planFragment.contains("  |  equal join conjunct: 2: v2 = 7: t1d\n"
                + "  |  equal join conjunct: 1: v1 = 7: t1d"));
    }

    @Test
    public void testJoinColumnsPrune() throws Exception {
        String sql = " select count(a.v3) from t0 a join t0 b on a.v3 = b.v3;";
        getFragmentPlan(sql);

        sql = " select a.v2 from t0 a join t0 b on a.v3 = b.v3;";
        String planFragment = getFragmentPlan(sql);
        Assert.assertTrue(planFragment.contains("4:Project\n"
                + "  |  <slot 2> : 2: v2"));
    }

    @Test
    public void testCrossJoin() throws Exception {
        String sql = "SELECT * from t0 join test_all_type;";
        String planFragment = getFragmentPlan(sql);
        Assert.assertTrue(planFragment.contains("  3:CROSS JOIN\n" +
                "  |  cross join:\n" +
                "  |  predicates is NULL.\n" +
                "  |  \n" +
                "  |----2:EXCHANGE\n" +
                "  |    \n" +
                "  0:OlapScanNode"));
    }

    @Test
    public void testCaseWhenOperatorReuse() throws Exception {
        String sql =
                "select max(case when SUBSTR(DATE_FORMAT('2020-09-02 23:59:59', '%Y-%m'), 6) > 0 then v1 else v2 end),"
                        +
                        "min(case when SUBSTR(DATE_FORMAT('2020-09-02 23:59:59', '%Y-%m'), 6) > 0 then v2 else v1 end),"
                        +
                        "count(case when SUBSTR(DATE_FORMAT('2020-09-02 23:59:59', '%Y-%m'), 6) > 0 then v3 else v2 "
                        + "end) from t0";
        String planFragment = getFragmentPlan(sql);
        Assert.assertTrue(planFragment.contains("<slot 10> : substr('2020-09', 6)"));
        Assert.assertTrue(planFragment.contains("  |  <slot 4> : if(12: expr, 1: v1, 2: v2)"));
    }

    @Test
    public void testTimestampArithmeticExpr() throws Exception {
        String sql = "select id_date + interval '3' month," +
                "id_date + interval '1' day," +
                "id_date + interval '2' year," +
                "id_date - interval '3' day from test_all_type";
        String planFragment = getFragmentPlan(sql);
        Assert.assertTrue(planFragment.contains("  |  <slot 11> : months_add(15: cast, 3)\n"
                + "  |  <slot 12> : days_add(15: cast, 1)\n"
                + "  |  <slot 13> : years_add(15: cast, 2)\n"
                + "  |  <slot 14> : days_sub(15: cast, 3)\n"));
    }

    @Test
    public void testGroupByNull() throws Exception {
        String sql = "select count(*) from test_all_type group by null";
        String planFragment = getFragmentPlan(sql);
        Assert.assertTrue(planFragment.contains("<slot 11> : NULL"));
    }

    @Test
    public void testFullOuterJoin() throws Exception {
        String sql = "select * from t0 full outer join t1 on t0.v1 = t1.v4 where abs(1) > 2;";
        String planFragment = getFragmentPlan(sql);
        Assert.assertTrue(planFragment.contains("     TABLE: t1\n"
                + "     PREAGGREGATION: ON\n"
                + "     PREDICATES: abs(1) > 2"));
        Assert.assertTrue(planFragment.contains("     TABLE: t0\n"
                + "     PREAGGREGATION: ON\n"
                + "     PREDICATES: abs(1) > 2"));
    }

    @Test
    public void testSumDistinctConst() throws Exception {
        String sql = "select sum(2), sum(distinct 2) from test_all_type";
        String thriftPlan = getThriftPlan(sql);
        Assert.assertTrue(thriftPlan.contains("function_name:multi_distinct_sum"));
    }

    @Test
    public void testGroupByAsAnalyze() throws Exception {
        String sql = "select BITOR(825279661, 1960775729) as a from test_all_type group by a";
        String planFragment = getFragmentPlan(sql);
        Assert.assertTrue(planFragment.contains("group by: 11: bitor"));
    }

    @Test
    public void testHavingAsAnalyze() throws Exception {
        String sql = "select count(*) as count1 from test_all_type having count1 > 1";
        String planFragment = getFragmentPlan(sql);
        Assert.assertTrue(planFragment.contains("having: 11: count > 1"));
    }

    @Test
    public void testGroupByAsAnalyze2() throws Exception {
        String sql = "select v1 as v2 from t0 group by v1, v2;";
        String planFragment = getFragmentPlan(sql);
        Assert.assertTrue(planFragment.contains("group by: 1: v1, 2: v2"));
    }

    @Test
    public void testWindowLimitPushdown() throws Exception {
        String sql = "select lag(v1, 1,1) OVER () from t0 limit 1";
        String planFragment = getFragmentPlan(sql);
        Assert.assertTrue(planFragment.contains("  |  window: ROWS BETWEEN UNBOUNDED PRECEDING AND 1 PRECEDING\n" +
                "  |  limit: 1"));
    }

    @Test
    public void testDistinctRedundant() throws Exception {
        String sql = "SELECT DISTINCT + + v1, v1 AS col2 FROM t0;";
        String planFragment = getFragmentPlan(sql);
        Assert.assertTrue(planFragment.contains("  |  group by: 1: v1\n"));
    }

    @Test
    public void testSelectStarWhereSubQueryLimit1() throws Exception {
        String sql = "SELECT * FROM t0 where v1 = (select v1 from t0 limit 1);";
        String planFragment = getFragmentPlan(sql);
        Assert.assertTrue(planFragment.contains("ASSERT NUMBER OF ROWS"));
    }

    @Test
    public void testCrossJoinWithLimit() throws Exception {
        FeConstants.runningUnitTest = true;
        String sql = "select * from t0 join t1 on t0.v2 = t1.v4 limit 2";
        String planFragment = getFragmentPlan(sql);
        Assert.assertTrue(planFragment.contains("3:HASH JOIN\n" +
                "  |  join op: INNER JOIN (BUCKET_SHUFFLE)\n" +
                "  |  hash predicates:\n" +
                "  |  colocate: false, reason: \n" +
                "  |  equal join conjunct: 4: v4 = 2: v2\n" +
                "  |  limit: 2"));
        FeConstants.runningUnitTest = false;
    }

    @Test
    public void testExistOrderBy() throws Exception {
        String sql = "SELECT * \n" +
                "FROM   emp \n" +
                "WHERE  EXISTS (SELECT dept.dept_id \n" +
                "               FROM   dept \n" +
                "               WHERE  emp.dept_id = dept.dept_id \n" +
                "               ORDER  BY state) \n" +
                "ORDER  BY hiredate";
        String planFragment = getFragmentPlan(sql);
        Assert.assertTrue(planFragment.contains("LEFT SEMI JOIN"));
    }

    @Test
    public void testFullOuterJoinPredicatePushDown() throws Exception {
        String sql = "select * from t0 full outer join t1 on t0.v1 = t1.v4 " +
                " where (NOT (t0.v2 IS NOT NULL))";
        String planFragment = getFragmentPlan(sql);
        Assert.assertTrue(planFragment.contains("other predicates: 2: v2 IS NULL"));
    }

    @Test
    public void testRightSemiJoinWithFilter() throws Exception {
        String sql = "select t1.v4 from t0 right semi join t1 on t0.v1 = t1.v4 and t0.v1 > 1 ";
        String planFragment = getFragmentPlan(sql);
        Assert.assertTrue(planFragment.contains("PREDICATES: 1: v1 > 1"));
    }

    @Rule
    public ExpectedException expectedEx = ExpectedException.none();

    @Test
    public void testGroupByCube() throws Exception {
        String sql = "select grouping_id(v1, v3), grouping(v2) from t0 group by cube(v1, v2, v3);";
        String planFragment = getFragmentPlan(sql);
        Assert.assertTrue(planFragment.contains("REPEAT_NODE"));
    }

    @Test
    public void testCountDistinctArray() throws Exception {
        String sql = "select count(*), count(c1), count(distinct c1) from test_array";
        String planFragment = getFragmentPlan(sql);
        Assert.assertTrue(planFragment.contains("AGGREGATE (merge serialize)"));
    }

    @Test
    public void testProjectUsingConstantArgs() throws Exception {
        String sql = "select months_diff(\"2074-03-04T17:43:24\", \"2074-03-04T17:43:24\") from test_all_type";
        String planFragment = getFragmentPlan(sql);
        Assert.assertTrue(planFragment.contains("1:Project\n"
                + "  |  <slot 11> : months_diff(12: cast, 12: cast)"));
    }

    @Test
    public void testSumDistinctSmallInt() throws Exception {
        String sql = " select sum(distinct t1b) from test_all_type;";
        String thriftPlan = getThriftPlan(sql);
        Assert.assertTrue(thriftPlan.contains("arg_types:[TTypeDesc(types:" +
                "[TTypeNode(type:SCALAR, scalar_type:TScalarType(type:SMALLINT))])]"));
    }

    @Test
    public void testScalarReuseIsNull() throws Exception {
        String sql =
                getFragmentPlan("SELECT (abs(1) IS NULL) = true AND ((abs(1) IS NULL) IS NOT NULL) as count FROM t1;");
        Assert.assertTrue(sql.contains("1:Project\n"
                + "  |  <slot 4> : (6: expr = TRUE) AND (6: expr IS NOT NULL)\n"
                + "  |  common expressions:\n"
                + "  |  <slot 5> : abs(1)\n"
                + "  |  <slot 6> : 5: abs IS NULL"));
    }

    @Test
    public void testColocateJoin() throws Exception {
        String queryStr = "select * from test.colocate1 t1, test.colocate2 t2 " +
                "where t1.k1 = t2.k1 and t1.k2 = t2.k2 and t1.k3 = t2.k3";
        String explainString = getFragmentPlan(queryStr);
        Assert.assertTrue(explainString.contains("colocate: true"));

        // t1.k1 = t2.k2 not same order with distribute column
        queryStr = "select * from test.colocate1 t1, test.colocate2 t2 " +
                "where t1.k1 = t2.k2 and t1.k2 = t2.k1 and t1.k3 = t2.k3";
        explainString = getFragmentPlan(queryStr);
        Assert.assertTrue(explainString.contains("colocate: false"));

        queryStr = "select * from test.colocate1 t1, test.colocate2 t2 where t1.k1 = t2.k1";
        explainString = getFragmentPlan(queryStr);
        Assert.assertTrue(explainString.contains("colocate: false"));

        queryStr = "select * from test.colocate1 t1, test.colocate2 t2 where t1.k2 = t2.k2";
        explainString = getFragmentPlan(queryStr);
        Assert.assertTrue(explainString.contains("colocate: false"));

        queryStr = "select * from test.colocate1 t1, test.colocate2 t2 " +
                "where t1.k1 = t2.k1 and t1.k2 = t2.k2 + 1";
        explainString = getFragmentPlan(queryStr);
        Assert.assertTrue(explainString.contains("colocate: false"));
    }

    @Test
    public void testColocateJoinWithOneAggChild() throws Exception {
        String queryStr =
                "select * from test.colocate1 t1 left join (select k1, k2, count(k3) from test.colocate2 group by k1,"
                        + " k2) t2 on  "
                        +
                        "t1.k1 = t2.k1 and t1.k2 = t2.k2";
        String explainString = getFragmentPlan(queryStr);
        Assert.assertTrue(explainString.contains("colocate: true"));

        queryStr =
                "select * from test.colocate1 t1 left join (select k1, k2, k3, count(k3) from test.colocate2 group by"
                        + " k1, k2, k3) t2 on  "
                        +
                        "t1.k1 = t2.k1 and t1.k2 = t2.k2 and t1.k3 = t2.k3";
        explainString = getFragmentPlan(queryStr);
        Assert.assertTrue(explainString.contains("colocate: true"));

        queryStr =
                "select * from (select k1, k2, count(k3) from test.colocate2 group by k1, k2) t2 left join test"
                        + ".colocate1 t1 on  "
                        +
                        "t2.k1 = t1.k1 and t2.k2 = t1.k2";
        explainString = getFragmentPlan(queryStr);
        Assert.assertTrue(explainString.contains("colocate: true"));

        queryStr =
                "select * from test.colocate1 t1 left join (select k1, k2, k3, count(k3) from test.colocate2 group by"
                        + " k1, k2, k3) t2 on  "
                        +
                        "t1.k1 = t2.k1 and t1.k2 = t2.k2";
        explainString = getFragmentPlan(queryStr);
        Assert.assertTrue(explainString.contains("colocate: true"));

        queryStr =
                "select * from test.colocate1 t1 left join (select k1, k2, count(k3) from test.colocate2 group by k2,"
                        + " k1) t2 on  "
                        +
                        "t1.k1 = t2.k1 and t1.k2 = t2.k2";
        explainString = getFragmentPlan(queryStr);
        Assert.assertTrue(explainString.contains("colocate: true"));

        queryStr =
                "select * from test.colocate1 t1 left join (select k1, k2, count(k3) from test.colocate2 group by k2,"
                        + " k1) t2 on  "
                        +
                        "t1.k1 = t2.k1";
        explainString = getFragmentPlan(queryStr);
        Assert.assertTrue(explainString.contains("colocate: false"));

        queryStr =
                "select * from test.colocate1 t1 left join (select k1, k2, count(k3) from test.colocate2 group by k2,"
                        + " k1) t2 on  "
                        +
                        "t1.k2 = t2.k2";
        explainString = getFragmentPlan(queryStr);
        Assert.assertTrue(explainString.contains("colocate: false"));

        queryStr =
                "select * from test.colocate1 t1 left join (select k1, k2, count(k3) from test.colocate2 group by k2,"
                        + " k1) t2 on  "
                        +
                        "t1.k1 = t2.k2 and t1.k2 = t2.k1";
        explainString = getFragmentPlan(queryStr);
        Assert.assertTrue(explainString.contains("colocate: false"));
    }

    @Test
    public void testColocateJoinWithTwoAggChild() throws Exception {
        String queryStr =
                "select * from (select k1, k2, count(k3) from test.colocate1 group by k1, k2) t1 left join (select "
                        + "k1, k2, count(k3) from test.colocate2 group by k1, k2) t2 on  "
                        +
                        "t1.k1 = t2.k1 and t1.k2 = t2.k2";
        String explainString = getFragmentPlan(queryStr);
        Assert.assertTrue(explainString.contains("colocate: true"));

        queryStr =
                "select * from (select k1, k2, k3, count(k3) from test.colocate1 group by k1, k2, k3) t1 left join "
                        + "(select k1, k2, k3, count(k3) from test.colocate2 group by k1, k2, k3) t2 on  "
                        +
                        "t1.k1 = t2.k1 and t1.k2 = t2.k2 ";
        explainString = getFragmentPlan(queryStr);
        Assert.assertTrue(explainString.contains("colocate: true"));

        queryStr =
                "select * from (select k1, k2, k3, count(k3) from test.colocate1 group by k1, k2, k3) t1 left join "
                        + "(select k1, k2, count(k3) from test.colocate2 group by k1, k2) t2 on  "
                        +
                        "t1.k1 = t2.k1 and t1.k2 = t2.k2 ";
        explainString = getFragmentPlan(queryStr);
        Assert.assertTrue(explainString.contains("colocate: true"));

        queryStr =
                "select * from (select k1, k2, k3, count(k3) from test.colocate1 group by k1, k2, k3) t1 left join "
                        + "(select k1, k2, k3, count(k3) from test.colocate2 group by k1, k2, k3) t2 on  "
                        +
                        "t1.k1 = t2.k1 and t1.k2 = t2.k2 and t1.k3 = t2.k3";
        explainString = getFragmentPlan(queryStr);
        Assert.assertTrue(explainString.contains("colocate: true"));

        queryStr =
                "select * from (select k1, k2, count(k3) from test.colocate1 group by k2, k1) t1 left join (select "
                        + "k1, k2, count(k3) from test.colocate2 group by k1, k2) t2 on  "
                        +
                        "t1.k1 = t2.k1 and t1.k2 = t2.k2";
        explainString = getFragmentPlan(queryStr);
        Assert.assertTrue(explainString.contains("colocate: true"));

        queryStr =
                "select * from (select k1, k2, count(k3) from test.colocate1 group by k1, k2) t1 left join (select "
                        + "k1, k2, count(k3) from test.colocate2 group by k1, k2) t2 on  "
                        +
                        "t1.k2 = t2.k1 and t1.k1 = t2.k2";
        explainString = getFragmentPlan(queryStr);
        Assert.assertTrue(explainString.contains("colocate: false"));

        queryStr =
                "select * from (select k1, k2, count(k3) from test.colocate1 group by k1, k2) t1 left join (select "
                        + "k1, k2, count(k3) from test.colocate2 group by k1, k2) t2 on  "
                        +
                        "t1.k1 = t2.k1";
        explainString = getFragmentPlan(queryStr);
        Assert.assertTrue(explainString.contains("colocate: false"));
    }

    @Test
    public void testColocateJoinWithTwoAggChild2() throws Exception {
        String queryStr =
                "select * from (select k2, count(k3) from test.colocate1 group by k2) t1 left join (select "
                        + "k1, k2, count(k3) from test.colocate2 group by k1, k2) t2 on  "
                        + "t1.k2 = t2.k2";
        String explainString = getFragmentPlan(queryStr);
        Assert.assertTrue(explainString.contains("colocate: false"));
    }

    @Test
    public void testColocateAgg() throws Exception {
        FeConstants.runningUnitTest = true;
        String queryStr;
        String explainString;
        queryStr = "select k2, count(k3) from nocolocate3 group by k2";
        explainString = getFragmentPlan(queryStr);
        Assert.assertTrue(explainString.contains("  3:AGGREGATE (merge finalize)\n"
                + "  |  output: count(4: count)\n"
                + "  |  group by: 2: k2\n"
                + "  |  \n"
                + "  2:EXCHANGE\n"
                + "\n"
                + "PLAN FRAGMENT 2\n"
                + " OUTPUT EXPRS:"));
        FeConstants.runningUnitTest = false;
    }

    @Test
    public void testEmptySet() throws Exception {
        String queryStr = "select * from test.colocate1 t1, test.colocate2 t2 " +
                "where NOT NULL IS NULL";
        String explainString = getFragmentPlan(queryStr);
        Assert.assertTrue(explainString.contains("  0:EMPTYSET\n"));

        queryStr = "select * from test.colocate1 t1, test.colocate2 t2 where FALSE";
        explainString = getFragmentPlan(queryStr);
        Assert.assertTrue(explainString.contains("  0:EMPTYSET\n"));
    }

    @Test
    public void testConnectionId() throws Exception {
        String queryStr = "select connection_id()";
        String explainString = getFragmentPlan(queryStr);
        Assert.assertTrue(explainString.contains("0:UNION"));

        queryStr = "select database();";
        explainString = getFragmentPlan(queryStr);
        Assert.assertTrue(explainString.contains("0:UNION"));
    }

    @Test
    public void testLimit0WithAgg() throws Exception {
        String queryStr = "select count(*) from t0 limit 0";
        String explainString = getFragmentPlan(queryStr);
        Assert.assertTrue(explainString.contains("OUTPUT EXPRS:4: count"));
        Assert.assertTrue(explainString.contains("0:EMPTYSET"));
    }

    @Test
    public void testSubQueryWithLimit0() throws Exception {
        String queryStr = "select v1 from (select * from t0 limit 0) t";
        String explainString = getFragmentPlan(queryStr);
        Assert.assertTrue(explainString.contains("0:EMPTYSET"));
    }

    @Test
    public void testAggSubQueryWithLimit0() throws Exception {
        String queryStr = "select sum(a) from (select v1 as a from t0 limit 0) t";
        String explainString = getFragmentPlan(queryStr);
        Assert.assertTrue(explainString.contains("0:EMPTYSET"));
    }

    @Test
    public void testDistinctWithGroupBy1() throws Exception {
        connectContext.getSessionVariable().setNewPlanerAggStage(3);
        String queryStr = "select avg(v1), count(distinct v1) from t0 group by v1";
        String explainString = getFragmentPlan(queryStr);
        Assert.assertTrue(explainString.contains("  3:AGGREGATE (update finalize)\n"
                + "  |  output: avg(4: avg), count(1: v1)\n"
                + "  |  group by: 1: v1\n"
                + "  |  \n"
                + "  2:AGGREGATE (merge serialize)\n"
                + "  |  output: avg(4: avg)\n"
                + "  |  group by: 1: v1"));
        connectContext.getSessionVariable().setNewPlanerAggStage(0);
    }

    @Test
    public void testGroupBy2() throws Exception {
        String queryStr = "select avg(v2) from t0 group by v2";
        String explainString = getFragmentPlan(queryStr);
        Assert.assertTrue(explainString.contains("  2:Project\n"
                + "  |  <slot 4> : 4: avg\n"
                + "  |  \n"
                + "  1:AGGREGATE (update finalize)\n"
                + "  |  output: avg(2: v2)\n"
                + "  |  group by: 2: v2\n"
                + "  |  \n"
                + "  0:OlapScanNode"));
    }

    @Test
    public void testValuesNodePredicate() throws Exception {
        String queryStr = "SELECT 1 AS z, MIN(a.x) FROM (select 1 as x) a WHERE abs(1) = 2";
        String explainString = getFragmentPlan(queryStr);
        Assert.assertTrue(explainString.contains("  2:AGGREGATE (update finalize)\n"
                + "  |  output: min(1: expr)\n"
                + "  |  group by: \n"
                + "  |  \n"
                + "  1:SELECT\n"
                + "  |  predicates: abs(1) = 2\n"));
    }

    @Test
    public void testAggConstPredicate() throws Exception {
        String queryStr = "select MIN(v1) from t0 having abs(1) = 2";
        String explainString = getFragmentPlan(queryStr);
        Assert.assertTrue(explainString.contains("  1:AGGREGATE (update finalize)\n"
                + "  |  output: min(1: v1)\n"
                + "  |  group by: \n"
                + "  |  having: abs(1) = 2\n"));
    }

    @Test
    public void testProjectFilterRewrite() throws Exception {
        String queryStr = "select 1 as b, MIN(v1) from t0 having (b + 1) != b;";
        String explainString = getFragmentPlan(queryStr);
        Assert.assertTrue(explainString.contains("  1:AGGREGATE (update finalize)\n"
                + "  |  output: min(1: v1)\n"
                + "  |  group by: \n"
                + "  |  having: TRUE\n"));
    }

    @Test
    public void testUnionLimit() throws Exception {
        String queryStr = "select 1 from (select 4, 3 from t0 union all select 2, 3 ) as a limit 3";
        String explainString = getFragmentPlan(queryStr);
        Assert.assertTrue(explainString.contains("  2:Project\n"
                + "  |  <slot 4> : 4\n"
                + "  |  limit: 3\n"
                + "  |  \n"
                + "  1:OlapScanNode"));
    }

    @Test
    public void testExceptLimit() throws Exception {
        String queryStr = "select 1 from (select 1, 3 from t0 except select 2, 3 ) as a limit 3";
        String explainString = getFragmentPlan(queryStr);
        Assert.assertTrue(explainString.contains("  6:Project\n"
                + "  |  <slot 10> : 1\n"
                + "  |  limit: 3\n"
                + "  |  \n"
                + "  0:EXCEPT\n"
                + "  |  limit: 3\n"));

        Assert.assertTrue(explainString.contains("  2:Project\n"
                + "  |  <slot 4> : 1\n"
                + "  |  <slot 5> : 3\n"
                + "  |  \n"
                + "  1:OlapScanNode"));
    }

    @Test
    public void testIntersectLimit() throws Exception {
        String queryStr = "select 1 from (select 1, 3 from t0 intersect select 2, 3 ) as a limit 3";
        String explainString = getFragmentPlan(queryStr);
        Assert.assertTrue(explainString.contains("  6:Project\n"
                + "  |  <slot 10> : 1\n"
                + "  |  limit: 3\n"
                + "  |  \n"
                + "  0:INTERSECT\n"
                + "  |  limit: 3\n"));

        Assert.assertTrue(explainString.contains("  2:Project\n"
                + "  |  <slot 4> : 1\n"
                + "  |  <slot 5> : 3\n"
                + "  |  \n"
                + "  1:OlapScanNode"));
    }

    @Test
    public void testUnionSameValues() throws Exception {
        String query = "SELECT 76072, COUNT(DISTINCT b3) * 10, '', '', now() FROM test_object" +
                " UNION ALL" +
                " SELECT 76072, COUNT(DISTINCT b4) *10, '', '', now() FROM test.test_object";
        getFragmentPlan(query);
    }

    @Test
    public void testCrossJoinEliminate() throws Exception {
        String query = "select t1.* from t0, t2, t3, t1 where t1.v4 = t2.v7 " +
                "and t1.v4 = t3.v1 and t3.v1 = t0.v1";
        String explainString = getFragmentPlan(query);
        Assert.assertFalse(explainString.contains("CROSS JOIN"));
    }

    @Test
    public void testScalarOperatorToExpr() {
        ColumnRefOperator columnRefOperator = new ColumnRefOperator(2, Type.INT, "e", true);
        ScalarOperator cast = new CastOperator(Type.DOUBLE, columnRefOperator);
        ColumnRefOperator castColumnRef = new ColumnRefOperator(1, Type.INT, "cast", true);

        HashMap<ColumnRefOperator, ScalarOperator> projectMap = new HashMap<>();
        projectMap.put(castColumnRef, cast);
        projectMap.put(columnRefOperator, ConstantOperator.createInt(1));

        HashMap<ColumnRefOperator, Expr> variableToSlotRef = new HashMap<>();
        variableToSlotRef.put(columnRefOperator, new IntLiteral(1));

        ScalarOperatorToExpr.FormatterContext context =
                new ScalarOperatorToExpr.FormatterContext(variableToSlotRef, projectMap);

        Expr castExpression = ScalarOperatorToExpr.buildExecExpression(castColumnRef, context);

        Assert.assertTrue(castExpression instanceof CastExpr);
    }

    @Test
    public void testSort() throws Exception {
        String sql = "select count(*) from (select L_QUANTITY, L_PARTKEY, L_ORDERKEY from lineitem " +
                "order by L_QUANTITY, L_PARTKEY, L_ORDERKEY limit 5000, 10000) as a;";
        String plan = getFragmentPlan(sql);
        Assert.assertTrue(plan.contains("2:MERGING-EXCHANGE"));
    }

    @Test
    public void testSemiJoinPushDown() throws Exception {
        String sql = "SELECT *\n"
                + "FROM (\n"
                + "    SELECT t0.v1, t0.v2, t0.v3\n"
                + "    FROM t0\n"
                + ") subt0\n"
                + "    LEFT SEMI JOIN (\n"
                + "        SELECT t1.v4, t1.v5, t1.v6\n"
                + "        FROM t1\n"
                + "    ) subt1\n"
                + "    ON subt0.v1 = subt1.v4\n"
                + "        AND subt0.v2 != subt0.v2\n"
                + "        AND subt0.v2 = subt1.v5\n"
                + "        AND (subt0.v3 <= subt0.v3 < subt1.v6) = (subt1.v5)\n";

        String plan = getFragmentPlan(sql);
        Assert.assertTrue(plan.contains("  |  colocate: false, reason: \n"
                + "  |  equal join conjunct: 4: v4 = 1: v1\n"
                + "  |  equal join conjunct: 5: v5 = 2: v2\n"
                + "  |  other join predicates: CAST(CAST(3: v3 <= 3: v3 AS BIGINT) < 6: v6 AS BIGINT) = 5: v5\n"));
    }

    @Test
    public void testInnerJoinPushDown() throws Exception {
        String sql = "SELECT *\n"
                + "FROM (\n"
                + "    SELECT t0.v1, t0.v2, t0.v3\n"
                + "    FROM t0\n"
                + ") subt0\n"
                + "    INNER JOIN (\n"
                + "        SELECT t1.v4, t1.v5, t1.v6\n"
                + "        FROM t1\n"
                + "    ) subt1\n"
                + "    ON subt0.v1 = subt1.v4\n"
                + "        AND subt0.v2 != subt0.v2\n"
                + "        AND subt0.v2 = subt1.v5\n"
                + "        AND (subt0.v3 <= subt0.v3 < subt1.v6) = (subt1.v5)\n";

        String plan = getFragmentPlan(sql);
        Assert.assertTrue(plan.contains("  |  colocate: false, reason: \n"
                + "  |  equal join conjunct: 4: v4 = 1: v1\n"
                + "  |  equal join conjunct: 5: v5 = 2: v2\n"
                + "  |  other join predicates: CAST(CAST(3: v3 <= 3: v3 AS BIGINT) < 6: v6 AS BIGINT) = 5: v5\n"));
    }

    @Test
    public void testCastFloat() throws Exception {
        String sql = "SELECT SUM(count) FROM (" +
                "SELECT CAST((CAST( ( CAST(CAST(t1.v4 AS BOOLEAN )  AS FLOAT )  ) >= ( t1.v5 )  AS BOOLEAN) = true)\n" +
                "AND (CAST( ( CAST(CAST(t1.v4 AS BOOLEAN )  AS FLOAT )  ) >= ( t1.v5 )  AS BOOLEAN) IS NOT NULL) AS "
                + "INT) "
                +
                "as count FROM t1) t;";
        String plan = getFragmentPlan(sql);
        Assert.assertTrue(plan.contains("CAST(1: v4 AS BOOLEAN)"));
    }

    @Test
    public void testJoinCastFloat() throws Exception {
        String sql = "select * from t1, t3 right semi join test_all_type as a on t3.v1 = a.t1a and 1 > 2;";
        String plan = getFragmentPlan(sql);
        Assert.assertTrue(plan.contains("equal join conjunct: 18: cast = 17: cast"));
    }

    @Test
    public void testCastUnCompatibleType1() throws Exception {
        String sql = "select CAST(CAST(CAST(t1e AS DATE) AS BOOLEAN) AS BOOLEAN) from test_all_type;";
        String plan = getFragmentPlan(sql);
        Assert.assertTrue(plan.contains("CAST(CAST(5: t1e AS DATE) AS BOOLEAN)"));
    }

    @Test
    public void testCastUnCompatibleType2() throws Exception {
        String sql = "SELECT COUNT(*) FROM test_all_type WHERE CAST(CAST(t1e AS DATE) AS BOOLEAN);";
        String plan = getFragmentPlan(sql);
        Assert.assertTrue(plan.contains("CAST(CAST(5: t1e AS DATE) AS BOOLEAN)"));
    }

    @Test
    public void testLagWindowFunction() throws Exception {
        String sql = "select lag(id_datetime, 1, '2020-01-01') over(partition by t1c) from test_all_type;";
        String plan = getThriftPlan(sql);
        Assert.assertTrue(plan.contains("signature:lag(DATETIME, BIGINT, DATETIME)"));

        sql = "select lag(id_decimal, 1, 10000) over(partition by t1c) from test_all_type;";
        plan = getThriftPlan(sql);
        String expectSlice = "fn:TFunction(name:TFunctionName(function_name:lag), binary_type:BUILTIN," +
                " arg_types:[TTypeDesc(types:[TTypeNode(type:SCALAR, scalar_type:TScalarType(type:DECIMAL64," +
                " precision:10, scale:2))])], ret_type:TTypeDesc(types:[TTypeNode(type:SCALAR, " +
                "scalar_type:TScalarType(type:DECIMAL64, precision:10, scale:2))]), has_var_args:false, " +
                "signature:lag(DECIMAL64(10,2))";
        Assert.assertTrue(plan.contains(expectSlice));

        sql = "select lag(null, 1,1) OVER () from t0";
        plan = getFragmentPlan(sql);
        Assert.assertTrue(plan.contains("functions: [, lag(NULL, 1, 1), ]"));

        sql = "select lag(id_datetime, 1, '2020-01-01xxx') over(partition by t1c) from test_all_type;";
        expectedEx.expect(SemanticException.class);
        expectedEx.expectMessage("The third parameter of `lag` can't not convert to DATETIME");
        getThriftPlan(sql);
    }

    @Test
    public void testPruneWindowColumn() throws Exception {
        String sql = "select sum(t1c) from (select t1c, lag(id_datetime, 1, '2020-01-01') over( partition by t1c)" +
                "from test_all_type) a ;";
        String plan = getFragmentPlan(sql);
        Assert.assertFalse(plan.contains("ANALYTIC"));
    }

    @Test
    public void testUnionAllConst() throws Exception {
        String sql = "select b from (select t1a as a, t1b as b, t1c as c, t1d as d from test_all_type " +
                "union all select 1 as a, 2 as b, 3 as c, 4 as d) t1;";
        String plan = getThriftPlan(sql);
        Assert.assertTrue(plan.contains(
                "const_expr_lists:[[TExpr(nodes:[TExprNode(node_type:INT_LITERAL, type:TTypeDesc(types:[TTypeNode"
                        + "(type:SCALAR, scalar_type:TScalarType(type:SMALLINT))]), num_children:0, "
                        + "int_literal:TIntLiteral"
                        + "(value:2), "
                        + "output_scale:-1, has_nullable_child:false, is_nullable:false, "
                        + "is_monotonic:true)])]]"));
    }

    @Test
    public void testUnionEmpty() throws Exception {
        String sql =
                "SELECT DISTINCT RPAD('kZcD', 1300605171, '') FROM t0 WHERE false UNION ALL SELECT DISTINCT RPAD"
                        + "('kZcD', 1300605171, '') FROM t0 WHERE false IS NULL;";
        String plan = getFragmentPlan(sql);
        Assert.assertTrue(plan.contains("0:UNION"));
    }

    @Test
    public void testWindowFunctionTest() throws Exception {
        String sql = "select sum(id_decimal - ifnull(id_decimal, 0)) over (partition by t1c) from test_all_type";
        String plan = getThriftPlan(sql);
        Assert.assertTrue(plan.contains("decimal_literal:TDecimalLiteral(value:0)"));
    }

    @Test
    public void testEquivalenceTest() throws Exception {
        String sql = "select * from t0 as x1 join t0 as x2 on x1.v2 = x2.v2 where x2.v2 = 'zxcv';";
        String plan = getFragmentPlan(sql);
        Assert.assertTrue(plan.contains("  0:OlapScanNode\n"
                + "     TABLE: t0\n"
                + "     PREAGGREGATION: ON\n"
                + "     PREDICATES: CAST(2: v2 AS DOUBLE) = CAST('zxcv' AS DOUBLE)"));

        Assert.assertTrue(plan.contains("  1:OlapScanNode\n"
                + "     TABLE: t0\n"
                + "     PREAGGREGATION: ON\n"
                + "     PREDICATES: CAST(5: v2 AS DOUBLE) = CAST('zxcv' AS DOUBLE)\n"));
    }

    @Test
    public void testOuterJoinToInnerWithCast() throws Exception {
        String sql = "select * from test_all_type a left join test_all_type b on a.t1c = b.t1c " +
                "where b.id_date = '2021-05-19'";
        String plan = getFragmentPlan(sql);
        Assert.assertTrue(plan.contains("join op: INNER JOIN"));
    }

    @Test
    public void testCountStarWithLimitForOneAggStage() throws Exception {
        connectContext.getSessionVariable().setNewPlanerAggStage(2);
        String sql = "select count(*) from (select v1 from t0 order by v2 limit 10,20) t;";
        String plan = getFragmentPlan(sql);
        Assert.assertTrue(plan.contains("3:AGGREGATE (update finalize)"));
        connectContext.getSessionVariable().setNewPlanerAggStage(0);
    }

    @Test
    public void testSingleTabletOutput() throws Exception {
        connectContext.getSessionVariable().setNewPlanerAggStage(2);
        FeConstants.runningUnitTest = true;
        String sql = "select S_COMMENT from supplier;";
        String plan = getFragmentPlan(sql);
        Assert.assertTrue(plan.contains(" OUTPUT EXPRS:7: S_COMMENT\n"
                + "  PARTITION: RANDOM\n"
                + "\n"
                + "  RESULT SINK\n"
                + "\n"
                + "  0:OlapScanNode\n"
                + "     TABLE: supplier"));
        connectContext.getSessionVariable().setNewPlanerAggStage(0);
        FeConstants.runningUnitTest = false;
    }

    @Test
    public void testSingleTabletOutput2() throws Exception {
        connectContext.getSessionVariable().setNewPlanerAggStage(2);
        FeConstants.runningUnitTest = true;
        String sql = "select SUM(S_NATIONKEY) from supplier;";
        String plan = getFragmentPlan(sql);
        Assert.assertTrue(plan.contains(" OUTPUT EXPRS:9: sum\n"
                + "  PARTITION: UNPARTITIONED\n"
                + "\n"
                + "  RESULT SINK\n"
                + "\n"
                + "  3:AGGREGATE (merge finalize)\n"
                + "  |  output: sum(9: sum)\n"
                + "  |  group by: \n"));
        connectContext.getSessionVariable().setNewPlanerAggStage(0);
        FeConstants.runningUnitTest = false;
    }

    @Test
    public void testJoinDecimalAndBool() throws Exception {
        String sql =
                "select t3.v1 from t3 inner join test_all_type on t3.v2 = test_all_type.id_decimal and t3.v2 > true";
        String plan = getFragmentPlan(sql);
        Assert.assertTrue(plan.contains("  0:OlapScanNode\n"
                + "     TABLE: t3\n"
                + "     PREAGGREGATION: ON\n"
                + "     PREDICATES: 2: v2 > 1"));

        Assert.assertTrue(plan.contains("  2:OlapScanNode\n"
                + "     TABLE: test_all_type\n"
                + "     PREAGGREGATION: ON\n"
                + "     partitions=0/1\n"
                + "     rollup: test_all_type\n"));
    }

    @Test
    public void testCastExprAnalyze() throws Exception {
        String sql = "select AVG(DATEDIFF(curdate(),DATE_ADD(curdate(),interval -day(curdate())+1 day))) as a FROM t0";
        String plan = getFragmentPlan(sql);
        Assert.assertFalse(plan.contains("cast(curdate() as datetime)"));
    }

    @Test
    public void testPruneSortColumns() throws Exception {
        String sql = "select count(v1) from (select v1 from t0 order by v2 limit 10) t";
        String plan = getFragmentPlan(sql);
        Assert.assertTrue(plan.contains("  3:Project\n" +
                "  |  <slot 1> : 1: v1"));
    }

    @Test
    public void testEquivalenceLoopDependency() throws Exception {
        String sql = "select * from t0 join t1 on t0.v1 = t1.v4 and cast(t0.v1 as STRING) = t0.v1";
        String plan = getFragmentPlan(sql);
        Assert.assertTrue(plan.contains("|  equal join conjunct: 1: v1 = 4: v4"));
        Assert.assertTrue(plan.contains("     TABLE: t0\n"
                + "     PREAGGREGATION: ON\n"
                + "     PREDICATES: CAST(CAST(1: v1 AS VARCHAR(65533)) AS DOUBLE) = CAST(1: v1 AS DOUBLE)\n"
                + "     partitions=0/1"));
    }

    @Test
    public void testSortWithLimitSubQuery() throws Exception {
        String sql = "select * from (select v1, v2 from t0 limit 10) a order by a.v1";
        String plan = getFragmentPlan(sql);
        Assert.assertTrue(plan.contains("  1:EXCHANGE\n" +
                "     limit: 10"));

        sql = "select * from (select v1, v2 from t0 limit 10) a order by a.v1 limit 1000";
        plan = getFragmentPlan(sql);
        Assert.assertTrue(plan.contains("  1:EXCHANGE\n" +
                "     limit: 10"));

        sql = "select * from (select v1, v2 from t0 limit 10) a order by a.v1 limit 1";
        plan = getFragmentPlan(sql);
        Assert.assertTrue(plan.contains("  1:EXCHANGE\n" +
                "     limit: 10"));

        sql = "select * from (select v1, v2 from t0 limit 1) a order by a.v1 limit 10,1";
        plan = getFragmentPlan(sql);
        Assert.assertTrue(plan.contains("  1:EXCHANGE\n" +
                "     limit: 1"));
    }

    @Test
    public void testAggWithLimitSubQuery() throws Exception {
        FeConstants.runningUnitTest = true;
        String sql = "select a.v1 from (select v1, v2 from t0 limit 10) a group by a.v1";
        String plan = getFragmentPlan(sql);
        Assert.assertTrue(plan.contains("  1:EXCHANGE\n" +
                "     limit: 10"));

        sql = "select a.v2 from (select v1, v2 from t0 limit 10) a group by a.v2";
        plan = getFragmentPlan(sql);
        Assert.assertTrue(plan.contains("  1:EXCHANGE\n" +
                "     limit: 10"));

        sql = "select count(a.v2) from (select v1, v2 from t0 limit 10) a";
        plan = getFragmentPlan(sql);
        Assert.assertTrue(plan.contains("  1:EXCHANGE\n" +
                "     limit: 10"));

        sql = "select count(a.v2) from (select v1, v2 from t0 limit 10) a group by a.v2";
        plan = getFragmentPlan(sql);
        Assert.assertTrue(plan.contains("  1:EXCHANGE\n" +
                "     limit: 10"));
        FeConstants.runningUnitTest = false;
    }

    @Test
    public void testWindowWithLimitSubQuery() throws Exception {
        String sql = "select sum(a.v1) over(partition by a.v2) from (select v1, v2 from t0 limit 10) a";
        String plan = getFragmentPlan(sql);

        Assert.assertTrue(plan.contains("  1:EXCHANGE\n" +
                "     limit: 10"));

        sql = "select sum(a.v1) over(partition by a.v2 order by a.v1) from (select v1, v2 from t0 limit 10) a";
        plan = getFragmentPlan(sql);
        Assert.assertTrue(plan.contains("  1:EXCHANGE\n" +
                "     limit: 10"));

        sql = "select sum(a.v1) over() from (select v1, v2 from t0 limit 10) a";
        plan = getFragmentPlan(sql);
        Assert.assertTrue(plan.contains("  1:EXCHANGE\n"
                + "     limit: 10\n"));
    }

    @Test
    public void testJoinWithLimitSubQuery() throws Exception {
        String sql = "select * from (select v1, v2 from t0 limit 10) a join " +
                "(select v1, v2 from t0 limit 1) b";
        String plan = getFragmentPlan(sql);
        Assert.assertTrue(plan.contains("    EXCHANGE ID: 03\n" +
                "    UNPARTITIONED"));
        Assert.assertTrue(plan.contains("    EXCHANGE ID: 01\n"
                + "    UNPARTITIONED\n"));
    }

    @Test
    public void testJoinWithLimitSubQuery1() throws Exception {
        String sql = "select * from (select v1, v2 from t0 limit 10) a join [broadcast] " +
                "(select v1, v2 from t0 limit 1) b on a.v1 = b.v1";
        String plan = getFragmentPlan(sql);
        Assert.assertTrue(plan.contains("    EXCHANGE ID: 03\n" +
                "    UNPARTITIONED"));

    }

    @Test
    public void testJoinWithLimitSubQuery2() throws Exception {
        String sql = "select * from (select v1, v2 from t0) a join [broadcast] " +
                "(select v1, v2 from t0 limit 1) b on a.v1 = b.v1";
        String plan = getFragmentPlan(sql);

        Assert.assertTrue(plan.contains("    EXCHANGE ID: 02\n" +
                "    UNPARTITIONED"));
    }

    @Test
    public void testJoinWithLimitSubQuery3() throws Exception {
        String sql = "select * from (select v1, v2 from t0 limit 10) a join [shuffle] " +
                "(select v1, v2 from t0 limit 1) b on a.v1 = b.v1";
        String plan = getFragmentPlan(sql);
        Assert.assertTrue(plan.contains("join op: INNER JOIN (PARTITIONED)"));
        Assert.assertTrue(plan.contains("  |----5:EXCHANGE\n" +
                "  |       limit: 1"));
        Assert.assertTrue(plan.contains("  2:EXCHANGE\n" +
                "     limit: 10"));
    }

    @Test
    public void testJoinWithLimitSubQuery4() throws Exception {
        String sql = "select * from (select v1, v2 from t0) a join [shuffle] " +
                "(select v4 from t1 limit 1) b on a.v1 = b.v4";
        String plan = getFragmentPlan(sql);
        Assert.assertTrue(plan.contains("join op: INNER JOIN (PARTITIONED)"));
    }

    @Test
    public void testJoinWithLimitSubQuery5() throws Exception {
        String sql = "select * from (select v1, v2 from t0 limit 10) a join [shuffle] " +
                "(select v4 from t1 ) b on a.v1 = b.v4";
        String plan = getFragmentPlan(sql);
        Assert.assertTrue(plan.contains("join op: INNER JOIN (PARTITIONED)"));
    }

    @Test
    public void testUnionWithLimitSubQuery() throws Exception {
        String sql = "select v1, v2 from t0 limit 10 union all " +
                "select v1, v2 from t0 limit 1 ";
        String plan = getFragmentPlan(sql);
        Assert.assertTrue(plan.contains("    EXCHANGE ID: 02\n" +
                "    UNPARTITIONED"));
        Assert.assertTrue(plan.contains("    EXCHANGE ID: 05\n" +
                "    UNPARTITIONED"));

        sql = "select v1, v2 from t0 union all " +
                "select a.v1, a.v2 from (select v1, v2 from t0 limit 1) a ";
        plan = getFragmentPlan(sql);
        Assert.assertTrue(plan.contains("    EXCHANGE ID: 04\n" +
                "    UNPARTITIONED"));

        sql = "select v1, v2 from t0 limit 10 union all " +
                "select v1, v2 from t0";
        plan = getFragmentPlan(sql);
        Assert.assertTrue(plan.contains("    EXCHANGE ID: 02\n" +
                "    UNPARTITIONED"));
    }

    @Test
    public void testSubqueryGatherJoin() throws Exception {
        String sql = "select t1.v5 from (select * from t0 limit 1) as x inner join t1 on x.v1 = t1.v4";
        String plan = getFragmentPlan(sql);
        Assert.assertTrue(plan.contains(" OUTPUT EXPRS:\n"
                + "  PARTITION: RANDOM\n"
                + "\n"
                + "  STREAM DATA SINK\n"
                + "    EXCHANGE ID: 02\n"
                + "    UNPARTITIONED\n"
                + "\n"
                + "  1:OlapScanNode\n"
                + "     TABLE: t0"));
    }

    @Test
    public void testSubqueryBroadJoin() throws Exception {
        String sql = "select t1.v5 from t0 inner join[broadcast] t1 on cast(t0.v1 as int) = cast(t1.v4 as int)";
        String plan = getFragmentPlan(sql);
        Assert.assertTrue(plan.contains("  |  equal join conjunct: 7: cast = 8: cast\n"));
        Assert.assertTrue(plan.contains("<slot 7> : CAST(1: v1 AS INT)"));
        Assert.assertTrue(plan.contains("<slot 8> : CAST(4: v4 AS INT)"));
    }

    @Test
    public void testMergeLimitForFilterNode() throws Exception {
        String sql =
                "SELECT CAST(nullif(subq_0.c1, subq_0.c1) AS INTEGER) AS c0, subq_0.c0 AS c1, 42 AS c2, subq_0.c0 AS "
                        + "c3, subq_0.c1 AS c4\n"
                        +
                        "\t, subq_0.c0 AS c5, subq_0.c0 AS c6\n" +
                        "FROM (\n" +
                        "\tSELECT ref_2.v8 AS c0, ref_2.v8 AS c1\n" +
                        "\tFROM t2 ref_0\n" +
                        "\t\tRIGHT JOIN t1 ref_1 ON ref_0.v7 = ref_1.v4\n" +
                        "\t\tRIGHT JOIN t2 ref_2 ON ref_1.v4 = ref_2.v7\n" +
                        "\tWHERE ref_1.v4 IS NOT NULL\n" +
                        "\tLIMIT 110\n" +
                        ") subq_0\n" +
                        "WHERE CAST(coalesce(true, true) AS BOOLEAN) < true\n" +
                        "LIMIT 157";
        String plan = getFragmentPlan(sql);
        Assert.assertTrue(plan.contains("10:SELECT\n" +
                "  |  predicates: coalesce(TRUE, TRUE) < TRUE\n" +
                "  |  limit: 157"));
    }

    @Test
    public void testSortProject() throws Exception {
        String sql = "select avg(null) over (order by ref_0.v1) as c2 "
                + "from t0 as ref_0 left join t1 as ref_1 on (ref_0.v1 = ref_1.v4 );";
        String plan = getThriftPlan(sql);
        Assert.assertTrue(plan.contains(
                "sort_tuple_slot_exprs:[TExpr(nodes:[TExprNode(node_type:SLOT_REF, type:TTypeDesc(types:[TTypeNode"
                        + "(type:SCALAR, scalar_type:TScalarType(type:BIGINT))]), num_children:0, slot_ref:TSlotRef"
                        + "(slot_id:1, tuple_id:2), output_scale:-1, output_column:-1, "
                        + "has_nullable_child:false, is_nullable:true, is_monotonic:true)])]"));
    }

    @Test
    public void testScalarRewrite() throws Exception {
        String sql = "select t0.v1, case when true then t0.v1 else t0.v1 end from t0;";
        String plan = getFragmentPlan(sql);
        Assert.assertTrue(plan.contains(" OUTPUT EXPRS:1: v1 | 1: v1\n"));
    }

    @Test
    public void testScalarRewrite2() throws Exception {
        String sql = "select j.x1, j.x2 from "
                + "(select t0.v1 as x1, case when true then t0.v1 else t0.v1 end as x2, t0.v3 as x3 from t0 limit 10)"
                + " as j "
                + "where j.x3 > 1;";
        String plan = getFragmentPlan(sql);
        Assert.assertTrue(plan.contains("  2:Project\n"
                + "  |  <slot 1> : 1: v1\n"
                + "  |  \n"
                + "  1:SELECT\n"
                + "  |  predicates: 3: v3 > 1\n"
                + "  |  \n"
                + "  0:OlapScanNode\n"
                + "     TABLE: t0\n"));
    }

    @Test
    public void testJoinLimit() throws Exception {
        String sql;
        String plan;
        sql = "select * from t0 inner join t1 on t0.v1 = t1.v4 limit 10";
        plan = getFragmentPlan(sql);
        Assert.assertTrue(plan.contains("  |  join op: INNER JOIN (BROADCAST)\n"
                + "  |  hash predicates:\n"
                + "  |  colocate: false, reason: \n"
                + "  |  equal join conjunct: 1: v1 = 4: v4\n"
                + "  |  limit: 10\n"
                + "  |  \n"
                + "  |----2:EXCHANGE\n"
                + "  |    \n"
                + "  0:OlapScanNode\n"
                + "     TABLE: t0"));

        sql = "select * from t0 left anti join t1 on t0.v1 = t1.v4 limit 10";
        plan = getFragmentPlan(sql);
        Assert.assertTrue(plan.contains("  |  join op: LEFT ANTI JOIN (BROADCAST)\n"
                + "  |  hash predicates:\n"
                + "  |  colocate: false, reason: \n"
                + "  |  equal join conjunct: 1: v1 = 4: v4\n"
                + "  |  limit: 10\n"
                + "  |  \n"
                + "  |----2:EXCHANGE\n"
                + "  |    \n"
                + "  0:OlapScanNode\n"
                + "     TABLE: t0\n"));

        sql = "select * from t0 right semi join t1 on t0.v1 = t1.v4 limit 10";
        plan = getFragmentPlan(sql);
        Assert.assertTrue(plan.contains("  |  join op: LEFT SEMI JOIN (BROADCAST)\n"
                + "  |  hash predicates:\n"
                + "  |  colocate: false, reason: \n"
                + "  |  equal join conjunct: 4: v4 = 1: v1\n"
                + "  |  limit: 10\n"
                + "  |  \n"
                + "  |----2:EXCHANGE\n"
                + "  |    \n"
                + "  0:OlapScanNode\n"
                + "     TABLE: t1\n"));
    }

    @Test
    public void testJoinLimitLeft() throws Exception {
        String sql = "select * from t0 left outer join t1 on t0.v1 = t1.v4 limit 10";
        String plan = getFragmentPlan(sql);
        Assert.assertTrue(plan.contains("  |  join op: LEFT OUTER JOIN (BROADCAST)\n" +
                "  |  hash predicates:\n" +
                "  |  colocate: false, reason: \n" +
                "  |  equal join conjunct: 1: v1 = 4: v4\n" +
                "  |  limit: 10\n" +
                "  |  \n" +
                "  |----2:EXCHANGE\n" +
                "  |    \n" +
                "  0:OlapScanNode"));
        Assert.assertTrue(plan.contains("     TABLE: t0\n"
                + "     PREAGGREGATION: ON\n"
                + "     partitions=0/1\n"
                + "     rollup: t0\n"
                + "     tabletRatio=0/0\n"
                + "     tabletList=\n"
                + "     cardinality=1\n"
                + "     avgRowSize=3.0\n"
                + "     numNodes=0\n"
                + "     limit: 10"));
    }

    @Test
    public void testJoinLimitFull() throws Exception {
        String sql;
        String plan;
        sql = "select * from t0 full outer join t1 on t0.v1 = t1.v4 limit 10";
        plan = getFragmentPlan(sql);
        Assert.assertTrue(plan.contains("  4:HASH JOIN\n"
                + "  |  join op: FULL OUTER JOIN (PARTITIONED)\n"
                + "  |  hash predicates:\n"
                + "  |  colocate: false, reason: \n"
                + "  |  equal join conjunct: 1: v1 = 4: v4\n"
                + "  |  limit: 10\n"
                + "  |  \n"
                + "  |----3:EXCHANGE\n"
                + "  |       limit: 10\n"
                + "  |    \n"
                + "  1:EXCHANGE\n"
                + "     limit: 10\n"));

        sql = "select * from t0, t1 limit 10";
        plan = getFragmentPlan(sql);
        Assert.assertTrue(plan.contains("3:CROSS JOIN\n" +
                "  |  cross join:\n" +
                "  |  predicates is NULL.\n" +
                "  |  limit: 10\n" +
                "  |  \n" +
                "  |----2:EXCHANGE\n" +
                "  |       limit: 10\n" +
                "  |    \n" +
                "  0:OlapScanNode\n" +
                "     TABLE: t0"));
    }

    @Test
    public void testAggregateConst() throws Exception {
        String sql = "select 'a', v2, sum(v1) from t0 group by 'a', v2; ";
        String plan = getFragmentPlan(sql);
        Assert.assertTrue(plan.contains("  2:Project\n"
                + "  |  <slot 2> : 2: v2\n"
                + "  |  <slot 5> : 5: sum\n"
                + "  |  <slot 6> : 'a'\n"
                + "  |  \n"
                + "  1:AGGREGATE (update finalize)\n"
                + "  |  output: sum(1: v1)\n"
                + "  |  group by: 2: v2\n"));
    }

    @Test
    public void testAggregateAllConst() throws Exception {
        String sql = "select 'a', 'b' from t0 group by 'a', 'b'; ";
        String plan = getFragmentPlan(sql);
        Assert.assertTrue(plan.contains("  3:Project\n"
                + "  |  <slot 4> : 4: expr\n"
                + "  |  <slot 6> : 'b'\n"
                + "  |  \n"
                + "  2:AGGREGATE (update finalize)\n"
                + "  |  group by: 4: expr\n"
                + "  |  \n"
                + "  1:Project\n"
                + "  |  <slot 4> : 'a'\n"
                + "  |  \n"
                + "  0:OlapScanNode\n"
                + "     TABLE: t0"));
    }

    @Test
    public void testSupersetEnforce() throws Exception {
        String sql = "select * from (select v3, rank() over (partition by v1 order by v2) as j1 from t0) as x0 "
                + "join t1 on x0.v3 = t1.v4 order by x0.v3, t1.v4 limit 100;";
        getFragmentPlan(sql);
    }

    @Test
    public void testMergeProject() throws Exception {
        String sql = "select case when v1 then 2 else 2 end from (select v1, case when true then v1 else v1 end as c2"
                + " from t0 limit 1) as x where c2 > 2 limit 2;";
        String plan = getFragmentPlan(sql);
        Assert.assertTrue(plan.contains("  2:Project\n"
                + "  |  <slot 4> : 2\n"
                + "  |  limit: 2\n"
                + "  |  \n"
                + "  1:SELECT\n"
                + "  |  predicates: 1: v1 > 2\n"
                + "  |  limit: 2\n"
                + "  |  \n"
                + "  0:OlapScanNode\n"
                + "     TABLE: t0"));
    }

    @Test
    public void testUsingJoin() throws Exception {
        String sql = "select * from t0 as x0 join t0 as x1 using(v1);";
        String plan = getFragmentPlan(sql);
        Assert.assertTrue(plan.contains("  2:HASH JOIN\n"
                + "  |  join op: INNER JOIN (COLOCATE)\n"
                + "  |  hash predicates:\n"
                + "  |  colocate: true\n"
                + "  |  equal join conjunct: 1: v1 = 4: v1"));
    }

    @Test(expected = SemanticException.class)
    public void testArithCastCheck() throws Exception {
        String sql = "select v1 + h1 from test_object;";
        getFragmentPlan(sql);
    }

    @Test
    public void testNullSafeEqualJoin() throws Exception {
        String sql = "select * from t0 join t1 on t0.v3 <=> t1.v4";
        String plan = getFragmentPlan(sql);
        Assert.assertTrue(plan.contains("equal join conjunct: 3: v3 <=> 4: v4"));

        sql = "select * from t0 left join t1 on t0.v3 <=> t1.v4";
        plan = getFragmentPlan(sql);
        Assert.assertTrue(plan.contains("equal join conjunct: 3: v3 <=> 4: v4"));
    }

    @Test
    public void testColocateHint() throws Exception {
        String sql = "select * from t0 as x0 inner join t0 as x1 on x0.v1 = x1.v1;";
        String plan = getFragmentPlan(sql);
        Assert.assertTrue(plan.contains("  |  join op: INNER JOIN (COLOCATE)\n"
                + "  |  hash predicates:\n"
                + "  |  colocate: true"));

        sql = "select * from t0 as x0 inner join[shuffle] t0 as x1 on x0.v1 = x1.v1;";
        plan = getFragmentPlan(sql);
        Assert.assertTrue(plan.contains("  |  join op: INNER JOIN (PARTITIONED)\n"
                + "  |  hash predicates:\n"
                + "  |  colocate: false, reason: "));

        sql = "select * from t0 as x0 inner join[colocate] t0 as x1 on x0.v1 = x1.v1;";
        plan = getFragmentPlan(sql);
        Assert.assertTrue(plan.contains("  |  join op: INNER JOIN (COLOCATE)\n"
                + "  |  hash predicates:\n"
                + "  |  colocate: true"));
    }

    @Test
    public void testBucketHint() throws Exception {
        FeConstants.runningUnitTest = true;
        String sql = "select * from t0 as x0 inner join t1 as x1 on x0.v1 = x1.v4;";
        String plan = getFragmentPlan(sql);
        Assert.assertTrue(plan.contains("  |  join op: INNER JOIN (BUCKET_SHUFFLE)\n"
                + "  |  hash predicates:\n"
                + "  |  colocate: false, reason: "));

        sql = "select * from t0 as x0 inner join[shuffle] t1 as x1 on x0.v1 = x1.v4;";
        plan = getFragmentPlan(sql);
        Assert.assertTrue(plan.contains("  |  join op: INNER JOIN (PARTITIONED)\n"
                + "  |  hash predicates:\n"
                + "  |  colocate: false, reason: "));

        sql = "select * from t0 as x0 inner join[bucket] t1 as x1 on x0.v1 = x1.v4;";
        plan = getFragmentPlan(sql);
        Assert.assertTrue(plan.contains("  |  join op: INNER JOIN (BUCKET_SHUFFLE)\n"
                + "  |  hash predicates:\n"
                + "  |  colocate: false, reason: "));
        FeConstants.runningUnitTest = false;
    }

    @Test
    public void testInformationSchema() throws Exception {
        String sql = "select column_name from information_schema.columns limit 1;";
        String plan = getFragmentPlan(sql);
        Assert.assertTrue(plan.contains("  RESULT SINK\n" +
                "\n" +
                "  0:SCAN SCHEMA\n" +
                "     limit: 1\n"));
    }

    @Test
    public void testInformationSchema1() throws Exception {
        String sql = "select column_name, UPPER(DATA_TYPE) from information_schema.columns;";
        String plan = getFragmentPlan(sql);
        Assert.assertTrue(plan.contains("  1:Project\n"
                + "  |  <slot 4> : 4: COLUMN_NAME\n"
                + "  |  <slot 25> : upper(8: DATA_TYPE)\n"
                + "  |  \n"
                + "  0:SCAN SCHEMA\n"));
    }

    @Test
    public void testJoinOnInDatePredicate() throws Exception {
        String sql =
                "select a.id_datetime from test_all_type as a join test_all_type as b where a.id_date in (b.id_date)";
        String plan = getFragmentPlan(sql);
        Assert.assertFalse(plan.contains("CAST(9: id_date AS DATETIME)"));
        Assert.assertTrue(plan.contains("equal join conjunct: 9: id_date = 19: id_date"));
    }

    @Test
    public void testDecimalV3LiteralCast() throws Exception {
        String sql =
                "select id_datetime from test_all_type WHERE CAST(IF(true, 0.38542880072101215, '-Inf')  AS BOOLEAN )";
        String thrift = getThriftPlan(sql);
        Assert.assertTrue(thrift.contains("string_literal:TStringLiteral(value:0.38542880072101215)"));
    }

    @Test
    public void testMysqlTableFilter() throws Exception {
        String sql = "select * from ods_order where order_dt = '2025-08-07' and order_no = 'p' limit 10;";
        String plan = getFragmentPlan(sql);
        Assert.assertTrue(plan.contains("0:SCAN MYSQL\n" +
                "     TABLE: `ods_order`\n" +
                "     Query: SELECT `order_dt`, `order_no`, `org_order_no`, `bank_transaction_id`, `up_trade_no`, `mchnt_no`, `pay_st` FROM `ods_order` WHERE (order_dt = '2025-08-07') AND (order_no = 'p')\n" +
                "     limit: 10"));
    }

    @Test
    public void testMysqlTableAggregateSort() throws Exception {
        String sql = "select order_dt,order_no,sum(pay_st) from ods_order where order_dt = '2025-08-07' group by " +
                "order_dt,order_no order by order_no limit 10;";
        String plan = getFragmentPlan(sql);
        Assert.assertTrue(plan.contains("2:TOP-N\n" +
                "  |  order by: <slot 2> 2: order_no ASC\n" +
                "  |  offset: 0\n" +
                "  |  limit: 10\n" +
                "  |  \n" +
                "  1:AGGREGATE (update finalize)\n" +
                "  |  output: sum(pay_st)\n" +
                "  |  group by: order_dt, order_no\n" +
                "  |  \n" +
                "  0:SCAN MYSQL\n" +
                "     TABLE: `ods_order`\n" +
                "     Query: SELECT `order_dt`, `order_no`, `pay_st` FROM `ods_order` WHERE (order_dt = '2025-08-07')"));
    }

    @Test
    public void testMysqlTableJoin() throws Exception {
        String sql = "select order_dt,order_no,sum(pay_st) from ods_order join test_all_type on order_no = t1a where " +
                "order_dt = '2025-08-07' group by order_dt,order_no order by order_no limit 10;";
        String plan = getFragmentPlan(sql);
        Assert.assertTrue(plan.contains("3:HASH JOIN\n" +
                "  |  join op: INNER JOIN (BROADCAST)\n" +
                "  |  hash predicates:\n" +
                "  |  colocate: false, reason: \n" +
                "  |  equal join conjunct: order_no = 8: t1a\n" +
                "  |  \n" +
                "  |----2:EXCHANGE\n" +
                "  |    \n" +
                "  0:SCAN MYSQL\n" +
                "     TABLE: `ods_order`\n" +
                "     Query: SELECT `order_dt`, `order_no`, `pay_st` FROM `ods_order` WHERE (order_dt = '2025-08-07')"));
    }

    @Test
    public void testMysqlPredicateWithoutCast() throws Exception {
        String sql = "select * from ods_order where pay_st = 214748364;";
        String plan = getFragmentPlan(sql);
        Assert.assertTrue(plan.contains(
                "Query: SELECT `order_dt`, `order_no`, `org_order_no`, `bank_transaction_id`, `up_trade_no`, `mchnt_no`, `pay_st` FROM `ods_order` WHERE (pay_st = 214748364)"));
    }

    @Test
    public void testSqlSelectLimitSession() throws Exception {
        connectContext.getSessionVariable().setSqlSelectLimit(10);
        String sql = "select * from test_all_type";
        String plan = getFragmentPlan(sql);
        Assert.assertTrue(plan.contains("limit: 10"));

        connectContext.getSessionVariable().setSqlSelectLimit(10);
        sql = "select * from test_all_type limit 20000";
        plan = getFragmentPlan(sql);
        Assert.assertTrue(plan.contains("limit: 20000"));

        connectContext.getSessionVariable().setSqlSelectLimit(SessionVariable.DEFAULT_SELECT_LIMIT);
        sql = "select * from test_all_type";
        plan = getFragmentPlan(sql);
        Assert.assertFalse(plan.contains("limit: 10"));

        connectContext.getSessionVariable().setSqlSelectLimit(8888);
        sql = "select * from (select * from test_all_type limit 10) as a join " +
                "(select * from test_all_type limit 100) as b";
        plan = getFragmentPlan(sql);
        Assert.assertTrue(plan.contains("limit: 8888"));
        connectContext.getSessionVariable().setSqlSelectLimit(SessionVariable.DEFAULT_SELECT_LIMIT);

        connectContext.getSessionVariable().setSqlSelectLimit(-100);
        sql = "select * from test_all_type";
        plan = getFragmentPlan(sql);
        Assert.assertFalse(plan.contains("limit"));

        connectContext.getSessionVariable().setSqlSelectLimit(0);
        sql = "select * from test_all_type";
        plan = getFragmentPlan(sql);
        Assert.assertTrue(plan.contains("EMPTYSET"));
        connectContext.getSessionVariable().setSqlSelectLimit(SessionVariable.DEFAULT_SELECT_LIMIT);
    }

    @Test
    public void testBetweenDate() throws Exception {
        String sql = "select * from test_all_type where id_date between '2020-12-12' and '2021-12-12'";
        String plan = getFragmentPlan(sql);
        Assert.assertTrue(plan.contains("PREDICATES: 9: id_date >= '2020-12-12', 9: id_date <= '2021-12-12'"));
    }

    @Test
    public void testOrderBySameColumnDiffOrder() throws Exception {
        String sql = "select v1 from t0 order by v1 desc, v1 asc";
        String plan = getFragmentPlan(sql);
        Assert.assertTrue(plan.contains("1:SORT\n" +
                "  |  order by: <slot 1> 1: v1 DESC"));
    }

    @Test
    public void testMysqlTableWithPredicate() throws Exception {
        String sql = "select max(order_dt) over (partition by order_no) from ods_order where order_no > 1";
        String plan = getThriftPlan(sql);
        Assert.assertFalse(plan.contains("use_vectorized:false"));
    }

    @Test
    public void testMysqlJoinSelf() throws Exception {
        String sql = "SELECT ref_0.order_dt AS c0\n" +
                "  FROM ods_order ref_0\n" +
                "    LEFT JOIN ods_order ref_1 ON ref_0.order_dt = ref_1.order_dt\n" +
                "  WHERE ref_1.order_no IS NOT NULL;";
        String plan = getFragmentPlan(sql);
        Assert.assertTrue(plan.contains("4:HASH JOIN\n" +
                "  |  join op: INNER JOIN (BROADCAST)"));
    }

    @Test
    public void testCastType() throws Exception {
        String sql = "select * from test_all_type where t1a = 123 AND t1b = 999999999 AND t1d = 999999999 "
                + "AND id_datetime = '2020-12-20 20:20:20' AND id_date = '2020-12-11' AND id_datetime = 'asdlfkja';";
        String plan = getFragmentPlan(sql);
        Assert.assertTrue(plan.contains("1: t1a = '123', CAST(2: t1b AS INT) = 999999999, 4: t1d = 999999999, "
                + "8: id_datetime = '2020-12-20 20:20:20', 9: id_date = '2020-12-11', "
                + "8: id_datetime = CAST('asdlfkja' AS DATETIME)"));
    }

    @Test
    public void testCountDistinctWithMultiColumns() throws Exception {
        String sql = "select count(distinct t1b,t1c) from test_all_type";
        String plan = getFragmentPlan(sql);
        Assert.assertTrue(plan.contains("6:AGGREGATE (merge finalize)"));
        Assert.assertTrue(plan.contains("4:AGGREGATE (update serialize)\n" +
                "  |  output: count(if(2: t1b IS NULL, NULL, 3: t1c))"));
    }

    @Test
    public void testCountDistinctWithIfNested() throws Exception {
        String sql = "select count(distinct t1b,t1c,t1d) from test_all_type";
        String plan = getFragmentPlan(sql);
        Assert.assertTrue(plan.contains("output: count(if(2: t1b IS NULL, NULL, if(3: t1c IS NULL, NULL, 4: t1d)))"));

        sql = "select count(distinct t1b,t1c,t1d,t1e) from test_all_type group by t1f";
        plan = getFragmentPlan(sql);
        Assert.assertTrue(plan.contains(
                "output: count(if(2: t1b IS NULL, NULL, if(3: t1c IS NULL, NULL, if(4: t1d IS NULL, NULL, 5: t1e))))"));
    }

    @Test
    public void testCountDistinctGroupByWithMultiColumns() throws Exception {
        String sql = "select count(distinct t1b,t1c) from test_all_type group by t1d";
        String plan = getFragmentPlan(sql);
        Assert.assertTrue(plan.contains("4:AGGREGATE (update finalize)\n" +
                "  |  output: count(if(2: t1b IS NULL, NULL, 3: t1c))"));
    }

    @Test
    public void testCountDistinctWithDiffMultiColumns() throws Exception {
        String sql = "select count(distinct t1b,t1c), count(distinct t1b,t1d) from test_all_type";
        try {
            getFragmentPlan(sql);
        } catch (StarRocksPlannerException e) {
            Assert.assertEquals(
                    "The query contains multi count distinct or sum distinct, each can't have multi columns.",
                    e.getMessage());
        }
    }

    @Test
    public void testCountDistinctWithSameMultiColumns() throws Exception {
        String sql = "select count(distinct t1b,t1c), count(distinct t1b,t1c) from test_all_type";
        String plan = getFragmentPlan(sql);
        Assert.assertTrue(plan.contains("6:AGGREGATE (merge finalize)"));

        sql = "select count(distinct t1b,t1c), count(distinct t1b,t1c) from test_all_type group by t1d";
        plan = getFragmentPlan(sql);
        Assert.assertTrue(plan.contains("4:AGGREGATE (update finalize)"));
    }

    @Test
    public void testMultiScalarSubquery() throws Exception {
        String sql = "SELECT CASE \n"
                + "    WHEN (SELECT count(*) FROM t1 WHERE v4 BETWEEN 1 AND 20) > 74219\n"
                + "    THEN ( \n"
                + "        SELECT avg(v7) FROM t2 WHERE v7 BETWEEN 1 AND 20\n"
                + "        )\n"
                + "    ELSE (\n"
                + "        SELECT avg(v8) FROM t2 WHERE v8 BETWEEN 1 AND 20\n"
                + "        ) END AS bucket1\n"
                + "FROM t0\n"
                + "WHERE v1 = 1;";
        String plan = getFragmentPlan(sql);
        Assert.assertNotNull(plan);
    }

    @Test
    public void testWindowDuplicatedColumnInPartitionExprAndOrderByExpr() throws Exception {
        String sql = "select v1, sum(v2) over (partition by v1, v2 order by v2 desc) as sum1 from t0";
        String plan = getFragmentPlan(sql);
        Assert.assertNotNull(plan);
    }

    @Test
    public void testSelectDistinctWithOrderBy() throws Exception {
        String sql = "select distinct v1 from tarray order by v1+1";
        String plan = getFragmentPlan(sql);
        Assert.assertTrue(plan.contains("2:Project\n" +
                "  |  <slot 1> : 1: v1\n" +
                "  |  <slot 4> : 1: v1 + 1"));
    }

    @Test
    public void testSelectDistinctWithOrderBy2() throws Exception {
        String sql = "select distinct v1+1 as v from tarray order by v+1";
        String plan = getFragmentPlan(sql);
        Assert.assertTrue(plan.contains("3:Project\n" +
                "  |  <slot 4> : 4: expr\n" +
                "  |  <slot 5> : 4: expr + 1\n"));
        Assert.assertTrue(plan.contains("1:Project\n" +
                "  |  <slot 4> : 1: v1 + 1"));
    }

    @Test
    public void testSelectArrayElement() throws Exception {
        String sql = "select [1,2][1]";
        String plan = getFragmentPlan(sql);
        Assert.assertTrue(plan.contains("ARRAY<tinyint(4)>[1,2][1]"));

        sql = "select [][1]";
        plan = getFragmentPlan(sql);
        Assert.assertTrue(plan.contains("ARRAY<unknown type: NULL_TYPE>[][1]"));
    }

    @Test
    public void testSelectMultidimensionalArray() throws Exception {
        String sql = "select [[1,2],[3,4]][1][2]";
        String plan = getFragmentPlan(sql);
        Assert.assertTrue(plan.contains("ARRAY<ARRAY<tinyint(4)>>[[1,2],[3,4]][1][2]"));
    }

    @Test
    public void testSelectArrayElementFromArrayColumn() throws Exception {
        String sql = "select v3[1] from tarray";
        String plan = getFragmentPlan(sql);
        Assert.assertTrue(plan.contains("1:Project\n" +
                "  |  <slot 4> : 3: v3[1]"));
    }

    @Test
    public void testArrayElementWithFunction() throws Exception {
        String sql = "select v1, sum(v3[1]) from tarray group by v1";
        String plan = getFragmentPlan(sql);
        Assert.assertTrue(plan.contains("1:Project\n" +
                "  |  <slot 1> : 1: v1\n" +
                "  |  <slot 4> : 3: v3[1]"));
    }

    @Test
    public void testArrayCountDistinctWithOrderBy() throws Exception {
        String sql = "select distinct v3 from tarray order by v3[1];";
        String plan = getFragmentPlan(sql);
        Assert.assertTrue(plan.contains("2:Project\n" +
                "  |  <slot 3> : 3: v3\n" +
                "  |  <slot 4> : 3: v3[1]"));
    }

    @Test
    public void testArrayElementExpr() throws Exception {
        String sql = "select [][1] + 1, [1,2,3][1] + [[1,2,3],[1,1,1]][2][2]";
        String plan = getFragmentPlan(sql);
        Assert.assertTrue(plan.contains(
                "NULL | CAST(ARRAY<tinyint(4)>[1,2,3][1] AS BIGINT) + CAST(ARRAY<ARRAY<tinyint(4)>>[[1,2,3],[1,1,1]][2][2] AS BIGINT)"));

        sql = "select v1, v3[1] + [1,2,3][1] as v, sum(v3[1]) from tarray group by v1, v order by v";
        plan = getFragmentPlan(sql);
        Assert.assertTrue(plan.contains("2:AGGREGATE (update finalize)\n" +
                "  |  output: sum(5: expr)\n" +
                "  |  group by: 1: v1, 4: expr\n" +
                "  |  \n" +
                "  1:Project\n" +
                "  |  <slot 1> : 1: v1\n" +
                "  |  <slot 4> : 3: v3[1] + CAST(ARRAY<tinyint(4)>[1,2,3][1] AS BIGINT)\n" +
                "  |  <slot 5> : 3: v3[1]\n"));
    }

    @Test
    public void testSetVar() throws Exception {
        String sql = "select * from db1.tbl3 as t1 JOIN db1.tbl4 as t2 ON t1.c2 = t2.c2";
        String plan = getFragmentPlan(sql);
        Assert.assertTrue(plan.contains("join op: INNER JOIN (BROADCAST)"));

        sql = "select /*+ SET_VAR(broadcast_row_limit=0) */ * from db1.tbl3 as t1 JOIN db1.tbl4 as t2 ON t1.c2 = t2.c2";
        plan = getFragmentPlan(sql);
        Assert.assertTrue(plan.contains("join op: INNER JOIN (PARTITIONED)"));
    }

    @Test
    public void testAggregateTwoLevelToOneLevelOptimization() throws Exception {
        String sql = "SELECT c2, count(*) FROM db1.tbl3 WHERE c1<10 GROUP BY c2;";
        String plan = getFragmentPlan(sql);
        Assert.assertEquals(1, StringUtils.countMatches(plan, "AGGREGATE (update finalize)"));

        sql = " SELECT c2, count(*) FROM (SELECT t1.c2 as c2 FROM db1.tbl3 as t1 INNER JOIN [shuffle] db1.tbl4 " +
                "as t2 ON t1.c2=t2.c2 WHERE t1.c1<10) as t3 GROUP BY c2;";
        plan = getFragmentPlan(sql);
        Assert.assertEquals(1, StringUtils.countMatches(plan, "AGGREGATE (merge finalize)"));

        sql = "SELECT c2, count(*) FROM db1.tbl5 GROUP BY c2;";
        plan = getFragmentPlan(sql);
        Assert.assertEquals(1, StringUtils.countMatches(plan, "AGGREGATE (update finalize)"));

        sql = "SELECT c3, count(*) FROM db1.tbl4 GROUP BY c3;";
        plan = getFragmentPlan(sql);
        Assert.assertEquals(1, StringUtils.countMatches(plan, "AGGREGATE (update finalize)"));
    }

    @Test
    public void testExplicitlyBroadcastJoin() throws Exception {
        String sql = "select * from db1.tbl1 join [BROADCAST] db1.tbl2 on tbl1.k1 = tbl2.k3";
        String plan = getFragmentPlan(sql);
        Assert.assertEquals(1, StringUtils.countMatches(plan, "INNER JOIN (BROADCAST)"));

        sql = "select * from db1.tbl1 join [SHUFFLE] db1.tbl2 on tbl1.k1 = tbl2.k3";
        plan = getFragmentPlan(sql);
        Assert.assertEquals(1, StringUtils.countMatches(plan, "INNER JOIN (PARTITIONED)"));
    }

    @Test
    public void testWindowDuplicatePartition() throws Exception {
        String sql = "select max(v3) over (partition by v2,v2,v2 order by v2,v2) from t0;";
        String plan = getFragmentPlan(sql);
        Assert.assertTrue(plan.contains("  2:SORT\n"
                + "  |  order by: <slot 2> 2: v2 ASC\n"
                + "  |  offset: 0"));

    }

    @Test
    public void testBitmapQuery() throws Exception {
        starRocksAssert.query(
                "select * from test.bitmap_table;").explainContains(
                "OUTPUT EXPRS:1: id | 2: id2"
        );

        starRocksAssert.query("select count(id2) from test.bitmap_table;")
                .explainContains("OUTPUT EXPRS:3: count",
                        "1:AGGREGATE (update finalize)", "output: count(2: id2)", "group by:", "0:OlapScanNode",
                        "PREAGGREGATION: OFF. Reason: Aggregate Operator not match: COUNT <--> BITMAP_UNION");

        starRocksAssert.query("select group_concat(id2) from test.bitmap_table;")
                .analysisError(
                        "group_concat requires first parameter to be of getType() STRING: group_concat(`default_cluster:test`.`bitmap_table`.`id2`)");

        starRocksAssert.query("select sum(id2) from test.bitmap_table;").analysisError(
                "sum requires a numeric parameter: sum(`default_cluster:test`.`bitmap_table`.`id2`)");

        starRocksAssert.query("select avg(id2) from test.bitmap_table;")
                .analysisError("avg requires a numeric parameter: avg(`default_cluster:test`.`bitmap_table`.`id2`)");

        starRocksAssert.query("select max(id2) from test.bitmap_table;").analysisError(Type.OnlyMetricTypeErrorMsg);

        starRocksAssert.query("select min(id2) from test.bitmap_table;").analysisError(Type.OnlyMetricTypeErrorMsg);

        starRocksAssert.query("select count(*) from test.bitmap_table group by id2;")
                .analysisError(Type.OnlyMetricTypeErrorMsg);

        starRocksAssert.query("select count(*) from test.bitmap_table where id2 = 1;").analysisError(
                "binary type bitmap with type double is invalid.");
    }

    @Test
    public void testHLLTypeQuery() throws Exception {
        starRocksAssert.query("select * from test.hll_table;").explainContains(
                "OUTPUT EXPRS:1: id | 2: id2");

        starRocksAssert.query("select count(id2) from test.hll_table;").explainContains("OUTPUT EXPRS:3: count",
                "1:AGGREGATE (update finalize)", "output: count(2: id2)", "group by:", "0:OlapScanNode",
                "PREAGGREGATION: OFF. Reason: Aggregate Operator not match: COUNT <--> HLL_UNION");

        starRocksAssert.query("select group_concat(id2) from test.hll_table;")
                .analysisError("No matching function with signature: group_concat(hll).");

        starRocksAssert.query("select sum(id2) from test.hll_table;")
                .analysisError("No matching function with signature: sum(hll).");

        starRocksAssert.query("select avg(id2) from test.hll_table;")
                .analysisError("No matching function with signature: avg(hll).");

        starRocksAssert.query("select max(id2) from test.hll_table;").analysisError(Type.OnlyMetricTypeErrorMsg);

        starRocksAssert.query("select min(id2) from test.hll_table;").analysisError(Type.OnlyMetricTypeErrorMsg);

        starRocksAssert.query("select min(id2) from test.hll_table;").analysisError(Type.OnlyMetricTypeErrorMsg);

        starRocksAssert.query("select count(*) from test.hll_table group by id2;")
                .analysisError(Type.OnlyMetricTypeErrorMsg);

        starRocksAssert.query("select count(*) from test.hll_table where id2 = 1").analysisError(
                "binary type hll with type double is invalid.");
    }

    @Test
    public void testCountDistinctRewrite() throws Exception {
        String sql = "select count(distinct id) from test.bitmap_table";
        starRocksAssert.query(sql).explainContains("count(1: id)", "multi_distinct_count(1: id)");

        sql = "select count(distinct id2) from test.bitmap_table";
        starRocksAssert.query(sql).explainContains("count(2: id2)", "bitmap_union_count(2: id2)");

        sql = "select sum(id) / count(distinct id2) from test.bitmap_table";
        starRocksAssert.query(sql).explainContains("output: sum(1: id), bitmap_union_count(2: id2)");

        sql = "select count(distinct id2) from test.hll_table";
        starRocksAssert.query(sql).explainContains("hll_union_agg(2: id2)", "3: count");

        sql = "select sum(id) / count(distinct id2) from test.hll_table";
        starRocksAssert.query(sql).explainContains("sum(1: id), hll_union_agg(2: id2)");

        sql = "select count(distinct id2) from test.bitmap_table group by id order by count(distinct id2)";
        starRocksAssert.query(sql).explainContains();

        sql = "select count(distinct id2) from test.bitmap_table having count(distinct id2) > 0";
        starRocksAssert.query(sql)
                .explainContains("bitmap_union_count(2: id2)", "having: 3: count > 0");

        sql = "select count(distinct id2) from test.bitmap_table order by count(distinct id2)";
        starRocksAssert.query(sql).explainContains("3: count", "3:MERGING-EXCHANGE",
                "order by: <slot 3> 3: count ASC",
                "output: bitmap_union_count(2: id2)");
    }

    @Test
    public void testDateTypeCastSyntax() throws Exception {
        String castSql = "select * from test.baseall where k11 < cast('2020-03-26' as date)";
        starRocksAssert.query(castSql).explainContains("8: k11 < '2020-03-26 00:00:00'");

        String castSql2 = "select str_to_date('11/09/2011', '%m/%d/%Y');";
        starRocksAssert.query(castSql2).explainContains("constant exprs:", "'2011-11-09'");

        String castSql3 = "select str_to_date('11/09/2011', k6) from test.baseall";
        starRocksAssert.query(castSql3).explainContains("  1:Project\n" +
                "  |  <slot 12> : str_to_date('11/09/2011', 6: k6)");
    }

    @Test
    public void testSetOperation() throws Exception {
        // union
        String sql1 = "select * from\n"
                + "  (select k1, k2 from db1.tbl6\n"
                + "   union all\n"
                + "   select k1, k2 from db1.tbl6) a\n"
                + "  inner join\n"
                + "  db1.tbl6 b\n"
                + "  on (a.k1 = b.k1)\n"
                + "where b.k1 = 'a'";
        starRocksAssert.query(sql1).explainContains("UNION", 1);

        String sql2 = "select * from db1.tbl6 where k1='a' and k4=1\n"
                + "union distinct\n"
                + "  (select * from db1.tbl6 where k1='b' and k4=2\n"
                + "   union all\n"
                + "   select * from db1.tbl6 where k1='b' and k4=2)\n"
                + "union distinct\n"
                + "  (select * from db1.tbl6 where k1='b' and k4=2\n"
                + "   union all\n"
                + "   (select * from db1.tbl6 where k1='b' and k4=3)\n"
                + "   order by 3 limit 3)\n"
                + "union all\n"
                + "  (select * from db1.tbl6 where k1='b' and k4=3\n"
                + "   union all\n"
                + "   select * from db1.tbl6 where k1='b' and k4=4)\n"
                + "union all\n"
                + "  (select * from db1.tbl6 where k1='b' and k4=3\n"
                + "   union all\n"
                + "   (select * from db1.tbl6 where k1='b' and k4=5)\n"
                + "   order by 3 limit 3)";
        starRocksAssert.query(sql2).explainContains("UNION", 5);

        // intersect
        String sql3 = "select * from\n"
                + "  (select k1, k2 from db1.tbl6\n"
                + "   intersect\n"
                + "   select k1, k2 from db1.tbl6) a\n"
                + "  inner join\n"
                + "  db1.tbl6 b\n"
                + "  on (a.k1 = b.k1)\n"
                + "where b.k1 = 'a'";
        starRocksAssert.query(sql3).explainContains("INTERSECT", 1);

        String sql4 = "select * from db1.tbl6 where k1='a' and k4=1\n"
                + "intersect distinct\n"
                + "  (select * from db1.tbl6 where k1='b' and k4=2\n"
                + "   intersect\n"
                + "   select * from db1.tbl6 where k1='b' and k4=2)\n"
                + "intersect distinct\n"
                + "  (select * from db1.tbl6 where k1='b' and k4=2\n"
                + "   intersect\n"
                + "   (select * from db1.tbl6 where k1='b' and k4=3)\n"
                + "   order by 3 limit 3)\n"
                + "intersect\n"
                + "  (select * from db1.tbl6 where k1='b' and k4=3\n"
                + "   intersect\n"
                + "   select * from db1.tbl6 where k1='b' and k4=4)\n"
                + "intersect\n"
                + "  (select * from db1.tbl6 where k1='b' and k4=3\n"
                + "   intersect\n"
                + "   (select * from db1.tbl6 where k1='b' and k4=5)\n"
                + "   order by 3 limit 3)";
        starRocksAssert.query(sql4).explainContains("INTERSECT", 5);

        // except
        String sql5 = "select * from\n"
                + "  (select k1, k2 from db1.tbl6\n"
                + "   except\n"
                + "   select k1, k2 from db1.tbl6) a\n"
                + "  inner join\n"
                + "  db1.tbl6 b\n"
                + "  on (a.k1 = b.k1)\n"
                + "where b.k1 = 'a'";
        starRocksAssert.query(sql5).explainContains("EXCEPT", 1);

        String sql6 = "select * from db1.tbl6 where k1='a' and k4=1\n"
                + "except\n"
                + "select * from db1.tbl6 where k1='a' and k4=1\n"
                + "except\n"
                + "select * from db1.tbl6 where k1='a' and k4=2\n"
                + "except distinct\n"
                + "(select * from db1.tbl6 where k1='a' and k4=2)\n"
                + "order by 3 limit 3";
        starRocksAssert.query(sql6).explainContains("EXCEPT", 1);

        String sql7 = "select * from db1.tbl6 where k1='a' and k4=1\n"
                + "except distinct\n"
                + "select * from db1.tbl6 where k1='a' and k4=1\n"
                + "except\n"
                + "select * from db1.tbl6 where k1='a' and k4=2\n"
                + "except\n"
                + "(select * from db1.tbl6 where k1='a' and k4=2)\n"
                + "order by 3 limit 3";
        starRocksAssert.query(sql7).explainContains("EXCEPT", 1);

        // mixed
        String sql8 = "select * from db1.tbl6 where k1='a' and k4=1\n"
                + "union\n"
                + "select * from db1.tbl6 where k1='a' and k4=1\n"
                + "except\n"
                + "select * from db1.tbl6 where k1='a' and k4=2\n"
                + "intersect\n"
                + "(select * from db1.tbl6 where k1='a' and k4=2)\n"
                + "order by 3 limit 3";
        starRocksAssert.query(sql8).explainContains("UNION", "INTERSECT", "EXCEPT");

        String sql9 = "select * from db1.tbl6 where k1='a' and k4=1\n"
                + "intersect distinct\n"
                + "  (select * from db1.tbl6 where k1='b' and k4=2\n"
                + "   union all\n"
                + "   select * from db1.tbl6 where k1='b' and k4=2)\n"
                + "intersect distinct\n"
                + "  (select * from db1.tbl6 where k1='b' and k4=2\n"
                + "   except\n"
                + "   (select * from db1.tbl6 where k1='b' and k4=3)\n"
                + "   order by 3 limit 3)\n"
                + "union all\n"
                + "  (select * from db1.tbl6 where k1='b' and k4=3\n"
                + "   intersect\n"
                + "   select * from db1.tbl6 where k1='b' and k4=4)\n"
                + "except\n"
                + "  (select * from db1.tbl6 where k1='b' and k4=3\n"
                + "   intersect\n"
                + "   (select * from db1.tbl6 where k1='b' and k4=5)\n"
                + "   order by 3 limit 3)";
        starRocksAssert.query(sql9).explainContains("UNION", 2);
        starRocksAssert.query(sql9).explainContains("INTERSECT", 3);
        starRocksAssert.query(sql9).explainContains("EXCEPT", 2);

        String sql10 = "select 499 union select 670 except select 499";
        String plan = getFragmentPlan(sql10);
        Assert.assertTrue(plan.contains("  10:UNION\n" +
                "     constant exprs: \n" +
                "         499"));
        Assert.assertTrue(plan.contains("1:UNION"));
        Assert.assertTrue(plan.contains("  4:UNION\n" +
                "     constant exprs: \n" +
                "         670"));
        Assert.assertTrue(plan.contains("  2:UNION\n" +
                "     constant exprs: \n" +
                "         499"));
        Assert.assertTrue(plan.contains("0:EXCEPT"));
    }

    @Test
    public void testPushDown() throws Exception {
        String sql1 = "SELECT\n" +
                "    IF(k2 IS NULL, 'ALL', k2) AS k2,\n" +
                "    IF(k3 IS NULL, 'ALL', k3) AS k3,\n" +
                "    k4\n" +
                "FROM\n" +
                "(\n" +
                "    SELECT\n" +
                "        k1,\n" +
                "        k2,\n" +
                "        k3,\n" +
                "        SUM(k4) AS k4\n" +
                "    FROM  db1.tbl6\n" +
                "    WHERE k1 = 0\n" +
                "        AND k4 = 1\n" +
                "        AND k3 = 'foo'\n" +
                "    GROUP BY \n" +
                "    GROUPING SETS (\n" +
                "        (k1),\n" +
                "        (k1, k2),\n" +
                "        (k1, k3),\n" +
                "        (k1, k2, k3)\n" +
                "    )\n" +
                ") t\n" +
                "WHERE IF(k2 IS NULL, 'ALL', k2) = 'ALL'";
        String plan = getFragmentPlan(sql1);
        Assert.assertTrue(plan.contains("  5:Project\n" +
                "  |  <slot 5> : 5: sum\n" +
                "  |  <slot 7> : if(2: k2 IS NULL, 'ALL', 2: k2)\n" +
                "  |  <slot 8> : if(3: k3 IS NULL, 'ALL', 3: k3)"));
        Assert.assertTrue(plan.contains("2:AGGREGATE (update serialize)\n" +
                "  |  STREAMING\n" +
                "  |  output: sum(4: k4)\n" +
                "  |  group by: 1: k1, 3: k3, 2: k2, 6: GROUPING_ID"));
        Assert.assertTrue(plan.contains("1:REPEAT_NODE\n" +
                "  |  repeat: repeat 3 lines [[1], [1, 2], [1, 3], [1, 2, 3]]\n" +
                "  |  PREDICATES: if(2: k2 IS NULL, 'ALL', 2: k2) = 'ALL'"));

        String sql2 =
                "SELECT\n" +
                        "    IF(k2 IS NULL, 'ALL', k2) AS k2,\n" +
                        "    IF(k3 IS NULL, 'ALL', k3) AS k3,\n" +
                        "    k4\n" +
                        "FROM\n" +
                        "(\n" +
                        "    SELECT\n" +
                        "        k1,\n" +
                        "        k2,\n" +
                        "        k3,\n" +
                        "        SUM(k4) AS k4\n" +
                        "    FROM  db1.tbl6\n" +
                        "    WHERE k1 = 0\n" +
                        "        AND k4 = 1\n" +
                        "        AND k3 = 'foo'\n" +
                        "    GROUP BY k1, k2, k3\n" +
                        ") t\n" +
                        "WHERE IF(k2 IS NULL, 'ALL', k2) = 'ALL'";
        plan = getFragmentPlan(sql2);
        Assert.assertTrue(plan.contains("  2:Project\n" +
                "  |  <slot 5> : 5: sum\n" +
                "  |  <slot 6> : if(2: k2 IS NULL, 'ALL', 2: k2)\n" +
                "  |  <slot 7> : if(3: k3 IS NULL, 'ALL', 3: k3)"));
        Assert.assertTrue(plan.contains("  0:OlapScanNode\n" +
                "     TABLE: tbl6\n" +
                "     PREAGGREGATION: OFF. Reason: The key column don't support aggregate function: SUM\n" +
                "     PREDICATES: if(2: k2 IS NULL, 'ALL', 2: k2) = 'ALL', 1: k1 = '0', 4: k4 = 1, 3: k3 = 'foo'"));
    }

    @Test
    public void testJoinPredicateTransitivity() throws Exception {
        // test left join : left table where binary predicate
        String sql = "select join1.id\n" +
                "from join1\n" +
                "left join join2 on join1.id = join2.id\n" +
                "where join1.id > 1;";
        String explainString = getFragmentPlan(sql);
        Assert.assertTrue(explainString.contains("PREDICATES: 2: id > 1"));
        Assert.assertTrue(explainString.contains("PREDICATES: 5: id > 1"));

        // test left join: left table where in predicate
        sql = "select join1.id\n" +
                "from join1\n" +
                "left join join2 on join1.id = join2.id\n" +
                "where join1.id in (2);";
        explainString = getFragmentPlan(sql);
        Assert.assertTrue(explainString.contains("PREDICATES: 2: id = 2"));
        Assert.assertTrue(explainString.contains("PREDICATES: 5: id = 2"));

        // test left join: left table where between predicate
        sql = "select join1.id\n" +
                "from join1\n" +
                "left join join2 on join1.id = join2.id\n" +
                "where join1.id BETWEEN 1 AND 2;";
        explainString = getFragmentPlan(sql);
        Assert.assertTrue(explainString.contains("PREDICATES: 2: id >= 1, 2: id <= 2"));
        Assert.assertTrue(explainString.contains("PREDICATES: 5: id >= 1, 5: id <= 2"));

        // test left join: left table join predicate, left table couldn't push down
        sql = "select *\n from join1\n" +
                "left join join2 on join1.id = join2.id\n" +
                "and join1.id > 1;";
        explainString = getFragmentPlan(sql);
        Assert.assertTrue(explainString.contains("  3:HASH JOIN\n" +
                "  |  join op: LEFT OUTER JOIN (BROADCAST)\n" +
                "  |  hash predicates:\n" +
                "  |  colocate: false, reason: \n" +
                "  |  equal join conjunct: 2: id = 5: id\n" +
                "  |  other join predicates: 2: id > 1"));
        Assert.assertTrue(explainString.contains("  0:OlapScanNode\n" +
                "     TABLE: join1\n" +
                "     PREAGGREGATION: ON\n" +
                "     partitions=0/1"));
        Assert.assertTrue(explainString.contains("  1:OlapScanNode\n" +
                "     TABLE: join2\n" +
                "     PREAGGREGATION: ON\n" +
                "     PREDICATES: 5: id > 1"));

        // test left join: right table where predicate.
        // If we eliminate outer join, we could push predicate down to join1 and join2.
        // Currently, we push predicate to join1 and keep join predicate for join2
        sql = "select *\n from join1\n" +
                "left join join2 on join1.id = join2.id\n" +
                "where join2.id > 1;";
        explainString = getFragmentPlan(sql);
        Assert.assertTrue(explainString.contains("  1:OlapScanNode\n" +
                "     TABLE: join2\n" +
                "     PREAGGREGATION: ON\n" +
                "     PREDICATES: 5: id > 1"));

        // test left join: right table join predicate, only push down right table
        sql = "select *\n from join1\n" +
                "left join join2 on join1.id = join2.id\n" +
                "and join2.id > 1;";
        explainString = getFragmentPlan(sql);
        Assert.assertTrue(explainString.contains("  1:OlapScanNode\n" +
                "     TABLE: join2\n" +
                "     PREAGGREGATION: ON\n" +
                "     PREDICATES: 5: id > 1"));
        Assert.assertTrue(explainString.contains("0:OlapScanNode\n" +
                "     TABLE: join1\n" +
                "     PREAGGREGATION: ON\n" +
                "     partitions=0/1\n" +
                "     rollup: join1"));

        // test inner join: left table where predicate, both push down left table and right table
        sql = "select *\n from join1\n" +
                "join join2 on join1.id = join2.id\n" +
                "where join1.id > 1;";
        explainString = getFragmentPlan(sql);
        Assert.assertTrue(explainString.contains("  0:OlapScanNode\n" +
                "     TABLE: join1\n" +
                "     PREAGGREGATION: ON\n" +
                "     PREDICATES: 2: id > 1"));
        Assert.assertTrue(explainString.contains("  1:OlapScanNode\n" +
                "     TABLE: join2\n" +
                "     PREAGGREGATION: ON\n" +
                "     PREDICATES: 5: id > 1"));

        // test inner join: left table join predicate, both push down left table and right table
        sql = "select *\n from join1\n" +
                "join join2 on join1.id = join2.id\n" +
                "and join1.id > 1;";
        explainString = getFragmentPlan(sql);
        Assert.assertTrue(explainString.contains("  0:OlapScanNode\n" +
                "     TABLE: join1\n" +
                "     PREAGGREGATION: ON\n" +
                "     PREDICATES: 2: id > 1"));
        Assert.assertTrue(explainString.contains("  1:OlapScanNode\n" +
                "     TABLE: join2\n" +
                "     PREAGGREGATION: ON\n" +
                "     PREDICATES: 5: id > 1"));

        // test inner join: right table where predicate, both push down left table and right table
        sql = "select *\n from join1\n" +
                "join join2 on join1.id = join2.id\n" +
                "where join2.id > 1;";
        explainString = getFragmentPlan(sql);
        Assert.assertTrue(explainString.contains("  0:OlapScanNode\n" +
                "     TABLE: join1\n" +
                "     PREAGGREGATION: ON\n" +
                "     PREDICATES: 2: id > 1"));
        Assert.assertTrue(explainString.contains("  1:OlapScanNode\n" +
                "     TABLE: join2\n" +
                "     PREAGGREGATION: ON\n" +
                "     PREDICATES: 5: id > 1"));

        // test inner join: right table join predicate, both push down left table and right table
        sql = "select *\n from join1\n" +
                "join join2 on join1.id = join2.id\n" +
                "and 1 < join2.id;";
        explainString = getFragmentPlan(sql);
        Assert.assertTrue(explainString.contains("  0:OlapScanNode\n" +
                "     TABLE: join1\n" +
                "     PREAGGREGATION: ON\n" +
                "     PREDICATES: 2: id > 1"));
        Assert.assertTrue(explainString.contains("  1:OlapScanNode\n" +
                "     TABLE: join2\n" +
                "     PREAGGREGATION: ON\n" +
                "     PREDICATES: 5: id > 1"));

        sql = "select *\n from join1\n" +
                "join join2 on join1.id = join2.value\n" +
                "and join2.value in ('abc');";
        explainString = getFragmentPlan(sql);
        Assert.assertTrue(
                explainString.contains("equal join conjunct: 7: cast = 8: cast"));
        Assert.assertTrue(explainString.contains("<slot 7> : CAST(2: id AS DOUBLE)"));
        Assert.assertTrue(explainString.contains("<slot 8> : CAST(6: value AS DOUBLE)"));
        Assert.assertTrue(explainString.contains("  2:OlapScanNode\n" +
                "     TABLE: join2\n" +
                "     PREAGGREGATION: ON\n" +
                "     PREDICATES: 6: value = 'abc'"));

        // test anti join, right table join predicate, only push to right table
        sql = "select *\n from join1\n" +
                "left anti join join2 on join1.id = join2.id\n" +
                "and join2.id > 1;";
        explainString = getFragmentPlan(sql);
        Assert.assertTrue(explainString.contains("  1:OlapScanNode\n" +
                "     TABLE: join2\n" +
                "     PREAGGREGATION: ON\n" +
                "     PREDICATES: 5: id > 1"));
        Assert.assertTrue(explainString.contains("  3:HASH JOIN\n" +
                "  |  join op: LEFT ANTI JOIN (BROADCAST)\n" +
                "  |  hash predicates:\n" +
                "  |  colocate: false, reason: \n" +
                "  |  equal join conjunct: 2: id = 5: id"));

        // test semi join, right table join predicate, only push to right table
        sql = "select *\n from join1\n" +
                "left semi join join2 on join1.id = join2.id\n" +
                "and join2.id > 1;";
        explainString = getFragmentPlan(sql);
        Assert.assertTrue(explainString.contains("  3:HASH JOIN\n" +
                "  |  join op: LEFT SEMI JOIN (BROADCAST)\n" +
                "  |  hash predicates:\n" +
                "  |  colocate: false, reason: \n" +
                "  |  equal join conjunct: 2: id = 5: id"));
        Assert.assertTrue(explainString.contains("  1:OlapScanNode\n" +
                "     TABLE: join2\n" +
                "     PREAGGREGATION: ON\n" +
                "     PREDICATES: 5: id > 1"));

        // test anti join, left table join predicate, left table couldn't push down
        sql = "select *\n from join1\n" +
                "left anti join join2 on join1.id = join2.id\n" +
                "and join1.id > 1;";
        explainString = getFragmentPlan(sql);
        Assert.assertTrue(explainString.contains("  3:HASH JOIN\n" +
                "  |  join op: LEFT ANTI JOIN (BROADCAST)\n" +
                "  |  hash predicates:\n" +
                "  |  colocate: false, reason: \n" +
                "  |  equal join conjunct: 2: id = 5: id\n" +
                "  |  other join predicates: 2: id > 1"));

        // test semi join, left table join predicate, only push to left table
        sql = "select *\n from join1\n" +
                "left semi join join2 on join1.id = join2.id\n" +
                "and join1.id > 1;";
        explainString = getFragmentPlan(sql);
        Assert.assertTrue(explainString.contains("  3:HASH JOIN\n" +
                "  |  join op: LEFT SEMI JOIN (BROADCAST)\n" +
                "  |  hash predicates:\n" +
                "  |  colocate: false, reason: \n" +
                "  |  equal join conjunct: 2: id = 5: id"));
        Assert.assertTrue(explainString.contains("  0:OlapScanNode\n" +
                "     TABLE: join1\n" +
                "     PREAGGREGATION: ON\n" +
                "     PREDICATES: 2: id > 1"));

        // test anti join, left table where predicate, only push to left table
        sql = "select join1.id\n" +
                "from join1\n" +
                "left anti join join2 on join1.id = join2.id\n" +
                "where join1.id > 1;";
        explainString = getFragmentPlan(sql);
        Assert.assertTrue(explainString.contains("  4:HASH JOIN\n" +
                "  |  join op: RIGHT ANTI JOIN (PARTITIONED)\n" +
                "  |  hash predicates:\n" +
                "  |  colocate: false, reason: \n" +
                "  |  equal join conjunct: 5: id = 2: id"));
        Assert.assertTrue(explainString.contains("  2:OlapScanNode\n" +
                "     TABLE: join1\n" +
                "     PREAGGREGATION: ON\n" +
                "     PREDICATES: 2: id > 1"));

        // test semi join, left table where predicate, only push to left table
        sql = "select join1.id\n" +
                "from join1\n" +
                "left semi join join2 on join1.id = join2.id\n" +
                "where join1.id > 1;";
        explainString = getFragmentPlan(sql);
        Assert.assertTrue(explainString.contains("  3:HASH JOIN\n" +
                "  |  join op: LEFT SEMI JOIN (BROADCAST)\n" +
                "  |  hash predicates:\n" +
                "  |  colocate: false, reason: \n" +
                "  |  equal join conjunct: 2: id = 5: id"));
        Assert.assertTrue(explainString.contains("  0:OlapScanNode\n" +
                "     TABLE: join1\n" +
                "     PREAGGREGATION: ON\n" +
                "     PREDICATES: 2: id > 1"));
    }

    @Test
    public void testNullAddNull() throws Exception {
        String sql = "select null+null as c3 from test.join2;";
        String plan = getFragmentPlan(sql);
        Assert.assertTrue(plan.contains(" OUTPUT EXPRS:4: expr"));
        Assert.assertTrue(plan.contains("  1:Project\n" +
                "  |  <slot 4> : NULL"));
    }

    @Test
    public void testJoinConst() throws Exception {
        String sql =
                "with user_info as (select 2 as user_id, 'mike' as user_name), address as (select 1 as user_id, 'newzland' as address_name) \n" +
                        "select * from address a right join user_info b on b.user_id=a.user_id;";
        String plan = getFragmentPlan(sql);
        Assert.assertTrue(plan.contains("4:HASH JOIN\n" +
                "  |  join op: RIGHT OUTER JOIN (PARTITIONED)\n" +
                "  |  hash predicates:\n" +
                "  |  colocate: false, reason: \n" +
                "  |  equal join conjunct: 1: expr = 3: expr"));
        Assert.assertTrue(plan.contains("2:UNION\n" +
                "     constant exprs: \n" +
                "         2 | 'mike'"));
        Assert.assertTrue(plan.contains("0:UNION\n" +
                "     constant exprs: \n" +
                "         1 | 'newzland'"));
    }

    @Test
    public void testVarianceStddevAnalyze() throws Exception {
        String sql = "select stddev_pop(1222) from (select 1) t;";
        String plan = getFragmentPlan(sql);
        Assert.assertTrue(plan.contains("  1:AGGREGATE (update finalize)\n" +
                "  |  output: stddev_pop(1222)\n" +
                "  |  group by: "));
        Assert.assertTrue(plan.contains("  0:UNION\n" +
                "     constant exprs: \n" +
                "         1"));
    }

    @Test
    public void testDateDateTimeFunctionMatch() throws Exception {
        String sql = "select if(3, date('2021-01-12'), STR_TO_DATE('2020-11-02', '%Y-%m-%d %H:%i:%s'));";
        starRocksAssert.query(sql).explainContains("  0:UNION\n" +
                "     constant exprs: \n" +
                "         if(CAST(3 AS BOOLEAN), '2021-01-12 00:00:00', str_to_date('2020-11-02', '%Y-%m-%d %H:%i:%s'))");

        sql = "select nullif(date('2021-01-12'), date('2021-01-11'));";
        starRocksAssert.query(sql).explainContains("  0:UNION\n" +
                "     constant exprs: \n" +
                "         nullif('2021-01-12', '2021-01-11')");

        sql = "select nullif(date('2021-01-12'), STR_TO_DATE('2020-11-02', '%Y-%m-%d %H:%i:%s'));";
        starRocksAssert.query(sql).explainContains("  0:UNION\n" +
                "     constant exprs: \n" +
                "         nullif('2021-01-12 00:00:00', str_to_date('2020-11-02', '%Y-%m-%d %H:%i:%s'))");

        sql = "select if(3, 4, 5);";
        starRocksAssert.query(sql).explainContains("  0:UNION\n" +
                "     constant exprs: \n" +
                "         if(CAST(3 AS BOOLEAN), 4, 5)");

        sql = "select ifnull(date('2021-01-12'), 123);";
        starRocksAssert.query(sql).explainContains("  0:UNION\n" +
                "     constant exprs: \n" +
                "         ifnull(CAST('2021-01-12' AS INT), 123)");

        sql = "select ifnull(date('2021-01-12'), 'kks');";
        starRocksAssert.query(sql).explainContains("  0:UNION\n" +
                "     constant exprs: \n" +
                "         '2021-01-12'");

        sql = "select ifnull(1234, 'kks');";
        starRocksAssert.query(sql).explainContains("  0:UNION\n" +
                "     constant exprs: \n" +
                "         '1234'");
    }

    @Test
    public void testLeadAndLagFunction() {
        String sql = "select LAG(k7, 3, 3) OVER () from baseall";
        starRocksAssert.query(sql).analysisError("The third parameter of `lag` can't not convert");

        sql = "select lead(k7, 3, 3) OVER () from baseall";
        starRocksAssert.query(sql).analysisError("The third parameter of `lead` can't not convert");

        sql = "select lead(k3, 3, 'kks') OVER () from baseall";
        starRocksAssert.query(sql)
                .analysisError("Convert type error in offset fn(default value); old_type=VARCHAR new_type=INT");

        sql = "select lead(id2, 1, 1) OVER () from bitmap_table";
        starRocksAssert.query(sql).analysisError("No matching function with signature: lead(bitmap,");

        sql = "select lag(id2, 1, 1) OVER () from hll_table";
        starRocksAssert.query(sql).analysisError("No matching function with signature: lag(hll,");
    }

    @Test
    public void testAntiJoinOnFalseConstantPredicate() throws Exception {
        String sql = "select join2.id from join1 RIGHT ANTI JOIN join2 on join1.id = join2.id" +
                " and 1 > 2 group by join2.id" +
                " union select join2.id from join1 RIGHT ANTI JOIN join2 on join1.id = join2.id " +
                " and 1 > 2 WHERE (NOT (true)) group by join2.id ";
        String plan = getFragmentPlan(sql);
        Assert.assertTrue(plan.contains("4:HASH JOIN\n" +
                "  |  join op: LEFT ANTI JOIN (BROADCAST)\n" +
                "  |  hash predicates:\n" +
                "  |  colocate: false, reason: \n" +
                "  |  equal join conjunct: 5: id = 2: id"));
        Assert.assertTrue(plan.contains("  2:EMPTYSET\n"));
        Assert.assertTrue(plan.contains("  8:EMPTYSET\n"));
    }

    @Test
    public void testFullOuterJoin2() throws Exception {
        String sql =
                "SELECT 1 FROM join1 RIGHT ANTI JOIN join2 on join1.id = join2.id and join2.dt = 1 FULL OUTER JOIN "
                        + "pushdown_test on join2.dt = pushdown_test.k3 WHERE join2.value != join2.value";
        String plan = getFragmentPlan(sql);
        Assert.assertTrue(plan.contains("  9:HASH JOIN\n" +
                "  |  join op: RIGHT OUTER JOIN (PARTITIONED)\n" +
                "  |  hash predicates:\n" +
                "  |  colocate: false, reason: \n" +
                "  |  equal join conjunct: 9: k3 = 4: dt"));
        Assert.assertTrue(plan.contains("  6:HASH JOIN\n" +
                "  |  join op: LEFT ANTI JOIN (BROADCAST)\n" +
                "  |  hash predicates:\n" +
                "  |  colocate: false, reason: \n" +
                "  |  equal join conjunct: 5: id = 2: id\n" +
                "  |  other join predicates: 4: dt = 1"));
    }

    @Test
    public void testFullOuterJoin3() throws Exception {
        String sql =
                "SELECT 1 FROM join1 RIGHT ANTI JOIN join2 on join1.id = join2.id FULL OUTER JOIN "
                        + "pushdown_test on join2.dt = pushdown_test.k3 WHERE join2.value != join2.value";
        String plan = getFragmentPlan(sql);
        Assert.assertTrue(plan.contains("  9:HASH JOIN\n" +
                "  |  join op: RIGHT OUTER JOIN (PARTITIONED)\n" +
                "  |  hash predicates:\n" +
                "  |  colocate: false, reason: \n" +
                "  |  equal join conjunct: 9: k3 = 4: dt"));
        Assert.assertTrue(plan.contains("  6:HASH JOIN\n" +
                "  |  join op: LEFT ANTI JOIN (BROADCAST)\n" +
                "  |  hash predicates:\n" +
                "  |  colocate: false, reason: \n" +
                "  |  equal join conjunct: 5: id = 2: id"));
    }

    @Test
    public void testLargeIntLiteralCompare() throws Exception {
        String sql =
                "select k2 from baseall group by ((10800861)/(((NULL)%(((-1114980787)+(-1182952114)))))), ((10800861)*(-9223372036854775808)), k2";
        starRocksAssert.query(sql).explainContains("group by: 2: k2");
    }

    @Test
    public void testGroupingFunctions() throws Exception {
        String sql = "select GROUPING(k10) from baseall;";
        starRocksAssert.query(sql).analysisError("cannot use GROUPING functions without");

        sql = "select k10 from baseall group by k10, GROUPING(1193275260000);";
        starRocksAssert.query(sql).analysisError("grouping functions only support column");

        sql = "select k10 from baseall group by k10 having GROUPING(1193275260000) > 2;";
        starRocksAssert.query(sql).analysisError("HAVING clause cannot contain grouping");

        sql = "select k10, GROUPING(k10) from baseall group by GROUPING SETS (  (k10), ( ) );";
        starRocksAssert.query(sql).explainContains("group by: 7: k10, 12: GROUPING_ID, 13: GROUPING");
    }

    @Test
    public void testWindowPartitionAndSortSameColumn() throws Exception {
        String sql = "SELECT k3, avg(k3) OVER (partition by k3 order by k3) AS sum FROM baseall;";
        String plan = getFragmentPlan(sql);
        Assert.assertTrue(plan.contains("  3:ANALYTIC\n" +
                "  |  functions: [, avg(3: k3), ]\n" +
                "  |  partition by: 3: k3\n" +
                "  |  order by: 3: k3 ASC"));
        Assert.assertTrue(plan.contains("  2:SORT\n" +
                "  |  order by: <slot 3> 3: k3 ASC"));
    }

    @Test
    public void testJoinReorderWithReanalyze() throws Exception {
        Catalog catalog = connectContext.getCatalog();
        Table table = catalog.getDb("default_cluster:test").getTable("join2");
        OlapTable olapTable1 = (OlapTable) table;
        new Expectations(olapTable1) {
            {
                olapTable1.getRowCount();
                result = 2L;
                minTimes = 0;
            }
        };
        String sql = "select * from join1 join join2 on join1.id = join2.id and 1 < join1.id ";
        String plan = getFragmentPlan(sql);
        Assert.assertTrue(plan.contains("  0:OlapScanNode\n" +
                "     TABLE: join1\n" +
                "     PREAGGREGATION: ON\n" +
                "     PREDICATES: 2: id > 1"));
        Assert.assertTrue(plan.contains("  1:OlapScanNode\n" +
                "     TABLE: join2\n" +
                "     PREAGGREGATION: ON\n" +
                "     PREDICATES: 5: id > 1"));
    }

    @Test
    public void testPreAggregateForCrossJoin() throws Exception {
        String sql = "select join1.id from join1, join2 group by join1.id";
        String plan = getFragmentPlan(sql);

        Assert.assertTrue(plan.contains("  0:OlapScanNode\n" +
                "     TABLE: join1\n" +
                "     PREAGGREGATION: ON"));
        Assert.assertTrue(plan.contains("  1:OlapScanNode\n" +
                "     TABLE: join2\n" +
                "     PREAGGREGATION: ON"));

        // AGGREGATE KEY table PREAGGREGATION should be off
        sql = "select join2.id from baseall, join2 group by join2.id";
        plan = getFragmentPlan(sql);
        Assert.assertTrue(plan.contains("  0:OlapScanNode\n" +
                "     TABLE: join2\n" +
                "     PREAGGREGATION: ON"));
        Assert.assertTrue(plan.contains("  1:OlapScanNode\n" +
                "     TABLE: baseall\n" +
                "     PREAGGREGATION: OFF. Reason: Has can not pre-aggregation Join"));
    }

    @Test
    public void testPreAggregationWithJoin() throws Exception {
        // check left agg table with pre-aggregation
        String sql = "select k2, sum(k9) from baseall join join2 on k1 = id group by k2";
        String plan = getFragmentPlan(sql);
        Assert.assertTrue(plan.contains("0:OlapScanNode\n" +
                "     TABLE: baseall\n" +
                "     PREAGGREGATION: ON"));

        // check right agg table with pre-agg
        sql = "select k2, sum(k9) from join2 join [broadcast] baseall on k1 = id group by k2";
        plan = getFragmentPlan(sql);
        Assert.assertTrue(plan.contains("1:OlapScanNode\n" +
                "     TABLE: baseall\n" +
                "     PREAGGREGATION: ON"));

        // check two agg tables only one agg table can pre-aggregation
        sql = "select t1.k2, sum(t1.k9) from baseall t1 join baseall t2 on t1.k1 = t2.k1 group by t1.k2";
        plan = getFragmentPlan(sql);
        Assert.assertTrue(plan.contains("0:OlapScanNode\n" +
                "     TABLE: baseall\n" +
                "     PREAGGREGATION: ON"));
        Assert.assertTrue(plan.contains("1:OlapScanNode\n" +
                "  |       TABLE: baseall\n" +
                "  |       PREAGGREGATION: OFF. Reason: Has can not pre-aggregation Join"));

        sql = "select t2.k2, sum(t2.k9) from baseall t1 join [broadcast] baseall t2 on t1.k1 = t2.k1 group by t2.k2";
        plan = getFragmentPlan(sql);
        Assert.assertTrue(plan.contains("0:OlapScanNode\n" +
                "     TABLE: baseall\n" +
                "     PREAGGREGATION: OFF. Reason: Has can not pre-aggregation Join"));
        Assert.assertTrue(plan.contains("1:OlapScanNode\n" +
                "     TABLE: baseall\n" +
                "     PREAGGREGATION: ON"));

        // check multi tables only one agg table can pre-aggregation
        sql =
                "select t1.k2, sum(t1.k9) from baseall t1 join join2 t2 on t1.k1 = t2.id join baseall t3 on t1.k1 = t3.k1 group by t1.k2";
        plan = getFragmentPlan(sql);
        Assert.assertTrue(plan.contains("6:OlapScanNode\n" +
                "  |       TABLE: baseall\n" +
                "  |       PREAGGREGATION: OFF. Reason: Has can not pre-aggregation Join"));
        Assert.assertTrue(plan.contains("0:OlapScanNode\n" +
                "     TABLE: baseall\n" +
                "     PREAGGREGATION: ON"));

        sql =
                "select t3.k2, sum(t3.k9) from baseall t1 join [broadcast] join2 t2 on t1.k1 = t2.id join [broadcast] baseall t3 on t1.k1 = t3.k1 group by t3.k2";
        plan = getFragmentPlan(sql);
        Assert.assertTrue(plan.contains("6:OlapScanNode\n" +
                "     TABLE: baseall\n" +
                "     PREAGGREGATION: ON"));
        Assert.assertTrue(plan.contains("0:OlapScanNode\n" +
                "     TABLE: baseall\n" +
                "     PREAGGREGATION: OFF. Reason: Has can not pre-aggregation Join"));

        // check join predicate with non key columns
        sql = "select t1.k2, sum(t1.k9) from baseall t1 join baseall t2 on t1.k9 = t2.k9 group by t1.k2";
        plan = getFragmentPlan(sql);
        Assert.assertTrue(plan.contains("0:OlapScanNode\n" +
                "     TABLE: baseall\n" +
                "     PREAGGREGATION: OFF. Reason: Predicates include the value column"));

        sql =
                "select t1.k2, sum(t1.k9) from baseall t1 join baseall t2 on t1.k1 = t2.k1 where t1.k9 + t2.k9 = 1 group by t1.k2";
        plan = getFragmentPlan(sql);
        Assert.assertTrue(plan.contains("0:OlapScanNode\n" +
                "     TABLE: baseall\n" +
                "     PREAGGREGATION: OFF. Reason: Predicates include the value column"));

        // check group by two tables columns
        sql = "select t1.k2, t2.k2, sum(t1.k9) from baseall t1 join baseall t2 on t1.k1 = t2.k1 group by t1.k2, t2.k2";
        plan = getFragmentPlan(sql);
        Assert.assertTrue(plan.contains("0:OlapScanNode\n" +
                "     TABLE: baseall\n" +
                "     PREAGGREGATION: ON"));

        // check aggregate two table columns
        sql =
                "select t1.k2, t2.k2, sum(t1.k9), sum(t2.k9) from baseall t1 join baseall t2 on t1.k1 = t2.k1 group by t1.k2, t2.k2";
        plan = getFragmentPlan(sql);
        Assert.assertTrue(plan.contains("0:OlapScanNode\n" +
                "     TABLE: baseall\n" +
                "     PREAGGREGATION: OFF. Reason: Has can not pre-aggregation Join"));
    }

    @Test
    public void testOuterJoinEliminate() throws Exception {
        // test left join eliminate
        String sql = "select * from join1 left join join2 on join1.id = join2.id\n" +
                "where join2.id > 1;";
        starRocksAssert.query(sql).explainContains("  3:HASH JOIN\n" +
                        "  |  join op: INNER JOIN (BROADCAST)\n" +
                        "  |  hash predicates:\n" +
                        "  |  colocate: false, reason: \n" +
                        "  |  equal join conjunct: 2: id = 5: id",
                "  0:OlapScanNode\n" +
                        "     TABLE: join1\n" +
                        "     PREAGGREGATION: ON\n" +
                        "     PREDICATES: 2: id > 1",
                "  1:OlapScanNode\n" +
                        "     TABLE: join2\n" +
                        "     PREAGGREGATION: ON\n" +
                        "     PREDICATES: 5: id > 1");

        // test left join eliminate with compound predicate
        sql = "select * from join1 left join join2 on join1.id = join2.id\n" +
                "where join2.id > 1 or join2.id < 10 ;";
        starRocksAssert.query(sql).explainContains("  3:HASH JOIN\n" +
                        "  |  join op: INNER JOIN (BROADCAST)\n" +
                        "  |  hash predicates:\n" +
                        "  |  colocate: false, reason: \n" +
                        "  |  equal join conjunct: 2: id = 5: id",
                "  1:OlapScanNode\n" +
                        "     TABLE: join2\n" +
                        "     PREAGGREGATION: ON\n" +
                        "     PREDICATES: (5: id > 1) OR (5: id < 10)");

        // test left join eliminate with compound predicate
        sql = "select * from join1 left join join2 on join1.id = join2.id\n" +
                "where join2.id > 1 or join2.id is null;";
        //        getFragmentPlan(sql);
        starRocksAssert.query(sql).explainContains("  3:HASH JOIN\n" +
                "  |  join op: LEFT OUTER JOIN (BROADCAST)\n" +
                "  |  hash predicates:\n" +
                "  |  colocate: false, reason: \n" +
                "  |  equal join conjunct: 2: id = 5: id\n" +
                "  |  other predicates: (5: id > 1) OR (5: id IS NULL)");

        // test left join eliminate with inline view
        sql = "select * from join1 left join (select * from join2) b on join1.id = b.id\n" +
                "where b.id > 1;";
        starRocksAssert.query(sql).explainContains("  3:HASH JOIN\n" +
                        "  |  join op: INNER JOIN (BROADCAST)\n" +
                        "  |  hash predicates:\n" +
                        "  |  colocate: false, reason: \n" +
                        "  |  equal join conjunct: 2: id = 5: id",
                "  0:OlapScanNode\n" +
                        "     TABLE: join1\n" +
                        "     PREAGGREGATION: ON\n" +
                        "     PREDICATES: 2: id > 1",
                "  1:OlapScanNode\n" +
                        "     TABLE: join2\n" +
                        "     PREAGGREGATION: ON\n" +
                        "     PREDICATES: 5: id > 1");

        // test left join eliminate with inline view
        sql = "select * from (select * from join1) a left join (select * from join2) b on a.id = b.id\n" +
                "where b.id > 1;";
        starRocksAssert.query(sql).explainContains("  3:HASH JOIN\n" +
                        "  |  join op: INNER JOIN (BROADCAST)\n" +
                        "  |  hash predicates:\n" +
                        "  |  colocate: false, reason: \n" +
                        "  |  equal join conjunct: 2: id = 5: id",
                "  0:OlapScanNode\n" +
                        "     TABLE: join1\n" +
                        "     PREAGGREGATION: ON\n" +
                        "     PREDICATES: 2: id > 1",
                "  1:OlapScanNode\n" +
                        "     TABLE: join2\n" +
                        "     PREAGGREGATION: ON\n" +
                        "     PREDICATES: 5: id > 1");

        // test not left join eliminate
        sql = "select * from join1 left join join2 on join1.id = join2.id\n" +
                "where join2.id is null;";
        starRocksAssert.query(sql).explainContains("  3:HASH JOIN\n" +
                "  |  join op: LEFT OUTER JOIN (BROADCAST)\n" +
                "  |  hash predicates:\n" +
                "  |  colocate: false, reason: \n" +
                "  |  equal join conjunct: 2: id = 5: id\n" +
                "  |  other predicates: 5: id IS NULL");

        // test having group column
        sql = "select count(*) from join1 left join join2 on join1.id = join2.id\n" +
                "group by join2.id having join2.id > 1;";
        starRocksAssert.query(sql).explainContains("  3:HASH JOIN\n" +
                        "  |  join op: INNER JOIN (BROADCAST)\n" +
                        "  |  hash predicates:\n" +
                        "  |  colocate: false, reason: \n" +
                        "  |  equal join conjunct: 5: id = 2: id",
                "  0:OlapScanNode\n" +
                        "     TABLE: join2\n" +
                        "     PREAGGREGATION: ON\n" +
                        "     PREDICATES: 5: id > 1",
                "  1:OlapScanNode\n" +
                        "     TABLE: join1\n" +
                        "     PREAGGREGATION: ON\n" +
                        "     PREDICATES: 2: id > 1");

        // test having aggregate column
        sql = "select count(*) as count from join1 left join join2 on join1.id = join2.id\n" +
                "having count > 1;";
        starRocksAssert.query(sql).explainContains("7:AGGREGATE (merge finalize)\n" +
                        "  |  output: count(7: count)\n" +
                        "  |  group by: \n" +
                        "  |  having: 7: count > 1",
                "  3:HASH JOIN\n" +
                        "  |  join op: LEFT OUTER JOIN (BROADCAST)\n" +
                        "  |  hash predicates:\n" +
                        "  |  colocate: false, reason: \n" +
                        "  |  equal join conjunct: 2: id = 5: id");

        // test right join eliminate
        sql = "select * from join1 right join join2 on join1.id = join2.id\n" +
                "where join1.id > 1;";
        starRocksAssert.query(sql).explainContains("  3:HASH JOIN\n" +
                        "  |  join op: INNER JOIN (BROADCAST)\n" +
                        "  |  hash predicates:\n" +
                        "  |  colocate: false, reason: \n" +
                        "  |  equal join conjunct: 2: id = 5: id",
                "  0:OlapScanNode\n" +
                        "     TABLE: join1\n" +
                        "     PREAGGREGATION: ON\n" +
                        "     PREDICATES: 2: id > 1",
                "  1:OlapScanNode\n" +
                        "     TABLE: join2\n" +
                        "     PREAGGREGATION: ON\n" +
                        "     PREDICATES: 5: id > 1");

        // test full outer join convert to left join
        sql = "select * from join1 full outer join join2 on join1.id = join2.id\n" +
                "where join1.id > 1;";
        starRocksAssert.query(sql).explainContains("  |  join op: LEFT OUTER JOIN (BROADCAST)\n" +
                        "  |  hash predicates:\n" +
                        "  |  colocate: false, reason: \n" +
                        "  |  equal join conjunct: 2: id = 5: id",
                "  0:OlapScanNode\n" +
                        "     TABLE: join1\n" +
                        "     PREAGGREGATION: ON\n" +
                        "     PREDICATES: 2: id > 1",
                "  1:OlapScanNode\n" +
                        "     TABLE: join2\n" +
                        "     PREAGGREGATION: ON\n" +
                        "     PREDICATES: 5: id > 1");

        sql = "select * from join1 full outer join join2 on join1.id = join2.id and join1.dt != 2\n" +
                "where join1.id > 1;";
        starRocksAssert.query(sql).explainContains("  3:HASH JOIN\n" +
                        "  |  join op: LEFT OUTER JOIN (BROADCAST)\n" +
                        "  |  hash predicates:\n" +
                        "  |  colocate: false, reason: \n" +
                        "  |  equal join conjunct: 2: id = 5: id\n" +
                        "  |  other join predicates: 1: dt != 2",
                "  0:OlapScanNode\n" +
                        "     TABLE: join1\n" +
                        "     PREAGGREGATION: ON\n" +
                        "     PREDICATES: 2: id > 1",
                "  1:OlapScanNode\n" +
                        "     TABLE: join2\n" +
                        "     PREAGGREGATION: ON\n" +
                        "     PREDICATES: 5: id > 1");

        // test full outer join convert to right join
        sql = "select * from join1 full outer join join2 on join1.id = join2.id\n" +
                "where join2.id > 1;";
        starRocksAssert.query(sql).explainContains("  4:HASH JOIN\n" +
                        "  |  join op: RIGHT OUTER JOIN (PARTITIONED)\n" +
                        "  |  hash predicates:\n" +
                        "  |  colocate: false, reason: \n" +
                        "  |  equal join conjunct: 2: id = 5: id",
                "  2:OlapScanNode\n" +
                        "     TABLE: join2\n" +
                        "     PREAGGREGATION: ON\n" +
                        "     PREDICATES: 5: id > 1",
                "  0:OlapScanNode\n" +
                        "     TABLE: join1\n" +
                        "     PREAGGREGATION: ON\n" +
                        "     PREDICATES: 2: id > 1");

        // test full outer join convert to inner join
        sql = "select * from join1 full outer join join2 on join1.id = join2.id\n" +
                "where join2.id > 1 and join1.id > 10;";
        starRocksAssert.query(sql).explainContains("  3:HASH JOIN\n" +
                        "  |  join op: INNER JOIN (BROADCAST)\n" +
                        "  |  hash predicates:\n" +
                        "  |  colocate: false, reason: \n" +
                        "  |  equal join conjunct: 2: id = 5: id",
                "  0:OlapScanNode\n" +
                        "     TABLE: join1\n" +
                        "     PREAGGREGATION: ON\n" +
                        "     PREDICATES: 2: id > 10",
                "  1:OlapScanNode\n" +
                        "     TABLE: join2\n" +
                        "     PREAGGREGATION: ON\n" +
                        "     PREDICATES: 5: id > 1");

        // test multi left join eliminate
        sql = "select * from join1 left join join2 as b on join1.id = b.id\n" +
                "left join join2 as c on join1.id = c.id \n" +
                "where b.id > 1;";

        starRocksAssert.query(sql).explainContains("7:HASH JOIN\n" +
                        "  |  join op: LEFT OUTER JOIN (BUCKET_SHUFFLE(S))\n" +
                        "  |  hash predicates:\n" +
                        "  |  colocate: false, reason: \n" +
                        "  |  equal join conjunct: 2: id = 8: id",
                "4:HASH JOIN\n" +
                        "  |  join op: INNER JOIN (PARTITIONED)\n" +
                        "  |  hash predicates:\n" +
                        "  |  colocate: false, reason: \n" +
                        "  |  equal join conjunct: 5: id = 2: id",
                "0:OlapScanNode\n" +
                        "     TABLE: join2\n" +
                        "     PREAGGREGATION: ON\n" +
                        "     PREDICATES: 5: id > 1",
                "2:OlapScanNode\n" +
                        "     TABLE: join1\n" +
                        "     PREAGGREGATION: ON\n" +
                        "     PREDICATES: 2: id > 1");

        sql = "select * from join1 left join join2 as b on join1.id = b.id\n" +
                "left join join2 as c on join1.id = c.id \n" +
                "where b.dt > 1 and c.dt > 1;";
        starRocksAssert.query(sql).explainContains("6:HASH JOIN\n" +
                        "  |  join op: INNER JOIN (BROADCAST)\n" +
                        "  |  hash predicates:\n" +
                        "  |  colocate: false, reason: \n" +
                        "  |  equal join conjunct: 2: id = 8: id",
                "  3:HASH JOIN\n" +
                        "  |  join op: INNER JOIN (BROADCAST)\n" +
                        "  |  hash predicates:\n" +
                        "  |  colocate: false, reason: \n" +
                        "  |  equal join conjunct: 2: id = 5: id",
                "  4:OlapScanNode\n" +
                        "     TABLE: join2\n" +
                        "     PREAGGREGATION: ON\n" +
                        "     PREDICATES: 7: dt > 1",
                "  1:OlapScanNode\n" +
                        "     TABLE: join2\n" +
                        "     PREAGGREGATION: ON\n" +
                        "     PREDICATES: 4: dt > 1");
    }

    @Test
    public void testConvertCaseWhenToConstant() throws Exception {
        // basic test
        String caseWhenSql = "select "
                + "case when date_format(now(),'%H%i')  < 123 then 1 else 0 end as col "
                + "from test.baseall "
                +
                "where k11 = case when date_format(now(),'%H%i')  < 123 then date_format(date_sub(now(),2),'%Y%m%d') else date_format(date_sub(now(),1),'%Y%m%d') end";
        Assert.assertFalse(StringUtils.containsIgnoreCase(getFragmentPlan(caseWhenSql), "CASE WHEN"));

        // test 1: case when then
        // 1.1 multi when in on `case when` and can be converted to constants
        String sql11 = "select case when false then 2 when true then 3 else 0 end as col11;";
        Assert.assertTrue(StringUtils.containsIgnoreCase(getFragmentPlan(sql11), "constant exprs: \n         3"));

        // 1.2 multi `when expr` in on `case when` ,`when expr` can not be converted to constants
        String sql121 =
                "select case when false then 2 when substr(k7,2,1) then 3 else 0 end as col121 from test.baseall";
        Assert.assertTrue(StringUtils.containsIgnoreCase(getFragmentPlan(sql121),
                "CASE WHEN FALSE THEN 2 WHEN CAST(substr(9: k7, 2, 1) AS BOOLEAN) THEN 3 ELSE 0 END"));

        // 1.2.2 when expr which can not be converted to constants in the first
        String sql122 =
                "select case when substr(k7,2,1) then 2 when false then 3 else 0 end as col122 from test.baseall";
        Assert.assertTrue(StringUtils.containsIgnoreCase(getFragmentPlan(sql122),
                "CASE WHEN CAST(substr(9: k7, 2, 1) AS BOOLEAN) THEN 2 WHEN FALSE THEN 3 ELSE 0 END"));

        // 1.2.3 test return `then expr` in the middle
        String sql124 = "select case when false then 1 when true then 2 when false then 3 else 'other' end as col124";
        Assert.assertTrue(StringUtils.containsIgnoreCase(getFragmentPlan(sql124), "constant exprs: \n         '2'"));

        // 1.3 test return null
        String sql3 = "select case when false then 2 end as col3";
        Assert.assertTrue(StringUtils.containsIgnoreCase(getFragmentPlan(sql3), "constant exprs: \n         NULL"));

        // 1.3.1 test return else expr
        String sql131 = "select case when false then 2 when false then 3 else 4 end as col131";
        Assert.assertTrue(StringUtils.containsIgnoreCase(getFragmentPlan(sql131), "constant exprs: \n         4"));

        // 1.4 nest `case when` and can be converted to constants
        String sql14 =
                "select case when (case when true then true else false end) then 2 when false then 3 else 0 end as col";
        Assert.assertTrue(StringUtils.containsIgnoreCase(getFragmentPlan(sql14), "constant exprs: \n         2"));

        // 1.5 nest `case when` and can not be converted to constants
        String sql15 =
                "select case when case when substr(k7,2,1) then true else false end then 2 when false then 3 else 0 end as col from test.baseall";
        Assert.assertTrue(StringUtils.containsIgnoreCase(getFragmentPlan(sql15),
                "CASE WHEN if(CAST(substr(9: k7, 2, 1) AS BOOLEAN), TRUE, FALSE) THEN 2 WHEN FALSE THEN 3 ELSE 0 END"));

        // 1.6 test when expr is null
        String sql16 = "select case when null then 1 else 2 end as col16;";
        Assert.assertTrue(StringUtils.containsIgnoreCase(getFragmentPlan(sql16), "constant exprs: \n         2"));

        // test 2: case xxx when then
        // 2.1 test equal
        String sql2 = "select case 1 when 1 then 'a' when 2 then 'b' else 'other' end as col2;";
        Assert.assertTrue(StringUtils.containsIgnoreCase(getFragmentPlan(sql2), "constant exprs: \n         'a'"));

        // FIXME(yan): following cases are correct, we have to fix for them.
        // 2.1.2 test not equal
        String sql212 = "select case 'a' when 1 then 'a' when 'a' then 'b' else 'other' end as col212;";
        Assert.assertTrue(StringUtils.containsIgnoreCase(getFragmentPlan(sql212), "constant exprs: \n         'b'"));

        // 2.2 test return null
        String sql22 = "select case 'a' when 1 then 'a' when 'b' then 'b' end as col22;";
        Assert.assertTrue(StringUtils.containsIgnoreCase(getFragmentPlan(sql22), "constant exprs: \n         NULL"));

        // 2.2.2 test return else
        String sql222 = "select case 1 when 2 then 'a' when 3 then 'b' else 'other' end as col222;";
        Assert.assertTrue(
                StringUtils.containsIgnoreCase(getFragmentPlan(sql222), "constant exprs: \n         'other'"));

        // 2.3 test can not convert to constant,middle when expr is not constant
        String sql23 =
                "select case 'a' when 'b' then 'a' when substr(k7,2,1) then 2 when false then 3 else 0 end as col23 from test.baseall";
        Assert.assertTrue(StringUtils.containsIgnoreCase(getFragmentPlan(sql23),
                "CASE 'a' WHEN 'b' THEN 'a' WHEN substr(9: k7, 2, 1) THEN '2' WHEN '0' THEN '3' ELSE '0' END"));

        // 2.3.1  first when expr is not constant
        String sql231 =
                "select case 'a' when substr(k7,2,1) then 2 when 1 then 'a' when false then 3 else 0 end as col231 from test.baseall";
        Assert.assertTrue(StringUtils.containsIgnoreCase(getFragmentPlan(sql231),
                "CASE 'a' WHEN substr(9: k7, 2, 1) THEN '2' WHEN '1' THEN 'a' WHEN '0' THEN '3' ELSE '0' END"));

        // 2.3.2 case expr is not constant
        String sql232 =
                "select case k1 when substr(k7,2,1) then 2 when 1 then 'a' when false then 3 else 0 end as col232 from test.baseall";
        Assert.assertTrue(StringUtils.containsIgnoreCase(getFragmentPlan(sql232),
                "CASE CAST(1: k1 AS VARCHAR) WHEN substr(9: k7, 2, 1) THEN '2' WHEN '1' THEN 'a' WHEN '0' THEN '3' ELSE '0' END"));

        // 3.1 test float,float in case expr
        String sql31 = "select case cast(100 as float) when 1 then 'a' when 2 then 'b' else 'other' end as col31;";
        Assert.assertTrue(StringUtils.containsIgnoreCase(getFragmentPlan(sql31), "constant exprs: \n         'other'"));

        // 4.1 test null in case expr return else
        String sql41 = "select case null when 1 then 'a' when 2 then 'b' else 'other' end as col41";
        Assert.assertTrue(StringUtils.containsIgnoreCase(getFragmentPlan(sql41), "constant exprs: \n         'other'"));

        // 4.1.2 test null in case expr return null
        String sql412 = "select case null when 1 then 'a' when 2 then 'b' end as col41";
        Assert.assertTrue(StringUtils.containsIgnoreCase(getFragmentPlan(sql412), "constant exprs: \n         NULL"));

        // 4.2.1 test null in when expr
        String sql421 = "select case 'a' when null then 'a' else 'other' end as col421";
        Assert.assertTrue(
                StringUtils.containsIgnoreCase(getFragmentPlan(sql421), "constant exprs: \n         'other'"));
    }

    @Test
    public void testJoinPredicateTransitivityWithSubqueryInWhereClause() throws Exception {
        String sql = "SELECT *\n" +
                "FROM test.pushdown_test\n" +
                "WHERE 0 < (\n" +
                "    SELECT MAX(k9)\n" +
                "    FROM test.pushdown_test);";
        starRocksAssert.query(sql).explainContains("  4:CROSS JOIN\n" +
                        "  |  cross join:\n" +
                        "  |  predicates is NULL",
                "  2:AGGREGATE (update finalize)\n" +
                        "  |  output: max(22: k9)\n" +
                        "  |  group by: \n" +
                        "  |  having: CAST(23: max AS DOUBLE) > 0.0");
    }

    @Test
    public void testDistinctPushDown() throws Exception {
        String sql = "select distinct k1 from (select distinct k1 from test.pushdown_test) t where k1 > 1";
        starRocksAssert.query(sql).explainContains("  RESULT SINK\n" +
                "\n" +
                "  1:AGGREGATE (update finalize)\n" +
                "  |  group by: 1: k1\n" +
                "  |  \n" +
                "  0:OlapScanNode");
    }

    @Test
    public void testOrCompoundPredicateFold() throws Exception {
        String queryStr = "select * from baseall where (k1 > 1) or (k1 > 1 and k2 < 1)";
        String explainString = getFragmentPlan(queryStr);
        Assert.assertTrue(explainString.contains("PREDICATES: 1: k1 > 1"));

        queryStr = "select * from  baseall where (k1 > 1 and k2 < 1) or  (k1 > 1)";
        explainString = getFragmentPlan(queryStr);
        Assert.assertTrue(explainString.contains("PREDICATES: 1: k1 > 1\n"));

        queryStr = "select * from  baseall where (k1 > 1) or (k1 > 1)";
        explainString = getFragmentPlan(queryStr);
        Assert.assertTrue(explainString.contains("PREDICATES: 1: k1 > 1\n"));
    }

    @Test
    public void testColocateJoin2() throws Exception {
        String queryStr =
                "select * from test.colocate1 t1, test.colocate2 t2 where t1.k1 = t2.k1 and t1.k2 = t2.k2 and t1.k3 = t2.k3";
        String explainString = getFragmentPlan(queryStr);
        Assert.assertTrue(explainString.contains("colocate: true"));

        queryStr =
                "select * from test.colocate1 t1 join (select k1, k2 from test.colocate2 group by k1, k2) t2 on t1.k1 = t2.k1 and t1.k2 = t2.k2";
        explainString = getFragmentPlan(queryStr);
        Assert.assertTrue(explainString.contains("colocate: true"));

        queryStr =
                "select * from test.colocate1 t1 join (select k1, k2 from test.colocate2 group by k1, k2, k3) t2 on t1.k1 = t2.k1 and t1.k2 = t2.k2";
        explainString = getFragmentPlan(queryStr);
        Assert.assertTrue(explainString.contains("colocate: true"));

        queryStr =
                "select * from (select k1, k2 from test.colocate1 group by k1, k2) t1 join (select k1, k2 from test.colocate2 group by k1, k2) t2 on t1.k1 = t2.k1 and t1.k2 = t2.k2";
        explainString = getFragmentPlan(queryStr);
        Assert.assertTrue(explainString.contains("colocate: true"));

        queryStr =
                "select * from test.colocate1 t1 join [shuffle] test.colocate2 t2 on t1.k1 = t2.k1 and t1.k2 = t2.k2";
        explainString = getFragmentPlan(queryStr);
        Assert.assertTrue(explainString.contains("colocate: false"));

        // t1.k1 = t2.k2 not same order with distribute column
        queryStr =
                "select * from test.colocate1 t1, test.colocate2 t2 where t1.k1 = t2.k2 and t1.k2 = t2.k1 and t1.k3 = t2.k3";
        explainString = getFragmentPlan(queryStr);
        Assert.assertTrue(explainString.contains("colocate: false"));

        queryStr = "select * from test.colocate1 t1, test.colocate2 t2 where t1.k2 = t2.k2";
        explainString = getFragmentPlan(queryStr);
        Assert.assertTrue(explainString.contains("colocate: false"));

        queryStr = "select count(*) from test.colocate1 t1 group by t1.k1, t1.k2";
        explainString = getFragmentPlan(queryStr);
        Assert.assertTrue(explainString.contains("1:AGGREGATE (update finalize)"));
        Assert.assertFalse(explainString.contains("3:AGGREGATE (merge finalize)"));

        queryStr = "select count(*) from test.colocate1 t1 group by t1.k1";
        explainString = getFragmentPlan(queryStr);
        Assert.assertTrue(explainString.contains("1:AGGREGATE (update finalize)"));
    }

    @Test
    public void testSelfColocateJoin() throws Exception {
        // single partition
        String queryStr = "select * from test.jointest t1, test.jointest t2 where t1.k1 = t2.k1";
        String explainString = getFragmentPlan(queryStr);
        Assert.assertTrue(explainString.contains("colocate: true"));

        // multi partition
        queryStr = "select * from test.dynamic_partition t1, test.dynamic_partition t2 where t1.k1 = t2.k1";
        explainString = getFragmentPlan(queryStr);
        Assert.assertTrue(explainString.contains("colocate: true"));
    }

    @Test
    public void testJoinWithMysqlTable() throws Exception {
        // set data size and row count for the olap table
        Database db = Catalog.getCurrentCatalog().getDb("default_cluster:test");
        OlapTable tbl = (OlapTable) db.getTable("jointest");
        for (Partition partition : tbl.getPartitions()) {
            partition.updateVisibleVersionAndVersionHash(2, 0);
            for (MaterializedIndex mIndex : partition.getMaterializedIndices(MaterializedIndex.IndexExtState.VISIBLE)) {
                mIndex.setRowCount(10000);
                for (Tablet tablet : mIndex.getTablets()) {
                    for (Replica replica : tablet.getReplicas()) {
                        replica.updateVersionInfo(2, 0, 200000, 10000);
                    }
                }
            }
        }

        String queryStr = "select * from mysql_table t2, jointest t1 where t1.k1 = t2.k1";
        String explainString = getFragmentPlan(queryStr);
        Assert.assertTrue(explainString.contains("INNER JOIN (BUCKET_SHUFFLE)"));
        Assert.assertTrue(explainString.contains("1:SCAN MYSQL"));

        queryStr = "select * from jointest t1, mysql_table t2 where t1.k1 = t2.k1";
        explainString = getFragmentPlan(queryStr);
        Assert.assertTrue(explainString.contains("INNER JOIN (BUCKET_SHUFFLE)"));
        Assert.assertTrue(explainString.contains("1:SCAN MYSQL"));

        queryStr = "select * from jointest t1, mysql_table t2, mysql_table t3 where t1.k1 = t3.k1";
        explainString = getFragmentPlan(queryStr);
        Assert.assertFalse(explainString.contains("INNER JOIN (BUCKET_SHUFFLE))"));
        Assert.assertTrue(explainString.contains("1:SCAN MYSQL"));
    }

    @Test
    public void testConstPredicateInRightJoin() throws Exception {
        String sql = "select * from test.join1 right join test.join2 on join1.id = join2.id where round(2.0, 0) > 3.0";
        String explainString = getFragmentPlan(sql);
        Assert.assertTrue(explainString.contains("  2:OlapScanNode\n" +
                "     TABLE: join2\n" +
                "     PREAGGREGATION: ON\n" +
                "     PREDICATES: round(2.0, 0) > 3.0"));

        sql = "select * from test.join1 right semi join test.join2 on join1.id = join2.id where round(2.0, 0) > 3.0";
        explainString = getFragmentPlan(sql);
        Assert.assertTrue(explainString.contains("  0:OlapScanNode\n" +
                "     TABLE: join2\n" +
                "     PREAGGREGATION: ON\n" +
                "     PREDICATES: round(2.0, 0) > 3.0"));

        sql = "select * from test.join1 right anti join test.join2 on join1.id = join2.id where round(2.0, 0) > 3.0";
        explainString = getFragmentPlan(sql);
        Assert.assertTrue(explainString.contains("  0:OlapScanNode\n" +
                "     TABLE: join2\n" +
                "     PREAGGREGATION: ON\n" +
                "     PREDICATES: round(2.0, 0) > 3.0"));

        sql = "select * from test.join1 left join test.join2 on join1.id = join2.id where round(2.0, 0) > 3.0";
        explainString = getFragmentPlan(sql);
        Assert.assertTrue(explainString.contains("  2:OlapScanNode\n" +
                "     TABLE: join1\n" +
                "     PREAGGREGATION: ON\n" +
                "     PREDICATES: round(2.0, 0) > 3.0"));

        sql = "select * from test.join1 left semi join test.join2 on join1.id = join2.id where round(2.0, 0) > 3.0";
        explainString = getFragmentPlan(sql);
        Assert.assertTrue(explainString.contains("  0:OlapScanNode\n" +
                "     TABLE: join1\n" +
                "     PREAGGREGATION: ON\n" +
                "     PREDICATES: round(2.0, 0) > 3.0"));

        sql = "select * from test.join1 left anti join test.join2 on join1.id = join2.id where round(2.0, 0) > 3.0";
        explainString = getFragmentPlan(sql);
        Assert.assertTrue(explainString.contains("  0:OlapScanNode\n" +
                "     TABLE: join1\n" +
                "     PREAGGREGATION: ON\n" +
                "     PREDICATES: round(2.0, 0) > 3.0"));

        sql = "select * from test.join1 inner join test.join2 on join1.id = join2.id where round(2.0, 0) > 3.0";
        explainString = getFragmentPlan(sql);
        Assert.assertTrue(explainString.contains("  0:OlapScanNode\n" +
                "     TABLE: join1\n" +
                "     PREAGGREGATION: ON\n" +
                "     PREDICATES: round(2.0, 0) > 3.0"));

        sql = "select * from test.join1 where round(2.0, 0) > 3.0";
        explainString = getFragmentPlan(sql);
        Assert.assertTrue(explainString.contains("  0:OlapScanNode\n" +
                "     TABLE: join1\n" +
                "     PREAGGREGATION: ON\n" +
                "     PREDICATES: round(2.0, 0) > 3.0"));
    }

    @Test
    public void testExistsRewrite() throws Exception {
        String sql =
                "select count(*) FROM  test.join1 WHERE  EXISTS (select max(id) from test.join2 where join2.id = join1.id)";
        String explainString = getFragmentPlan(sql);
        Assert.assertTrue(explainString.contains("LEFT SEMI JOIN"));
    }

    @Test
    public void TestSemiJoinNameResolve() {
        String sql = "select join1.dt from  test.join1 right semi join test.join2 on join1.id = join2.id";
        starRocksAssert.query(sql).analysisError("Column '`join1`.`dt`' cannot be resolved");

        sql = "select a.dt from test.join1 a left ANTI join test.join2 b on a.id = b.id, " +
                "test.join1 c right ANTI join test.join2 d on c.id = d.id";
        starRocksAssert.query(sql).analysisError("Column '`a`.`dt`' cannot be resolved");
    }

    @Test
    public void TestConstantConjunct() throws Exception {
        String sql =
                "select * from  test.join1 where ST_Contains(\"\", APPEND_TRAILING_CHAR_IF_ABSENT(-1338745708, \"RDBLIQK\") )";
        String explainString = getFragmentPlan(sql);
        Assert.assertTrue(explainString
                .contains("PREDICATES: st_contains('', append_trailing_char_if_absent('-1338745708', 'RDBLIQK'))"));
    }

    @Test
    public void TestJoinOnBitmapColumn() {
        String sql = "select * from test.bitmap_table a join test.bitmap_table b on a.id2 = b.id2";
        starRocksAssert.query(sql).analysisError("binary type bitmap with type varchar(-1) is invalid.");

        sql = "select * from test.bitmap_table a join test.bitmap_table b on a.id2 = b.id";
        starRocksAssert.query(sql).analysisError("binary type bitmap with type double is invalid.");

        sql = "select * from test.bitmap_table a join test.hll_table b on a.id2 = b.id2";
        starRocksAssert.query(sql).analysisError("binary type bitmap with type varchar(-1) is invalid.");

        sql = "select * from test.bitmap_table a join test.hll_table b where a.id2 in (1, 2, 3)";
        starRocksAssert.query(sql).analysisError("HLL, BITMAP and PERCENTILE type couldn't as Predicate");
    }

    @Test
    public void testLeftOuterJoinOnOrPredicate() throws Exception {
        connectContext.setDatabase("default_cluster:test");

        String sql = "select * from join1 left join join2 on join1.id = join2.id\n" +
                "and (join2.id > 1 or join2.id < 10);";
        String explainString = getFragmentPlan(sql);

        Assert.assertTrue(explainString.contains("join op: LEFT OUTER JOIN (BROADCAST)"));
        Assert.assertTrue(explainString.contains("PREDICATES: (5: id > 1) OR (5: id < 10)"));
        Assert.assertTrue(explainString.contains("equal join conjunct: 2: id = 5: id"));
    }

    @Test
    public void testMultiCountDistinct() throws Exception {
        String queryStr = "select count(distinct k1, k2) from baseall group by k3";
        String explainString = getFragmentPlan(queryStr);
        Assert.assertTrue(explainString.contains("group by: 1: k1, 2: k2, 3: k3"));

        queryStr = "select count(distinct k1) from baseall group by k3";
        explainString = getFragmentPlan(queryStr);
        Assert.assertTrue(explainString.contains("12: count"));
        Assert.assertTrue(explainString.contains("multi_distinct_count(1: k1)"));
        Assert.assertTrue(explainString.contains("group by: 3: k3"));

        queryStr = "select count(distinct k1) from baseall";
        explainString = getFragmentPlan(queryStr);
        Assert.assertTrue(explainString.contains("multi_distinct_count(1: k1)"));

        queryStr = "select count(distinct k1, k2),  count(distinct k4) from baseall group by k3";
        starRocksAssert.query(queryStr).analysisError(
                "The query contains multi count distinct or sum distinct, each can't have multi columns.");
    }

    @Test
    public void testMultiNotExistPredicatePushDown() throws Exception {
        connectContext.setDatabase("default_cluster:test");

        String sql =
                "select * from join1 where join1.dt > 1 and NOT EXISTS (select * from join1 as a where join1.dt = 1 and a.id = join1.id)" +
                        "and NOT EXISTS (select * from join1 as a where join1.dt = 2 and a.id = join1.id);";
        String explainString = getFragmentPlan(sql);

        Assert.assertTrue(explainString.contains("  5:HASH JOIN\n" +
                "  |  join op: RIGHT ANTI JOIN (COLOCATE)\n" +
                "  |  hash predicates:\n" +
                "  |  colocate: true\n" +
                "  |  equal join conjunct: 9: id = 2: id\n" +
                "  |  other join predicates: 1: dt = 2"));
        Assert.assertTrue(explainString.contains("  |    3:HASH JOIN\n" +
                "  |    |  join op: LEFT ANTI JOIN (COLOCATE)\n" +
                "  |    |  hash predicates:\n" +
                "  |    |  colocate: true\n" +
                "  |    |  equal join conjunct: 2: id = 5: id\n" +
                "  |    |  other join predicates: 1: dt = 1"));
        Assert.assertTrue(explainString.contains("  |    1:OlapScanNode\n" +
                "  |       TABLE: join1\n" +
                "  |       PREAGGREGATION: ON\n" +
                "  |       PREDICATES: 1: dt > 1"));
    }

    @Test
    public void testJoinReorderTakeEffect() throws Exception {
        Catalog catalog = connectContext.getCatalog();
        Database db = catalog.getDb("default_cluster:test");
        Table table = db.getTable("join2");
        OlapTable olapTable1 = (OlapTable) table;
        new Expectations(olapTable1) {
            {
                olapTable1.getRowCount();
                result = 2L;
                minTimes = 0;
            }
        };
        String sql = "select * from join1 join join2 on join1.id = join2.id;";
        String explainString = getFragmentPlan(sql);
        Assert.assertTrue(explainString.contains("  3:HASH JOIN\n" +
                "  |  join op: INNER JOIN (BROADCAST)\n" +
                "  |  hash predicates:\n" +
                "  |  colocate: false, reason: \n" +
                "  |  equal join conjunct: 2: id = 5: id"));
        Assert.assertTrue(explainString.contains("  0:OlapScanNode\n" +
                "     TABLE: join1"));
        Assert.assertTrue(explainString.contains("  1:OlapScanNode\n" +
                "     TABLE: join2"));
    }

    @Test
    public void testJoinReorderWithWithClause() throws Exception {
        connectContext.setDatabase("default_cluster:test");
        Catalog catalog = connectContext.getCatalog();
        Table table = catalog.getDb("default_cluster:test").getTable("join2");
        OlapTable olapTable1 = (OlapTable) table;
        new Expectations(olapTable1) {
            {
                olapTable1.getRowCount();
                result = 2L;
                minTimes = 0;
            }
        };
        String sql =
                "WITH t_temp AS (select join1.id as id1,  join2.id as id2 from join1 join join2 on join1.id = join2.id) select * from t_temp";
        String explainString = getFragmentPlan(sql);
        Assert.assertTrue(explainString.contains("equal join conjunct: 2: id = 5: id"));
        Assert.assertTrue(explainString.contains("  |----2:EXCHANGE\n" +
                "  |    \n" +
                "  0:OlapScanNode\n" +
                "     TABLE: join1"));
        Assert.assertTrue(explainString.contains("  1:OlapScanNode\n" +
                "     TABLE: join2\n" +
                "     PREAGGREGATION: ON"));
    }

    @Test
    public void testMultiCountDistinctType() throws Exception {
        String sql = "select count(distinct t1a,t1b) from test_all_type";
        String plan = getVerboseExplain(sql);
        Assert.assertTrue(plan.contains("3:AGGREGATE (update serialize)\n" +
                "  |  aggregate: count[(if[(1: t1a IS NULL, NULL, [2: t1b, SMALLINT, true]); args: BOOLEAN,SMALLINT,SMALLINT; result: SMALLINT; args nullable: true; result nullable: true]); args: SMALLINT; result: BIGINT; args nullable: true; result nullable: false]"));
        Assert.assertTrue(plan.contains("5:AGGREGATE (merge finalize)\n" +
                "  |  aggregate: count[([11: count, BIGINT, false]); args: SMALLINT; result: BIGINT; args nullable: true; result nullable: false]"));
    }

    @Test
    public void testMultiCountDistinctAggPhase() throws Exception {
        String sql = "select count(distinct t1a,t1b), avg(t1c) from test_all_type";
        String plan = getVerboseExplain(sql);
        Assert.assertTrue(plan.contains("3:AGGREGATE (update serialize)\n" +
                "  |  aggregate: count[(if[(1: t1a IS NULL, NULL, [2: t1b, SMALLINT, true]); args: BOOLEAN,SMALLINT,SMALLINT; result: SMALLINT; args nullable: true; result nullable: true]); args: SMALLINT; result: BIGINT; args nullable: true; result nullable: false], avg[([12: avg, DOUBLE, true]); args: INT; result: VARCHAR; args nullable: true; result nullable: true]"));
        Assert.assertTrue(plan.contains("2:AGGREGATE (merge serialize)\n" +
                "  |  aggregate: avg[([12: avg, VARCHAR, true]); args: INT; result: DOUBLE; args nullable: true; result nullable: true]\n" +
                "  |  group by: [1: t1a, VARCHAR, true], [2: t1b, SMALLINT, true]"));
    }

    @Test
    public void testCaseWhenType2() throws Exception {
        String sql =
                "select case '10000' when 10000 THEN 'TEST1' WHEN NULL THEN 'TEST2' WHEN 40000 THEN 'TEST4' END FROM t1;";
        String plan = getFragmentPlan(sql);
        Assert.assertTrue(plan.contains("  1:Project\n"
                + "  |  <slot 4> : 'TEST1'"));
    }

    @Test
    public void testDecimalV3Distinct() throws Exception {
        String sql = "select avg(t1c), count(distinct id_decimal) from test_all_type;";
        String plan = getVerboseExplain(sql);
        Assert.assertTrue(plan.contains(
                "multi_distinct_count[([10: id_decimal, DECIMAL64(10,2), true]); args: DECIMAL64; result: BIGINT; args nullable: true; result nullable: false]"));
    }

    @Test
    public void testUnionAll() throws Exception {
        FeConstants.runningUnitTest = true;
        String sql = "select * from t1 union all select * from t2;";
        String plan = getFragmentPlan(sql);
        Assert.assertTrue(plan.contains("    EXCHANGE ID: 04\n" +
                "    RANDOM\n" +
                "\n" +
                "  3:OlapScanNode\n" +
                "     TABLE: t2"));
        Assert.assertTrue(plan.contains("    EXCHANGE ID: 02\n" +
                "    RANDOM\n" +
                "\n" +
                "  1:OlapScanNode\n" +
                "     TABLE: t1"));
        FeConstants.runningUnitTest = false;
    }

    @Test
    public void testShuffleHashBucket() throws Exception {
        String sql = "SELECT COUNT(*)\n" +
                "FROM lineitem JOIN [shuffle] orders o1 ON l_orderkey = o1.o_orderkey\n" +
                "JOIN [shuffle] orders o2 ON l_orderkey = o2.o_orderkey";
        String plan = getFragmentPlan(sql);
        Assert.assertTrue(plan.contains("join op: INNER JOIN (BUCKET_SHUFFLE(S))"));
    }

    @Test
    public void testShuffleHashBucket2() throws Exception {
        String sql = "select count(1) from lineitem t1 join [shuffle] orders t2 on " +
                "t1.l_orderkey = t2.o_orderkey and t2.O_ORDERDATE = t1.L_SHIPDATE join [shuffle] orders t3 " +
                "on t1.l_orderkey = t3.o_orderkey and t3.O_ORDERDATE = t1.L_SHIPDATE join [shuffle] orders t4 on\n" +
                "t1.l_orderkey = t4.o_orderkey and t4.O_ORDERDATE = t1.L_SHIPDATE;";
        String plan = getFragmentPlan(sql);
        Assert.assertTrue(plan.contains("12:HASH JOIN\n" +
                "  |  join op: INNER JOIN (BUCKET_SHUFFLE(S))"));
        Assert.assertTrue(plan.contains("8:HASH JOIN\n" +
                "  |  join op: INNER JOIN (BUCKET_SHUFFLE(S))"));
        Assert.assertTrue(plan.contains("4:HASH JOIN\n" +
                "  |  join op: INNER JOIN (PARTITIONED)"));
    }

    @Test
    public void testSemiJoinPredicateDerive() throws Exception {
        String sql = "select * from t0 left semi join t1 on v1 = v4 where v1 = 2";
        String plan = getFragmentPlan(sql);
        Assert.assertTrue(plan.contains("  0:OlapScanNode\n" +
                "     TABLE: t0\n" +
                "     PREAGGREGATION: ON\n" +
                "     PREDICATES: 1: v1 = 2"));
    }

    @Test
    public void testMergeAggregateNormal() throws Exception {
        String sql;
        String plan;

        sql = "select distinct x1 from (select distinct v1 as x1 from t0) as q";
        plan = getFragmentPlan(sql);
        Assert.assertTrue(plan.contains("  RESULT SINK\n" +
                "\n" +
                "  1:AGGREGATE (update finalize)\n" +
                "  |  group by: 1: v1\n"));

        sql = "select sum(x1) from (select sum(v1) as x1 from t0) as q";
        plan = getFragmentPlan(sql);
        Assert.assertTrue(plan.contains("  RESULT SINK\n" +
                "\n" +
                "  1:AGGREGATE (update finalize)\n" +
                "  |  output: sum(1: v1)\n" +
                "  |  group by: \n"));

        sql = "select SUM(x1) from (select v2, sum(v1) as x1 from t0 group by v2) as q";
        plan = getFragmentPlan(sql);
        Assert.assertTrue(plan.contains("  RESULT SINK\n" +
                "\n" +
                "  1:AGGREGATE (update finalize)\n" +
                "  |  output: sum(1: v1)\n" +
                "  |  group by: \n"));

        sql = "select v2, SUM(x1) from (select v2, v3, sum(v1) as x1 from t0 group by v2, v3) as q group by v2";
        plan = getFragmentPlan(sql);
        Assert.assertTrue(plan.contains("  1:AGGREGATE (update finalize)\n" +
                "  |  output: sum(1: v1)\n" +
                "  |  group by: 2: v2\n" +
                "  |  \n" +
                "  0:OlapScanNode\n" +
                "     TABLE: t0"));

        sql = "select SUM(x1) from (select v2, sum(distinct v1), sum(v3) as x1 from t0 group by v2) as q";
        plan = getFragmentPlan(sql);
        Assert.assertTrue(plan.contains("  1:AGGREGATE (update finalize)\n" +
                "  |  output: sum(3: v3)\n" +
                "  |  group by: \n" +
                "  |  \n" +
                "  0:OlapScanNode\n" +
                "     TABLE: t0"));

        sql = "select MAX(x1) from (select v2 as x1 from t0 union select v3 from t0) as q";
        plan = getFragmentPlan(sql);
        Assert.assertTrue(plan.contains("  7:AGGREGATE (merge finalize)\n" +
                "  |  output: max(8: v2)\n" +
                "  |  group by: \n" +
                "  |  \n" +
                "  6:EXCHANGE\n" +
                "\n" +
                "PLAN FRAGMENT 1\n" +
                " OUTPUT EXPRS:\n" +
                "  PARTITION: RANDOM\n" +
                "\n" +
                "  STREAM DATA SINK\n" +
                "    EXCHANGE ID: 06\n" +
                "    UNPARTITIONED\n" +
                "\n" +
                "  5:AGGREGATE (update serialize)\n" +
                "  |  output: max(4: v2)\n" +
                "  |  group by: \n" +
                "  |  \n" +
                "  0:UNION"));

        sql = "select MIN(x1) from (select distinct v2 as x1 from t0) as q";
        plan = getFragmentPlan(sql);
        Assert.assertTrue(plan.contains("  1:AGGREGATE (update finalize)\n" +
                "  |  output: min(2: v2)\n" +
                "  |  group by: \n" +
                "  |  \n" +
                "  0:OlapScanNode\n" +
                "     TABLE: t0"));

        sql = "select MIN(x1) from (select v2 as x1 from t0 group by v2) as q";
        plan = getFragmentPlan(sql);
        Assert.assertTrue(plan.contains("  1:AGGREGATE (update finalize)\n" +
                "  |  output: min(2: v2)\n" +
                "  |  group by: \n" +
                "  |  \n" +
                "  0:OlapScanNode\n" +
                "     TABLE: t0"));
    }

    @Test
    public void testMergeAggregateFailed() throws Exception {
        String sql;
        String plan;
        sql = "select avg(x1) from (select avg(v1) as x1 from t0) as q";
        plan = getFragmentPlan(sql);
        Assert.assertTrue(plan.contains("  1:AGGREGATE (update finalize)\n" +
                "  |  output: avg(1: v1)\n" +
                "  |  group by: \n" +
                "  |  \n" +
                "  0:OlapScanNode"));

        sql = "select SUM(v2) from (select v2, sum(v1) as x1 from t0 group by v2) as q";
        plan = getFragmentPlan(sql);
        Assert.assertTrue(plan.contains("  2:AGGREGATE (update finalize)\n" +
                "  |  output: sum(2: v2)\n" +
                "  |  group by: \n" +
                "  |  \n" +
                "  1:AGGREGATE (update finalize)\n" +
                "  |  group by: 2: v2\n"));
        sql = "select SUM(v2) from (select v2, sum(distinct v2) as x1 from t0 group by v2) as q";
        plan = getFragmentPlan(sql);
        Assert.assertTrue(plan.contains("  2:AGGREGATE (update finalize)\n" +
                "  |  output: sum(2: v2)\n" +
                "  |  group by: \n" +
                "  |  \n" +
                "  1:AGGREGATE (update finalize)\n" +
                "  |  group by: 2: v2\n"));
        sql = "select sum(distinct x1) from (select v2, sum(v2) as x1 from t0 group by v2) as q";
        plan = getFragmentPlan(sql);
        Assert.assertTrue(plan.contains("  1:AGGREGATE (update finalize)\n" +
                "  |  output: sum(2: v2)\n" +
                "  |  group by: 2: v2\n" +
                "  |  \n" +
                "  0:OlapScanNode\n"));

        sql = "select SUM(x1) from (select v2 as x1 from t0 union select v3 from t0) as q";
        plan = getFragmentPlan(sql);
        Assert.assertTrue(plan.contains("  7:AGGREGATE (merge finalize)\n" +
                "  |  group by: 4: v2\n" +
                "  |  \n" +
                "  6:EXCHANGE\n" +
                "\n" +
                "PLAN FRAGMENT 2\n" +
                " OUTPUT EXPRS:\n" +
                "  PARTITION: RANDOM\n" +
                "\n" +
                "  STREAM DATA SINK\n" +
                "    EXCHANGE ID: 06\n" +
                "    HASH_PARTITIONED: 4: v2\n" +
                "\n" +
                "  5:AGGREGATE (update serialize)\n" +
                "  |  STREAMING\n" +
                "  |  group by: 4: v2\n"));

        sql = "select SUM(x1) from (select v2 as x1 from t0 group by v2) as q";
        plan = getFragmentPlan(sql);
        Assert.assertTrue(plan.contains("  2:AGGREGATE (update finalize)\n" +
                "  |  output: sum(2: v2)\n" +
                "  |  group by: \n" +
                "  |  \n" +
                "  1:AGGREGATE (update finalize)\n" +
                "  |  group by: 2: v2\n" +
                "  |  \n" +
                "  0:OlapScanNode"));
    }

    @Test
    public void testReplicatedJoin() throws Exception {
        connectContext.getSessionVariable().setEnableReplicationJoin(true);
        String sql = "select * from join1 join join2 on join1.id = join2.id;";
        String plan = getFragmentPlan(sql);
        Assert.assertTrue(plan.contains("join op: INNER JOIN (REPLICATED)"));
        Assert.assertFalse(plan.contains("EXCHANGE"));

        sql = "select * from join2 right join join1 on join1.id = join2.id;";
        plan = getFragmentPlan(sql);
        Assert.assertFalse(plan.contains("join op: INNER JOIN (REPLICATED)"));

        sql = "select * from join1 as a join (select sum(id),id from join2 group by id) as b on a.id = b.id;";
        plan = getFragmentPlan(sql);
        Assert.assertTrue(plan.contains("join op: INNER JOIN (REPLICATED)"));
        Assert.assertFalse(plan.contains("EXCHANGE"));

        connectContext.getSessionVariable().setNewPlanerAggStage(2);
        sql = "select * from join1 as a join (select sum(id),dt from join2 group by dt) as b on a.id = b.dt;";
        plan = getFragmentPlan(sql);
        Assert.assertTrue(plan.contains("join op: INNER JOIN (BROADCAST)"));
        Assert.assertTrue(plan.contains("EXCHANGE"));
        connectContext.getSessionVariable().setNewPlanerAggStage(0);

        sql = "select a.* from join1 as a join join1 as b ;";
        plan = getFragmentPlan(sql);
        Assert.assertFalse(plan.contains("EXCHANGE"));

        sql = "select a.* from join1 as a join (select sum(id) from join1 group by dt) as b ;";
        plan = getFragmentPlan(sql);
        Assert.assertFalse(plan.contains("EXCHANGE"));

        connectContext.getSessionVariable().setNewPlanerAggStage(2);
        sql = "select a.* from join1 as a join (select sum(id) from join1 group by dt) as b ;";
        plan = getFragmentPlan(sql);
        Assert.assertTrue(plan.contains("EXCHANGE"));
        connectContext.getSessionVariable().setNewPlanerAggStage(0);

        connectContext.getSessionVariable().setEnableReplicationJoin(false);
    }

    @Test
    public void testReplicationJoinWithPartitionTable() throws Exception {
        connectContext.getSessionVariable().setEnableReplicationJoin(true);
        FeConstants.runningUnitTest = true;
        String sql = "select * from join1 join pushdown_test on join1.id = pushdown_test.k1;";
        String plan = getFragmentPlan(sql);
        Assert.assertTrue(plan.contains("INNER JOIN (BROADCAST)"));
        FeConstants.runningUnitTest = false;
        connectContext.getSessionVariable().setEnableReplicationJoin(false);
    }

    @Test
    public void testReplicationJoinWithEmptyNode() throws Exception {
        // check replicate join without exception
        connectContext.getSessionVariable().setEnableReplicationJoin(true);
        FeConstants.runningUnitTest = true;
        String sql = "with cross_join as (\n" +
                "  select * from \n" +
                "  (SELECT \n" +
                "      t0.v1, \n" +
                "      t0.v2, \n" +
                "      t0.v3\n" +
                "    FROM \n" +
                "      t0 \n" +
                "    WHERE \n" +
                "      false)\n" +
                "  subt0 LEFT SEMI \n" +
                "  JOIN \n" +
                "    (SELECT \n" +
                "      t2.v7, \n" +
                "      t2.v8, \n" +
                "      t2.v9\n" +
                "    FROM \n" +
                "      t2 \n" +
                "    WHERE \n" +
                "      false)\n" +
                "  subt2 ON subt0.v3 = subt2.v8, \n" +
                "  t1 \n" +
                ")\n" +
                "SELECT \n" +
                "  DISTINCT cross_join.v1 \n" +
                "FROM \n" +
                "  t0 LEFT JOIN\n" +
                "  cross_join\n" +
                "  ON cross_join.v4 = t0.v2;";
        String plan = getFragmentPlan(sql);
        Assert.assertTrue(plan.contains("9:HASH JOIN\n" +
                "  |  join op: LEFT OUTER JOIN (REPLICATED)"));
        FeConstants.runningUnitTest = false;
        connectContext.getSessionVariable().setEnableReplicationJoin(false);
    }

    @Test
    public void testOuterJoinBucketShuffle() throws Exception {
        String sql = "SELECT DISTINCT t0.v1 FROM t0 RIGHT JOIN[BUCKET] t1 ON t0.v1 = t1.v4";
        String plan = getFragmentPlan(sql);
        Assert.assertTrue(plan.contains("  6:AGGREGATE (update serialize)\n" +
                "  |  STREAMING\n" +
                "  |  group by: 1: v1\n" +
                "  |  \n" +
                "  5:Project\n" +
                "  |  <slot 1> : 1: v1\n" +
                "  |  \n" +
                "  4:HASH JOIN\n" +
                "  |  join op: RIGHT OUTER JOIN (PARTITIONED)\n" +
                "  |  hash predicates:"));

        sql = "SELECT DISTINCT t0.v1 FROM t0 FULL JOIN[BUCKET] t1 ON t0.v1 = t1.v4";
        plan = getFragmentPlan(sql);
        Assert.assertTrue(plan.contains("  4:HASH JOIN\n" +
                "  |  join op: FULL OUTER JOIN (PARTITIONED)\n" +
                "  |  hash predicates:\n" +
                "  |  colocate: false, reason: \n" +
                "  |  equal join conjunct: 1: v1 = 4: v4\n" +
                "  |  \n" +
                "  |----3:EXCHANGE\n" +
                "  |    \n" +
                "  1:EXCHANGE\n"));

        sql = "SELECT DISTINCT t1.v4 FROM t0 LEFT JOIN[BUCKET] t1 ON t0.v1 = t1.v4";
        plan = getFragmentPlan(sql);
        Assert.assertTrue(plan.contains("  7:AGGREGATE (merge finalize)\n" +
                "  |  group by: 4: v4\n" +
                "  |  \n" +
                "  6:EXCHANGE\n" +
                "\n" +
                "PLAN FRAGMENT 1\n" +
                " OUTPUT EXPRS:\n" +
                "  PARTITION: RANDOM\n" +
                "\n" +
                "  STREAM DATA SINK\n" +
                "    EXCHANGE ID: 06\n" +
                "    HASH_PARTITIONED: 4: v4\n" +
                "\n" +
                "  5:AGGREGATE (update serialize)\n" +
                "  |  STREAMING\n" +
                "  |  group by: 4: v4\n" +
                "  |  \n" +
                "  4:Project\n" +
                "  |  <slot 4> : 4: v4\n" +
                "  |  \n" +
                "  3:HASH JOIN\n" +
                "  |  join op: LEFT OUTER JOIN (BROADCAST)"));
    }

    @Test
    public void testSchemaScan() throws Exception {
        String sql = "select * from information_schema.columns";
        String planFragment = getFragmentPlan(sql);
        Assert.assertTrue(planFragment.contains("PARTITION: UNPARTITIONED\n" +
                "\n" +
                "  RESULT SINK\n" +
                "\n" +
                "  0:SCAN SCHEMA\n"));
    }

    @Test
    public void testDuplicateAggregateFn() throws Exception {
        String sql = "select bitmap_union_count(b1) from test_object having count(distinct b1) > 2;";
        String planFragment = getFragmentPlan(sql);
        Assert.assertTrue(planFragment.contains(" OUTPUT EXPRS:13: bitmap_union_count\n" +
                "  PARTITION: RANDOM\n" +
                "\n" +
                "  RESULT SINK\n" +
                "\n" +
                "  1:AGGREGATE (update finalize)\n" +
                "  |  output: bitmap_union_count(5: b1)\n" +
                "  |  group by: \n" +
                "  |  having: 13: bitmap_union_count > 2"));
    }

    @Test
    public void testDuplicateAggregateFn2() throws Exception {
        String sql = "select bitmap_union_count(b1), count(distinct b1) from test_object;";
        String planFragment = getFragmentPlan(sql);
        Assert.assertTrue(planFragment.contains("  2:Project\n" +
                "  |  <slot 13> : 13: bitmap_union_count\n" +
                "  |  <slot 14> : 13: bitmap_union_count\n" +
                "  |  \n" +
                "  1:AGGREGATE (update finalize)\n" +
                "  |  output: bitmap_union_count(5: b1)"));
    }

    @Test
    public void testNotExpr() throws Exception {
        String sql = "select v1 from t0 where not (v1 in (1, 2))";
        String planFragment = getFragmentPlan(sql);
        Assert.assertTrue(planFragment.contains("     PREDICATES: 1: v1 NOT IN (1, 2)"));

        sql = "select v1 from t0 where not (v1 > 2)";
        planFragment = getFragmentPlan(sql);
        Assert.assertTrue(planFragment.contains("PREDICATES: 1: v1 <= 2"));

        sql = "select v1 from t0 where not (v1 > 2)";
        planFragment = getFragmentPlan(sql);
        Assert.assertTrue(planFragment.contains("PREDICATES: 1: v1 <= 2"));

        sql = "select v1 from t0 where not (v1 > 2 and v2 < 3)";
        planFragment = getFragmentPlan(sql);
        Assert.assertTrue(planFragment.contains("PREDICATES: (1: v1 <= 2) OR (2: v2 >= 3)"));

        sql = "select v1 from t0 where not (v1 > 2 and v2 is null)";
        planFragment = getFragmentPlan(sql);
        Assert.assertTrue(planFragment.contains("PREDICATES: (1: v1 <= 2) OR (2: v2 IS NOT NULL)"));

        sql = "select v1 from t0 where not (v1 > 2 and v2 is null and v3 < 6)";
        planFragment = getFragmentPlan(sql);
        Assert.assertTrue(planFragment.contains("PREDICATES: ((1: v1 <= 2) OR (2: v2 IS NOT NULL)) OR (3: v3 >= 6)"));

        sql = "select v1 from t0 where not (v1 > 2 and if(v2 > 2, FALSE, TRUE))";
        planFragment = getFragmentPlan(sql);
        Assert.assertTrue(planFragment.contains("PREDICATES: (1: v1 <= 2) OR (NOT if(2: v2 > 2, FALSE, TRUE))"));

        sql = "select v1 from t0 where not (v1 > 2 or v2 is null or if(v3 > 2, FALSE, TRUE))";
        planFragment = getFragmentPlan(sql);
        Assert.assertTrue(
                planFragment.contains("PREDICATES: 1: v1 <= 2, 2: v2 IS NOT NULL, NOT if(3: v3 > 2, FALSE, TRUE)"));
    }

    @Test
    public void testArithmeticCommutative() throws Exception {
        String sql = "select v1 from t0 where 2 / v1  > 3";
        String planFragment = getFragmentPlan(sql);
        Assert.assertTrue(planFragment.contains("PREDICATES: 2.0 / CAST(1: v1 AS DOUBLE) > 3.0"));

        sql = "select v1 from t0 where 2 * v1  > 3";
        planFragment = getFragmentPlan(sql);
        Assert.assertTrue(planFragment.contains("PREDICATES: 2 * 1: v1 > 3"));

        sql = "select v1 from t0 where v1 + 2 > 3";
        planFragment = getFragmentPlan(sql);
        Assert.assertTrue(planFragment.contains("PREDICATES: 1: v1 > 1"));

        sql = "select v1 from t0 where  v1 / 2 <=> 3";
        planFragment = getFragmentPlan(sql);
        Assert.assertTrue(planFragment.contains("PREDICATES: CAST(1: v1 AS DOUBLE) <=> 6.0"));

        sql = "select v1 from t0 where  v1 / -2 > 3";
        planFragment = getFragmentPlan(sql);
        Assert.assertTrue(planFragment.contains("PREDICATES: CAST(1: v1 AS DOUBLE) < -6.0"));

        sql = "select v1 from t0 where  v1 / abs(-2) > 3";
        planFragment = getFragmentPlan(sql);
        Assert.assertTrue(planFragment.contains("PREDICATES: CAST(1: v1 AS DOUBLE) / CAST(abs(-2) AS DOUBLE) > 3.0"));

        sql = "select v1 from t0 where  v1 / -2 != 3";
        planFragment = getFragmentPlan(sql);
        Assert.assertTrue(planFragment.contains("PREDICATES: CAST(1: v1 AS DOUBLE) != -6.0"));

        sql = "select v1 from t0 where  v1 / abs(-2) = 3";
        planFragment = getFragmentPlan(sql);
        Assert.assertTrue(planFragment.contains("PREDICATES: CAST(1: v1 AS DOUBLE) = 3.0 * CAST(abs(-2) AS DOUBLE)"));

        sql = "select v1 from t0 where 2 + v1 <= 3";
        planFragment = getFragmentPlan(sql);
        Assert.assertTrue(planFragment.contains("PREDICATES: 1: v1 <= 1"));

        sql = "select v1 from t0 where 2 - v1 <= 3";
        planFragment = getFragmentPlan(sql);
        Assert.assertTrue(planFragment.contains("PREDICATES: 1: v1 >= -1"));

        sql = "select k5 from bigtable where k5 * 2 <= 3";
        planFragment = getFragmentPlan(sql);
        Assert.assertTrue(planFragment.contains("PREDICATES: CAST(5: k5 AS DECIMAL64(18,3)) * 2 <= 3"));

        sql = "select k5 from bigtable where 2 / k5 <= 3";
        planFragment = getFragmentPlan(sql);
        Assert.assertTrue(planFragment.contains("PREDICATES: 2 / CAST(5: k5 AS DECIMAL128(38,3)) <= 3"));

        sql = "select t1a from test_all_type where date_add(id_datetime, 2) = '2020-12-21'";
        planFragment = getFragmentPlan(sql);
        Assert.assertTrue(planFragment.contains("PREDICATES: 8: id_datetime = '2020-12-19 00:00:00'"));

        sql = "select t1a from test_all_type where date_sub(id_datetime, 2) = '2020-12-21'";
        planFragment = getFragmentPlan(sql);
        Assert.assertTrue(planFragment.contains("PREDICATES: 8: id_datetime = '2020-12-23 00:00:00'"));

        sql = "select t1a from test_all_type where years_sub(id_datetime, 2) = '2020-12-21'";
        planFragment = getFragmentPlan(sql);
        Assert.assertTrue(planFragment.contains("PREDICATES: 8: id_datetime = '2022-12-21 00:00:00'"));

        sql = "select t1a from test_all_type where years_add(id_datetime, 2) = '2020-12-21'";
        planFragment = getFragmentPlan(sql);
        Assert.assertTrue(planFragment.contains("PREDICATES: 8: id_datetime = '2018-12-21 00:00:00'"));
    }

    @Test
    public void testMetaScan() throws Exception {
        String sql = "select max(v1), min(v1) from t0 [_META_]";
        String plan = getFragmentPlan(sql);
        Assert.assertTrue(plan.contains("  0:MetaScan\n" +
                "     <id 6> : max_v1\n" +
                "     <id 7> : min_v1"));

        String thrift = getThriftPlan(sql);
        Assert.assertTrue(thrift.contains("id_to_names:{6=max_v1, 7=min_v1}"));
    }

    @Test
    public void testMetaScan2() throws Exception {
        String sql = "select max(t1c), min(t1d), dict_merge(t1a) from test_all_type [_META_]";
        String plan = getFragmentPlan(sql);

        Assert.assertTrue(plan.contains("  0:MetaScan\n" +
                "     <id 16> : dict_merge_t1a\n" +
                "     <id 14> : max_t1c\n" +
                "     <id 15> : min_t1d"));

        String thrift = getThriftPlan(sql);
        Assert.assertTrue(thrift.contains("TFunctionName(function_name:dict_merge), " +
                "binary_type:BUILTIN, arg_types:[TTypeDesc(types:[TTypeNode(type:ARRAY), " +
                "TTypeNode(type:SCALAR, scalar_type:TScalarType(type:VARCHAR, len:-1))])]"));
    }

    @Test
    public void testLikeFunctionIdThrift() throws Exception {
        String sql = "select S_ADDRESS from supplier where S_ADDRESS " +
                "like '%Customer%Complaints%' ";
        String thrift = getThriftPlan(sql);
        Assert.assertTrue(thrift.contains("fid:60010"));
    }

    @Test
    public void testLimitRightJoin() throws Exception {
        String sql = "select v1 from t0 right outer join t1 on t0.v1 = t1.v4 limit 100";
        String plan = getFragmentPlan(sql);
        Assert.assertTrue(plan.contains("  |  join op: RIGHT OUTER JOIN (PARTITIONED)\n" +
                "  |  hash predicates:\n" +
                "  |  colocate: false, reason: \n" +
                "  |  equal join conjunct: 1: v1 = 4: v4\n" +
                "  |  limit: 100"));
        Assert.assertTrue(plan.contains("  |----3:EXCHANGE\n" +
                "  |       limit: 100"));

        sql = "select v1 from t0 full outer join t1 on t0.v1 = t1.v4 limit 100";
        plan = getFragmentPlan(sql);
        Assert.assertTrue(plan.contains("join op: FULL OUTER JOIN (PARTITIONED)"));
    }

    @Test
    public void testLimitLeftJoin() throws Exception {
        String sql = "select v1 from (select * from t0 limit 1) x0 left outer join t1 on x0.v1 = t1.v4";
        String plan = getFragmentPlan(sql);
        Assert.assertTrue(plan.contains("  |  join op: RIGHT OUTER JOIN (PARTITIONED)\n" +
                "  |  hash predicates:\n" +
                "  |  colocate: false, reason: \n" +
                "  |  equal join conjunct: 4: v4 = 1: v1"));
        Assert.assertTrue(plan.contains("  |----4:EXCHANGE\n" +
                "  |       limit: 1"));

        sql = "select v1 from (select * from t0 limit 10) x0 left outer join t1 on x0.v1 = t1.v4 limit 1";
        plan = getFragmentPlan(sql);
        Assert.assertTrue(plan.contains("  3:HASH JOIN\n" +
                "  |  join op: LEFT OUTER JOIN (BROADCAST)\n" +
                "  |  hash predicates:\n" +
                "  |  colocate: false, reason: \n" +
                "  |  equal join conjunct: 1: v1 = 4: v4\n" +
                "  |  limit: 1\n" +
                "  |  \n" +
                "  |----2:EXCHANGE\n" +
                "  |    \n" +
                "  0:OlapScanNode"));
        Assert.assertTrue(plan.contains("  0:OlapScanNode\n" +
                "     TABLE: t0\n" +
                "     PREAGGREGATION: ON\n" +
                "     partitions=0/1\n" +
                "     rollup: t0\n" +
                "     tabletRatio=0/0\n" +
                "     tabletList=\n" +
                "     cardinality=1\n" +
                "     avgRowSize=1.0\n" +
                "     numNodes=0\n" +
                "     limit: 1"));

        sql = "select v1 from (select * from t0 limit 10) x0 left outer join t1 on x0.v1 = t1.v4 limit 100";
        plan = getFragmentPlan(sql);
        Assert.assertTrue(plan.contains("  5:HASH JOIN\n" +
                "  |  join op: RIGHT OUTER JOIN (PARTITIONED)\n" +
                "  |  hash predicates:\n" +
                "  |  colocate: false, reason: \n" +
                "  |  equal join conjunct: 4: v4 = 1: v1\n" +
                "  |  limit: 100\n" +
                "  |  \n" +
                "  |----4:EXCHANGE\n" +
                "  |       limit: 10\n" +
                "  |    \n" +
                "  1:EXCHANGE"));
        Assert.assertTrue(plan.contains("PLAN FRAGMENT 1\n" +
                " OUTPUT EXPRS:\n" +
                "  PARTITION: UNPARTITIONED\n" +
                "\n" +
                "  STREAM DATA SINK\n" +
                "    EXCHANGE ID: 04\n" +
                "    HASH_PARTITIONED: 1: v1\n" +
                "\n" +
                "  3:EXCHANGE\n" +
                "     limit: 10\n"));

        sql =
                "select v1 from (select * from t0 limit 10) x0 left outer join (select * from t1 limit 5) x1 on x0.v1 = x1.v4 limit 7";
        plan = getFragmentPlan(sql);
        Assert.assertTrue(plan.contains("join op: LEFT OUTER JOIN (BROADCAST)\n" +
                "  |  hash predicates:\n" +
                "  |  colocate: false, reason: \n" +
                "  |  equal join conjunct: 1: v1 = 4: v4\n" +
                "  |  limit: 7\n" +
                "  |  \n" +
                "  |----3:EXCHANGE\n" +
                "  |       limit: 5\n" +
                "  |    \n" +
                "  0:OlapScanNode"));
        Assert.assertTrue(plan.contains("PLAN FRAGMENT 1\n" +
                " OUTPUT EXPRS:\n" +
                "  PARTITION: UNPARTITIONED\n" +
                "\n" +
                "  STREAM DATA SINK\n" +
                "    EXCHANGE ID: 03\n" +
                "    UNPARTITIONED\n" +
                "\n" +
                "  2:EXCHANGE\n" +
                "     limit: 5\n" +
                "\n" +
                "PLAN FRAGMENT 2"));
    }

    @Test
    public void testColocateCoverReplicate() throws Exception {
        String sql = "select * from join1 join join1 as xx on join1.id = xx.id;";
        String planFragment = getFragmentPlan(sql);
        Assert.assertTrue(planFragment.contains("  |  join op: INNER JOIN (COLOCATE)\n"));
    }

    @Test
    public void testReplicatedAgg() throws Exception {
        connectContext.getSessionVariable().setEnableReplicationJoin(true);

        String sql = "select value, SUM(id) from join1 group by value";
        String plan = getFragmentPlan(sql);
        Assert.assertTrue(plan.contains("  1:AGGREGATE (update finalize)\n" +
                "  |  output: sum(2: id)\n" +
                "  |  group by: 3: value\n" +
                "  |  \n" +
                "  0:OlapScanNode"));

        connectContext.getSessionVariable().setEnableReplicationJoin(false);
    }

    @Test
    public void testUnionEmptyNode() throws Exception {
        String sql;
        String plan;
        sql = "select * from (select * from t0 union all select * from t1 union all select * from t2) as xx";
        plan = getFragmentPlan(sql);
        Assert.assertTrue(plan.contains("  0:UNION\n" +
                "  |  \n" +
                "  |----4:EXCHANGE\n" +
                "  |    \n" +
                "  |----6:EXCHANGE\n" +
                "  |    \n" +
                "  2:EXCHANGE\n"));

        sql =
                "select * from (select * from t0 limit 0 union all select * from t1 union all select * from t2) as xx";
        plan = getFragmentPlan(sql);
        Assert.assertTrue(plan.contains("  0:UNION\n" +
                "  |  \n" +
                "  |----4:EXCHANGE\n" +
                "  |    \n" +
                "  2:EXCHANGE\n"));

        sql = "select * from (select * from t0 limit 0 union all select * from t1 where false" +
                " union all select * from t2) as xx";
        plan = getFragmentPlan(sql);
        Assert.assertTrue(plan.contains("PLAN FRAGMENT 0\n" +
                " OUTPUT EXPRS:4: v1 | 5: v2 | 6: v3\n" +
                "  PARTITION: RANDOM\n" +
                "\n" +
                "  RESULT SINK\n" +
                "\n" +
                "  1:Project\n" +
                "  |  <slot 4> : 10: v7\n" +
                "  |  <slot 5> : 11: v8\n" +
                "  |  <slot 6> : 12: v9\n" +
                "  |  \n" +
                "  0:OlapScanNode"));
    }

    @Test
    public void testIntersectEmptyNode() throws Exception {
        String sql;
        String plan;
        sql = "select * from (select * from t0 intersect select * from t1 intersect select * from t2) as xx";
        plan = getFragmentPlan(sql);
        Assert.assertTrue(plan.contains("  0:INTERSECT\n" +
                "  |  \n" +
                "  |----4:EXCHANGE\n" +
                "  |    \n" +
                "  |----6:EXCHANGE\n" +
                "  |    \n" +
                "  2:EXCHANGE"));

        sql = "select * from (select * from t0 limit 0 intersect select * from t1 intersect select * from t2) as xx";
        plan = getFragmentPlan(sql);
        Assert.assertTrue(plan.contains("PLAN FRAGMENT 0\n" +
                " OUTPUT EXPRS:4: v1 | 5: v2 | 6: v3\n" +
                "  PARTITION: UNPARTITIONED\n" +
                "\n" +
                "  RESULT SINK\n" +
                "\n" +
                "  0:EMPTYSET\n"));

        sql = "select * from (select * from t0 limit 0 intersect select * from t1 where false " +
                "intersect select * from t2) as xx";
        plan = getFragmentPlan(sql);
        Assert.assertTrue(plan.contains("PLAN FRAGMENT 0\n" +
                " OUTPUT EXPRS:4: v1 | 5: v2 | 6: v3\n" +
                "  PARTITION: UNPARTITIONED\n" +
                "\n" +
                "  RESULT SINK\n" +
                "\n" +
                "  0:EMPTYSET\n"));
    }

    @Test
    public void testExceptEmptyNode() throws Exception {
        String sql;
        String plan;
        sql = "select * from (select * from t0 except select * from t1 except select * from t2) as xx";
        plan = getFragmentPlan(sql);
        Assert.assertTrue(plan.contains("  0:EXCEPT\n" +
                "  |  \n" +
                "  |----4:EXCHANGE\n" +
                "  |    \n" +
                "  |----6:EXCHANGE\n" +
                "  |    \n" +
                "  2:EXCHANGE\n"));

        sql = "select * from (select * from t0 limit 0 except select * from t1 except select * from t2) as xx";
        plan = getFragmentPlan(sql);
        Assert.assertTrue(plan.contains("PLAN FRAGMENT 0\n" +
                " OUTPUT EXPRS:4: v1 | 5: v2 | 6: v3\n" +
                "  PARTITION: UNPARTITIONED\n" +
                "\n" +
                "  RESULT SINK\n" +
                "\n" +
                "  0:EMPTYSET\n"));

        sql = "select * from ( select * from t2 except select * from t0 limit 0 except " +
                "select * from t1) as xx";
        plan = getFragmentPlan(sql);
        Assert.assertTrue(plan.contains("  0:EXCEPT\n" +
                "  |  \n" +
                "  |----4:EXCHANGE\n" +
                "  |    \n" +
                "  2:EXCHANGE\n"));
    }

    @Test
    public void testPredicateOnRepeatNode() throws Exception {
        FeConstants.runningUnitTest = true;
        String sql = "select * from (select v1, v2, sum(v3) from t0 group by rollup(v1, v2)) as xx where v1 is null;";
        String plan = getFragmentPlan(sql);
        Assert.assertTrue(plan.contains("1:REPEAT_NODE\n" +
                "  |  repeat: repeat 2 lines [[], [1], [1, 2]]\n" +
                "  |  PREDICATES: 1: v1 IS NULL"));
        Assert.assertFalse(plan.contains("0:OlapScanNode\n" +
                "     TABLE: t0\n" +
                "     PREAGGREGATION: ON\n" +
                "     PREDICATES: 1: v1 IS NULL"));

        sql = "select * from (select v1, v2, sum(v3) from t0 group by rollup(v1, v2)) as xx where v1 is not null;";
        plan = getFragmentPlan(sql);
        Assert.assertTrue(plan.contains("1:REPEAT_NODE\n" +
                "  |  repeat: repeat 2 lines [[], [1], [1, 2]]\n" +
                "  |  PREDICATES: 1: v1 IS NOT NULL"));
        Assert.assertTrue(plan.contains("0:OlapScanNode\n" +
                "     TABLE: t0\n" +
                "     PREAGGREGATION: ON\n" +
                "     PREDICATES: 1: v1 IS NOT NULL"));

        sql = "select * from (select v1, v2, sum(v3) from t0 group by rollup(v1, v2)) as xx where v1 = 1;";
        plan = getFragmentPlan(sql);
        Assert.assertTrue(plan.contains("1:REPEAT_NODE\n" +
                "  |  repeat: repeat 2 lines [[], [1], [1, 2]]\n" +
                "  |  PREDICATES: 1: v1 = 1"));
        Assert.assertTrue(plan.contains("0:OlapScanNode\n" +
                "     TABLE: t0\n" +
                "     PREAGGREGATION: ON\n" +
                "     PREDICATES: 1: v1 = 1"));

        sql = "select * from (select v1, v2, sum(v3) from t0 group by rollup(v1, v2)) as xx where v1 = 1 + 2;";
        plan = getFragmentPlan(sql);
        Assert.assertTrue(plan.contains(" 1:REPEAT_NODE\n" +
                "  |  repeat: repeat 2 lines [[], [1], [1, 2]]\n" +
                "  |  PREDICATES: 1: v1 = 3"));
        Assert.assertTrue(plan.contains("0:OlapScanNode\n" +
                "     TABLE: t0\n" +
                "     PREAGGREGATION: ON\n" +
                "     PREDICATES: 1: v1 = 3"));

        sql = "select * from (select v1, v2, sum(v3) from t0 group by rollup(v1, v2)) as xx where v1 = v2;";
        plan = getFragmentPlan(sql);
        Assert.assertTrue(plan.contains("1:REPEAT_NODE\n" +
                "  |  repeat: repeat 2 lines [[], [1], [1, 2]]\n" +
                "  |  PREDICATES: 1: v1 = 2: v2"));
        Assert.assertTrue(plan.contains("0:OlapScanNode\n" +
                "     TABLE: t0\n" +
                "     PREAGGREGATION: ON\n" +
                "     PREDICATES: 1: v1 = 2: v2"));

        sql = "select * from (select v1, v2, sum(v3) from t0 group by rollup(v1, v2)) as xx where v1 <=> v2;";
        plan = getFragmentPlan(sql);
        Assert.assertTrue(plan.contains("1:REPEAT_NODE\n" +
                "  |  repeat: repeat 2 lines [[], [1], [1, 2]]\n" +
                "  |  PREDICATES: 1: v1 <=> 2: v2"));
        Assert.assertFalse(plan.contains("0:OlapScanNode\n" +
                "     TABLE: t0\n" +
                "     PREAGGREGATION: ON" +
                "     PREDICATES: 1: v1 <=> 2: v2"));
        FeConstants.runningUnitTest = false;
    }

    @Test
    public void testCaseWhen() throws Exception {
        String sql = "SELECT v1 FROM t0 WHERE CASE WHEN (v1 IS NOT NULL) THEN NULL END";
        String plan = getFragmentPlan(sql);
        Assert.assertTrue(plan.contains("PREDICATES: if(1: v1 IS NOT NULL, NULL, NULL)"));
    }

    @Test
    public void testCountDecimalV3Literal() throws Exception {
        Config.enable_decimal_v3 = true;
        String sql = "select count( - - cast(89 AS DECIMAL )) from t0";
        String plan = getFragmentPlan(sql);
        Assert.assertTrue(plan.contains("output: count(89)"));

        sql = "select max( - - cast(89 AS DECIMAL )) from t0";
        plan = getFragmentPlan(sql);
        Assert.assertTrue(plan.contains("output: max(89)"));

        sql = "select min( - - cast(89 AS DECIMAL )) from t0";
        plan = getFragmentPlan(sql);
        Assert.assertTrue(plan.contains("output: min(89)"));

        sql = "select sum( - - cast(89 AS DECIMAL )) from t0";
        plan = getFragmentPlan(sql);
        Assert.assertTrue(plan.contains("output: sum(89)"));

        sql = "select avg( - - cast(89 AS DECIMAL )) from t0";
        plan = getFragmentPlan(sql);
        Assert.assertTrue(plan.contains("output: avg(89)"));
        Config.enable_decimal_v3 = false;
    }

    @Test
    public void testLimitPushDownJoin() throws Exception {
        String sql = "select * from t0 left join[shuffle] t1 on t0.v2 = t1.v5 where t1.v6 is null limit 2";
        String plan = getFragmentPlan(sql);
        Assert.assertTrue(plan.contains("  |  join op: LEFT OUTER JOIN (PARTITIONED)\n" +
                "  |  hash predicates:\n" +
                "  |  colocate: false, reason: \n" +
                "  |  equal join conjunct: 2: v2 = 5: v5\n" +
                "  |  other predicates: 6: v6 IS NULL\n" +
                "  |  limit: 2"));
        Assert.assertTrue(plan.contains("     TABLE: t0\n" +
                "     PREAGGREGATION: ON\n" +
                "     partitions=0/1\n" +
                "     rollup: t0\n" +
                "     tabletRatio=0/0\n" +
                "     tabletList=\n" +
                "     cardinality=1\n" +
                "     avgRowSize=3.0\n" +
                "     numNodes=0\n"));
    }

    @Test
    public void testEmptyProjectCountStar() throws Exception {
        String sql = "select count(*) from test_all_type a, test_all_type b where a.t1a is not null";
        String plan = getCostExplain(sql);
        Assert.assertTrue(plan.contains("  3:CROSS JOIN\n" +
                "  |  cross join:\n" +
                "  |  predicates is NULL.\n" +
                "  |  cardinality: 1\n" +
                "  |  column statistics: \n" +
                "  |  * t1a-->[-Infinity, Infinity, 0.0, 1.0, 1.0] UNKNOWN\n" +
                "  |  * t1b-->[-Infinity, Infinity, 0.0, 1.0, 1.0] UNKNOWN"));
    }

    @Test
    public void testCountDistinctMultiColumns() throws Exception {
        connectContext.getSessionVariable().setNewPlanerAggStage(1);
        String sql = "select count(distinct L_SHIPMODE,L_ORDERKEY) from lineitem";
        String plan = getFragmentPlan(sql);
        // check use 4 stage agg plan
        Assert.assertTrue(plan.contains("5:AGGREGATE (merge finalize)\n" +
                "  |  output: count(18: count)"));
        Assert.assertTrue(plan.contains("3:AGGREGATE (update serialize)\n" +
                "  |  output: count(if(15: L_SHIPMODE IS NULL, NULL, 1: L_ORDERKEY))\n" +
                "  |  group by: \n" +
                "  |  \n" +
                "  2:AGGREGATE (merge serialize)\n" +
                "  |  group by: 1: L_ORDERKEY, 15: L_SHIPMODE\n" +
                "  |  \n" +
                "  1:AGGREGATE (update serialize)\n" +
                "  |  STREAMING\n" +
                "  |  group by: 1: L_ORDERKEY, 15: L_SHIPMODE"));

        sql = "select count(distinct L_SHIPMODE,L_ORDERKEY) from lineitem group by L_PARTKEY";
        plan = getFragmentPlan(sql);
        // check use 3 stage agg plan
        Assert.assertTrue(plan.contains(" 4:AGGREGATE (update finalize)\n" +
                "  |  output: count(if(15: L_SHIPMODE IS NULL, NULL, 1: L_ORDERKEY))\n" +
                "  |  group by: 2: L_PARTKEY\n" +
                "  |  \n" +
                "  3:AGGREGATE (merge serialize)\n" +
                "  |  group by: 1: L_ORDERKEY, 2: L_PARTKEY, 15: L_SHIPMODE"));
        Assert.assertTrue(plan.contains("1:AGGREGATE (update serialize)\n" +
                "  |  STREAMING\n" +
                "  |  group by: 1: L_ORDERKEY, 2: L_PARTKEY, 15: L_SHIPMODE"));
        connectContext.getSessionVariable().setNewPlanerAggStage(0);
    }

    @Test
    public void testCountDistinctBoolTwoPhase() throws Exception {
        connectContext.getSessionVariable().setNewPlanerAggStage(2);
        String sql = "select count(distinct id_bool) from test_bool";
        String plan = getCostExplain(sql);
        Assert.assertTrue(plan.contains("aggregate: multi_distinct_count[([11: id_bool, BOOLEAN, true]); " +
                "args: BOOLEAN; result: VARCHAR;"));

        sql = "select sum(distinct id_bool) from test_bool";
        plan = getCostExplain(sql);
        Assert.assertTrue(plan.contains("aggregate: multi_distinct_sum[([11: id_bool, BOOLEAN, true]); " +
                "args: BOOLEAN; result: VARCHAR;"));
        connectContext.getSessionVariable().setNewPlanerAggStage(0);
    }

    @Test
<<<<<<< HEAD
    public void testCastDecimalZero() throws Exception {
        Config.enable_decimal_v3 = true;
        String sql = "select (CASE WHEN CAST(t0.v1 AS BOOLEAN ) THEN 0.00 END) BETWEEN (0.07) AND (0.04) from t0;";
        String plan = getFragmentPlan(sql);
        Assert.assertTrue(plan.contains("  |  <slot 7> : CAST(6: if AS DECIMAL32(2,2))\n"));
        Config.enable_decimal_v3 = false;
=======
    public void testCountDistinctMultiColumns2() throws Exception {
        connectContext.getSessionVariable().setNewPlanerAggStage(2);
        String sql = "select count(distinct L_SHIPMODE,L_ORDERKEY) from lineitem";
        String plan = getFragmentPlan(sql);
        // check use 4 stage agg plan
        Assert.assertTrue(plan.contains("5:AGGREGATE (merge finalize)\n" +
                "  |  output: count(18: count)"));
        Assert.assertTrue(plan.contains(" 3:AGGREGATE (update serialize)\n" +
                "  |  output: count(if(15: L_SHIPMODE IS NULL, NULL, 1: L_ORDERKEY))\n" +
                "  |  group by: \n" +
                "  |  \n" +
                "  2:AGGREGATE (merge serialize)\n" +
                "  |  group by: 1: L_ORDERKEY, 15: L_SHIPMODE\n" +
                "  |  \n" +
                "  1:AGGREGATE (update serialize)\n" +
                "  |  STREAMING\n" +
                "  |  group by: 1: L_ORDERKEY, 15: L_SHIPMODE"));


        sql = "select count(distinct L_SHIPMODE,L_ORDERKEY) from lineitem group by L_PARTKEY";
        plan = getFragmentPlan(sql);
        // check use 3 stage agg plan
        Assert.assertTrue(plan.contains(" 4:AGGREGATE (update finalize)\n" +
                "  |  output: count(if(15: L_SHIPMODE IS NULL, NULL, 1: L_ORDERKEY))\n" +
                "  |  group by: 2: L_PARTKEY\n" +
                "  |  \n" +
                "  3:AGGREGATE (merge serialize)\n" +
                "  |  group by: 1: L_ORDERKEY, 2: L_PARTKEY, 15: L_SHIPMODE"));
        Assert.assertTrue(plan.contains("1:AGGREGATE (update serialize)\n" +
                "  |  STREAMING\n" +
                "  |  group by: 1: L_ORDERKEY, 2: L_PARTKEY, 15: L_SHIPMODE"));
        connectContext.getSessionVariable().setNewPlanerAggStage(0);
>>>>>>> 7ecf8aa3
    }

    @Test
    public void testConstantTimeTNull() throws Exception {
        // check can get plan without exception
        String sql = "select TIMEDIFF(\"1969-12-30 21:44:11\", NULL) from t0;";
        String plan = getFragmentPlan(sql);
        Assert.assertTrue(plan.contains(" 1:Project\n" +
                "  |  <slot 4> : NULL"));

        sql = "select timediff(cast(cast(null as DATETIME) as DATETIME), " +
                "cast(case when ((cast(null as DOUBLE) < cast(null as DOUBLE))) then cast(null as DATETIME) " +
                "else cast(null as DATETIME) end as DATETIME)) as c18 from t0 as ref_0;";
        plan = getFragmentPlan(sql);
        Assert.assertTrue(plan.contains(" 1:Project\n" +
                "  |  <slot 4> : NULL"));
    }
}<|MERGE_RESOLUTION|>--- conflicted
+++ resolved
@@ -4640,14 +4640,15 @@
     }
 
     @Test
-<<<<<<< HEAD
     public void testCastDecimalZero() throws Exception {
         Config.enable_decimal_v3 = true;
         String sql = "select (CASE WHEN CAST(t0.v1 AS BOOLEAN ) THEN 0.00 END) BETWEEN (0.07) AND (0.04) from t0;";
         String plan = getFragmentPlan(sql);
         Assert.assertTrue(plan.contains("  |  <slot 7> : CAST(6: if AS DECIMAL32(2,2))\n"));
         Config.enable_decimal_v3 = false;
-=======
+    }
+
+    @Test
     public void testCountDistinctMultiColumns2() throws Exception {
         connectContext.getSessionVariable().setNewPlanerAggStage(2);
         String sql = "select count(distinct L_SHIPMODE,L_ORDERKEY) from lineitem";
@@ -4680,7 +4681,6 @@
                 "  |  STREAMING\n" +
                 "  |  group by: 1: L_ORDERKEY, 2: L_PARTKEY, 15: L_SHIPMODE"));
         connectContext.getSessionVariable().setNewPlanerAggStage(0);
->>>>>>> 7ecf8aa3
     }
 
     @Test
