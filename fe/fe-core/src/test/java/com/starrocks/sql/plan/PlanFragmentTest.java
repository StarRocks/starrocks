--- conflicted
+++ resolved
@@ -4901,19 +4901,6 @@
     }
 
     @Test
-<<<<<<< HEAD
-    public void testDecimalCast() throws Exception {
-        Config.enable_decimal_v3 = true;
-        String sql = "select * from baseall where cast(k5 as decimal32(4,3)) = 1.234";
-        String plan = getFragmentPlan(sql);
-        Assert.assertTrue(plan.contains("PREDICATES: CAST(5: k5 AS DECIMAL32(4,3)) = 1.234"));
-
-        sql = "SELECT k5 FROM baseall WHERE (CAST(k5 AS DECIMAL32 ) ) IN (0.006) " +
-                "GROUP BY k5 HAVING (k5) IN (0.005, 0.006)";
-        plan = getFragmentPlan(sql);
-        Assert.assertTrue(plan.contains("PREDICATES: 5: k5 IN (0.005, 0.006), CAST(5: k5 AS DECIMAL32(9,9)) = 0.006"));
-        Config.enable_decimal_v3 = false;
-=======
     public void testPredicateOnThreeTables() throws Exception {
         String sql = "SELECT \n" +
                 "  DISTINCT t1.v4 \n" +
@@ -4939,6 +4926,19 @@
         String plan = getFragmentPlan(sql);
         // check no exception
         Assert.assertTrue(plan.contains(" 3:CROSS JOIN"));
->>>>>>> 36374f10
+    }
+
+    @Test
+    public void testDecimalCast() throws Exception {
+        Config.enable_decimal_v3 = true;
+        String sql = "select * from baseall where cast(k5 as decimal32(4,3)) = 1.234";
+        String plan = getFragmentPlan(sql);
+        Assert.assertTrue(plan.contains("PREDICATES: CAST(5: k5 AS DECIMAL32(4,3)) = 1.234"));
+
+        sql = "SELECT k5 FROM baseall WHERE (CAST(k5 AS DECIMAL32 ) ) IN (0.006) " +
+                "GROUP BY k5 HAVING (k5) IN (0.005, 0.006)";
+        plan = getFragmentPlan(sql);
+        Assert.assertTrue(plan.contains("PREDICATES: 5: k5 IN (0.005, 0.006), CAST(5: k5 AS DECIMAL32(9,9)) = 0.006"));
+        Config.enable_decimal_v3 = false;
     }
 }