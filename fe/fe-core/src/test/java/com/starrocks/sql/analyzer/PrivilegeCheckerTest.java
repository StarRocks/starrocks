--- conflicted
+++ resolved
@@ -258,9 +258,6 @@
         Assert.assertEquals(resultSet2.getResultRows().get(0).get(0), "tbl1");
 
         auth.revokePrivs(testUser, db1TablePattern, PrivBitSet.of(Privilege.CREATE_PRIV), true);
-<<<<<<< HEAD
-        String sql3 = "show data from db1.tbl1"; // dbNoExist no exist
-=======
         auth.revokePrivs(testUser, db1TablePattern, PrivBitSet.of(Privilege.SELECT_PRIV), true);
         // test no privilege
         Assert.assertThrows(SemanticException.class,
@@ -269,7 +266,6 @@
         auth.grantPrivs(testUser, db1TablePattern, PrivBitSet.of(Privilege.SELECT_PRIV), true);
 
         String sql3 = "show data from dbNoExist.tbl1"; // dbNoExist no exist
->>>>>>> 3212a0e0
         StatementBase dbNoExist = UtFrameUtils.parseStmtWithNewParser(sql3, starRocksAssert.getCtx());
         Assert.assertThrows(SemanticException.class,
                 () -> PrivilegeChecker.check(dbNoExist, starRocksAssert.getCtx()));
@@ -808,24 +804,34 @@
     }
 
     @Test
-<<<<<<< HEAD
+    public void testShowIndex() throws Exception {
+        auth = starRocksAssert.getCtx().getGlobalStateMgr().getAuth();
+        TablePattern db1TablePattern = new TablePattern("db1", "*");
+        db1TablePattern.analyze("default_cluster");
+        starRocksAssert.getCtx().setQualifiedUser("test");
+        starRocksAssert.getCtx().setCurrentUserIdentity(testUser);
+        starRocksAssert.getCtx().setRemoteIP("%");
+
+        auth.grantPrivs(testUser, db1TablePattern, PrivBitSet.of(Privilege.SELECT_PRIV), true);
+        String sql = "SHOW INDEX FROM db1.tbl1;";
+        StatementBase statementBase = UtFrameUtils.parseStmtWithNewParser(sql, starRocksAssert.getCtx());
+        PrivilegeChecker.check(statementBase, starRocksAssert.getCtx());
+        auth.revokePrivs(testUser, db1TablePattern, PrivBitSet.of(Privilege.SELECT_PRIV), true);
+        Assert.assertThrows(SemanticException.class,
+                () -> PrivilegeChecker.check(statementBase, starRocksAssert.getCtx()));
+    }
+
+    @Test
     public void testShowPartitions() throws Exception {
-=======
-    public void testShowIndex() throws Exception {
->>>>>>> 3212a0e0
-        auth = starRocksAssert.getCtx().getGlobalStateMgr().getAuth();
-        TablePattern db1TablePattern = new TablePattern("db1", "*");
-        db1TablePattern.analyze("default_cluster");
-        starRocksAssert.getCtx().setQualifiedUser("test");
-        starRocksAssert.getCtx().setCurrentUserIdentity(testUser);
-        starRocksAssert.getCtx().setRemoteIP("%");
-
-        auth.grantPrivs(testUser, db1TablePattern, PrivBitSet.of(Privilege.SELECT_PRIV), true);
-<<<<<<< HEAD
+        auth = starRocksAssert.getCtx().getGlobalStateMgr().getAuth();
+        TablePattern db1TablePattern = new TablePattern("db1", "*");
+        db1TablePattern.analyze("default_cluster");
+        starRocksAssert.getCtx().setQualifiedUser("test");
+        starRocksAssert.getCtx().setCurrentUserIdentity(testUser);
+        starRocksAssert.getCtx().setRemoteIP("%");
+
+        auth.grantPrivs(testUser, db1TablePattern, PrivBitSet.of(Privilege.SELECT_PRIV), true);
         String sql = "show partitions from db1.tbl1;";
-=======
-        String sql = "SHOW INDEX FROM db1.tbl1;";
->>>>>>> 3212a0e0
         StatementBase statementBase = UtFrameUtils.parseStmtWithNewParser(sql, starRocksAssert.getCtx());
         PrivilegeChecker.check(statementBase, starRocksAssert.getCtx());
         auth.revokePrivs(testUser, db1TablePattern, PrivBitSet.of(Privilege.SELECT_PRIV), true);
