// This file is licensed under the Elastic License 2.0. Copyright 2021-present, StarRocks Limited.
package com.starrocks.sql.analyzer;

import com.starrocks.analysis.CreateRoleStmt;
import com.starrocks.analysis.CreateUserStmt;
import com.starrocks.analysis.ShowStmt;
import com.starrocks.analysis.StatementBase;
import com.starrocks.analysis.TablePattern;
import com.starrocks.analysis.UserIdentity;
import com.starrocks.common.AnalysisException;
import com.starrocks.common.Config;
import com.starrocks.mysql.privilege.Auth;
import com.starrocks.mysql.privilege.PrivBitSet;
import com.starrocks.mysql.privilege.PrivPredicate;
import com.starrocks.mysql.privilege.Privilege;
import com.starrocks.qe.ShowExecutor;
import com.starrocks.qe.ShowResultSet;
import com.starrocks.sql.ast.CreateAnalyzeJobStmt;
import com.starrocks.sql.ast.GrantImpersonateStmt;
import com.starrocks.sql.ast.RevokeImpersonateStmt;
import com.starrocks.utframe.StarRocksAssert;
import com.starrocks.utframe.UtFrameUtils;
import org.junit.Assert;
import org.junit.BeforeClass;
import org.junit.Test;

public class PrivilegeCheckerTest {
    private static StarRocksAssert starRocksAssert;
    private static UserIdentity testUser;
    private static UserIdentity testUser2;
    private static Auth auth;

    @BeforeClass
    public static void beforeClass() throws Exception {
        UtFrameUtils.createMinStarRocksCluster();
        String createTblStmtStr = "create table db1.tbl1(k1 varchar(32), k2 varchar(32), k3 varchar(32), k4 int) "
                + "AGGREGATE KEY(k1, k2,k3,k4) distributed by hash(k1) buckets 3 properties('replication_num' = '1');";
        starRocksAssert = new StarRocksAssert();
        starRocksAssert.withDatabase("db1");
        starRocksAssert.withDatabase("db2");
        starRocksAssert.withTable(createTblStmtStr);
        auth = starRocksAssert.getCtx().getGlobalStateMgr().getAuth();

        String createUserSql = "CREATE USER 'test' IDENTIFIED BY ''";
        CreateUserStmt createUserStmt =
                (CreateUserStmt) UtFrameUtils.parseAndAnalyzeStmt(createUserSql, starRocksAssert.getCtx());
        auth.createUser(createUserStmt);

        testUser = new UserIdentity("test", "%");
        testUser.analyze("default_cluster");

        createUserSql = "CREATE USER 'test2' IDENTIFIED BY ''";
        createUserStmt = (CreateUserStmt) UtFrameUtils.parseAndAnalyzeStmt(createUserSql, starRocksAssert.getCtx());
        auth.createUser(createUserStmt);

        testUser2 = new UserIdentity("test2", "%");
        testUser2.analyze("default_cluster");
    }


    @Test
    public void testShowCreateDb() throws Exception {
        auth = starRocksAssert.getCtx().getGlobalStateMgr().getAuth();
        starRocksAssert.getCtx().setQualifiedUser("test");
        starRocksAssert.getCtx().setCurrentUserIdentity(testUser);
        starRocksAssert.getCtx().setRemoteIP("%");

        TablePattern db1TablePattern = new TablePattern("db1", "*");
        db1TablePattern.analyze("default_cluster");
        auth.grantPrivs(testUser, db1TablePattern, PrivBitSet.of(Privilege.ADMIN_PRIV), true);
        String sql = "show create database db1";
        StatementBase statementBase = UtFrameUtils.parseStmtWithNewParser(sql, starRocksAssert.getCtx());
        Assert.assertTrue(statementBase.isSupportNewPlanner());
        PrivilegeChecker.check(statementBase, starRocksAssert.getCtx());

        auth.revokePrivs(testUser, db1TablePattern, PrivBitSet.of(Privilege.ADMIN_PRIV), true);
        Assert.assertThrows(SemanticException.class,
                () -> PrivilegeChecker.check(statementBase, starRocksAssert.getCtx()));
        String sql2 = "show create database";
        Assert.assertThrows(AnalysisException.class,
                () -> UtFrameUtils.parseStmtWithNewParser(sql2, starRocksAssert.getCtx()));
    }

    @Test
    public void testAlterDbQuota() throws Exception {
        auth = starRocksAssert.getCtx().getGlobalStateMgr().getAuth();
        starRocksAssert.getCtx().setQualifiedUser("test");
        starRocksAssert.getCtx().setCurrentUserIdentity(testUser);
        starRocksAssert.getCtx().setRemoteIP("%");

        TablePattern globalPattern = new TablePattern("*", "*");
        globalPattern.analyze("default_cluster");
        auth.grantPrivs(testUser, globalPattern, PrivPredicate.ADMIN.getPrivs(), true);
        String sql = "alter database db1 set data quota 1000K";
        StatementBase statementBase = UtFrameUtils.parseStmtWithNewParser(sql, starRocksAssert.getCtx());
        Assert.assertTrue(statementBase.isSupportNewPlanner());
        PrivilegeChecker.check(statementBase, starRocksAssert.getCtx());

        auth.revokePrivs(testUser, globalPattern, PrivPredicate.ADMIN.getPrivs(), true);
        Assert.assertThrows(SemanticException.class,
                () -> PrivilegeChecker.check(statementBase, starRocksAssert.getCtx()));

        String sql2 = "alter database db1 set data quota 1000F";
        Assert.assertThrows(AnalysisException.class,
                () -> UtFrameUtils.parseStmtWithNewParser(sql2, starRocksAssert.getCtx()));

        String sql3 = "alter database db1 set replica quota 3";
        UtFrameUtils.parseStmtWithNewParser(sql3, starRocksAssert.getCtx());

        String sql4 = "alter database db1 set replica quota 3K";
        Assert.assertThrows(AnalysisException.class,
                () -> UtFrameUtils.parseStmtWithNewParser(sql2, starRocksAssert.getCtx()));
    }

    @Test
    public void testCreateDb() throws Exception {
        auth = starRocksAssert.getCtx().getGlobalStateMgr().getAuth();
        starRocksAssert.getCtx().setQualifiedUser("test");
        starRocksAssert.getCtx().setCurrentUserIdentity(testUser);
        starRocksAssert.getCtx().setRemoteIP("%");

        TablePattern db1TablePattern = new TablePattern("db1", "*");
        db1TablePattern.analyze("default_cluster");
        auth.grantPrivs(testUser, db1TablePattern, PrivBitSet.of(Privilege.CREATE_PRIV), true);
        String sql = "create database if not exists db1 ";
        StatementBase statementBase = UtFrameUtils.parseStmtWithNewParser(sql, starRocksAssert.getCtx());
        Assert.assertTrue(statementBase.isSupportNewPlanner());
        PrivilegeChecker.check(statementBase, starRocksAssert.getCtx());

        auth.revokePrivs(testUser, db1TablePattern, PrivBitSet.of(Privilege.CREATE_PRIV), true);
        Assert.assertThrows(SemanticException.class,
                () -> PrivilegeChecker.check(statementBase, starRocksAssert.getCtx()));
        String sql2 = "create database if not exists 1db";
        Assert.assertThrows(AnalysisException.class,
                () -> UtFrameUtils.parseStmtWithNewParser(sql2, starRocksAssert.getCtx()));
    }

    @Test
    public void testDropDb() throws Exception {
        auth = starRocksAssert.getCtx().getGlobalStateMgr().getAuth();
        starRocksAssert.getCtx().setQualifiedUser("test");
        starRocksAssert.getCtx().setCurrentUserIdentity(testUser);
        starRocksAssert.getCtx().setRemoteIP("%");

        TablePattern db1TablePattern = new TablePattern("db1", "*");
        db1TablePattern.analyze("default_cluster");
        auth.grantPrivs(testUser, db1TablePattern, PrivBitSet.of(Privilege.DROP_PRIV), true);
        String sql = "drop database if exists db1 force";
        StatementBase statementBase = UtFrameUtils.parseStmtWithNewParser(sql, starRocksAssert.getCtx());
        Assert.assertTrue(statementBase.isSupportNewPlanner());
        PrivilegeChecker.check(statementBase, starRocksAssert.getCtx());

        auth.revokePrivs(testUser, db1TablePattern, PrivBitSet.of(Privilege.DROP_PRIV), true);
        Assert.assertThrows(SemanticException.class,
                () -> PrivilegeChecker.check(statementBase, starRocksAssert.getCtx()));
        String sql2 = "drop database if exist information_schema";
        Assert.assertThrows(AnalysisException.class,
                () -> UtFrameUtils.parseStmtWithNewParser(sql2, starRocksAssert.getCtx()));
    }

    @Test
    public void testRenameDb() throws Exception {
        auth = starRocksAssert.getCtx().getGlobalStateMgr().getAuth();
        starRocksAssert.getCtx().setQualifiedUser("test");
        starRocksAssert.getCtx().setCurrentUserIdentity(testUser);
        starRocksAssert.getCtx().setRemoteIP("%");

        TablePattern db1TablePattern = new TablePattern("db1", "*");
        db1TablePattern.analyze("default_cluster");
        auth.grantPrivs(testUser, db1TablePattern, PrivBitSet.of(Privilege.ALTER_PRIV), true);
        String sql = "alter database db1 rename db01";
        StatementBase statementBase = UtFrameUtils.parseStmtWithNewParser(sql, starRocksAssert.getCtx());
        Assert.assertTrue(statementBase.isSupportNewPlanner());
        PrivilegeChecker.check(statementBase, starRocksAssert.getCtx());

        auth.revokePrivs(testUser, db1TablePattern, PrivBitSet.of(Privilege.ALTER_PRIV), true);
        Assert.assertThrows(SemanticException.class,
                () -> PrivilegeChecker.check(statementBase, starRocksAssert.getCtx()));
        String sql2 = "alter database db1 rename 1db";
        Assert.assertThrows(AnalysisException.class,
                () -> UtFrameUtils.parseStmtWithNewParser(sql2, starRocksAssert.getCtx()));
    }

    @Test
    public void testRecoverDb() throws Exception {
        auth = starRocksAssert.getCtx().getGlobalStateMgr().getAuth();
        starRocksAssert.getCtx().setQualifiedUser("test");
        starRocksAssert.getCtx().setCurrentUserIdentity(testUser);
        starRocksAssert.getCtx().setRemoteIP("%");

        TablePattern db1TablePattern = new TablePattern("db1", "*");
        db1TablePattern.analyze("default_cluster");
        auth.grantPrivs(testUser, db1TablePattern, PrivBitSet.of(Privilege.CREATE_PRIV), true);
        String sql = "recover database db1";
        StatementBase statementBase = UtFrameUtils.parseStmtWithNewParser(sql, starRocksAssert.getCtx());
        Assert.assertTrue(statementBase.isSupportNewPlanner());
        PrivilegeChecker.check(statementBase, starRocksAssert.getCtx());

        auth.revokePrivs(testUser, db1TablePattern, PrivBitSet.of(Privilege.CREATE_PRIV), true);
        Assert.assertThrows(SemanticException.class,
                () -> PrivilegeChecker.check(statementBase, starRocksAssert.getCtx()));
    }

    @Test
<<<<<<< HEAD
=======
    public void testRecoverTable() throws Exception {
        auth = starRocksAssert.getCtx().getGlobalStateMgr().getAuth();
        starRocksAssert.getCtx().setQualifiedUser("test");
        starRocksAssert.getCtx().setCurrentUserIdentity(testUser);
        starRocksAssert.getCtx().setRemoteIP("%");

        TablePattern db1TablePattern = new TablePattern("db1", "*");
        db1TablePattern.analyze("default_cluster");
        auth.grantPrivs(testUser, db1TablePattern, PrivBitSet.of(Privilege.ADMIN_PRIV), true);
        String sql = "recover table db1.test";
        StatementBase statementBase = UtFrameUtils.parseStmtWithNewParser(sql, starRocksAssert.getCtx());
        Assert.assertTrue(statementBase.isSupportNewPlanner());
        PrivilegeChecker.check(statementBase, starRocksAssert.getCtx());

        auth.revokePrivs(testUser, db1TablePattern, PrivBitSet.of(Privilege.ADMIN_PRIV), true);
        Assert.assertThrows(SemanticException.class,
                () -> PrivilegeChecker.check(statementBase, starRocksAssert.getCtx()));
    }

    @Test
>>>>>>> 0bb2f482
    public void testShowData() throws Exception {
        auth = starRocksAssert.getCtx().getGlobalStateMgr().getAuth();
        starRocksAssert.getCtx().setQualifiedUser("test");
        starRocksAssert.getCtx().setCurrentUserIdentity(testUser);
        starRocksAssert.getCtx().setRemoteIP("%");

        starRocksAssert.getCtx().setDatabase("");
        String sql1 = "show data"; // db is null
        Assert.assertThrows(AnalysisException.class,
                () -> UtFrameUtils.parseStmtWithNewParser(sql1, starRocksAssert.getCtx()));

        TablePattern db1TablePattern = new TablePattern("db1", "*");
        db1TablePattern.analyze("default_cluster");
        auth.grantPrivs(testUser, db1TablePattern, PrivBitSet.of(Privilege.CREATE_PRIV), true);

        starRocksAssert.useDatabase("db1");
        StatementBase statementBase = UtFrameUtils.parseStmtWithNewParser(sql1, starRocksAssert.getCtx());
        PrivilegeChecker.check(statementBase, starRocksAssert.getCtx());

        ShowExecutor executor = new ShowExecutor(starRocksAssert.getCtx(), (ShowStmt) statementBase);
        ShowResultSet resultSet = executor.execute();
        System.out.print(resultSet.getResultRows());
        Assert.assertEquals(resultSet.getResultRows().toArray().length, 4);
        Assert.assertEquals(resultSet.getResultRows().get(0).get(0), "tbl1");

        String sql2 = "show data from db1.tbl1";
        StatementBase statementBase2 = UtFrameUtils.parseStmtWithNewParser(sql2, starRocksAssert.getCtx());
        PrivilegeChecker.check(statementBase2, starRocksAssert.getCtx());

        ShowExecutor executor2 = new ShowExecutor(starRocksAssert.getCtx(), (ShowStmt) statementBase2);
        ShowResultSet resultSet2 = executor2.execute();
        System.out.print(resultSet2.getResultRows());
        Assert.assertEquals(resultSet2.getResultRows().toArray().length, 2);
        Assert.assertEquals(resultSet2.getResultRows().get(0).get(0), "tbl1");

        String sql3 = "show data from dbNoExist.tbl1"; // dbNoExist no exist
        StatementBase dbNoExist = UtFrameUtils.parseStmtWithNewParser(sql3, starRocksAssert.getCtx());
        Assert.assertThrows(SemanticException.class,
                () -> PrivilegeChecker.check(dbNoExist, starRocksAssert.getCtx()));
    }

    @Test
    public void testCreateTable() throws Exception {
        auth = starRocksAssert.getCtx().getGlobalStateMgr().getAuth();
        starRocksAssert.getCtx().setQualifiedUser("test");
        starRocksAssert.getCtx().setCurrentUserIdentity(testUser);
        starRocksAssert.getCtx().setRemoteIP("%");

        TablePattern db1TablePattern = new TablePattern("db1", "*");
        db1TablePattern.analyze("default_cluster");
        auth.grantPrivs(testUser, db1TablePattern, PrivBitSet.of(Privilege.CREATE_PRIV), true);
        String sql = "create table db1.table1 (col1 int, col2 varchar(10)) engine=olap duplicate key(col1, col2) distributed by hash(col1) buckets 10";
        StatementBase statementBase = UtFrameUtils.parseStmtWithNewParser(sql, starRocksAssert.getCtx());
        PrivilegeChecker.check(statementBase, starRocksAssert.getCtx());

        auth.revokePrivs(testUser, db1TablePattern, PrivBitSet.of(Privilege.CREATE_PRIV), true);
//        sql = "alter table db1.table1 rename table2";
        StatementBase statementBase2 = UtFrameUtils.parseStmtWithNewParser(sql, starRocksAssert.getCtx());
        Assert.assertThrows(SemanticException.class,
                () -> PrivilegeChecker.check(statementBase2, starRocksAssert.getCtx()));
    }

    @Test
    public void testAlterTable() throws Exception {
        auth = starRocksAssert.getCtx().getGlobalStateMgr().getAuth();
        starRocksAssert.getCtx().setQualifiedUser("test");
        starRocksAssert.getCtx().setCurrentUserIdentity(testUser);
        starRocksAssert.getCtx().setRemoteIP("%");

        TablePattern db1TablePattern = new TablePattern("db1", "*");
        db1TablePattern.analyze("default_cluster");
        auth.grantPrivs(testUser, db1TablePattern, PrivBitSet.of(Privilege.ALTER_PRIV), true);
        String sql = "alter table db1.tbl1 rename table2";
        StatementBase statementBase = UtFrameUtils.parseStmtWithNewParser(sql, starRocksAssert.getCtx());
        PrivilegeChecker.check(statementBase, starRocksAssert.getCtx());

        auth.revokePrivs(testUser, db1TablePattern, PrivBitSet.of(Privilege.ALTER_PRIV), true);
        sql = "alter table db1.tbl1 rename table2";
        StatementBase statementBase2 = UtFrameUtils.parseStmtWithNewParser(sql, starRocksAssert.getCtx());
        Assert.assertThrows(SemanticException.class,
                () -> PrivilegeChecker.check(statementBase2, starRocksAssert.getCtx()));
    }

    @Test
    public void testTableAs() throws Exception {
        TablePattern db1TablePattern = new TablePattern("db1", "*");
        db1TablePattern.analyze("default_cluster");
        auth.grantPrivs(testUser, db1TablePattern, PrivBitSet.of(Privilege.SELECT_PRIV), true);
        String sql = "select count(*) from db1.tbl1 as a";
        StatementBase statementBase = UtFrameUtils.parseStmtWithNewParser(sql, starRocksAssert.getCtx());
        PrivilegeChecker.check(statementBase, starRocksAssert.getCtx());
    }

    @Test
    public void testInlineView() throws Exception {
        TablePattern db1TablePattern = new TablePattern("db1", "*");
        db1TablePattern.analyze("default_cluster");
        auth.grantPrivs(testUser, db1TablePattern, PrivBitSet.of(Privilege.SELECT_PRIV), true);
        String sql = "select count(*) from (select count(*) from db1.tbl1) as a";
        StatementBase statementBase = UtFrameUtils.parseStmtWithNewParser(sql, starRocksAssert.getCtx());
        PrivilegeChecker.check(statementBase, starRocksAssert.getCtx());

    }

    @Test
    public void testWithNormal() throws Exception {
        TablePattern db1TablePattern = new TablePattern("db1", "*");
        db1TablePattern.analyze("default_cluster");
        auth.grantPrivs(testUser, db1TablePattern, PrivBitSet.of(Privilege.SELECT_PRIV), true);
        String sql = "with tmp as (select * from db1.tbl1) select count(*) from tmp;";
        StatementBase statementBase = UtFrameUtils.parseStmtWithNewParser(sql, starRocksAssert.getCtx());
        PrivilegeChecker.check(statementBase, starRocksAssert.getCtx());
    }

    @Test
    public void testWithNested() throws Exception {
        TablePattern db1TablePattern = new TablePattern("db1", "*");
        db1TablePattern.analyze("default_cluster");
        auth.grantPrivs(testUser, db1TablePattern, PrivBitSet.of(Privilege.SELECT_PRIV), true);
        String sql = "with tmp as (select * from db1.tbl1) " +
                "select a.k1, b.k2, b.k1 from (select k1, k2 from tmp) a " +
                "left join (select k1, k2 from tmp) b on a.k1 = b.k1;";
        StatementBase statementBase = UtFrameUtils.parseStmtWithNewParser(sql, starRocksAssert.getCtx());
        PrivilegeChecker.check(statementBase, starRocksAssert.getCtx());
    }

    @Test
    public void testSelectTable() throws Exception {
        auth = starRocksAssert.getCtx().getGlobalStateMgr().getAuth();
        TablePattern db1TablePattern = new TablePattern("db1", "*");
        db1TablePattern.analyze("default_cluster");
        starRocksAssert.getCtx().setQualifiedUser("test");
        starRocksAssert.getCtx().setCurrentUserIdentity(testUser);
        starRocksAssert.getCtx().setRemoteIP("%");

        String sql = "select count(*) from db1.tbl1 as a";
        StatementBase statementBase = UtFrameUtils.parseStmtWithNewParser(sql, starRocksAssert.getCtx());
        PrivilegeChecker.check(statementBase, starRocksAssert.getCtx());

        auth.revokePrivs(testUser, db1TablePattern, PrivBitSet.of(Privilege.SELECT_PRIV), true);
        Assert.assertThrows(SemanticException.class,
                () -> PrivilegeChecker.check(statementBase, starRocksAssert.getCtx()));
    }

    @Test
    public void testInsertStatement() throws Exception {
        auth = starRocksAssert.getCtx().getGlobalStateMgr().getAuth();
        starRocksAssert.getCtx().setQualifiedUser("test");
        starRocksAssert.getCtx().setCurrentUserIdentity(testUser);
        starRocksAssert.getCtx().setRemoteIP("%");

        TablePattern db1TablePattern = new TablePattern("db1", "*");
        db1TablePattern.analyze("default_cluster");

        String sql = "insert into db1.tbl1 select 1,2,3,4";
        StatementBase statementBase = UtFrameUtils.parseStmtWithNewParser(sql, starRocksAssert.getCtx());

        auth.grantPrivs(testUser, db1TablePattern, PrivBitSet.of(Privilege.LOAD_PRIV), true);
        PrivilegeChecker.check(statementBase, starRocksAssert.getCtx());
        auth.revokePrivs(testUser, db1TablePattern, PrivBitSet.of(Privilege.LOAD_PRIV), true);
        Assert.assertThrows(SemanticException.class,
                () -> PrivilegeChecker.check(statementBase, starRocksAssert.getCtx()));
    }

    @Test
    public void testCreateView() throws Exception {
        auth = starRocksAssert.getCtx().getGlobalStateMgr().getAuth();
        starRocksAssert.getCtx().setQualifiedUser("test");
        starRocksAssert.getCtx().setCurrentUserIdentity(testUser);
        starRocksAssert.getCtx().setRemoteIP("%");

        TablePattern db1TablePattern = new TablePattern("db1", "*");
        db1TablePattern.analyze("default_cluster");

        String sql = "create view db1.v as select 1,2,3";
        StatementBase statementBase = UtFrameUtils.parseStmtWithNewParser(sql, starRocksAssert.getCtx());

        auth.grantPrivs(testUser, db1TablePattern, PrivBitSet.of(Privilege.CREATE_PRIV), true);
        PrivilegeChecker.check(statementBase, starRocksAssert.getCtx());

        auth.revokePrivs(testUser, db1TablePattern, PrivBitSet.of(Privilege.SELECT_PRIV), true);
        sql = "create view db1.v as select * from db1.tbl1";
        StatementBase statementBase2 = UtFrameUtils.parseStmtWithNewParser(sql, starRocksAssert.getCtx());
        Assert.assertThrows(SemanticException.class,
                () -> PrivilegeChecker.check(statementBase2, starRocksAssert.getCtx()));

        auth.revokePrivs(testUser, db1TablePattern, PrivBitSet.of(Privilege.CREATE_PRIV), true);
        Assert.assertThrows(SemanticException.class,
                () -> PrivilegeChecker.check(statementBase, starRocksAssert.getCtx()));
    }

    @Test
    public void testDropTable() throws Exception {
        auth = starRocksAssert.getCtx().getGlobalStateMgr().getAuth();
        starRocksAssert.getCtx().setQualifiedUser("test");
        starRocksAssert.getCtx().setCurrentUserIdentity(testUser);
        starRocksAssert.getCtx().setRemoteIP("%");
        TablePattern db1TablePattern = new TablePattern("db1", "*");
        db1TablePattern.analyze("default_cluster");
        String sql = "drop table if exists db1.tbl1";
        StatementBase statementBase = UtFrameUtils.parseStmtWithNewParser(sql, starRocksAssert.getCtx());

        auth.grantPrivs(testUser, db1TablePattern, PrivBitSet.of(Privilege.DROP_PRIV), true);
        PrivilegeChecker.check(statementBase, starRocksAssert.getCtx());

        auth.revokePrivs(testUser, db1TablePattern, PrivBitSet.of(Privilege.DROP_PRIV), true);

        sql = "drop table if exists db1.tbl1";
        StatementBase statementBase2 = UtFrameUtils.parseStmtWithNewParser(sql, starRocksAssert.getCtx());
        Assert.assertThrows(SemanticException.class,
                () -> PrivilegeChecker.check(statementBase2, starRocksAssert.getCtx()));
    }

    @Test
    public void testCreateMaterializedView() throws Exception {

        auth = starRocksAssert.getCtx().getGlobalStateMgr().getAuth();
        starRocksAssert.getCtx().setQualifiedUser("test");
        starRocksAssert.getCtx().setCurrentUserIdentity(testUser);
        starRocksAssert.getCtx().setRemoteIP("%");
        Config.enable_experimental_mv = true;

        TablePattern db1TablePattern = new TablePattern("db1", "*");
        db1TablePattern.analyze("default_cluster");

        String sql = "create materialized view db1.abc " +
                "distributed by hash(k1) " +
                "refresh async every (interval 2 MINUTE)" +
                "as select k1, k4 from db1.tbl1;";
        StatementBase statementBase = UtFrameUtils.parseStmtWithNewParser(sql, starRocksAssert.getCtx());

        auth.grantPrivs(testUser, db1TablePattern, PrivBitSet.of(Privilege.CREATE_PRIV), true);
        auth.grantPrivs(testUser, db1TablePattern, PrivBitSet.of(Privilege.SELECT_PRIV), true);
        PrivilegeChecker.check(statementBase, starRocksAssert.getCtx());

        auth.revokePrivs(testUser, db1TablePattern, PrivBitSet.of(Privilege.SELECT_PRIV), true);
        auth.revokePrivs(testUser, db1TablePattern, PrivBitSet.of(Privilege.CREATE_PRIV), true);

        Assert.assertThrows(SemanticException.class,
                () -> PrivilegeChecker.check(statementBase, starRocksAssert.getCtx()));
    }

    @Test
    public void testDropMaterializedView() throws Exception {
        auth = starRocksAssert.getCtx().getGlobalStateMgr().getAuth();
        starRocksAssert.getCtx().setQualifiedUser("test");
        starRocksAssert.getCtx().setCurrentUserIdentity(testUser);
        starRocksAssert.getCtx().setRemoteIP("%");
        starRocksAssert.getCtx().setDatabase("default_cluster:db1");

        TablePattern db1TablePattern = new TablePattern("db1", "*");
        db1TablePattern.analyze("default_cluster");

        String sql = "drop materialized view mv1;";
        StatementBase statementBase = UtFrameUtils.parseStmtWithNewParser(sql, starRocksAssert.getCtx());

        auth.grantPrivs(testUser, db1TablePattern, PrivBitSet.of(Privilege.DROP_PRIV), true);
        PrivilegeChecker.check(statementBase, starRocksAssert.getCtx());

        auth.revokePrivs(testUser, db1TablePattern, PrivBitSet.of(Privilege.DROP_PRIV), true);

        Assert.assertThrows(SemanticException.class,
                () -> PrivilegeChecker.check(statementBase, starRocksAssert.getCtx()));
    }

    @Test
    public void testAlterMaterializedView() throws Exception {
        auth = starRocksAssert.getCtx().getGlobalStateMgr().getAuth();
        starRocksAssert.getCtx().setQualifiedUser("test");
        starRocksAssert.getCtx().setCurrentUserIdentity(testUser);
        starRocksAssert.getCtx().setRemoteIP("%");
        starRocksAssert.getCtx().setDatabase("default_cluster:db1");

        TablePattern db1TablePattern = new TablePattern("db1", "*");
        db1TablePattern.analyze("default_cluster");

        String sql = "alter materialized view mv1 rename mv2;";
        StatementBase statementBase = UtFrameUtils.parseStmtWithNewParser(sql, starRocksAssert.getCtx());

        auth.grantPrivs(testUser, db1TablePattern, PrivBitSet.of(Privilege.ALTER_PRIV), true);
        PrivilegeChecker.check(statementBase, starRocksAssert.getCtx());

        auth.revokePrivs(testUser, db1TablePattern, PrivBitSet.of(Privilege.ALTER_PRIV), true);

        Assert.assertThrows(SemanticException.class,
                () -> PrivilegeChecker.check(statementBase, starRocksAssert.getCtx()));
    }

    @Test
    public void testRefreshMaterializedView() throws Exception {
        auth = starRocksAssert.getCtx().getGlobalStateMgr().getAuth();
        starRocksAssert.getCtx().setQualifiedUser("test");
        starRocksAssert.getCtx().setCurrentUserIdentity(testUser);
        starRocksAssert.getCtx().setRemoteIP("%");
        starRocksAssert.getCtx().setDatabase("default_cluster:db1");

        TablePattern db1TablePattern = new TablePattern("db1", "*");
        db1TablePattern.analyze("default_cluster");

        String sql = "refresh materialized view mv1;";
        StatementBase statementBase = UtFrameUtils.parseStmtWithNewParser(sql, starRocksAssert.getCtx());

        auth.grantPrivs(testUser, db1TablePattern, PrivBitSet.of(Privilege.ALTER_PRIV), true);
        PrivilegeChecker.check(statementBase, starRocksAssert.getCtx());

        auth.revokePrivs(testUser, db1TablePattern, PrivBitSet.of(Privilege.ALTER_PRIV), true);

        Assert.assertThrows(SemanticException.class,
                () -> PrivilegeChecker.check(statementBase, starRocksAssert.getCtx()));
    }

    @Test
    public void testGrantRole() throws Exception {
        auth = starRocksAssert.getCtx().getGlobalStateMgr().getAuth();
        starRocksAssert.getCtx().setQualifiedUser("test");
        starRocksAssert.getCtx().setCurrentUserIdentity(testUser);
        starRocksAssert.getCtx().setRemoteIP("%");
        starRocksAssert.getCtx().setDatabase("default_cluster:db1");
        TablePattern db1TablePattern = new TablePattern("*", "*");
        db1TablePattern.analyze("default_cluster");

        // Here we hack `create role` statement because it was still in old framework
        auth.createRole(new CreateRoleStmt("default_cluster:test_role"));

        String sql = "grant test_role to test;";
        StatementBase statementBase = UtFrameUtils.parseStmtWithNewParser(sql, starRocksAssert.getCtx());

        auth.grantPrivs(testUser, db1TablePattern, PrivBitSet.of(Privilege.GRANT_PRIV), true);
        PrivilegeChecker.check(statementBase, starRocksAssert.getCtx());
        auth.revokePrivs(testUser, db1TablePattern, PrivBitSet.of(Privilege.GRANT_PRIV), true);
        Assert.assertThrows(SemanticException.class,
                () -> PrivilegeChecker.check(statementBase, starRocksAssert.getCtx()));

    }

    @Test
    public void testAdminSet() throws Exception {
        auth = starRocksAssert.getCtx().getGlobalStateMgr().getAuth();
        starRocksAssert.getCtx().setQualifiedUser("test");
        starRocksAssert.getCtx().setCurrentUserIdentity(testUser);
        starRocksAssert.getCtx().setRemoteIP("%");

        TablePattern db1TablePattern = new TablePattern("*", "*");
        db1TablePattern.analyze("default_cluster");

        String adminSetConfigsql = "admin set frontend config(\"alter_table_timeout_second\" = \"60\");";
        String adminSetReplicaStatusSql = "admin set replica status properties(\"tablet_id\" = \"10003\",\"backend_id\" = \"10001\",\"status\" = \"ok\");";
        StatementBase statementBase1 = UtFrameUtils.parseStmtWithNewParser(adminSetConfigsql, starRocksAssert.getCtx());
        StatementBase statementBase2 = UtFrameUtils.parseStmtWithNewParser(adminSetReplicaStatusSql, starRocksAssert.getCtx());

        auth.grantPrivs(testUser, db1TablePattern, PrivBitSet.of(Privilege.ADMIN_PRIV), true);
        PrivilegeChecker.check(statementBase1, starRocksAssert.getCtx());
        PrivilegeChecker.check(statementBase2, starRocksAssert.getCtx());

        auth.revokePrivs(testUser, db1TablePattern, PrivBitSet.of(Privilege.ADMIN_PRIV), true);
        Assert.assertThrows(SemanticException.class,
                () -> PrivilegeChecker.check(statementBase1, starRocksAssert.getCtx()));
        Assert.assertThrows(SemanticException.class,
                () -> PrivilegeChecker.check(statementBase2, starRocksAssert.getCtx()));
    }

    @Test
    public void testAdminShow() throws Exception {
        auth = starRocksAssert.getCtx().getGlobalStateMgr().getAuth();
        starRocksAssert.getCtx().setQualifiedUser("test");
        starRocksAssert.getCtx().setCurrentUserIdentity(testUser);
        starRocksAssert.getCtx().setRemoteIP("%");

        TablePattern db1TablePattern = new TablePattern("*", "*");
        db1TablePattern.analyze("default_cluster");

        String adminShowConfigsql = "admin show frontend config like '%parallel%';";
        String adminShowReplicaDistributionsql = "ADMIN SHOW REPLICA DISTRIBUTION FROM db1.tbl1;";
        String adminShowReplicaStatussql = "ADMIN SHOW REPLICA Status FROM db1.tbl1;";
        StatementBase statementBase1 = UtFrameUtils.parseStmtWithNewParser(adminShowConfigsql, starRocksAssert.getCtx());
        StatementBase statementBase2 = UtFrameUtils.parseStmtWithNewParser(adminShowReplicaDistributionsql, starRocksAssert.getCtx());
        StatementBase statementBase3 = UtFrameUtils.parseStmtWithNewParser(adminShowReplicaStatussql, starRocksAssert.getCtx());

        auth.grantPrivs(testUser, db1TablePattern, PrivBitSet.of(Privilege.ADMIN_PRIV), true);
        PrivilegeChecker.check(statementBase1, starRocksAssert.getCtx());
        PrivilegeChecker.check(statementBase2, starRocksAssert.getCtx());
        PrivilegeChecker.check(statementBase3, starRocksAssert.getCtx());

        auth.revokePrivs(testUser, db1TablePattern, PrivBitSet.of(Privilege.ADMIN_PRIV), true);
        Assert.assertThrows(SemanticException.class,
                () -> PrivilegeChecker.check(statementBase1, starRocksAssert.getCtx()));
        Assert.assertThrows(SemanticException.class,
                () -> PrivilegeChecker.check(statementBase2, starRocksAssert.getCtx()));
        Assert.assertThrows(SemanticException.class,
                () -> PrivilegeChecker.check(statementBase3, starRocksAssert.getCtx()));
    }

    @Test
    public void testUpdateTable() throws Exception {

        String createPrimaryTblStmtStr = "CREATE TABLE db2.tbl2 (k1 int, k2 int, k3 varchar(32)) PRIMARY KEY(k1) "
                + "DISTRIBUTED BY HASH(k1) BUCKETS 8 properties('replication_num' = '1');";
        StarRocksAssert starRocksAssert = new StarRocksAssert();
        starRocksAssert.withDatabase("db2");
        starRocksAssert.withTable(createPrimaryTblStmtStr);

        Auth auth = starRocksAssert.getCtx().getGlobalStateMgr().getAuth();
        TablePattern db2TablePattern = new TablePattern("db2", "*");
        db2TablePattern.analyze("default_cluster");
        starRocksAssert.getCtx().setQualifiedUser("test");
        starRocksAssert.getCtx().setCurrentUserIdentity(testUser);
        starRocksAssert.getCtx().setRemoteIP("%");

        auth.grantPrivs(testUser, db2TablePattern, PrivBitSet.of(Privilege.LOAD_PRIV), true);
        String sql = "update db2.tbl2 set k3 = 20 where k1 = 1";
        try {
            StatementBase statementBase = UtFrameUtils.parseStmtWithNewParser(sql, starRocksAssert.getCtx());
            PrivilegeChecker.check(statementBase, starRocksAssert.getCtx());

            auth.revokePrivs(testUser, db2TablePattern, PrivBitSet.of(Privilege.LOAD_PRIV), true);
            Assert.assertThrows(SemanticException.class,
                    () -> PrivilegeChecker.check(statementBase, starRocksAssert.getCtx()));
        } catch (Exception e) {
            e.printStackTrace();
            Assert.fail();
        }
    }

    @Test
    public void testDeleteTable() throws Exception {
        auth = starRocksAssert.getCtx().getGlobalStateMgr().getAuth();
        TablePattern db1TablePattern = new TablePattern("db1", "*");
        db1TablePattern.analyze("default_cluster");
        starRocksAssert.getCtx().setQualifiedUser("test");
        starRocksAssert.getCtx().setCurrentUserIdentity(testUser);
        starRocksAssert.getCtx().setRemoteIP("%");

        auth.grantPrivs(testUser, db1TablePattern, PrivBitSet.of(Privilege.LOAD_PRIV), true);
        String sql = "delete from db1.tbl1 where k4 = 1";
        StatementBase statementBase = UtFrameUtils.parseStmtWithNewParser(sql, starRocksAssert.getCtx());
        PrivilegeChecker.check(statementBase, starRocksAssert.getCtx());

        auth.revokePrivs(testUser, db1TablePattern, PrivBitSet.of(Privilege.LOAD_PRIV), true);
        Assert.assertThrows(SemanticException.class,
                () -> PrivilegeChecker.check(statementBase, starRocksAssert.getCtx()));
    }

    @Test
    public void testGrantImpersonate() throws Exception {
        auth = starRocksAssert.getCtx().getGlobalStateMgr().getAuth();
        TablePattern pattern = new TablePattern("*", "*");
        pattern.analyze("default_cluster");
        starRocksAssert.getCtx().setCurrentUserIdentity(testUser);
        starRocksAssert.getCtx().setDatabase("default_cluster:db1");

        String sql = "grant impersonate on test2 to test";
        StatementBase statementBase = UtFrameUtils.parseStmtWithNewParser(sql, starRocksAssert.getCtx());

        auth.grantPrivs(testUser, pattern, PrivBitSet.of(Privilege.GRANT_PRIV), true);
        PrivilegeChecker.check(statementBase, starRocksAssert.getCtx());
        auth.revokePrivs(testUser, pattern, PrivBitSet.of(Privilege.GRANT_PRIV), true);
        Assert.assertThrows(SemanticException.class,
                () -> PrivilegeChecker.check(statementBase, starRocksAssert.getCtx()));
    }

    @Test
    public void testExecuteAs() throws Exception {
        auth = starRocksAssert.getCtx().getGlobalStateMgr().getAuth();
        starRocksAssert.getCtx().setCurrentUserIdentity(testUser);
        starRocksAssert.getCtx().setDatabase("default_cluster:db1");

        String sql = "execute as test2 with no revert";
        StatementBase statementBase = UtFrameUtils.parseStmtWithNewParser(sql, starRocksAssert.getCtx());
        auth.grantImpersonate(new GrantImpersonateStmt(testUser, testUser2));
        PrivilegeChecker.check(statementBase, starRocksAssert.getCtx());
        auth.revokeImpersonate(new RevokeImpersonateStmt(testUser, testUser2));
        Assert.assertThrows(SemanticException.class,
                () -> PrivilegeChecker.check(statementBase, starRocksAssert.getCtx()));
    }

    @Test
    public void testShowCreateTable() throws Exception {
        auth = starRocksAssert.getCtx().getGlobalStateMgr().getAuth();
        TablePattern db1TablePattern = new TablePattern("db1", "*");
        db1TablePattern.analyze("default_cluster");
        starRocksAssert.getCtx().setQualifiedUser("test");
        starRocksAssert.getCtx().setCurrentUserIdentity(testUser);
        starRocksAssert.getCtx().setRemoteIP("%");

        auth.grantPrivs(testUser, db1TablePattern, PrivBitSet.of(Privilege.SELECT_PRIV), true);
        String sql = "show create table db1.tbl1;";
        StatementBase statementBase = UtFrameUtils.parseStmtWithNewParser(sql, starRocksAssert.getCtx());
        PrivilegeChecker.check(statementBase, starRocksAssert.getCtx());
        auth.revokePrivs(testUser, db1TablePattern, PrivBitSet.of(Privilege.SELECT_PRIV), true);
        Assert.assertThrows(SemanticException.class,
                () -> PrivilegeChecker.check(statementBase, starRocksAssert.getCtx()));
    }

    @Test
    public void testAnalyzeStatement() throws Exception {
        auth = starRocksAssert.getCtx().getGlobalStateMgr().getAuth();
        TablePattern db1TablePattern = new TablePattern("db1", "*");
        db1TablePattern.analyze("default_cluster");
        starRocksAssert.getCtx().setQualifiedUser("test");
        starRocksAssert.getCtx().setCurrentUserIdentity(testUser);
        starRocksAssert.getCtx().setRemoteIP("%");

        auth.grantPrivs(testUser, db1TablePattern, PrivBitSet.of(Privilege.SELECT_PRIV), true);
        auth.grantPrivs(testUser, db1TablePattern, PrivBitSet.of(Privilege.LOAD_PRIV), true);
        String sql = "analyze table db1.tbl1;";
        StatementBase statementBase = UtFrameUtils.parseStmtWithNewParser(sql, starRocksAssert.getCtx());
        PrivilegeChecker.check(statementBase, starRocksAssert.getCtx());

        sql = "create analyze full all";
        CreateAnalyzeJobStmt createAnalyzeJobStmt =
                (CreateAnalyzeJobStmt) UtFrameUtils.parseStmtWithNewParser(sql, starRocksAssert.getCtx());
        Assert.assertThrows(SemanticException.class, () ->
                PrivilegeChecker.check(createAnalyzeJobStmt, starRocksAssert.getCtx()));

        sql = "create analyze database db1";
        CreateAnalyzeJobStmt createAnalyzeJobStmt1 =
                (CreateAnalyzeJobStmt) UtFrameUtils.parseStmtWithNewParser(sql, starRocksAssert.getCtx());
        PrivilegeChecker.check(createAnalyzeJobStmt1, starRocksAssert.getCtx());

        sql = "create analyze database db2";
        CreateAnalyzeJobStmt createAnalyzeJobStmt2 =
                (CreateAnalyzeJobStmt) UtFrameUtils.parseStmtWithNewParser(sql, starRocksAssert.getCtx());
        Assert.assertThrows(SemanticException.class, () -> PrivilegeChecker.check(createAnalyzeJobStmt2, starRocksAssert.getCtx()));

        sql = "create analyze table tbl1";
        CreateAnalyzeJobStmt createAnalyzeJobStmt3 =
                (CreateAnalyzeJobStmt) UtFrameUtils.parseStmtWithNewParser(sql, starRocksAssert.getCtx());
        PrivilegeChecker.check(createAnalyzeJobStmt3, starRocksAssert.getCtx());

        auth.revokePrivs(testUser, db1TablePattern, PrivBitSet.of(Privilege.SELECT_PRIV), true);
        Assert.assertThrows(SemanticException.class,
                () -> PrivilegeChecker.check(statementBase, starRocksAssert.getCtx()));
    }


    @Test
    public void testShowDelete() throws Exception {
        auth = starRocksAssert.getCtx().getGlobalStateMgr().getAuth();
        TablePattern db1TablePattern = new TablePattern("db1", "*");
        db1TablePattern.analyze("default_cluster");
        starRocksAssert.getCtx().setQualifiedUser("test");
        starRocksAssert.getCtx().setCurrentUserIdentity(testUser);
        starRocksAssert.getCtx().setRemoteIP("%");

        auth.grantPrivs(testUser, db1TablePattern, PrivBitSet.of(Privilege.SELECT_PRIV), true);
        String sql = "show delete from db1;";
        StatementBase statementBase = UtFrameUtils.parseStmtWithNewParser(sql, starRocksAssert.getCtx());
        PrivilegeChecker.check(statementBase, starRocksAssert.getCtx());
        auth.revokePrivs(testUser, db1TablePattern, PrivBitSet.of(Privilege.SELECT_PRIV), true);
        Assert.assertThrows(SemanticException.class,
                () -> PrivilegeChecker.check(statementBase, starRocksAssert.getCtx()));
    }

    @Test
    public void testDescTable() throws Exception {
        auth = starRocksAssert.getCtx().getGlobalStateMgr().getAuth();
        TablePattern db1TablePattern = new TablePattern("db1", "*");
        db1TablePattern.analyze("default_cluster");
        starRocksAssert.getCtx().setQualifiedUser("test");
        starRocksAssert.getCtx().setCurrentUserIdentity(testUser);
        starRocksAssert.getCtx().setRemoteIP("%");

        auth.grantPrivs(testUser, db1TablePattern, PrivBitSet.of(Privilege.SELECT_PRIV), true);
        String sql = "desc db1.tbl1;";
        StatementBase statementBase = UtFrameUtils.parseStmtWithNewParser(sql, starRocksAssert.getCtx());
        PrivilegeChecker.check(statementBase, starRocksAssert.getCtx());
        auth.revokePrivs(testUser, db1TablePattern, PrivBitSet.of(Privilege.SELECT_PRIV), true);
        Assert.assertThrows(SemanticException.class,
                () -> PrivilegeChecker.check(statementBase, starRocksAssert.getCtx()));
    }
}<|MERGE_RESOLUTION|>--- conflicted
+++ resolved
@@ -202,8 +202,6 @@
     }
 
     @Test
-<<<<<<< HEAD
-=======
     public void testRecoverTable() throws Exception {
         auth = starRocksAssert.getCtx().getGlobalStateMgr().getAuth();
         starRocksAssert.getCtx().setQualifiedUser("test");
@@ -224,7 +222,6 @@
     }
 
     @Test
->>>>>>> 0bb2f482
     public void testShowData() throws Exception {
         auth = starRocksAssert.getCtx().getGlobalStateMgr().getAuth();
         starRocksAssert.getCtx().setQualifiedUser("test");
