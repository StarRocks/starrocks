// This file is licensed under the Elastic License 2.0. Copyright 2021-present, StarRocks Limited.
package com.starrocks.sql.analyzer;

import com.starrocks.analysis.CreateRoleStmt;
import com.starrocks.analysis.CreateUserStmt;
import com.starrocks.analysis.StatementBase;
import com.starrocks.analysis.TablePattern;
import com.starrocks.analysis.UserIdentity;
import com.starrocks.mysql.privilege.Auth;
import com.starrocks.mysql.privilege.PrivBitSet;
import com.starrocks.mysql.privilege.Privilege;
import com.starrocks.utframe.StarRocksAssert;
import com.starrocks.utframe.UtFrameUtils;
import org.junit.Assert;
import org.junit.BeforeClass;
import org.junit.Test;

public class PrivilegeCheckerTest {
    private static StarRocksAssert starRocksAssert;
    private static UserIdentity testUser;
    private static Auth auth;

    @BeforeClass
    public static void beforeClass() throws Exception {
        UtFrameUtils.createMinStarRocksCluster();
        String createTblStmtStr = "create table db1.tbl1(k1 varchar(32), k2 varchar(32), k3 varchar(32), k4 int) "
                + "AGGREGATE KEY(k1, k2,k3,k4) distributed by hash(k1) buckets 3 properties('replication_num' = '1');";
        starRocksAssert = new StarRocksAssert();
        starRocksAssert.withDatabase("db1");
        starRocksAssert.withTable(createTblStmtStr);
        auth = starRocksAssert.getCtx().getGlobalStateMgr().getAuth();

        String createUserSql = "CREATE USER 'test' IDENTIFIED BY ''";
        CreateUserStmt createUserStmt =
                (CreateUserStmt) UtFrameUtils.parseAndAnalyzeStmt(createUserSql, starRocksAssert.getCtx());
        auth.createUser(createUserStmt);

        testUser = new UserIdentity("test", "%");
        testUser.analyze("default_cluster");
    }

    @Test
    public void testAlterTable() throws Exception {
        auth = starRocksAssert.getCtx().getGlobalStateMgr().getAuth();
        starRocksAssert.getCtx().setQualifiedUser("test");
        starRocksAssert.getCtx().setCurrentUserIdentity(testUser);
        starRocksAssert.getCtx().setRemoteIP("%");

        TablePattern db1TablePattern = new TablePattern("db1", "*");
        db1TablePattern.analyze("default_cluster");

        String sql = "alter table db1.table1 rename table2";
        StatementBase statementBase = UtFrameUtils.parseStmtWithNewParser(sql, starRocksAssert.getCtx());

        auth.grantPrivs(testUser, db1TablePattern, PrivBitSet.of(Privilege.ALTER_PRIV), true);
        PrivilegeChecker.check(statementBase, starRocksAssert.getCtx());

        auth.revokePrivs(testUser, db1TablePattern, PrivBitSet.of(Privilege.ALTER_PRIV), true);
        sql = "alter table db1.table1 rename table2";
        StatementBase statementBase2 = UtFrameUtils.parseStmtWithNewParser(sql, starRocksAssert.getCtx());
        Assert.assertThrows(SemanticException.class,
                () -> PrivilegeChecker.check(statementBase2, starRocksAssert.getCtx()));
    }

    @Test
    public void testTableAs() throws Exception {
        TablePattern db1TablePattern = new TablePattern("db1", "*");
        db1TablePattern.analyze("default_cluster");
        auth.grantPrivs(testUser, db1TablePattern, PrivBitSet.of(Privilege.SELECT_PRIV), true);
        String sql = "select count(*) from db1.tbl1 as a";
        StatementBase statementBase = UtFrameUtils.parseStmtWithNewParser(sql, starRocksAssert.getCtx());
        PrivilegeChecker.check(statementBase, starRocksAssert.getCtx());
    }

    @Test
    public void testInlineView() throws Exception {
        TablePattern db1TablePattern = new TablePattern("db1", "*");
        db1TablePattern.analyze("default_cluster");
        auth.grantPrivs(testUser, db1TablePattern, PrivBitSet.of(Privilege.SELECT_PRIV), true);
        String sql = "select count(*) from (select count(*) from db1.tbl1) as a";
        StatementBase statementBase = UtFrameUtils.parseStmtWithNewParser(sql, starRocksAssert.getCtx());
        PrivilegeChecker.check(statementBase, starRocksAssert.getCtx());

    }

    @Test
    public void testWithNormal() throws Exception {
        TablePattern db1TablePattern = new TablePattern("db1", "*");
        db1TablePattern.analyze("default_cluster");
        auth.grantPrivs(testUser, db1TablePattern, PrivBitSet.of(Privilege.SELECT_PRIV), true);
        String sql = "with tmp as (select * from db1.tbl1) select count(*) from tmp;";
        StatementBase statementBase = UtFrameUtils.parseStmtWithNewParser(sql, starRocksAssert.getCtx());
        PrivilegeChecker.check(statementBase, starRocksAssert.getCtx());
    }

    @Test
    public void testWithNested() throws Exception {
        TablePattern db1TablePattern = new TablePattern("db1", "*");
        db1TablePattern.analyze("default_cluster");
        auth.grantPrivs(testUser, db1TablePattern, PrivBitSet.of(Privilege.SELECT_PRIV), true);
        String sql = "with tmp as (select * from db1.tbl1) " +
                "select a.k1, b.k2, b.k1 from (select k1, k2 from tmp) a " +
                "left join (select k1, k2 from tmp) b on a.k1 = b.k1;";
        StatementBase statementBase = UtFrameUtils.parseStmtWithNewParser(sql, starRocksAssert.getCtx());
        PrivilegeChecker.check(statementBase, starRocksAssert.getCtx());
    }

    @Test
    public void testSelectTable() throws Exception {
        auth = starRocksAssert.getCtx().getGlobalStateMgr().getAuth();
        TablePattern db1TablePattern = new TablePattern("db1", "*");
        db1TablePattern.analyze("default_cluster");
        starRocksAssert.getCtx().setQualifiedUser("test");
        starRocksAssert.getCtx().setCurrentUserIdentity(testUser);
        starRocksAssert.getCtx().setRemoteIP("%");

        String sql = "select count(*) from db1.tbl1 as a";
        StatementBase statementBase = UtFrameUtils.parseStmtWithNewParser(sql, starRocksAssert.getCtx());
        PrivilegeChecker.check(statementBase, starRocksAssert.getCtx());

        auth.revokePrivs(testUser, db1TablePattern, PrivBitSet.of(Privilege.SELECT_PRIV), true);
        Assert.assertThrows(SemanticException.class,
                () -> PrivilegeChecker.check(statementBase, starRocksAssert.getCtx()));
    }

    @Test
    public void testInsertStatement() throws Exception {
        auth = starRocksAssert.getCtx().getGlobalStateMgr().getAuth();
        starRocksAssert.getCtx().setQualifiedUser("test");
        starRocksAssert.getCtx().setCurrentUserIdentity(testUser);
        starRocksAssert.getCtx().setRemoteIP("%");

        TablePattern db1TablePattern = new TablePattern("db1", "*");
        db1TablePattern.analyze("default_cluster");

        String sql = "insert into db1.tbl1 select 1,2,3,4";
        StatementBase statementBase = UtFrameUtils.parseStmtWithNewParser(sql, starRocksAssert.getCtx());

        auth.grantPrivs(testUser, db1TablePattern, PrivBitSet.of(Privilege.LOAD_PRIV), true);
        PrivilegeChecker.check(statementBase, starRocksAssert.getCtx());
        auth.revokePrivs(testUser, db1TablePattern, PrivBitSet.of(Privilege.LOAD_PRIV), true);
        Assert.assertThrows(SemanticException.class,
                () -> PrivilegeChecker.check(statementBase, starRocksAssert.getCtx()));
    }

    @Test
    public void testCreateView() throws Exception {
        auth = starRocksAssert.getCtx().getGlobalStateMgr().getAuth();
        starRocksAssert.getCtx().setQualifiedUser("test");
        starRocksAssert.getCtx().setCurrentUserIdentity(testUser);
        starRocksAssert.getCtx().setRemoteIP("%");

        TablePattern db1TablePattern = new TablePattern("db1", "*");
        db1TablePattern.analyze("default_cluster");

        String sql = "create view db1.v as select 1,2,3";
        StatementBase statementBase = UtFrameUtils.parseStmtWithNewParser(sql, starRocksAssert.getCtx());

        auth.grantPrivs(testUser, db1TablePattern, PrivBitSet.of(Privilege.CREATE_PRIV), true);
        PrivilegeChecker.check(statementBase, starRocksAssert.getCtx());

        auth.revokePrivs(testUser, db1TablePattern, PrivBitSet.of(Privilege.SELECT_PRIV), true);
        sql = "create view db1.v as select * from db1.tbl1";
        StatementBase statementBase2 = UtFrameUtils.parseStmtWithNewParser(sql, starRocksAssert.getCtx());
        Assert.assertThrows(SemanticException.class,
                () -> PrivilegeChecker.check(statementBase2, starRocksAssert.getCtx()));

        auth.revokePrivs(testUser, db1TablePattern, PrivBitSet.of(Privilege.CREATE_PRIV), true);
        Assert.assertThrows(SemanticException.class,
                () -> PrivilegeChecker.check(statementBase, starRocksAssert.getCtx()));
    }

    @Test
    public void testDropTable() throws Exception {
        auth = starRocksAssert.getCtx().getGlobalStateMgr().getAuth();
        starRocksAssert.getCtx().setQualifiedUser("test");
        starRocksAssert.getCtx().setCurrentUserIdentity(testUser);
        starRocksAssert.getCtx().setRemoteIP("%");
        TablePattern db1TablePattern = new TablePattern("db1", "*");
        db1TablePattern.analyze("default_cluster");
        String sql = "drop table if exists db1.tbl1";
        StatementBase statementBase = UtFrameUtils.parseStmtWithNewParser(sql, starRocksAssert.getCtx());

        auth.grantPrivs(testUser, db1TablePattern, PrivBitSet.of(Privilege.DROP_PRIV), true);
        PrivilegeChecker.check(statementBase, starRocksAssert.getCtx());

        auth.revokePrivs(testUser, db1TablePattern, PrivBitSet.of(Privilege.DROP_PRIV), true);

        sql = "drop table if exists db1.tbl1";
        StatementBase statementBase2 = UtFrameUtils.parseStmtWithNewParser(sql, starRocksAssert.getCtx());
        Assert.assertThrows(SemanticException.class,
                () -> PrivilegeChecker.check(statementBase2, starRocksAssert.getCtx()));
    }

    @Test
    public void testDropMaterializedView() throws Exception {
        auth = starRocksAssert.getCtx().getGlobalStateMgr().getAuth();
        starRocksAssert.getCtx().setQualifiedUser("test");
        starRocksAssert.getCtx().setCurrentUserIdentity(testUser);
        starRocksAssert.getCtx().setRemoteIP("%");
        starRocksAssert.getCtx().setDatabase("default_cluster:db1");

        TablePattern db1TablePattern = new TablePattern("db1", "*");
        db1TablePattern.analyze("default_cluster");

        String sql = "drop materialized view mv1;";
        StatementBase statementBase = UtFrameUtils.parseStmtWithNewParser(sql, starRocksAssert.getCtx());

        auth.grantPrivs(testUser, db1TablePattern, PrivBitSet.of(Privilege.DROP_PRIV), true);
        PrivilegeChecker.check(statementBase, starRocksAssert.getCtx());

        auth.revokePrivs(testUser, db1TablePattern, PrivBitSet.of(Privilege.DROP_PRIV), true);

        Assert.assertThrows(SemanticException.class,
                () -> PrivilegeChecker.check(statementBase, starRocksAssert.getCtx()));
    }

    @Test
    public void testGrantRole() throws Exception {
        auth = starRocksAssert.getCtx().getGlobalStateMgr().getAuth();
        starRocksAssert.getCtx().setQualifiedUser("test");
        starRocksAssert.getCtx().setCurrentUserIdentity(testUser);
        starRocksAssert.getCtx().setRemoteIP("%");
        starRocksAssert.getCtx().setDatabase("default_cluster:db1");
        TablePattern db1TablePattern = new TablePattern("*", "*");
        db1TablePattern.analyze("default_cluster");

        // Here we hack `create role` statement because it was still in old framework
        auth.createRole(new CreateRoleStmt("default_cluster:test_role"));

        String sql = "grant test_role to test;";
        StatementBase statementBase = UtFrameUtils.parseStmtWithNewParser(sql, starRocksAssert.getCtx());

        auth.grantPrivs(testUser, db1TablePattern, PrivBitSet.of(Privilege.GRANT_PRIV), true);
        PrivilegeChecker.check(statementBase, starRocksAssert.getCtx());
        auth.revokePrivs(testUser, db1TablePattern, PrivBitSet.of(Privilege.GRANT_PRIV), true);
        Assert.assertThrows(SemanticException.class,
                () -> PrivilegeChecker.check(statementBase, starRocksAssert.getCtx()));

    }

    @Test
    public void testAdminSet() throws Exception {
        auth = starRocksAssert.getCtx().getGlobalStateMgr().getAuth();
        starRocksAssert.getCtx().setQualifiedUser("test");
        starRocksAssert.getCtx().setCurrentUserIdentity(testUser);
        starRocksAssert.getCtx().setRemoteIP("%");

        TablePattern db1TablePattern = new TablePattern("*", "*");
        db1TablePattern.analyze("default_cluster");

        String adminSetConfigsql = "admin set frontend config(\"alter_table_timeout_second\" = \"60\");";
        String adminSetReplicaStatusSql = "admin set replica status properties(\"tablet_id\" = \"10003\",\"backend_id\" = \"10001\",\"status\" = \"ok\");";
        StatementBase statementBase1 = UtFrameUtils.parseStmtWithNewParser(adminSetConfigsql, starRocksAssert.getCtx());
        StatementBase statementBase2 = UtFrameUtils.parseStmtWithNewParser(adminSetReplicaStatusSql, starRocksAssert.getCtx());

        auth.grantPrivs(testUser, db1TablePattern, PrivBitSet.of(Privilege.ADMIN_PRIV), true);
        PrivilegeChecker.check(statementBase1, starRocksAssert.getCtx());
        PrivilegeChecker.check(statementBase2, starRocksAssert.getCtx());

        auth.revokePrivs(testUser, db1TablePattern, PrivBitSet.of(Privilege.ADMIN_PRIV), true);
        Assert.assertThrows(SemanticException.class,
                () -> PrivilegeChecker.check(statementBase1, starRocksAssert.getCtx()));
        Assert.assertThrows(SemanticException.class,
                () -> PrivilegeChecker.check(statementBase2, starRocksAssert.getCtx()));
    }

<<<<<<< HEAD
    @Test
    public void testAdminShow() throws Exception {
        auth = starRocksAssert.getCtx().getGlobalStateMgr().getAuth();
=======

    @Test
    public void testUpdateTable() throws Exception {

        String createPrimaryTblStmtStr = "CREATE TABLE db2.tbl2 (k1 int, k2 int, k3 varchar(32)) PRIMARY KEY(k1) "
                + "DISTRIBUTED BY HASH(k1) BUCKETS 8 properties('replication_num' = '1');";
        StarRocksAssert starRocksAssert = new StarRocksAssert();
        starRocksAssert.withDatabase("db2");
        starRocksAssert.withTable(createPrimaryTblStmtStr);

        Auth auth = starRocksAssert.getCtx().getGlobalStateMgr().getAuth();
        TablePattern db2TablePattern = new TablePattern("db2", "*");
        db2TablePattern.analyze("default_cluster");
>>>>>>> 49e133eb
        starRocksAssert.getCtx().setQualifiedUser("test");
        starRocksAssert.getCtx().setCurrentUserIdentity(testUser);
        starRocksAssert.getCtx().setRemoteIP("%");

<<<<<<< HEAD
        TablePattern db1TablePattern = new TablePattern("*", "*");
        db1TablePattern.analyze("default_cluster");

        String adminShowConfigsql = "admin show frontend config like '%parallel%';";
        String adminShowReplicaDistributionsql = "ADMIN SHOW REPLICA DISTRIBUTION FROM db1.tbl1;";
        String adminShowReplicaStatussql = "ADMIN SHOW REPLICA Status FROM db1.tbl1;";
        StatementBase statementBase1 = UtFrameUtils.parseStmtWithNewParser(adminShowConfigsql, starRocksAssert.getCtx());
        StatementBase statementBase2 = UtFrameUtils.parseStmtWithNewParser(adminShowReplicaDistributionsql, starRocksAssert.getCtx());
        StatementBase statementBase3 = UtFrameUtils.parseStmtWithNewParser(adminShowReplicaStatussql, starRocksAssert.getCtx());

        auth.grantPrivs(testUser, db1TablePattern, PrivBitSet.of(Privilege.ADMIN_PRIV), true);
        PrivilegeChecker.check(statementBase1, starRocksAssert.getCtx());
        PrivilegeChecker.check(statementBase2, starRocksAssert.getCtx());
        PrivilegeChecker.check(statementBase3, starRocksAssert.getCtx());

        auth.revokePrivs(testUser, db1TablePattern, PrivBitSet.of(Privilege.ADMIN_PRIV), true);
        Assert.assertThrows(SemanticException.class,
                () -> PrivilegeChecker.check(statementBase1, starRocksAssert.getCtx()));
        Assert.assertThrows(SemanticException.class,
                () -> PrivilegeChecker.check(statementBase2, starRocksAssert.getCtx()));
        Assert.assertThrows(SemanticException.class,
                () -> PrivilegeChecker.check(statementBase3, starRocksAssert.getCtx()));
=======
        auth.grantPrivs(testUser, db2TablePattern, PrivBitSet.of(Privilege.LOAD_PRIV), true);
        String sql = "update db2.tbl2 set k3 = 20 where k1 = 1";
        try {
            StatementBase statementBase = UtFrameUtils.parseStmtWithNewParser(sql, starRocksAssert.getCtx());
            PrivilegeChecker.check(statementBase, starRocksAssert.getCtx());

            auth.revokePrivs(testUser, db2TablePattern, PrivBitSet.of(Privilege.LOAD_PRIV), true);
            Assert.assertThrows(SemanticException.class,
                    () -> PrivilegeChecker.check(statementBase, starRocksAssert.getCtx()));
        } catch (Exception e) {
            e.printStackTrace();
            Assert.fail();
        }
    }

    @Test
    public void testDeleteTable() throws Exception {
        auth = starRocksAssert.getCtx().getGlobalStateMgr().getAuth();
        TablePattern db1TablePattern = new TablePattern("db1", "*");
        db1TablePattern.analyze("default_cluster");
        starRocksAssert.getCtx().setQualifiedUser("test");
        starRocksAssert.getCtx().setCurrentUserIdentity(testUser);
        starRocksAssert.getCtx().setRemoteIP("%");

        auth.grantPrivs(testUser, db1TablePattern, PrivBitSet.of(Privilege.LOAD_PRIV), true);
        String sql = "delete from db1.tbl1 where k4 = 1";
        StatementBase statementBase = UtFrameUtils.parseStmtWithNewParser(sql, starRocksAssert.getCtx());
        PrivilegeChecker.check(statementBase, starRocksAssert.getCtx());

        auth.revokePrivs(testUser, db1TablePattern, PrivBitSet.of(Privilege.LOAD_PRIV), true);
        Assert.assertThrows(SemanticException.class,
                () -> PrivilegeChecker.check(statementBase, starRocksAssert.getCtx()));
>>>>>>> 49e133eb
    }
}<|MERGE_RESOLUTION|>--- conflicted
+++ resolved
@@ -265,30 +265,13 @@
                 () -> PrivilegeChecker.check(statementBase2, starRocksAssert.getCtx()));
     }
 
-<<<<<<< HEAD
     @Test
     public void testAdminShow() throws Exception {
         auth = starRocksAssert.getCtx().getGlobalStateMgr().getAuth();
-=======
-
-    @Test
-    public void testUpdateTable() throws Exception {
-
-        String createPrimaryTblStmtStr = "CREATE TABLE db2.tbl2 (k1 int, k2 int, k3 varchar(32)) PRIMARY KEY(k1) "
-                + "DISTRIBUTED BY HASH(k1) BUCKETS 8 properties('replication_num' = '1');";
-        StarRocksAssert starRocksAssert = new StarRocksAssert();
-        starRocksAssert.withDatabase("db2");
-        starRocksAssert.withTable(createPrimaryTblStmtStr);
-
-        Auth auth = starRocksAssert.getCtx().getGlobalStateMgr().getAuth();
-        TablePattern db2TablePattern = new TablePattern("db2", "*");
-        db2TablePattern.analyze("default_cluster");
->>>>>>> 49e133eb
-        starRocksAssert.getCtx().setQualifiedUser("test");
-        starRocksAssert.getCtx().setCurrentUserIdentity(testUser);
-        starRocksAssert.getCtx().setRemoteIP("%");
-
-<<<<<<< HEAD
+        starRocksAssert.getCtx().setQualifiedUser("test");
+        starRocksAssert.getCtx().setCurrentUserIdentity(testUser);
+        starRocksAssert.getCtx().setRemoteIP("%");
+
         TablePattern db1TablePattern = new TablePattern("*", "*");
         db1TablePattern.analyze("default_cluster");
 
@@ -311,7 +294,24 @@
                 () -> PrivilegeChecker.check(statementBase2, starRocksAssert.getCtx()));
         Assert.assertThrows(SemanticException.class,
                 () -> PrivilegeChecker.check(statementBase3, starRocksAssert.getCtx()));
-=======
+    }
+
+    @Test
+    public void testUpdateTable() throws Exception {
+
+        String createPrimaryTblStmtStr = "CREATE TABLE db2.tbl2 (k1 int, k2 int, k3 varchar(32)) PRIMARY KEY(k1) "
+                + "DISTRIBUTED BY HASH(k1) BUCKETS 8 properties('replication_num' = '1');";
+        StarRocksAssert starRocksAssert = new StarRocksAssert();
+        starRocksAssert.withDatabase("db2");
+        starRocksAssert.withTable(createPrimaryTblStmtStr);
+
+        Auth auth = starRocksAssert.getCtx().getGlobalStateMgr().getAuth();
+        TablePattern db2TablePattern = new TablePattern("db2", "*");
+        db2TablePattern.analyze("default_cluster");
+        starRocksAssert.getCtx().setQualifiedUser("test");
+        starRocksAssert.getCtx().setCurrentUserIdentity(testUser);
+        starRocksAssert.getCtx().setRemoteIP("%");
+
         auth.grantPrivs(testUser, db2TablePattern, PrivBitSet.of(Privilege.LOAD_PRIV), true);
         String sql = "update db2.tbl2 set k3 = 20 where k1 = 1";
         try {
@@ -344,6 +344,5 @@
         auth.revokePrivs(testUser, db1TablePattern, PrivBitSet.of(Privilege.LOAD_PRIV), true);
         Assert.assertThrows(SemanticException.class,
                 () -> PrivilegeChecker.check(statementBase, starRocksAssert.getCtx()));
->>>>>>> 49e133eb
     }
 }