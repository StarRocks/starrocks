// This file is licensed under the Elastic License 2.0. Copyright 2021-present, StarRocks Limited.
package com.starrocks.sql.analyzer;

import com.starrocks.analysis.CreateRoleStmt;
import com.starrocks.analysis.CreateUserStmt;
import com.starrocks.analysis.ShowStmt;
import com.starrocks.analysis.StatementBase;
import com.starrocks.analysis.TablePattern;
import com.starrocks.analysis.UserIdentity;
import com.starrocks.common.AnalysisException;
import com.starrocks.common.Config;
import com.starrocks.mysql.privilege.Auth;
import com.starrocks.mysql.privilege.PrivBitSet;
import com.starrocks.mysql.privilege.PrivPredicate;
import com.starrocks.mysql.privilege.Privilege;
import com.starrocks.qe.ShowExecutor;
import com.starrocks.qe.ShowResultSet;
import com.starrocks.sql.ast.CreateAnalyzeJobStmt;
import com.starrocks.sql.ast.GrantImpersonateStmt;
import com.starrocks.sql.ast.RevokeImpersonateStmt;
import com.starrocks.utframe.StarRocksAssert;
import com.starrocks.utframe.UtFrameUtils;
import org.junit.Assert;
import org.junit.BeforeClass;
import org.junit.Test;

public class PrivilegeCheckerTest {
    private static StarRocksAssert starRocksAssert;
    private static UserIdentity testUser;
    private static UserIdentity testUser2;
    private static Auth auth;

    @BeforeClass
    public static void beforeClass() throws Exception {
        UtFrameUtils.createMinStarRocksCluster();
        String createTblStmtStr = "create table db1.tbl1(k1 varchar(32), k2 varchar(32), k3 varchar(32), k4 int) "
                + "AGGREGATE KEY(k1, k2,k3,k4) distributed by hash(k1) buckets 3 properties('replication_num' = '1');";
        starRocksAssert = new StarRocksAssert();
        starRocksAssert.withDatabase("db1");
        starRocksAssert.withDatabase("db2");
        starRocksAssert.withTable(createTblStmtStr);
        auth = starRocksAssert.getCtx().getGlobalStateMgr().getAuth();

        String createUserSql = "CREATE USER 'test' IDENTIFIED BY ''";
        CreateUserStmt createUserStmt =
                (CreateUserStmt) UtFrameUtils.parseAndAnalyzeStmt(createUserSql, starRocksAssert.getCtx());
        auth.createUser(createUserStmt);

        testUser = new UserIdentity("test", "%");
        testUser.analyze("default_cluster");

        createUserSql = "CREATE USER 'test2' IDENTIFIED BY ''";
        createUserStmt = (CreateUserStmt) UtFrameUtils.parseAndAnalyzeStmt(createUserSql, starRocksAssert.getCtx());
        auth.createUser(createUserStmt);

        testUser2 = new UserIdentity("test2", "%");
        testUser2.analyze("default_cluster");
    }


    @Test
    public void testShowCreateDb() throws Exception {
        auth = starRocksAssert.getCtx().getGlobalStateMgr().getAuth();
        starRocksAssert.getCtx().setQualifiedUser("test");
        starRocksAssert.getCtx().setCurrentUserIdentity(testUser);
        starRocksAssert.getCtx().setRemoteIP("%");

        TablePattern db1TablePattern = new TablePattern("db1", "*");
        db1TablePattern.analyze("default_cluster");
        auth.grantPrivs(testUser, db1TablePattern, PrivBitSet.of(Privilege.ADMIN_PRIV), true);
        String sql = "show create database db1";
        StatementBase statementBase = UtFrameUtils.parseStmtWithNewParser(sql, starRocksAssert.getCtx());
        Assert.assertTrue(statementBase.isSupportNewPlanner());
        PrivilegeChecker.check(statementBase, starRocksAssert.getCtx());

        auth.revokePrivs(testUser, db1TablePattern, PrivBitSet.of(Privilege.ADMIN_PRIV), true);
        Assert.assertThrows(SemanticException.class,
                () -> PrivilegeChecker.check(statementBase, starRocksAssert.getCtx()));
        String sql2 = "show create database";
        Assert.assertThrows(AnalysisException.class,
                () -> UtFrameUtils.parseStmtWithNewParser(sql2, starRocksAssert.getCtx()));
    }

    @Test
    public void testAlterDbQuota() throws Exception {
        auth = starRocksAssert.getCtx().getGlobalStateMgr().getAuth();
        starRocksAssert.getCtx().setQualifiedUser("test");
        starRocksAssert.getCtx().setCurrentUserIdentity(testUser);
        starRocksAssert.getCtx().setRemoteIP("%");

        TablePattern globalPattern = new TablePattern("*", "*");
        globalPattern.analyze("default_cluster");
        auth.grantPrivs(testUser, globalPattern, PrivPredicate.ADMIN.getPrivs(), true);
        String sql = "alter database db1 set data quota 1000K";
        StatementBase statementBase = UtFrameUtils.parseStmtWithNewParser(sql, starRocksAssert.getCtx());
        Assert.assertTrue(statementBase.isSupportNewPlanner());
        PrivilegeChecker.check(statementBase, starRocksAssert.getCtx());

        auth.revokePrivs(testUser, globalPattern, PrivPredicate.ADMIN.getPrivs(), true);
        Assert.assertThrows(SemanticException.class,
                () -> PrivilegeChecker.check(statementBase, starRocksAssert.getCtx()));

        String sql2 = "alter database db1 set data quota 1000F";
        Assert.assertThrows(AnalysisException.class,
                () -> UtFrameUtils.parseStmtWithNewParser(sql2, starRocksAssert.getCtx()));

        String sql3 = "alter database db1 set replica quota 3";
        UtFrameUtils.parseStmtWithNewParser(sql3, starRocksAssert.getCtx());

        String sql4 = "alter database db1 set replica quota 3K";
        Assert.assertThrows(AnalysisException.class,
                () -> UtFrameUtils.parseStmtWithNewParser(sql2, starRocksAssert.getCtx()));
    }

    @Test
    public void testCreateDb() throws Exception {
        auth = starRocksAssert.getCtx().getGlobalStateMgr().getAuth();
        starRocksAssert.getCtx().setQualifiedUser("test");
        starRocksAssert.getCtx().setCurrentUserIdentity(testUser);
        starRocksAssert.getCtx().setRemoteIP("%");

        TablePattern db1TablePattern = new TablePattern("db1", "*");
        db1TablePattern.analyze("default_cluster");
        auth.grantPrivs(testUser, db1TablePattern, PrivBitSet.of(Privilege.CREATE_PRIV), true);
        String sql = "create database if not exists db1 ";
        StatementBase statementBase = UtFrameUtils.parseStmtWithNewParser(sql, starRocksAssert.getCtx());
        Assert.assertTrue(statementBase.isSupportNewPlanner());
        PrivilegeChecker.check(statementBase, starRocksAssert.getCtx());

        auth.revokePrivs(testUser, db1TablePattern, PrivBitSet.of(Privilege.CREATE_PRIV), true);
        Assert.assertThrows(SemanticException.class,
                () -> PrivilegeChecker.check(statementBase, starRocksAssert.getCtx()));
        String sql2 = "create database if not exists 1db";
        Assert.assertThrows(AnalysisException.class,
                () -> UtFrameUtils.parseStmtWithNewParser(sql2, starRocksAssert.getCtx()));
    }

    @Test
    public void testDropDb() throws Exception {
        auth = starRocksAssert.getCtx().getGlobalStateMgr().getAuth();
        starRocksAssert.getCtx().setQualifiedUser("test");
        starRocksAssert.getCtx().setCurrentUserIdentity(testUser);
        starRocksAssert.getCtx().setRemoteIP("%");

        TablePattern db1TablePattern = new TablePattern("db1", "*");
        db1TablePattern.analyze("default_cluster");
        auth.grantPrivs(testUser, db1TablePattern, PrivBitSet.of(Privilege.DROP_PRIV), true);
        String sql = "drop database if exists db1 force";
        StatementBase statementBase = UtFrameUtils.parseStmtWithNewParser(sql, starRocksAssert.getCtx());
        Assert.assertTrue(statementBase.isSupportNewPlanner());
        PrivilegeChecker.check(statementBase, starRocksAssert.getCtx());

        auth.revokePrivs(testUser, db1TablePattern, PrivBitSet.of(Privilege.DROP_PRIV), true);
        Assert.assertThrows(SemanticException.class,
                () -> PrivilegeChecker.check(statementBase, starRocksAssert.getCtx()));
        String sql2 = "drop database if exist information_schema";
        Assert.assertThrows(AnalysisException.class,
                () -> UtFrameUtils.parseStmtWithNewParser(sql2, starRocksAssert.getCtx()));
    }

    @Test
    public void testRenameDb() throws Exception {
        auth = starRocksAssert.getCtx().getGlobalStateMgr().getAuth();
        starRocksAssert.getCtx().setQualifiedUser("test");
        starRocksAssert.getCtx().setCurrentUserIdentity(testUser);
        starRocksAssert.getCtx().setRemoteIP("%");

        TablePattern db1TablePattern = new TablePattern("db1", "*");
        db1TablePattern.analyze("default_cluster");
        auth.grantPrivs(testUser, db1TablePattern, PrivBitSet.of(Privilege.ALTER_PRIV), true);
        String sql = "alter database db1 rename db01";
        StatementBase statementBase = UtFrameUtils.parseStmtWithNewParser(sql, starRocksAssert.getCtx());
        Assert.assertTrue(statementBase.isSupportNewPlanner());
        PrivilegeChecker.check(statementBase, starRocksAssert.getCtx());

        auth.revokePrivs(testUser, db1TablePattern, PrivBitSet.of(Privilege.ALTER_PRIV), true);
        Assert.assertThrows(SemanticException.class,
                () -> PrivilegeChecker.check(statementBase, starRocksAssert.getCtx()));
        String sql2 = "alter database db1 rename 1db";
        Assert.assertThrows(AnalysisException.class,
                () -> UtFrameUtils.parseStmtWithNewParser(sql2, starRocksAssert.getCtx()));
    }

    @Test
    public void testRecoverDb() throws Exception {
        auth = starRocksAssert.getCtx().getGlobalStateMgr().getAuth();
        starRocksAssert.getCtx().setQualifiedUser("test");
        starRocksAssert.getCtx().setCurrentUserIdentity(testUser);
        starRocksAssert.getCtx().setRemoteIP("%");

        TablePattern db1TablePattern = new TablePattern("db1", "*");
        db1TablePattern.analyze("default_cluster");
        auth.grantPrivs(testUser, db1TablePattern, PrivBitSet.of(Privilege.CREATE_PRIV), true);
        String sql = "recover database db1";
        StatementBase statementBase = UtFrameUtils.parseStmtWithNewParser(sql, starRocksAssert.getCtx());
        Assert.assertTrue(statementBase.isSupportNewPlanner());
        PrivilegeChecker.check(statementBase, starRocksAssert.getCtx());

        auth.revokePrivs(testUser, db1TablePattern, PrivBitSet.of(Privilege.CREATE_PRIV), true);
        Assert.assertThrows(SemanticException.class,
                () -> PrivilegeChecker.check(statementBase, starRocksAssert.getCtx()));
    }

    @Test
    public void testRecoverTable() throws Exception {
        auth = starRocksAssert.getCtx().getGlobalStateMgr().getAuth();
        starRocksAssert.getCtx().setQualifiedUser("test");
        starRocksAssert.getCtx().setCurrentUserIdentity(testUser);
        starRocksAssert.getCtx().setRemoteIP("%");

        TablePattern db1TablePattern = new TablePattern("db1", "*");
        db1TablePattern.analyze("default_cluster");
        auth.grantPrivs(testUser, db1TablePattern, PrivBitSet.of(Privilege.ADMIN_PRIV), true);
        String sql = "recover table db1.test";
        StatementBase statementBase = UtFrameUtils.parseStmtWithNewParser(sql, starRocksAssert.getCtx());
        Assert.assertTrue(statementBase.isSupportNewPlanner());
        PrivilegeChecker.check(statementBase, starRocksAssert.getCtx());

        auth.revokePrivs(testUser, db1TablePattern, PrivBitSet.of(Privilege.ADMIN_PRIV), true);
        Assert.assertThrows(SemanticException.class,
                () -> PrivilegeChecker.check(statementBase, starRocksAssert.getCtx()));
    }

    @Test
    public void testShowData() throws Exception {
        auth = starRocksAssert.getCtx().getGlobalStateMgr().getAuth();
        starRocksAssert.getCtx().setQualifiedUser("test");
        starRocksAssert.getCtx().setCurrentUserIdentity(testUser);
        starRocksAssert.getCtx().setRemoteIP("%");

        starRocksAssert.getCtx().setDatabase("");
        String sql1 = "show data"; // db is null
        Assert.assertThrows(AnalysisException.class,
                () -> UtFrameUtils.parseStmtWithNewParser(sql1, starRocksAssert.getCtx()));

        TablePattern db1TablePattern = new TablePattern("db1", "*");
        db1TablePattern.analyze("default_cluster");
        auth.grantPrivs(testUser, db1TablePattern, PrivBitSet.of(Privilege.CREATE_PRIV), true);

        starRocksAssert.useDatabase("db1");
        StatementBase statementBase = UtFrameUtils.parseStmtWithNewParser(sql1, starRocksAssert.getCtx());
        PrivilegeChecker.check(statementBase, starRocksAssert.getCtx());

        ShowExecutor executor = new ShowExecutor(starRocksAssert.getCtx(), (ShowStmt) statementBase);
        ShowResultSet resultSet = executor.execute();
        System.out.print(resultSet.getResultRows());
        Assert.assertEquals(resultSet.getResultRows().toArray().length, 4);
        Assert.assertEquals(resultSet.getResultRows().get(0).get(0), "tbl1");

        String sql2 = "show data from db1.tbl1";
        StatementBase statementBase2 = UtFrameUtils.parseStmtWithNewParser(sql2, starRocksAssert.getCtx());
        PrivilegeChecker.check(statementBase2, starRocksAssert.getCtx());

        ShowExecutor executor2 = new ShowExecutor(starRocksAssert.getCtx(), (ShowStmt) statementBase2);
        ShowResultSet resultSet2 = executor2.execute();
        System.out.print(resultSet2.getResultRows());
        Assert.assertEquals(resultSet2.getResultRows().toArray().length, 2);
        Assert.assertEquals(resultSet2.getResultRows().get(0).get(0), "tbl1");

        auth.revokePrivs(testUser, db1TablePattern, PrivBitSet.of(Privilege.CREATE_PRIV), true);
        // test no privilege
        Assert.assertThrows(SemanticException.class,
                () -> PrivilegeChecker.check(statementBase2, starRocksAssert.getCtx()));

        String sql3 = "show data from dbNoExist.tbl1"; // dbNoExist no exist
        StatementBase dbNoExist = UtFrameUtils.parseStmtWithNewParser(sql3, starRocksAssert.getCtx());
        Assert.assertThrows(SemanticException.class,
                () -> PrivilegeChecker.check(dbNoExist, starRocksAssert.getCtx()));
    }

    @Test
    public void testCreateTable() throws Exception {
        auth = starRocksAssert.getCtx().getGlobalStateMgr().getAuth();
        starRocksAssert.getCtx().setQualifiedUser("test");
        starRocksAssert.getCtx().setCurrentUserIdentity(testUser);
        starRocksAssert.getCtx().setRemoteIP("%");

        TablePattern db1TablePattern = new TablePattern("db1", "*");
        db1TablePattern.analyze("default_cluster");
        auth.grantPrivs(testUser, db1TablePattern, PrivBitSet.of(Privilege.CREATE_PRIV), true);
        String sql = "create table db1.table1 (col1 int, col2 varchar(10)) engine=olap duplicate key(col1, col2) distributed by hash(col1) buckets 10";
        StatementBase statementBase = UtFrameUtils.parseStmtWithNewParser(sql, starRocksAssert.getCtx());
        PrivilegeChecker.check(statementBase, starRocksAssert.getCtx());

        auth.revokePrivs(testUser, db1TablePattern, PrivBitSet.of(Privilege.CREATE_PRIV), true);
//        sql = "alter table db1.table1 rename table2";
        StatementBase statementBase2 = UtFrameUtils.parseStmtWithNewParser(sql, starRocksAssert.getCtx());
        Assert.assertThrows(SemanticException.class,
                () -> PrivilegeChecker.check(statementBase2, starRocksAssert.getCtx()));
    }

    @Test
    public void testAlterTable() throws Exception {
        auth = starRocksAssert.getCtx().getGlobalStateMgr().getAuth();
        starRocksAssert.getCtx().setQualifiedUser("test");
        starRocksAssert.getCtx().setCurrentUserIdentity(testUser);
        starRocksAssert.getCtx().setRemoteIP("%");

        TablePattern db1TablePattern = new TablePattern("db1", "*");
        db1TablePattern.analyze("default_cluster");
        auth.grantPrivs(testUser, db1TablePattern, PrivBitSet.of(Privilege.ALTER_PRIV), true);
        String sql = "alter table db1.tbl1 rename table2";
        StatementBase statementBase = UtFrameUtils.parseStmtWithNewParser(sql, starRocksAssert.getCtx());
        PrivilegeChecker.check(statementBase, starRocksAssert.getCtx());

        auth.revokePrivs(testUser, db1TablePattern, PrivBitSet.of(Privilege.ALTER_PRIV), true);
        sql = "alter table db1.tbl1 rename table2";
        StatementBase statementBase2 = UtFrameUtils.parseStmtWithNewParser(sql, starRocksAssert.getCtx());
        Assert.assertThrows(SemanticException.class,
                () -> PrivilegeChecker.check(statementBase2, starRocksAssert.getCtx()));
    }

    @Test
    public void testTableAs() throws Exception {
        TablePattern db1TablePattern = new TablePattern("db1", "*");
        db1TablePattern.analyze("default_cluster");
        auth.grantPrivs(testUser, db1TablePattern, PrivBitSet.of(Privilege.SELECT_PRIV), true);
        String sql = "select count(*) from db1.tbl1 as a";
        StatementBase statementBase = UtFrameUtils.parseStmtWithNewParser(sql, starRocksAssert.getCtx());
        PrivilegeChecker.check(statementBase, starRocksAssert.getCtx());
    }

    @Test
    public void testInlineView() throws Exception {
        TablePattern db1TablePattern = new TablePattern("db1", "*");
        db1TablePattern.analyze("default_cluster");
        auth.grantPrivs(testUser, db1TablePattern, PrivBitSet.of(Privilege.SELECT_PRIV), true);
        String sql = "select count(*) from (select count(*) from db1.tbl1) as a";
        StatementBase statementBase = UtFrameUtils.parseStmtWithNewParser(sql, starRocksAssert.getCtx());
        PrivilegeChecker.check(statementBase, starRocksAssert.getCtx());
        auth.revokePrivs(testUser, db1TablePattern, PrivBitSet.of(Privilege.SELECT_PRIV), true);
    }

    @Test
    public void testWithNormal() throws Exception {
        TablePattern db1TablePattern = new TablePattern("db1", "*");
        db1TablePattern.analyze("default_cluster");
        auth.grantPrivs(testUser, db1TablePattern, PrivBitSet.of(Privilege.SELECT_PRIV), true);
        String sql = "with tmp as (select * from db1.tbl1) select count(*) from tmp;";
        StatementBase statementBase = UtFrameUtils.parseStmtWithNewParser(sql, starRocksAssert.getCtx());
        PrivilegeChecker.check(statementBase, starRocksAssert.getCtx());
    }

    @Test
    public void testWithNested() throws Exception {
        TablePattern db1TablePattern = new TablePattern("db1", "*");
        db1TablePattern.analyze("default_cluster");
        auth.grantPrivs(testUser, db1TablePattern, PrivBitSet.of(Privilege.SELECT_PRIV), true);
        String sql = "with tmp as (select * from db1.tbl1) " +
                "select a.k1, b.k2, b.k1 from (select k1, k2 from tmp) a " +
                "left join (select k1, k2 from tmp) b on a.k1 = b.k1;";
        StatementBase statementBase = UtFrameUtils.parseStmtWithNewParser(sql, starRocksAssert.getCtx());
        PrivilegeChecker.check(statementBase, starRocksAssert.getCtx());
    }

    @Test
    public void testSelectTable() throws Exception {
        auth = starRocksAssert.getCtx().getGlobalStateMgr().getAuth();
        starRocksAssert.getCtx().setQualifiedUser("test");
        starRocksAssert.getCtx().setCurrentUserIdentity(testUser);
        starRocksAssert.getCtx().setRemoteIP("%");

        TablePattern db1TablePattern = new TablePattern("db1", "*");
        db1TablePattern.analyze("default_cluster");

        String sql = "select count(*) from db1.tbl1 as a";
        StatementBase statementBase = UtFrameUtils.parseStmtWithNewParser(sql, starRocksAssert.getCtx());

        auth.grantPrivs(testUser, db1TablePattern, PrivBitSet.of(Privilege.SELECT_PRIV), true);
        PrivilegeChecker.check(statementBase, starRocksAssert.getCtx());
        auth.revokePrivs(testUser, db1TablePattern, PrivBitSet.of(Privilege.SELECT_PRIV), true);
        Assert.assertThrows(SemanticException.class,
                () -> PrivilegeChecker.check(statementBase, starRocksAssert.getCtx()));
    }

    @Test
    public void testShowUserProperty() throws Exception {
        starRocksAssert.getCtx().setQualifiedUser("test");
        String sql = "SHOW PROPERTY FOR 'test' LIKE '%load_cluster%'";
        StatementBase statementBase = UtFrameUtils.parseStmtWithNewParser(sql, starRocksAssert.getCtx());
        Assert.assertThrows(SemanticException.class,
                () -> PrivilegeChecker.check(statementBase, starRocksAssert.getCtx()));
    }

    @Test
    public void testSetUserProperty() throws Exception {
        starRocksAssert.getCtx().setQualifiedUser("default_cluster:test");
        String sql = "SET PROPERTY FOR 'test' 'max_user_connections' = 'value', 'test' = '400'";
        StatementBase statementBase = UtFrameUtils.parseStmtWithNewParser(sql, starRocksAssert.getCtx());
        Assert.assertThrows(SemanticException.class,
                () -> PrivilegeChecker.check(statementBase, starRocksAssert.getCtx()));
    }

    @Test
    public void testInsertStatement() throws Exception {
        auth = starRocksAssert.getCtx().getGlobalStateMgr().getAuth();
        starRocksAssert.getCtx().setQualifiedUser("test");
        starRocksAssert.getCtx().setCurrentUserIdentity(testUser);
        starRocksAssert.getCtx().setRemoteIP("%");

        TablePattern db1TablePattern = new TablePattern("db1", "*");
        db1TablePattern.analyze("default_cluster");

        String sql = "insert into db1.tbl1 select 1,2,3,4";
        StatementBase statementBase = UtFrameUtils.parseStmtWithNewParser(sql, starRocksAssert.getCtx());

        auth.grantPrivs(testUser, db1TablePattern, PrivBitSet.of(Privilege.LOAD_PRIV), true);
        PrivilegeChecker.check(statementBase, starRocksAssert.getCtx());
        auth.revokePrivs(testUser, db1TablePattern, PrivBitSet.of(Privilege.LOAD_PRIV), true);
        Assert.assertThrows(SemanticException.class,
                () -> PrivilegeChecker.check(statementBase, starRocksAssert.getCtx()));
    }

    @Test
    public void testCreateView() throws Exception {
        auth = starRocksAssert.getCtx().getGlobalStateMgr().getAuth();
        starRocksAssert.getCtx().setQualifiedUser("test");
        starRocksAssert.getCtx().setCurrentUserIdentity(testUser);
        starRocksAssert.getCtx().setRemoteIP("%");

        TablePattern db1TablePattern = new TablePattern("db1", "*");
        db1TablePattern.analyze("default_cluster");

        String sql = "create view db1.v as select 1,2,3";
        StatementBase statementBase = UtFrameUtils.parseStmtWithNewParser(sql, starRocksAssert.getCtx());

        auth.grantPrivs(testUser, db1TablePattern, PrivBitSet.of(Privilege.CREATE_PRIV, Privilege.SELECT_PRIV), true);
        PrivilegeChecker.check(statementBase, starRocksAssert.getCtx());

        auth.revokePrivs(testUser, db1TablePattern, PrivBitSet.of(Privilege.SELECT_PRIV), true);
        sql = "create view db1.v as select * from db1.tbl1";
        StatementBase statementBase2 = UtFrameUtils.parseStmtWithNewParser(sql, starRocksAssert.getCtx());
        Assert.assertThrows(SemanticException.class,
                () -> PrivilegeChecker.check(statementBase2, starRocksAssert.getCtx()));

        auth.revokePrivs(testUser, db1TablePattern, PrivBitSet.of(Privilege.CREATE_PRIV), true);
        Assert.assertThrows(SemanticException.class,
                () -> PrivilegeChecker.check(statementBase, starRocksAssert.getCtx()));
    }

    @Test
    public void testDropTable() throws Exception {
        auth = starRocksAssert.getCtx().getGlobalStateMgr().getAuth();
        starRocksAssert.getCtx().setQualifiedUser("test");
        starRocksAssert.getCtx().setCurrentUserIdentity(testUser);
        starRocksAssert.getCtx().setRemoteIP("%");
        TablePattern db1TablePattern = new TablePattern("db1", "*");
        db1TablePattern.analyze("default_cluster");
        String sql = "drop table if exists db1.tbl1";
        StatementBase statementBase = UtFrameUtils.parseStmtWithNewParser(sql, starRocksAssert.getCtx());

        auth.grantPrivs(testUser, db1TablePattern, PrivBitSet.of(Privilege.DROP_PRIV), true);
        PrivilegeChecker.check(statementBase, starRocksAssert.getCtx());

        auth.revokePrivs(testUser, db1TablePattern, PrivBitSet.of(Privilege.DROP_PRIV), true);

        sql = "drop table if exists db1.tbl1";
        StatementBase statementBase2 = UtFrameUtils.parseStmtWithNewParser(sql, starRocksAssert.getCtx());
        Assert.assertThrows(SemanticException.class,
                () -> PrivilegeChecker.check(statementBase2, starRocksAssert.getCtx()));
    }

    @Test
    public void testCreateMaterializedView() throws Exception {

        auth = starRocksAssert.getCtx().getGlobalStateMgr().getAuth();
        starRocksAssert.getCtx().setQualifiedUser("test");
        starRocksAssert.getCtx().setCurrentUserIdentity(testUser);
        starRocksAssert.getCtx().setRemoteIP("%");
        Config.enable_experimental_mv = true;

        TablePattern db1TablePattern = new TablePattern("db1", "*");
        db1TablePattern.analyze("default_cluster");

        String sql = "create materialized view db1.abc " +
                "distributed by hash(k1) " +
                "refresh async every (interval 2 MINUTE)" +
                "as select k1, k4 from db1.tbl1;";
        StatementBase statementBase = UtFrameUtils.parseStmtWithNewParser(sql, starRocksAssert.getCtx());

        auth.grantPrivs(testUser, db1TablePattern, PrivBitSet.of(Privilege.CREATE_PRIV), true);
        auth.grantPrivs(testUser, db1TablePattern, PrivBitSet.of(Privilege.SELECT_PRIV), true);
        PrivilegeChecker.check(statementBase, starRocksAssert.getCtx());

        auth.revokePrivs(testUser, db1TablePattern, PrivBitSet.of(Privilege.SELECT_PRIV), true);
        auth.revokePrivs(testUser, db1TablePattern, PrivBitSet.of(Privilege.CREATE_PRIV), true);

        Assert.assertThrows(SemanticException.class,
                () -> PrivilegeChecker.check(statementBase, starRocksAssert.getCtx()));
    }

    @Test
    public void testDropMaterializedView() throws Exception {
        auth = starRocksAssert.getCtx().getGlobalStateMgr().getAuth();
        starRocksAssert.getCtx().setQualifiedUser("test");
        starRocksAssert.getCtx().setCurrentUserIdentity(testUser);
        starRocksAssert.getCtx().setRemoteIP("%");
        starRocksAssert.getCtx().setDatabase("default_cluster:db1");

        TablePattern db1TablePattern = new TablePattern("db1", "*");
        db1TablePattern.analyze("default_cluster");

        String sql = "drop materialized view mv1;";
        StatementBase statementBase = UtFrameUtils.parseStmtWithNewParser(sql, starRocksAssert.getCtx());

        auth.grantPrivs(testUser, db1TablePattern, PrivBitSet.of(Privilege.DROP_PRIV), true);
        PrivilegeChecker.check(statementBase, starRocksAssert.getCtx());

        auth.revokePrivs(testUser, db1TablePattern, PrivBitSet.of(Privilege.DROP_PRIV), true);

        Assert.assertThrows(SemanticException.class,
                () -> PrivilegeChecker.check(statementBase, starRocksAssert.getCtx()));
    }

    @Test
    public void testAlterMaterializedView() throws Exception {
        auth = starRocksAssert.getCtx().getGlobalStateMgr().getAuth();
        starRocksAssert.getCtx().setQualifiedUser("test");
        starRocksAssert.getCtx().setCurrentUserIdentity(testUser);
        starRocksAssert.getCtx().setRemoteIP("%");
        starRocksAssert.getCtx().setDatabase("default_cluster:db1");

        TablePattern db1TablePattern = new TablePattern("db1", "*");
        db1TablePattern.analyze("default_cluster");

        String sql = "alter materialized view mv1 rename mv2;";
        StatementBase statementBase = UtFrameUtils.parseStmtWithNewParser(sql, starRocksAssert.getCtx());

        auth.grantPrivs(testUser, db1TablePattern, PrivBitSet.of(Privilege.ALTER_PRIV), true);
        PrivilegeChecker.check(statementBase, starRocksAssert.getCtx());

        auth.revokePrivs(testUser, db1TablePattern, PrivBitSet.of(Privilege.ALTER_PRIV), true);

        Assert.assertThrows(SemanticException.class,
                () -> PrivilegeChecker.check(statementBase, starRocksAssert.getCtx()));
    }

    @Test
    public void testRefreshMaterializedView() throws Exception {
        auth = starRocksAssert.getCtx().getGlobalStateMgr().getAuth();
        starRocksAssert.getCtx().setQualifiedUser("test");
        starRocksAssert.getCtx().setCurrentUserIdentity(testUser);
        starRocksAssert.getCtx().setRemoteIP("%");
        starRocksAssert.getCtx().setDatabase("default_cluster:db1");

        TablePattern db1TablePattern = new TablePattern("db1", "*");
        db1TablePattern.analyze("default_cluster");

        String sql = "refresh materialized view mv1;";
        StatementBase statementBase = UtFrameUtils.parseStmtWithNewParser(sql, starRocksAssert.getCtx());

        auth.grantPrivs(testUser, db1TablePattern, PrivBitSet.of(Privilege.ALTER_PRIV), true);
        PrivilegeChecker.check(statementBase, starRocksAssert.getCtx());

        auth.revokePrivs(testUser, db1TablePattern, PrivBitSet.of(Privilege.ALTER_PRIV), true);

        Assert.assertThrows(SemanticException.class,
                () -> PrivilegeChecker.check(statementBase, starRocksAssert.getCtx()));
    }

    @Test
    public void testCancelRefreshMaterializedView() throws Exception {
        auth = starRocksAssert.getCtx().getGlobalStateMgr().getAuth();
        starRocksAssert.getCtx().setQualifiedUser("test");
        starRocksAssert.getCtx().setCurrentUserIdentity(testUser);
        starRocksAssert.getCtx().setRemoteIP("%");
        starRocksAssert.getCtx().setDatabase("default_cluster:db1");

        TablePattern db1TablePattern = new TablePattern("db1", "*");
        db1TablePattern.analyze("default_cluster");

        String sql = "cancel refresh materialized view mv1;";
        StatementBase statementBase = UtFrameUtils.parseStmtWithNewParser(sql, starRocksAssert.getCtx());

        auth.grantPrivs(testUser, db1TablePattern, PrivBitSet.of(Privilege.ALTER_PRIV), true);
        PrivilegeChecker.check(statementBase, starRocksAssert.getCtx());

        auth.revokePrivs(testUser, db1TablePattern, PrivBitSet.of(Privilege.ALTER_PRIV), true);

        Assert.assertThrows(SemanticException.class,
                () -> PrivilegeChecker.check(statementBase, starRocksAssert.getCtx()));
    }

    @Test
    public void testGrantRole() throws Exception {
        auth = starRocksAssert.getCtx().getGlobalStateMgr().getAuth();
        starRocksAssert.getCtx().setQualifiedUser("test");
        starRocksAssert.getCtx().setCurrentUserIdentity(testUser);
        starRocksAssert.getCtx().setRemoteIP("%");
        starRocksAssert.getCtx().setDatabase("default_cluster:db1");
        TablePattern db1TablePattern = new TablePattern("*", "*");
        db1TablePattern.analyze("default_cluster");

        // Here we hack `create role` statement because it was still in old framework
        auth.createRole(new CreateRoleStmt("default_cluster:test_role"));

        String sql = "grant test_role to test;";
        StatementBase statementBase = UtFrameUtils.parseStmtWithNewParser(sql, starRocksAssert.getCtx());

        auth.grantPrivs(testUser, db1TablePattern, PrivBitSet.of(Privilege.GRANT_PRIV), true);
        PrivilegeChecker.check(statementBase, starRocksAssert.getCtx());
        auth.revokePrivs(testUser, db1TablePattern, PrivBitSet.of(Privilege.GRANT_PRIV), true);
        Assert.assertThrows(SemanticException.class,
                () -> PrivilegeChecker.check(statementBase, starRocksAssert.getCtx()));

    }

    @Test
    public void testAdminSet() throws Exception {
        auth = starRocksAssert.getCtx().getGlobalStateMgr().getAuth();
        starRocksAssert.getCtx().setQualifiedUser("test");
        starRocksAssert.getCtx().setCurrentUserIdentity(testUser);
        starRocksAssert.getCtx().setRemoteIP("%");

        TablePattern db1TablePattern = new TablePattern("*", "*");
        db1TablePattern.analyze("default_cluster");

        String adminSetConfigsql = "admin set frontend config(\"alter_table_timeout_second\" = \"60\");";
        String adminSetReplicaStatusSql = "admin set replica status properties(\"tablet_id\" = \"10003\",\"backend_id\" = \"10001\",\"status\" = \"ok\");";
        StatementBase statementBase1 = UtFrameUtils.parseStmtWithNewParser(adminSetConfigsql, starRocksAssert.getCtx());
        StatementBase statementBase2 = UtFrameUtils.parseStmtWithNewParser(adminSetReplicaStatusSql, starRocksAssert.getCtx());

        auth.grantPrivs(testUser, db1TablePattern, PrivBitSet.of(Privilege.ADMIN_PRIV), true);
        PrivilegeChecker.check(statementBase1, starRocksAssert.getCtx());
        PrivilegeChecker.check(statementBase2, starRocksAssert.getCtx());

        auth.revokePrivs(testUser, db1TablePattern, PrivBitSet.of(Privilege.ADMIN_PRIV), true);
        Assert.assertThrows(SemanticException.class,
                () -> PrivilegeChecker.check(statementBase1, starRocksAssert.getCtx()));
        Assert.assertThrows(SemanticException.class,
                () -> PrivilegeChecker.check(statementBase2, starRocksAssert.getCtx()));
    }

    @Test
    public void testAdminShow() throws Exception {
        auth = starRocksAssert.getCtx().getGlobalStateMgr().getAuth();
        starRocksAssert.getCtx().setQualifiedUser("test");
        starRocksAssert.getCtx().setCurrentUserIdentity(testUser);
        starRocksAssert.getCtx().setRemoteIP("%");

        TablePattern db1TablePattern = new TablePattern("*", "*");
        db1TablePattern.analyze("default_cluster");

        String adminShowConfigsql = "admin show frontend config like '%parallel%';";
        String adminShowReplicaDistributionsql = "ADMIN SHOW REPLICA DISTRIBUTION FROM db1.tbl1;";
        String adminShowReplicaStatussql = "ADMIN SHOW REPLICA Status FROM db1.tbl1;";
        StatementBase statementBase1 = UtFrameUtils.parseStmtWithNewParser(adminShowConfigsql, starRocksAssert.getCtx());
        StatementBase statementBase2 = UtFrameUtils.parseStmtWithNewParser(adminShowReplicaDistributionsql, starRocksAssert.getCtx());
        StatementBase statementBase3 = UtFrameUtils.parseStmtWithNewParser(adminShowReplicaStatussql, starRocksAssert.getCtx());

        auth.grantPrivs(testUser, db1TablePattern, PrivBitSet.of(Privilege.ADMIN_PRIV), true);
        PrivilegeChecker.check(statementBase1, starRocksAssert.getCtx());
        PrivilegeChecker.check(statementBase2, starRocksAssert.getCtx());
        PrivilegeChecker.check(statementBase3, starRocksAssert.getCtx());

        auth.revokePrivs(testUser, db1TablePattern, PrivBitSet.of(Privilege.ADMIN_PRIV), true);
        Assert.assertThrows(SemanticException.class,
                () -> PrivilegeChecker.check(statementBase1, starRocksAssert.getCtx()));
        Assert.assertThrows(SemanticException.class,
                () -> PrivilegeChecker.check(statementBase2, starRocksAssert.getCtx()));
        Assert.assertThrows(SemanticException.class,
                () -> PrivilegeChecker.check(statementBase3, starRocksAssert.getCtx()));
    }

    @Test
    public void testUpdateTable() throws Exception {

        String createPrimaryTblStmtStr = "CREATE TABLE db2.tbl2 (k1 int, k2 int, k3 varchar(32)) PRIMARY KEY(k1) "
                + "DISTRIBUTED BY HASH(k1) BUCKETS 8 properties('replication_num' = '1');";
        StarRocksAssert starRocksAssert = new StarRocksAssert();
        starRocksAssert.withDatabase("db2");
        starRocksAssert.withTable(createPrimaryTblStmtStr);

        Auth auth = starRocksAssert.getCtx().getGlobalStateMgr().getAuth();
        TablePattern db2TablePattern = new TablePattern("db2", "*");
        db2TablePattern.analyze("default_cluster");
        starRocksAssert.getCtx().setQualifiedUser("test");
        starRocksAssert.getCtx().setCurrentUserIdentity(testUser);
        starRocksAssert.getCtx().setRemoteIP("%");

        auth.grantPrivs(testUser, db2TablePattern, PrivBitSet.of(Privilege.LOAD_PRIV), true);
        String sql = "update db2.tbl2 set k3 = 20 where k1 = 1";
        try {
            StatementBase statementBase = UtFrameUtils.parseStmtWithNewParser(sql, starRocksAssert.getCtx());
            PrivilegeChecker.check(statementBase, starRocksAssert.getCtx());

            auth.revokePrivs(testUser, db2TablePattern, PrivBitSet.of(Privilege.LOAD_PRIV), true);
            Assert.assertThrows(SemanticException.class,
                    () -> PrivilegeChecker.check(statementBase, starRocksAssert.getCtx()));
        } catch (Exception e) {
            e.printStackTrace();
            Assert.fail();
        }
    }

    @Test
    public void testDeleteTable() throws Exception {
        auth = starRocksAssert.getCtx().getGlobalStateMgr().getAuth();
        TablePattern db1TablePattern = new TablePattern("db1", "*");
        db1TablePattern.analyze("default_cluster");
        starRocksAssert.getCtx().setQualifiedUser("test");
        starRocksAssert.getCtx().setCurrentUserIdentity(testUser);
        starRocksAssert.getCtx().setRemoteIP("%");

        auth.grantPrivs(testUser, db1TablePattern, PrivBitSet.of(Privilege.LOAD_PRIV), true);
        String sql = "delete from db1.tbl1 where k4 = 1";
        StatementBase statementBase = UtFrameUtils.parseStmtWithNewParser(sql, starRocksAssert.getCtx());
        PrivilegeChecker.check(statementBase, starRocksAssert.getCtx());

        auth.revokePrivs(testUser, db1TablePattern, PrivBitSet.of(Privilege.LOAD_PRIV), true);
        Assert.assertThrows(SemanticException.class,
                () -> PrivilegeChecker.check(statementBase, starRocksAssert.getCtx()));
    }

    @Test
    public void testGrantImpersonate() throws Exception {
        auth = starRocksAssert.getCtx().getGlobalStateMgr().getAuth();
        TablePattern pattern = new TablePattern("*", "*");
        pattern.analyze("default_cluster");
        starRocksAssert.getCtx().setCurrentUserIdentity(testUser);
        starRocksAssert.getCtx().setDatabase("default_cluster:db1");

        String sql = "grant impersonate on test2 to test";
        StatementBase statementBase = UtFrameUtils.parseStmtWithNewParser(sql, starRocksAssert.getCtx());

        auth.grantPrivs(testUser, pattern, PrivBitSet.of(Privilege.GRANT_PRIV), true);
        PrivilegeChecker.check(statementBase, starRocksAssert.getCtx());
        auth.revokePrivs(testUser, pattern, PrivBitSet.of(Privilege.GRANT_PRIV), true);
        Assert.assertThrows(SemanticException.class,
                () -> PrivilegeChecker.check(statementBase, starRocksAssert.getCtx()));
    }

    @Test
    public void testExecuteAs() throws Exception {
        auth = starRocksAssert.getCtx().getGlobalStateMgr().getAuth();
        starRocksAssert.getCtx().setCurrentUserIdentity(testUser);
        starRocksAssert.getCtx().setDatabase("default_cluster:db1");

        String sql = "execute as test2 with no revert";
        StatementBase statementBase = UtFrameUtils.parseStmtWithNewParser(sql, starRocksAssert.getCtx());
        auth.grantImpersonate(new GrantImpersonateStmt(testUser, testUser2));
        PrivilegeChecker.check(statementBase, starRocksAssert.getCtx());
        auth.revokeImpersonate(new RevokeImpersonateStmt(testUser, testUser2));
        Assert.assertThrows(SemanticException.class,
                () -> PrivilegeChecker.check(statementBase, starRocksAssert.getCtx()));
    }

    @Test
    public void testShowCreateTable() throws Exception {
        auth = starRocksAssert.getCtx().getGlobalStateMgr().getAuth();
        TablePattern db1TablePattern = new TablePattern("db1", "*");
        db1TablePattern.analyze("default_cluster");
        starRocksAssert.getCtx().setQualifiedUser("test");
        starRocksAssert.getCtx().setCurrentUserIdentity(testUser);
        starRocksAssert.getCtx().setRemoteIP("%");

        auth.grantPrivs(testUser, db1TablePattern, PrivBitSet.of(Privilege.SELECT_PRIV), true);
        String sql = "show create table db1.tbl1;";
        StatementBase statementBase = UtFrameUtils.parseStmtWithNewParser(sql, starRocksAssert.getCtx());
        PrivilegeChecker.check(statementBase, starRocksAssert.getCtx());
        auth.revokePrivs(testUser, db1TablePattern, PrivBitSet.of(Privilege.SELECT_PRIV), true);
        Assert.assertThrows(SemanticException.class,
                () -> PrivilegeChecker.check(statementBase, starRocksAssert.getCtx()));
    }

    @Test
    public void testShowAlterTable() throws Exception {
        auth = starRocksAssert.getCtx().getGlobalStateMgr().getAuth();
        TablePattern db1TablePattern = new TablePattern("db1", "*");
        db1TablePattern.analyze("default_cluster");
        starRocksAssert.getCtx().setQualifiedUser("test");
        starRocksAssert.getCtx().setCurrentUserIdentity(testUser);
        starRocksAssert.getCtx().setRemoteIP("%");
        auth.grantPrivs(testUser, db1TablePattern, PrivBitSet.of(Privilege.ADMIN_PRIV), true);
        String sql = "SHOW ALTER TABLE COLUMN FROM db1";
        StatementBase statementBase = UtFrameUtils.parseStmtWithNewParser(sql, starRocksAssert.getCtx());
        PrivilegeChecker.check(statementBase, starRocksAssert.getCtx());
        auth.revokePrivs(testUser, db1TablePattern, PrivBitSet.of(Privilege.ADMIN_PRIV), true);
        Assert.assertThrows(SemanticException.class,
                () -> PrivilegeChecker.check(statementBase, starRocksAssert.getCtx()));
    }

    @Test
    public void testAnalyzeStatement() throws Exception {
        auth = starRocksAssert.getCtx().getGlobalStateMgr().getAuth();
        TablePattern db1TablePattern = new TablePattern("db1", "*");
        db1TablePattern.analyze("default_cluster");
        starRocksAssert.getCtx().setQualifiedUser("test");
        starRocksAssert.getCtx().setCurrentUserIdentity(testUser);
        starRocksAssert.getCtx().setRemoteIP("%");

        auth.grantPrivs(testUser, db1TablePattern, PrivBitSet.of(Privilege.SELECT_PRIV), true);
        auth.grantPrivs(testUser, db1TablePattern, PrivBitSet.of(Privilege.LOAD_PRIV), true);
        String sql = "analyze table db1.tbl1;";
        StatementBase statementBase = UtFrameUtils.parseStmtWithNewParser(sql, starRocksAssert.getCtx());
        PrivilegeChecker.check(statementBase, starRocksAssert.getCtx());

        sql = "create analyze full all";
        CreateAnalyzeJobStmt createAnalyzeJobStmt =
                (CreateAnalyzeJobStmt) UtFrameUtils.parseStmtWithNewParser(sql, starRocksAssert.getCtx());
        Assert.assertThrows(SemanticException.class, () ->
                PrivilegeChecker.check(createAnalyzeJobStmt, starRocksAssert.getCtx()));

        sql = "create analyze database db1";
        CreateAnalyzeJobStmt createAnalyzeJobStmt1 =
                (CreateAnalyzeJobStmt) UtFrameUtils.parseStmtWithNewParser(sql, starRocksAssert.getCtx());
        PrivilegeChecker.check(createAnalyzeJobStmt1, starRocksAssert.getCtx());

        sql = "create analyze database db2";
        CreateAnalyzeJobStmt createAnalyzeJobStmt2 =
                (CreateAnalyzeJobStmt) UtFrameUtils.parseStmtWithNewParser(sql, starRocksAssert.getCtx());
        Assert.assertThrows(SemanticException.class, () -> PrivilegeChecker.check(createAnalyzeJobStmt2, starRocksAssert.getCtx()));

        sql = "create analyze table tbl1";
        CreateAnalyzeJobStmt createAnalyzeJobStmt3 =
                (CreateAnalyzeJobStmt) UtFrameUtils.parseStmtWithNewParser(sql, starRocksAssert.getCtx());
        PrivilegeChecker.check(createAnalyzeJobStmt3, starRocksAssert.getCtx());

        auth.revokePrivs(testUser, db1TablePattern, PrivBitSet.of(Privilege.SELECT_PRIV), true);
        Assert.assertThrows(SemanticException.class,
                () -> PrivilegeChecker.check(statementBase, starRocksAssert.getCtx()));
    }


    @Test
    public void testShowDelete() throws Exception {
        auth = starRocksAssert.getCtx().getGlobalStateMgr().getAuth();
        TablePattern db1TablePattern = new TablePattern("db1", "*");
        db1TablePattern.analyze("default_cluster");
        starRocksAssert.getCtx().setQualifiedUser("test");
        starRocksAssert.getCtx().setCurrentUserIdentity(testUser);
        starRocksAssert.getCtx().setRemoteIP("%");

        auth.grantPrivs(testUser, db1TablePattern, PrivBitSet.of(Privilege.SELECT_PRIV), true);
        String sql = "show delete from db1;";
        StatementBase statementBase = UtFrameUtils.parseStmtWithNewParser(sql, starRocksAssert.getCtx());
        PrivilegeChecker.check(statementBase, starRocksAssert.getCtx());
        auth.revokePrivs(testUser, db1TablePattern, PrivBitSet.of(Privilege.SELECT_PRIV), true);
        Assert.assertThrows(SemanticException.class,
                () -> PrivilegeChecker.check(statementBase, starRocksAssert.getCtx()));
    }

    @Test
    public void testDescTable() throws Exception {
        auth = starRocksAssert.getCtx().getGlobalStateMgr().getAuth();
        TablePattern db1TablePattern = new TablePattern("db1", "*");
        db1TablePattern.analyze("default_cluster");
        starRocksAssert.getCtx().setQualifiedUser("test");
        starRocksAssert.getCtx().setCurrentUserIdentity(testUser);
        starRocksAssert.getCtx().setRemoteIP("%");

        auth.grantPrivs(testUser, db1TablePattern, PrivBitSet.of(Privilege.SELECT_PRIV), true);
        String sql = "desc db1.tbl1;";
        StatementBase statementBase = UtFrameUtils.parseStmtWithNewParser(sql, starRocksAssert.getCtx());
        PrivilegeChecker.check(statementBase, starRocksAssert.getCtx());
        auth.revokePrivs(testUser, db1TablePattern, PrivBitSet.of(Privilege.SELECT_PRIV), true);
        Assert.assertThrows(SemanticException.class,
                () -> PrivilegeChecker.check(statementBase, starRocksAssert.getCtx()));
    }

    @Test
    public void testShowTablet() throws Exception {
        auth = starRocksAssert.getCtx().getGlobalStateMgr().getAuth();
        starRocksAssert.getCtx().setQualifiedUser("test");
        starRocksAssert.getCtx().setCurrentUserIdentity(testUser);
        starRocksAssert.getCtx().setRemoteIP("%");

        TablePattern db1TablePattern = new TablePattern("*", "*");
        db1TablePattern.analyze("default_cluster");
        auth.grantPrivs(testUser, db1TablePattern, PrivBitSet.of(Privilege.ADMIN_PRIV), true);
        String sql = "SHOW TABLET FROM db1.tbl1";
        StatementBase statementBase = UtFrameUtils.parseStmtWithNewParser(sql, starRocksAssert.getCtx());
        Assert.assertTrue(statementBase.isSupportNewPlanner());
        PrivilegeChecker.check(statementBase, starRocksAssert.getCtx());

        auth.revokePrivs(testUser, db1TablePattern, PrivBitSet.of(Privilege.ADMIN_PRIV), true);
        Assert.assertThrows(SemanticException.class,
                () -> PrivilegeChecker.check(statementBase, starRocksAssert.getCtx()));
    }

    @Test
    public void testCancelAlterTable() throws Exception {
        auth = starRocksAssert.getCtx().getGlobalStateMgr().getAuth();
        starRocksAssert.getCtx().setQualifiedUser("test");
        starRocksAssert.getCtx().setCurrentUserIdentity(testUser);
        starRocksAssert.getCtx().setRemoteIP("%");

        TablePattern db1TablePattern = new TablePattern("db1", "*");
        db1TablePattern.analyze("default_cluster");
        auth.grantPrivs(testUser, db1TablePattern, PrivBitSet.of(Privilege.ALTER_PRIV), true);
        String sql = "cancel alter table rollup from db1.tbl2 (1, 2, 3)";
        StatementBase statementBase = UtFrameUtils.parseStmtWithNewParser(sql, starRocksAssert.getCtx());
        PrivilegeChecker.check(statementBase, starRocksAssert.getCtx());

        auth.revokePrivs(testUser, db1TablePattern, PrivBitSet.of(Privilege.ALTER_PRIV), true);
        StatementBase statementBase2 = UtFrameUtils.parseStmtWithNewParser(sql, starRocksAssert.getCtx());
        Assert.assertThrows(SemanticException.class,
                () -> PrivilegeChecker.check(statementBase2, starRocksAssert.getCtx()));
    }

    @Test
    public void testModifyTableProperties() throws Exception {
        auth = starRocksAssert.getCtx().getGlobalStateMgr().getAuth();
        starRocksAssert.getCtx().setQualifiedUser("test");
        starRocksAssert.getCtx().setCurrentUserIdentity(testUser);
        starRocksAssert.getCtx().setRemoteIP("%");

        TablePattern db1TablePattern = new TablePattern("db1", "*");
        db1TablePattern.analyze("default_cluster");
        auth.grantPrivs(testUser, db1TablePattern, PrivBitSet.of(Privilege.ALTER_PRIV), true);
        String sql = "ALTER TABLE db1.tbl1 SET (\"default.replication_num\" = \"2\")";
        StatementBase statementBase = UtFrameUtils.parseStmtWithNewParser(sql, starRocksAssert.getCtx());
        PrivilegeChecker.check(statementBase, starRocksAssert.getCtx());

        auth.revokePrivs(testUser, db1TablePattern, PrivBitSet.of(Privilege.ALTER_PRIV), true);
        StatementBase statementBase2 = UtFrameUtils.parseStmtWithNewParser(sql, starRocksAssert.getCtx());
        Assert.assertThrows(SemanticException.class,
                () -> PrivilegeChecker.check(statementBase2, starRocksAssert.getCtx()));
    }

    @Test
    public void testTruncateTable() throws Exception {
        auth = starRocksAssert.getCtx().getGlobalStateMgr().getAuth();
        starRocksAssert.getCtx().setQualifiedUser("test");
        starRocksAssert.getCtx().setCurrentUserIdentity(testUser);
        starRocksAssert.getCtx().setRemoteIP("%");

        TablePattern db1TablePattern = new TablePattern("db1", "*");
        db1TablePattern.analyze("default_cluster");
        auth.grantPrivs(testUser, db1TablePattern, PrivBitSet.of(Privilege.LOAD_PRIV), true);
        String sql = "TRUNCATE TABLE db1.test";
        StatementBase statementBase = UtFrameUtils.parseStmtWithNewParser(sql, starRocksAssert.getCtx());
        Assert.assertTrue(statementBase.isSupportNewPlanner());
        PrivilegeChecker.check(statementBase, starRocksAssert.getCtx());

        auth.revokePrivs(testUser, db1TablePattern, PrivBitSet.of(Privilege.LOAD_PRIV), true);
        Assert.assertThrows(SemanticException.class,
                () -> PrivilegeChecker.check(statementBase, starRocksAssert.getCtx()));
    }

    @Test
    public void testShowIndex() throws Exception {
        auth = starRocksAssert.getCtx().getGlobalStateMgr().getAuth();
        TablePattern db1TablePattern = new TablePattern("db1", "*");
        db1TablePattern.analyze("default_cluster");
        starRocksAssert.getCtx().setQualifiedUser("test");
        starRocksAssert.getCtx().setCurrentUserIdentity(testUser);
        starRocksAssert.getCtx().setRemoteIP("%");

        auth.grantPrivs(testUser, db1TablePattern, PrivBitSet.of(Privilege.SELECT_PRIV), true);
        String sql = "SHOW INDEX FROM db1.tbl1;";
        StatementBase statementBase = UtFrameUtils.parseStmtWithNewParser(sql, starRocksAssert.getCtx());
        PrivilegeChecker.check(statementBase, starRocksAssert.getCtx());
        auth.revokePrivs(testUser, db1TablePattern, PrivBitSet.of(Privilege.SELECT_PRIV), true);
        Assert.assertThrows(SemanticException.class,
                () -> PrivilegeChecker.check(statementBase, starRocksAssert.getCtx()));
    }

    @Test
<<<<<<< HEAD
    public void testShowPartitions() throws Exception {
        auth = starRocksAssert.getCtx().getGlobalStateMgr().getAuth();
        TablePattern db1TablePattern = new TablePattern("db1", "*");
        db1TablePattern.analyze("default_cluster");
=======
    public void testCreateTableLike() throws Exception {
        auth = starRocksAssert.getCtx().getGlobalStateMgr().getAuth();
>>>>>>> 5ab51668
        starRocksAssert.getCtx().setQualifiedUser("test");
        starRocksAssert.getCtx().setCurrentUserIdentity(testUser);
        starRocksAssert.getCtx().setRemoteIP("%");

<<<<<<< HEAD
        auth.grantPrivs(testUser, db1TablePattern, PrivBitSet.of(Privilege.SELECT_PRIV), true);
        String sql = "show partitions from db1.tbl1;";
        StatementBase statementBase = UtFrameUtils.parseStmtWithNewParser(sql, starRocksAssert.getCtx());
        PrivilegeChecker.check(statementBase, starRocksAssert.getCtx());
        auth.revokePrivs(testUser, db1TablePattern, PrivBitSet.of(Privilege.SELECT_PRIV), true);
        Assert.assertThrows(SemanticException.class,
                () -> PrivilegeChecker.check(statementBase, starRocksAssert.getCtx()));
=======
        TablePattern db1TablePattern = new TablePattern("db1", "*");
        db1TablePattern.analyze("default_cluster");

        String sql = "CREATE TABLE db1.table2 LIKE db1.tbl1;";
        StatementBase statementBase = UtFrameUtils.parseStmtWithNewParser(sql, starRocksAssert.getCtx());

        auth.grantPrivs(testUser, db1TablePattern, PrivBitSet.of(Privilege.SELECT_PRIV), true);
        auth.grantPrivs(testUser, db1TablePattern, PrivBitSet.of(Privilege.CREATE_PRIV), true);
        PrivilegeChecker.check(statementBase, starRocksAssert.getCtx());
        auth.revokePrivs(testUser, db1TablePattern, PrivBitSet.of(Privilege.SELECT_PRIV), true);
        auth.grantPrivs(testUser, db1TablePattern, PrivBitSet.of(Privilege.CREATE_PRIV), true);
        Assert.assertThrows(SemanticException.class,
                () -> PrivilegeChecker.check(statementBase, starRocksAssert.getCtx()));

>>>>>>> 5ab51668
    }
}<|MERGE_RESOLUTION|>--- conflicted
+++ resolved
@@ -957,20 +957,37 @@
     }
 
     @Test
-<<<<<<< HEAD
+    public void testCreateTableLike() throws Exception {
+        auth = starRocksAssert.getCtx().getGlobalStateMgr().getAuth();
+        starRocksAssert.getCtx().setQualifiedUser("test");
+        starRocksAssert.getCtx().setCurrentUserIdentity(testUser);
+        starRocksAssert.getCtx().setRemoteIP("%");
+
+        TablePattern db1TablePattern = new TablePattern("db1", "*");
+        db1TablePattern.analyze("default_cluster");
+
+        String sql = "CREATE TABLE db1.table2 LIKE db1.tbl1;";
+        StatementBase statementBase = UtFrameUtils.parseStmtWithNewParser(sql, starRocksAssert.getCtx());
+
+        auth.grantPrivs(testUser, db1TablePattern, PrivBitSet.of(Privilege.SELECT_PRIV), true);
+        auth.grantPrivs(testUser, db1TablePattern, PrivBitSet.of(Privilege.CREATE_PRIV), true);
+        PrivilegeChecker.check(statementBase, starRocksAssert.getCtx());
+        auth.revokePrivs(testUser, db1TablePattern, PrivBitSet.of(Privilege.SELECT_PRIV), true);
+        auth.grantPrivs(testUser, db1TablePattern, PrivBitSet.of(Privilege.CREATE_PRIV), true);
+        Assert.assertThrows(SemanticException.class,
+                () -> PrivilegeChecker.check(statementBase, starRocksAssert.getCtx()));
+
+    }
+
+    @Test
     public void testShowPartitions() throws Exception {
         auth = starRocksAssert.getCtx().getGlobalStateMgr().getAuth();
         TablePattern db1TablePattern = new TablePattern("db1", "*");
         db1TablePattern.analyze("default_cluster");
-=======
-    public void testCreateTableLike() throws Exception {
-        auth = starRocksAssert.getCtx().getGlobalStateMgr().getAuth();
->>>>>>> 5ab51668
-        starRocksAssert.getCtx().setQualifiedUser("test");
-        starRocksAssert.getCtx().setCurrentUserIdentity(testUser);
-        starRocksAssert.getCtx().setRemoteIP("%");
-
-<<<<<<< HEAD
+        starRocksAssert.getCtx().setQualifiedUser("test");
+        starRocksAssert.getCtx().setCurrentUserIdentity(testUser);
+        starRocksAssert.getCtx().setRemoteIP("%");
+
         auth.grantPrivs(testUser, db1TablePattern, PrivBitSet.of(Privilege.SELECT_PRIV), true);
         String sql = "show partitions from db1.tbl1;";
         StatementBase statementBase = UtFrameUtils.parseStmtWithNewParser(sql, starRocksAssert.getCtx());
@@ -978,21 +995,5 @@
         auth.revokePrivs(testUser, db1TablePattern, PrivBitSet.of(Privilege.SELECT_PRIV), true);
         Assert.assertThrows(SemanticException.class,
                 () -> PrivilegeChecker.check(statementBase, starRocksAssert.getCtx()));
-=======
-        TablePattern db1TablePattern = new TablePattern("db1", "*");
-        db1TablePattern.analyze("default_cluster");
-
-        String sql = "CREATE TABLE db1.table2 LIKE db1.tbl1;";
-        StatementBase statementBase = UtFrameUtils.parseStmtWithNewParser(sql, starRocksAssert.getCtx());
-
-        auth.grantPrivs(testUser, db1TablePattern, PrivBitSet.of(Privilege.SELECT_PRIV), true);
-        auth.grantPrivs(testUser, db1TablePattern, PrivBitSet.of(Privilege.CREATE_PRIV), true);
-        PrivilegeChecker.check(statementBase, starRocksAssert.getCtx());
-        auth.revokePrivs(testUser, db1TablePattern, PrivBitSet.of(Privilege.SELECT_PRIV), true);
-        auth.grantPrivs(testUser, db1TablePattern, PrivBitSet.of(Privilege.CREATE_PRIV), true);
-        Assert.assertThrows(SemanticException.class,
-                () -> PrivilegeChecker.check(statementBase, starRocksAssert.getCtx()));
-
->>>>>>> 5ab51668
     }
 }