// Copyright 2021-present StarRocks, Inc. All rights reserved.
//
// Licensed under the Apache License, Version 2.0 (the "License");
// you may not use this file except in compliance with the License.
// You may obtain a copy of the License at
//
//     https://www.apache.org/licenses/LICENSE-2.0
//
// Unless required by applicable law or agreed to in writing, software
// distributed under the License is distributed on an "AS IS" BASIS,
// WITHOUT WARRANTIES OR CONDITIONS OF ANY KIND, either express or implied.
// See the License for the specific language governing permissions and
// limitations under the License.


package com.starrocks.scheduler;

import com.google.api.client.util.Lists;
import com.google.common.collect.ImmutableMap;
import com.google.common.collect.ImmutableSet;
import com.google.common.collect.Maps;
import com.google.common.collect.Queues;
import com.starrocks.catalog.PrimitiveType;
import com.starrocks.catalog.system.SystemTable;
import com.starrocks.common.Config;
import com.starrocks.common.FeConstants;
import com.starrocks.common.util.ThreadUtil;
import com.starrocks.common.util.TimeUtils;
import com.starrocks.common.util.UUIDUtil;
import com.starrocks.persist.ImageWriter;
import com.starrocks.persist.metablock.SRMetaBlockReader;
import com.starrocks.qe.ConnectContext;
import com.starrocks.scheduler.history.TaskRunHistory;
import com.starrocks.scheduler.persist.TaskRunStatus;
import com.starrocks.scheduler.persist.TaskRunStatusChange;
import com.starrocks.server.GlobalStateMgr;
import com.starrocks.sql.ast.SubmitTaskStmt;
import com.starrocks.thrift.TGetTasksParams;
import com.starrocks.utframe.StarRocksAssert;
import com.starrocks.utframe.UtFrameUtils;
import mockit.Expectations;
import mockit.Mock;
import mockit.MockUp;
import org.apache.logging.log4j.LogManager;
import org.apache.logging.log4j.Logger;
<<<<<<< HEAD
import org.junit.Before;
import org.junit.BeforeClass;
import org.junit.FixMethodOrder;
import org.junit.Test;
import org.junit.jupiter.api.Assertions;
import org.junit.runners.MethodSorters;
=======
import org.junit.jupiter.api.Assertions;
import org.junit.jupiter.api.BeforeAll;
import org.junit.jupiter.api.BeforeEach;
import org.junit.jupiter.api.MethodOrderer.MethodName;
import org.junit.jupiter.api.Test;
import org.junit.jupiter.api.TestMethodOrder;
>>>>>>> cbb5cdd2

import java.io.ByteArrayInputStream;
import java.io.ByteArrayOutputStream;
import java.io.DataInputStream;
import java.io.DataOutputStream;
import java.lang.reflect.Field;
import java.time.LocalDateTime;
import java.time.ZoneId;
import java.util.Collection;
import java.util.Date;
import java.util.List;
import java.util.Map;
import java.util.Queue;
import java.util.Set;

@TestMethodOrder(MethodName.class)
public class TaskManagerTest {

    private static final Logger LOG = LogManager.getLogger(TaskManagerTest.class);

    private static ConnectContext connectContext;
    private static StarRocksAssert starRocksAssert;
    private static final ExecuteOption DEFAULT_MERGE_OPTION = makeExecuteOption(true, false);
    private static final ExecuteOption DEFAULT_NO_MERGE_OPTION = makeExecuteOption(false, false);
    private final TaskRunScheduler taskRunScheduler = new TaskRunScheduler();

    @BeforeEach
    public void setUp() {
        GlobalStateMgr globalStateMgr = connectContext.getGlobalStateMgr();
        new Expectations() {
            {
                GlobalStateMgr.getCurrentState();
                minTimes = 0;
                result = globalStateMgr;

                globalStateMgr.getNextId();
                minTimes = 0;
                returns(100L, 101L, 102L, 103L, 104L, 105L);

            }
        };
    }

    @BeforeAll
    public static void beforeClass() throws Exception {
        FeConstants.runningUnitTest = true;
        UtFrameUtils.createMinStarRocksCluster();

        connectContext = UtFrameUtils.createDefaultCtx();
        starRocksAssert = new StarRocksAssert(connectContext);

        starRocksAssert.withDatabase("test").useDatabase("test")
                .withTable("CREATE TABLE test.tbl1\n" +
                        "(\n" +
                        "    k1 date,\n" +
                        "    k2 int,\n" +
                        "    v1 int sum\n" +
                        ")\n" +
                        "PARTITION BY RANGE(k1)\n" +
                        "(\n" +
                        "    PARTITION p1 values less than('2020-02-01'),\n" +
                        "    PARTITION p2 values less than('2020-03-01')\n" +
                        ")\n" +
                        "DISTRIBUTED BY HASH(k2) BUCKETS 3\n" +
                        "PROPERTIES('replication_num' = '1');")
                .withTable("CREATE TABLE test.tbl2\n" +
                        "(\n" +
                        "    k1 date,\n" +
                        "    k2 int,\n" +
                        "    v1 int sum\n" +
                        ")\n" +
                        "PARTITION BY RANGE(k1)\n" +
                        "(\n" +
                        "    PARTITION p1 values less than('2020-02-01'),\n" +
                        "    PARTITION p2 values less than('2020-03-01')\n" +
                        ")\n" +
                        "DISTRIBUTED BY HASH(k2) BUCKETS 3\n" +
                        "PROPERTIES('replication_num' = '1');");
    }

    @Test
    public void submitTaskRegularTest() throws Exception {

        ConnectContext ctx = starRocksAssert.getCtx();
        ctx.setExecutionId(UUIDUtil.toTUniqueId(UUIDUtil.genUUID()));
        String submitSQL = "submit task as create table temp as select count(*) as cnt from tbl1";
        SubmitTaskStmt submitTaskStmt = (SubmitTaskStmt) UtFrameUtils.parseStmtWithNewParser(submitSQL, ctx);

        Task task = TaskBuilder.buildTask(submitTaskStmt, ctx);
        String dbName = UUIDUtil.genUUID().toString();
        task.setDbName(dbName);

        String realDbName = task.getDbName();
        TaskManager taskManager = GlobalStateMgr.getCurrentState().getTaskManager();

        taskManager.createTask(task, true);
        TaskRunManager taskRunManager = taskManager.getTaskRunManager();
        TaskRun taskRun = TaskRunBuilder.newBuilder(task).build();
        taskRun.setProcessor(new MockTaskRunProcessor());
        taskRunManager.submitTaskRun(taskRun, new ExecuteOption(Constants.TaskRunPriority.LOWEST.value(),
                false, Maps.newHashMap()));
        List<TaskRunStatus> taskRuns = null;
        Constants.TaskRunState state = null;

        int retryCount = 0;
        int maxRetry = 30;
        TGetTasksParams getTasksParams = new TGetTasksParams();
        getTasksParams.setDb(realDbName);
        while (retryCount < maxRetry) {
            taskRuns = taskManager.getMatchedTaskRunStatus(getTasksParams);
            if (taskRuns.size() > 0) {
                state = taskRuns.get(0).getState();
            }
            retryCount++;
            ThreadUtil.sleepAtLeastIgnoreInterrupts(1000L);
            if (state == Constants.TaskRunState.FAILED || state == Constants.TaskRunState.SUCCESS) {
                break;
            }
            LOG.info("SubmitTaskRegularTest is waiting for TaskRunState retryCount:" + retryCount);
        }
        Assertions.assertEquals(Constants.TaskRunState.SUCCESS, state);
    }

    @Test
    public void taskSerializeTest() throws Exception {
        ConnectContext ctx = starRocksAssert.getCtx();
        String submitSQL = "submit task as create table temp as select count(*) as cnt from tbl1";
        SubmitTaskStmt submitTaskStmt = (SubmitTaskStmt) UtFrameUtils.parseStmtWithNewParser(submitSQL, ctx);
        Task task = TaskBuilder.buildTask(submitTaskStmt, ctx);

        ByteArrayOutputStream outputStream = new ByteArrayOutputStream();
        DataOutputStream dataOutputStream = new DataOutputStream(outputStream);
        task.write(dataOutputStream);

        ByteArrayInputStream inputStream = new ByteArrayInputStream(outputStream.toByteArray());
        DataInputStream dataInputStream = new DataInputStream(inputStream);
        Task readTask = Task.read(dataInputStream);
        // upgrade should default task type to manual
        Assertions.assertEquals(readTask.getType(), Constants.TaskType.MANUAL);
        Assertions.assertEquals(readTask.getState(), Constants.TaskState.UNKNOWN);
    }

    @Test
    public void testTaskRunPriority() {
        Queue<TaskRun> queue = Queues.newPriorityBlockingQueue();
        long now = System.currentTimeMillis();
        Task task = new Task("test");

        TaskRun taskRun1 = TaskRunBuilder.newBuilder(task).build();
        taskRun1.initStatus("1", now);
        taskRun1.getStatus().setPriority(0);

        TaskRun taskRun2 = TaskRunBuilder.newBuilder(task).build();
        taskRun2.initStatus("2", now);
        taskRun2.getStatus().setPriority(10);

        TaskRun taskRun3 = TaskRunBuilder.newBuilder(task).build();
        taskRun3.initStatus("3", now + 100);
        taskRun3.getStatus().setPriority(5);

        TaskRun taskRun4 = TaskRunBuilder.newBuilder(task).build();
        taskRun4.initStatus("4", now);
        taskRun4.getStatus().setPriority(5);

        queue.offer(taskRun1);
        queue.offer(taskRun2);
        queue.offer(taskRun3);
        queue.offer(taskRun4);

        TaskRunStatus get1 = queue.poll().getStatus();
        Assertions.assertEquals(10, get1.getPriority());
        TaskRunStatus get2 = queue.poll().getStatus();
        Assertions.assertEquals(5, get2.getPriority());
        Assertions.assertEquals(now, get2.getCreateTime());
        TaskRunStatus get3 = queue.poll().getStatus();
        Assertions.assertEquals(5, get3.getPriority());
        Assertions.assertEquals(now + 100, get3.getCreateTime());
        TaskRunStatus get4 = queue.poll().getStatus();
        Assertions.assertEquals(0, get4.getPriority());

    }

    @Test
    public void testTaskRunMergePriorityFirst() {

        TaskRunManager taskRunManager = new TaskRunManager(taskRunScheduler);
        Task task = new Task("test");
        task.setDefinition("select 1");

        long taskId = 1;

        TaskRun taskRun1 = TaskRunBuilder
                .newBuilder(task)
                .setExecuteOption(makeExecuteOption(true, false))
                .build();
        long now = System.currentTimeMillis();
        taskRun1.setTaskId(taskId);
        taskRun1.initStatus("1", now);
        taskRun1.getStatus().setPriority(0);

        TaskRun taskRun2 = TaskRunBuilder
                .newBuilder(task)
                .setExecuteOption(DEFAULT_MERGE_OPTION)
                .build();
        taskRun2.setTaskId(taskId);
        taskRun2.initStatus("2", now);
        taskRun2.getStatus().setPriority(10);

        taskRunManager.arrangeTaskRun(taskRun1, false);
        taskRunManager.arrangeTaskRun(taskRun2, false);

        TaskRunScheduler taskRunScheduler = taskRunManager.getTaskRunScheduler();
        List<TaskRun> taskRuns = Lists.newArrayList(taskRunScheduler.getPendingTaskRunsByTaskId(taskId));
        Assertions.assertTrue(taskRuns != null);
        Assertions.assertEquals(1, taskRuns.size());
        Assertions.assertEquals(10, taskRuns.get(0).getStatus().getPriority());
    }

    @Test
    public void testTaskRunMergePriorityFirst2() {

        TaskRunManager taskRunManager = new TaskRunManager(taskRunScheduler);
        Task task = new Task("test");
        task.setDefinition("select 1");

        long taskId = 1;

        TaskRun taskRun1 = TaskRunBuilder
                .newBuilder(task)
                .setExecuteOption(DEFAULT_MERGE_OPTION)
                .build();
        long now = System.currentTimeMillis();
        taskRun1.setTaskId(taskId);
        taskRun1.initStatus("1", now);
        taskRun1.getStatus().setPriority(0);

        TaskRun taskRun2 = TaskRunBuilder
                .newBuilder(task)
                .setExecuteOption(DEFAULT_MERGE_OPTION)
                .build();
        taskRun2.setTaskId(taskId);
        taskRun2.initStatus("2", now);
        taskRun2.getStatus().setPriority(10);

        taskRunManager.arrangeTaskRun(taskRun2, false);
        taskRunManager.arrangeTaskRun(taskRun1, false);

        TaskRunScheduler taskRunScheduler = taskRunManager.getTaskRunScheduler();
        List<TaskRun> taskRuns = Lists.newArrayList(taskRunScheduler.getPendingTaskRunsByTaskId(taskId));
        Assertions.assertTrue(taskRuns != null);
        Assertions.assertEquals(1, taskRuns.size());
        Assertions.assertEquals(10, taskRuns.get(0).getStatus().getPriority());

    }

    @Test
    public void testTaskRunMergeTimeFirst() {

        TaskRunManager taskRunManager = new TaskRunManager(taskRunScheduler);
        Task task = new Task("test");
        task.setDefinition("select 1");

        long taskId = 1;

        TaskRun taskRun1 = TaskRunBuilder
                .newBuilder(task)
                .setExecuteOption(DEFAULT_MERGE_OPTION)
                .build();
        long now = System.currentTimeMillis();
        taskRun1.setTaskId(taskId);
        taskRun1.initStatus("1", now + 10);
        taskRun1.getStatus().setPriority(0);

        TaskRun taskRun2 = TaskRunBuilder
                .newBuilder(task)
                .setExecuteOption(DEFAULT_MERGE_OPTION)
                .build();
        taskRun2.setTaskId(taskId);
        taskRun2.initStatus("2", now);
        taskRun2.getStatus().setPriority(0);

        taskRunManager.arrangeTaskRun(taskRun1, false);
        taskRunManager.arrangeTaskRun(taskRun2, false);

        TaskRunScheduler taskRunScheduler = taskRunManager.getTaskRunScheduler();
        List<TaskRun> taskRuns = Lists.newArrayList(taskRunScheduler.getPendingTaskRunsByTaskId(taskId));
        Assertions.assertTrue(taskRuns != null);
        Assertions.assertEquals(1, taskRuns.size());
        TaskRun taskRun = taskRuns.get(0);
        Assertions.assertEquals(now, taskRun.getStatus().getCreateTime());
    }

    @Test
    public void testTaskRunMergeTimeFirst2() {

        TaskRunManager taskRunManager = new TaskRunManager(taskRunScheduler);
        Task task = new Task("test");
        task.setDefinition("select 1");

        long taskId = 1;

        TaskRun taskRun1 = TaskRunBuilder
                .newBuilder(task)
                .setExecuteOption(DEFAULT_MERGE_OPTION)
                .build();
        long now = System.currentTimeMillis();
        taskRun1.setTaskId(taskId);
        taskRun1.initStatus("1", now + 10);
        taskRun1.getStatus().setPriority(0);

        TaskRun taskRun2 = TaskRunBuilder
                .newBuilder(task)
                .setExecuteOption(DEFAULT_MERGE_OPTION)
                .build();
        taskRun2.setTaskId(taskId);
        taskRun2.initStatus("2", now);
        taskRun2.getStatus().setPriority(0);

        taskRunManager.arrangeTaskRun(taskRun2, false);
        taskRunManager.arrangeTaskRun(taskRun1, false);

        TaskRunScheduler taskRunScheduler = taskRunManager.getTaskRunScheduler();
        List<TaskRun> taskRuns = Lists.newArrayList(taskRunScheduler.getPendingTaskRunsByTaskId(taskId));
        Assertions.assertTrue(taskRuns != null);
        Assertions.assertEquals(1, taskRuns.size());
        TaskRun taskRun = taskRuns.get(0);
        Assertions.assertEquals(now, taskRun.getStatus().getCreateTime());
    }

    @Test
    public void testTaskRunNotMerge() {

        TaskRunManager taskRunManager = new TaskRunManager(taskRunScheduler);
        Task task = new Task("test");
        task.setDefinition("select 1");

        long taskId = 1;

        TaskRun taskRun1 = TaskRunBuilder
                .newBuilder(task)
                .setExecuteOption(DEFAULT_NO_MERGE_OPTION)
                .build();
        long now = System.currentTimeMillis();
        taskRun1.setTaskId(taskId);
        taskRun1.initStatus("1", now);
        taskRun1.getStatus().setPriority(0);

        TaskRun taskRun2 = TaskRunBuilder
                .newBuilder(task)
                .setExecuteOption(DEFAULT_NO_MERGE_OPTION)
                .build();
        taskRun2.setTaskId(taskId);
        taskRun2.initStatus("2", now);
        taskRun2.getStatus().setPriority(10);

        TaskRun taskRun3 = TaskRunBuilder
                .newBuilder(task)
                .setExecuteOption(DEFAULT_NO_MERGE_OPTION)
                .build();
        taskRun3.setTaskId(taskId);
        taskRun3.initStatus("3", now + 10);
        taskRun3.getStatus().setPriority(10);

        taskRunManager.arrangeTaskRun(taskRun2, false);
        taskRunManager.arrangeTaskRun(taskRun1, false);
        taskRunManager.arrangeTaskRun(taskRun3, false);

        TaskRunScheduler taskRunScheduler = taskRunManager.getTaskRunScheduler();
        Collection<TaskRun> taskRuns = taskRunScheduler.getPendingTaskRunsByTaskId(taskId);
        Assertions.assertTrue(taskRuns != null);
        Assertions.assertEquals(3, taskRuns.size());
    }

    @Test
    public void testReplayUpdateTaskRunOutOfOrder() {
        TaskManager taskManager = new TaskManager();
        Task task = new Task("test");
        task.setDefinition("select 1");
        taskManager.replayCreateTask(task);
        long taskId = 1;

        TaskRun taskRun1 = TaskRunBuilder.newBuilder(task).build();
        long now = System.currentTimeMillis();
        taskRun1.setTaskId(taskId);
        taskRun1.initStatus("1", now);

        TaskRun taskRun2 = TaskRunBuilder.newBuilder(task).build();
        taskRun2.setTaskId(taskId);
        taskRun2.initStatus("2", now);
        taskManager.replayCreateTaskRun(taskRun2.getStatus());
        taskManager.replayCreateTaskRun(taskRun1.getStatus());

        TaskRunStatusChange change1 = new TaskRunStatusChange(task.getId(), taskRun2.getStatus(),
                Constants.TaskRunState.PENDING, Constants.TaskRunState.RUNNING);
        taskManager.replayUpdateTaskRun(change1);

        TaskRunScheduler taskRunScheduler = taskManager.getTaskRunScheduler();
        Assertions.assertEquals(1, taskRunScheduler.getRunningTaskCount());
    }

    @Test
    public void testReplayUpdateTaskRun1() {
        TaskManager taskManager = new TaskManager();
        Task task = new Task("test");
        task.setDefinition("select 1");
        taskManager.replayCreateTask(task);
        long taskId = 1;

        TaskRun taskRun1 = TaskRunBuilder.newBuilder(task).build();
        long now = System.currentTimeMillis();
        taskRun1.setTaskId(taskId);
        taskRun1.initStatus("1", now);

        TaskRun taskRun2 = TaskRunBuilder.newBuilder(task).build();
        taskRun2.setTaskId(taskId);
        taskRun2.initStatus("2", now);
        taskManager.replayCreateTaskRun(taskRun2.getStatus());
        taskManager.replayCreateTaskRun(taskRun1.getStatus());

        TaskRunScheduler taskRunScheduler = taskManager.getTaskRunScheduler();
        {
            // task run 2
            TaskRunStatusChange change1 = new TaskRunStatusChange(task.getId(), taskRun2.getStatus(),
                    Constants.TaskRunState.PENDING, Constants.TaskRunState.RUNNING);
            taskManager.replayUpdateTaskRun(change1);
            Assertions.assertEquals(1, taskRunScheduler.getRunningTaskCount());
            Assertions.assertEquals(1, taskRunScheduler.getPendingQueueCount());
        }

        {
            // task run 2
            TaskRunStatusChange change = new TaskRunStatusChange(task.getId(), taskRun2.getStatus(),
                    Constants.TaskRunState.RUNNING, Constants.TaskRunState.FAILED);
            taskManager.replayUpdateTaskRun(change);
            Assertions.assertEquals(0, taskRunScheduler.getRunningTaskCount());
            Assertions.assertEquals(1, taskRunScheduler.getPendingQueueCount());
        }

        {
            // task run 1
            TaskRunStatusChange change = new TaskRunStatusChange(task.getId(), taskRun1.getStatus(),
                    Constants.TaskRunState.PENDING, Constants.TaskRunState.FAILED);
            taskManager.replayUpdateTaskRun(change);
            Assertions.assertEquals(0, taskRunScheduler.getRunningTaskCount());
            Assertions.assertEquals(0, taskRunScheduler.getPendingQueueCount());
        }
    }

    @Test
    public void testForceGC() {
        Config.enable_task_history_archive = false;
        TaskRunManager taskRunManager = new TaskRunManager(taskRunScheduler);
        for (int i = 0; i < 100; i++) {
            TaskRunStatus taskRunStatus = new TaskRunStatus();
            taskRunStatus.setQueryId("test" + i);
            taskRunStatus.setTaskName("test" + i);
            taskRunManager.getTaskRunHistory().addHistory(taskRunStatus);
        }
        Config.task_runs_max_history_number = 20;
        taskRunManager.getTaskRunHistory().forceGC();
        Assertions.assertEquals(20, taskRunManager.getTaskRunHistory().getInMemoryHistory().size());
        Config.task_runs_max_history_number = 10000;
        Config.enable_task_history_archive = true;
    }

    @Test
    public void testForceGC2() {
        TaskRunManager taskRunManager = new TaskRunManager(taskRunScheduler);
        for (int i = 0; i < 10; i++) {
            TaskRunStatus taskRunStatus = new TaskRunStatus();
            taskRunStatus.setQueryId("test" + i);
            taskRunStatus.setTaskName("test" + i);
            taskRunManager.getTaskRunHistory().addHistory(taskRunStatus);
        }
        Config.task_runs_max_history_number = 20;
        taskRunManager.getTaskRunHistory().forceGC();
        Assertions.assertEquals(10, taskRunManager.getTaskRunHistory().getInMemoryHistory().size());
        Config.task_runs_max_history_number = 10000;
    }

    private LocalDateTime parseLocalDateTime(String str) throws Exception {
        Date date = TimeUtils.parseDate(str, PrimitiveType.DATETIME);
        return LocalDateTime.ofInstant(date.toInstant(), ZoneId.systemDefault());
    }

    @Test
    public void testGetInitialDelayTime1() throws Exception {
        Assertions.assertEquals(50, TaskManager.getInitialDelayTime(60, parseLocalDateTime("2023-04-18 19:08:50"),
                parseLocalDateTime("2023-04-18 20:00:00")));
        Assertions.assertEquals(30, TaskManager.getInitialDelayTime(60, parseLocalDateTime("2023-04-18 19:08:30"),
                parseLocalDateTime("2023-04-18 20:00:00")));
        Assertions.assertEquals(20, TaskManager.getInitialDelayTime(60, parseLocalDateTime("2023-04-18 19:08:30"),
                parseLocalDateTime("2023-04-18 20:00:10")));
        Assertions.assertEquals(0, TaskManager.getInitialDelayTime(20, parseLocalDateTime("2023-04-18 19:08:30"),
                parseLocalDateTime("2023-04-18 21:00:10")));
    }

    @Test
    public void testGetInitialDelayTime2() throws Exception {
        Assertions.assertEquals(23, TaskManager.getInitialDelayTime(60, parseLocalDateTime("2023-12-29 19:50:00"),
                LocalDateTime.parse("2024-01-30T15:27:37.342356010")));
        Assertions.assertEquals(50, TaskManager.getInitialDelayTime(60, parseLocalDateTime("2023-12-29 19:50:00"),
                LocalDateTime.parse("2024-01-30T15:27:10.342356010")));
    }

    private static ExecuteOption makeExecuteOption(boolean isMergeRedundant, boolean isSync) {
        ExecuteOption executeOption = new ExecuteOption(Constants.TaskRunPriority.LOWEST.value(),
                isMergeRedundant, Maps.newHashMap());
        executeOption.setSync(isSync);
        return executeOption;
    }

    private TaskRun makeTaskRun(long taskId, Task task, ExecuteOption executeOption) {
        TaskRun taskRun = TaskRunBuilder
                .newBuilder(task)
                .setExecuteOption(executeOption)
                .build();
        taskRun.setTaskId(taskId);
        return taskRun;
    }

    @Test
    public void testTaskRunMergeRedundant1() {
        TaskRunManager taskRunManager = new TaskRunManager(taskRunScheduler);
        Task task = new Task("test");
        task.setDefinition("select 1");
        long taskId = 1;

        TaskRun taskRun1 = makeTaskRun(taskId, task, makeExecuteOption(true, false));
        TaskRun taskRun2 = makeTaskRun(taskId, task, makeExecuteOption(true, true));

        // If it's a sync refresh, no merge redundant anyway
        SubmitResult result = taskRunManager.submitTaskRun(taskRun1, taskRun1.getExecuteOption());
        Assertions.assertTrue(result.getStatus() == SubmitResult.SubmitStatus.SUBMITTED);
        result = taskRunManager.submitTaskRun(taskRun2, taskRun2.getExecuteOption());
        Assertions.assertTrue(result.getStatus() == SubmitResult.SubmitStatus.SUBMITTED);

        TaskRunScheduler taskRunScheduler = taskRunManager.getTaskRunScheduler();
        Collection<TaskRun> taskRuns = taskRunScheduler.getPendingTaskRunsByTaskId(taskId);
        Assertions.assertTrue(taskRuns != null);
        Assertions.assertEquals(2, taskRunScheduler.getPendingQueueCount());
        Assertions.assertEquals(2, taskRunScheduler.getPendingTaskRunsByTaskId(taskId).size());

        // If it's a sync refresh, no merge redundant anyway
        TaskRun taskRun3 = makeTaskRun(taskId, task, makeExecuteOption(false, true));
        result = taskRunManager.submitTaskRun(taskRun3, taskRun3.getExecuteOption());
        Assertions.assertTrue(result.getStatus() == SubmitResult.SubmitStatus.SUBMITTED);
        Assertions.assertEquals(3, taskRunScheduler.getPendingQueueCount());
        Assertions.assertEquals(3, taskRunScheduler.getPendingTaskRunsByTaskId(taskId).size());
        // merge it
        TaskRun taskRun4 = makeTaskRun(taskId, task, makeExecuteOption(true, false));
        result = taskRunManager.submitTaskRun(taskRun4, taskRun4.getExecuteOption());
        Assertions.assertTrue(result.getStatus() == SubmitResult.SubmitStatus.SUBMITTED);

        Assertions.assertEquals(3, taskRunScheduler.getPendingQueueCount());
        Assertions.assertEquals(3, taskRunScheduler.getPendingTaskRunsByTaskId(taskId).size());

        // no merge it
        TaskRun taskRun5 = makeTaskRun(taskId, task, makeExecuteOption(false, false));
        result = taskRunManager.submitTaskRun(taskRun5, taskRun5.getExecuteOption());
        Assertions.assertTrue(result.getStatus() == SubmitResult.SubmitStatus.SUBMITTED);
        Assertions.assertEquals(4, taskRunScheduler.getPendingQueueCount());
        Assertions.assertEquals(4, taskRunScheduler.getPendingTaskRunsByTaskId(taskId).size());

        for (int i = 4; i < Config.task_runs_queue_length; i++) {
            TaskRun taskRun = makeTaskRun(taskId, task, makeExecuteOption(false, false));
            result = taskRunManager.submitTaskRun(taskRun, taskRun.getExecuteOption());
            Assertions.assertTrue(result.getStatus() == SubmitResult.SubmitStatus.SUBMITTED);
            Assertions.assertEquals(i + 1, taskRunScheduler.getPendingQueueCount());
            Assertions.assertEquals(i + 1, taskRunScheduler.getPendingTaskRunsByTaskId(taskId).size());
        }
        // no assign it: exceed queue's size
        TaskRun taskRun6 = makeTaskRun(taskId, task, makeExecuteOption(false, false));
        result = taskRunManager.submitTaskRun(taskRun6, taskRun6.getExecuteOption());
        Assertions.assertTrue(result.getStatus() == SubmitResult.SubmitStatus.REJECTED);
        Assertions.assertEquals(Config.task_runs_queue_length, taskRunScheduler.getPendingQueueCount());
        Assertions.assertEquals(Config.task_runs_queue_length, taskRunScheduler.getPendingTaskRunsByTaskId(taskId).size());

        // no assign it: exceed queue's size
        TaskRun taskRun7 = makeTaskRun(taskId, task, makeExecuteOption(false, false));
        result = taskRunManager.submitTaskRun(taskRun7, taskRun7.getExecuteOption());
        Assertions.assertTrue(result.getStatus() == SubmitResult.SubmitStatus.REJECTED);
        Assertions.assertEquals(Config.task_runs_queue_length, taskRunScheduler.getPendingQueueCount());
        Assertions.assertEquals(Config.task_runs_queue_length, taskRunScheduler.getPendingTaskRunsByTaskId(taskId).size());
    }


    @Test
    public void testTaskEquality() {
        Task task1 = new Task("test");
        task1.setDefinition("select 1");
        task1.setId(1);

        TaskRun taskRun1 = TaskRunBuilder
                .newBuilder(task1)
                .setExecuteOption(DEFAULT_MERGE_OPTION)
                .build();
        {
            long now = System.currentTimeMillis();
            taskRun1.setTaskId(task1.getId());
            taskRun1.initStatus("1", now + 10);
            taskRun1.getStatus().setPriority(0);
        }

        TaskRun taskRun2 = TaskRunBuilder
                .newBuilder(task1)
                .setExecuteOption(DEFAULT_MERGE_OPTION)
                .build();
        {
            long now = System.currentTimeMillis();
            taskRun2.setTaskId(task1.getId());
            taskRun2.initStatus("1", now + 10);
            taskRun2.getStatus().setPriority(0);
            Assertions.assertFalse(taskRun1.equals(taskRun2));
        }

        {
            long now = System.currentTimeMillis();
            taskRun2.setTaskId(task1.getId());
            taskRun2.initStatus("2", now + 10);
            taskRun2.getStatus().setPriority(10);
            Assertions.assertFalse(taskRun1.equals(taskRun2));
        }
        {
            long now = System.currentTimeMillis();
            taskRun2.setTaskId(task1.getId());
            taskRun2.initStatus("2", now + 10);
            taskRun2.getStatus().setPriority(10);
            taskRun2.setExecuteOption(DEFAULT_NO_MERGE_OPTION);
            Assertions.assertFalse(taskRun1.equals(taskRun2));
        }

        {
            long now = System.currentTimeMillis();
            taskRun2.setTaskId(2);
            taskRun2.initStatus("2", now + 10);
            taskRun2.getStatus().setPriority(10);
            taskRun2.setExecuteOption(DEFAULT_NO_MERGE_OPTION);
            Assertions.assertFalse(taskRun1.equals(taskRun2));
        }

        {
            long now = System.currentTimeMillis();
            taskRun2.setTaskId(task1.getId());
            taskRun2.initStatus("2", now + 10);
            taskRun2.getStatus().setPriority(10);
            try {
                Field taskRunId = taskRun2.getClass().getDeclaredField("taskRunId");
                taskRunId.setAccessible(true);
                taskRunId.set(taskRun2, taskRun1.getTaskRunId());
            } catch (Exception e) {
                Assertions.fail();
            }
            Assertions.assertTrue(taskRun1.equals(taskRun2));
        }

        {
            Map<Long, TaskRun> map1 = Maps.newHashMap();
            map1.put(task1.getId(), taskRun1);
            Map<Long, TaskRun> map2 = Maps.newHashMap();
            map2.put(task1.getId(), taskRun1);
            Assertions.assertTrue(map1.equals(map2));
            Map<Long, TaskRun> map3 = ImmutableMap.copyOf(map1);
            Assertions.assertTrue(map1.equals(map3));
            Assertions.assertTrue(map1.get(task1.getId()).equals(map3.get(task1.getId())));
        }
    }

    @Test
    public void testSyncRefreshWithoutMergeable() {
        Config.enable_mv_refresh_sync_refresh_mergeable = false;
        TaskManager tm = new TaskManager();
        TaskRunScheduler taskRunScheduler = tm.getTaskRunScheduler();
        for (int i = 0; i < 10; i++) {
            Task task = new Task("test");
            task.setDefinition("select 1");
            TaskRun taskRun = makeTaskRun(1, task, makeExecuteOption(true, true));
            taskRun.setProcessor(new MockTaskRunProcessor(5000));
            tm.getTaskRunManager().submitTaskRun(taskRun, taskRun.getExecuteOption());
        }
        long pendingTaskRunsCount = taskRunScheduler.getPendingQueueCount();
        Assertions.assertEquals(pendingTaskRunsCount, 10);
    }

    @Test
    public void testSyncRefreshWithMergeable1() {
        TaskManager tm = new TaskManager();
        TaskRunScheduler taskRunScheduler = tm.getTaskRunScheduler();
        Config.enable_mv_refresh_sync_refresh_mergeable = true;
        for (int i = 0; i < 10; i++) {
            Task task = new Task("test");
            task.setDefinition("select 1");
            TaskRun taskRun = makeTaskRun(1, task, makeExecuteOption(true, true));
            taskRun.setProcessor(new MockTaskRunProcessor(5000));
            tm.getTaskRunManager().submitTaskRun(taskRun, taskRun.getExecuteOption());
        }
        long pendingTaskRunsCount = taskRunScheduler.getPendingQueueCount();
        Assertions.assertTrue(pendingTaskRunsCount == 1);
        Config.enable_mv_refresh_sync_refresh_mergeable = false;
    }

    @Test
    public void testSyncRefreshWithMergeable2() {
        TaskManager tm = new TaskManager();
        TaskRunScheduler taskRunScheduler = tm.getTaskRunScheduler();
        Config.enable_mv_refresh_sync_refresh_mergeable = true;
        for (int i = 0; i < 10; i++) {
            Task task = new Task("test");
            task.setDefinition("select 1");
            TaskRun taskRun = makeTaskRun(1, task, makeExecuteOption(true, true));
            taskRun.setProcessor(new MockTaskRunProcessor(5000));
            tm.getTaskRunManager().submitTaskRun(taskRun, taskRun.getExecuteOption());
            taskRunScheduler.scheduledPendingTaskRun(t -> {
                try {
                    t.getProcessor().postTaskRun(null);
                } catch (Exception e) {
                    Assertions.fail("Process task run failed:" + e);
                }
            });
        }
        long pendingTaskRunsCount = taskRunScheduler.getPendingQueueCount();
        Assertions.assertTrue(pendingTaskRunsCount == 1);
        Config.enable_mv_refresh_sync_refresh_mergeable = false;
    }

    @Test
    public void testKillTaskRun() {
        TaskManager tm = new TaskManager();
        TaskRunScheduler taskRunScheduler = tm.getTaskRunScheduler();
        for (int i = 0; i < 10; i++) {
            Task task = new Task("test");
            task.setDefinition("select 1");
            TaskRun taskRun = makeTaskRun(1, task, makeExecuteOption(true, false));
            taskRun.setProcessor(new MockTaskRunProcessor(5000));
            tm.getTaskRunManager().submitTaskRun(taskRun, taskRun.getExecuteOption());
        }
        taskRunScheduler.scheduledPendingTaskRun(taskRun -> {
            try {
                taskRun.getProcessor().postTaskRun(null);
            } catch (Exception e) {
                Assertions.fail("Process task run failed:" + e);
            }
        });
        long runningTaskRunsCount = taskRunScheduler.getRunningTaskCount();
        Assertions.assertEquals(1, runningTaskRunsCount);

        new MockUp<TaskRun>() {
            @Mock
            public ConnectContext getRunCtx() {
                return null;
            }
        };
        // running task run will not be removed if force kill is false
        TaskRunManager taskRunManager = tm.getTaskRunManager();
        taskRunManager.killTaskRun(1L, false);
        Assertions.assertEquals(1, taskRunScheduler.getRunningTaskCount());
        taskRunManager.killTaskRun(1L, true);
        Assertions.assertEquals(0, taskRunScheduler.getRunningTaskCount());
    }

    @Test
    public void testTaskRunDefinition() {
        Task task = new Task("test");
        task.setDefinition("select 1");
        long taskId = 1;
        TaskRun taskRun = TaskRunBuilder
                .newBuilder(task)
                .setExecuteOption(DEFAULT_MERGE_OPTION)
                .build();
        long now = System.currentTimeMillis();
        taskRun.setTaskId(taskId);
        taskRun.initStatus("1", now + 10);
        taskRun.getStatus().setPriority(0);
        TaskRunStatus taskRunStatus = taskRun.getStatus();
        Assertions.assertEquals(taskRunStatus.getDefinition(), "select 1");
    }

    @Test
    public void testTaskRunWithLargeDefinition1() {
        Task task = new Task("test");
        StringBuilder sb = new StringBuilder("select ");
        for (int i = 0; i < SystemTable.MAX_FIELD_VARCHAR_LENGTH; i++) {
            sb.append("\n ");
        }
        sb.append(" 1");
        task.setDefinition(sb.toString());

        long taskId = 1;
        TaskRun taskRun1 = TaskRunBuilder
                .newBuilder(task)
                .setExecuteOption(makeExecuteOption(true, false))
                .build();
        long now = System.currentTimeMillis();
        taskRun1.setTaskId(taskId);
        taskRun1.initStatus("1", now);
        taskRun1.getStatus().setPriority(0);

        Assertions.assertTrue(taskRun1.getStatus().getDefinition().equals("select 1"));
    }

    @Test
    public void testTaskRunWithLargeDefinition2() {
        Task task = new Task("test");
        StringBuilder sb = new StringBuilder("select ");
        for (int i = 0; i < SystemTable.MAX_FIELD_VARCHAR_LENGTH; i++) {
            sb.append("'a', \n ");
        }
        sb.append(" 1");
        task.setDefinition(sb.toString());

        long taskId = 1;
        TaskRun taskRun1 = TaskRunBuilder
                .newBuilder(task)
                .setExecuteOption(makeExecuteOption(true, false))
                .build();
        long now = System.currentTimeMillis();
        taskRun1.setTaskId(taskId);
        taskRun1.initStatus("1", now);
        taskRun1.getStatus().setPriority(0);

        String definition = taskRun1.getStatus().getDefinition();
        Assertions.assertTrue(definition.length() == SystemTable.MAX_FIELD_VARCHAR_LENGTH / 4);
    }

    @Test
    public void testTaskRunWithLargeDefinition3() {
        Task task = new Task("test");
        task.setDefinition(null);

        long taskId = 1;
        TaskRun taskRun1 = TaskRunBuilder
                .newBuilder(task)
                .setExecuteOption(makeExecuteOption(true, false))
                .build();
        long now = System.currentTimeMillis();
        taskRun1.setTaskId(taskId);
        taskRun1.initStatus("1", now);
        taskRun1.getStatus().setPriority(0);

        String definition = taskRun1.getStatus().getDefinition();
        Assertions.assertTrue(definition == null);
    }

    @Test
    public void saveTasksV2SkipsSkippedTaskRunStatuses() throws Exception {
        UtFrameUtils.PseudoImage image = new UtFrameUtils.PseudoImage();
        {
            TaskManager taskManager = new TaskManager();
            ImageWriter imageWriter = image.getImageWriter();

            Task task = new Task("task");
            task.setId(1L);
            taskManager.replayCreateTask(task);

            TaskRunStatus skippedStatus = new TaskRunStatus();
            skippedStatus.setTaskId(1);
            skippedStatus.setQueryId("task_run_1");
            skippedStatus.setTaskName("task_run_1");
            skippedStatus.setState(Constants.TaskRunState.SKIPPED);
            skippedStatus.setExpireTime(System.currentTimeMillis() + 1000000);
            taskManager.replayCreateTaskRun(skippedStatus);

            TaskRunStatus validStatus = new TaskRunStatus();
            validStatus.setTaskId(2);
            validStatus.setQueryId("task_run_2");
            validStatus.setTaskName("task_run_2");
            validStatus.setState(Constants.TaskRunState.SUCCESS);
            validStatus.setExpireTime(System.currentTimeMillis() + 1000000);
            taskManager.replayCreateTaskRun(validStatus);

            TaskRunHistory taskRunHistory = taskManager.getTaskRunHistory();
            Assertions.assertEquals(2, taskRunHistory.getTaskRunCount());

            taskManager.saveTasksV2(imageWriter);
        }

        SRMetaBlockReader imageReader = image.getMetaBlockReader();
        {
            TaskManager taskManager = new TaskManager();
            taskManager.loadTasksV2(imageReader);
            TaskRunHistory taskRunHistory = taskManager.getTaskRunHistory();
            Assertions.assertEquals(2, taskRunHistory.getTaskRunCount());
<<<<<<< HEAD

            Set<Constants.TaskRunState> expectedStates = ImmutableSet.of(
                    Constants.TaskRunState.SUCCESS, Constants.TaskRunState.SKIPPED);
            taskRunHistory.getInMemoryHistory()
                    .stream()
                    .forEach(status -> Assertions.assertTrue(
                            expectedStates.contains(status.getState()),
                            "Unexpected task run state: " + status.getState()));
=======
            taskRunHistory.getInMemoryHistory()
                    .stream()
                    .forEach(status -> Assertions.assertEquals(status.getState(), Constants.TaskRunState.SUCCESS));
>>>>>>> cbb5cdd2
        }
    }

    @Test
    public void replayCreateTaskRunHandlesNullStatusGracefully() {
        TaskManager taskManager = new TaskManager();
        taskManager.replayCreateTaskRun(null);
        // No exception should be thrown, and no log entry should indicate a failure.
    }

    @Test
    public void replayCreateTaskRunHandlesInvalidState() {
        TaskManager taskManager = new TaskManager();
        TaskRunStatus invalidStatus = new TaskRunStatus();
        invalidStatus.setState(null);
        invalidStatus.setTaskName("invalidTask");
        taskManager.replayCreateTaskRun(invalidStatus);
        // No exception should be thrown, and no log entry should indicate a failure.
    }

    @Test
    public void replayCreateTaskRunSkipsExpiredFinishedTaskRun() {
        TaskManager taskManager = new TaskManager();
        TaskRunStatus expiredStatus = new TaskRunStatus();
        expiredStatus.setState(Constants.TaskRunState.SUCCESS);
        expiredStatus.setTaskName("expiredTask");
        expiredStatus.setExpireTime(System.currentTimeMillis() - 1000);
        taskManager.replayCreateTaskRun(expiredStatus);
        // The expired task run should be skipped without errors.
    }

    @Test
    public void replayCreateTaskRunProcessesValidPendingTaskRun() {
        TaskManager taskManager = new TaskManager();
        TaskRunStatus validStatus = new TaskRunStatus();
        validStatus.setState(Constants.TaskRunState.PENDING);
        validStatus.setTaskName("validTask");
        validStatus.setExpireTime(System.currentTimeMillis() + 100000);
        taskManager.replayCreateTaskRun(validStatus);
        // The valid task run should be processed without errors.
    }
}<|MERGE_RESOLUTION|>--- conflicted
+++ resolved
@@ -43,21 +43,12 @@
 import mockit.MockUp;
 import org.apache.logging.log4j.LogManager;
 import org.apache.logging.log4j.Logger;
-<<<<<<< HEAD
-import org.junit.Before;
-import org.junit.BeforeClass;
-import org.junit.FixMethodOrder;
-import org.junit.Test;
-import org.junit.jupiter.api.Assertions;
-import org.junit.runners.MethodSorters;
-=======
 import org.junit.jupiter.api.Assertions;
 import org.junit.jupiter.api.BeforeAll;
 import org.junit.jupiter.api.BeforeEach;
 import org.junit.jupiter.api.MethodOrderer.MethodName;
 import org.junit.jupiter.api.Test;
 import org.junit.jupiter.api.TestMethodOrder;
->>>>>>> cbb5cdd2
 
 import java.io.ByteArrayInputStream;
 import java.io.ByteArrayOutputStream;
@@ -940,7 +931,6 @@
             taskManager.loadTasksV2(imageReader);
             TaskRunHistory taskRunHistory = taskManager.getTaskRunHistory();
             Assertions.assertEquals(2, taskRunHistory.getTaskRunCount());
-<<<<<<< HEAD
 
             Set<Constants.TaskRunState> expectedStates = ImmutableSet.of(
                     Constants.TaskRunState.SUCCESS, Constants.TaskRunState.SKIPPED);
@@ -949,11 +939,6 @@
                     .forEach(status -> Assertions.assertTrue(
                             expectedStates.contains(status.getState()),
                             "Unexpected task run state: " + status.getState()));
-=======
-            taskRunHistory.getInMemoryHistory()
-                    .stream()
-                    .forEach(status -> Assertions.assertEquals(status.getState(), Constants.TaskRunState.SUCCESS));
->>>>>>> cbb5cdd2
         }
     }
 
