--- conflicted
+++ resolved
@@ -824,7 +824,6 @@
 
         mvContext = processor.getMvContext();
         execPlan = mvContext.getExecPlan();
-<<<<<<< HEAD
         assertPlanContains(execPlan, "CAST(3: date AS DATE) >= '2020-01-01', CAST(3: date AS DATE) < '2020-01-02'");
 
         // TODO: test rewrite
@@ -833,9 +832,6 @@
         // starRocksAssert.query("SELECT id, data, date  FROM `iceberg0`.`partitioned_db`.`t1` where date = '2020-01-01'")
         // .explainContains(mvName);
         starRocksAssert.dropMaterializedView(mvName);
-=======
-        assertPlanContains(execPlan, "3: date >= '2020-01-01', 3: date < '2020-01-02'");
->>>>>>> e716165b
     }
 
     @Test
