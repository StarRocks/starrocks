--- conflicted
+++ resolved
@@ -99,7 +99,6 @@
         return buffer;
     }
 
-<<<<<<< HEAD
     @Test
     public void testNormalNoMock() throws Exception {
         BDBEnvironment environment = initBDBEnv();
@@ -133,29 +132,6 @@
         // <<< read 4->6
         //
         BDBJournalCursor bdbJournalCursor = BDBJournalCursor.getJournalCursor(environment, 4, -1);
-=======
-                environment.getDatabaseNamesWithPrefix("");
-                minTimes = 0;
-                result = Arrays.asList(Long.valueOf(10), Long.valueOf(12));
-            }
-        };
-        new Expectations(database) {
-            {
-                database.get(null, makeKey(11), (DatabaseEntry) any, (LockMode) any);
-                times = 1;
-                result = new Delegate() {
-                    public OperationStatus fakeGet(
-                            final Transaction txn, final DatabaseEntry key, final DatabaseEntry data,
-                            LockMode lockMode) {
-                        data.setData(fakeJournalEntityBytes);
-                        return OperationStatus.SUCCESS;
-                    }
-                };
-            }
-        };
-        // 1. get 11
-        BDBJournalCursor bdbJournalCursor = new BDBJournalCursor(environment, 11, 13);
->>>>>>> 7ee482c8
         JournalEntity entity = bdbJournalCursor.next();
         Assert.assertEquals(OperationType.OP_SAVE_NEXTID, entity.getOpCode());
         Assert.assertEquals("4", entity.getData().toString());
@@ -401,41 +377,6 @@
         Assert.fail();
     }
 
-<<<<<<< HEAD
-=======
-    @Test(expected = JournalInconsistentException.class)
-    public void testNextFailedOnInsufficientLogException() throws Exception {
-        // db = [10, 12]
-        // from 12->13
-        new Expectations(environment) {
-            {
-                environment.getDatabaseNamesWithPrefix("");
-                minTimes = 0;
-                result = Arrays.asList(Long.valueOf(10), Long.valueOf(12));
-
-                environment.openDatabase("10");
-                times = 1;
-                result = database;
-
-                environment.refreshLog((InsufficientLogException)any);
-                times = 1;
-            }
-        };
-
-        new Expectations(database) {
-            {
-                database.get(null, makeKey(11), (DatabaseEntry) any, (LockMode) any);
-                times = 1;
-                result = new InsufficientLogException("mock mock");
-            }
-        };
-        BDBJournalCursor bdbJournalCursor = new BDBJournalCursor(environment, 11, 13);
-        bdbJournalCursor.next();
-        Assert.fail();
-    }
-
-
->>>>>>> 7ee482c8
     @Test(expected = JournalException.class)
     public void testDatabaseNamesFails(@Mocked BDBEnvironment environment) throws Exception {
         new Expectations(environment) {
@@ -467,7 +408,7 @@
     @Test
     public void testCalculateNextDbIndex(
             @Mocked BDBEnvironment environment, @Mocked CloseSafeDatabase database) throws Exception {
-        BDBJournalCursor cursor = new BDBJournalCursor(environment, 11, 13);
+        BDBJournalCursor cursor = new BDBJournalCursor(environment, "", 11, 13);
 
         cursor.localDBNames = Arrays.asList(10L, 14L);
         cursor.calculateNextDbIndex();
@@ -508,6 +449,7 @@
             environment.getDatabaseNames();
         }
         long interval = System.currentTimeMillis() - start;
+
         LOG.info("call environment.getDatabaseNames() {} times cost {} ms", CNT, interval);
    }
 
