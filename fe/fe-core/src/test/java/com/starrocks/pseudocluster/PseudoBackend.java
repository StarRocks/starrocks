// This file is licensed under the Elastic License 2.0. Copyright 2021-present, StarRocks Inc.
package com.starrocks.pseudocluster;

import com.baidu.brpc.RpcContext;
import com.baidu.brpc.client.RpcCallback;
import com.google.common.collect.ImmutableMap;
import com.google.common.collect.Lists;
import com.google.common.collect.Maps;
import com.google.common.collect.Queues;
import com.starrocks.catalog.DiskInfo;
import com.starrocks.common.AlreadyExistsException;
import com.starrocks.common.NotImplementedException;
import com.starrocks.common.UserException;
import com.starrocks.common.util.DebugUtil;
import com.starrocks.proto.PCancelPlanFragmentRequest;
import com.starrocks.proto.PCancelPlanFragmentResult;
import com.starrocks.proto.PExecBatchPlanFragmentsRequest;
import com.starrocks.proto.PExecBatchPlanFragmentsResult;
import com.starrocks.proto.PExecPlanFragmentRequest;
import com.starrocks.proto.PExecPlanFragmentResult;
import com.starrocks.proto.PFetchDataRequest;
import com.starrocks.proto.PFetchDataResult;
import com.starrocks.proto.PProxyRequest;
import com.starrocks.proto.PProxyResult;
import com.starrocks.proto.PQueryStatistics;
import com.starrocks.proto.PTabletInfo;
import com.starrocks.proto.PTabletWithPartition;
import com.starrocks.proto.PTabletWriterAddBatchResult;
import com.starrocks.proto.PTabletWriterAddChunkRequest;
import com.starrocks.proto.PTabletWriterCancelRequest;
import com.starrocks.proto.PTabletWriterCancelResult;
import com.starrocks.proto.PTabletWriterOpenRequest;
import com.starrocks.proto.PTabletWriterOpenResult;
import com.starrocks.proto.PTriggerProfileReportRequest;
import com.starrocks.proto.PTriggerProfileReportResult;
import com.starrocks.proto.PUniqueId;
import com.starrocks.proto.StatusPB;
import com.starrocks.rpc.PBackendServiceAsync;
import com.starrocks.system.Backend;
import com.starrocks.system.SystemInfoService;
import com.starrocks.thrift.BackendService;
import com.starrocks.thrift.FrontendService;
import com.starrocks.thrift.FrontendServiceVersion;
import com.starrocks.thrift.HeartbeatService;
import com.starrocks.thrift.TAgentPublishRequest;
import com.starrocks.thrift.TAgentResult;
import com.starrocks.thrift.TAgentTaskRequest;
import com.starrocks.thrift.TBackend;
import com.starrocks.thrift.TBackendInfo;
import com.starrocks.thrift.TCancelPlanFragmentParams;
import com.starrocks.thrift.TCancelPlanFragmentResult;
import com.starrocks.thrift.TCloneReq;
import com.starrocks.thrift.TDataSink;
import com.starrocks.thrift.TDataSinkType;
import com.starrocks.thrift.TDeleteEtlFilesRequest;
import com.starrocks.thrift.TDisk;
import com.starrocks.thrift.TEtlState;
import com.starrocks.thrift.TExecBatchPlanFragmentsParams;
import com.starrocks.thrift.TExecPlanFragmentParams;
import com.starrocks.thrift.TExecPlanFragmentResult;
import com.starrocks.thrift.TExportState;
import com.starrocks.thrift.TExportStatusResult;
import com.starrocks.thrift.TExportTaskRequest;
import com.starrocks.thrift.TFetchDataParams;
import com.starrocks.thrift.TFetchDataResult;
import com.starrocks.thrift.TFinishTaskRequest;
import com.starrocks.thrift.THeartbeatResult;
import com.starrocks.thrift.TMasterInfo;
import com.starrocks.thrift.TMasterResult;
import com.starrocks.thrift.TMiniLoadEtlStatusRequest;
import com.starrocks.thrift.TMiniLoadEtlStatusResult;
import com.starrocks.thrift.TMiniLoadEtlTaskRequest;
import com.starrocks.thrift.TPlanNode;
import com.starrocks.thrift.TPlanNodeType;
import com.starrocks.thrift.TPublishVersionRequest;
import com.starrocks.thrift.TPushReq;
import com.starrocks.thrift.TPushType;
import com.starrocks.thrift.TReportExecStatusParams;
import com.starrocks.thrift.TReportExecStatusResult;
import com.starrocks.thrift.TReportRequest;
import com.starrocks.thrift.TRoutineLoadTask;
import com.starrocks.thrift.TScanBatchResult;
import com.starrocks.thrift.TScanCloseParams;
import com.starrocks.thrift.TScanCloseResult;
import com.starrocks.thrift.TScanNextBatchParams;
import com.starrocks.thrift.TScanOpenParams;
import com.starrocks.thrift.TScanOpenResult;
import com.starrocks.thrift.TScanRangeParams;
import com.starrocks.thrift.TSnapshotRequest;
import com.starrocks.thrift.TStatus;
import com.starrocks.thrift.TStatusCode;
import com.starrocks.thrift.TStorageMedium;
import com.starrocks.thrift.TTabletCommitInfo;
import com.starrocks.thrift.TTabletInfo;
import com.starrocks.thrift.TTabletStatResult;
import com.starrocks.thrift.TTaskType;
import com.starrocks.thrift.TTransmitDataParams;
import com.starrocks.thrift.TTransmitDataResult;
import com.starrocks.thrift.TUniqueId;
import io.netty.buffer.ByteBuf;
import org.apache.logging.log4j.LogManager;
import org.apache.logging.log4j.Logger;
import org.apache.thrift.TDeserializer;
import org.apache.thrift.TException;
import org.apache.thrift.protocol.TBinaryProtocol;
import org.jetbrains.annotations.NotNull;

import java.util.ArrayList;
import java.util.EnumMap;
import java.util.HashMap;
import java.util.HashSet;
import java.util.List;
import java.util.Map;
import java.util.Objects;
import java.util.Random;
import java.util.Set;
import java.util.TreeMap;
import java.util.concurrent.BlockingQueue;
import java.util.concurrent.CompletableFuture;
import java.util.concurrent.ConcurrentHashMap;
import java.util.concurrent.ExecutorService;
import java.util.concurrent.Executors;
import java.util.concurrent.Future;
import java.util.concurrent.ThreadFactory;
import java.util.concurrent.atomic.AtomicInteger;
import java.util.concurrent.atomic.AtomicLong;
import java.util.concurrent.locks.Condition;
import java.util.concurrent.locks.ReentrantLock;
import java.util.stream.Collectors;

public class PseudoBackend {
    private static final Logger LOG = LogManager.getLogger(PseudoBackend.class);
    public static final long PATH_HASH = 123456;

    public static volatile long reportIntervalMs = 5000L;

    public static volatile long tabletCheckIntervalMs = 5000L;

    private final PseudoCluster cluster;
    private final String runPath;
    private final String host;
    private final int brpcPort;
    private final int heartBeatPort;
    private final int beThriftPort;
    private final int httpPort;
    private final FrontendService.Iface frontendService;

    private final TBackend tBackend;
    private AtomicLong reportVersion = new AtomicLong(0);
    private final BeTabletManager tabletManager = new BeTabletManager(this);
    private final BeTxnManager txnManager = new BeTxnManager(this);
    private final BlockingQueue<TAgentTaskRequest> taskQueue = Queues.newLinkedBlockingQueue();
    private final Map<TTaskType, Set<Long>> taskSignatures = new EnumMap(TTaskType.class);
    private volatile boolean stopped = false;

    private TreeMap<Long, Runnable> maintenanceTasks = new TreeMap<>(Long::compare);
    private Thread maintenanceWorkerThread;

    private volatile float writeFailureRate = 0.0f;
    private volatile float publishFailureRate = 0.0f;

    Backend be;
    HeartBeatClient heatBeatClient;
    BeThriftClient backendClient;
    PseudoPBackendService pBackendService;

    private AtomicLong nextRowsetId = new AtomicLong(0);

    private Random random;

    private static ThreadLocal<PseudoBackend> currentBackend = new ThreadLocal<>();

    static class QueryProgress {
        String queryId;
        ReentrantLock lock = new ReentrantLock();
        Condition fragmentComplete = lock.newCondition();
        int waitFragmentCount = 0;

        QueryProgress(String id) {
            this.queryId = id;
        }

        void addFragment(int count) {
            lock.lock();
            try {
                waitFragmentCount += count;
            } finally {
                lock.unlock();
            }
        }

        void completeFragment(int count) {
            lock.lock();
            try {
                waitFragmentCount -= count;
                if (waitFragmentCount == 0) {
                    fragmentComplete.signalAll();
                }
            } finally {
                lock.unlock();
            }
        }

        void waitComplete() {
            lock.lock();
            try {
                while (waitFragmentCount > 0) {
                    try {
                        fragmentComplete.await();
                    } catch (InterruptedException e) {
                        LOG.error("waitComplete interrupted", e);
                    }
                }
            } finally {
                lock.unlock();
            }
        }

        Future<PFetchDataResult> getFetchDataResult() {
            return CompletableFuture.supplyAsync(() -> {
                try {
                    waitComplete();
                } catch (Exception e) {
                    LOG.error("getFetchDataResult error", e);
                }
                PFetchDataResult result = new PFetchDataResult();
                StatusPB pStatus = new StatusPB();
                pStatus.statusCode = 0;
                PQueryStatistics pQueryStatistics = new PQueryStatistics();
                pQueryStatistics.scanRows = 0L;
                pQueryStatistics.scanBytes = 0L;
                pQueryStatistics.cpuCostNs = 0L;
                pQueryStatistics.memCostBytes = 0L;
                result.status = pStatus;
                result.packetSeq = 0L;
                result.queryStatistics = pQueryStatistics;
                result.eos = true;
                return result;
            });
        }
    }

    // Those 2 maps will grow as queries are executed until test is finished(process exited)
    private static Map<String, QueryProgress> queryProgresses = new ConcurrentHashMap<>();
    private static Map<String, String> resultSinkInstanceToQueryId = new ConcurrentHashMap<>();

    public static PseudoBackend getCurrentBackend() {
        return currentBackend.get();
    }

    String genRowsetId() {
        return String.format("rowset-%d-%d", be.getId(), nextRowsetId.incrementAndGet());
    }

    private void maintenanceWorker() {
        currentBackend.set(PseudoBackend.this);
        while (!stopped) {
            try {
                Runnable task = null;
                synchronized (maintenanceTasks) {
                    if (!maintenanceTasks.isEmpty()) {
                        long ts = maintenanceTasks.firstKey();
                        long now = System.nanoTime();
                        if (ts <= now) {
                            task = maintenanceTasks.pollFirstEntry().getValue();
                        }
                    }
                }
                if (task != null) {
                    task.run();
                } else {
                    Thread.sleep(500);
                }
            } catch (Throwable e) {
                LOG.error("Error in maintenance worker be:" + getId(), e);
            }
        }
        LOG.info("Maintenance worker stopped be:" + getId());
    }

    private void addMaintenanceTask(long ts, Runnable task) {
        synchronized (maintenanceTasks) {
            maintenanceTasks.put(ts, task);
        }
    }

    private long nextScheduleTime(long intervalMs) {
        // add -500 ~ 500 ms jitter
        long randomMs = (random.nextInt(11) - 5) * 100;
        return System.nanoTime() + intervalMs * 1000000 + randomMs;
    }

    public PseudoBackend(PseudoCluster cluster, String runPath, long backendId, String host, int brpcPort, int heartBeatPort,
                         int beThriftPort, int httpPort,
                         FrontendService.Iface frontendService) {
        this.cluster = cluster;
        this.runPath = runPath;
        this.host = host;
        this.brpcPort = brpcPort;
        this.heartBeatPort = heartBeatPort;
        this.beThriftPort = beThriftPort;
        this.httpPort = httpPort;
        this.frontendService = frontendService;
        this.random = new Random(backendId);

        this.be = new Backend(backendId, host, heartBeatPort);
        this.tBackend = new TBackend(host, beThriftPort, httpPort);

        Map<String, DiskInfo> disks = Maps.newHashMap();
        DiskInfo diskInfo1 = new DiskInfo(runPath + "/storage");
        // TODO: maintain disk info with tablet/rowset count
        diskInfo1.setTotalCapacityB(100000000000L);
        diskInfo1.setAvailableCapacityB(50000000000L);
        diskInfo1.setDataUsedCapacityB(20000000000L);
        diskInfo1.setPathHash(PATH_HASH);
        diskInfo1.setStorageMedium(TStorageMedium.SSD);
        disks.put(diskInfo1.getRootPath(), diskInfo1);
        be.setDisks(ImmutableMap.copyOf(disks));
        be.setAlive(true);
        be.setOwnerClusterName(SystemInfoService.DEFAULT_CLUSTER);
        be.setBePort(beThriftPort);
        be.setBrpcPort(brpcPort);
        be.setHttpPort(httpPort);
        this.heatBeatClient = new HeartBeatClient();
        this.backendClient = new BeThriftClient();
        this.pBackendService = new PseudoPBackendService();

        maintenanceWorkerThread = new Thread(() -> maintenanceWorker(), "be-" + getId());
        maintenanceWorkerThread.start();

        addMaintenanceTask(nextScheduleTime(reportIntervalMs), this::reportTablets);
        addMaintenanceTask(nextScheduleTime(reportIntervalMs), this::reportDisks);
        addMaintenanceTask(nextScheduleTime(reportIntervalMs), this::reportTasks);
        addMaintenanceTask(nextScheduleTime(tabletCheckIntervalMs), this::tabletMaintenance);
    }

    public String getHost() {
        return host;
    }

    public long getId() {
        return be.getId();
    }

    public BeTxnManager getTxnManager() {
        return txnManager;
    }

    public BeTabletManager getTabletManager() {
        return tabletManager;
    }

    public Tablet getTablet(long tabletId) {
        return tabletManager.getTablet(tabletId);
    }

    public void setWriteFailureRate(float rate) {
        writeFailureRate = rate;
    }

    public float getWriteFailureRate() {
        return writeFailureRate;
    }

    public void setPublishFailureRate(float rate) {
        publishFailureRate = rate;
    }

    public float getPublishFailureRate() {
        return publishFailureRate;
    }

    private void reportTablets() {
        // report tablets
        TReportRequest request = new TReportRequest();
        request.setTablets(tabletManager.getAllTabletInfo());
        request.setTablet_max_compaction_score(100);
        request.setBackend(tBackend);
        request.setReport_version(reportVersion.get());
        TMasterResult result;
        try {
            result = frontendService.report(request);
            LOG.info("report {} tablets", request.tablets.size());
        } catch (TException e) {
            LOG.error("report tablets error", e);
        }
        addMaintenanceTask(nextScheduleTime(reportIntervalMs), this::reportTablets);
    }

    private void reportDisks() {
        // report disks
        TReportRequest request = new TReportRequest();
        Map<String, TDisk> tdisks = new HashMap<>();
        ImmutableMap<String, DiskInfo> diskInfos = be.getDisks();
        for (Map.Entry<String, DiskInfo> entry : diskInfos.entrySet()) {
            TDisk tdisk = new TDisk();
            tdisk.setRoot_path(entry.getKey());
            tdisk.setPath_hash(entry.getValue().getPathHash());
            tdisk.setDisk_total_capacity(entry.getValue().getTotalCapacityB());
            tdisk.setDisk_available_capacity(entry.getValue().getAvailableCapacityB());
            tdisk.setData_used_capacity(entry.getValue().getDataUsedCapacityB());
            tdisk.setStorage_medium(entry.getValue().getStorageMedium());
            tdisk.setUsed(true);
            tdisks.put(entry.getKey(), tdisk);
        }
        request.setDisks(tdisks);
        request.setBackend(tBackend);
        request.setReport_version(reportVersion.get());
        TMasterResult result;
        try {
            result = frontendService.report(request);
            LOG.info("report {} disks", request.disks.size());
        } catch (TException e) {
            LOG.error("report disk error", e);
        }
        addMaintenanceTask(nextScheduleTime(reportIntervalMs), this::reportDisks);
    }

    private void reportTasks() {
        // report tasks
        TReportRequest request = new TReportRequest();
        request.setTasks(new HashMap<>());
        request.setBackend(tBackend);
        request.setReport_version(reportVersion.get());
        Map<TTaskType, Set<Long>> tasks = new HashMap<>();
        synchronized (taskSignatures) {
            for (TTaskType type : taskSignatures.keySet()) {
                HashSet<Long> ts = new HashSet<>();
                ts.addAll(taskSignatures.get(type));
                tasks.put(type, ts);
            }
        }
        request.setTasks(tasks);
        TMasterResult result;
        try {
            result = frontendService.report(request);
            LOG.info("report {} tasks", request.tasks.size());
        } catch (TException e) {
            LOG.error("report tasks error", e);
        }
        addMaintenanceTask(nextScheduleTime(reportIntervalMs), this::reportTasks);
    }

    private void tabletMaintenance() {
        tabletManager.maintenance();
        addMaintenanceTask(nextScheduleTime(tabletCheckIntervalMs), this::tabletMaintenance);
    }

    public static TStatus toStatus(Exception e) {
        TStatus ts = new TStatus();
        ts.setError_msgs(Lists.newArrayList(e.getMessage()));
        if (e instanceof NotImplementedException) {
            ts.setStatus_code(TStatusCode.NOT_IMPLEMENTED_ERROR);
        } else if (e instanceof AlreadyExistsException) {
            ts.setStatus_code(TStatusCode.ALREADY_EXIST);
        } else {
            ts.setStatus_code(TStatusCode.INTERNAL_ERROR);
        }
        return ts;
    }

    void handleCreateTablet(TAgentTaskRequest request, TFinishTaskRequest finish) throws UserException {
        Tablet t = tabletManager.createTablet(request.create_tablet_req);
    }

    void handleDropTablet(TAgentTaskRequest request, TFinishTaskRequest finish) {
        tabletManager.dropTablet(request.drop_tablet_req.tablet_id, request.drop_tablet_req.force);
    }

    void handlePublish(TAgentTaskRequest request, TFinishTaskRequest finish) {
        cluster.getConfig().injectPublishTaskLatency();
        TPublishVersionRequest task = request.publish_version_req;
        txnManager.publish(task.transaction_id, task.partition_version_infos, finish);
    }

    void handleClone(TAgentTaskRequest request, TFinishTaskRequest finish) throws Exception {
        TCloneReq task = request.clone_req;
        Tablet destTablet = tabletManager.getTablet(task.tablet_id);
        if (destTablet == null) {
            throw new Exception("clone failed dest tablet " + task.tablet_id + " on " + be.getId() + " not found");
        }
        if (task.src_backends.size() != 1) {
            throw new Exception("bad src backends size " + task.src_backends.size());
        }
        TBackend backend = task.src_backends.get(0);
        PseudoBackend srcBackend = cluster.getBackendByHost(backend.host);
        if (srcBackend == null) {
            throw new Exception("clone failed src backend " + backend.host + " not found");
        }
        if (srcBackend.getId() == getId()) {
            throw new Exception("clone failed src backend " + backend.host + " is same as dest backend " + be.getId());
        }
        Tablet srcTablet = srcBackend.getTabletManager().getTablet(task.tablet_id);
        if (srcTablet == null) {
            throw new Exception("clone failed src tablet " + task.tablet_id + " on " + srcBackend.be.getId() + " not found");
        }
        // currently, only incremental clone is supported
        String oldInfo = destTablet.versionInfo();
        destTablet.cloneFrom(srcTablet);
        System.out.printf("clone tablet:%d src:%s dest:%s %s->%s\n", task.tablet_id, srcBackend.be.getId(), be.getId(),
                oldInfo, destTablet.versionInfo());
        finish.finish_tablet_infos = Lists.newArrayList(destTablet.getTabletInfo());
    }

    void handleTask(TAgentTaskRequest request) {
        TFinishTaskRequest finishTaskRequest = new TFinishTaskRequest(tBackend,
                request.getTask_type(), request.getSignature(), new TStatus(TStatusCode.OK));
        long v = reportVersion.incrementAndGet();
        finishTaskRequest.setReport_version(v);
        try {
            switch (finishTaskRequest.task_type) {
                case CREATE:
                    handleCreateTablet(request, finishTaskRequest);
                    break;
                case DROP:
                    handleDropTablet(request, finishTaskRequest);
                    break;
                case PUBLISH_VERSION:
                    handlePublish(request, finishTaskRequest);
                    break;
                case CLONE:
                    handleClone(request, finishTaskRequest);
                    break;
                case REALTIME_PUSH:
                    handleRealtimePush(request, finishTaskRequest);
                default:
                    LOG.info("ignore task type:" + finishTaskRequest.task_type + " signature:" + finishTaskRequest.signature);
            }
        } catch (Exception e) {
            LOG.warn("Exception in handleTask " + finishTaskRequest.task_type + " " + finishTaskRequest.signature, e);
            finishTaskRequest.setTask_status(toStatus(e));
        }
        try {
            frontendService.finishTask(finishTaskRequest);
        } catch (TException e) {
            LOG.warn("error call finishTask", e);
        }
        synchronized (taskSignatures) {
            Set<Long> signatures = taskSignatures.get(request.task_type);
            if (signatures != null) {
                signatures.remove(request.getSignature());
            }
        }
    }

    private void handleRealtimePush(TAgentTaskRequest request, TFinishTaskRequest finish) {
        TPushReq pushReq = request.getPush_req();
        TPushType pushType = pushReq.getPush_type();
        switch (pushType) {
            case DELETE:
                handleRealtimePushTypeDelete(pushReq, finish);
                break;
            default:
                throw new RuntimeException("pushType:" + pushType + " is not implement");
        }
    }

    private void handleRealtimePushTypeDelete(TPushReq pushReq, TFinishTaskRequest finish) {
        List<TTabletInfo> finishTabletInfos = Lists.newArrayList();
        long tabletId = pushReq.getTablet_id();
        Tablet tablet = tabletManager.getTablet(tabletId);
        finishTabletInfos.add(tablet.getTabletInfo());
        finish.setFinish_tablet_infos(finishTabletInfos);
        finish.setRequest_version(pushReq.getVersion());
    }

    private class HeartBeatClient extends HeartbeatService.Client {
        public HeartBeatClient() {
            super(null);
        }

        @Override
        public THeartbeatResult heartbeat(TMasterInfo masterInfo) throws TException {
            TBackendInfo backendInfo = new TBackendInfo(beThriftPort, httpPort);
            backendInfo.setBrpc_port(brpcPort);
            return new THeartbeatResult(new TStatus(TStatusCode.OK), backendInfo);
        }
    }

    private class BeThriftClient extends BackendService.Client {

        BeThriftClient() {
            super(null);
            new Thread(() -> {
                currentBackend.set(PseudoBackend.this);
                while (true) {
                    try {
                        TAgentTaskRequest request = taskQueue.take();
                        handleTask(request);
                    } catch (InterruptedException e) {
                        LOG.warn("error get task", e);
                    }
                }
            }, "backend-worker-" + be.getId()).start();
        }

        @Override
        public TAgentResult submit_tasks(List<TAgentTaskRequest> tasks) {
            synchronized (taskSignatures) {
                for (TAgentTaskRequest task : tasks) {
                    Set<Long> signatures = taskSignatures.computeIfAbsent(task.getTask_type(), k -> new HashSet<>());
                    signatures.add(task.getSignature());
                }
            }
            taskQueue.addAll(tasks);
            return new TAgentResult(new TStatus(TStatusCode.OK));
        }

        @Override
        public TExecPlanFragmentResult exec_plan_fragment(TExecPlanFragmentParams params) {
            return null;
        }

        @Override
        public TCancelPlanFragmentResult cancel_plan_fragment(TCancelPlanFragmentParams params) {
            return null;
        }

        @Override
        public TTransmitDataResult transmit_data(TTransmitDataParams params) {
            return null;
        }

        @Override
        public TFetchDataResult fetch_data(TFetchDataParams params) {
            return null;
        }

        @Override
        public TAgentResult make_snapshot(TSnapshotRequest snapshotRequest) {
            return new TAgentResult(new TStatus(TStatusCode.OK));
        }

        @Override
        public TAgentResult release_snapshot(String snapshotPath) {
            return new TAgentResult(new TStatus(TStatusCode.OK));
        }

        @Override
        public TAgentResult publish_cluster_state(TAgentPublishRequest request) {
            return new TAgentResult(new TStatus(TStatusCode.OK));
        }

        @Override
        public TAgentResult submit_etl_task(TMiniLoadEtlTaskRequest request) {
            return new TAgentResult(new TStatus(TStatusCode.OK));
        }

        @Override
        public TMiniLoadEtlStatusResult get_etl_status(TMiniLoadEtlStatusRequest request) {
            return new TMiniLoadEtlStatusResult(new TStatus(TStatusCode.OK), TEtlState.FINISHED);
        }

        @Override
        public TAgentResult delete_etl_files(TDeleteEtlFilesRequest request) {
            return new TAgentResult(new TStatus(TStatusCode.OK));
        }

        @Override
        public TStatus submit_export_task(TExportTaskRequest request) {
            return new TStatus(TStatusCode.OK);
        }

        @Override
        public TExportStatusResult get_export_status(TUniqueId taskId) {
            return new TExportStatusResult(new TStatus(TStatusCode.OK), TExportState.FINISHED);
        }

        @Override
        public TStatus erase_export_task(TUniqueId taskId) {
            return new TStatus(TStatusCode.OK);
        }

        @Override
        public TTabletStatResult get_tablet_stat() {
            TTabletStatResult stats = new TTabletStatResult();
            tabletManager.getTabletStat(stats);
            return stats;
        }

        @Override
        public TStatus submit_routine_load_task(List<TRoutineLoadTask> tasks) {
            return new TStatus(TStatusCode.OK);
        }

        @Override
        public TScanOpenResult open_scanner(TScanOpenParams params) {
            return null;
        }

        @Override
        public TScanBatchResult get_next(TScanNextBatchParams params) {
            return null;
        }

        @Override
        public TScanCloseResult close_scanner(TScanCloseParams params) {
            return null;
        }

    }

    private class PseudoPBackendService implements PBackendServiceAsync {
        private final ExecutorService executor;

        PseudoPBackendService() {
            executor = Executors.newSingleThreadExecutor(new ThreadFactory() {
                @Override
                public Thread newThread(@NotNull Runnable r) {
                    return new Thread(r, "PBackendService-" + be.getId());
                }
            });
            executor.submit(() -> {
                currentBackend.set(PseudoBackend.this);
            });
        }

        @Override
        public PExecPlanFragmentResult execPlanFragment(PExecPlanFragmentRequest request) {
            throw new RuntimeException("not implemented");
        }

        @Override
        public PExecBatchPlanFragmentsResult execBatchPlanFragments(PExecBatchPlanFragmentsRequest request) {
            throw new RuntimeException("not implemented");
        }

        @Override
        public PCancelPlanFragmentResult cancelPlanFragment(PCancelPlanFragmentRequest request) {
            throw new RuntimeException("not implemented");
        }

        @Override
        public PFetchDataResult fetchData(PFetchDataRequest request) {
            throw new RuntimeException("not implemented");
        }

        @Override
        public PTriggerProfileReportResult triggerProfileReport(PTriggerProfileReportRequest request) {
            throw new RuntimeException("not implemented");
        }

        @Override
        public PProxyResult getInfo(PProxyRequest request) {
            return null;
        }

        @Override
        public Future<PExecPlanFragmentResult> execPlanFragment(
                PExecPlanFragmentRequest request, RpcCallback<PExecPlanFragmentResult> callback) {
            TDeserializer deserializer = new TDeserializer(new TBinaryProtocol.Factory());
            final TExecPlanFragmentParams params = new TExecPlanFragmentParams();
            try {
                RpcContext rpcContext = RpcContext.getContext();
                ByteBuf buf = rpcContext.getRequestBinaryAttachment();
                byte[] serialRequest = new byte[buf.readableBytes()];
                buf.readBytes(serialRequest);
                deserializer.deserialize(params, serialRequest);
            } catch (TException e) {
                LOG.warn("error deserialize request", e);
                PExecPlanFragmentResult result = new PExecPlanFragmentResult();
                result.status = statusPB(TStatusCode.INTERNAL_ERROR, e.getMessage());
                return CompletableFuture.completedFuture(result);
            }
            String queryid = DebugUtil.printId(params.params.query_id);
            final QueryProgress progress = queryProgresses.computeIfAbsent(queryid, k -> new QueryProgress(k));
            if (params.fragment.output_sink != null && params.fragment.output_sink.type == TDataSinkType.RESULT_SINK) {
                resultSinkInstanceToQueryId.put(
                        DebugUtil.printId(params.params.fragment_instance_id)
                        , queryid);
            }
            progress.addFragment(1);
            executor.submit(() -> {
                execPlanFragmentWithReport(params);
                progress.completeFragment(1);
            });
            PExecPlanFragmentResult result = new PExecPlanFragmentResult();
            result.status = new StatusPB();
            result.status.statusCode = 0;
            return CompletableFuture.completedFuture(result);
        }

        @Override
        public Future<PExecBatchPlanFragmentsResult> execBatchPlanFragments(
                PExecBatchPlanFragmentsRequest request, RpcCallback<PExecBatchPlanFragmentsResult> callback) {
            TDeserializer deserializer = new TDeserializer(new TBinaryProtocol.Factory());
            final TExecBatchPlanFragmentsParams params = new TExecBatchPlanFragmentsParams();
            try {
                RpcContext rpcContext = RpcContext.getContext();
                ByteBuf buf = rpcContext.getRequestBinaryAttachment();
                byte[] serialRequest = new byte[buf.readableBytes()];
                buf.readBytes(serialRequest);
                deserializer.deserialize(params, serialRequest);
            } catch (TException e) {
                LOG.warn("error deserialize request", e);
                PExecBatchPlanFragmentsResult result = new PExecBatchPlanFragmentsResult();
                result.status.statusCode = TStatusCode.INTERNAL_ERROR.getValue();
                result.status.errorMsgs = Lists.newArrayList(e.getMessage());
                return CompletableFuture.completedFuture(result);
            }
            String queryid = DebugUtil.printId(params.common_param.params.query_id);
            final QueryProgress progress = queryProgresses.computeIfAbsent(queryid, k -> new QueryProgress(k));
            progress.addFragment(params.unique_param_per_instance.size());
            if (params.common_param.fragment.output_sink != null &&
                    params.common_param.fragment.output_sink.type == TDataSinkType.RESULT_SINK) {
                if (params.unique_param_per_instance.size() != 1) {
                    LOG.warn("should only have 1 fragment with RESULT_SINK");
                    PExecBatchPlanFragmentsResult result = new PExecBatchPlanFragmentsResult();
                    result.status.statusCode = TStatusCode.INTERNAL_ERROR.getValue();
                    result.status.errorMsgs = Lists.newArrayList("should only have 1 fragment with RESULT_SINK");
                    return CompletableFuture.completedFuture(result);
                }
                resultSinkInstanceToQueryId.put(
                        DebugUtil.printId(params.unique_param_per_instance.get(0).params.fragment_instance_id)
                        , queryid);
            }
            executor.submit(() -> {
                execBatchPlanFragmentsWithReport(params);
                progress.completeFragment(params.unique_param_per_instance.size());
            });
            PExecBatchPlanFragmentsResult result = new PExecBatchPlanFragmentsResult();
            result.status = new StatusPB();
            result.status.statusCode = 0;
            return CompletableFuture.completedFuture(result);
        }

        @Override
        public Future<PCancelPlanFragmentResult> cancelPlanFragment(
                PCancelPlanFragmentRequest request, RpcCallback<PCancelPlanFragmentResult> callback) {
            return executor.submit(() -> {
                PCancelPlanFragmentResult result = new PCancelPlanFragmentResult();
                StatusPB pStatus = new StatusPB();
                pStatus.statusCode = 0;
                result.status = pStatus;
                return result;
            });
        }

        @Override
        public Future<PFetchDataResult> fetchData(PFetchDataRequest request, RpcCallback<PFetchDataResult> callback) {
            String fid = DebugUtil.printId(request.finstId);
            String queryId = resultSinkInstanceToQueryId.get(fid);
            if (queryId == null) {
                LOG.warn("no queryId found for finstId {}", fid);
                PFetchDataResult result = new PFetchDataResult();
                result.status = statusPB(TStatusCode.INTERNAL_ERROR, "no queryId found for finstId " + fid);
                return CompletableFuture.completedFuture(result);
            }
            final QueryProgress progress = queryProgresses.get(queryId);
            if (progress == null) {
                LOG.warn("no progress found for finstId {} queryId", fid, queryId);
                PFetchDataResult result = new PFetchDataResult();
                result.status = statusPB(TStatusCode.INTERNAL_ERROR,
                        "no progress found for finstId " + request.finstId + " queryId " + queryId);
                return CompletableFuture.completedFuture(result);
            }
            return progress.getFetchDataResult();
        }

        @Override
        public Future<PTriggerProfileReportResult> triggerProfileReport(
                PTriggerProfileReportRequest request, RpcCallback<PTriggerProfileReportResult> callback) {
            return null;
        }

        @Override
        public Future<PProxyResult> getInfo(PProxyRequest request, RpcCallback<PProxyResult> callback) {
            return null;
        }
    }

    static TStatus status(TStatusCode code, String msg) {
        TStatus status = new TStatus();
        status.status_code = code;
        status.error_msgs = Lists.newArrayList(msg);
        return status;
    }

    static StatusPB statusPB(TStatusCode code, String msg) {
        StatusPB status = new StatusPB();
        status.statusCode = code.getValue();
        status.errorMsgs = Lists.newArrayList(msg);
        return status;
    }

    void execPlanFragmentWithReport(TExecPlanFragmentParams params) {
        TReportExecStatusParams report = new TReportExecStatusParams();
        report.setProtocol_version(FrontendServiceVersion.V1);
        report.setQuery_id(params.params.query_id);
        report.setBackend_num(params.backend_num);
        report.setBackend_id(be.getId());
        report.setFragment_instance_id(params.params.fragment_instance_id);
        // TODO: support error injection
        report.setStatus(new TStatus(TStatusCode.OK));
        try {
            StringBuilder sb = new StringBuilder();
            sb.append(String.format("exec_plan_fragment query: %s fragment: %s", DebugUtil.printId(params.params.query_id),
                    DebugUtil.printId(params.params.fragment_instance_id)));
            int numTabletScan = 0;
            for (TPlanNode planNode : params.fragment.plan.nodes) {
                if (planNode.node_type == TPlanNodeType.OLAP_SCAN_NODE) {
                    List<TScanRangeParams> scanRanges = params.params.per_node_scan_ranges.get(planNode.getNode_id());
                    if (scanRanges != null) {
                        numTabletScan += scanRanges.size();
                        runOlapScan(planNode, scanRanges);
                    }
                    Map<Integer, List<TScanRangeParams>> scanRangesPerDriver =
                            params.params.node_to_per_driver_seq_scan_ranges.get(planNode.getNode_id());
                    if (scanRangesPerDriver != null) {
                        scanRanges = scanRangesPerDriver.values().stream().flatMap(List::stream)
                                .collect(Collectors.toList());
                        numTabletScan += scanRanges.size();
                        runOlapScan(planNode, scanRanges);
                        System.out.printf("per_driver_seq_scan_range not empty numTablets: %d\n", numTabletScan);
                    }
                }
            }
            if (numTabletScan > 0) {
                scansByQueryId.computeIfAbsent(DebugUtil.printId(params.params.query_id), k -> new AtomicInteger(0))
                        .addAndGet(numTabletScan);
                sb.append(String.format(" #TabletScan: %d", numTabletScan));
            }
            TDataSink tDataSink = params.fragment.output_sink;
            if (tDataSink != null && tDataSink.type == TDataSinkType.OLAP_TABLE_SINK) {
                runSink(report, tDataSink);
                sb.append(String.format(" sink: %s %s", tDataSink.olap_table_sink.table_id,
                        Objects.toString(tDataSink.olap_table_sink.table_name, "")));
            }
            LOG.info(sb.toString());
        } catch (Throwable e) {
            e.printStackTrace();
            LOG.warn("error execPlanFragmentWithReport", e);
            report.setStatus(status(TStatusCode.INTERNAL_ERROR, e.getMessage()));
        }
        report.setDone(true);
        try {
            TReportExecStatusResult ret = frontendService.reportExecStatus(report);
            if (ret.status.status_code != TStatusCode.OK) {
                LOG.warn("error report exec status " + (ret.status.error_msgs.isEmpty() ? "" : ret.status.error_msgs.get(0)));
            }
        } catch (TException e) {
            LOG.warn("error report exec status", e);
        }
    }

    public static Map<String, AtomicInteger> scansByQueryId = new ConcurrentHashMap<>();

    private void execBatchPlanFragment(TExecPlanFragmentParams commonParams, TExecPlanFragmentParams uniqueParams) {
        final TReportExecStatusParams report = new TReportExecStatusParams();
        report.setProtocol_version(FrontendServiceVersion.V1);
        report.setQuery_id(commonParams.params.query_id);
        report.setBackend_num(uniqueParams.backend_num);
        report.setBackend_id(be.getId());
        report.setFragment_instance_id(uniqueParams.params.fragment_instance_id);
        // TODO: support error injection
        report.setStatus(new TStatus(TStatusCode.OK));
        try {
            StringBuilder sb = new StringBuilder();
            sb.append(String.format("exec_batch_plan_fragment query: %s fragment: %s",
                    DebugUtil.printId(commonParams.params.query_id),
                    DebugUtil.printId(uniqueParams.params.fragment_instance_id)));
            int numTabletScan = 0;
            int allScans = uniqueParams.params.per_node_scan_ranges.values().stream().mapToInt(List::size).sum();
            for (TPlanNode planNode : commonParams.fragment.plan.nodes) {
                if (planNode.node_type == TPlanNodeType.OLAP_SCAN_NODE) {
                    List<TScanRangeParams> scanRanges = uniqueParams.params.per_node_scan_ranges.get(planNode.getNode_id());
                    if (scanRanges != null) {
                        numTabletScan += scanRanges.size();
                        runOlapScan(planNode, scanRanges);
                    }
                    Map<Integer, List<TScanRangeParams>> scanRangesPerDriver =
                            uniqueParams.params.node_to_per_driver_seq_scan_ranges.get(planNode.getNode_id());
                    if (scanRangesPerDriver != null) {
                        scanRanges = scanRangesPerDriver.values().stream().flatMap(List::stream)
                                .collect(Collectors.toList());
                        numTabletScan += scanRanges.size();
                        runOlapScan(planNode, scanRanges);
                        System.out.printf("per_driver_seq_scan_range not empty numTablets: %d\n", numTabletScan);
                    }
                }
            }
            if (allScans != numTabletScan) {
                System.out.printf("not all scanrange used: all:%d used:%d\n", allScans, numTabletScan);
            }
            if (numTabletScan > 0) {
                scansByQueryId.computeIfAbsent(DebugUtil.printId(commonParams.params.query_id), k -> new AtomicInteger(0))
                        .addAndGet(numTabletScan);
                sb.append(String.format(" #TabletScan: %d", numTabletScan));
            }
            TDataSink tDataSink = null;
            if (uniqueParams.fragment.output_sink != null) {
                throw new RuntimeException("not support output sink in uniqueParams");
            } else if (commonParams.fragment.output_sink != null) {
                tDataSink = commonParams.fragment.output_sink;
            }
            if (tDataSink != null) {
                if (tDataSink.type == TDataSinkType.OLAP_TABLE_SINK) {
                    runSink(report, tDataSink);
                    sb.append(String.format(" sink: %s %s", tDataSink.olap_table_sink.table_id,
                            Objects.toString(tDataSink.olap_table_sink.table_name, "")));
                } else if (tDataSink.type == TDataSinkType.RESULT_SINK) {
                    LOG.info("query {} fragment {} has RESULT_SINK", DebugUtil.printId(commonParams.params.query_id),
                            DebugUtil.printId(uniqueParams.params.fragment_instance_id));
                }
            }
            LOG.info(sb.toString());
        } catch (Throwable e) {
            e.printStackTrace();
            LOG.warn("error execBatchPlanFragment", e);
            report.setStatus(status(TStatusCode.INTERNAL_ERROR, e.getMessage()));
        }
        report.setDone(true);
        try {
            TReportExecStatusResult ret = frontendService.reportExecStatus(report);
            if (ret.status.status_code != TStatusCode.OK) {
                LOG.warn("error report exec status " + (ret.status.error_msgs.isEmpty() ? "" : ret.status.error_msgs.get(0)));
            }
        } catch (TException e) {
            LOG.warn("error report exec status", e);
        }
    }

    private void execBatchPlanFragmentsWithReport(TExecBatchPlanFragmentsParams params) {
        for (TExecPlanFragmentParams uniqueParams : params.unique_param_per_instance) {
            execBatchPlanFragment(params.common_param, uniqueParams);
        }
    }

    private void runOlapScan(TPlanNode olapScanNode, List<TScanRangeParams> tScanRangeParams)
            throws Exception {
        for (TScanRangeParams scanRangeParams : tScanRangeParams) {
            long tabletId = scanRangeParams.scan_range.internal_scan_range.tablet_id;
            long version = Long.parseLong(scanRangeParams.scan_range.internal_scan_range.version);
            Tablet tablet = tabletManager.getTablet(tabletId);
            if (tablet == null) {
<<<<<<< HEAD
                report.setStatus(status(TStatusCode.INTERNAL_ERROR,
                        String.format("olapScan(be:%d tablet:%d version:%d) failed: tablet not found ", getId(), tabletId,
                                version)));
                return;
            }
            try {
                tablet.read(version);
            } catch (Exception e) {
                report.setStatus(status(TStatusCode.INTERNAL_ERROR, e.getMessage()));
                return;
=======
                String msg = String.format("olapScan(be:%d tablet:%d version:%d) failed: tablet not found ", getId(), tablet_id,
                        version);
                System.out.println(msg);
                throw new Exception(msg);
>>>>>>> 07a66e8f
            }
            tablet.read(version);
        }
    }

    private void runSink(TReportExecStatusParams report, TDataSink tDataSink) throws Exception {
        if (tDataSink.type != TDataSinkType.OLAP_TABLE_SINK) {
            return;
        }
        cluster.getConfig().injectTableSinkWriteLatency();
        PseudoOlapTableSink sink = new PseudoOlapTableSink(cluster, tDataSink);
        if (!sink.open()) {
            sink.cancel();
            throw new Exception(String.format("open sink failed, backend:%s txn:%d", be.getId(), sink.txnId));
        }
        if (!sink.close()) {
            sink.cancel();
            throw new Exception(
                    String.format("open sink failed, backend:%s txn:%d %s", be.getId(), sink.txnId, sink.getErrorMessage()));
        }
        List<TTabletCommitInfo> commitInfos = sink.getTabletCommitInfos();
        report.setCommitInfos(commitInfos);
        report.setLoad_counters(sink.getLoadCounters());
    }

    class LoadChannel {
        class TabletsChannel {
            long indexId;
            List<PTabletWithPartition> tablets;

            TabletsChannel(long indexId) {
                this.indexId = indexId;
            }

            void open(PTabletWriterOpenRequest request) {
                tablets = request.tablets;
            }

            void cancel() {
            }

            void buildAndCommitRowset(long txnId, Tablet tablet) throws UserException {
                Rowset rowset = new Rowset(txnId, genRowsetId());
                txnManager.commit(txnId, tablet.partitionId, tablet, rowset);
            }

            void close(PTabletWriterAddChunkRequest request, PTabletWriterAddBatchResult result) throws UserException {
                for (PTabletWithPartition tabletWithPartition : tablets) {
                    Tablet tablet = tabletManager.getTablet(tabletWithPartition.tabletId);
                    if (tablet == null) {
                        LOG.warn("tablet not found {}", tabletWithPartition.tabletId);
                        continue;
                    }
                    buildAndCommitRowset(txnId, tablet);
                    PTabletInfo info = new PTabletInfo();
                    info.tabletId = tablet.id;
                    info.schemaHash = tablet.schemaHash;
                    result.tabletVec.add(info);
                }
            }
        }

        PUniqueId id;
        long txnId;
        Map<Long, TabletsChannel> indexToTabletsChannel = new HashMap<>();

        LoadChannel(PUniqueId id) {
            this.id = id;
        }

        void open(PTabletWriterOpenRequest request, PTabletWriterOpenResult result) {
            this.txnId = request.txnId;
            if (indexToTabletsChannel.containsKey(request.indexId)) {
                return;
            }
            TabletsChannel tabletsChannel = indexToTabletsChannel.computeIfAbsent(request.indexId, k -> new TabletsChannel(k));
            tabletsChannel.open(request);
        }

        void cancel() {
            for (TabletsChannel tabletsChannel : indexToTabletsChannel.values()) {
                tabletsChannel.cancel();
            }
        }

        void close(PTabletWriterAddChunkRequest request, PTabletWriterAddBatchResult result) throws UserException {
            TabletsChannel tabletsChannel = indexToTabletsChannel.get(request.indexId);
            if (tabletsChannel == null) {
                result.status.statusCode = TStatusCode.INTERNAL_ERROR.getValue();
                result.status.errorMsgs.add("cannot find the tablets channel associated with the index id");
            } else {
                tabletsChannel.close(request, result);
            }
        }
    }

    Map<String, LoadChannel> loadChannels = new HashMap<>();

    synchronized PTabletWriterOpenResult tabletWriterOpen(PTabletWriterOpenRequest request) {
        PTabletWriterOpenResult result = new PTabletWriterOpenResult();
        result.status = new StatusPB();
        result.status.statusCode = 0;
        result.status.errorMsgs = new ArrayList<>();
        String loadIdString = String.format("%d-%d", request.id.hi, request.id.lo);
        LoadChannel loadChannel = loadChannels.computeIfAbsent(loadIdString, k -> new LoadChannel(request.id));
        loadChannel.open(request, result);
        return result;
    }

    synchronized PTabletWriterCancelResult tabletWriterCancel(PTabletWriterCancelRequest request) {
        PTabletWriterCancelResult result = new PTabletWriterCancelResult();
        String loadIdString = String.format("%d-%d", request.id.hi, request.id.lo);
        LoadChannel loadChannel = loadChannels.get(loadIdString);
        if (loadChannel != null) {
            loadChannel.cancel();
        }
        return result;
    }

    synchronized PTabletWriterAddBatchResult tabletWriterAddChunk(PTabletWriterAddChunkRequest request) {
        PTabletWriterAddBatchResult result = new PTabletWriterAddBatchResult();
        result.status = new StatusPB();
        result.status.statusCode = 0;
        result.status.errorMsgs = new ArrayList<>();
        result.tabletVec = new ArrayList<>();
        if (request.eos) {
            String loadIdString = String.format("%d-%d", request.id.hi, request.id.lo);
            LoadChannel channel = loadChannels.get(loadIdString);
            if (channel != null) {
                if (random.nextFloat() < writeFailureRate) {
                    channel.cancel();
                    loadChannels.remove(loadIdString);
                    result.status.statusCode = TStatusCode.INTERNAL_ERROR.getValue();
                    result.status.errorMsgs.add("inject error writeFailureRate:" + writeFailureRate);
                    LOG.info("inject write failure txn:{} backend:{}", request.txnId, be.getId());
                    return result;
                }
                try {
                    channel.close(request, result);
                } catch (UserException e) {
                    LOG.warn("error close load channel", e);
                    channel.cancel();
                    loadChannels.remove(loadIdString);
                    result.status.statusCode = TStatusCode.INTERNAL_ERROR.getValue();
                    result.status.errorMsgs.add(e.getMessage());
                }
            } else {
                result.status.statusCode = TStatusCode.INTERNAL_ERROR.getValue();
                result.status.errorMsgs.add("no associated load channel");
            }
        }
        return result;
    }
}<|MERGE_RESOLUTION|>--- conflicted
+++ resolved
@@ -1033,23 +1033,10 @@
             long version = Long.parseLong(scanRangeParams.scan_range.internal_scan_range.version);
             Tablet tablet = tabletManager.getTablet(tabletId);
             if (tablet == null) {
-<<<<<<< HEAD
-                report.setStatus(status(TStatusCode.INTERNAL_ERROR,
-                        String.format("olapScan(be:%d tablet:%d version:%d) failed: tablet not found ", getId(), tabletId,
-                                version)));
-                return;
-            }
-            try {
-                tablet.read(version);
-            } catch (Exception e) {
-                report.setStatus(status(TStatusCode.INTERNAL_ERROR, e.getMessage()));
-                return;
-=======
                 String msg = String.format("olapScan(be:%d tablet:%d version:%d) failed: tablet not found ", getId(), tablet_id,
                         version);
                 System.out.println(msg);
                 throw new Exception(msg);
->>>>>>> 07a66e8f
             }
             tablet.read(version);
         }
