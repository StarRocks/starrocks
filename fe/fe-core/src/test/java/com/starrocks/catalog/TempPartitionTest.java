--- conflicted
+++ resolved
@@ -678,8 +678,4 @@
         alterTableWithNewAnalyzer(stmtStr, false);
         checkShowPartitionsResultNum("db2.tb2", false, 3);
     }
-<<<<<<< HEAD
-=======
-
->>>>>>> f92ab493
 }