--- conflicted
+++ resolved
@@ -31,21 +31,13 @@
         partitionProperties.put("replication_num", "1");
         partitionProperties.put("in_memory", "true");
         partitionProperties.put("tablet_type", "memory");
-<<<<<<< HEAD
-        partitionProperties.put("storage_cooldown_time", "2022-07-30 12:12:12");
-=======
         partitionProperties.put("storage_cooldown_time", "2122-07-09 12:12:12");
->>>>>>> c90cbd43
 
         SingleItemListPartitionDesc partitionDesc =
                 new SingleItemListPartitionDesc(ifNotExists, partitionName, values, partitionProperties);
         String sql =
                 "PARTITION p1 VALUES IN " +
-<<<<<<< HEAD
-                        "('tianjin','guangdong') (\"storage_cooldown_time\" = \"2022-07-30 12:12:12\", " +
-=======
                         "('tianjin','guangdong') (\"storage_cooldown_time\" = \"2122-07-09 12:12:12\", " +
->>>>>>> c90cbd43
                         "\"storage_medium\" = \"SSD\", \"replication_num\" = \"1\", " +
                         "\"tablet_type\" = \"memory\", \"in_memory\" = \"true\")";
         Assert.assertEquals(sql, partitionDesc.toSql());
@@ -65,11 +57,7 @@
         partitionProperties.put("replication_num", "1");
         partitionProperties.put("in_memory", "true");
         partitionProperties.put("tablet_type", "memory");
-<<<<<<< HEAD
-        partitionProperties.put("storage_cooldown_time", "2022-07-30 12:12:12");
-=======
         partitionProperties.put("storage_cooldown_time", "2122-07-09 12:12:12");
->>>>>>> c90cbd43
 
         SingleItemListPartitionDesc partitionDesc = new SingleItemListPartitionDesc(ifNotExists, partitionName,
                 values, partitionProperties);
@@ -84,11 +72,7 @@
         DataProperty dataProperty = partitionDesc.getPartitionDataProperty();
         Assert.assertEquals(TStorageMedium.SSD, dataProperty.getStorageMedium());
         DateFormat sf = new SimpleDateFormat("yyyy-MM-dd HH:mm:ss");
-<<<<<<< HEAD
-        long time = sf.parse("2022-07-30 12:12:12").getTime();
-=======
         long time = sf.parse("2122-07-09 12:12:12").getTime();
->>>>>>> c90cbd43
         Assert.assertEquals(time, dataProperty.getCooldownTimeMs());
 
         List<String> valuesFromGet = partitionDesc.getValues();
