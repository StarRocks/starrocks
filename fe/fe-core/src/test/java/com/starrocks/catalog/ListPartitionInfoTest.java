// This file is licensed under the Elastic License 2.0. Copyright 2021-present, StarRocks Limited.

package com.starrocks.catalog;

import com.google.common.collect.Lists;
import com.starrocks.common.AnalysisException;
import com.starrocks.common.DdlException;
import com.starrocks.common.FeMetaVersion;
import com.starrocks.common.NotImplementedException;
import com.starrocks.server.GlobalStateMgr;
import com.starrocks.thrift.TStorageMedium;
import mockit.Expectations;
import mockit.Mocked;
import org.junit.Assert;
import org.junit.Before;
import org.junit.Test;

import java.io.DataInputStream;
import java.io.DataOutputStream;
import java.io.File;
import java.io.FileInputStream;
import java.io.FileOutputStream;
import java.io.IOException;
import java.text.DateFormat;
import java.text.ParseException;
import java.text.SimpleDateFormat;
import java.util.HashMap;
import java.util.List;
import java.util.Map;

public class ListPartitionInfoTest {

    private ListPartitionInfo listPartitionInfo;
    private ListPartitionInfo listPartitionInfoForMulti;

    @Before
    public void setUp() throws DdlException, AnalysisException {
        this.listPartitionInfo = new ListPartitionDescTest().findSingleListPartitionInfo();
        this.listPartitionInfoForMulti = new ListPartitionDescTest().findMultiListPartitionInfo();
    }

    @Test
    public void testWriteOutAndReadIn() throws IOException,
            NotImplementedException, ParseException {
        // Write objects to file
        File file = new File("./test_serial.log");
        if (file.exists()) {
            file.delete();
        }
        file.createNewFile();
        DataOutputStream out = new DataOutputStream(new FileOutputStream(file));
        this.listPartitionInfo.write(out);
        out.flush();
        out.close();

        // Read object from file
        DataInputStream in = new DataInputStream(new FileInputStream(file));
        PartitionInfo partitionInfo = this.listPartitionInfo.read(in);

        // Asset the type
        Assert.assertEquals(partitionInfo.getType(), PartitionType.LIST);

        // Asset the partition p1 properties
        List<Column> columnList = partitionInfo.getPartitionColumns();
        this.assertPartitionProperties((ListPartitionInfo) partitionInfo,
                columnList.get(0), "province", 10001L);

        file.delete();
    }

    private void assertPartitionProperties(ListPartitionInfo partitionInfo, Column column,
                                           String partitionName, long partitionId) throws ParseException {
        Assert.assertEquals(partitionName, column.getName());
        Assert.assertEquals(Type.VARCHAR, column.getType());

        DataProperty dataProperty = partitionInfo.getDataProperty(partitionId);
        Assert.assertEquals(TStorageMedium.SSD, dataProperty.getStorageMedium());
        DateFormat sf = new SimpleDateFormat("yyyy-MM-dd HH:mm:ss");
<<<<<<< HEAD
        long time = sf.parse("2022-07-30 12:12:12").getTime();
=======
        long time = sf.parse("2122-07-09 12:12:12").getTime();
>>>>>>> c90cbd43
        Assert.assertEquals(time, dataProperty.getCooldownTimeMs());

        Assert.assertEquals(1, partitionInfo.getReplicationNum(partitionId));
        Assert.assertEquals(true, partitionInfo.getIsInMemory(partitionId));

        List<String> valuesFromGet = partitionInfo.getIdToValues().get(partitionId);
        List<String> values = this.listPartitionInfo.getIdToValues().get(partitionId);
        Assert.assertEquals(valuesFromGet.size(), values.size());
        for (int i = 0; i < valuesFromGet.size(); i++) {
            Assert.assertEquals(valuesFromGet.get(i), values.get(i));
        }
    }


    @Test
    public void testToSqlForSingle() {
        List<Long> partitionId = Lists.newArrayList(10001L, 10002L);
        String sql = this.listPartitionInfo.toSql(this.findTableForSingleListPartition(), partitionId);
        String target = "PARTITION BY LIST(`province`)(\n" +
                "  PARTITION p1 VALUES IN (\'guangdong\', \'tianjin\'),\n" +
                "  PARTITION p2 VALUES IN (\'shanghai\', \'beijing\')\n" +
                ")";
        Assert.assertEquals(sql, target);
    }

    @Test
    public void testToSqlForMulti() {
        List<Long> partitionId = Lists.newArrayList(10001L, 10002L);
        String sql = this.listPartitionInfoForMulti.toSql(this.findTableForMultiListPartition(), partitionId);
        String target = "PARTITION BY LIST(`dt`,`province`)(\n" +
                "  PARTITION p1 VALUES IN (('2022-04-15', 'guangdong'), ('2022-04-15', 'tianjin')) (\"replication_num\" = \"1\"),\n" +
                "  PARTITION p2 VALUES IN (('2022-04-16', 'shanghai'), ('2022-04-16', 'beijing')) (\"replication_num\" = \"1\")\n" +
                ")";
        Assert.assertEquals(sql, target);
    }

    public OlapTable findTableForSingleListPartition() {
        long id = 1000L;
        String tableName = "testTbl";
        List<Column> baseSchema =
                Lists.newArrayList(new Column("id", Type.BIGINT),
                        new Column("province", Type.BIGINT));

        Map<String, String> properties = new HashMap<>();
        properties.put("replication_num", "1");

        TableProperty tableProperty = new TableProperty(properties);
        OlapTable table = new OlapTable(id, tableName, baseSchema, null,
                this.listPartitionInfo, null);
        table.setTableProperty(tableProperty);

        MaterializedIndex materializedIndex = new MaterializedIndex();
        HashDistributionInfo distributionInfo =
                new HashDistributionInfo(1, Lists.newArrayList(new Column("id", Type.BIGINT)));

        Partition p1 = new Partition(10001L, "p1", materializedIndex, distributionInfo);
        Partition p2 = new Partition(10002L, "p2", materializedIndex, distributionInfo);
        table.addPartition(p1);
        table.addPartition(p2);
        return table;
    }

    public OlapTable findTableForMultiListPartition() {
        long id = 1000L;
        String tableName = "testTbl";
        List<Column> baseSchema =
                Lists.newArrayList(new Column("id", Type.BIGINT), new Column("province", Type.BIGINT),
                        new Column("dt", Type.DATE));

        Map<String, String> properties = new HashMap<>();
        properties.put("replication_num", "2");

        TableProperty tableProperty = new TableProperty(properties);
        OlapTable table = new OlapTable(id, tableName, baseSchema, null,
                this.listPartitionInfoForMulti, null);
        table.setTableProperty(tableProperty);

        MaterializedIndex materializedIndex = new MaterializedIndex();
        HashDistributionInfo distributionInfo =
                new HashDistributionInfo(1, Lists.newArrayList(new Column("id", Type.BIGINT)));

        Partition p1 = new Partition(10001L, "p1", materializedIndex, distributionInfo);
        Partition p2 = new Partition(10002L, "p2", materializedIndex, distributionInfo);
        table.addPartition(p1);
        table.addPartition(p2);
        return table;
    }

}<|MERGE_RESOLUTION|>--- conflicted
+++ resolved
@@ -76,11 +76,7 @@
         DataProperty dataProperty = partitionInfo.getDataProperty(partitionId);
         Assert.assertEquals(TStorageMedium.SSD, dataProperty.getStorageMedium());
         DateFormat sf = new SimpleDateFormat("yyyy-MM-dd HH:mm:ss");
-<<<<<<< HEAD
-        long time = sf.parse("2022-07-30 12:12:12").getTime();
-=======
         long time = sf.parse("2122-07-09 12:12:12").getTime();
->>>>>>> c90cbd43
         Assert.assertEquals(time, dataProperty.getCooldownTimeMs());
 
         Assert.assertEquals(1, partitionInfo.getReplicationNum(partitionId));
