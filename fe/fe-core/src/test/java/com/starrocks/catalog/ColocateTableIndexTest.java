--- conflicted
+++ resolved
@@ -9,13 +9,10 @@
 import com.starrocks.qe.ConnectContext;
 import com.starrocks.server.GlobalStateMgr;
 import com.starrocks.utframe.UtFrameUtils;
-<<<<<<< HEAD
 import org.apache.commons.collections.map.HashedMap;
 import org.apache.commons.lang3.StringUtils;
-=======
 import mockit.Expectations;
 import mockit.Mocked;
->>>>>>> c4ffab4d
 import org.apache.logging.log4j.LogManager;
 import org.apache.logging.log4j.Logger;
 import org.junit.Assert;
@@ -149,7 +146,6 @@
         Assert.assertEquals(String.format("%d*, %d*", table1_1.getId(), table1_2.getId()), map.get("group1").get(2));
         Assert.assertEquals(String.format("%d*", table2_1.getId()), map.get("group2").get(2));
         LOG.info("after drop db2: {}", infos);
-<<<<<<< HEAD
 
         // create & drop db2 again
         createDbStmtStr = "create database db2;";
@@ -174,8 +170,6 @@
         Assert.assertEquals(String.format("%d*, %d*", table1_1.getId(), table1_2.getId()), map.get("group1").get(2));
         Assert.assertEquals(String.format("%d*", table2_1.getId()), map.get("group2").get(2));
         Assert.assertEquals(String.format("%d*", table2_3.getId()), map.get("group3").get(2));
-      }
-=======
     }
 
     @Test
@@ -183,7 +177,6 @@
         UtFrameUtils.createMinStarRocksCluster();
         ColocateTableIndex colocateTableIndex = GlobalStateMgr.getCurrentColocateIndex();
         ConnectContext connectContext = UtFrameUtils.createDefaultCtx();
-        int n = colocateTableIndex.getAllGroupIds().size();
 
         // create goodDb
         CreateDbStmt createDbStmt = (CreateDbStmt) UtFrameUtils.parseStmtWithNewParser("create database goodDb;", connectContext);
@@ -200,26 +193,31 @@
         GlobalStateMgr.getCurrentState().createTable(createTableStmt);
         OlapTable table = (OlapTable)goodDb.getTable("goodTable");
         ColocateTableIndex.GroupId goodGroup = GlobalStateMgr.getCurrentColocateIndex().getGroup(table.getId());
-        Assert.assertEquals(n + 1, colocateTableIndex.getAllGroupIds().size());
+
 
         // create a bad db
-        long badDbId = 100;
-        table.id = 101;
+        long badDbId = 4000;
+        table.id = 4001;
         table.name = "goodTableOfBadDb";
         colocateTableIndex.addTableToGroup(
-                badDbId, table, "badGroupOfBadDb", new ColocateTableIndex.GroupId(badDbId, 102));
+                badDbId, table, "badGroupOfBadDb", new ColocateTableIndex.GroupId(badDbId, 4002));
         // create a bad table in good db
-        table.id = 200;
+        table.id = 4003;
         table.name = "badTable";
         colocateTableIndex.addTableToGroup(
-                goodDb.getId(), table, "badGroupOfBadTable", new ColocateTableIndex.GroupId(goodDb.getId(), 201));
-
-        Assert.assertEquals(n + 3, colocateTableIndex.getAllGroupIds().size());
+                goodDb.getId(), table, "badGroupOfBadTable", new ColocateTableIndex.GroupId(goodDb.getId(), 4004));
+
+        Map<String, List<String>> map = groupByName(GlobalStateMgr.getCurrentColocateIndex().getInfos());
+        Assert.assertTrue(map.containsKey("goodGroup"));
+        Assert.assertTrue(map.containsKey("badGroupOfBadDb"));
+        Assert.assertTrue(map.containsKey("badGroupOfBadTable"));
 
         colocateTableIndex.cleanupInvalidDbOrTable(GlobalStateMgr.getCurrentState());
-
-        Assert.assertEquals(n + 1, colocateTableIndex.getAllGroupIds().size());
+        map = groupByName(GlobalStateMgr.getCurrentColocateIndex().getInfos());
+
+        Assert.assertTrue(map.containsKey("goodGroup"));
+        Assert.assertFalse(map.containsKey("badGroupOfBadDb"));
+        Assert.assertFalse(map.containsKey("badGroupOfBadTable"));
     }
 
->>>>>>> c4ffab4d
 }