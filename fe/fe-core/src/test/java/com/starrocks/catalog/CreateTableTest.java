--- conflicted
+++ resolved
@@ -318,15 +318,10 @@
         Assert.assertTrue(table == null);
     }
 
-    /*
-    @Test
-<<<<<<< HEAD
-    public void testCreateOlapTableWithStarOSTablet() throws DdlException {
-         Config.use_staros = true;
-=======
+    
+    @Test
     public void testCreateOlapTableWithLakeTablet() throws DdlException {
         Config.use_staros = true;
->>>>>>> 16f9101c
 
         // normal
         ExceptionChecker.expectThrowsNoException(() -> createTable(
@@ -359,7 +354,7 @@
 
         Config.use_staros = false;
     }
-    */
+    
     @Test
     public void testCreateTableWithoutDistribution() {
         ConnectContext.get().getSessionVariable().setAllowDefaultPartition(true);
