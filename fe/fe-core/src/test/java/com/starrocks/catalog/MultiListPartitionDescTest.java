// This file is licensed under the Elastic License 2.0. Copyright 2021-present, StarRocks Limited.

package com.starrocks.catalog;

import com.google.common.collect.Lists;
import com.starrocks.analysis.ColumnDef;
import com.starrocks.analysis.MultiItemListPartitionDesc;
import com.starrocks.analysis.TypeDef;
import com.starrocks.common.AnalysisException;
import com.starrocks.thrift.TStorageMedium;
import com.starrocks.thrift.TTabletType;
import org.junit.Assert;
import org.junit.Test;

import java.text.DateFormat;
import java.text.ParseException;
import java.text.SimpleDateFormat;
import java.util.HashMap;
import java.util.List;
import java.util.Map;

public class MultiListPartitionDescTest {

    @Test
    public void testToSQL() {
        String partitionName = "p1";
        List<List<String>> multiValues = Lists.newArrayList(Lists.newArrayList("2022-04-15", "guangdong")
                , Lists.newArrayList("2022-04-15", "tianjin"));
        boolean ifNotExists = false;
        Map<String, String> partitionProperties = new HashMap<>();
        partitionProperties.put("storage_medium", "SSD");
        partitionProperties.put("replication_num", "1");
        partitionProperties.put("in_memory", "true");
        partitionProperties.put("tablet_type", "memory");
<<<<<<< HEAD
        partitionProperties.put("storage_cooldown_time", "2022-07-30 12:12:12");
=======
        partitionProperties.put("storage_cooldown_time", "2122-07-09 12:12:12");
>>>>>>> c90cbd43

        MultiItemListPartitionDesc partitionDesc =
                new MultiItemListPartitionDesc(ifNotExists, partitionName, multiValues, partitionProperties);
        String sql = "PARTITION p1 VALUES IN (('2022-04-15','guangdong'),('2022-04-15','tianjin'))" +
<<<<<<< HEAD
                " (\"storage_cooldown_time\" = \"2022-07-30 12:12:12\", \"storage_medium\" = \"SSD\", " +
=======
                " (\"storage_cooldown_time\" = \"2122-07-09 12:12:12\", \"storage_medium\" = \"SSD\", " +
>>>>>>> c90cbd43
                "\"replication_num\" = \"1\", \"tablet_type\" = \"memory\", \"in_memory\" = \"true\")";
        Assert.assertEquals(sql, partitionDesc.toSql());
    }

    @Test
    public void testGetMethods() throws ParseException, AnalysisException {
        ColumnDef province = new ColumnDef("province", TypeDef.createVarchar(64));
        province.setAggregateType(AggregateType.NONE);
        ColumnDef dt = new ColumnDef("dt", TypeDef.create(PrimitiveType.DATE));
        dt.setAggregateType(AggregateType.NONE);
        List<ColumnDef> columnDefLists = Lists.newArrayList(dt, province);

        String partitionName = "p1";
        List<List<String>> multiValues = Lists.newArrayList(Lists.newArrayList("2022-04-15", "guangdong")
                , Lists.newArrayList("2022-04-15", "tianjin"));
        boolean ifNotExists = false;
        Map<String, String> partitionProperties = new HashMap<>();
        partitionProperties.put("storage_medium", "SSD");
        partitionProperties.put("replication_num", "1");
        partitionProperties.put("in_memory", "true");
        partitionProperties.put("tablet_type", "memory");
<<<<<<< HEAD
        partitionProperties.put("storage_cooldown_time", "2022-07-30 12:12:12");
=======
        partitionProperties.put("storage_cooldown_time", "2122-07-09 12:12:12");
>>>>>>> c90cbd43

        MultiItemListPartitionDesc partitionDesc = new MultiItemListPartitionDesc(ifNotExists, partitionName,
                multiValues, partitionProperties);
        partitionDesc.analyze(columnDefLists, null);

        Assert.assertEquals(partitionName, partitionDesc.getPartitionName());
        Assert.assertEquals(PartitionType.LIST, partitionDesc.getType());
        Assert.assertEquals(1, partitionDesc.getReplicationNum());
        Assert.assertEquals(TTabletType.TABLET_TYPE_MEMORY, partitionDesc.getTabletType());
        Assert.assertEquals(true, partitionDesc.isInMemory());

        DataProperty dataProperty = partitionDesc.getPartitionDataProperty();
        Assert.assertEquals(TStorageMedium.SSD, dataProperty.getStorageMedium());
        DateFormat sf = new SimpleDateFormat("yyyy-MM-dd HH:mm:ss");
<<<<<<< HEAD
        long time = sf.parse("2022-07-30 12:12:12").getTime();
=======
        long time = sf.parse("2122-07-09 12:12:12").getTime();
>>>>>>> c90cbd43
        Assert.assertEquals(time, dataProperty.getCooldownTimeMs());

        List<List<String>> multiValuesFromGet = partitionDesc.getMultiValues();
        Assert.assertEquals(multiValuesFromGet.size(), multiValues.size());
        for (int i = 0; i < multiValuesFromGet.size(); i++) {
            List<String> valuesFromGet = multiValuesFromGet.get(i);
            List<String> values = multiValues.get(i);
            Assert.assertEquals(valuesFromGet.size(), values.size());
            for (int j = 0; j < valuesFromGet.size(); j++) {
                Assert.assertEquals(valuesFromGet.get(j), values.get(j));
            }
        }
    }

}<|MERGE_RESOLUTION|>--- conflicted
+++ resolved
@@ -32,20 +32,12 @@
         partitionProperties.put("replication_num", "1");
         partitionProperties.put("in_memory", "true");
         partitionProperties.put("tablet_type", "memory");
-<<<<<<< HEAD
-        partitionProperties.put("storage_cooldown_time", "2022-07-30 12:12:12");
-=======
         partitionProperties.put("storage_cooldown_time", "2122-07-09 12:12:12");
->>>>>>> c90cbd43
 
         MultiItemListPartitionDesc partitionDesc =
                 new MultiItemListPartitionDesc(ifNotExists, partitionName, multiValues, partitionProperties);
         String sql = "PARTITION p1 VALUES IN (('2022-04-15','guangdong'),('2022-04-15','tianjin'))" +
-<<<<<<< HEAD
-                " (\"storage_cooldown_time\" = \"2022-07-30 12:12:12\", \"storage_medium\" = \"SSD\", " +
-=======
                 " (\"storage_cooldown_time\" = \"2122-07-09 12:12:12\", \"storage_medium\" = \"SSD\", " +
->>>>>>> c90cbd43
                 "\"replication_num\" = \"1\", \"tablet_type\" = \"memory\", \"in_memory\" = \"true\")";
         Assert.assertEquals(sql, partitionDesc.toSql());
     }
@@ -67,11 +59,7 @@
         partitionProperties.put("replication_num", "1");
         partitionProperties.put("in_memory", "true");
         partitionProperties.put("tablet_type", "memory");
-<<<<<<< HEAD
-        partitionProperties.put("storage_cooldown_time", "2022-07-30 12:12:12");
-=======
         partitionProperties.put("storage_cooldown_time", "2122-07-09 12:12:12");
->>>>>>> c90cbd43
 
         MultiItemListPartitionDesc partitionDesc = new MultiItemListPartitionDesc(ifNotExists, partitionName,
                 multiValues, partitionProperties);
@@ -86,11 +74,7 @@
         DataProperty dataProperty = partitionDesc.getPartitionDataProperty();
         Assert.assertEquals(TStorageMedium.SSD, dataProperty.getStorageMedium());
         DateFormat sf = new SimpleDateFormat("yyyy-MM-dd HH:mm:ss");
-<<<<<<< HEAD
-        long time = sf.parse("2022-07-30 12:12:12").getTime();
-=======
         long time = sf.parse("2122-07-09 12:12:12").getTime();
->>>>>>> c90cbd43
         Assert.assertEquals(time, dataProperty.getCooldownTimeMs());
 
         List<List<String>> multiValuesFromGet = partitionDesc.getMultiValues();
