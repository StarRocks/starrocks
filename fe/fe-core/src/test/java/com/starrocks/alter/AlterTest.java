--- conflicted
+++ resolved
@@ -376,13 +376,8 @@
                 "alter table test.tbl1 add partition p3 values less than('2020-04-01'), add partition p4 values less than('2020-05-01')";
         alterTableWithNewParser(stmt, true);
 
-<<<<<<< HEAD
-        //todo enable after add new Analyzer for drop partition
-//        stmt = "alter table test.tbl1 add partition p3 values less than('2020-04-01'), drop partition p4";
-=======
         stmt = "alter table test.tbl1 add partition p3 values less than('2020-04-01'), drop partition p4";
->>>>>>> 3212a0e0
-//        alterTable(stmt, true);
+        alterTableWithNewParser(stmt, true);
 
         stmt = "alter table test.tbl1 drop partition p3, drop partition p4";
         alterTableWithNewParser(stmt, true);
