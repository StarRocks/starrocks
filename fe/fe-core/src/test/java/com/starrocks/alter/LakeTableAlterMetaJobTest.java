// Copyright 2021-present StarRocks, Inc. All rights reserved.
//
// Licensed under the Apache License, Version 2.0 (the "License");
// you may not use this file except in compliance with the License.
// You may obtain a copy of the License at
//
//     https://www.apache.org/licenses/LICENSE-2.0
//
// Unless required by applicable law or agreed to in writing, software
// distributed under the License is distributed on an "AS IS" BASIS,
// WITHOUT WARRANTIES OR CONDITIONS OF ANY KIND, either express or implied.
// See the License for the specific language governing permissions and
// limitations under the License.

package com.starrocks.alter;

import com.google.common.collect.ImmutableMap;
import com.google.common.collect.Table;
import com.starrocks.catalog.Database;
import com.starrocks.catalog.MaterializedIndex;
import com.starrocks.catalog.Partition;
import com.starrocks.common.DdlException;
import com.starrocks.common.MetaNotFoundException;
import com.starrocks.common.util.PropertyAnalyzer;
import com.starrocks.common.util.concurrent.MarkedCountDownLatch;
import com.starrocks.lake.LakeTable;
import com.starrocks.lake.LakeTablet;
import com.starrocks.lake.Utils;
import com.starrocks.qe.ConnectContext;
import com.starrocks.server.GlobalStateMgr;
import com.starrocks.server.RunMode;
import com.starrocks.server.WarehouseManager;
import com.starrocks.sql.ast.AlterClause;
import com.starrocks.sql.ast.CreateDbStmt;
import com.starrocks.sql.ast.CreateTableStmt;
import com.starrocks.sql.ast.ModifyTablePropertiesClause;
import com.starrocks.system.ComputeNode;
import com.starrocks.task.TabletMetadataUpdateAgentTask;
import com.starrocks.task.TabletMetadataUpdateAgentTaskFactory;
import com.starrocks.thrift.TTabletMetaType;
import com.starrocks.thrift.TTabletType;
import com.starrocks.thrift.TUpdateTabletMetaInfoReq;
<<<<<<< HEAD
import com.starrocks.warehouse.DefaultWarehouse;
import com.starrocks.warehouse.Warehouse;
=======
import com.starrocks.utframe.UtFrameUtils;
>>>>>>> 8fba78ac
import mockit.Mock;
import mockit.MockUp;
import org.junit.After;
import org.junit.Assert;
import org.junit.Before;
import org.junit.BeforeClass;
import org.junit.Test;
import org.junit.jupiter.api.Assertions;

import java.util.Collections;
import java.util.HashMap;
import java.util.HashSet;
import java.util.List;
import java.util.Map;
import java.util.Set;

public class LakeTableAlterMetaJobTest {
    private static final String DB_NAME = "test";
    private static Database db;
    private static ConnectContext connectContext;
    private LakeTable table;
    private LakeTableAlterMetaJob job;

    public LakeTableAlterMetaJobTest() {
    }

<<<<<<< HEAD
    @Before
    public void before() throws Exception {
        FeConstants.runningUnitTest = true;
        new MockUp<StarOSAgent>() {
            @Mock
            public List<Long> createShards(int shardCount, FilePathInfo path, FileCacheInfo cache, long groupId,
                                           List<Long> matchShardIds, Map<String, String> properties)
                    throws DdlException {
                for (int i = 0; i < shardCount; i++) {
                    shadowTabletIds.add(GlobalStateMgr.getCurrentState().getNextId());
                }
                return shadowTabletIds;
            }
        };

        new MockUp<EditLog>() {
            @Mock
            public void logSaveNextId(long nextId) {

            }

            @Mock
            public void logAlterJob(AlterJobV2 alterJob) {

            }

            @Mock
            public void logSaveTransactionId(long transactionId) {

            }

            @Mock
            public void logModifyEnablePersistentIndex(ModifyTablePropertyOperationLog info) {

            }
        };

        new MockUp<WarehouseManager>() {
            @Mock
            public Warehouse getWarehouse(long warehouseId) {
                return new DefaultWarehouse(WarehouseManager.DEFAULT_WAREHOUSE_ID,
                        WarehouseManager.DEFAULT_WAREHOUSE_NAME);
            }

            @Mock
            public Long getComputeNodeId(Long warehouseId, LakeTablet tablet) {
                return 1L;
            }

            @Mock
            public ComputeNode getComputeNodeAssignedToTablet(String warehouseName, LakeTablet tablet) {
                return new ComputeNode(1L, "127.0.0.1", 9030);
            }

            @Mock
            public ComputeNode getComputeNodeAssignedToTablet(Long warehouseId, LakeTablet tablet) {
                return new ComputeNode(1L, "127.0.0.1", 9030);
            }

            @Mock
            public ImmutableMap<Long, ComputeNode> getComputeNodesFromWarehouse(long warehouseId) {
                return ImmutableMap.of(1L, new ComputeNode(1L, "127.0.0.1", 9030));
            }
        };

        GlobalStateMgr.getCurrentState().setEditLog(new EditLog(new ArrayBlockingQueue<>(100)));
        final long dbId = GlobalStateMgr.getCurrentState().getNextId();
        final long partitionId = GlobalStateMgr.getCurrentState().getNextId();
        final long tableId = GlobalStateMgr.getCurrentState().getNextId();
        final long indexId = GlobalStateMgr.getCurrentState().getNextId();

        GlobalStateMgr.getCurrentState().setStarOSAgent(new StarOSAgent());

        KeysType keysType = KeysType.DUP_KEYS;
        db = new Database(dbId, "db0");

        Database oldDb = GlobalStateMgr.getCurrentState().getLocalMetastore().getIdToDb().putIfAbsent(db.getId(), db);
        Assert.assertNull(oldDb);

        Column c0 = new Column("c0", Type.INT, true, AggregateType.NONE, false, null, null);
        DistributionInfo dist = new HashDistributionInfo(NUM_BUCKETS, Collections.singletonList(c0));
        PartitionInfo partitionInfo = new RangePartitionInfo(Collections.singletonList(c0));
        partitionInfo.setDataProperty(partitionId, DataProperty.DEFAULT_DATA_PROPERTY);

        table = new LakeTable(tableId, "t0", Collections.singletonList(c0), keysType, partitionInfo, dist);
        MaterializedIndex index = new MaterializedIndex(indexId, MaterializedIndex.IndexState.NORMAL);
        Partition partition = new Partition(partitionId, "t0", index, dist);
        TStorageMedium storage = TStorageMedium.HDD;
        TabletMeta tabletMeta =
                new TabletMeta(db.getId(), table.getId(), partition.getId(), index.getId(), 0, storage, true);
        for (int i = 0; i < NUM_BUCKETS; i++) {
            Tablet tablet = new LakeTablet(GlobalStateMgr.getCurrentState().getNextId());
            index.addTablet(tablet, tabletMeta);
        }
        table.addPartition(partition);

        table.setIndexMeta(index.getId(), "t0", Collections.singletonList(c0), 0, 0, (short) 1, TStorageType.COLUMN,
                keysType);
        table.setBaseIndexId(index.getId());

        FilePathInfo.Builder builder = FilePathInfo.newBuilder();
        FileStoreInfo.Builder fsBuilder = builder.getFsInfoBuilder();

        S3FileStoreInfo.Builder s3FsBuilder = fsBuilder.getS3FsInfoBuilder();
        s3FsBuilder.setBucket("test-bucket");
        s3FsBuilder.setRegion("test-region");
        S3FileStoreInfo s3FsInfo = s3FsBuilder.build();

        fsBuilder.setFsType(FileStoreType.S3);
        fsBuilder.setFsKey("test-bucket");
        fsBuilder.setS3FsInfo(s3FsInfo);
        FileStoreInfo fsInfo = fsBuilder.build();

        builder.setFsInfo(fsInfo);
        builder.setFullPath("s3://test-bucket/object-1");
        FilePathInfo pathInfo = builder.build();

        table.setStorageInfo(pathInfo, new DataCacheInfo(false, false));
        DataCacheInfo dataCacheInfo = new DataCacheInfo(false, false);
        partitionInfo.setDataCacheInfo(partitionId, dataCacheInfo);

        db.registerTableUnlocked(table);

        Map<String, String> properties = new HashMap<>();
        properties.put(PropertyAnalyzer.PROPERTIES_ENABLE_PERSISTENT_INDEX, "true");
        ModifyTablePropertiesClause modify = new ModifyTablePropertiesClause(properties);
        SchemaChangeHandler schemaChangeHandler = new SchemaChangeHandler();
=======
    @BeforeClass
    public static void beforeClass() throws Exception {
        UtFrameUtils.createMinStarRocksCluster(RunMode.SHARED_DATA);
        connectContext = UtFrameUtils.createDefaultCtx();
    }
>>>>>>> 8fba78ac

    @Before
    public void setUp() throws Exception {
        String createDbStmtStr = "create database " + DB_NAME;
        CreateDbStmt createDbStmt = (CreateDbStmt) UtFrameUtils.parseStmtWithNewParser(createDbStmtStr, connectContext);
        GlobalStateMgr.getCurrentState().getMetadata().createDb(createDbStmt.getFullDbName());
        connectContext.setDatabase(DB_NAME);
        db = GlobalStateMgr.getCurrentState().getLocalMetastore().getDb(DB_NAME);

        table = createTable(connectContext,
                "CREATE TABLE t0(c0 INT) PRIMARY KEY(c0) DISTRIBUTED BY HASH(c0) BUCKETS 1 " +
                        "PROPERTIES('enable_persistent_index'='false')");
        Assert.assertFalse(table.enablePersistentIndex());
        job = new LakeTableAlterMetaJob(GlobalStateMgr.getCurrentState().getNextId(), db.getId(), table.getId(),
                table.getName(), 60 * 1000, TTabletMetaType.ENABLE_PERSISTENT_INDEX, true);
    }

    @After
    public void tearDown() throws DdlException, MetaNotFoundException {
        db.dropTable(table.getName());
        try {
            GlobalStateMgr.getCurrentState().getMetadata().dropDb(DB_NAME, true);
        } catch (MetaNotFoundException ignored) {
        }
    }

    private static LakeTable createTable(ConnectContext connectContext, String sql) throws Exception {
        CreateTableStmt createTableStmt = (CreateTableStmt) UtFrameUtils.parseStmtWithNewParser(sql, connectContext);
        GlobalStateMgr.getCurrentState().getLocalMetastore().createTable(createTableStmt);
        Database db = GlobalStateMgr.getCurrentState().getDb(createTableStmt.getDbName());
        return (LakeTable) db.getTable(createTableStmt.getTableName());
    }

    @Test
<<<<<<< HEAD
    public void testRunPendingJob() throws AlterCancelException {
        Assert.assertEquals(alterMetaJob.jobState, AlterJobV2.JobState.PENDING);
        alterMetaJob.runPendingJob();
        Assert.assertEquals(alterMetaJob.jobState, AlterJobV2.JobState.RUNNING);
        Assert.assertNotEquals(alterMetaJob.getTransactionId().get().longValue(), -1L);
=======
    public void testJobState() throws Exception {
        Assert.assertEquals(AlterJobV2.JobState.PENDING, job.getJobState());
        job.runPendingJob();
        Assert.assertEquals(AlterJobV2.JobState.RUNNING, job.getJobState());
        Assert.assertNotEquals(-1L, job.getTransactionId().orElse(-1L).longValue());
        job.runRunningJob();
        Assert.assertEquals(AlterJobV2.JobState.FINISHED_REWRITING, job.getJobState());
        job.runFinishedRewritingJob();
        Assert.assertEquals(AlterJobV2.JobState.FINISHED, job.getJobState());
>>>>>>> 8fba78ac

        Assert.assertTrue(table.enablePersistentIndex());
    }

    @Test
    public void testUpdatePartitonMetaFailed() {
        new MockUp<Utils>() {
            @Mock
            public Long chooseNodeId(LakeTablet tablet) {
                return null;
            }
        };
        Assert.assertEquals(AlterJobV2.JobState.PENDING, job.getJobState());
        job.run();
        Assert.assertEquals(AlterJobV2.JobState.CANCELLED, job.getJobState());
        System.err.println(job.errMsg);
        Assert.assertTrue(job.errMsg.contains("no alive node"));
    }

    @Test
    public void testCancelPendingJob() {
        job.cancel("cancel test");
        Assert.assertEquals(AlterJobV2.JobState.CANCELLED, job.getJobState());
    }

    @Test
    public void testDropTable01() {
        db.dropTable(table.getId());
        job.run();
        Assert.assertEquals(AlterJobV2.JobState.CANCELLED, job.getJobState());
    }

    @Test
    public void testDropDb01() throws DdlException, MetaNotFoundException {
        GlobalStateMgr.getCurrentState().getLocalMetastore().dropDb(db.getFullName(), true);
        job.run();
        Assert.assertEquals(AlterJobV2.JobState.CANCELLED, job.getJobState());
    }

    @Test
    public void testDropTable02() throws AlterCancelException {
        job.runPendingJob();
        Assert.assertEquals(AlterJobV2.JobState.RUNNING, job.getJobState());

<<<<<<< HEAD
            @Mock
            public void publishVersion(@NotNull List<Tablet> tablets, long txnId, long baseVersion, long newVersion,
                                       long commitTime, long warehouseId) throws
                    RpcException {
            }
        };
=======
        db.dropTable(table.getId());
        job.run();
        Assert.assertEquals(AlterJobV2.JobState.CANCELLED, job.getJobState());
    }
>>>>>>> 8fba78ac

    @Test
    public void testDropDb02() throws DdlException, MetaNotFoundException {
        job.runPendingJob();
        Assert.assertEquals(AlterJobV2.JobState.RUNNING, job.getJobState());

        GlobalStateMgr.getCurrentState().getLocalMetastore().dropDb(db.getFullName(), true);
        job.run();
        Assert.assertEquals(AlterJobV2.JobState.CANCELLED, job.getJobState());
    }

    @Test
    public void testDropTable03() throws AlterCancelException {
        job.runPendingJob();
        Assert.assertEquals(AlterJobV2.JobState.RUNNING, job.getJobState());

        job.runRunningJob();
        Assert.assertEquals(AlterJobV2.JobState.FINISHED_REWRITING, job.getJobState());

        db.dropTable(table.getId());
        job.run();
        Assert.assertEquals(AlterJobV2.JobState.CANCELLED, job.getJobState());
    }

    @Test
    public void testDropDb03() throws DdlException, MetaNotFoundException {
        job.runPendingJob();
        Assert.assertEquals(AlterJobV2.JobState.RUNNING, job.getJobState());

<<<<<<< HEAD
            @Mock
            public void publishVersion(@NotNull List<Tablet> tablets, long txnId, long baseVersion, long newVersion,
                                       long commitTime, long warehouseId) throws
                    RpcException {
            }
        };
=======
        job.runRunningJob();
        Assert.assertEquals(AlterJobV2.JobState.FINISHED_REWRITING, job.getJobState());
>>>>>>> 8fba78ac

        GlobalStateMgr.getCurrentState().getLocalMetastore().dropDb(db.getFullName(), true);
        job.run();
        Assert.assertEquals(AlterJobV2.JobState.CANCELLED, job.getJobState());
    }

    @Test
    public void testReplay() {
        job.run();
        Assert.assertEquals(AlterJobV2.JobState.FINISHED, job.getJobState());

        LakeTableAlterMetaJob replayAlterMetaJob = new LakeTableAlterMetaJob(job.jobId,
                job.dbId, job.tableId, job.tableName,
                job.timeoutMs, TTabletMetaType.ENABLE_PERSISTENT_INDEX, true);

        Table<Long, Long, MaterializedIndex> partitionIndexMap = job.getPartitionIndexMap();
        Map<Long, Long> commitVersionMap = job.getCommitVersionMap();

        // for replay will check partition.getVisibleVersion()
        // here we reduce the visibleVersion for test
        for (long partitionId : partitionIndexMap.rowKeySet()) {
            Partition partition = table.getPartition(partitionId);
            long commitVersion = commitVersionMap.get(partitionId);
            Assert.assertEquals(partition.getVisibleVersion(), commitVersion);
            partition.updateVisibleVersion(commitVersion - 1);
        }

        replayAlterMetaJob.replay(job);

        Assert.assertEquals(AlterJobV2.JobState.FINISHED, replayAlterMetaJob.getJobState());
        Assert.assertEquals(job.getFinishedTimeMs(), replayAlterMetaJob.getFinishedTimeMs());
        Assert.assertEquals(job.getTransactionId(), replayAlterMetaJob.getTransactionId());
        Assert.assertEquals(job.getJobId(), replayAlterMetaJob.getJobId());
        Assert.assertEquals(job.getTableId(), replayAlterMetaJob.getTableId());
        Assert.assertEquals(job.getDbId(), replayAlterMetaJob.getDbId());
        Assert.assertEquals(job.getCommitVersionMap(), replayAlterMetaJob.getCommitVersionMap());
        Assert.assertEquals(job.getPartitionIndexMap(), replayAlterMetaJob.getPartitionIndexMap());

        for (long partitionId : partitionIndexMap.rowKeySet()) {
            Partition partition = table.getPartition(partitionId);
            long commitVersion = commitVersionMap.get(partitionId);
            Assert.assertEquals(partition.getVisibleVersion(), commitVersion);
        }
    }

    @Test
    public void testUpdateTabletMetaInfoTaskToThrift() throws AlterCancelException {
        long backend = 1L;
        long txnId = 1L;
        Set<Long> tabletSet = new HashSet<>();
        tabletSet.add(1L);
        MarkedCountDownLatch<Long, Set<Long>> latch = new MarkedCountDownLatch<>(1);
        TabletMetadataUpdateAgentTask task = TabletMetadataUpdateAgentTaskFactory.createEnablePersistentIndexUpdateTask(
                backend, tabletSet, true);
        task.setLatch(latch);
        task.setTxnId(txnId);
        TUpdateTabletMetaInfoReq result = task.toThrift();
        Assert.assertEquals(result.txn_id, txnId);
        Assert.assertEquals(result.tablet_type, TTabletType.TABLET_TYPE_LAKE);
    }

    @Test
    public void testSetPropertyNotSupport() {
        Map<String, String> properties = new HashMap<>();
        properties.put(PropertyAnalyzer.PROPERTIES_WRITE_QUORUM, "all");
        ModifyTablePropertiesClause modify = new ModifyTablePropertiesClause(properties);
        List<AlterClause> alterList = Collections.singletonList(modify);
        SchemaChangeHandler schemaChangeHandler = new SchemaChangeHandler();
        Assertions.assertThrows(DdlException.class,
                () -> schemaChangeHandler.createAlterMetaJob(alterList, db, table));
    }
}<|MERGE_RESOLUTION|>--- conflicted
+++ resolved
@@ -14,7 +14,6 @@
 
 package com.starrocks.alter;
 
-import com.google.common.collect.ImmutableMap;
 import com.google.common.collect.Table;
 import com.starrocks.catalog.Database;
 import com.starrocks.catalog.MaterializedIndex;
@@ -25,7 +24,6 @@
 import com.starrocks.common.util.concurrent.MarkedCountDownLatch;
 import com.starrocks.lake.LakeTable;
 import com.starrocks.lake.LakeTablet;
-import com.starrocks.lake.Utils;
 import com.starrocks.qe.ConnectContext;
 import com.starrocks.server.GlobalStateMgr;
 import com.starrocks.server.RunMode;
@@ -34,18 +32,14 @@
 import com.starrocks.sql.ast.CreateDbStmt;
 import com.starrocks.sql.ast.CreateTableStmt;
 import com.starrocks.sql.ast.ModifyTablePropertiesClause;
-import com.starrocks.system.ComputeNode;
 import com.starrocks.task.TabletMetadataUpdateAgentTask;
 import com.starrocks.task.TabletMetadataUpdateAgentTaskFactory;
 import com.starrocks.thrift.TTabletMetaType;
 import com.starrocks.thrift.TTabletType;
 import com.starrocks.thrift.TUpdateTabletMetaInfoReq;
-<<<<<<< HEAD
+import com.starrocks.utframe.UtFrameUtils;
 import com.starrocks.warehouse.DefaultWarehouse;
 import com.starrocks.warehouse.Warehouse;
-=======
-import com.starrocks.utframe.UtFrameUtils;
->>>>>>> 8fba78ac
 import mockit.Mock;
 import mockit.MockUp;
 import org.junit.After;
@@ -72,141 +66,11 @@
     public LakeTableAlterMetaJobTest() {
     }
 
-<<<<<<< HEAD
-    @Before
-    public void before() throws Exception {
-        FeConstants.runningUnitTest = true;
-        new MockUp<StarOSAgent>() {
-            @Mock
-            public List<Long> createShards(int shardCount, FilePathInfo path, FileCacheInfo cache, long groupId,
-                                           List<Long> matchShardIds, Map<String, String> properties)
-                    throws DdlException {
-                for (int i = 0; i < shardCount; i++) {
-                    shadowTabletIds.add(GlobalStateMgr.getCurrentState().getNextId());
-                }
-                return shadowTabletIds;
-            }
-        };
-
-        new MockUp<EditLog>() {
-            @Mock
-            public void logSaveNextId(long nextId) {
-
-            }
-
-            @Mock
-            public void logAlterJob(AlterJobV2 alterJob) {
-
-            }
-
-            @Mock
-            public void logSaveTransactionId(long transactionId) {
-
-            }
-
-            @Mock
-            public void logModifyEnablePersistentIndex(ModifyTablePropertyOperationLog info) {
-
-            }
-        };
-
-        new MockUp<WarehouseManager>() {
-            @Mock
-            public Warehouse getWarehouse(long warehouseId) {
-                return new DefaultWarehouse(WarehouseManager.DEFAULT_WAREHOUSE_ID,
-                        WarehouseManager.DEFAULT_WAREHOUSE_NAME);
-            }
-
-            @Mock
-            public Long getComputeNodeId(Long warehouseId, LakeTablet tablet) {
-                return 1L;
-            }
-
-            @Mock
-            public ComputeNode getComputeNodeAssignedToTablet(String warehouseName, LakeTablet tablet) {
-                return new ComputeNode(1L, "127.0.0.1", 9030);
-            }
-
-            @Mock
-            public ComputeNode getComputeNodeAssignedToTablet(Long warehouseId, LakeTablet tablet) {
-                return new ComputeNode(1L, "127.0.0.1", 9030);
-            }
-
-            @Mock
-            public ImmutableMap<Long, ComputeNode> getComputeNodesFromWarehouse(long warehouseId) {
-                return ImmutableMap.of(1L, new ComputeNode(1L, "127.0.0.1", 9030));
-            }
-        };
-
-        GlobalStateMgr.getCurrentState().setEditLog(new EditLog(new ArrayBlockingQueue<>(100)));
-        final long dbId = GlobalStateMgr.getCurrentState().getNextId();
-        final long partitionId = GlobalStateMgr.getCurrentState().getNextId();
-        final long tableId = GlobalStateMgr.getCurrentState().getNextId();
-        final long indexId = GlobalStateMgr.getCurrentState().getNextId();
-
-        GlobalStateMgr.getCurrentState().setStarOSAgent(new StarOSAgent());
-
-        KeysType keysType = KeysType.DUP_KEYS;
-        db = new Database(dbId, "db0");
-
-        Database oldDb = GlobalStateMgr.getCurrentState().getLocalMetastore().getIdToDb().putIfAbsent(db.getId(), db);
-        Assert.assertNull(oldDb);
-
-        Column c0 = new Column("c0", Type.INT, true, AggregateType.NONE, false, null, null);
-        DistributionInfo dist = new HashDistributionInfo(NUM_BUCKETS, Collections.singletonList(c0));
-        PartitionInfo partitionInfo = new RangePartitionInfo(Collections.singletonList(c0));
-        partitionInfo.setDataProperty(partitionId, DataProperty.DEFAULT_DATA_PROPERTY);
-
-        table = new LakeTable(tableId, "t0", Collections.singletonList(c0), keysType, partitionInfo, dist);
-        MaterializedIndex index = new MaterializedIndex(indexId, MaterializedIndex.IndexState.NORMAL);
-        Partition partition = new Partition(partitionId, "t0", index, dist);
-        TStorageMedium storage = TStorageMedium.HDD;
-        TabletMeta tabletMeta =
-                new TabletMeta(db.getId(), table.getId(), partition.getId(), index.getId(), 0, storage, true);
-        for (int i = 0; i < NUM_BUCKETS; i++) {
-            Tablet tablet = new LakeTablet(GlobalStateMgr.getCurrentState().getNextId());
-            index.addTablet(tablet, tabletMeta);
-        }
-        table.addPartition(partition);
-
-        table.setIndexMeta(index.getId(), "t0", Collections.singletonList(c0), 0, 0, (short) 1, TStorageType.COLUMN,
-                keysType);
-        table.setBaseIndexId(index.getId());
-
-        FilePathInfo.Builder builder = FilePathInfo.newBuilder();
-        FileStoreInfo.Builder fsBuilder = builder.getFsInfoBuilder();
-
-        S3FileStoreInfo.Builder s3FsBuilder = fsBuilder.getS3FsInfoBuilder();
-        s3FsBuilder.setBucket("test-bucket");
-        s3FsBuilder.setRegion("test-region");
-        S3FileStoreInfo s3FsInfo = s3FsBuilder.build();
-
-        fsBuilder.setFsType(FileStoreType.S3);
-        fsBuilder.setFsKey("test-bucket");
-        fsBuilder.setS3FsInfo(s3FsInfo);
-        FileStoreInfo fsInfo = fsBuilder.build();
-
-        builder.setFsInfo(fsInfo);
-        builder.setFullPath("s3://test-bucket/object-1");
-        FilePathInfo pathInfo = builder.build();
-
-        table.setStorageInfo(pathInfo, new DataCacheInfo(false, false));
-        DataCacheInfo dataCacheInfo = new DataCacheInfo(false, false);
-        partitionInfo.setDataCacheInfo(partitionId, dataCacheInfo);
-
-        db.registerTableUnlocked(table);
-
-        Map<String, String> properties = new HashMap<>();
-        properties.put(PropertyAnalyzer.PROPERTIES_ENABLE_PERSISTENT_INDEX, "true");
-        ModifyTablePropertiesClause modify = new ModifyTablePropertiesClause(properties);
-        SchemaChangeHandler schemaChangeHandler = new SchemaChangeHandler();
-=======
     @BeforeClass
     public static void beforeClass() throws Exception {
         UtFrameUtils.createMinStarRocksCluster(RunMode.SHARED_DATA);
         connectContext = UtFrameUtils.createDefaultCtx();
     }
->>>>>>> 8fba78ac
 
     @Before
     public void setUp() throws Exception {
@@ -241,13 +105,6 @@
     }
 
     @Test
-<<<<<<< HEAD
-    public void testRunPendingJob() throws AlterCancelException {
-        Assert.assertEquals(alterMetaJob.jobState, AlterJobV2.JobState.PENDING);
-        alterMetaJob.runPendingJob();
-        Assert.assertEquals(alterMetaJob.jobState, AlterJobV2.JobState.RUNNING);
-        Assert.assertNotEquals(alterMetaJob.getTransactionId().get().longValue(), -1L);
-=======
     public void testJobState() throws Exception {
         Assert.assertEquals(AlterJobV2.JobState.PENDING, job.getJobState());
         job.runPendingJob();
@@ -257,16 +114,21 @@
         Assert.assertEquals(AlterJobV2.JobState.FINISHED_REWRITING, job.getJobState());
         job.runFinishedRewritingJob();
         Assert.assertEquals(AlterJobV2.JobState.FINISHED, job.getJobState());
->>>>>>> 8fba78ac
 
         Assert.assertTrue(table.enablePersistentIndex());
     }
 
     @Test
     public void testUpdatePartitonMetaFailed() {
-        new MockUp<Utils>() {
+        new MockUp<WarehouseManager>() {
             @Mock
-            public Long chooseNodeId(LakeTablet tablet) {
+            public Warehouse getWarehouse(long warehouseId) {
+                return new DefaultWarehouse(WarehouseManager.DEFAULT_WAREHOUSE_ID,
+                        WarehouseManager.DEFAULT_WAREHOUSE_NAME);
+            }
+
+            @Mock
+            public Long getComputeNodeId(Long warehouseId, LakeTablet tablet) {
                 return null;
             }
         };
@@ -302,19 +164,10 @@
         job.runPendingJob();
         Assert.assertEquals(AlterJobV2.JobState.RUNNING, job.getJobState());
 
-<<<<<<< HEAD
-            @Mock
-            public void publishVersion(@NotNull List<Tablet> tablets, long txnId, long baseVersion, long newVersion,
-                                       long commitTime, long warehouseId) throws
-                    RpcException {
-            }
-        };
-=======
         db.dropTable(table.getId());
         job.run();
         Assert.assertEquals(AlterJobV2.JobState.CANCELLED, job.getJobState());
     }
->>>>>>> 8fba78ac
 
     @Test
     public void testDropDb02() throws DdlException, MetaNotFoundException {
@@ -344,17 +197,8 @@
         job.runPendingJob();
         Assert.assertEquals(AlterJobV2.JobState.RUNNING, job.getJobState());
 
-<<<<<<< HEAD
-            @Mock
-            public void publishVersion(@NotNull List<Tablet> tablets, long txnId, long baseVersion, long newVersion,
-                                       long commitTime, long warehouseId) throws
-                    RpcException {
-            }
-        };
-=======
         job.runRunningJob();
         Assert.assertEquals(AlterJobV2.JobState.FINISHED_REWRITING, job.getJobState());
->>>>>>> 8fba78ac
 
         GlobalStateMgr.getCurrentState().getLocalMetastore().dropDb(db.getFullName(), true);
         job.run();
