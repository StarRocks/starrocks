// Copyright 2021-present StarRocks, Inc. All rights reserved.
//
// Licensed under the Apache License, Version 2.0 (the "License");
// you may not use this file except in compliance with the License.
// You may obtain a copy of the License at
//
//     https://www.apache.org/licenses/LICENSE-2.0
//
// Unless required by applicable law or agreed to in writing, software
// distributed under the License is distributed on an "AS IS" BASIS,
// WITHOUT WARRANTIES OR CONDITIONS OF ANY KIND, either express or implied.
// See the License for the specific language governing permissions and
// limitations under the License.

// This file is based on code available under the Apache license here:
//   https://github.com/apache/incubator-doris/blob/master/fe/fe-core/src/main/java/org/apache/doris/planner/ScanNode.java

// Licensed to the Apache Software Foundation (ASF) under one
// or more contributor license agreements.  See the NOTICE file
// distributed with this work for additional information
// regarding copyright ownership.  The ASF licenses this file
// to you under the Apache License, Version 2.0 (the
// "License"); you may not use this file except in compliance
// with the License.  You may obtain a copy of the License at
//
//   http://www.apache.org/licenses/LICENSE-2.0
//
// Unless required by applicable law or agreed to in writing,
// software distributed under the License is distributed on an
// "AS IS" BASIS, WITHOUT WARRANTIES OR CONDITIONS OF ANY
// KIND, either express or implied.  See the License for the
// specific language governing permissions and limitations
// under the License.

package com.starrocks.planner;

import com.google.common.base.Joiner;
import com.google.common.base.MoreObjects;
import com.starrocks.analysis.Expr;
import com.starrocks.analysis.SlotDescriptor;
import com.starrocks.analysis.TupleDescriptor;
import com.starrocks.catalog.ColumnAccessPath;
import com.starrocks.common.StarRocksException;
import com.starrocks.connector.RemoteFilesSampleStrategy;
import com.starrocks.datacache.DataCacheOptions;
import com.starrocks.server.WarehouseManager;
import com.starrocks.sql.optimizer.ScanOptimizeOption;
import com.starrocks.thrift.TColumnAccessPath;
import com.starrocks.thrift.TScanRangeLocations;
import com.starrocks.warehouse.cngroup.ComputeResource;
import org.apache.commons.collections4.CollectionUtils;
import org.jetbrains.annotations.TestOnly;

import java.util.ArrayList;
import java.util.Collections;
import java.util.List;
import java.util.Map;
import java.util.Set;
import java.util.stream.Collectors;

/**
 * Representation of the common elements of all scan nodes.
 */
public abstract class ScanNode extends PlanNode {
    protected TupleDescriptor desc;
    protected Map<String, PartitionColumnFilter> columnFilters;
    protected String sortColumn = null;
    protected List<ColumnAccessPath> columnAccessPaths;
    protected DataCacheOptions dataCacheOptions = null;
    protected long warehouseId = WarehouseManager.DEFAULT_WAREHOUSE_ID;
    protected ScanOptimizeOption scanOptimizeOption;
    // The column names applied dict optimization
    // used for explain
    protected final List<String> appliedDictStringColumns = new ArrayList<>();
    // NOTE: To avoid trigger a new compute resource creation, set the value when the scan node needs to use it.
    // The compute resource used by this scan node.
    protected ComputeResource computeResource = WarehouseManager.DEFAULT_RESOURCE;

    public ScanNode(PlanNodeId id, TupleDescriptor desc, String planNodeName) {
        super(id, desc.getId().asList(), planNodeName);
        this.desc = desc;
    }

    public void setColumnFilters(Map<String, PartitionColumnFilter> columnFilters) {
        this.columnFilters = columnFilters;
    }

    public void setColumnAccessPaths(List<ColumnAccessPath> columnAccessPaths) {
        this.columnAccessPaths = columnAccessPaths;
    }

    @TestOnly
    public List<ColumnAccessPath> getColumnAccessPaths() {
        return this.columnAccessPaths;
    }

    public void setDataCacheOptions(DataCacheOptions dataCacheOptions) {
        this.dataCacheOptions = dataCacheOptions;
    }

    public void setComputeResource(ComputeResource computeResource) {
        this.computeResource = computeResource;
    }

    public void setScanOptimizeOption(ScanOptimizeOption opt) {
        this.scanOptimizeOption = opt.copy();
    }

    public ScanOptimizeOption getScanOptimizeOption() {
        return scanOptimizeOption;
    }

    public void updateAppliedDictStringColumns(Set<Integer> appliedColumnIds) {
        for (SlotDescriptor slot : desc.getSlots()) {
            if (appliedColumnIds.contains(slot.getId().asInt())) {
                appliedDictStringColumns.add(slot.getColumn().getName());
            }
        }
    }

    public TupleDescriptor getDesc() {
        return desc;
    }

    public String getTableName() {
        return desc.getTable().getName();
    }

<<<<<<< HEAD
    public long getTableId() {
        return desc.getTable().getId();
=======
    public int getBucketNums() throws StarRocksException {
        throw new StarRocksException("Error when using bucket-aware execution");
>>>>>>> a4a29bdf
    }

    public boolean isLocalNativeTable() {
        return false;
    }

    public boolean hasMoreScanRanges() {
        return false;
    }

    /**
     * cast expr to SlotDescriptor type
     */
    protected Expr castToSlot(SlotDescriptor slotDesc, Expr expr) throws StarRocksException {
        if (!slotDesc.getType().matchesType(expr.getType())) {
            return expr.castTo(slotDesc.getType());
        } else {
            return expr;
        }
    }

    /**
     * Returns all scan ranges plus their locations. Needs to be preceded by a call to
     * finalize().
     *
     * @param maxScanRangeLength The maximum number of bytes each scan range should scan;
     *                           only applicable to HDFS; less than or equal to zero means no
     *                           maximum.
     */
    public abstract List<TScanRangeLocations> getScanRangeLocations(long maxScanRangeLength);

    @Override
    public String toString() {
        return MoreObjects.toStringHelper(this).add("tid", desc.getId().asInt()).add("tblName",
                desc.getTable().getName()).add("keyRanges", "").addValue(
                super.debugString()).toString();
    }

    protected String explainColumnAccessPath(String prefix) {
        String result = "";
        if (CollectionUtils.isEmpty(columnAccessPaths)) {
            return result;
        }
        if (columnAccessPaths.stream().anyMatch(c -> !c.isFromPredicate() && !c.isExtended())) {
            result += prefix + "ColumnAccessPath: [" + columnAccessPaths.stream()
                    .filter(c -> !c.isFromPredicate() && !c.isExtended())
                    .map(ColumnAccessPath::explain)
                    .sorted()
                    .collect(Collectors.joining(", ")) + "]\n";
        }
        if (columnAccessPaths.stream().anyMatch(ColumnAccessPath::isFromPredicate)) {
            result += prefix + "PredicateAccessPath: [" + columnAccessPaths.stream()
                    .filter(ColumnAccessPath::isFromPredicate)
                    .map(ColumnAccessPath::explain)
                    .sorted()
                    .collect(Collectors.joining(", ")) + "]\n";
        }
        // explain the extended column access path if ColumnAccessPath::isExtended
        if (columnAccessPaths.stream().anyMatch(ColumnAccessPath::isExtended)) {
            result += prefix + "ExtendedColumnAccessPath: [" + columnAccessPaths.stream()
                    .filter(ColumnAccessPath::isExtended)
                    .map(ColumnAccessPath::explain)
                    .sorted()
                    .collect(Collectors.joining(", ")) + "]\n";
        }
        return result;
    }

    protected List<TColumnAccessPath> columnAccessPathToThrift() {
        if (columnAccessPaths == null) {
            return Collections.emptyList();
        }

        return columnAccessPaths.stream().map(ColumnAccessPath::toThrift).collect(Collectors.toList());
    }

    protected boolean supportTopNRuntimeFilter() {
        return false;
    }

    @Override
    public boolean needCollectExecStats() {
        return true;
    }

    // We use this flag to know how many connector scan nodes at BE side, and connector framework
    // will use this number to fair share memory usage between those scan nodes.
    public boolean isRunningAsConnectorOperator() {
        return true;
    }

    public void setScanSampleStrategy(RemoteFilesSampleStrategy strategy) {
    }

    public boolean isConnectorScanNode() {
        return this instanceof HdfsScanNode || this instanceof IcebergScanNode ||
                this instanceof HudiScanNode || this instanceof DeltaLakeScanNode ||
                this instanceof FileTableScanNode || this instanceof PaimonScanNode ||
                this instanceof OdpsScanNode || this instanceof IcebergMetadataScanNode;
    }

    protected String explainColumnDict(String prefix) {
        StringBuilder output = new StringBuilder();
        if (!appliedDictStringColumns.isEmpty()) {
            int maxSize = Math.min(appliedDictStringColumns.size(), 5);
            List<String> printList = appliedDictStringColumns.subList(0, maxSize);
            String format_template = "dict_col=%s";
            if (appliedDictStringColumns.size() > 5) {
                format_template = format_template + "...";
            }
            output.append(prefix).append(String.format(format_template, Joiner.on(",").join(printList)));
            output.append("\n");
        }
        return output.toString();
    }
}<|MERGE_RESOLUTION|>--- conflicted
+++ resolved
@@ -126,13 +126,12 @@
         return desc.getTable().getName();
     }
 
-<<<<<<< HEAD
+    public int getBucketNums() throws StarRocksException {
+        throw new StarRocksException("Error when using bucket-aware execution");
+    }
+  
     public long getTableId() {
         return desc.getTable().getId();
-=======
-    public int getBucketNums() throws StarRocksException {
-        throw new StarRocksException("Error when using bucket-aware execution");
->>>>>>> a4a29bdf
     }
 
     public boolean isLocalNativeTable() {
