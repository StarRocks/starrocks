--- conflicted
+++ resolved
@@ -21,11 +21,8 @@
 import com.starrocks.analysis.TupleDescriptor;
 import com.starrocks.catalog.PaimonTable;
 import com.starrocks.catalog.Type;
-<<<<<<< HEAD
+import com.starrocks.connector.CatalogConnector;
 import com.starrocks.connector.Connector;
-=======
-import com.starrocks.connector.CatalogConnector;
->>>>>>> b4f6da9d
 import com.starrocks.connector.RemoteFileDesc;
 import com.starrocks.connector.RemoteFileInfo;
 import com.starrocks.connector.paimon.PaimonSplitsInfo;
@@ -88,11 +85,7 @@
         if (catalog == null) {
             return;
         }
-<<<<<<< HEAD
-        Connector connector = GlobalStateMgr.getCurrentState().getConnectorMgr().getConnector(catalog);
-=======
         CatalogConnector connector = GlobalStateMgr.getCurrentState().getConnectorMgr().getConnector(catalog);
->>>>>>> b4f6da9d
         if (connector != null) {
             cloudConfiguration = connector.getCloudConfiguration();
         }
