// Copyright 2021-present StarRocks, Inc. All rights reserved.
//
// Licensed under the Apache License, Version 2.0 (the "License");
// you may not use this file except in compliance with the License.
// You may obtain a copy of the License at
//
//     https://www.apache.org/licenses/LICENSE-2.0
//
// Unless required by applicable law or agreed to in writing, software
// distributed under the License is distributed on an "AS IS" BASIS,
// WITHOUT WARRANTIES OR CONDITIONS OF ANY KIND, either express or implied.
// See the License for the specific language governing permissions and
// limitations under the License.


package com.starrocks.planner;

import com.google.common.base.MoreObjects;
import com.google.common.collect.Maps;
import com.starrocks.analysis.DescriptorTable;
import com.starrocks.analysis.Expr;
import com.starrocks.analysis.SlotDescriptor;
import com.starrocks.analysis.TupleDescriptor;
import com.starrocks.catalog.DeltaLakeTable;
import com.starrocks.catalog.PartitionKey;
import com.starrocks.catalog.Type;
import com.starrocks.common.AnalysisException;
<<<<<<< HEAD
import com.starrocks.connector.Connector;
=======
import com.starrocks.connector.CatalogConnector;
>>>>>>> b4f6da9d
import com.starrocks.connector.PartitionUtil;
import com.starrocks.connector.delta.DeltaUtils;
import com.starrocks.connector.delta.ExpressionConverter;
import com.starrocks.credential.CloudConfiguration;
import com.starrocks.server.GlobalStateMgr;
import com.starrocks.sql.plan.HDFSScanNodePredicates;
import com.starrocks.thrift.TCloudConfiguration;
import com.starrocks.thrift.TExplainLevel;
import com.starrocks.thrift.THdfsScanNode;
import com.starrocks.thrift.THdfsScanRange;
import com.starrocks.thrift.TNetworkAddress;
import com.starrocks.thrift.TPlanNode;
import com.starrocks.thrift.TPlanNodeType;
import com.starrocks.thrift.TScanRange;
import com.starrocks.thrift.TScanRangeLocation;
import com.starrocks.thrift.TScanRangeLocations;
import io.delta.standalone.DeltaLog;
import io.delta.standalone.DeltaScan;
import io.delta.standalone.Snapshot;
import io.delta.standalone.actions.AddFile;
import io.delta.standalone.actions.Metadata;
import io.delta.standalone.data.CloseableIterator;
import io.delta.standalone.expressions.And;
import io.delta.standalone.expressions.Expression;
import io.delta.standalone.types.StructType;
import org.apache.hadoop.fs.Path;
import org.apache.logging.log4j.LogManager;
import org.apache.logging.log4j.Logger;

import java.util.ArrayList;
import java.util.List;
import java.util.Map;
import java.util.Optional;
import java.util.concurrent.atomic.AtomicLong;
import java.util.stream.Collectors;

import static com.starrocks.thrift.TExplainLevel.VERBOSE;

public class DeltaLakeScanNode extends ScanNode {
    private static final Logger LOG = LogManager.getLogger(DeltaLakeScanNode.class);
    private final AtomicLong partitionIdGen = new AtomicLong(0L);
    private DeltaLakeTable deltaLakeTable;
    private HDFSScanNodePredicates scanNodePredicates = new HDFSScanNodePredicates();
    private List<TScanRangeLocations> scanRangeLocationsList = new ArrayList<>();
    private Optional<Expression> deltaLakePredicates = Optional.empty();
    private CloudConfiguration cloudConfiguration = null;

    public DeltaLakeScanNode(PlanNodeId id, TupleDescriptor desc, String planNodeName) {
        super(id, desc, planNodeName);
        deltaLakeTable = (DeltaLakeTable) desc.getTable();
        setupCloudCredential();
    }

    public HDFSScanNodePredicates getScanNodePredicates() {
        return scanNodePredicates;
    }

    public DeltaLakeTable getDeltaLakeTable() {
        return deltaLakeTable;
    }

    private void setupCloudCredential() {
        String catalog = deltaLakeTable.getCatalogName();
        if (catalog == null) {
            return;
        }
<<<<<<< HEAD
        Connector connector = GlobalStateMgr.getCurrentState().getConnectorMgr().getConnector(catalog);
=======
        CatalogConnector connector = GlobalStateMgr.getCurrentState().getConnectorMgr().getConnector(catalog);
>>>>>>> b4f6da9d
        if (connector != null) {
            cloudConfiguration = connector.getCloudConfiguration();
        }
    }

    @Override
    protected String debugString() {
        MoreObjects.ToStringHelper helper = MoreObjects.toStringHelper(this);
        helper.addValue(super.debugString());
        helper.addValue("deltaLakeTable=" + deltaLakeTable.getName());
        return helper.toString();
    }

    private void preProcessConjuncts(StructType tableSchema) {
        List<Expression> expressions = new ArrayList<>(conjuncts.size());
        ExpressionConverter convertor = new ExpressionConverter(tableSchema);
        for (Expr expr : conjuncts) {
            Expression filterExpr = convertor.convert(expr);
            if (filterExpr != null) {
                try {
                    expressions.add(filterExpr);
                } catch (Exception e) {
                    LOG.debug("binding to the table schema failed, cannot be pushed down expression: {}", expr.toSql());
                }
            }
        }

        LOG.debug("Number of predicates pushed down / Total number of predicates: {}/{}",
                expressions.size(), conjuncts.size());
        deltaLakePredicates = expressions.stream().reduce(And::new);
    }

    @Override
    public List<TScanRangeLocations> getScanRangeLocations(long maxScanRangeLength) {
        return scanRangeLocationsList;
    }

    public void setupScanRangeLocations(DescriptorTable descTbl) throws AnalysisException {
        DeltaLog deltaLog = deltaLakeTable.getDeltaLog();
        if (!deltaLog.tableExists()) {
            return;
        }
        // use current snapshot now
        Snapshot snapshot = deltaLog.snapshot();
        preProcessConjuncts(snapshot.getMetadata().getSchema());
        List<String> partitionColumnNames = snapshot.getMetadata().getPartitionColumns();
        // PartitionKey -> partition id
        Map<PartitionKey, Long> partitionKeys = Maps.newHashMap();

        DeltaScan scan = deltaLakePredicates.isPresent() ? snapshot.scan(deltaLakePredicates.get()) : snapshot.scan();

        for (CloseableIterator<AddFile> it = scan.getFiles(); it.hasNext(); ) {
            AddFile file = it.next();
            Map<String, String> partitionValueMap = file.getPartitionValues();
            List<String> partitionValues = partitionColumnNames.stream().map(partitionValueMap::get).collect(
                    Collectors.toList());

            Metadata metadata = snapshot.getMetadata();
            PartitionKey partitionKey =
                    PartitionUtil.createPartitionKey(partitionValues, deltaLakeTable.getPartitionColumns(),
                            deltaLakeTable.getType());
            addPartitionLocations(partitionKeys, partitionKey, descTbl, file, metadata);
        }

        scanNodePredicates.setSelectedPartitionIds(partitionKeys.values());
    }

    private void addPartitionLocations(Map<PartitionKey, Long> partitionKeys, PartitionKey partitionKey,
                                       DescriptorTable descTbl, AddFile file, Metadata metadata) {
        long partitionId = -1;
        if (!partitionKeys.containsKey(partitionKey)) {
            partitionId = nextPartitionId();
            String tableLocation = deltaLakeTable.getTableLocation();
            Path filePath = new Path(tableLocation, file.getPath());

            DescriptorTable.ReferencedPartitionInfo referencedPartitionInfo =
                    new DescriptorTable.ReferencedPartitionInfo(partitionId, partitionKey,
                            filePath.getParent().toString());
            descTbl.addReferencedPartitions(deltaLakeTable, referencedPartitionInfo);
            partitionKeys.put(partitionKey, partitionId);
        } else {
            partitionId = partitionKeys.get(partitionKey);
        }
        addScanRangeLocations(file, partitionId, metadata);

    }

    private void addScanRangeLocations(AddFile file, Long partitionId, Metadata metadata) {
        TScanRangeLocations scanRangeLocations = new TScanRangeLocations();

        THdfsScanRange hdfsScanRange = new THdfsScanRange();

        hdfsScanRange.setRelative_path(new Path(file.getPath()).getName());
        hdfsScanRange.setOffset(0);
        hdfsScanRange.setLength(file.getSize());
        hdfsScanRange.setPartition_id(partitionId);
        hdfsScanRange.setFile_length(file.getSize());
        hdfsScanRange.setFile_format(DeltaUtils.getRemoteFileFormat(metadata.getFormat().getProvider()).toThrift());
        TScanRange scanRange = new TScanRange();
        scanRange.setHdfs_scan_range(hdfsScanRange);
        scanRangeLocations.setScan_range(scanRange);

        TScanRangeLocation scanRangeLocation = new TScanRangeLocation(new TNetworkAddress("-1", -1));
        scanRangeLocations.addToLocations(scanRangeLocation);

        scanRangeLocationsList.add(scanRangeLocations);
    }

    private long nextPartitionId() {
        return partitionIdGen.getAndIncrement();
    }

    @Override
    protected String getNodeExplainString(String prefix, TExplainLevel detailLevel) {
        StringBuilder output = new StringBuilder();

        output.append(prefix).append("TABLE: ").append(deltaLakeTable.getName()).append("\n");

        if (null != sortColumn) {
            output.append(prefix).append("SORT COLUMN: ").append(sortColumn).append("\n");
        }
        if (!scanNodePredicates.getPartitionConjuncts().isEmpty()) {
            output.append(prefix).append("PARTITION PREDICATES: ").append(
                    getExplainString(scanNodePredicates.getPartitionConjuncts())).append("\n");
        }
        if (!scanNodePredicates.getNonPartitionConjuncts().isEmpty()) {
            output.append(prefix).append("NON-PARTITION PREDICATES: ").append(
                    getExplainString(scanNodePredicates.getNonPartitionConjuncts())).append("\n");
        }
        if (!scanNodePredicates.getNoEvalPartitionConjuncts().isEmpty()) {
            output.append(prefix).append("NO EVAL-PARTITION PREDICATES: ").append(
                    getExplainString(scanNodePredicates.getNoEvalPartitionConjuncts())).append("\n");
        }
        if (!scanNodePredicates.getMinMaxConjuncts().isEmpty()) {
            output.append(prefix).append("MIN/MAX PREDICATES: ").append(
                    getExplainString(scanNodePredicates.getMinMaxConjuncts())).append("\n");
        }

        List<String> partitionNames = GlobalStateMgr.getCurrentState().getMetadataMgr().listPartitionNames(
                deltaLakeTable.getCatalogName(), deltaLakeTable.getDbName(), deltaLakeTable.getTableName());

        output.append(prefix).append(
                String.format("partitions=%s/%s", scanNodePredicates.getSelectedPartitionIds().size(),
                        partitionNames.size() == 0 ? 1 : partitionNames.size()));
        output.append("\n");

        // TODO: support it in verbose
        if (detailLevel != VERBOSE) {
            output.append(prefix).append(String.format("cardinality=%s", cardinality));
            output.append("\n");
        }

        output.append(prefix).append(String.format("avgRowSize=%s", avgRowSize));
        output.append("\n");

        if (detailLevel == TExplainLevel.VERBOSE) {
            for (SlotDescriptor slotDescriptor : desc.getSlots()) {
                Type type = slotDescriptor.getOriginType();
                if (type.isComplexType()) {
                    output.append(prefix).append(String.format("Pruned type: %d <-> [%s]\n", slotDescriptor.getId().asInt(), type));
                }
            }
        }

        return output.toString();
    }

    @Override
    public int getNumInstances() {
        return scanRangeLocationsList.size();
    }

    @Override
    protected void toThrift(TPlanNode msg) {
        msg.node_type = TPlanNodeType.HDFS_SCAN_NODE;
        THdfsScanNode tHdfsScanNode = new THdfsScanNode();
        tHdfsScanNode.setTuple_id(desc.getId().asInt());
        msg.hdfs_scan_node = tHdfsScanNode;

        List<Expr> minMaxConjuncts = scanNodePredicates.getMinMaxConjuncts();
        if (!minMaxConjuncts.isEmpty()) {
            String minMaxSqlPredicate = getExplainString(minMaxConjuncts);
            for (Expr expr : minMaxConjuncts) {
                msg.hdfs_scan_node.addToMin_max_conjuncts(expr.treeToThrift());
            }
            msg.hdfs_scan_node.setMin_max_tuple_id(scanNodePredicates.getMinMaxTuple().getId().asInt());
            msg.hdfs_scan_node.setMin_max_sql_predicates(minMaxSqlPredicate);
        }

        if (deltaLakeTable != null) {
            msg.hdfs_scan_node.setTable_name(deltaLakeTable.getName());
        }

        if (cloudConfiguration != null) {
            TCloudConfiguration tCloudConfiguration = new TCloudConfiguration();
            cloudConfiguration.toThrift(tCloudConfiguration);
            msg.hdfs_scan_node.setCloud_configuration(tCloudConfiguration);
        }

        msg.hdfs_scan_node.setCan_use_any_column(canUseAnyColumn);
        msg.hdfs_scan_node.setCan_use_min_max_count_opt(canUseMinMaxCountOpt);
    }

    @Override
    public boolean canUseRuntimeAdaptiveDop() {
        return true;
    }
}<|MERGE_RESOLUTION|>--- conflicted
+++ resolved
@@ -25,11 +25,8 @@
 import com.starrocks.catalog.PartitionKey;
 import com.starrocks.catalog.Type;
 import com.starrocks.common.AnalysisException;
-<<<<<<< HEAD
+import com.starrocks.connector.CatalogConnector;
 import com.starrocks.connector.Connector;
-=======
-import com.starrocks.connector.CatalogConnector;
->>>>>>> b4f6da9d
 import com.starrocks.connector.PartitionUtil;
 import com.starrocks.connector.delta.DeltaUtils;
 import com.starrocks.connector.delta.ExpressionConverter;
@@ -96,11 +93,7 @@
         if (catalog == null) {
             return;
         }
-<<<<<<< HEAD
-        Connector connector = GlobalStateMgr.getCurrentState().getConnectorMgr().getConnector(catalog);
-=======
         CatalogConnector connector = GlobalStateMgr.getCurrentState().getConnectorMgr().getConnector(catalog);
->>>>>>> b4f6da9d
         if (connector != null) {
             cloudConfiguration = connector.getCloudConfiguration();
         }
