--- conflicted
+++ resolved
@@ -142,12 +142,9 @@
 
     protected List<Pair<Integer, ColumnDict>> queryGlobalDicts = Lists.newArrayList();
     protected List<Pair<Integer, ColumnDict>> loadGlobalDicts = Lists.newArrayList();
-<<<<<<< HEAD
+
     private Set<Integer> joinNodeIds = Sets.newHashSet();
-=======
-    private Set<Integer> hashJoinNodeIds = Sets.newHashSet();
-
->>>>>>> 56a749e2
+
     /**
      * C'tor for fragment with specific partition; the output is by default broadcast.
      */
