--- conflicted
+++ resolved
@@ -228,13 +228,9 @@
         queryGlobals.setTime_zone(streamLoadInfo.getTimezone());
         params.setQuery_globals(queryGlobals);
 
-<<<<<<< HEAD
-        LOG.info("load job id: {} tx id {} parallel {} compress {} replicated {} quorum {}", loadId,
-                streamLoadInfo.getTxnId(),
-=======
+
         LOG.info("load job id: {} tx id {} parallel {} compress {} replicated {} quorum {}", DebugUtil.printId(loadId),
                 streamLoadTask.getTxnId(),
->>>>>>> e1a57b70
                 queryOptions.getLoad_dop(),
                 queryOptions.getLoad_transmission_compression_type(), destTable.enableReplicatedStorage(),
                 writeQuorum);
