// This file is made available under Elastic License 2.0.
// This file is based on code available under the Apache license here:
//   https://github.com/apache/incubator-doris/blob/master/fe/fe-core/src/main/java/org/apache/doris/analysis/CreateRoutineLoadStmt.java

// Licensed to the Apache Software Foundation (ASF) under one
// or more contributor license agreements.  See the NOTICE file
// distributed with this work for additional information
// regarding copyright ownership.  The ASF licenses this file
// to you under the Apache License, Version 2.0 (the
// "License"); you may not use this file except in compliance
// with the License.  You may obtain a copy of the License at
//
//   http://www.apache.org/licenses/LICENSE-2.0
//
// Unless required by applicable law or agreed to in writing,
// software distributed under the License is distributed on an
// "AS IS" BASIS, WITHOUT WARRANTIES OR CONDITIONS OF ANY
// KIND, either express or implied.  See the License for the
// specific language governing permissions and limitations
// under the License.

package com.starrocks.analysis;

import com.google.common.base.Strings;
import com.google.common.collect.ImmutableSet;
import com.google.common.collect.Lists;
import com.google.common.collect.Maps;
import com.starrocks.common.AnalysisException;
import com.starrocks.common.Config;
import com.starrocks.common.FeNameFormat;
import com.starrocks.common.Pair;
import com.starrocks.common.UserException;
import com.starrocks.common.util.TimeUtils;
import com.starrocks.common.util.Util;
import com.starrocks.load.RoutineLoadDesc;
import com.starrocks.load.routineload.KafkaProgress;
import com.starrocks.load.routineload.LoadDataSourceType;
import com.starrocks.load.routineload.RoutineLoadJob;
import com.starrocks.qe.ConnectContext;
import com.starrocks.qe.OriginStatement;
import com.starrocks.qe.SessionVariable;
<<<<<<< HEAD
import com.starrocks.sql.ast.PartitionNames;
=======
import com.starrocks.sql.ast.AstVisitor;
>>>>>>> 21c38476
import org.apache.logging.log4j.LogManager;
import org.apache.logging.log4j.Logger;

import java.io.IOException;
import java.util.List;
import java.util.Map;
import java.util.Optional;
import java.util.function.Predicate;
import java.util.regex.Pattern;

/*
 Create routine Load statement,  continually load data from a streaming app

 syntax:
      CREATE ROUTINE LOAD [database.]name on table
      [load properties]
      [PROPERTIES
      (
          desired_concurrent_number = xxx,
          max_error_number = xxx,
          k1 = v1,
          ...
          kn = vn
      )]
      FROM type of routine load
      [(
          k1 = v1,
          ...
          kn = vn
      )]

      load properties:
          load property [[,] load property] ...

      load property:
          column separator | columns_mapping | partitions | where

      column separator:
          COLUMNS TERMINATED BY xxx
      columns_mapping:
          COLUMNS (c1, c2, c3 = c1 + c2)
      partitions:
          PARTITIONS (p1, p2, p3)
      where:
          WHERE c1 > 1

      type of routine load:
          KAFKA
*/
public class CreateRoutineLoadStmt extends DdlStmt {
    private static final Logger LOG = LogManager.getLogger(CreateRoutineLoadStmt.class);

    // routine load properties
    public static final String DESIRED_CONCURRENT_NUMBER_PROPERTY = "desired_concurrent_number";
    // max error number in ten thousand records
    public static final String MAX_ERROR_NUMBER_PROPERTY = "max_error_number";

    public static final String MAX_BATCH_INTERVAL_SEC_PROPERTY = "max_batch_interval";
    public static final String MAX_BATCH_ROWS_PROPERTY = "max_batch_rows";
    public static final String MAX_BATCH_SIZE_PROPERTY = "max_batch_size";  // deprecated

    public static final String FORMAT = "format";// the value is csv or json, default is csv
    public static final String STRIP_OUTER_ARRAY = "strip_outer_array";
    public static final String JSONPATHS = "jsonpaths";
    public static final String JSONROOT = "json_root";

    // kafka type properties
    public static final String KAFKA_BROKER_LIST_PROPERTY = "kafka_broker_list";
    public static final String KAFKA_TOPIC_PROPERTY = "kafka_topic";
    // optional
    public static final String KAFKA_PARTITIONS_PROPERTY = "kafka_partitions";
    public static final String KAFKA_OFFSETS_PROPERTY = "kafka_offsets";
    public static final String KAFKA_DEFAULT_OFFSETS = "kafka_default_offsets";

    private static final String NAME_TYPE = "ROUTINE LOAD NAME";
    private static final String ENDPOINT_REGEX = "[-A-Za-z0-9+&@#/%?=~_|!:,.;]+[-A-Za-z0-9+&@#/%=~_|]";

    private static final ImmutableSet<String> PROPERTIES_SET = new ImmutableSet.Builder<String>()
            .add(DESIRED_CONCURRENT_NUMBER_PROPERTY)
            .add(MAX_ERROR_NUMBER_PROPERTY)
            .add(MAX_BATCH_INTERVAL_SEC_PROPERTY)
            .add(MAX_BATCH_ROWS_PROPERTY)
            .add(MAX_BATCH_SIZE_PROPERTY)
            .add(FORMAT)
            .add(JSONPATHS)
            .add(STRIP_OUTER_ARRAY)
            .add(JSONROOT)
            .add(LoadStmt.STRICT_MODE)
            .add(LoadStmt.TIMEZONE)
            .add(LoadStmt.PARTIAL_UPDATE)
            .build();

    private static final ImmutableSet<String> KAFKA_PROPERTIES_SET = new ImmutableSet.Builder<String>()
            .add(KAFKA_BROKER_LIST_PROPERTY)
            .add(KAFKA_TOPIC_PROPERTY)
            .add(KAFKA_PARTITIONS_PROPERTY)
            .add(KAFKA_OFFSETS_PROPERTY)
            .build();

    private LabelName labelName;
    private final String tableName;
    private final List<ParseNode> loadPropertyList;
    private final Map<String, String> jobProperties;
    private final String typeName;
    private final Map<String, String> dataSourceProperties;

    // the following variables will be initialized after analyze
    // -1 as unset, the default value will set in RoutineLoadJob
    private String name;
    private String dbName;
    private RoutineLoadDesc routineLoadDesc;
    private int desiredConcurrentNum = 1;
    private long maxErrorNum = -1;
    private long maxBatchIntervalS = -1;
    private long maxBatchRows = -1;
    private boolean strictMode = true;
    private String timezone = TimeUtils.DEFAULT_TIME_ZONE;
    private boolean partialUpdate = false;
    /**
     * RoutineLoad support json data.
     * Require Params:
     * 1) dataFormat = "json"
     * 2) jsonPaths = "$.XXX.xxx"
     */
    private String format = ""; //default is csv.
    private String jsonPaths = "";
    private String jsonRoot = ""; // MUST be a jsonpath string
    private boolean stripOuterArray = false;

    // kafka related properties
    private String kafkaBrokerList;
    private String kafkaTopic;
    // pair<partition id, offset>
    private List<Pair<Integer, Long>> kafkaPartitionOffsets = Lists.newArrayList();

    // custom kafka property map<key, value>
    private Map<String, String> customKafkaProperties = Maps.newHashMap();

    public static final Predicate<Long> DESIRED_CONCURRENT_NUMBER_PRED = (v) -> v > 0L;
    public static final Predicate<Long> MAX_ERROR_NUMBER_PRED = (v) -> v >= 0L;
    public static final Predicate<Long> MAX_BATCH_INTERVAL_PRED = (v) -> v >= 5;
    public static final Predicate<Long> MAX_BATCH_ROWS_PRED = (v) -> v >= 200000;

    public CreateRoutineLoadStmt(LabelName labelName, String tableName, List<ParseNode> loadPropertyList,
                                 Map<String, String> jobProperties,
                                 String typeName, Map<String, String> dataSourceProperties) {
        this.labelName = labelName;
        this.tableName = tableName;
        this.loadPropertyList = loadPropertyList;
        this.jobProperties = jobProperties == null ? Maps.newHashMap() : jobProperties;
        this.typeName = typeName.toUpperCase();
        this.dataSourceProperties = dataSourceProperties;
    }

    public LabelName getLabelName() {
        return this.labelName;
    }

    public void setLabelName(LabelName labelName) {
        this.labelName = labelName;
    }

    public String getName() {
        return name;
    }

    public void setName(String name) {
        this.name = name;
    }

    public String getDBName() {
        return dbName;
    }

    public void setDBName(String dbName) {
        this.dbName = dbName;
    }

    public String getTableName() {
        return tableName;
    }

    public String getTypeName() {
        return typeName;
    }

    public RoutineLoadDesc getRoutineLoadDesc() {
        return routineLoadDesc;
    }

    public void setRoutineLoadDesc(RoutineLoadDesc routineLoadDesc) {
        this.routineLoadDesc = routineLoadDesc;
    }

    public int getDesiredConcurrentNum() {
        return desiredConcurrentNum;
    }

    public long getMaxErrorNum() {
        return maxErrorNum;
    }

    public long getMaxBatchIntervalS() {
        return maxBatchIntervalS;
    }

    public long getMaxBatchRows() {
        return maxBatchRows;
    }

    public boolean isStrictMode() {
        return strictMode;
    }

    public String getTimezone() {
        return timezone;
    }

    public boolean isPartialUpdate() {
        return partialUpdate;
    }

    public String getFormat() {
        return format;
    }

    public boolean isStripOuterArray() {
        return stripOuterArray;
    }

    public String getJsonPaths() {
        return jsonPaths;
    }

    public String getJsonRoot() {
        return jsonRoot;
    }

    public String getKafkaBrokerList() {
        return kafkaBrokerList;
    }

    public String getKafkaTopic() {
        return kafkaTopic;
    }

    public List<Pair<Integer, Long>> getKafkaPartitionOffsets() {
        return kafkaPartitionOffsets;
    }

    public Map<String, String> getCustomKafkaProperties() {
        return customKafkaProperties;
    }

    public List<ParseNode> getLoadPropertyList() {
        return loadPropertyList;
    }

    /**
     * @deprecated Use CreateRoutineLoadAnalyzer.analyze instead.
     */
    @Deprecated
    @Override
    public void analyze(Analyzer analyzer) throws UserException {
        super.analyze(analyzer);
        // check dbName and tableName
        checkDBTable(analyzer);
        // check name
        FeNameFormat.checkCommonName(NAME_TYPE, name);
        // check load properties include column separator etc.
        routineLoadDesc = buildLoadDesc(loadPropertyList);
        // check routine load job properties include desired concurrent number etc.
        checkJobProperties();
        // check data source properties
        checkDataSourceProperties();
    }

    public static RoutineLoadDesc getLoadDesc(OriginStatement origStmt, Map<String, String> sessionVariables) {

        // parse the origin stmt to get routine load desc
        try {
            List <StatementBase> stmts = com.starrocks.sql.parser.SqlParser.parse(
                    origStmt.originStmt, buildSessionVariables(sessionVariables));
            StatementBase stmt = stmts.get(origStmt.idx);
            if (stmt instanceof CreateRoutineLoadStmt) {
                return CreateRoutineLoadStmt.
                        buildLoadDesc(((CreateRoutineLoadStmt) stmt).getLoadPropertyList());
            } else if (stmt instanceof AlterRoutineLoadStmt) {
                return CreateRoutineLoadStmt.
                        buildLoadDesc(((AlterRoutineLoadStmt) stmt).getLoadPropertyList());
            } else {
                throw new IOException("stmt is neither CreateRoutineLoadStmt nor AlterRoutineLoadStmt");
            }
        } catch (Exception e) {
            LOG.error("error happens when parsing create/alter routine load stmt: " + origStmt.originStmt, e);
            return null;
        }
    }

    /**
     * @deprecated Use CreateRoutineLoadAnalyzer.analyze has check db and table
     */
    @Deprecated
    public void checkDBTable(Analyzer analyzer) throws AnalysisException {
        labelName.analyze(analyzer);
        dbName = labelName.getDbName();
        name = labelName.getLabelName();
        if (Strings.isNullOrEmpty(tableName)) {
            throw new AnalysisException("Table name should not be null");
        }
    }

    public static RoutineLoadDesc buildLoadDesc(List<ParseNode> loadPropertyList) throws UserException {
        if (loadPropertyList == null) {
            return null;
        }
        ColumnSeparator columnSeparator = null;
        RowDelimiter rowDelimiter = null;
        ImportColumnsStmt importColumnsStmt = null;
        ImportWhereStmt importWhereStmt = null;
        PartitionNames partitionNames = null;
        for (ParseNode parseNode : loadPropertyList) {
            if (parseNode instanceof ColumnSeparator) {
                // check column separator
                if (columnSeparator != null) {
                    throw new AnalysisException("repeat setting of column separator");
                }
                columnSeparator = (ColumnSeparator) parseNode;
                columnSeparator.analyze(null);
            } else if (parseNode instanceof RowDelimiter) {
                // check row delimiter
                if (rowDelimiter != null) {
                    throw new AnalysisException("repeat setting of row delimiter");
                }
                rowDelimiter = (RowDelimiter) parseNode;
                rowDelimiter.analyze(null);
            } else if (parseNode instanceof ImportColumnsStmt) {
                // check columns info
                if (importColumnsStmt != null) {
                    throw new AnalysisException("repeat setting of columns info");
                }
                importColumnsStmt = (ImportColumnsStmt) parseNode;
            } else if (parseNode instanceof ImportWhereStmt) {
                // check where expr
                if (importWhereStmt != null) {
                    throw new AnalysisException("repeat setting of where predicate");
                }
                importWhereStmt = (ImportWhereStmt) parseNode;
            } else if (parseNode instanceof PartitionNames) {
                // check partition names
                if (partitionNames != null) {
                    throw new AnalysisException("repeat setting of partition names");
                }
                partitionNames = (PartitionNames) parseNode;
                partitionNames.analyze(null);
            }
        }
        return new RoutineLoadDesc(columnSeparator, rowDelimiter, importColumnsStmt, importWhereStmt,
                partitionNames);
    }

    public void checkJobProperties() throws UserException {
        Optional<String> optional = jobProperties.keySet().stream().filter(
                entity -> !PROPERTIES_SET.contains(entity)).findFirst();
        if (optional.isPresent()) {
            throw new AnalysisException(optional.get() + " is invalid property");
        }

        desiredConcurrentNum =
                ((Long) Util.getLongPropertyOrDefault(jobProperties.get(DESIRED_CONCURRENT_NUMBER_PROPERTY),
                        Config.max_routine_load_task_concurrent_num,
                        DESIRED_CONCURRENT_NUMBER_PRED,
                        DESIRED_CONCURRENT_NUMBER_PROPERTY + " should > 0")).intValue();

        maxErrorNum = Util.getLongPropertyOrDefault(jobProperties.get(MAX_ERROR_NUMBER_PROPERTY),
                RoutineLoadJob.DEFAULT_MAX_ERROR_NUM, MAX_ERROR_NUMBER_PRED,
                MAX_ERROR_NUMBER_PROPERTY + " should >= 0");

        maxBatchIntervalS = Util.getLongPropertyOrDefault(jobProperties.get(MAX_BATCH_INTERVAL_SEC_PROPERTY),
                RoutineLoadJob.DEFAULT_TASK_SCHED_INTERVAL_SECOND, MAX_BATCH_INTERVAL_PRED,
                MAX_BATCH_INTERVAL_SEC_PROPERTY + " should >= 5");

        maxBatchRows = Util.getLongPropertyOrDefault(jobProperties.get(MAX_BATCH_ROWS_PROPERTY),
                RoutineLoadJob.DEFAULT_MAX_BATCH_ROWS, MAX_BATCH_ROWS_PRED,
                MAX_BATCH_ROWS_PROPERTY + " should >= 200000");

        strictMode = Util.getBooleanPropertyOrDefault(jobProperties.get(LoadStmt.STRICT_MODE),
                RoutineLoadJob.DEFAULT_STRICT_MODE,
                LoadStmt.STRICT_MODE + " should be a boolean");

        partialUpdate = Util.getBooleanPropertyOrDefault(jobProperties.get(LoadStmt.PARTIAL_UPDATE),
                false,
                LoadStmt.PARTIAL_UPDATE + " should be a boolean");

        if (ConnectContext.get() != null) {
            timezone = ConnectContext.get().getSessionVariable().getTimeZone();
        }
        timezone = TimeUtils.checkTimeZoneValidAndStandardize(jobProperties.getOrDefault(LoadStmt.TIMEZONE, timezone));

        format = jobProperties.get(FORMAT);
        if (format != null) {
            if (format.equalsIgnoreCase("csv")) {
                format = ""; // if it's not json, then it's mean csv and set empty
            } else if (format.equalsIgnoreCase("json")) {
                format = "json";
                jsonPaths = jobProperties.get(JSONPATHS);
                jsonRoot = jobProperties.get(JSONROOT);
                stripOuterArray = Boolean.valueOf(jobProperties.getOrDefault(STRIP_OUTER_ARRAY, "false"));
            } else {
                throw new UserException("Format type is invalid. format=`" + format + "`");
            }
        } else {
            format = "csv"; // default csv
        }
    }

    public void checkDataSourceProperties() throws AnalysisException {
        LoadDataSourceType type;
        try {
            type = LoadDataSourceType.valueOf(typeName);
        } catch (IllegalArgumentException e) {
            throw new AnalysisException("routine load job does not support this type " + typeName);
        }
        switch (type) {
            case KAFKA:
                checkKafkaProperties();
                break;
            default:
                break;
        }
    }

    private void checkKafkaProperties() throws AnalysisException {
        Optional<String> optional = dataSourceProperties.keySet().stream()
                .filter(entity -> !KAFKA_PROPERTIES_SET.contains(entity))
                .filter(entity -> !entity.startsWith("property.")).findFirst();
        if (optional.isPresent()) {
            throw new AnalysisException(optional.get() + " is invalid kafka custom property");
        }

        // check broker list
        kafkaBrokerList = Strings.nullToEmpty(dataSourceProperties.get(KAFKA_BROKER_LIST_PROPERTY)).replaceAll(" ", "");
        if (Strings.isNullOrEmpty(kafkaBrokerList)) {
            throw new AnalysisException(KAFKA_BROKER_LIST_PROPERTY + " is a required property");
        }
        String[] kafkaBrokerList = this.kafkaBrokerList.split(",");
        for (String broker : kafkaBrokerList) {
            if (!Pattern.matches(ENDPOINT_REGEX, broker)) {
                throw new AnalysisException(KAFKA_BROKER_LIST_PROPERTY + ":" + broker
                        + " not match pattern " + ENDPOINT_REGEX);
            }
        }

        // check topic
        kafkaTopic = Strings.nullToEmpty(dataSourceProperties.get(KAFKA_TOPIC_PROPERTY)).replaceAll(" ", "");
        if (Strings.isNullOrEmpty(kafkaTopic)) {
            throw new AnalysisException(KAFKA_TOPIC_PROPERTY + " is a required property");
        }

        // check custom kafka property before check partitions,
        // because partitions can use kafka_default_offsets property
        analyzeCustomProperties(dataSourceProperties, customKafkaProperties);

        // check partitions
        String kafkaPartitionsString = dataSourceProperties.get(KAFKA_PARTITIONS_PROPERTY);
        if (kafkaPartitionsString != null) {
            analyzeKafkaPartitionProperty(kafkaPartitionsString, customKafkaProperties, kafkaPartitionOffsets);
        }

        // check offset
        String kafkaOffsetsString = dataSourceProperties.get(KAFKA_OFFSETS_PROPERTY);
        if (kafkaOffsetsString != null) {
            analyzeKafkaOffsetProperty(kafkaOffsetsString, kafkaPartitionOffsets);
        }
    }

    public static void analyzeKafkaPartitionProperty(String kafkaPartitionsString,
                                                     Map<String, String> customKafkaProperties,
                                                     List<Pair<Integer, Long>> kafkaPartitionOffsets)
            throws AnalysisException {
        kafkaPartitionsString = kafkaPartitionsString.replaceAll(" ", "");
        if (kafkaPartitionsString.isEmpty()) {
            throw new AnalysisException(KAFKA_PARTITIONS_PROPERTY + " could not be a empty string");
        }

        // get kafka default offset if set
        Long kafkaDefaultOffset = null;
        if (customKafkaProperties.containsKey(KAFKA_DEFAULT_OFFSETS)) {
            kafkaDefaultOffset = getKafkaOffset(customKafkaProperties.get(KAFKA_DEFAULT_OFFSETS));
        }

        String[] kafkaPartitionsStringList = kafkaPartitionsString.split(",");
        for (String s : kafkaPartitionsStringList) {
            try {
                kafkaPartitionOffsets.add(
                        Pair.create(getIntegerValueFromString(s, KAFKA_PARTITIONS_PROPERTY),
                                kafkaDefaultOffset == null ? KafkaProgress.OFFSET_END_VAL : kafkaDefaultOffset));
            } catch (AnalysisException e) {
                throw new AnalysisException(KAFKA_PARTITIONS_PROPERTY
                        + " must be a number string with comma-separated");
            }
        }
    }

    public static void analyzeKafkaOffsetProperty(String kafkaOffsetsString,
                                                  List<Pair<Integer, Long>> kafkaPartitionOffsets)
            throws AnalysisException {
        kafkaOffsetsString = kafkaOffsetsString.replaceAll(" ", "");
        if (kafkaOffsetsString.isEmpty()) {
            throw new AnalysisException(KAFKA_OFFSETS_PROPERTY + " could not be a empty string");
        }
        String[] kafkaOffsetsStringList = kafkaOffsetsString.split(",");
        if (kafkaOffsetsStringList.length != kafkaPartitionOffsets.size()) {
            throw new AnalysisException("Partitions number should be equals to offsets number");
        }

        for (int i = 0; i < kafkaOffsetsStringList.length; i++) {
            kafkaPartitionOffsets.get(i).second = getKafkaOffset(kafkaOffsetsStringList[i]);
        }
    }

    // Get kafka offset from string
    // defined in librdkafka/rdkafkacpp.h
    // OFFSET_BEGINNING: -2
    // OFFSET_END: -1
    public static long getKafkaOffset(String offsetStr) throws AnalysisException {
        long offset = -1;
        try {
            offset = getLongValueFromString(offsetStr, "kafka offset");
            if (offset < 0) {
                throw new AnalysisException("Can not specify offset smaller than 0");
            }
        } catch (AnalysisException e) {
            if (offsetStr.equalsIgnoreCase(KafkaProgress.OFFSET_BEGINNING)) {
                offset = KafkaProgress.OFFSET_BEGINNING_VAL;
            } else if (offsetStr.equalsIgnoreCase(KafkaProgress.OFFSET_END)) {
                offset = KafkaProgress.OFFSET_END_VAL;
            } else {
                throw e;
            }
        }
        return offset;
    }

    public static void analyzeCustomProperties(Map<String, String> dataSourceProperties,
                                               Map<String, String> customKafkaProperties) throws AnalysisException {
        for (Map.Entry<String, String> dataSourceProperty : dataSourceProperties.entrySet()) {
            if (dataSourceProperty.getKey().startsWith("property.")) {
                String propertyKey = dataSourceProperty.getKey();
                String propertyValue = dataSourceProperty.getValue();
                String propertyValueArr[] = propertyKey.split("\\.");
                if (propertyValueArr.length < 2) {
                    throw new AnalysisException("kafka property value could not be a empty string");
                }
                customKafkaProperties.put(propertyKey.substring(propertyKey.indexOf(".") + 1), propertyValue);
            }
            // can be extended in the future which other prefix
        }

        // check kafka_default_offsets
        if (customKafkaProperties.containsKey(KAFKA_DEFAULT_OFFSETS)) {
            getKafkaOffset(customKafkaProperties.get(KAFKA_DEFAULT_OFFSETS));
        }
    }

    private static int getIntegerValueFromString(String valueString, String propertyName) throws AnalysisException {
        if (valueString.isEmpty()) {
            throw new AnalysisException(propertyName + " could not be a empty string");
        }
        int value;
        try {
            value = Integer.parseInt(valueString);
        } catch (NumberFormatException e) {
            throw new AnalysisException(propertyName + " must be a integer");
        }
        return value;
    }

    private static long getLongValueFromString(String valueString, String propertyName) throws AnalysisException {
        if (valueString.isEmpty()) {
            throw new AnalysisException(propertyName + " could not be a empty string");
        }
        long value;
        try {
            value = Long.valueOf(valueString);
        } catch (NumberFormatException e) {
            throw new AnalysisException(propertyName + " must be a integer: " + valueString);
        }
        return value;
    }

    private static SessionVariable buildSessionVariables(Map<String, String> sessionVariables) {
        SessionVariable sessionVariable = new SessionVariable();
        if (sessionVariables == null) {
            return sessionVariable;
        }
        if (sessionVariables.containsKey(SessionVariable.SQL_MODE)) {
            sessionVariable.setSqlMode(Long.parseLong(sessionVariables.get(SessionVariable.SQL_MODE)));
        }

        if (sessionVariables.containsKey(SessionVariable.PARSE_TOKENS_LIMIT)) {
            sessionVariable.setParseTokensLimit(Integer.parseInt(
                    sessionVariables.get(SessionVariable.PARSE_TOKENS_LIMIT)));
        }
        return sessionVariable;
    }
  
    @Override
    public <R, C> R accept(AstVisitor<R, C> visitor, C context) throws RuntimeException {
        return visitor.visitCreateRoutineLoadStatement(this, context);
    }

    @Override
    public boolean isSupportNewPlanner() {
        return true;
    }
}<|MERGE_RESOLUTION|>--- conflicted
+++ resolved
@@ -39,11 +39,8 @@
 import com.starrocks.qe.ConnectContext;
 import com.starrocks.qe.OriginStatement;
 import com.starrocks.qe.SessionVariable;
-<<<<<<< HEAD
+import com.starrocks.sql.ast.AstVisitor;
 import com.starrocks.sql.ast.PartitionNames;
-=======
-import com.starrocks.sql.ast.AstVisitor;
->>>>>>> 21c38476
 import org.apache.logging.log4j.LogManager;
 import org.apache.logging.log4j.Logger;
 
@@ -650,7 +647,7 @@
         }
         return sessionVariable;
     }
-  
+
     @Override
     public <R, C> R accept(AstVisitor<R, C> visitor, C context) throws RuntimeException {
         return visitor.visitCreateRoutineLoadStatement(this, context);
