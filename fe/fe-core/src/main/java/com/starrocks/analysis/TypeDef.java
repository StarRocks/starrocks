// Copyright 2021-present StarRocks, Inc. All rights reserved.
//
// Licensed under the Apache License, Version 2.0 (the "License");
// you may not use this file except in compliance with the License.
// You may obtain a copy of the License at
//
//     https://www.apache.org/licenses/LICENSE-2.0
//
// Unless required by applicable law or agreed to in writing, software
// distributed under the License is distributed on an "AS IS" BASIS,
// WITHOUT WARRANTIES OR CONDITIONS OF ANY KIND, either express or implied.
// See the License for the specific language governing permissions and
// limitations under the License.

// This file is based on code available under the Apache license here:
//   https://github.com/apache/incubator-doris/blob/master/fe/fe-core/src/main/java/org/apache/doris/analysis/TypeDef.java

// Licensed to the Apache Software Foundation (ASF) under one
// or more contributor license agreements.  See the NOTICE file
// distributed with this work for additional information
// regarding copyright ownership.  The ASF licenses this file
// to you under the Apache License, Version 2.0 (the
// "License"); you may not use this file except in compliance
// with the License.  You may obtain a copy of the License at
//
//   http://www.apache.org/licenses/LICENSE-2.0
//
// Unless required by applicable law or agreed to in writing,
// software distributed under the License is distributed on an
// "AS IS" BASIS, WITHOUT WARRANTIES OR CONDITIONS OF ANY
// KIND, either express or implied.  See the License for the
// specific language governing permissions and limitations
// under the License.

package com.starrocks.analysis;

import com.starrocks.catalog.ArrayType;
import com.starrocks.catalog.MapType;
import com.starrocks.catalog.PrimitiveType;
import com.starrocks.catalog.ScalarType;
import com.starrocks.catalog.StructField;
import com.starrocks.catalog.StructType;
import com.starrocks.catalog.Type;
import com.starrocks.common.AnalysisException;
import com.starrocks.sql.parser.NodePosition;

import java.util.List;

/**
 * Represents an anonymous type definition, e.g., used in DDL and CASTs.
 */
public class TypeDef implements ParseNode {
    private Type parsedType;
    private boolean isAnalyzed;

    private final NodePosition pos;

    public TypeDef(Type parsedType) {
        this(parsedType, NodePosition.ZERO);
    }

    public TypeDef(Type parsedType, NodePosition pos) {
        this.pos = pos;
        this.parsedType = parsedType;
    }

    public static TypeDef create(PrimitiveType type) {
        return new TypeDef(ScalarType.createType(type));
    }

    public static TypeDef createDecimal(int precision, int scale) {
        return new TypeDef(ScalarType.createDecimalV2Type(precision, scale));
    }

    public static TypeDef createVarchar(int len) {
        return new TypeDef(ScalarType.createVarchar(len));
    }

    public static TypeDef createChar(int len) {
        return new TypeDef(ScalarType.createCharType(len));
    }

    //
    @Override
    public void analyze(Analyzer analyzer) throws AnalysisException {
        analyze();
    }

    public void analyze() throws AnalysisException {
        if (isAnalyzed) {
            return;
        }
        // Check the max nesting depth before calling the recursive analyze() to avoid
        // a stack overflow.
        if (parsedType.exceedsMaxNestingDepth()) {
            throw new AnalysisException(String.format(
                    "Type exceeds the maximum nesting depth of %s:\n%s",
                    Type.MAX_NESTING_DEPTH, parsedType.toSql()));
        }
        analyze(parsedType);
        isAnalyzed = true;
    }

<<<<<<< HEAD
=======
    public void analyze(boolean isOlap) throws AnalysisException {
        if (isOlap && (!FeConstants.runningUnitTest)) {
            // we haven't support create table with struct type column in native table
            Type innerType = Type.getInnermostType(parsedType);
            if (innerType.isStructType()) {
                throw new AnalysisException("Unsupported data type: " + parsedType.toSql());
            }
        }
        analyze();
    }

>>>>>>> feed3b17
    private void analyze(Type type) throws AnalysisException {
        if (!type.isSupported()) {
            throw new AnalysisException("Unsupported data type: " + type.toSql());
        }
        if (type.isScalarType()) {
            analyzeScalarType((ScalarType) type);
        } else if (type.isArrayType()) {
            analyzeArrayType((ArrayType) type);
        } else if (type.isStructType()) {
            analyzeStructType((StructType) type);
        } else if (type.isMapType()) {
            analyzeMapType((MapType) type);
        } else {
            throw new AnalysisException("Unsupported data type: " + type.toSql());
        }
    }

    private void analyzeScalarType(ScalarType scalarType)
            throws AnalysisException {
        PrimitiveType type = scalarType.getPrimitiveType();
        switch (type) {
            case CHAR:
            case VARCHAR: {
                String name;
                int maxLen;
                if (type == PrimitiveType.VARCHAR) {
                    name = "Varchar";
                    maxLen = ScalarType.MAX_VARCHAR_LENGTH;
                } else {
                    name = "Char";
                    maxLen = ScalarType.MAX_CHAR_LENGTH;
                }
                int len = scalarType.getLength();
                // len is decided by child, when it is -1.

                if (len <= 0) {
                    throw new AnalysisException(name + " size must be > 0: " + len);
                }
                if (scalarType.getLength() > maxLen) {
                    throw new AnalysisException(
                            name + " size must be <= " + maxLen + ": " + len);
                }
                break;
            }
            case VARBINARY: {
                String name = "VARBINARY";
                int maxLen = ScalarType.MAX_VARCHAR_LENGTH;
                int len = scalarType.getLength();
                // len is decided by child, when it is -1.
                if (scalarType.getLength() > maxLen) {
                    throw new AnalysisException(
                            name + " size must be <= " + maxLen + ": " + len);
                }
                break;
            }
            case DECIMALV2:
            case DECIMAL32:
            case DECIMAL64:
            case DECIMAL128: {
                final String name = scalarType.getPrimitiveType().name();
                final int precision = scalarType.decimalPrecision();
                final int scale = scalarType.decimalScale();
                final int max_precision = PrimitiveType.getMaxPrecisionOfDecimal(scalarType.getPrimitiveType());
                final int max_scale = type.isDecimalV2Type() ? Math.min(9, precision) : precision;
                if (precision < 1 || precision > max_precision) {
                    throw new AnalysisException(
                            String.format("Precision of %s must between 1 and %d, precision was set to: %d.",
                                    name, max_precision, precision));
                }
                if (scale < 0 || scale > max_scale) {
                    throw new AnalysisException(
                            String.format("Scale of %s must between 0 and %d,  scale was set to: %d.",
                                    name, max_scale, scale));
                }
                break;
            }
            case INVALID_TYPE:
                throw new AnalysisException("Invalid type.");
            default:
                break;
        }
    }

    private void analyzeArrayType(ArrayType type) throws AnalysisException {
        Type baseType = Type.getInnermostType(type);
        analyze(baseType);
        if (baseType.isHllType() || baseType.isBitmapType() || baseType.isPseudoType() || baseType.isPercentile()) {
            throw new AnalysisException("Invalid data type: " + type.toSql());
        }
    }

    private void analyzeStructType(StructType type) throws AnalysisException {
        List<StructField> structFields = type.getFields();
        for (StructField structField: structFields) {
            analyze(structField.getType());
        }
    }

    private void analyzeMapType(MapType type) throws AnalysisException {
        Type keyType = type.getKeyType();
        if (!keyType.isValidMapKeyType()) {
            throw new AnalysisException("Invalid map.key's type: " + keyType.toSql() +
                    ", which should be base types");
        }
        analyze(keyType);
        Type valueType = type.getValueType();
        analyze(valueType);
    }

    public Type getType() {
        return parsedType;
    }

    public void setType(Type type) {
        this.parsedType = type;
    }

    @Override
    public String toString() {
        return parsedType.toString();
    }

    @Override
    public String toSql() {
        return parsedType.toSql();
    }

    @Override
    public NodePosition getPos() {
        return pos;
    }
}<|MERGE_RESOLUTION|>--- conflicted
+++ resolved
@@ -101,20 +101,6 @@
         isAnalyzed = true;
     }
 
-<<<<<<< HEAD
-=======
-    public void analyze(boolean isOlap) throws AnalysisException {
-        if (isOlap && (!FeConstants.runningUnitTest)) {
-            // we haven't support create table with struct type column in native table
-            Type innerType = Type.getInnermostType(parsedType);
-            if (innerType.isStructType()) {
-                throw new AnalysisException("Unsupported data type: " + parsedType.toSql());
-            }
-        }
-        analyze();
-    }
-
->>>>>>> feed3b17
     private void analyze(Type type) throws AnalysisException {
         if (!type.isSupported()) {
             throw new AnalysisException("Unsupported data type: " + type.toSql());
