// This file is made available under Elastic License 2.0.
// This file is based on code available under the Apache license here:
//   https://github.com/apache/incubator-doris/blob/master/fe/fe-core/src/main/java/org/apache/doris/analysis/CreateTableStmt.java

// Licensed to the Apache Software Foundation (ASF) under one
// or more contributor license agreements.  See the NOTICE file
// distributed with this work for additional information
// regarding copyright ownership.  The ASF licenses this file
// to you under the Apache License, Version 2.0 (the
// "License"); you may not use this file except in compliance
// with the License.  You may obtain a copy of the License at
//
//   http://www.apache.org/licenses/LICENSE-2.0
//
// Unless required by applicable law or agreed to in writing,
// software distributed under the License is distributed on an
// "AS IS" BASIS, WITHOUT WARRANTIES OR CONDITIONS OF ANY
// KIND, either express or implied.  See the License for the
// specific language governing permissions and limitations
// under the License.

package com.starrocks.analysis;

import com.google.common.base.Strings;
import com.google.common.collect.Lists;
import com.starrocks.catalog.Column;
import com.starrocks.catalog.Index;
import com.starrocks.common.UserException;
import com.starrocks.common.util.PrintableMap;
import com.starrocks.sql.ast.AstVisitor;
import org.apache.commons.collections.CollectionUtils;

import java.io.DataInput;
import java.io.IOException;
import java.util.ArrayList;
import java.util.List;
import java.util.Map;
<<<<<<< HEAD
=======
import java.util.Set;
import java.util.TreeSet;
import java.util.stream.Collectors;

import static com.starrocks.catalog.AggregateType.BITMAP_UNION;
import static com.starrocks.catalog.AggregateType.HLL_UNION;
>>>>>>> a502fb59

public class CreateTableStmt extends DdlStmt {

    private static final String DEFAULT_ENGINE_NAME = "olap";
    private static final String DEFAULT_CHARSET_NAME = "utf8";

    private boolean ifNotExists;
    private boolean isExternal;
    private TableName tableName;
    private List<ColumnDef> columnDefs;
    private List<IndexDef> indexDefs;
    private KeysDesc keysDesc;
    private PartitionDesc partitionDesc;
    private DistributionDesc distributionDesc;
    private Map<String, String> properties;
    private Map<String, String> extProperties;
    private String engineName;
    private String charsetName;
    private String comment;
    private List<AlterClause> rollupAlterClauseList;

    // set in analyze
    private List<Column> columns = Lists.newArrayList();

    private List<Index> indexes = Lists.newArrayList();

    // for backup. set to -1 for normal use
    private int tableSignature;

    public CreateTableStmt(String charsetName) {
        // for persist
        tableName = new TableName();
        columnDefs = Lists.newArrayList();
    }

    public CreateTableStmt(boolean ifNotExists,
                           boolean isExternal,
                           TableName tableName,
                           List<ColumnDef> columnDefinitions,
                           String engineName,
                           KeysDesc keysDesc,
                           PartitionDesc partitionDesc,
                           DistributionDesc distributionDesc,
                           Map<String, String> properties,
                           Map<String, String> extProperties,
                           String comment) {
        this(ifNotExists, isExternal, tableName, columnDefinitions, null, engineName, null, keysDesc, partitionDesc,
                distributionDesc, properties, extProperties, comment, null);
    }

    public CreateTableStmt(boolean ifNotExists,
                           boolean isExternal,
                           TableName tableName,
                           List<ColumnDef> columnDefinitions,
                           String engineName,
                           KeysDesc keysDesc,
                           PartitionDesc partitionDesc,
                           DistributionDesc distributionDesc,
                           Map<String, String> properties,
                           Map<String, String> extProperties,
                           String comment, List<AlterClause> ops) {
        this(ifNotExists, isExternal, tableName, columnDefinitions, engineName, null, keysDesc, partitionDesc,
                distributionDesc, properties, extProperties, comment, ops);
    }

    public CreateTableStmt(boolean ifNotExists,
                           boolean isExternal,
                           TableName tableName,
                           List<ColumnDef> columnDefinitions,
                           String engineName,
                           String charsetName,
                           KeysDesc keysDesc,
                           PartitionDesc partitionDesc,
                           DistributionDesc distributionDesc,
                           Map<String, String> properties,
                           Map<String, String> extProperties,
                           String comment, List<AlterClause> ops) {
        this(ifNotExists, isExternal, tableName, columnDefinitions, null, engineName, charsetName, keysDesc,
                partitionDesc,
                distributionDesc, properties, extProperties, comment, ops);
    }

    public CreateTableStmt(boolean ifNotExists,
                           boolean isExternal,
                           TableName tableName,
                           List<ColumnDef> columnDefinitions,
                           List<IndexDef> indexDefs,
                           String engineName,
                           String charsetName,
                           KeysDesc keysDesc,
                           PartitionDesc partitionDesc,
                           DistributionDesc distributionDesc,
                           Map<String, String> properties,
                           Map<String, String> extProperties,
                           String comment, List<AlterClause> rollupAlterClauseList) {
        this.tableName = tableName;
        if (columnDefinitions == null) {
            this.columnDefs = Lists.newArrayList();
        } else {
            this.columnDefs = columnDefinitions;
        }
        this.indexDefs = indexDefs;
        if (Strings.isNullOrEmpty(engineName)) {
            this.engineName = DEFAULT_ENGINE_NAME;
        } else {
            this.engineName = engineName;
        }

        if (Strings.isNullOrEmpty(charsetName)) {
            this.charsetName = DEFAULT_CHARSET_NAME;
        } else {
            this.charsetName = charsetName;
        }

        this.keysDesc = keysDesc;
        this.partitionDesc = partitionDesc;
        this.distributionDesc = distributionDesc;
        this.properties = properties;
        this.extProperties = extProperties;
        this.isExternal = isExternal;
        this.ifNotExists = ifNotExists;
        this.comment = Strings.nullToEmpty(comment);

        this.tableSignature = -1;
        this.rollupAlterClauseList = rollupAlterClauseList == null ? new ArrayList<>() : rollupAlterClauseList;
    }

    public void addColumnDef(ColumnDef columnDef) {
        columnDefs.add(columnDef);
    }

    public boolean isSetIfNotExists() {
        return ifNotExists;
    }

    public void setIfNotExists() {
        this.ifNotExists = true;
    }

    public boolean isExternal() {
        return isExternal;
    }

    public TableName getDbTbl() {
        return tableName;
    }

    public String getTableName() {
        return tableName.getTbl();
    }

    public List<Column> getColumns() {
        return this.columns;
    }

    public KeysDesc getKeysDesc() {
        return this.keysDesc;
    }

    public PartitionDesc getPartitionDesc() {
        return this.partitionDesc;
    }

    public DistributionDesc getDistributionDesc() {
        return this.distributionDesc;
    }

    public Map<String, String> getProperties() {
        return this.properties;
    }

    public Map<String, String> getExtProperties() {
        return this.extProperties;
    }

    public String getEngineName() {
        return engineName;
    }

    public String getCharsetName() {
        return charsetName;
    }

    public void setCharsetName(String charsetName) {
        this.charsetName = charsetName;
    }

    public String getDbName() {
        return tableName.getDb();
    }

    public void setTableSignature(int tableSignature) {
        this.tableSignature = tableSignature;
    }

    public int getTableSignature() {
        return tableSignature;
    }

    public void setTableName(String newTableName) {
        tableName = new TableName(tableName.getDb(), newTableName);
    }

    public String getComment() {
        return comment;
    }

    public List<AlterClause> getRollupAlterClauseList() {
        return rollupAlterClauseList;
    }

    public List<Index> getIndexes() {
        return indexes;
    }

    @Override
    public void analyze(Analyzer analyzer) throws UserException {
<<<<<<< HEAD
=======
        super.analyze(analyzer);
        tableName.analyze(analyzer);
        FeNameFormat.checkTableName(tableName.getTbl());

        if (!GlobalStateMgr.getCurrentState().getAuth().checkTblPriv(ConnectContext.get(), tableName.getDb(),
                tableName.getTbl(), PrivPredicate.CREATE)) {
            ErrorReport.reportAnalysisException(ErrorCode.ERR_SPECIFIC_ACCESS_DENIED_ERROR, "CREATE");
        }

        analyzeEngineName();
        analyzeCharsetName();

        // analyze key desc
        if (!(engineName.equals("mysql") || engineName.equals("broker") ||
                engineName.equals("hive") || engineName.equals("iceberg") ||
                engineName.equals("hudi") || engineName.equals("jdbc"))) {
            // olap table
            if (keysDesc == null) {
                List<String> keysColumnNames = Lists.newArrayList();
                int keyLength = 0;
                boolean hasAggregate = false;
                for (ColumnDef columnDef : columnDefs) {
                    if (columnDef.getAggregateType() != null) {
                        hasAggregate = true;
                        break;
                    }
                }
                if (hasAggregate) {
                    for (ColumnDef columnDef : columnDefs) {
                        if (columnDef.getAggregateType() == null) {
                            keysColumnNames.add(columnDef.getName());
                        }
                    }
                    keysDesc = new KeysDesc(KeysType.AGG_KEYS, keysColumnNames);
                } else {
                    for (ColumnDef columnDef : columnDefs) {
                        keyLength += columnDef.getType().getIndexSize();
                        if (keysColumnNames.size() >= FeConstants.shortkey_max_column_count
                                || keyLength > FeConstants.shortkey_maxsize_bytes) {
                            if (keysColumnNames.size() == 0
                                    && columnDef.getType().getPrimitiveType().isCharFamily()) {
                                keysColumnNames.add(columnDef.getName());
                            }
                            break;
                        }
                        if (!columnDef.getType().isKeyType()) {
                            break;
                        }
                        if (columnDef.getType().getPrimitiveType() == PrimitiveType.VARCHAR) {
                            keysColumnNames.add(columnDef.getName());
                            break;
                        }
                        keysColumnNames.add(columnDef.getName());
                    }
                    if (columnDefs.isEmpty()) {
                        throw new AnalysisException("Empty schema");
                    }
                    // The OLAP table must has at least one short key and the float and double should not be short key.
                    // So the float and double could not be the first column in OLAP table.
                    if (keysColumnNames.isEmpty()) {
                        throw new AnalysisException(
                                "Data type of first column cannot be " + columnDefs.get(0).getType());
                    }
                    keysDesc = new KeysDesc(KeysType.DUP_KEYS, keysColumnNames);
                }
            }

            keysDesc.analyze(columnDefs);
            for (int i = 0; i < keysDesc.keysColumnSize(); ++i) {
                columnDefs.get(i).setIsKey(true);
            }
            if (keysDesc.getKeysType() != KeysType.AGG_KEYS) {
                AggregateType type = AggregateType.REPLACE;
                // note: PRIMARY_KEYS uses REPLACE aggregate type for now
                if (keysDesc.getKeysType() == KeysType.DUP_KEYS) {
                    type = AggregateType.NONE;
                }
                for (int i = keysDesc.keysColumnSize(); i < columnDefs.size(); ++i) {
                    columnDefs.get(i).setAggregateType(type);
                }
            }
        } else {
            // mysql, broker, iceberg, hudi and hive do not need key desc
            if (keysDesc != null) {
                throw new AnalysisException("Create " + engineName + " table should not contain keys desc");
            }

            for (ColumnDef columnDef : columnDefs) {
                if (engineName.equals("mysql") && columnDef.getType().isComplexType()) {
                    throw new AnalysisException(engineName + " external table don't support complex type");
                }
                columnDef.setIsKey(true);
            }
        }

        // analyze column def
        if (columnDefs == null || columnDefs.isEmpty()) {
            ErrorReport.reportAnalysisException(ErrorCode.ERR_TABLE_MUST_HAVE_COLUMNS);
        }

        int rowLengthBytes = 0;
        boolean hasHll = false;
        boolean hasBitmap = false;
        boolean hasJson = false;
        Set<String> columnSet = Sets.newTreeSet(String.CASE_INSENSITIVE_ORDER);
        for (ColumnDef columnDef : columnDefs) {
            columnDef.analyze(engineName.equals("olap"));

            if (columnDef.getAggregateType() == HLL_UNION) {
                hasHll = true;
            }

            if (columnDef.getAggregateType() == BITMAP_UNION) {
                hasBitmap = columnDef.getType().isBitmapType();
            }

            if (columnDef.getType().isJsonType()) {
                hasJson = true;
            }

            if (!columnSet.add(columnDef.getName())) {
                ErrorReport.reportAnalysisException(ErrorCode.ERR_DUP_FIELDNAME, columnDef.getName());
            }

            rowLengthBytes += columnDef.getType().getStorageLayoutBytes();
        }

        if (rowLengthBytes > Config.max_layout_length_per_row && engineName.equals("olap")) {
            throw new AnalysisException("The size of a row (" + rowLengthBytes + ") exceed the maximal row size: "
                    + Config.max_layout_length_per_row);
        }

        if (hasHll && keysDesc.getKeysType() != KeysType.AGG_KEYS) {
            throw new AnalysisException("HLL_UNION must be used in AGG_KEYS");
        }

        if (hasBitmap && keysDesc.getKeysType() != KeysType.AGG_KEYS) {
            throw new AnalysisException("BITMAP_UNION must be used in AGG_KEYS");
        }

        // TODO(mofei) support it
        if (hasJson && keysDesc.getKeysType() != KeysType.DUP_KEYS) {
            throw new AnalysisException("JSON type could only be used in DUPLICATE KEY table");
        }

        if (engineName.equals("olap")) {
            // analyze partition
            if (partitionDesc != null) {
                if (partitionDesc.getType() == PartitionType.RANGE || partitionDesc.getType() == PartitionType.LIST) {
                    partitionDesc.analyze(columnDefs, properties);
                } else {
                    throw new AnalysisException(
                            "Currently only support range and list partition with engine type olap");
                }
            }

            // analyze distribution
            if (distributionDesc == null) {
                if (ConnectContext.get().getSessionVariable().isAllowDefaultPartition()) {
                    if (properties == null) {
                        properties = Maps.newHashMap();
                        properties.put(PropertyAnalyzer.PROPERTIES_REPLICATION_NUM, "1");
                    }
                    distributionDesc = new HashDistributionDesc(Config.default_bucket_num,
                            Lists.newArrayList(columnDefs.get(0).getName()));
                } else {
                    throw new AnalysisException("Create olap table should contain distribution desc");
                }
            }
            distributionDesc.analyze(columnSet);
        } else if (engineName.equalsIgnoreCase("elasticsearch")) {
            EsUtil.analyzePartitionAndDistributionDesc(partitionDesc, distributionDesc);
        } else {
            if (partitionDesc != null || distributionDesc != null) {
                throw new AnalysisException("Create " + engineName
                        + " table should not contain partition or distribution desc");
            }
        }

        for (ColumnDef columnDef : columnDefs) {
            Column col = columnDef.toColumn();
            if (keysDesc != null && (keysDesc.getKeysType() == KeysType.UNIQUE_KEYS
                    || keysDesc.getKeysType() == KeysType.PRIMARY_KEYS ||
                    keysDesc.getKeysType() == KeysType.DUP_KEYS)) {
                if (!col.isKey()) {
                    col.setAggregationTypeImplicit(true);
                }
            }
            columns.add(col);
        }

        if (CollectionUtils.isNotEmpty(indexDefs)) {
            Set<String> distinct = new TreeSet<>(String.CASE_INSENSITIVE_ORDER);
            Set<List<String>> distinctCol = new HashSet<>();

            for (IndexDef indexDef : indexDefs) {
                indexDef.analyze();
                if (!engineName.equalsIgnoreCase("olap")) {
                    throw new AnalysisException("index only support in olap engine at current version.");
                }
                for (String indexColName : indexDef.getColumns()) {
                    boolean found = false;
                    for (Column column : columns) {
                        if (column.getName().equalsIgnoreCase(indexColName)) {
                            indexDef.checkColumn(column, getKeysDesc().getKeysType());
                            found = true;
                            break;
                        }
                    }
                    if (!found) {
                        throw new AnalysisException("BITMAP column does not exist in table. invalid column: "
                                + indexColName);
                    }
                }
                indexes.add(new Index(indexDef.getIndexName(), indexDef.getColumns(), indexDef.getIndexType(),
                        indexDef.getComment()));
                distinct.add(indexDef.getIndexName());
                distinctCol.add(indexDef.getColumns().stream().map(String::toUpperCase).collect(Collectors.toList()));
            }
            if (distinct.size() != indexes.size()) {
                throw new AnalysisException("index name must be unique.");
            }
            if (distinctCol.size() != indexes.size()) {
                throw new AnalysisException("same index columns have multiple index name is not allowed.");
            }
        }
>>>>>>> a502fb59
    }

    public List<ColumnDef> getColumnDefs() {
        return columnDefs;
    }

    public List<IndexDef> getIndexDefs() {
        return indexDefs;
    }

    public void setKeysDesc(KeysDesc keysDesc) {
        this.keysDesc = keysDesc;
    }

    public void setProperties(Map<String, String> properties) {
        this.properties = properties;
    }

    public void setDistributionDesc(DistributionDesc distributionDesc) {
        this.distributionDesc = distributionDesc;
    }

    public void setEngineName(String engineName) {
        this.engineName = engineName;
    }

    public static CreateTableStmt read(DataInput in) throws IOException {
        throw new RuntimeException("CreateTableStmt serialization is not supported anymore.");
    }

    @Override
    public String toSql() {
        StringBuilder sb = new StringBuilder();

        sb.append("CREATE ");
        if (isExternal) {
            sb.append("EXTERNAL ");
        }
        sb.append("TABLE ");
        sb.append(tableName.toSql()).append(" (\n");
        int idx = 0;
        for (ColumnDef columnDef : columnDefs) {
            if (idx != 0) {
                sb.append(",\n");
            }
            sb.append("  ").append(columnDef.toSql());
            idx++;
        }
        if (CollectionUtils.isNotEmpty(indexDefs)) {
            sb.append(",\n");
            for (IndexDef indexDef : indexDefs) {
                sb.append("  ").append(indexDef.toSql());
            }
        }
        sb.append("\n)");
        if (engineName != null) {
            sb.append(" ENGINE = ").append(engineName);
        }
        sb.append("\n");
        if (charsetName != null) {
            sb.append(" CHARSET = ").append(charsetName);
        }
        if (keysDesc != null) {
            sb.append("\n").append(keysDesc.toSql());
        }

        if (partitionDesc != null) {
            sb.append("\n").append(partitionDesc.toSql());
        }

        if (distributionDesc != null) {
            sb.append("\n").append(distributionDesc.toSql());
        }

        if (rollupAlterClauseList != null && rollupAlterClauseList.size() != 0) {
            sb.append("\n rollup(");
            StringBuilder opsSb = new StringBuilder();
            for (int i = 0; i < rollupAlterClauseList.size(); i++) {
                opsSb.append(rollupAlterClauseList.get(i).toSql());
                if (i != rollupAlterClauseList.size() - 1) {
                    opsSb.append(",");
                }
            }
            sb.append(opsSb.toString().replace("ADD ROLLUP", "")).append(")");
        }

        // properties may contains password and other sensitive information,
        // so do not print properties.
        // This toSql() method is only used for log, user can see detail info by using show create table stmt,
        // which is implemented in GlobalStateMgr.getDdlStmt()
        if (properties != null && !properties.isEmpty()) {
            sb.append("\nPROPERTIES (");
            sb.append(new PrintableMap<String, String>(properties, " = ", true, true, true));
            sb.append(")");
        }

        if (extProperties != null && !extProperties.isEmpty()) {
            sb.append("\n").append(engineName.toUpperCase()).append(" PROPERTIES (");
            sb.append(new PrintableMap<String, String>(extProperties, " = ", true, true, true));
            sb.append(")");
        }

        if (!Strings.isNullOrEmpty(comment)) {
            sb.append("\nCOMMENT \"").append(comment).append("\"");
        }

        return sb.toString();
    }

    @Override
    public String toString() {
        return toSql();
    }

    @Override
    public boolean needAuditEncryption() {
        return !engineName.equals("olap");
    }

    @Override
    public <R, C> R accept(AstVisitor<R, C> visitor, C context) {
        return visitor.visitCreateTableStatement(this, context);
    }

}<|MERGE_RESOLUTION|>--- conflicted
+++ resolved
@@ -35,15 +35,12 @@
 import java.util.ArrayList;
 import java.util.List;
 import java.util.Map;
-<<<<<<< HEAD
-=======
 import java.util.Set;
 import java.util.TreeSet;
 import java.util.stream.Collectors;
 
 import static com.starrocks.catalog.AggregateType.BITMAP_UNION;
 import static com.starrocks.catalog.AggregateType.HLL_UNION;
->>>>>>> a502fb59
 
 public class CreateTableStmt extends DdlStmt {
 
@@ -261,8 +258,6 @@
 
     @Override
     public void analyze(Analyzer analyzer) throws UserException {
-<<<<<<< HEAD
-=======
         super.analyze(analyzer);
         tableName.analyze(analyzer);
         FeNameFormat.checkTableName(tableName.getTbl());
@@ -489,7 +484,6 @@
                 throw new AnalysisException("same index columns have multiple index name is not allowed.");
             }
         }
->>>>>>> a502fb59
     }
 
     public List<ColumnDef> getColumnDefs() {
