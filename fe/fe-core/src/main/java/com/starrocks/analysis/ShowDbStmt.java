--- conflicted
+++ resolved
@@ -39,7 +39,6 @@
                     .addColumn(new Column(DB_COL, ScalarType.createVarchar(20)))
                     .build();
     private final String pattern;
-    private String db;
     private Expr where;
 
     private String catalogName;
@@ -53,26 +52,21 @@
         this.where = where;
     }
 
-    public ShowDbStmt(String pattern, String db) {
+    public ShowDbStmt(String pattern, String catalogName) {
         this.pattern = pattern;
-        this.db = db;
+        this.catalogName = catalogName;
     }
 
     public String getPattern() {
         return pattern;
     }
 
-<<<<<<< HEAD
-    public String getDb() {
-        return db;
-=======
     public String getCatalogName() {
         return catalogName;
     }
 
     public void setCatalogName(String catalogName) {
         this.catalogName = catalogName;
->>>>>>> eb23384d
     }
 
     @Override
@@ -98,8 +92,8 @@
     @Override
     public String toSql() {
         StringBuilder sb = new StringBuilder("SHOW DATABASES");
-        if (db != null) {
-            sb.append(" FROM ").append(db);
+        if (catalogName != null) {
+            sb.append(" FROM ").append(catalogName);
         }
         if (pattern != null) {
             sb.append(" LIKE '").append(pattern).append("'");
