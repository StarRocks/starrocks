// This file is made available under Elastic License 2.0.
// This file is based on code available under the Apache license here:
//   https://github.com/apache/incubator-doris/blob/master/fe/fe-core/src/main/java/org/apache/doris/analysis/FunctionCallExpr.java

// Licensed to the Apache Software Foundation (ASF) under one
// or more contributor license agreements.  See the NOTICE file
// distributed with this work for additional information
// regarding copyright ownership.  The ASF licenses this file
// to you under the Apache License, Version 2.0 (the
// "License"); you may not use this file except in compliance
// with the License.  You may obtain a copy of the License at
//
//   http://www.apache.org/licenses/LICENSE-2.0
//
// Unless required by applicable law or agreed to in writing,
// software distributed under the License is distributed on an
// "AS IS" BASIS, WITHOUT WARRANTIES OR CONDITIONS OF ANY
// KIND, either express or implied.  See the License for the
// specific language governing permissions and limitations
// under the License.

package com.starrocks.analysis;

import com.google.common.base.Joiner;
import com.google.common.base.MoreObjects;
import com.google.common.base.Objects;
import com.google.common.base.Preconditions;
import com.google.common.base.Strings;
import com.google.common.collect.ImmutableSet;
import com.google.common.collect.ImmutableSortedSet;
import com.google.common.collect.Lists;
import com.starrocks.catalog.AggregateFunction;
import com.starrocks.catalog.Catalog;
import com.starrocks.catalog.Database;
import com.starrocks.catalog.Function;
import com.starrocks.catalog.FunctionSet;
import com.starrocks.catalog.PrimitiveType;
import com.starrocks.catalog.ScalarFunction;
import com.starrocks.catalog.ScalarType;
import com.starrocks.catalog.Type;
import com.starrocks.common.AnalysisException;
import com.starrocks.common.ErrorCode;
import com.starrocks.common.ErrorReport;
import com.starrocks.mysql.privilege.PrivPredicate;
import com.starrocks.qe.ConnectContext;
import com.starrocks.sql.analyzer.DecimalV3FunctionAnalyzer;
import com.starrocks.sql.analyzer.ExprVisitor;
import com.starrocks.sql.optimizer.operator.scalar.CallOperator;
import com.starrocks.thrift.TAggregateExpr;
import com.starrocks.thrift.TExprNode;
import com.starrocks.thrift.TExprNodeType;
import org.apache.logging.log4j.LogManager;
import org.apache.logging.log4j.Logger;

import java.io.DataInput;
import java.io.DataOutput;
import java.io.IOException;
import java.util.Arrays;
import java.util.List;
import java.util.Set;

// Our new cost based query optimizer is more powerful and stable than old query optimizer,
// The old query optimizer related codes could be deleted safely.
// TODO: Remove old query optimizer related codes before 2021-09-30
public class FunctionCallExpr extends Expr {
    private static final Logger LOG = LogManager.getLogger(FunctionCallExpr.class);
    private FunctionName fnName;
    // private BuiltinAggregateFunction.Operator aggOp;
    private FunctionParams fnParams;

    // check analytic function
    private boolean isAnalyticFnCall = false;

    // Indicates whether this is a merge aggregation function that should use the merge
    // instead of the update symbol. This flag also affects the behavior of
    // resetAnalysisState() which is used during expr substitution.
    private boolean isMergeAggFn;

    // Indicates merge aggregation function whether has nullable child
    // because when create merge agg fn from update agg fn,
    // The slot SlotDescriptor nullable info will lost or change
    private boolean mergeAggFnHasNullableChild = true;

    private static final ImmutableSet<String> STDDEV_FUNCTION_SET =
            new ImmutableSortedSet.Builder(String.CASE_INSENSITIVE_ORDER)
                    .add("stddev").add("stddev_val").add("stddev_samp")
                    .add("variance").add("variance_pop").add("variance_pop").add("var_samp").add("var_pop").build();

<<<<<<< HEAD
    private static final ImmutableSet<String> MONOTONIC_FUNCTION_SET =
            new ImmutableSortedSet.Builder(String.CASE_INSENSITIVE_ORDER).add("year").build();
=======
    // TODO(yan): add more known functions which are monotonic.
    private static final ImmutableSet<String> MONOTONIC_FUNCTION_SET =
            new ImmutableSet.Builder().add("year").build();
>>>>>>> 324146f0

    public boolean isAnalyticFnCall() {
        return isAnalyticFnCall;
    }

    public void setIsAnalyticFnCall(boolean v) {
        isAnalyticFnCall = v;
    }

    public Function getFn() {
        return fn;
    }

    public FunctionName getFnName() {
        return fnName;
    }

    // only used restore from readFields.
    private FunctionCallExpr() {
        super();
    }

    public FunctionCallExpr(String functionName, List<Expr> params) {
        this(new FunctionName(functionName), new FunctionParams(false, params));
    }

    public FunctionCallExpr(FunctionName fnName, List<Expr> params) {
        this(fnName, new FunctionParams(false, params));
    }

    public FunctionCallExpr(String fnName, FunctionParams params) {
        this(new FunctionName(fnName), params);
    }

    public FunctionCallExpr(FunctionName fnName, FunctionParams params) {
        this(fnName, params, false);
    }

    private FunctionCallExpr(
            FunctionName fnName, FunctionParams params, boolean isMergeAggFn) {
        super();
        this.fnName = fnName;
        fnParams = params;
        this.isMergeAggFn = isMergeAggFn;
        if (params.exprs() != null) {
            children.addAll(params.exprs());
        }
    }

    // Constructs the same agg function with new params.
    public FunctionCallExpr(FunctionCallExpr e, FunctionParams params) {
        Preconditions.checkState(e.isAnalyzed);
        Preconditions.checkState(e.isAggregateFunction() || e.isAnalyticFnCall);
        fnName = e.fnName;
        // aggOp = e.aggOp;
        isAnalyticFnCall = e.isAnalyticFnCall;
        fnParams = params;
        // Just inherit the function object from 'e'.
        fn = e.fn;
        this.isMergeAggFn = e.isMergeAggFn;
        if (params.exprs() != null) {
            children.addAll(params.exprs());
        }
    }

    protected FunctionCallExpr(FunctionCallExpr other) {
        super(other);
        fnName = other.fnName;
        isAnalyticFnCall = other.isAnalyticFnCall;
        //   aggOp = other.aggOp;
        // fnParams = other.fnParams;
        // Clone the params in a way that keeps the children_ and the params.exprs()
        // in sync. The children have already been cloned in the super c'tor.
        if (other.fnParams.isStar()) {
            Preconditions.checkState(children.isEmpty());
            fnParams = FunctionParams.createStarParam();
        } else {
            fnParams = new FunctionParams(other.fnParams.isDistinct(), children);
        }
        this.isMergeAggFn = other.isMergeAggFn;
        this.mergeAggFnHasNullableChild = other.mergeAggFnHasNullableChild;
        fn = other.fn;
    }

    public boolean isMergeAggFn() {
        return isMergeAggFn;
    }

    @Override
    public Expr clone() {
        return new FunctionCallExpr(this);
    }

    @Override
    public void resetAnalysisState() {
        isAnalyzed = false;
        // Resolving merge agg functions after substitution may fail e.g., if the
        // intermediate agg type is not the same as the output type. Preserve the original
        // fn_ such that analyze() hits the special-case code for merge agg fns that
        // handles this case.
        if (!isMergeAggFn) {
            fn = null;
        }
    }

    @Override
    public boolean equals(Object obj) {
        if (!super.equals(obj)) {
            return false;
        }
        FunctionCallExpr o = (FunctionCallExpr) obj;
        return /*opcode == o.opcode && aggOp == o.aggOp &&*/ fnName.equals(o.fnName)
                && fnParams.isDistinct() == o.fnParams.isDistinct()
                && fnParams.isStar() == o.fnParams.isStar();
    }

    @Override
    public String toSqlImpl() {
        StringBuilder sb = new StringBuilder();
        sb.append(fnName);

        sb.append("(");
        if (fnParams.isStar()) {
            sb.append("*");
        }
        if (fnParams.isDistinct()) {
            sb.append("DISTINCT ");
        }
        sb.append(Joiner.on(", ").join(childrenToSql())).append(")");
        return sb.toString();
    }

    @Override
    public String explainImpl() {
        StringBuilder sb = new StringBuilder();
        sb.append(fnName);

        sb.append("[");
        sb.append("(");
        if (fnParams.isStar()) {
            sb.append("*");
        }
        if (fnParams.isDistinct()) {
            sb.append("distinct ");
        }
        sb.append(Joiner.on(", ").join(childrenToExplain())).append(");");
        if (fn != null) {
            sb.append(" args: ");
            for (int i = 0; i < fn.getArgs().length; ++i) {
                if (i != 0) {
                    sb.append(',');
                }
                sb.append(fn.getArgs()[i].getPrimitiveType().toString());
            }
            sb.append(";");
            sb.append(" result: ").append(type).append(";");
        }
        sb.append(" args nullable: ").append(hasNullableChild()).append(";");
        sb.append(" result nullable: ").append(isNullable());
        sb.append("]");
        return sb.toString();
    }

    public List<String> childrenToExplain() {
        List<String> result = Lists.newArrayList();
        for (Expr child : children) {
            result.add(child.explain());
        }
        return result;
    }

    @Override
    public String debugString() {
        return MoreObjects.toStringHelper(this)/*.add("op", aggOp)*/.add("name", fnName).add("isStar",
                fnParams.isStar()).add("isDistinct", fnParams.isDistinct()).addValue(
                super.debugString()).toString();
    }

    public FunctionParams getParams() {
        return fnParams;
    }

    public boolean isScalarFunction() {
        Preconditions.checkState(fn != null);
        return fn instanceof ScalarFunction;
    }

    public boolean isAggregateFunction() {
        Preconditions.checkState(fn != null);
        return fn instanceof AggregateFunction && !isAnalyticFnCall;
    }

    public boolean isBuiltin() {
        Preconditions.checkState(fn != null);
        return fn instanceof BuiltinAggregateFunction && !isAnalyticFnCall;
    }

    /**
     * Returns true if this is a call to an aggregate function that returns
     * non-null on an empty input (e.g. count).
     */
    public boolean returnsNonNullOnEmpty() {
        Preconditions.checkNotNull(fn);
        return fn instanceof AggregateFunction
                && ((AggregateFunction) fn).returnsNonNullOnEmpty();
    }

    public boolean isDistinct() {
        Preconditions.checkState(isAggregateFunction());
        return fnParams.isDistinct();
    }

    public boolean isCountStar() {
        if (fnName.getFunction().equalsIgnoreCase(FunctionSet.COUNT)) {
            if (fnParams.isStar()) {
                return true;
            } else if (fnParams.exprs() == null || fnParams.exprs().isEmpty()) {
                return true;
            } else {
                for (Expr expr : fnParams.exprs()) {
                    if (expr.isConstant()) {
                        return true;
                    }
                }
            }
        }
        return false;
    }

    public boolean isCountDistinctBitmapOrHLL() {
        if (!fnParams.isDistinct()) {
            return false;
        }

        if (!fnName.getFunction().equalsIgnoreCase(FunctionSet.COUNT)) {
            return false;
        }

        if (children.size() != 1) {
            return false;
        }

        Type type = getChild(0).getType();
        return type.isBitmapType() || type.isHllType();
    }

    @Override
    protected void toThrift(TExprNode msg) {
        // TODO: we never serialize this to thrift if it's an aggregate function
        // except in test cases that do it explicitly.
        if (isAggregate() || isAnalyticFnCall) {
            msg.node_type = TExprNodeType.AGG_EXPR;
            if (!isAnalyticFnCall) {
                msg.setAgg_expr(new TAggregateExpr(isMergeAggFn));
            }
        } else {
            msg.node_type = TExprNodeType.FUNCTION_CALL;
        }
    }

    public void analyzeBuiltinAggFunction() throws AnalysisException {
        if (fnParams.isStar() && !fnName.getFunction().equalsIgnoreCase(FunctionSet.COUNT)) {
            throw new AnalysisException(
                    "'*' can only be used in conjunction with COUNT: " + this.toSql());
        }

        if (fnName.getFunction().equalsIgnoreCase(FunctionSet.COUNT)) {
            // for multiple exprs count must be qualified with distinct
            if (children.size() > 1 && !fnParams.isDistinct()) {
                throw new AnalysisException(
                        "COUNT must have DISTINCT for multiple arguments: " + this.toSql());
            }

            for (Expr child : children) {
                if (child.type.isOnlyMetricType()) {
                    throw new AnalysisException(Type.OnlyMetricTypeErrorMsg);
                }
            }
            return;
        }

        if (fnName.getFunction().equalsIgnoreCase("group_concat")) {
            if (children.size() > 2 || children.isEmpty()) {
                throw new AnalysisException(
                        "group_concat requires one or two parameters: " + this.toSql());
            }

            if (fnParams.isDistinct()) {
                throw new AnalysisException("group_concat does not support DISTINCT");
            }

            Expr arg0 = getChild(0);
            if (!arg0.type.isStringType() && !arg0.type.isNull()) {
                throw new AnalysisException(
                        "group_concat requires first parameter to be of type STRING: " + this.toSql());
            }

            if (children.size() == 2) {
                Expr arg1 = getChild(1);
                if (!arg1.type.isStringType() && !arg1.type.isNull()) {
                    throw new AnalysisException(
                            "group_concat requires second parameter to be of type STRING: " + this.toSql());
                }
            }
            return;
        }

        if (fnName.getFunction().equalsIgnoreCase("lag")
                || fnName.getFunction().equalsIgnoreCase("lead")) {
            if (!isAnalyticFnCall) {
                throw new AnalysisException(fnName.getFunction() + " only used in analytic function");
            } else {
                if (children.size() > 2) {
                    if (!getChild(2).isConstant()) {
                        throw new AnalysisException(
                                "The default parameter (parameter 3) of LAG must be a constant: "
                                        + this.toSql());
                    }
                }
                return;
            }
        }

        if (fnName.getFunction().equalsIgnoreCase("dense_rank")
                || fnName.getFunction().equalsIgnoreCase("rank")
                || fnName.getFunction().equalsIgnoreCase("row_number")
                || fnName.getFunction().equalsIgnoreCase("first_value")
                || fnName.getFunction().equalsIgnoreCase("last_value")
                || fnName.getFunction().equalsIgnoreCase("first_value_rewrite")) {
            if (!isAnalyticFnCall) {
                throw new AnalysisException(fnName.getFunction() + " only used in analytic function");
            }
        }

        // Function's arg can't be null for the following functions.
        Expr arg = getChild(0);
        if (arg == null) {
            return;
        }

        // SUM and AVG cannot be applied to non-numeric types
        if ((fnName.getFunction().equalsIgnoreCase("sum")
                || fnName.getFunction().equalsIgnoreCase("avg"))
                && ((!arg.type.isNumericType() && !arg.type.isNull() && !(arg instanceof NullLiteral)) ||
                arg.type.isOnlyMetricType())) {
            throw new AnalysisException(fnName.getFunction() + " requires a numeric parameter: " + this.toSql());
        }
        if (fnName.getFunction().equalsIgnoreCase("sum_distinct")
                && ((!arg.type.isNumericType() && !arg.type.isNull() && !(arg instanceof NullLiteral)) ||
                arg.type.isOnlyMetricType())) {
            throw new AnalysisException(
                    "SUM_DISTINCT requires a numeric parameter: " + this.toSql());
        }

        if ((fnName.getFunction().equalsIgnoreCase(FunctionSet.MIN)
                || fnName.getFunction().equalsIgnoreCase(FunctionSet.MAX)
                || fnName.getFunction().equalsIgnoreCase(FunctionSet.NDV)
                || fnName.getFunction().equalsIgnoreCase(FunctionSet.APPROX_COUNT_DISTINCT))
                && arg.type.isOnlyMetricType()) {
            throw new AnalysisException(Type.OnlyMetricTypeErrorMsg);
        }

        if ((fnName.getFunction().equalsIgnoreCase(FunctionSet.BITMAP_UNION_INT) && !arg.type.isIntegerType())) {
            throw new AnalysisException("BITMAP_UNION_INT params only support Integer type");
        }

        if (fnName.getFunction().equalsIgnoreCase(FunctionSet.INTERSECT_COUNT)) {
            if (children.size() <= 2) {
                throw new AnalysisException("intersect_count(bitmap_column, column_to_filter, filter_values) " +
                        "function requires at least three parameters");
            }

            Type inputType = getChild(0).getType();
            if (!inputType.isBitmapType()) {
                throw new AnalysisException(
                        "intersect_count function first argument should be of BITMAP type, but was " + inputType);
            }

            if (getChild(1).isConstant()) {
                throw new AnalysisException("intersect_count function filter_values arg must be column");
            }

            for (int i = 2; i < children.size(); i++) {
                if (!getChild(i).isConstant()) {
                    throw new AnalysisException("intersect_count function filter_values arg must be constant");
                }
            }
            return;
        }

        if (fnName.getFunction().equalsIgnoreCase(FunctionSet.BITMAP_COUNT)
                || fnName.getFunction().equalsIgnoreCase(FunctionSet.BITMAP_UNION)
                || fnName.getFunction().equalsIgnoreCase(FunctionSet.BITMAP_UNION_COUNT)
                || fnName.getFunction().equalsIgnoreCase(FunctionSet.BITMAP_INTERSECT)) {
            if (children.size() != 1) {
                throw new AnalysisException(fnName + " function could only have one child");
            }
            Type inputType = getChild(0).getType();
            if (!inputType.isBitmapType()) {
                throw new AnalysisException(
                        fnName + " function's argument should be of BITMAP type, but was " + inputType);
            }
            return;
        }

        if ((fnName.getFunction().equalsIgnoreCase("HLL_UNION_AGG")
                || fnName.getFunction().equalsIgnoreCase("HLL_UNION")
                || fnName.getFunction().equalsIgnoreCase("HLL_CARDINALITY")
                || fnName.getFunction().equalsIgnoreCase("HLL_RAW_AGG"))
                && !arg.type.isHllType()) {
            throw new AnalysisException(
                    "HLL_UNION_AGG, HLL_RAW_AGG and HLL_CARDINALITY's params must be hll column");
        }

        if (fnName.getFunction().equalsIgnoreCase("min")
                || fnName.getFunction().equalsIgnoreCase("max")) {
            fnParams.setIsDistinct(false);  // DISTINCT is meaningless here
        } else if (fnName.getFunction().equalsIgnoreCase("DISTINCT_PC")
                || fnName.getFunction().equalsIgnoreCase("DISTINCT_PCSA")
                || fnName.getFunction().equalsIgnoreCase("NDV")
                || fnName.getFunction().equalsIgnoreCase("HLL_UNION_AGG")) {
            fnParams.setIsDistinct(false);
        }

        if (fnName.getFunction().equalsIgnoreCase("percentile_approx")) {
            if (children.size() != 2 && children.size() != 3) {
                throw new AnalysisException("percentile_approx(expr, DOUBLE [, B]) requires two or three parameters");
            }
            if (!getChild(1).isConstant()) {
                throw new AnalysisException("percentile_approx requires second parameter must be a constant : "
                        + this.toSql());
            }
            if (children.size() == 3) {
                if (!getChild(2).isConstant()) {
                    throw new AnalysisException("percentile_approx requires the third parameter must be a constant : "
                            + this.toSql());
                }
            }
        }
    }

    // Provide better error message for some aggregate builtins. These can be
    // a bit more user friendly than a generic function not found.
    // TODO: should we bother to do this? We could also improve the general
    // error messages. For example, listing the alternatives.
    protected String getFunctionNotFoundError(Type[] argTypes) {
        // Some custom error message for builtins
        if (fnParams.isStar()) {
            return "'*' can only be used in conjunction with COUNT";
        }

        if (fnName.getFunction().equalsIgnoreCase(FunctionSet.COUNT)) {
            if (!fnParams.isDistinct() && argTypes.length > 1) {
                return "COUNT must have DISTINCT for multiple arguments: " + toSql();
            }
        }

        if (fnName.getFunction().equalsIgnoreCase("sum")) {
            return "SUM requires a numeric parameter: " + toSql();
        }

        if (fnName.getFunction().equalsIgnoreCase("avg")) {
            return "AVG requires a numeric or timestamp parameter: " + toSql();
        }

        String[] argTypesSql = new String[argTypes.length];
        for (int i = 0; i < argTypes.length; ++i) {
            argTypesSql[i] = argTypes[i].toSql();
        }

        return String.format(
                "No matching function with signature: %s(%s).",
                fnName, fnParams.isStar() ? "*" : Joiner.on(", ").join(argTypesSql));
    }

    private static final Set<String> DECIMAL_UNARY_FUNCTION_SET =
            new ImmutableSortedSet.Builder<>(String.CASE_INSENSITIVE_ORDER)
                    .add("abs").add("positive").add("negative").add("money_format").build();

    private static final Set<String> DECIMAL_IDENTICAL_TYPE_FUNCTION_SET =
            new ImmutableSortedSet.Builder<>(String.CASE_INSENSITIVE_ORDER)
                    .add("least").add("greatest").add("nullif").add("ifnull").add("coalesce").build();

    private static final Set<String> DECIMAL_AGG_FUNCTION_SAME_TYPE =
            new ImmutableSortedSet.Builder<>(String.CASE_INSENSITIVE_ORDER)
                    .add(FunctionSet.MAX).add(FunctionSet.MIN)
                    .add(FunctionSet.LEAD).add(FunctionSet.LAG)
                    .add(FunctionSet.FIRST_VALUE).add(FunctionSet.LAST_VALUE).build();

    private static final Set<String> DECIMAL_AGG_FUNCTION_WIDER_TYPE =
            new ImmutableSortedSet.Builder<>(String.CASE_INSENSITIVE_ORDER)
                    .add("sum").add("sum_distinct").add("multi_distinct_sum").add("avg").add("variance")
                    .add("variance_pop").add("var_pop").add("variance_samp").add("var_samp")
                    .add("stddev").add("stddev_pop").add("std").add("stddev_samp").build();

    private static final Set<String> DECIMAL_AGG_VARIANCE_STDDEV_TYPE =
            new ImmutableSortedSet.Builder<>(String.CASE_INSENSITIVE_ORDER)
                    .add("variance").add("variance_pop").add("var_pop").add("variance_samp").add("var_samp")
                    .add("stddev").add("stddev_pop").add("std").add("stddev_samp").build();

    private static final Set<String> DECIMAL_AGG_FUNCTION =
            new ImmutableSortedSet.Builder<>(String.CASE_INSENSITIVE_ORDER)
                    .addAll(DECIMAL_AGG_FUNCTION_SAME_TYPE)
                    .addAll(DECIMAL_AGG_FUNCTION_WIDER_TYPE).build();

    @Override
    public void analyzeImpl(Analyzer analyzer) throws AnalysisException {
        if (isMergeAggFn) {
            // This is the function call expr after splitting up to a merge aggregation.
            // The function has already been analyzed so just do the minimal sanity
            // check here.
            AggregateFunction aggFn = (AggregateFunction) fn;
            Preconditions.checkNotNull(aggFn);
            return;
        }

        if (fnName.getFunction().equals(FunctionSet.COUNT) && fnParams.isDistinct()) {
            // Treat COUNT(DISTINCT ...) special because of how we do the equal.
            // There is no version of COUNT() that takes more than 1 argument but after
            // the equal, we only need count(*).
            // TODO: fix how we equal count distinct.
            fn = getBuiltinFunction(analyzer, fnName.getFunction(), new Type[0],
                    Function.CompareMode.IS_NONSTRICT_SUPERTYPE_OF);
            type = fn.getReturnType();

            // Make sure BE doesn't see any TYPE_NULL exprs
            for (int i = 0; i < children.size(); ++i) {
                if (getChild(i).getType().isNull()) {
                    uncheckedCastChild(Type.BOOLEAN, i);
                }
            }
            return;
        }
        Type[] argTypes = new Type[this.children.size()];
        for (int i = 0; i < this.children.size(); ++i) {
            this.children.get(i).analyze(analyzer);
            argTypes[i] = this.children.get(i).getType();
        }

        Type decimalReturnType = DecimalV3FunctionAnalyzer.normalizeDecimalArgTypes(argTypes, fnName);
        analyzeBuiltinAggFunction();

        if (fnName.getFunction().equalsIgnoreCase("sum")) {
            if (this.children.isEmpty()) {
                throw new AnalysisException("The " + fnName + " function must has one input param");
            }
            fn = getBuiltinFunction(analyzer, fnName.getFunction(), new Type[]{getChild(0).type},
                    Function.CompareMode.IS_NONSTRICT_SUPERTYPE_OF);
        } else if (fnName.getFunction().equalsIgnoreCase("count_distinct")) {
            Type compatibleType = this.children.get(0).getType();
            for (int i = 1; i < this.children.size(); ++i) {
                Type type = this.children.get(i).getType();
                compatibleType = Type.getAssignmentCompatibleType(compatibleType, type, true);
                if (compatibleType.isInvalid()) {
                    compatibleType = Type.VARCHAR;
                    break;
                }
            }

            fn = getBuiltinFunction(analyzer, fnName.getFunction(), new Type[]{compatibleType},
                    Function.CompareMode.IS_NONSTRICT_SUPERTYPE_OF);
        } else {
            // now first find function in built-in functions
            if (Strings.isNullOrEmpty(fnName.getDb())) {
                fn = getBuiltinFunction(analyzer, fnName.getFunction(), argTypes,
                        Function.CompareMode.IS_NONSTRICT_SUPERTYPE_OF);
            }

            // find user defined functions
            if (fn == null) {
                if (!analyzer.isUDFAllowed()) {
                    throw new AnalysisException(
                            "Does not support non-builtin functions, or function does not exist: " + this.toSqlImpl());
                }

                String dbName = fnName.analyzeDb(analyzer);
                if (!Strings.isNullOrEmpty(dbName)) {
                    // check operation privilege
                    if (!Catalog.getCurrentCatalog().getAuth().checkDbPriv(
                            ConnectContext.get(), dbName, PrivPredicate.SELECT)) {
                        ErrorReport.reportAnalysisException(ErrorCode.ERR_SPECIFIC_ACCESS_DENIED_ERROR, "SELECT");
                    }
                    Database db = Catalog.getCurrentCatalog().getDb(dbName);
                    if (db != null) {
                        Function searchDesc = new Function(
                                fnName, collectChildReturnTypes(), Type.INVALID, false);
                        fn = db.getFunction(searchDesc, Function.CompareMode.IS_NONSTRICT_SUPERTYPE_OF);
                    }
                }
            }
        }

        if (fn == null) {
            LOG.warn("fn {} not exists", this.toSqlImpl());
            throw new AnalysisException(getFunctionNotFoundError(collectChildReturnTypes()));
        }

        if (fnName.getFunction().equalsIgnoreCase("from_unixtime")
                || fnName.getFunction().equalsIgnoreCase("date_format")) {
            // if has only one child, it has default time format: yyyy-MM-dd HH:mm:ss.SSSSSS
            if (children.size() > 1) {
                final StringLiteral fmtLiteral = (StringLiteral) children.get(1);
                if (fmtLiteral.getStringValue().equals("yyyyMMdd")) {
                    children.set(1, new StringLiteral("%Y%m%d"));
                } else if (fmtLiteral.getStringValue().equals("yyyy-MM-dd")) {
                    children.set(1, new StringLiteral("%Y-%m-%d"));
                } else if (fmtLiteral.getStringValue().equals("yyyy-MM-dd HH:mm:ss")) {
                    children.set(1, new StringLiteral("%Y-%m-%d %H:%i:%s"));
                }
            }
        }

        if (fnName.getFunction().equalsIgnoreCase("date_trunc")) {
            if (children.size() != 2) {
                throw new AnalysisException("date_trunc function must have 2 arguments");
            }

            if (children.get(1).getType().isDatetime()) {
                final StringLiteral fmtLiteral = (StringLiteral) children.get(0);
                if (!fmtLiteral.getStringValue().equals("second") &&
                        !fmtLiteral.getStringValue().equals("minute") &&
                        !fmtLiteral.getStringValue().equals("hour") &&
                        !fmtLiteral.getStringValue().equals("day") &&
                        !fmtLiteral.getStringValue().equals("month") &&
                        !fmtLiteral.getStringValue().equals("year") &&
                        !fmtLiteral.getStringValue().equals("week") &&
                        !fmtLiteral.getStringValue().equals("quarter")) {
                    throw new AnalysisException("date_trunc function can't support argument other than " +
                            "second|minute|hour|day|month|year|week|quarter");
                }
            } else if (children.get(1).getType().isDate()) {
                final StringLiteral fmtLiteral = (StringLiteral) children.get(0);
                if (!fmtLiteral.getStringValue().equals("day") &&
                        !fmtLiteral.getStringValue().equals("month") &&
                        !fmtLiteral.getStringValue().equals("year") &&
                        !fmtLiteral.getStringValue().equals("week") &&
                        !fmtLiteral.getStringValue().equals("quarter")) {
                    throw new AnalysisException("date_trunc function can't support argument other than " +
                            "day|month|year|week|quarter");
                }
            }
        }

        if (fn.getFunctionName().getFunction().equals("time_diff")) {
            fn.getReturnType().getPrimitiveType().setTimeType();
            return;
        }

        if (isAggregateFunction()) {
            final String functionName = fnName.getFunction();
            // subexprs must not contain aggregates
            if (Expr.containsAggregate(children)) {
                throw new AnalysisException(
                        "aggregate function cannot contain aggregate parameters: " + this.toSql());
            }

            if (STDDEV_FUNCTION_SET.contains(functionName) && argTypes[0].isDateType()) {
                throw new AnalysisException("Stddev/variance function do not support Date/Datetime type");
            }

            if (functionName.equalsIgnoreCase("multi_distinct_sum") && argTypes[0].isDateType()) {
                throw new AnalysisException("Sum in multi distinct functions do not support Date/Datetime type");
            }

            if (children.stream().anyMatch(child -> child.getType().matchesType(Type.TIME))) {
                throw new AnalysisException("Time Type can not used in " + functionName + " function");
            }
        } else {
            if (fnParams.isStar()) {
                throw new AnalysisException("Cannot pass '*' to scalar function.");
            }
            if (fnParams.isDistinct()) {
                throw new AnalysisException("Cannot pass 'DISTINCT' to scalar function.");
            }
        }

        Type[] args = fn.getArgs();
        if (args.length > 0) {
            // Implicitly cast all the children to match the function if necessary
            for (int i = 0; i < argTypes.length; ++i) {
                // For varargs, we must compare with the last type in callArgs.argTypes.
                int ix = Math.min(args.length - 1, i);
                if (args[ix].isDecimalV3() && !argTypes[i].matchesType(getChild(i).getType())) {
                    uncheckedCastChild(argTypes[i], i);
                    continue;
                }
                if (!argTypes[i].matchesType(args[ix]) && (fn.isVectorized() || !(
                        argTypes[i].isDateType() && args[ix].isDateType()))) {
                    uncheckedCastChild(args[ix], i);
                }
            }
        }
        if (DECIMAL_AGG_FUNCTION.contains(fnName.getFunction())
                && Arrays.stream(fn.getArgs()).anyMatch(t -> t.isWildcardDecimal() && t.isDecimalV3())) {
            Type argType = argTypes[0];
            // stddev/variance always use decimal128(38,9) to computing result.
            if (DECIMAL_AGG_VARIANCE_STDDEV_TYPE.contains(fnName.getFunction()) && argType.isDecimalV3()) {
                argType = ScalarType.createDecimalV3Type(PrimitiveType.DECIMAL128, 38, 9);
                castChild(argType, 0);
            }
            this.fn = DecimalV3FunctionAnalyzer
                    .rectifyAggregationFunction((AggregateFunction) this.fn, argType, decimalReturnType);
            this.type = fn.getReturnType();
        } else if ((fn.getReturnType().isDecimalV3() && decimalReturnType.isValid())) {
            this.type = decimalReturnType;
        } else {
            this.type = fn.getReturnType();
        }
    }

    public void setMergeAggFnHasNullableChild(boolean value) {
        this.mergeAggFnHasNullableChild = value;
    }

    public boolean hasNullableChild() {
        if (this.isMergeAggFn) {
            return this.mergeAggFnHasNullableChild;
        }

        // For BE code simply, handle the following window functions with nullable
        if (fnName.getFunction().equalsIgnoreCase("lead") ||
                fnName.getFunction().equalsIgnoreCase("lag") ||
                fnName.getFunction().equalsIgnoreCase("first_value") ||
                fnName.getFunction().equalsIgnoreCase("last_value")) {
            return true;
        }

        for (Expr expr : children) {
            if (expr.isNullable()) {
                return true;
            }
        }
        return false;
    }

    // TODO(kks): improve this
    public boolean isNullable() {
        return !CallOperator.AlwaysReturnNonNullableFunctions.contains(fnName.getFunction());
    }

    public static FunctionCallExpr createMergeAggCall(
            FunctionCallExpr agg, List<Expr> params) {
        Preconditions.checkState(agg.isAnalyzed);
        Preconditions.checkState(agg.isAggregateFunction());
        FunctionCallExpr result = new FunctionCallExpr(
                agg.fnName, new FunctionParams(false, params), true);
        // Inherit the function object from 'agg'.
        result.fn = agg.fn;
        result.type = agg.type;
        return result;
    }

    @Override
    public void write(DataOutput out) throws IOException {
        fnName.write(out);
        fnParams.write(out);
        out.writeBoolean(isAnalyticFnCall);
        out.writeBoolean(isMergeAggFn);
    }

    public void readFields(DataInput in) throws IOException {
        fnName = FunctionName.read(in);
        fnParams = FunctionParams.read(in);
        if (fnParams.exprs() != null) {
            children.addAll(fnParams.exprs());
        }
        isAnalyticFnCall = in.readBoolean();
        isMergeAggFn = in.readBoolean();
    }

    public static FunctionCallExpr read(DataInput in) throws IOException {
        FunctionCallExpr func = new FunctionCallExpr();
        func.readFields(in);
        return func;
    }

    // Used for store load
    public boolean supportSerializable() {
        for (Expr child : children) {
            if (!child.supportSerializable()) {
                return false;
            }
        }
        return true;
    }

    @Override
    protected boolean isConstantImpl() {
        // TODO: we can't correctly determine const-ness before analyzing 'fn_'. We should
        // rework logic so that we do not call this function on unanalyzed exprs.
        // Aggregate functions are never constant.
        if (fn instanceof AggregateFunction) {
            return false;
        }

        final String fnName = this.fnName.getFunction();
        // Non-deterministic functions are never constant.
        if (isNondeterministicBuiltinFnName(fnName)) {
            return false;
        }
        // Sleep is a special function for testing.
        if (fnName.equalsIgnoreCase("sleep")) {
            return false;
        }
        return super.isConstantImpl();
    }

    private static boolean isNondeterministicBuiltinFnName(String fnName) {
        if (fnName.equalsIgnoreCase("rand") || fnName.equalsIgnoreCase("random")
                || fnName.equalsIgnoreCase("uuid")) {
            return true;
        }
        return false;
    }

    @Override
    public int hashCode() {
        int result = super.hashCode();
        result = 31 * result + Objects.hashCode(opcode);
        result = 31 * result + Objects.hashCode(fnName);
        result = 31 * result + Objects.hashCode(fnParams);
        return result;
    }

    @Override
    public boolean isVectorized() {
        for (Expr expr : children) {
            if (!expr.isVectorized()) {
                return false;
            }
        }

        if (fn instanceof AggregateFunction) {
            return true;
        }

        if (fn != null) {
            return fn.isVectorized();
        }

        return false;
    }

    /**
     * Below function is added by new analyzer
     */
    @Override
    public <R, C> R accept(ExprVisitor<R, C> visitor, C context) {
        return visitor.visitFunctionCall(this, context);
    }

    public void setMergeAggFn() {
        isMergeAggFn = true;
    }

    @Override
    public boolean isSelfMonotonic() {
        FunctionName name = getFnName();
        if (name.getDb() == null && MONOTONIC_FUNCTION_SET.contains(name.getFunction())) {
            return true;
        }
        return false;
    }
}<|MERGE_RESOLUTION|>--- conflicted
+++ resolved
@@ -86,14 +86,9 @@
                     .add("stddev").add("stddev_val").add("stddev_samp")
                     .add("variance").add("variance_pop").add("variance_pop").add("var_samp").add("var_pop").build();
 
-<<<<<<< HEAD
-    private static final ImmutableSet<String> MONOTONIC_FUNCTION_SET =
-            new ImmutableSortedSet.Builder(String.CASE_INSENSITIVE_ORDER).add("year").build();
-=======
     // TODO(yan): add more known functions which are monotonic.
     private static final ImmutableSet<String> MONOTONIC_FUNCTION_SET =
             new ImmutableSet.Builder().add("year").build();
->>>>>>> 324146f0
 
     public boolean isAnalyticFnCall() {
         return isAnalyticFnCall;
