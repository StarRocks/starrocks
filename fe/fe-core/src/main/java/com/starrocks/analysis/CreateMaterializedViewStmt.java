// This file is made available under Elastic License 2.0.
// This file is based on code available under the Apache license here:
//   https://github.com/apache/incubator-doris/blob/master/fe/fe-core/src/main/java/org/apache/doris/analysis/CreateMaterializedViewStmt.java

// Licensed to the Apache Software Foundation (ASF) under one
// or more contributor license agreements.  See the NOTICE file
// distributed with this work for additional information
// regarding copyright ownership.  The ASF licenses this file
// to you under the Apache License, Version 2.0 (the
// "License"); you may not use this file except in compliance
// with the License.  You may obtain a copy of the License at
//
//   http://www.apache.org/licenses/LICENSE-2.0
//
// Unless required by applicable law or agreed to in writing,
// software distributed under the License is distributed on an
// "AS IS" BASIS, WITHOUT WARRANTIES OR CONDITIONS OF ANY
// KIND, either express or implied.  See the License for the
// specific language governing permissions and limitations
// under the License.

package com.starrocks.analysis;

import com.google.common.base.Preconditions;
import com.google.common.collect.Lists;
import com.google.common.collect.Maps;
import com.google.common.collect.Sets;
import com.starrocks.catalog.AggregateType;
import com.starrocks.catalog.Column;
import com.starrocks.catalog.FunctionSet;
import com.starrocks.catalog.KeysType;
import com.starrocks.catalog.PrimitiveType;
import com.starrocks.catalog.Type;
import com.starrocks.common.AnalysisException;
import com.starrocks.common.Config;
import com.starrocks.common.ErrorCode;
import com.starrocks.common.ErrorReport;
import com.starrocks.common.FeConstants;
import com.starrocks.common.FeNameFormat;
import com.starrocks.common.UserException;

import java.util.ArrayList;
import java.util.List;
import java.util.Map;
import java.util.Set;

/**
 * Materialized view is performed to materialize the results of query.
 * This clause is used to create a new materialized view for a specified table
 * through a specified query stmt.
 * <p>
 * Syntax:
 * CREATE MATERIALIZED VIEW [MV name] (
 * SELECT select_expr[, select_expr ...]
 * FROM [Base view name]
 * GROUP BY column_name[, column_name ...]
 * ORDER BY column_name[, column_name ...])
 * [PROPERTIES ("key" = "value")]
 */
public class CreateMaterializedViewStmt extends DdlStmt {
    public static final String MATERIALIZED_VIEW_NAME_PREFIX = "mv_";
    public static final Map<String, MVColumnPattern> FN_NAME_TO_PATTERN;

    static {
        FN_NAME_TO_PATTERN = Maps.newHashMap();
        FN_NAME_TO_PATTERN.put(AggregateType.SUM.name().toLowerCase(),
                new MVColumnOneChildPattern(AggregateType.SUM.name().toLowerCase()));
        FN_NAME_TO_PATTERN.put(AggregateType.MIN.name().toLowerCase(),
                new MVColumnOneChildPattern(AggregateType.MIN.name().toLowerCase()));
        FN_NAME_TO_PATTERN.put(AggregateType.MAX.name().toLowerCase(),
                new MVColumnOneChildPattern(AggregateType.MAX.name().toLowerCase()));
        FN_NAME_TO_PATTERN.put(FunctionSet.COUNT, new MVColumnOneChildPattern(FunctionSet.COUNT));
        FN_NAME_TO_PATTERN.put(FunctionSet.BITMAP_UNION, new MVColumnBitmapUnionPattern());
        FN_NAME_TO_PATTERN.put(FunctionSet.HLL_UNION, new MVColumnHLLUnionPattern());
        FN_NAME_TO_PATTERN.put(FunctionSet.PERCENTILE_UNION, new MVColumnPercentileUnionPattern());
    }

    private String mvName;
    private SelectStmt selectStmt;
    private Map<String, String> properties;

    private int beginIndexOfAggregation = -1;
    /**
     * origin stmt: select k1, k2, v1, sum(v2) from base_table group by k1, k2, v1
     * mvColumnItemList: [k1: {name: k1, isKey: true, aggType: null, isAggregationTypeImplicit: false},
     * k2: {name: k2, isKey: true, aggType: null, isAggregationTypeImplicit: false},
     * v1: {name: v1, isKey: true, aggType: null, isAggregationTypeImplicit: false},
     * v2: {name: v2, isKey: false, aggType: sum, isAggregationTypeImplicit: false}]
     * This order of mvColumnItemList is meaningful.
     */
    private List<MVColumnItem> mvColumnItemList = Lists.newArrayList();
    private String baseIndexName;
    private String dbName;
    private KeysType mvKeysType = KeysType.DUP_KEYS;

    public CreateMaterializedViewStmt(String mvName, SelectStmt selectStmt, Map<String, String> properties) {
        this.mvName = mvName;
        this.selectStmt = selectStmt;
        this.properties = properties;
    }

    public String getMVName() {
        return mvName;
    }

    public SelectStmt getSelectStmt() {
        return selectStmt;
    }

    public List<MVColumnItem> getMVColumnItemList() {
        return mvColumnItemList;
    }

    public String getBaseIndexName() {
        return baseIndexName;
    }

    public Map<String, String> getProperties() {
        return properties;
    }

    public String getDBName() {
        return dbName;
    }

    public KeysType getMVKeysType() {
        return mvKeysType;
    }

    @Override
    public void analyze(Analyzer analyzer) throws UserException {
        if (!Config.enable_materialized_view) {
            throw new AnalysisException("The materialized view is disabled");
        }
        super.analyze(analyzer);
        FeNameFormat.checkTableName(mvName);
        // TODO(ml): The mv name in from clause should pass the analyze without error.
        selectStmt.forbiddenMVRewrite();
        selectStmt.analyze(analyzer);
        if (selectStmt.getAggInfo() != null) {
            mvKeysType = KeysType.AGG_KEYS;
        }
        analyzeSelectClause(analyzer.ignoreCast());
        analyzeFromClause();
        if (selectStmt.getWhereClause() != null) {
            throw new AnalysisException("The where clause is not supported in add materialized view clause, expr:"
                    + selectStmt.getWhereClause().toSql());
        }
        if (selectStmt.getHavingPred() != null) {
            throw new AnalysisException("The having clause is not supported in add materialized view clause, expr:"
                    + selectStmt.getHavingPred().toSql());
        }
        analyzeOrderByClause();
        if (selectStmt.getLimit() != -1) {
            throw new AnalysisException("The limit clause is not supported in add materialized view clause, expr:"
                    + " limit " + selectStmt.getLimit());
        }
    }

    public void analyzeSelectClause(boolean ignoreCast) throws AnalysisException {
        SelectList selectList = selectStmt.getSelectList();
        if (selectList.getItems().isEmpty()) {
            throw new AnalysisException("The materialized view must contain at least one column");
        }
        boolean meetAggregate = false;
        // TODO(ml): support same column with different aggregation function
        Set<String> mvColumnNameSet = Sets.newHashSet();
        /**
         * 1. The columns of mv must be a single column or a aggregate column without any calculate.
         *    Also the children of aggregate column must be a single column without any calculate.
         *    For example:
         *        a, sum(b) is legal.
         *        a+b, sum(a+b) is illegal.
         * 2. The SUM, MIN, MAX function is supported. The other function will be supported in the future.
         * 3. The aggregate column must be declared after the single column.
         */
        for (int i = 0; i < selectList.getItems().size(); i++) {
            SelectListItem selectListItem = selectList.getItems().get(i);
            Expr selectListItemExpr = selectListItem.getExpr();
            if (!(selectListItemExpr instanceof SlotRef) && !(selectListItemExpr instanceof FunctionCallExpr)) {
                throw new AnalysisException("The materialized view only support the single column or function expr. "
                        + "Error column: " + selectListItemExpr.toSql());
            }
            if (selectListItemExpr instanceof SlotRef) {
                if (meetAggregate) {
                    throw new AnalysisException("The aggregate column should be after the single column");
                }
                SlotRef slotRef = (SlotRef) selectListItemExpr;
                // check duplicate column
                String columnName = slotRef.getColumnName().toLowerCase();
                if (!mvColumnNameSet.add(columnName)) {
                    ErrorReport.reportAnalysisException(ErrorCode.ERR_DUP_FIELDNAME, columnName);
                }
                MVColumnItem mvColumnItem = new MVColumnItem(columnName, slotRef.getType());
                mvColumnItemList.add(mvColumnItem);
            } else if (selectListItemExpr instanceof FunctionCallExpr) {
                // Function must match pattern.
                FunctionCallExpr functionCallExpr = (FunctionCallExpr) selectListItemExpr;
                String functionName = functionCallExpr.getFnName().getFunction();
                MVColumnPattern mvColumnPattern = FN_NAME_TO_PATTERN.get(functionName.toLowerCase());
                // current version not support count(distinct) function in creating materialized view
<<<<<<< HEAD
                if (functionName.toLowerCase().equals(FunctionSet.COUNT) && functionCallExpr.toSqlImpl().toLowerCase().contains("distinct")){
=======
                if (functionName.toLowerCase().equals(FunctionSet.COUNT) && functionCallExpr.isDistinct()){
>>>>>>> b4d3f3c1
                    throw new AnalysisException(
                            "Materialized view does not support count(distinct) function now, the function would support at late versions " + functionCallExpr.toSqlImpl());
                }
                if (mvColumnPattern == null) {
                    throw new AnalysisException(
                            "Materialized view does not support this function:" + functionCallExpr.toSqlImpl());
                }
                if (!mvColumnPattern.match(functionCallExpr)) {
                    throw new AnalysisException(
                            "The function " + functionName + " must match pattern:" + mvColumnPattern.toString());
                }
                if (!ignoreCast && functionCallExpr.getChild(0) instanceof CastExpr) {
                    throw new AnalysisException(
                            "The function " + functionName + " disable cast expression");
                }
                // check duplicate column
                List<SlotRef> slots = new ArrayList<>();
                functionCallExpr.collect(SlotRef.class, slots);
                Preconditions.checkArgument(slots.size() == 1);
                String columnName = slots.get(0).getColumnName().toLowerCase();
                if (!mvColumnNameSet.add(columnName)) {
                    ErrorReport.reportAnalysisException(ErrorCode.ERR_DUP_FIELDNAME, columnName);
                }

                if (beginIndexOfAggregation == -1) {
                    beginIndexOfAggregation = i;
                }
                meetAggregate = true;
                // build mv column item
                mvColumnItemList.add(buildMVColumnItem(functionCallExpr));
                // TODO(ml): support REPLACE, REPLACE_IF_NOT_NULL, bitmap_union, hll_union only for aggregate table
                // TODO(ml): support different type of column, int -> bigint(sum)
            }
        }
        // TODO(ml): only value columns of materialized view, such as select sum(v1) from table
        if (beginIndexOfAggregation == 0) {
            throw new AnalysisException("The materialized view must contain at least one key column");
        }
    }

    private void analyzeFromClause() throws AnalysisException {
        List<TableRef> tableRefList = selectStmt.getTableRefs();
        if (tableRefList.size() != 1) {
            throw new AnalysisException("The materialized view only support one table in from clause.");
        }
        TableName tableName = tableRefList.get(0).getName();
        baseIndexName = tableName.getTbl();
        dbName = tableName.getDb();
    }

    private void analyzeOrderByClause() throws AnalysisException {
        if (selectStmt.getOrderByElements() == null) {
            supplyOrderColumn();
            return;
        }

        List<OrderByElement> orderByElements = selectStmt.getOrderByElements();
        if (orderByElements.size() > mvColumnItemList.size()) {
            throw new AnalysisException("The number of columns in order clause must be less then " + "the number of "
                    + "columns in select clause");
        }
        if (beginIndexOfAggregation != -1 && (orderByElements.size() != (beginIndexOfAggregation))) {
            throw new AnalysisException("The order-by columns must be identical to the group-by columns");
        }
        for (int i = 0; i < orderByElements.size(); i++) {
            Expr orderByElement = orderByElements.get(i).getExpr();
            if (!(orderByElement instanceof SlotRef)) {
                throw new AnalysisException("The column in order clause must be original column without calculation. "
                        + "Error column: " + orderByElement.toSql());
            }
            MVColumnItem mvColumnItem = mvColumnItemList.get(i);
            SlotRef slotRef = (SlotRef) orderByElement;
            if (!mvColumnItem.getName().equalsIgnoreCase(slotRef.getColumnName())) {
                throw new AnalysisException("The order of columns in order by clause must be same as "
                        + "the order of columns in select list");
            }
            Preconditions.checkState(mvColumnItem.getAggregationType() == null);
            mvColumnItem.setIsKey(true);
        }

        // supplement none aggregate type
        for (MVColumnItem mvColumnItem : mvColumnItemList) {
            if (mvColumnItem.isKey()) {
                continue;
            }
            if (mvColumnItem.getAggregationType() != null) {
                break;
            }
            mvColumnItem.setAggregationType(AggregateType.NONE, true);
        }
    }

    /*
    This function is used to supply order by columns and calculate short key count
     */
    private void supplyOrderColumn() throws AnalysisException {
        /**
         * The keys type of Materialized view is aggregation.
         * All of group by columns are keys of materialized view.
         */
        if (mvKeysType == KeysType.AGG_KEYS) {
            for (MVColumnItem mvColumnItem : mvColumnItemList) {
                if (mvColumnItem.getAggregationType() != null) {
                    break;
                }
                Preconditions.checkArgument(mvColumnItem.getType().isScalarType(), "non scalar type");
                mvColumnItem.setIsKey(true);
            }
        } else if (mvKeysType == KeysType.DUP_KEYS) {
            /**
             * There is no aggregation function in materialized view.
             * Supplement key of MV columns
             * The key is same as the short key in duplicate table
             * For example: select k1, k2 ... kn from t1
             * The default key columns are first 36 bytes of the columns in define order.
             * If the number of columns in the first 36 is more than 3, the first 3 columns will be used.
             * column: k1, k2, k3. The key is true.
             * Supplement non-key of MV columns
             * column: k4... kn. The key is false, aggregation type is none, isAggregationTypeImplicit is true.
             */
            int theBeginIndexOfValue = 0;
            // supply key
            int keySizeByte = 0;
            for (; theBeginIndexOfValue < mvColumnItemList.size(); theBeginIndexOfValue++) {
                MVColumnItem column = mvColumnItemList.get(theBeginIndexOfValue);
                keySizeByte += column.getType().getIndexSize();
                if (theBeginIndexOfValue + 1 > FeConstants.shortkey_max_column_count ||
                        keySizeByte > FeConstants.shortkey_maxsize_bytes) {
                    if (theBeginIndexOfValue == 0 && column.getType().getPrimitiveType().isCharFamily()) {
                        column.setIsKey(true);
                        theBeginIndexOfValue++;
                    }
                    break;
                }
                if (column.getType().isFloatingPointType() || column.getType().isComplexType()) {
                    break;
                }
                if (column.getType().getPrimitiveType() == PrimitiveType.VARCHAR) {
                    column.setIsKey(true);
                    theBeginIndexOfValue++;
                    break;
                }
                column.setIsKey(true);
            }
            if (mvColumnItemList.isEmpty()) {
                throw new AnalysisException("Empty schema");
            }
            if (theBeginIndexOfValue == 0) {
                throw new AnalysisException("Data type of first column cannot be " + mvColumnItemList.get(0).getType());
            }
            // supply value
            for (; theBeginIndexOfValue < mvColumnItemList.size(); theBeginIndexOfValue++) {
                MVColumnItem mvColumnItem = mvColumnItemList.get(theBeginIndexOfValue);
                mvColumnItem.setAggregationType(AggregateType.NONE, true);
            }
        }
    }

    private MVColumnItem buildMVColumnItem(FunctionCallExpr functionCallExpr) throws AnalysisException {
        String functionName = functionCallExpr.getFnName().getFunction();
        List<SlotRef> slots = new ArrayList<>();
        functionCallExpr.collect(SlotRef.class, slots);
        Preconditions.checkArgument(slots.size() == 1);
        SlotRef baseColumnRef = slots.get(0);
        String baseColumnName = baseColumnRef.getColumnName().toLowerCase();
        Column baseColumn = baseColumnRef.getColumn();
        Preconditions.checkNotNull(baseColumn);
        Type baseType = baseColumn.getType();
        Expr functionChild0 = functionCallExpr.getChild(0);
        String mvColumnName;
        AggregateType mvAggregateType;
        Expr defineExpr = null;
        Type type;
        switch (functionName.toLowerCase()) {
            case "sum":
                mvColumnName = baseColumnName;
                mvAggregateType = AggregateType.valueOf(functionName.toUpperCase());
                PrimitiveType baseColumnType = baseColumnRef.getType().getPrimitiveType();
                if (baseColumnType == PrimitiveType.TINYINT || baseColumnType == PrimitiveType.SMALLINT
                        || baseColumnType == PrimitiveType.INT) {
                    type = Type.BIGINT;
                } else if (baseColumnType == PrimitiveType.FLOAT) {
                    type = Type.DOUBLE;
                } else {
                    type = baseType;
                }
                break;
            case "min":
            case "max":
                mvColumnName = baseColumnName;
                mvAggregateType = AggregateType.valueOf(functionName.toUpperCase());
                type = baseType;
                break;
            case FunctionSet.BITMAP_UNION:
                // Compatible aggregation models
                if (baseColumnRef.getType().getPrimitiveType() == PrimitiveType.BITMAP) {
                    mvColumnName = baseColumnName;
                } else {
                    mvColumnName = mvColumnBuilder(functionName, baseColumnName);
                    defineExpr = functionChild0;
                }
                mvAggregateType = AggregateType.valueOf(functionName.toUpperCase());
                type = Type.BITMAP;
                break;
            case FunctionSet.HLL_UNION:
                // Compatible aggregation models
                if (baseColumnRef.getType().getPrimitiveType() == PrimitiveType.HLL) {
                    mvColumnName = baseColumnName;
                } else {
                    mvColumnName = mvColumnBuilder(functionName, baseColumnName);
                    defineExpr = functionChild0;
                }
                mvAggregateType = AggregateType.valueOf(functionName.toUpperCase());
                type = Type.HLL;
                break;
            case FunctionSet.PERCENTILE_UNION:
                if (baseColumnRef.getType().getPrimitiveType() == PrimitiveType.PERCENTILE) {
                    mvColumnName = baseColumnName;
                } else {
                    mvColumnName = mvColumnBuilder(functionName, baseColumnName);
                    defineExpr = functionChild0;
                }
                mvAggregateType = AggregateType.valueOf(functionName.toUpperCase());
                type = Type.PERCENTILE;
                break;
            case FunctionSet.COUNT:
                mvColumnName = mvColumnBuilder(functionName, baseColumnName);
                mvAggregateType = AggregateType.SUM;
                defineExpr = new CaseExpr(null, Lists.newArrayList(new CaseWhenClause(
                        new IsNullPredicate(baseColumnRef, false),
                        new IntLiteral(0, Type.BIGINT))), new IntLiteral(1, Type.BIGINT));
                type = Type.BIGINT;
                break;
            default:
                throw new AnalysisException("Unsupported function:" + functionName);
        }
        return new MVColumnItem(mvColumnName, type, mvAggregateType, functionCallExpr.isNullable(), false, defineExpr,
                baseColumnName);
    }

    public Map<String, Expr> parseDefineExprWithoutAnalyze() throws AnalysisException {
        Map<String, Expr> result = Maps.newHashMap();
        SelectList selectList = selectStmt.getSelectList();
        for (SelectListItem selectListItem : selectList.getItems()) {
            Expr selectListItemExpr = selectListItem.getExpr();
            if (selectListItemExpr instanceof SlotRef) {
                SlotRef slotRef = (SlotRef) selectListItemExpr;
                result.put(slotRef.getColumnName(), null);
            } else if (selectListItemExpr instanceof FunctionCallExpr) {
                FunctionCallExpr functionCallExpr = (FunctionCallExpr) selectListItemExpr;
                List<SlotRef> slots = new ArrayList<>();
                functionCallExpr.collect(SlotRef.class, slots);
                Preconditions.checkArgument(slots.size() == 1);
                String baseColumnName = slots.get(0).getColumnName();
                String functionName = functionCallExpr.getFnName().getFunction();
                SlotRef baseSlotRef = slots.get(0);
                switch (functionName.toLowerCase()) {
                    case "sum":
                    case "min":
                    case "max":
                        result.put(baseColumnName, null);
                        break;
                    case FunctionSet.BITMAP_UNION:
                        if (functionCallExpr.getChild(0) instanceof FunctionCallExpr) {
                            CastExpr castExpr = new CastExpr(new TypeDef(Type.VARCHAR), baseSlotRef);
                            List<Expr> params = Lists.newArrayList();
                            params.add(castExpr);
                            FunctionCallExpr defineExpr = new FunctionCallExpr(FunctionSet.TO_BITMAP, params);
                            result.put(mvColumnBuilder(functionName, baseColumnName), defineExpr);
                        } else {
                            result.put(baseColumnName, null);
                        }
                        break;
                    case FunctionSet.HLL_UNION:
                        if (functionCallExpr.getChild(0) instanceof FunctionCallExpr) {
                            CastExpr castExpr = new CastExpr(new TypeDef(Type.VARCHAR), baseSlotRef);
                            List<Expr> params = Lists.newArrayList();
                            params.add(castExpr);
                            FunctionCallExpr defineExpr = new FunctionCallExpr(FunctionSet.HLL_HASH, params);
                            result.put(mvColumnBuilder(functionName, baseColumnName), defineExpr);
                        } else {
                            result.put(baseColumnName, null);
                        }
                        break;
                    case FunctionSet.PERCENTILE_UNION:
                        if (functionCallExpr.getChild(0) instanceof FunctionCallExpr) {
                            CastExpr castExpr = new CastExpr(new TypeDef(Type.VARCHAR), baseSlotRef);
                            castExpr.setImplicit(true);
                            List<Expr> params = Lists.newArrayList();
                            params.add(castExpr);
                            FunctionCallExpr defineExpr = new FunctionCallExpr(FunctionSet.PERCENTILE_HASH, params);
                            result.put(mvColumnBuilder(functionName, baseColumnName), defineExpr);
                        } else {
                            result.put(baseColumnName, null);
                        }
                        break;
                    case FunctionSet.COUNT:
                        Expr defineExpr = new CaseExpr(null, Lists.newArrayList(
                                new CaseWhenClause(new IsNullPredicate(slots.get(0), false),
                                        new IntLiteral(0, Type.BIGINT))), new IntLiteral(1, Type.BIGINT));
                        result.put(mvColumnBuilder(functionName, baseColumnName), defineExpr);
                        break;
                    default:
                        throw new AnalysisException("Unsupported function:" + functionName);
                }
            } else {
                throw new AnalysisException("Unsupported select item:" + selectListItem.toSql());
            }
        }
        return result;
    }

    public static String mvColumnBuilder(String functionName, String sourceColumnName) {
        return new StringBuilder().append(MATERIALIZED_VIEW_NAME_PREFIX).append(functionName).append("_")
                .append(sourceColumnName).toString();
    }

    @Override
    public String toSql() {
        return null;
    }
}<|MERGE_RESOLUTION|>--- conflicted
+++ resolved
@@ -199,11 +199,7 @@
                 String functionName = functionCallExpr.getFnName().getFunction();
                 MVColumnPattern mvColumnPattern = FN_NAME_TO_PATTERN.get(functionName.toLowerCase());
                 // current version not support count(distinct) function in creating materialized view
-<<<<<<< HEAD
-                if (functionName.toLowerCase().equals(FunctionSet.COUNT) && functionCallExpr.toSqlImpl().toLowerCase().contains("distinct")){
-=======
                 if (functionName.toLowerCase().equals(FunctionSet.COUNT) && functionCallExpr.isDistinct()){
->>>>>>> b4d3f3c1
                     throw new AnalysisException(
                             "Materialized view does not support count(distinct) function now, the function would support at late versions " + functionCallExpr.toSqlImpl());
                 }
