// This file is made available under Elastic License 2.0.
// This file is based on code available under the Apache license here:
//   https://github.com/apache/incubator-doris/blob/master/fe/fe-core/src/main/java/org/apache/doris/analysis/IntLiteral.java

// Licensed to the Apache Software Foundation (ASF) under one
// or more contributor license agreements.  See the NOTICE file
// distributed with this work for additional information
// regarding copyright ownership.  The ASF licenses this file
// to you under the Apache License, Version 2.0 (the
// "License"); you may not use this file except in compliance
// with the License.  You may obtain a copy of the License at
//
//   http://www.apache.org/licenses/LICENSE-2.0
//
// Unless required by applicable law or agreed to in writing,
// software distributed under the License is distributed on an
// "AS IS" BASIS, WITHOUT WARRANTIES OR CONDITIONS OF ANY
// KIND, either express or implied.  See the License for the
// specific language governing permissions and limitations
// under the License.

package com.starrocks.analysis;

import com.google.common.base.Preconditions;
import com.starrocks.catalog.Type;
import com.starrocks.common.AnalysisException;
import com.starrocks.common.NotImplementedException;
import com.starrocks.sql.common.ErrorType;
import com.starrocks.sql.common.StarRocksPlannerException;
import com.starrocks.thrift.TExprNode;
import com.starrocks.thrift.TExprNodeType;
import com.starrocks.thrift.TIntLiteral;

import java.io.DataInput;
import java.io.DataOutput;
import java.io.IOException;
import java.math.BigDecimal;
import java.nio.ByteBuffer;
import java.nio.ByteOrder;
import java.util.Objects;

public class IntLiteral extends LiteralExpr {
    public static final long TINY_INT_MIN = Byte.MIN_VALUE; // -2^7 ~ 2^7 - 1
    public static final long TINY_INT_MAX = Byte.MAX_VALUE;
    public static final long SMALL_INT_MIN = Short.MIN_VALUE; // -2^15 ~ 2^15 - 1
    public static final long SMALL_INT_MAX = Short.MAX_VALUE;
    public static final long INT_MIN = Integer.MIN_VALUE; // -2^31 ~ 2^31 - 1
    public static final long INT_MAX = Integer.MAX_VALUE;
    public static final long BIG_INT_MIN = Long.MIN_VALUE; // -2^63 ~ 2^63 - 1
    public static final long BIG_INT_MAX = Long.MAX_VALUE;
    private long value;

    /**
     * C'tor forcing type, e.g., due to implicit cast
     */
    // for restore
    private IntLiteral() {
    }

    public IntLiteral(long value) {
        super();
        init(value);
        analysisDone();
    }

    public IntLiteral(long longValue, Type type) {
        super();
        boolean valid = true;
        switch (type.getPrimitiveType()) {
            case TINYINT:
                if (longValue < TINY_INT_MIN || longValue > TINY_INT_MAX) {
                    valid = false;
                }
                break;
            case SMALLINT:
                if (longValue < SMALL_INT_MIN || longValue > SMALL_INT_MAX) {
                    valid = false;
                }
                break;
            case INT:
                if (longValue < INT_MIN || longValue > INT_MAX) {
                    valid = false;
                }
                break;
            case BIGINT:
                // no need to check upper bound
                break;
            default:
                valid = false;
                break;
        }

        if (!valid) {
            throw new ArithmeticException("Number out of range[" + value + "]. type: " + type);
        }

        this.value = longValue;
        this.type = type;
        analysisDone();
    }

    public IntLiteral(String value, Type type) throws AnalysisException {
        super();
        long longValue = -1L;
        try {
            longValue = Long.parseLong(value);
        } catch (NumberFormatException e) {
            throw new AnalysisException("Invalid number format: " + value);
        }

        boolean valid = true;
        switch (type.getPrimitiveType()) {
            case TINYINT:
                if (longValue < TINY_INT_MIN || longValue > TINY_INT_MAX) {
                    valid = false;
                }
                break;
            case SMALLINT:
                if (longValue < SMALL_INT_MIN || longValue > SMALL_INT_MAX) {
                    valid = false;
                }
                break;
            case INT:
                if (longValue < INT_MIN || longValue > INT_MAX) {
                    valid = false;
                }
                break;
            case BIGINT:
                // no need to check upper bound
                break;
            default:
                valid = false;
                break;
        }

        if (!valid) {
            throw new AnalysisException("Number out of range[" + value + "]. type: " + type);
        }

        this.value = longValue;
        this.type = type;
        analysisDone();
    }

    protected IntLiteral(IntLiteral other) {
        super(other);
        value = other.value;
    }

    @Override
    public Expr clone() {
        return new IntLiteral(this);
    }

    private void init(long value) {
        this.value = value;
        if (this.value <= TINY_INT_MAX && this.value >= TINY_INT_MIN) {
            type = Type.TINYINT;
        } else if (this.value <= SMALL_INT_MAX && this.value >= SMALL_INT_MIN) {
            type = Type.SMALLINT;
        } else if (this.value <= INT_MAX && this.value >= INT_MIN) {
            type = Type.INT;
        } else {
            type = Type.BIGINT;
        }
    }

    public static IntLiteral createMinValue(Type type) {
        long value = 0L;
        switch (type.getPrimitiveType()) {
            case TINYINT:
                value = TINY_INT_MIN;
                break;
            case SMALLINT:
                value = SMALL_INT_MIN;
                break;
            case INT:
                value = INT_MIN;
                break;
            case BIGINT:
                value = BIG_INT_MIN;
                break;
            default:
                Preconditions.checkState(false);
        }

        return new IntLiteral(value);
    }

    public static IntLiteral createMaxValue(Type type) {
        long value = 0L;
        switch (type.getPrimitiveType()) {
            case TINYINT:
                value = TINY_INT_MAX;
                break;
            case SMALLINT:
                value = SMALL_INT_MAX;
                break;
            case INT:
                value = INT_MAX;
                break;
            case BIGINT:
                value = BIG_INT_MAX;
                break;
            default:
                Preconditions.checkState(false);
        }

        return new IntLiteral(value);
    }

<<<<<<< HEAD

=======
>>>>>>> a4fe0b66
    public static IntLiteral read(DataInput in) throws IOException {
        IntLiteral literal = new IntLiteral();
        literal.readFields(in);
        return literal;
    }

    @Override
    public boolean isMinValue() {
        switch (type.getPrimitiveType()) {
            case TINYINT:
                return this.value == TINY_INT_MIN;
            case SMALLINT:
                return this.value == SMALL_INT_MIN;
            case INT:
                return this.value == INT_MIN;
            case BIGINT:
                return this.value == BIG_INT_MIN;
            default:
                return false;
        }
    }

    @Override
    public ByteBuffer getHashValue(Type type) {
        ByteBuffer buffer = ByteBuffer.allocate(8);
        buffer.order(ByteOrder.LITTLE_ENDIAN);
        switch (type.getPrimitiveType()) {
            case TINYINT:
                buffer.put((byte) value);
                break;
            case SMALLINT:
                buffer.putShort((short) value);
                break;
            case INT:
                buffer.putInt((int) value);
                break;
            case BIGINT:
                buffer.putLong(value);
                break;
            default:
                break;
        }
        buffer.flip();
        return buffer;
    }

    @Override
    public int compareLiteral(LiteralExpr expr) {
        if (expr instanceof NullLiteral) {
            return 1;
        }
        if (expr instanceof StringLiteral) {
            return expr.compareLiteral(this);
        }
        if (expr == MaxLiteral.MAX_VALUE) {
            return -1;
        }
        if (value == expr.getLongValue()) {
            return 0;
        } else {
            return value > expr.getLongValue() ? 1 : -1;
        }
    }

    @Override
    public Object getRealObjectValue() {
        switch (type.getPrimitiveType()) {
            case TINYINT:
                return (byte) value;
            case SMALLINT:
                return (short) value;
            case INT:
                return (int) value;
            case BIGINT:
                return value;
            default:
                throw new StarRocksPlannerException("Error int literal type " + type.getPrimitiveType(),
                        ErrorType.INTERNAL_ERROR);
        }
    }

    public long getValue() {
        return value;
    }

    @Override
    public String getStringValue() {
        return Long.toString(value);
    }

    @Override
    public long getLongValue() {
        return value;
    }

    @Override
    public double getDoubleValue() {
        return (double) value;
    }

    @Override
    public String toSqlImpl() {
        return getStringValue();
    }

    @Override
    protected void toThrift(TExprNode msg) {
        msg.node_type = TExprNodeType.INT_LITERAL;
        msg.int_literal = new TIntLiteral(value);
    }

    @Override
    public Expr uncheckedCastTo(Type targetType) throws AnalysisException {
        if (!targetType.isNumericType()) {
            return super.uncheckedCastTo(targetType);
        }
        if (targetType.isFixedPointType()) {
            if (!targetType.isLargeint()) {
                if (!type.equals(targetType)) {
                    // When cast large int type to small int type, must add cast expr
                    if (type.getPrimitiveType().ordinal() > targetType.getPrimitiveType().ordinal()) {
                        return super.uncheckedCastTo(targetType);
                    } else {
                        IntLiteral intLiteral = new IntLiteral(this);
                        intLiteral.setType(targetType);
                        return intLiteral;
                    }
                }
                return this;
            } else {
                return new LargeIntLiteral(Long.toString(value));
            }
        } else if (targetType.isFloatingPointType()) {
            return new FloatLiteral((double) value, targetType);
        } else if (targetType.isDecimalOfAnyVersion()) {
            DecimalLiteral decimalLiteral = new DecimalLiteral(new BigDecimal(value));
            decimalLiteral.type = targetType;
            return decimalLiteral;
        }
        return this;
    }

    @Override
    public void swapSign() throws NotImplementedException {
        // swapping sign does not change the type
        value = -value;
    }

    @Override
    public void write(DataOutput out) throws IOException {
        super.write(out);
        out.writeLong(value);
    }

    public void readFields(DataInput in) throws IOException {
        super.readFields(in);
        value = in.readLong();
    }

    @Override
    public int hashCode() {
        return Objects.hash(super.hashCode(), value);
    }
}<|MERGE_RESOLUTION|>--- conflicted
+++ resolved
@@ -209,10 +209,6 @@
         return new IntLiteral(value);
     }
 
-<<<<<<< HEAD
-
-=======
->>>>>>> a4fe0b66
     public static IntLiteral read(DataInput in) throws IOException {
         IntLiteral literal = new IntLiteral();
         literal.readFields(in);
