// Copyright 2021-present StarRocks, Inc. All rights reserved.
//
// Licensed under the Apache License, Version 2.0 (the "License");
// you may not use this file except in compliance with the License.
// You may obtain a copy of the License at
//
//     https://www.apache.org/licenses/LICENSE-2.0
//
// Unless required by applicable law or agreed to in writing, software
// distributed under the License is distributed on an "AS IS" BASIS,
// WITHOUT WARRANTIES OR CONDITIONS OF ANY KIND, either express or implied.
// See the License for the specific language governing permissions and
// limitations under the License.

// This file is based on code available under the Apache license here:
//   https://github.com/apache/incubator-doris/blob/master/fe/fe-core/src/main/java/org/apache/doris/service/FrontendServiceImpl.java

// Licensed to the Apache Software Foundation (ASF) under one
// or more contributor license agreements.  See the NOTICE file
// distributed with this work for additional information
// regarding copyright ownership.  The ASF licenses this file
// to you under the Apache License, Version 2.0 (the
// "License"); you may not use this file except in compliance
// with the License.  You may obtain a copy of the License at
//
//   http://www.apache.org/licenses/LICENSE-2.0
//
// Unless required by applicable law or agreed to in writing,
// software distributed under the License is distributed on an
// "AS IS" BASIS, WITHOUT WARRANTIES OR CONDITIONS OF ANY
// KIND, either express or implied.  See the License for the
// specific language governing permissions and limitations
// under the License.

package com.starrocks.service;

import com.google.common.base.Joiner;
import com.google.common.base.Preconditions;
import com.google.common.base.Strings;
import com.google.common.collect.Lists;
import com.google.common.collect.Maps;
import com.google.common.collect.Multimap;
import com.google.common.collect.Range;
import com.google.common.collect.Sets;
import com.starrocks.analysis.LiteralExpr;
import com.starrocks.analysis.TableName;
import com.starrocks.authentication.AuthenticationMgr;
import com.starrocks.catalog.Column;
import com.starrocks.catalog.Database;
import com.starrocks.catalog.InternalCatalog;
import com.starrocks.catalog.ListPartitionInfo;
import com.starrocks.catalog.LocalTablet;
import com.starrocks.catalog.MaterializedIndex;
import com.starrocks.catalog.MaterializedIndexMeta;
import com.starrocks.catalog.MaterializedView;
import com.starrocks.catalog.OlapTable;
import com.starrocks.catalog.Partition;
import com.starrocks.catalog.PartitionInfo;
import com.starrocks.catalog.PartitionKey;
import com.starrocks.catalog.RangePartitionInfo;
import com.starrocks.catalog.Replica;
import com.starrocks.catalog.Table;
import com.starrocks.catalog.Table.TableType;
import com.starrocks.catalog.Tablet;
import com.starrocks.catalog.View;
import com.starrocks.catalog.system.sys.GrantsTo;
import com.starrocks.catalog.system.sys.RoleEdges;
import com.starrocks.cluster.ClusterNamespace;
import com.starrocks.common.AnalysisException;
import com.starrocks.common.AuthenticationException;
import com.starrocks.common.CaseSensibility;
import com.starrocks.common.Config;
import com.starrocks.common.DdlException;
import com.starrocks.common.DuplicatedRequestException;
import com.starrocks.common.LabelAlreadyUsedException;
import com.starrocks.common.MetaNotFoundException;
import com.starrocks.common.Pair;
import com.starrocks.common.PatternMatcher;
import com.starrocks.common.ThriftServerContext;
import com.starrocks.common.ThriftServerEventProcessor;
import com.starrocks.common.UserException;
import com.starrocks.common.util.DebugUtil;
import com.starrocks.common.util.ProfileManager;
import com.starrocks.http.BaseAction;
import com.starrocks.http.rest.TransactionResult;
import com.starrocks.lake.LakeTablet;
import com.starrocks.leader.LeaderImpl;
import com.starrocks.load.EtlJobType;
import com.starrocks.load.loadv2.LoadJob;
import com.starrocks.load.loadv2.LoadMgr;
import com.starrocks.load.loadv2.ManualLoadTxnCommitAttachment;
import com.starrocks.load.routineload.RLTaskTxnCommitAttachment;
import com.starrocks.load.routineload.RoutineLoadJob;
import com.starrocks.load.routineload.RoutineLoadMgr;
import com.starrocks.load.streamload.StreamLoadInfo;
import com.starrocks.load.streamload.StreamLoadMgr;
import com.starrocks.load.streamload.StreamLoadTask;
import com.starrocks.metric.MetricRepo;
import com.starrocks.metric.TableMetricsEntity;
import com.starrocks.metric.TableMetricsRegistry;
import com.starrocks.mysql.privilege.Auth;
import com.starrocks.mysql.privilege.DbPrivEntry;
import com.starrocks.mysql.privilege.PrivBitSet;
import com.starrocks.mysql.privilege.PrivPredicate;
import com.starrocks.mysql.privilege.Privilege;
import com.starrocks.mysql.privilege.TablePrivEntry;
import com.starrocks.mysql.privilege.UserPrivTable;
import com.starrocks.persist.AutoIncrementInfo;
import com.starrocks.planner.StreamLoadPlanner;
import com.starrocks.privilege.AccessDeniedException;
import com.starrocks.privilege.PrivilegeBuiltinConstants;
import com.starrocks.privilege.PrivilegeType;
import com.starrocks.qe.ConnectContext;
import com.starrocks.qe.ConnectProcessor;
import com.starrocks.qe.DefaultCoordinator;
import com.starrocks.qe.QeProcessorImpl;
import com.starrocks.qe.QueryQueueManager;
import com.starrocks.qe.ShowExecutor;
import com.starrocks.qe.VariableMgr;
import com.starrocks.qe.scheduler.Coordinator;
import com.starrocks.scheduler.Constants;
import com.starrocks.scheduler.Task;
import com.starrocks.scheduler.TaskManager;
import com.starrocks.scheduler.mv.MaterializedViewMgr;
import com.starrocks.scheduler.persist.TaskRunStatus;
import com.starrocks.server.GlobalStateMgr;
import com.starrocks.server.MetadataMgr;
import com.starrocks.sql.analyzer.Analyzer;
import com.starrocks.sql.analyzer.AnalyzerUtils;
import com.starrocks.sql.analyzer.Authorizer;
import com.starrocks.sql.analyzer.SemanticException;
import com.starrocks.sql.ast.AddPartitionClause;
import com.starrocks.sql.ast.QueryStatement;
import com.starrocks.sql.ast.SetType;
import com.starrocks.sql.ast.UserIdentity;
import com.starrocks.system.Frontend;
import com.starrocks.system.SystemInfoService;
import com.starrocks.thrift.FrontendService;
import com.starrocks.thrift.FrontendServiceVersion;
import com.starrocks.thrift.MVTaskType;
import com.starrocks.thrift.TAbortRemoteTxnRequest;
import com.starrocks.thrift.TAbortRemoteTxnResponse;
import com.starrocks.thrift.TAllocateAutoIncrementIdParam;
import com.starrocks.thrift.TAllocateAutoIncrementIdResult;
import com.starrocks.thrift.TAuthenticateParams;
import com.starrocks.thrift.TBatchReportExecStatusParams;
import com.starrocks.thrift.TBatchReportExecStatusResult;
import com.starrocks.thrift.TBeginRemoteTxnRequest;
import com.starrocks.thrift.TBeginRemoteTxnResponse;
import com.starrocks.thrift.TColumnDef;
import com.starrocks.thrift.TColumnDesc;
import com.starrocks.thrift.TCommitRemoteTxnRequest;
import com.starrocks.thrift.TCommitRemoteTxnResponse;
import com.starrocks.thrift.TCreatePartitionRequest;
import com.starrocks.thrift.TCreatePartitionResult;
import com.starrocks.thrift.TDBPrivDesc;
import com.starrocks.thrift.TDescribeTableParams;
import com.starrocks.thrift.TDescribeTableResult;
import com.starrocks.thrift.TExecPlanFragmentParams;
import com.starrocks.thrift.TExprNode;
import com.starrocks.thrift.TFeResult;
import com.starrocks.thrift.TFetchResourceResult;
import com.starrocks.thrift.TFinishTaskRequest;
import com.starrocks.thrift.TGetDBPrivsParams;
import com.starrocks.thrift.TGetDBPrivsResult;
import com.starrocks.thrift.TGetDbsParams;
import com.starrocks.thrift.TGetDbsResult;
import com.starrocks.thrift.TGetGrantsToRolesOrUserRequest;
import com.starrocks.thrift.TGetGrantsToRolesOrUserResponse;
import com.starrocks.thrift.TGetLoadsParams;
import com.starrocks.thrift.TGetLoadsResult;
import com.starrocks.thrift.TGetProfileRequest;
import com.starrocks.thrift.TGetProfileResponse;
import com.starrocks.thrift.TGetRoleEdgesRequest;
import com.starrocks.thrift.TGetRoleEdgesResponse;
import com.starrocks.thrift.TGetRoutineLoadJobsResult;
import com.starrocks.thrift.TGetStreamLoadsResult;
import com.starrocks.thrift.TGetTableMetaRequest;
import com.starrocks.thrift.TGetTableMetaResponse;
import com.starrocks.thrift.TGetTablePrivsParams;
import com.starrocks.thrift.TGetTablePrivsResult;
import com.starrocks.thrift.TGetTablesConfigRequest;
import com.starrocks.thrift.TGetTablesConfigResponse;
import com.starrocks.thrift.TGetTablesInfoRequest;
import com.starrocks.thrift.TGetTablesInfoResponse;
import com.starrocks.thrift.TGetTablesParams;
import com.starrocks.thrift.TGetTablesResult;
import com.starrocks.thrift.TGetTabletScheduleRequest;
import com.starrocks.thrift.TGetTabletScheduleResponse;
import com.starrocks.thrift.TGetTaskInfoResult;
import com.starrocks.thrift.TGetTaskRunInfoResult;
import com.starrocks.thrift.TGetTasksParams;
import com.starrocks.thrift.TGetTrackingLoadsResult;
import com.starrocks.thrift.TGetUserPrivsParams;
import com.starrocks.thrift.TGetUserPrivsResult;
import com.starrocks.thrift.TGetWarehousesRequest;
import com.starrocks.thrift.TGetWarehousesResponse;
import com.starrocks.thrift.TIsMethodSupportedRequest;
import com.starrocks.thrift.TListMaterializedViewStatusResult;
import com.starrocks.thrift.TListTableStatusResult;
import com.starrocks.thrift.TLoadInfo;
import com.starrocks.thrift.TLoadJobType;
import com.starrocks.thrift.TLoadTxnBeginRequest;
import com.starrocks.thrift.TLoadTxnBeginResult;
import com.starrocks.thrift.TLoadTxnCommitRequest;
import com.starrocks.thrift.TLoadTxnCommitResult;
import com.starrocks.thrift.TLoadTxnRollbackRequest;
import com.starrocks.thrift.TLoadTxnRollbackResult;
import com.starrocks.thrift.TMVMaintenanceTasks;
import com.starrocks.thrift.TMVReportEpochResponse;
import com.starrocks.thrift.TMasterOpRequest;
import com.starrocks.thrift.TMasterOpResult;
import com.starrocks.thrift.TMasterResult;
import com.starrocks.thrift.TMaterializedViewStatus;
import com.starrocks.thrift.TNetworkAddress;
import com.starrocks.thrift.TNodesInfo;
import com.starrocks.thrift.TOlapTableIndexTablets;
import com.starrocks.thrift.TOlapTablePartition;
import com.starrocks.thrift.TRefreshTableRequest;
import com.starrocks.thrift.TRefreshTableResponse;
import com.starrocks.thrift.TReportExecStatusParams;
import com.starrocks.thrift.TReportExecStatusResult;
import com.starrocks.thrift.TReportRequest;
import com.starrocks.thrift.TResourceUsage;
import com.starrocks.thrift.TRoutineLoadJobInfo;
import com.starrocks.thrift.TSetConfigRequest;
import com.starrocks.thrift.TSetConfigResponse;
import com.starrocks.thrift.TShowVariableRequest;
import com.starrocks.thrift.TShowVariableResult;
import com.starrocks.thrift.TSnapshotLoaderReportRequest;
import com.starrocks.thrift.TStatus;
import com.starrocks.thrift.TStatusCode;
import com.starrocks.thrift.TStreamLoadInfo;
import com.starrocks.thrift.TStreamLoadPutRequest;
import com.starrocks.thrift.TStreamLoadPutResult;
import com.starrocks.thrift.TTablePrivDesc;
import com.starrocks.thrift.TTableStatus;
import com.starrocks.thrift.TTableType;
import com.starrocks.thrift.TTabletLocation;
import com.starrocks.thrift.TTaskInfo;
import com.starrocks.thrift.TTaskRunInfo;
import com.starrocks.thrift.TTrackingLoadInfo;
import com.starrocks.thrift.TUpdateExportTaskStatusRequest;
import com.starrocks.thrift.TUpdateResourceUsageRequest;
import com.starrocks.thrift.TUpdateResourceUsageResponse;
import com.starrocks.thrift.TUserPrivDesc;
import com.starrocks.thrift.TVerboseVariableRecord;
import com.starrocks.thrift.TWarehouseInfo;
import com.starrocks.transaction.TabletCommitInfo;
import com.starrocks.transaction.TabletFailInfo;
import com.starrocks.transaction.TransactionNotFoundException;
import com.starrocks.transaction.TransactionState;
import com.starrocks.transaction.TransactionState.TxnCoordinator;
import com.starrocks.transaction.TransactionState.TxnSourceType;
import com.starrocks.transaction.TxnCommitAttachment;
import com.starrocks.warehouse.WarehouseInfo;
import com.starrocks.warehouse.WarehouseInfosBuilder;
import org.apache.commons.lang3.StringUtils;
import org.apache.logging.log4j.LogManager;
import org.apache.logging.log4j.Logger;
import org.apache.thrift.TException;
import org.jetbrains.annotations.NotNull;

import java.util.ArrayList;
import java.util.Arrays;
import java.util.Collections;
import java.util.HashMap;
import java.util.List;
import java.util.Map;
import java.util.concurrent.ConcurrentHashMap;
import java.util.concurrent.TimeUnit;
import java.util.stream.Collectors;

import static com.starrocks.catalog.InternalCatalog.DEFAULT_INTERNAL_CATALOG_NAME;
import static com.starrocks.thrift.TStatusCode.NOT_IMPLEMENTED_ERROR;
import static com.starrocks.thrift.TStatusCode.OK;
import static com.starrocks.thrift.TStatusCode.RUNTIME_ERROR;

// Frontend service used to serve all request for this frontend through
// thrift protocol
public class FrontendServiceImpl implements FrontendService.Iface {
    private static final Logger LOG = LogManager.getLogger(LeaderImpl.class);
    private final LeaderImpl leaderImpl;
    private final ExecuteEnv exeEnv;

    public FrontendServiceImpl(ExecuteEnv exeEnv) {
        leaderImpl = new LeaderImpl();
        this.exeEnv = exeEnv;
    }

    @Override
    public TGetDbsResult getDbNames(TGetDbsParams params) throws TException {
        LOG.debug("get db request: {}", params);
        TGetDbsResult result = new TGetDbsResult();

        PatternMatcher matcher = null;
        if (params.isSetPattern()) {
            try {
                matcher = PatternMatcher.createMysqlPattern(params.getPattern(),
                        CaseSensibility.DATABASE.getCaseSensibility());
            } catch (SemanticException e) {
                throw new TException("Pattern is in bad format: " + params.getPattern());
            }
        }

        String catalogName = DEFAULT_INTERNAL_CATALOG_NAME;
        if (params.isSetCatalog_name()) {
            catalogName = params.getCatalog_name();
        }

        MetadataMgr metadataMgr = GlobalStateMgr.getCurrentState().getMetadataMgr();
        List<String> dbNames = metadataMgr.listDbNames(catalogName);
        LOG.debug("get db names: {}", dbNames);

        UserIdentity currentUser = null;
        if (params.isSetCurrent_user_ident()) {
            currentUser = UserIdentity.fromThrift(params.current_user_ident);
        } else {
            currentUser = UserIdentity.createAnalyzedUserIdentWithIp(params.user, params.user_ip);
        }

        List<String> dbs = new ArrayList<>();
        for (String fullName : dbNames) {
            try {
                Authorizer.checkAnyActionOnOrInDb(currentUser, null, InternalCatalog.DEFAULT_INTERNAL_CATALOG_NAME,
                        fullName);
            } catch (AccessDeniedException e) {
                continue;
            }

            final String db = ClusterNamespace.getNameFromFullName(fullName);
            if (matcher != null && !matcher.match(db)) {
                continue;
            }

            dbs.add(fullName);
        }
        result.setDbs(dbs);
        return result;
    }

    @Override
    public TGetTablesResult getTableNames(TGetTablesParams params) throws TException {
        LOG.debug("get table name request: {}", params);
        TGetTablesResult result = new TGetTablesResult();
        List<String> tablesResult = Lists.newArrayList();
        result.setTables(tablesResult);
        PatternMatcher matcher = null;
        if (params.isSetPattern()) {
            try {
                matcher = PatternMatcher.createMysqlPattern(params.getPattern(),
                        CaseSensibility.TABLE.getCaseSensibility());
            } catch (SemanticException e) {
                throw new TException("Pattern is in bad format: " + params.getPattern());
            }
        }

        // database privs should be checked in analysis phase
        String catalogName = DEFAULT_INTERNAL_CATALOG_NAME;
        if (params.isSetCatalog_name()) {
            catalogName = params.getCatalog_name();
        }

        MetadataMgr metadataMgr = GlobalStateMgr.getCurrentState().getMetadataMgr();
        Database db = metadataMgr.getDb(catalogName, params.db);

        UserIdentity currentUser = null;
        if (params.isSetCurrent_user_ident()) {
            currentUser = UserIdentity.fromThrift(params.current_user_ident);
        } else {
            currentUser = UserIdentity.createAnalyzedUserIdentWithIp(params.user, params.user_ip);
        }

        if (db != null) {
            for (String tableName : metadataMgr.listTableNames(catalogName, params.db)) {
                LOG.debug("get table: {}, wait to check", tableName);
<<<<<<< HEAD
                Table tbl = null;
                try {
                    tbl = metadataMgr.getTable(catalogName, params.db, tableName);
                } catch (Exception e) {
                    LOG.warn(e.getMessage());
                }

                if (tbl == null) {
                    continue;
                }

                try {
                    PrivilegeChecker.checkAnyActionOnTableLikeObject(currentUser,
                            null, params.db, tbl);
                } catch (AccessDeniedException e) {
                    continue;
=======
                Table tbl = db.getTable(tableName);
                if (tbl != null) {
                    try {
                        Authorizer.checkAnyActionOnTableLikeObject(currentUser,
                                null, params.db, tbl);
                    } catch (AccessDeniedException e) {
                        continue;
                    }
>>>>>>> 3b4f6c61
                }

                if (matcher != null && !matcher.match(tableName)) {
                    continue;
                }
                tablesResult.add(tableName);
            }
        }
        return result;
    }

    @Override
    public TListTableStatusResult listTableStatus(TGetTablesParams params) throws TException {
        LOG.debug("get list table request: {}", params);
        TListTableStatusResult result = new TListTableStatusResult();
        List<TTableStatus> tablesResult = Lists.newArrayList();
        result.setTables(tablesResult);
        PatternMatcher matcher = null;
        if (params.isSetPattern()) {
            try {
                matcher = PatternMatcher.createMysqlPattern(params.getPattern(),
                        CaseSensibility.TABLE.getCaseSensibility());
            } catch (SemanticException e) {
                throw new TException("Pattern is in bad format " + params.getPattern());
            }
        }

        Database db = GlobalStateMgr.getCurrentState().getDb(params.db);
        long limit = params.isSetLimit() ? params.getLimit() : -1;
        UserIdentity currentUser = null;
        if (params.isSetCurrent_user_ident()) {
            currentUser = UserIdentity.fromThrift(params.current_user_ident);
        } else {
            currentUser = UserIdentity.createAnalyzedUserIdentWithIp(params.user, params.user_ip);
        }
        if (db != null) {
            db.readLock();
            try {
                boolean listingViews = params.isSetType() && TTableType.VIEW.equals(params.getType());
                List<Table> tables = listingViews ? db.getViews() : db.getTables();
                OUTER:
                for (Table table : tables) {
                    try {
                        Authorizer.checkAnyActionOnTableLikeObject(currentUser,
                                null, params.db, table);
                    } catch (AccessDeniedException e) {
                        continue;
                    }

                    if (matcher != null && !matcher.match(table.getName())) {
                        continue;
                    }
                    TTableStatus status = new TTableStatus();
                    status.setName(table.getName());
                    status.setType(table.getMysqlType());
                    status.setEngine(table.getEngine());
                    status.setComment(table.getComment());
                    status.setCreate_time(table.getCreateTime());
                    status.setLast_check_time(table.getLastCheckTime());
                    if (listingViews) {
                        View view = (View) table;
                        String ddlSql = view.getInlineViewDef();
                        QueryStatement queryStatement = view.getQueryStatement();

                        ConnectContext connectContext = new ConnectContext();
                        connectContext.setQualifiedUser(AuthenticationMgr.ROOT_USER);
                        connectContext.setCurrentUserIdentity(UserIdentity.ROOT);
                        connectContext.setCurrentRoleIds(Sets.newHashSet(PrivilegeBuiltinConstants.ROOT_ROLE_ID));

                        try {
                            Analyzer.analyze(queryStatement, connectContext);
                            Map<TableName, Table> allTables = AnalyzerUtils.collectAllTable(queryStatement);
                            for (TableName tableName : allTables.keySet()) {
                                Table tbl = db.getTable(tableName.getTbl());
                                if (tbl != null) {
                                    try {
                                        Authorizer.checkAnyActionOnTableLikeObject(currentUser,
                                                null, tableName.getDb(), tbl);
                                    } catch (AccessDeniedException e) {
                                        continue OUTER;
                                    }
                                }
                            }
                        } catch (SemanticException e) {
                            // ignore semantic exception because view maybe invalid
                        }
                        status.setDdl_sql(ddlSql);
                    }

                    tablesResult.add(status);
                    // if user set limit, then only return limit size result
                    if (limit > 0 && tablesResult.size() >= limit) {
                        break;
                    }
                }
            } finally {
                db.readUnlock();
            }
        }
        return result;
    }

    @Override
    public TListMaterializedViewStatusResult listMaterializedViewStatus(TGetTablesParams params) throws TException {
        LOG.debug("get list table request: {}", params);

        PatternMatcher matcher = null;
        if (params.isSetPattern()) {
            matcher = PatternMatcher.createMysqlPattern(params.getPattern(),
                    CaseSensibility.TABLE.getCaseSensibility());
        }

        // database privs should be checked in analysis phrase
        long limit = params.isSetLimit() ? params.getLimit() : -1;
        UserIdentity currentUser = null;
        if (params.isSetCurrent_user_ident()) {
            currentUser = UserIdentity.fromThrift(params.current_user_ident);
        } else {
            currentUser = UserIdentity.createAnalyzedUserIdentWithIp(params.user, params.user_ip);
        }
        Preconditions.checkState(params.isSetType() && TTableType.MATERIALIZED_VIEW.equals(params.getType()));
        return listMaterializedViewStatus(limit, matcher, currentUser, params.db);
    }

    // list MaterializedView table match pattern
    private TListMaterializedViewStatusResult listMaterializedViewStatus(long limit, PatternMatcher matcher,
                                                                         UserIdentity currentUser, String dbName) {
        TListMaterializedViewStatusResult result = new TListMaterializedViewStatusResult();
        List<TMaterializedViewStatus> tablesResult = Lists.newArrayList();
        result.setMaterialized_views(tablesResult);
        Database db = GlobalStateMgr.getCurrentState().getDb(dbName);
        if (db == null) {
            LOG.warn("database not exists: {}", dbName);
            return result;
        }

        List<List<String>> rowSets = listMaterializedViews(limit, matcher, currentUser, dbName);
        for (List<String> rowSet : rowSets) {
            TMaterializedViewStatus status = new TMaterializedViewStatus();
            status.setId(rowSet.get(0));
            status.setDatabase_name(rowSet.get(1));
            status.setName(rowSet.get(2));
            status.setRefresh_type(rowSet.get(3));
            status.setIs_active(rowSet.get(4));
            status.setInactive_reason(rowSet.get(5));
            status.setPartition_type(rowSet.get(6));

            status.setTask_id(rowSet.get(7));
            status.setTask_name(rowSet.get(8));
            status.setLast_refresh_start_time(rowSet.get(9));
            status.setLast_refresh_finished_time(rowSet.get(10));
            status.setLast_refresh_duration(rowSet.get(11));
            status.setLast_refresh_state(rowSet.get(12));
            status.setLast_refresh_force_refresh(rowSet.get(13));
            status.setLast_refresh_start_partition(rowSet.get(14));
            status.setLast_refresh_end_partition(rowSet.get(15));
            status.setLast_refresh_base_refresh_partitions(rowSet.get(16));
            status.setLast_refresh_mv_refresh_partitions(rowSet.get(17));

            status.setLast_refresh_error_code(rowSet.get(18));
            status.setLast_refresh_error_message(rowSet.get(19));
            status.setRows(rowSet.get(20));
            status.setText(rowSet.get(21));
            tablesResult.add(status);
        }
        return result;
    }

    private List<List<String>> listMaterializedViews(long limit, PatternMatcher matcher,
                                                     UserIdentity currentUser, String dbName) {
        Database db = GlobalStateMgr.getCurrentState().getDb(dbName);
        List<MaterializedView> materializedViews = Lists.newArrayList();
        List<Pair<OlapTable, MaterializedIndexMeta>> singleTableMVs = Lists.newArrayList();
        db.readLock();
        try {
            for (Table table : db.getTables()) {
                if (table.isMaterializedView()) {
                    MaterializedView mvTable = (MaterializedView) table;
                    try {
                        Authorizer.checkAnyActionOnTableLikeObject(currentUser,
                                null, dbName, mvTable);
                    } catch (AccessDeniedException e) {
                        continue;
                    }
                    if (matcher != null && !matcher.match(mvTable.getName())) {
                        continue;
                    }

                    materializedViews.add(mvTable);
                } else if (table.getType() == Table.TableType.OLAP) {
                    OlapTable olapTable = (OlapTable) table;
                    List<MaterializedIndexMeta> visibleMaterializedViews = olapTable.getVisibleIndexMetas();
                    long baseIdx = olapTable.getBaseIndexId();
                    for (MaterializedIndexMeta mvMeta : visibleMaterializedViews) {
                        if (baseIdx == mvMeta.getIndexId()) {
                            continue;
                        }
                        if (matcher != null && !matcher.match(olapTable.getIndexNameById(mvMeta.getIndexId()))) {
                            continue;
                        }
                        singleTableMVs.add(Pair.create(olapTable, mvMeta));
                    }
                }

                // check limit
                int mvSize = materializedViews.size() + singleTableMVs.size();
                if (limit > 0 && mvSize >= limit) {
                    break;
                }
            }
        } finally {
            db.readUnlock();
        }
        return ShowExecutor.listMaterializedViewStatus(dbName, materializedViews, singleTableMVs);
    }

    @Override
    public TGetTaskInfoResult getTasks(TGetTasksParams params) throws TException {
        LOG.debug("get show task request: {}", params);
        TGetTaskInfoResult result = new TGetTaskInfoResult();
        List<TTaskInfo> tasksResult = Lists.newArrayList();
        result.setTasks(tasksResult);

        UserIdentity currentUser = null;
        if (params.isSetCurrent_user_ident()) {
            currentUser = UserIdentity.fromThrift(params.current_user_ident);
        }
        GlobalStateMgr globalStateMgr = GlobalStateMgr.getCurrentState();
        TaskManager taskManager = globalStateMgr.getTaskManager();
        List<Task> taskList = taskManager.showTasks(null);

        for (Task task : taskList) {
            if (task.getDbName() == null) {
                LOG.warn("Ignore the task db because information is incorrect: " + task);
                continue;
            }

            try {
                Authorizer.checkAnyActionOnOrInDb(currentUser, null, InternalCatalog.DEFAULT_INTERNAL_CATALOG_NAME,
                        task.getDbName());
            } catch (AccessDeniedException e) {
                continue;
            }

            TTaskInfo info = new TTaskInfo();
            info.setTask_name(task.getName());
            info.setCreate_time(task.getCreateTime() / 1000);
            String scheduleStr = "UNKNOWN";
            if (task.getType() != null) {
                scheduleStr = task.getType().name();
            }
            if (task.getType() == Constants.TaskType.PERIODICAL) {
                scheduleStr += task.getSchedule();
            }
            info.setSchedule(scheduleStr);
            info.setDatabase(ClusterNamespace.getNameFromFullName(task.getDbName()));
            info.setDefinition(task.getDefinition());
            info.setExpire_time(task.getExpireTime() / 1000);
            tasksResult.add(info);
        }

        return result;
    }

    @Override
    public TGetTaskRunInfoResult getTaskRuns(TGetTasksParams params) throws TException {
        LOG.debug("get show task run request: {}", params);
        TGetTaskRunInfoResult result = new TGetTaskRunInfoResult();
        List<TTaskRunInfo> tasksResult = Lists.newArrayList();
        result.setTask_runs(tasksResult);

        UserIdentity currentUser = null;
        if (params.isSetCurrent_user_ident()) {
            currentUser = UserIdentity.fromThrift(params.current_user_ident);
        }
        GlobalStateMgr globalStateMgr = GlobalStateMgr.getCurrentState();
        TaskManager taskManager = globalStateMgr.getTaskManager();
        List<TaskRunStatus> taskRunList = taskManager.showTaskRunStatus(null);

        for (TaskRunStatus status : taskRunList) {
            if (status.getDbName() == null) {
                LOG.warn("Ignore the task status because db information is incorrect: " + status);
                continue;
            }

            try {
                Authorizer.checkAnyActionOnOrInDb(currentUser, null, InternalCatalog.DEFAULT_INTERNAL_CATALOG_NAME,
                        status.getDbName());
            } catch (AccessDeniedException e) {
                continue;
            }

            TTaskRunInfo info = new TTaskRunInfo();
            info.setQuery_id(status.getQueryId());
            info.setTask_name(status.getTaskName());
            info.setCreate_time(status.getCreateTime() / 1000);
            info.setFinish_time(status.getFinishTime() / 1000);
            info.setState(status.getState().toString());
            info.setDatabase(ClusterNamespace.getNameFromFullName(status.getDbName()));
            info.setDefinition(status.getDefinition());
            info.setError_code(status.getErrorCode());
            info.setError_message(status.getErrorMessage());
            info.setExpire_time(status.getExpireTime() / 1000);
            info.setProgress(status.getProgress() + "%");
            info.setExtra_message(status.getExtraMessage());
            info.setProperties(status.getPropertiesJson());
            tasksResult.add(info);
        }
        return result;
    }

    @Override
    public TGetDBPrivsResult getDBPrivs(TGetDBPrivsParams params) throws TException {
        LOG.debug("get database privileges request: {}", params);
        TGetDBPrivsResult result = new TGetDBPrivsResult();
        List<TDBPrivDesc> tDBPrivs = Lists.newArrayList();
        result.setDb_privs(tDBPrivs);
        if (GlobalStateMgr.getCurrentState().isUsingNewPrivilege()) {
            // TODO(yiming): support showing user privilege info in information_schema later
            return result;
        }

        UserIdentity currentUser = UserIdentity.fromThrift(params.current_user_ident);
        List<DbPrivEntry> dbPrivEntries = GlobalStateMgr.getCurrentState().getAuth().getDBPrivEntries(currentUser);
        // flatten privileges
        for (DbPrivEntry entry : dbPrivEntries) {
            PrivBitSet savedPrivs = entry.getPrivSet();
            String clusterPrefix = SystemInfoService.DEFAULT_CLUSTER + ClusterNamespace.CLUSTER_DELIMITER;
            String userIdentStr = currentUser.toString().replace(clusterPrefix, "");
            String dbName = entry.getOrigDb();
            boolean isGrantable = savedPrivs.satisfy(PrivPredicate.GRANT);
            List<TDBPrivDesc> tPrivs = savedPrivs.toPrivilegeList().stream().map(
                    priv -> {
                        TDBPrivDesc privDesc = new TDBPrivDesc();
                        privDesc.setDb_name(dbName);
                        privDesc.setIs_grantable(isGrantable);
                        privDesc.setUser_ident_str(userIdentStr);
                        privDesc.setPriv(priv.getUpperNameForMysql());
                        return privDesc;
                    }
            ).collect(Collectors.toList());
            if (savedPrivs.satisfy(PrivPredicate.LOAD)) {
                // add `INSERT` `UPDATE` and `DELETE` to adapt `Aliyun DTS`
                tPrivs.addAll(Lists.newArrayList("INSERT", "UPDATE", "DELETE").stream().map(priv -> {
                    TDBPrivDesc privDesc = new TDBPrivDesc();
                    privDesc.setDb_name(dbName);
                    privDesc.setIs_grantable(isGrantable);
                    privDesc.setUser_ident_str(userIdentStr);
                    privDesc.setPriv(priv);
                    return privDesc;
                }).collect(Collectors.toList()));
            }
            tDBPrivs.addAll(tPrivs);
        }
        return result;
    }

    @Override
    public TGetTablePrivsResult getTablePrivs(TGetTablePrivsParams params) throws TException {
        LOG.debug("get table privileges request: {}", params);
        TGetTablePrivsResult result = new TGetTablePrivsResult();
        List<TTablePrivDesc> tTablePrivs = Lists.newArrayList();
        result.setTable_privs(tTablePrivs);
        if (GlobalStateMgr.getCurrentState().isUsingNewPrivilege()) {
            // TODO(yiming): support showing user privilege info in information_schema later
            return result;
        }

        UserIdentity currentUser = UserIdentity.fromThrift(params.current_user_ident);
        List<TablePrivEntry> tablePrivEntries =
                GlobalStateMgr.getCurrentState().getAuth().getTablePrivEntries(currentUser);
        // flatten privileges
        for (TablePrivEntry entry : tablePrivEntries) {
            PrivBitSet savedPrivs = entry.getPrivSet();
            String clusterPrefix = SystemInfoService.DEFAULT_CLUSTER + ClusterNamespace.CLUSTER_DELIMITER;
            String userIdentStr = currentUser.toString().replace(clusterPrefix, "");
            String dbName = entry.getOrigDb();
            boolean isGrantable = savedPrivs.satisfy(PrivPredicate.GRANT);
            List<TTablePrivDesc> tPrivs = savedPrivs.toPrivilegeList().stream().map(
                    priv -> {
                        TTablePrivDesc privDesc = new TTablePrivDesc();
                        privDesc.setDb_name(dbName);
                        privDesc.setTable_name(entry.getOrigTbl());
                        privDesc.setIs_grantable(isGrantable);
                        privDesc.setUser_ident_str(userIdentStr);
                        privDesc.setPriv(priv.getUpperNameForMysql());
                        return privDesc;
                    }
            ).collect(Collectors.toList());
            if (savedPrivs.satisfy(PrivPredicate.LOAD)) {
                // add `INSERT` `UPDATE` and `DELETE` to adapt `Aliyun DTS`
                tPrivs.addAll(Lists.newArrayList("INSERT", "UPDATE", "DELETE").stream().map(priv -> {
                    TTablePrivDesc privDesc = new TTablePrivDesc();
                    privDesc.setDb_name(dbName);
                    privDesc.setTable_name(entry.getOrigTbl());
                    privDesc.setIs_grantable(isGrantable);
                    privDesc.setUser_ident_str(userIdentStr);
                    privDesc.setPriv(priv);
                    return privDesc;
                }).collect(Collectors.toList()));
            }
            tTablePrivs.addAll(tPrivs);
        }
        return result;
    }

    @Override
    public TGetProfileResponse getQueryProfile(TGetProfileRequest params) throws TException {
        LOG.debug("get query profile request: {}", params);
        List<String> queryIds = params.query_id;
        TGetProfileResponse result = new TGetProfileResponse();
        if (queryIds != null) {
            for (String queryId : queryIds) {
                String profile = ProfileManager.getInstance().getProfile(queryId);
                if (profile != null && !profile.isEmpty()) {
                    result.addToQuery_result(profile);
                } else {
                    result.addToQuery_result("");
                }
            }
        }
        return result;
    }

    @Override
    public TGetUserPrivsResult getUserPrivs(TGetUserPrivsParams params) throws TException {
        LOG.debug("get user privileges request: {}", params);
        TGetUserPrivsResult result = new TGetUserPrivsResult();
        List<TUserPrivDesc> tUserPrivs = Lists.newArrayList();
        result.setUser_privs(tUserPrivs);
        if (GlobalStateMgr.getCurrentState().isUsingNewPrivilege()) {
            // TODO(yiming): support showing user privilege info in information_schema later
            return result;
        }

        UserIdentity currentUser = UserIdentity.fromThrift(params.current_user_ident);
        Auth currAuth = GlobalStateMgr.getCurrentState().getAuth();
        UserPrivTable userPrivTable = currAuth.getUserPrivTable();
        List<UserIdentity> userIdents = Lists.newArrayList();
        // users can only see the privileges of themselves at this moment
        userIdents.add(currentUser);

        // TODO: users with super privilege can view all the privileges like below
        // if (!userPrivTable.hasPriv(currentUser.getHost(), currentUser.getQualifiedUser(), PrivPredicate.GRANT)) {
        //     // user who doesn't have GRANT privilege could only see the privilege of it self
        //     userIdents.add(currentUser);
        // } else {
        //     // user who has GRANT privilege will get all user privileges
        //     userIdents = Lists.newArrayList(currAuth.getAllUserIdents(false /* get all user */));
        // }

        // fullfill the result
        for (UserIdentity userIdent : userIdents) {
            PrivBitSet savedPrivs = new PrivBitSet();
            userPrivTable.getPrivs(userIdent, savedPrivs);
            String clusterPrefix = SystemInfoService.DEFAULT_CLUSTER + ClusterNamespace.CLUSTER_DELIMITER;
            String userIdentStr = currentUser.toString().replace(clusterPrefix, "");
            // flatten privileges
            List<TUserPrivDesc> tPrivs = savedPrivs.toPrivilegeList().stream().map(
                    priv -> {
                        boolean isGrantable =
                                Privilege.NODE_PRIV != priv // NODE_PRIV counld not be granted event with GRANT_PRIV
                                        && userPrivTable.hasPriv(userIdent,
                                        PrivPredicate.GRANT);
                        TUserPrivDesc privDesc = new TUserPrivDesc();
                        privDesc.setIs_grantable(isGrantable);
                        privDesc.setUser_ident_str(userIdentStr);
                        privDesc.setPriv(priv.getUpperNameForMysql());
                        return privDesc;
                    }
            ).collect(Collectors.toList());
            tUserPrivs.addAll(tPrivs);
        }
        return result;
    }

    @Override
    public TFeResult updateExportTaskStatus(TUpdateExportTaskStatusRequest request) throws TException {
        TStatus status = new TStatus(TStatusCode.OK);
        return new TFeResult(FrontendServiceVersion.V1, status);
    }

    @Override
    public TDescribeTableResult describeTable(TDescribeTableParams params) throws TException {
        LOG.debug("get desc table request: {}", params);
        TDescribeTableResult result = new TDescribeTableResult();
        List<TColumnDef> columns = Lists.newArrayList();
        result.setColumns(columns);

        // database privs should be checked in analysis phrase
        UserIdentity currentUser = null;
        if (params.isSetCurrent_user_ident()) {
            currentUser = UserIdentity.fromThrift(params.current_user_ident);
        } else {
            currentUser = UserIdentity.createAnalyzedUserIdentWithIp(params.user, params.user_ip);
        }
        long limit = params.isSetLimit() ? params.getLimit() : -1;

        // if user query schema meta such as "select * from information_schema.columns limit 10;",
        // in this case, there is no predicate and only has limit clause,we can call the
        // describe_table interface only once, which can reduce RPC time from BE to FE, and
        // the amount of data. In additional,we need add db_name & table_name values to TColumnDesc.
        if (!params.isSetDb() && StringUtils.isBlank(params.getTable_name())) {
            describeWithoutDbAndTable(currentUser, columns, limit);
            return result;
        }

        String catalogName = DEFAULT_INTERNAL_CATALOG_NAME;
        if (params.isSetCatalog_name()) {
            catalogName = params.getCatalog_name();
        }

        MetadataMgr metadataMgr = GlobalStateMgr.getCurrentState().getMetadataMgr();
        Database db = metadataMgr.getDb(catalogName, params.db);

        if (db != null) {
            try {
                db.readLock();
                Table table = metadataMgr.getTable(catalogName, params.db, params.table_name);
                if (table == null) {
                    return result;
                }
                try {
                    Authorizer.checkAnyActionOnTableLikeObject(currentUser,
                            null, params.db, table);
                } catch (AccessDeniedException e) {
                    return result;
                }
                setColumnDesc(columns, table, limit, false, params.db, params.table_name);
            } finally {
                db.readUnlock();
            }
        }
        return result;
    }

    // get describeTable without db name and table name parameter, so we need iterate over
    // dbs and tables, when reach limit, we break;
    private void describeWithoutDbAndTable(UserIdentity currentUser, List<TColumnDef> columns, long limit) {
        GlobalStateMgr globalStateMgr = GlobalStateMgr.getCurrentState();
        List<String> dbNames = globalStateMgr.getDbNames();
        boolean reachLimit;
        for (String fullName : dbNames) {
            try {
                Authorizer.checkAnyActionOnOrInDb(currentUser, null,
                        InternalCatalog.DEFAULT_INTERNAL_CATALOG_NAME, fullName);
            } catch (AccessDeniedException e) {
                continue;
            }
            Database db = GlobalStateMgr.getCurrentState().getDb(fullName);
            if (db != null) {
                for (String tableName : db.getTableNamesViewWithLock()) {
                    try {
                        db.readLock();
                        Table table = db.getTable(tableName);
                        if (table == null) {
                            continue;
                        }

                        try {
                            Authorizer.checkAnyActionOnTableLikeObject(currentUser,
                                    null, fullName, table);
                        } catch (AccessDeniedException e) {
                            continue;
                        }

                        reachLimit = setColumnDesc(columns, table, limit, true, fullName, tableName);
                    } finally {
                        db.readUnlock();
                    }
                    if (reachLimit) {
                        return;
                    }
                }
            }
        }
    }

    private boolean setColumnDesc(List<TColumnDef> columns, Table table, long limit,
                                  boolean needSetDbAndTable, String db, String tbl) {
        String tableKeysType = "";
        if (TableType.OLAP.equals(table.getType())) {
            OlapTable olapTable = (OlapTable) table;
            tableKeysType = olapTable.getKeysType().name().substring(0, 3).toUpperCase();
        }
        for (Column column : table.getBaseSchema()) {
            final TColumnDesc desc =
                    new TColumnDesc(column.getName(), column.getPrimitiveType().toThrift());
            final Integer precision = column.getType().getPrecision();
            if (precision != null) {
                desc.setColumnPrecision(precision);
            }
            final Integer columnLength = column.getType().getColumnSize();
            if (columnLength != null) {
                desc.setColumnLength(columnLength);
            }
            final Integer decimalDigits = column.getType().getDecimalDigits();
            if (decimalDigits != null) {
                desc.setColumnScale(decimalDigits);
            }
            desc.setAllowNull(column.isAllowNull());
            if (column.isKey()) {
                // COLUMN_KEY (UNI, AGG, DUP, PRI)
                desc.setColumnKey(tableKeysType);
            } else {
                desc.setColumnKey("");
            }
            final TColumnDef colDef = new TColumnDef(desc);
            final String comment = column.getComment();
            if (comment != null) {
                colDef.setComment(comment);
            }
            columns.add(colDef);
            // add db_name and table_name values to TColumnDesc if needed
            if (needSetDbAndTable) {
                columns.get(columns.size() - 1).columnDesc.setDbName(db);
                columns.get(columns.size() - 1).columnDesc.setTableName(tbl);
            }
            // if user set limit, then only return limit size result
            if (limit > 0 && columns.size() >= limit) {
                return true;
            }
        }

        return false;
    }

    @Override
    public TShowVariableResult showVariables(TShowVariableRequest params) throws TException {
        TShowVariableResult result = new TShowVariableResult();
        Map<String, String> map = Maps.newHashMap();
        result.setVariables(map);
        // Find connect
        ConnectContext ctx = exeEnv.getScheduler().getContext(params.getThreadId());
        if (ctx == null) {
            return result;
        }
        SetType setType = SetType.fromThrift(params.getVarType());
        List<List<String>> rows = VariableMgr.dump(setType, ctx.getSessionVariable(),
                null);
        if (setType != SetType.VERBOSE) {
            for (List<String> row : rows) {
                map.put(row.get(0), row.get(1));
            }
        } else {
            for (List<String> row : rows) {
                TVerboseVariableRecord record = new TVerboseVariableRecord();
                record.setVariable_name(row.get(0));
                record.setValue(row.get(1));
                record.setDefault_value(row.get(2));
                record.setIs_changed(row.get(3).equals("1"));
                result.addToVerbose_variables(record);
            }
        }
        return result;
    }

    @Override
    public TReportExecStatusResult reportExecStatus(TReportExecStatusParams params) throws TException {
        return QeProcessorImpl.INSTANCE.reportExecStatus(params, getClientAddr());
    }

    @Override
    public TBatchReportExecStatusResult batchReportExecStatus(TBatchReportExecStatusParams params) throws TException {
        return QeProcessorImpl.INSTANCE.batchReportExecStatus(params, getClientAddr());
    }

    @Override
    public TMasterResult finishTask(TFinishTaskRequest request) throws TException {
        return leaderImpl.finishTask(request);
    }

    @Override
    public TMasterResult report(TReportRequest request) throws TException {
        return leaderImpl.report(request);
    }

    @Override
    public TFetchResourceResult fetchResource() throws TException {
        throw new TException("not supported");
    }

    @Override
    public TFeResult isMethodSupported(TIsMethodSupportedRequest request) throws TException {
        TStatus status = new TStatus(TStatusCode.OK);
        TFeResult result = new TFeResult(FrontendServiceVersion.V1, status);
        switch (request.getFunction_name()) {
            case "STREAMING_MINI_LOAD":
                break;
            default:
                status.setStatus_code(NOT_IMPLEMENTED_ERROR);
                break;
        }
        return result;
    }

    @Override
    public TMasterOpResult forward(TMasterOpRequest params) throws TException {
        TNetworkAddress clientAddr = getClientAddr();
        if (clientAddr != null) {
            Frontend fe = GlobalStateMgr.getCurrentState().getFeByHost(clientAddr.getHostname());
            if (fe == null) {
                LOG.warn("reject request from invalid host. client: {}", clientAddr);
                throw new TException("request from invalid host was rejected.");
            }
        }

        // add this log so that we can track this stmt
        LOG.info("receive forwarded stmt {} from FE: {}", params.getStmt_id(), clientAddr.getHostname());
        ConnectContext context = new ConnectContext(null);
        ConnectProcessor processor = new ConnectProcessor(context);
        TMasterOpResult result = processor.proxyExecute(params);
        ConnectContext.remove();
        return result;
    }

    private void checkPasswordAndLoadPriv(String user, String passwd, String db, String tbl,
                                          String clientIp) throws AuthenticationException {
        GlobalStateMgr globalStateMgr = GlobalStateMgr.getCurrentState();
        UserIdentity currentUser =
                globalStateMgr.getAuthenticationMgr().checkPlainPassword(user, clientIp, passwd);
        if (currentUser == null) {
            throw new AuthenticationException("Access denied for " + user + "@" + clientIp);
        }
        // check INSERT action on table
        try {
            Authorizer.checkTableAction(currentUser, null, db, tbl, PrivilegeType.INSERT);
        } catch (AccessDeniedException e) {
            throw new AuthenticationException(
                    "Access denied; you need (at least one of) the INSERT privilege(s) for this operation");
        }
    }

    @Override
    public TLoadTxnBeginResult loadTxnBegin(TLoadTxnBeginRequest request) throws TException {
        String clientAddr = getClientAddrAsString();
        LOG.info("receive txn begin request, db: {}, tbl: {}, label: {}, backend: {}",
                request.getDb(), request.getTbl(), request.getLabel(), clientAddr);
        LOG.debug("txn begin request: {}", request);

        TLoadTxnBeginResult result = new TLoadTxnBeginResult();
        // if current node is not master, reject the request
        if (!GlobalStateMgr.getCurrentState().isLeader()) {
            TStatus status = new TStatus(TStatusCode.INTERNAL_ERROR);
            status.setError_msgs(Lists.newArrayList("current fe is not master"));
            result.setStatus(status);
            return result;
        }

        TStatus status = new TStatus(TStatusCode.OK);
        result.setStatus(status);
        try {
            result.setTxnId(loadTxnBeginImpl(request, clientAddr));
        } catch (DuplicatedRequestException e) {
            // this is a duplicate request, just return previous txn id
            LOG.info("duplicate request for stream load. request id: {}, txn_id: {}", e.getDuplicatedRequestId(),
                    e.getTxnId());
            result.setTxnId(e.getTxnId());
        } catch (LabelAlreadyUsedException e) {
            status.setStatus_code(TStatusCode.LABEL_ALREADY_EXISTS);
            status.addToError_msgs(e.getMessage());
            result.setJob_status(e.getJobStatus());
        } catch (UserException e) {
            LOG.warn("failed to begin: {}", e.getMessage());
            status.setStatus_code(TStatusCode.ANALYSIS_ERROR);
            status.addToError_msgs(e.getMessage());
        } catch (Throwable e) {
            LOG.warn("catch unknown result.", e);
            status.setStatus_code(TStatusCode.INTERNAL_ERROR);
            status.addToError_msgs(Strings.nullToEmpty(e.getMessage()));
            return result;
        }
        return result;
    }

    private long loadTxnBeginImpl(TLoadTxnBeginRequest request, String clientIp) throws UserException {
        checkPasswordAndLoadPriv(request.getUser(), request.getPasswd(), request.getDb(),
                request.getTbl(), request.getUser_ip());

        // check label
        if (Strings.isNullOrEmpty(request.getLabel())) {
            throw new UserException("empty label in begin request");
        }
        // check database
        GlobalStateMgr globalStateMgr = GlobalStateMgr.getCurrentState();
        String dbName = request.getDb();
        Database db = globalStateMgr.getDb(dbName);
        if (db == null) {
            throw new UserException("unknown database, database=" + dbName);
        }
        Table table = db.getTable(request.getTbl());
        if (table == null) {
            throw new UserException("unknown table \"" + request.getDb() + "." + request.getTbl() + "\"");
        }

        long timeoutSecond = request.isSetTimeout() ? request.getTimeout() : Config.stream_load_default_timeout_second;
        MetricRepo.COUNTER_LOAD_ADD.increase(1L);

        // just use default value of session variable
        // as there is no connectContext for sync stream load
        ConnectContext connectContext = new ConnectContext();
        if (connectContext.getSessionVariable().isEnableLoadProfile()) {
            TransactionResult resp = new TransactionResult();
            StreamLoadMgr streamLoadManager = GlobalStateMgr.getCurrentState().getStreamLoadMgr();
            streamLoadManager.beginLoadTask(dbName, table.getName(), request.getLabel(), timeoutSecond, resp, false);
            if (!resp.stateOK()) {
                LOG.warn(resp.msg);
                throw new UserException(resp.msg);
            }

            StreamLoadTask task = streamLoadManager.getTaskByLabel(request.getLabel());
            // this should't open
            if (task == null || task.getTxnId() == -1) {
                throw new UserException(String.format("Load label: {} begin transacton failed", request.getLabel()));
            }
            return task.getTxnId();
        }

        return GlobalStateMgr.getCurrentGlobalTransactionMgr().beginTransaction(
                db.getId(), Lists.newArrayList(table.getId()), request.getLabel(), request.getRequest_id(),
                new TxnCoordinator(TxnSourceType.BE, clientIp),
                TransactionState.LoadJobSourceType.BACKEND_STREAMING, -1, timeoutSecond);
    }

    @Override
    public TLoadTxnCommitResult loadTxnCommit(TLoadTxnCommitRequest request) throws TException {
        String clientAddr = getClientAddrAsString();
        LOG.info("receive txn commit request. db: {}, tbl: {}, txn_id: {}, backend: {}",
                request.getDb(), request.getTbl(), request.getTxnId(), clientAddr);
        LOG.debug("txn commit request: {}", request);

        TLoadTxnCommitResult result = new TLoadTxnCommitResult();
        // if current node is not master, reject the request
        if (!GlobalStateMgr.getCurrentState().isLeader()) {
            TStatus status = new TStatus(TStatusCode.INTERNAL_ERROR);
            status.setError_msgs(Lists.newArrayList("current fe is not master"));
            result.setStatus(status);
            return result;
        }

        TStatus status = new TStatus(TStatusCode.OK);
        result.setStatus(status);
        try {
            loadTxnCommitImpl(request, status);
        } catch (UserException e) {
            LOG.warn("failed to commit txn_id: {}: {}", request.getTxnId(), e.getMessage());
            status.setStatus_code(TStatusCode.ANALYSIS_ERROR);
            status.addToError_msgs(e.getMessage());
        } catch (Throwable e) {
            LOG.warn("catch unknown result.", e);
            status.setStatus_code(TStatusCode.INTERNAL_ERROR);
            status.addToError_msgs(Strings.nullToEmpty(e.getMessage()));
            return result;
        }
        return result;
    }

    // return true if commit success and publish success, return false if publish timeout
    private void loadTxnCommitImpl(TLoadTxnCommitRequest request, TStatus status) throws UserException {
        if (request.isSetAuth_code()) {
            // TODO: find a way to check
        } else {
            checkPasswordAndLoadPriv(request.getUser(), request.getPasswd(), request.getDb(),
                    request.getTbl(), request.getUser_ip());
        }

        // get database
        GlobalStateMgr globalStateMgr = GlobalStateMgr.getCurrentState();
        String dbName = request.getDb();
        Database db = globalStateMgr.getDb(dbName);
        if (db == null) {
            throw new UserException("unknown database, database=" + dbName);
        }
        TxnCommitAttachment attachment = TxnCommitAttachment.fromThrift(request.txnCommitAttachment);
        long timeoutMs = request.isSetThrift_rpc_timeout_ms() ? request.getThrift_rpc_timeout_ms() : 5000;

        // Make publish timeout is less than thrift_rpc_timeout_ms
        // Otherwise, the publish process will be successful but commit timeout in BE
        // It will result in error like "call frontend service failed"
        timeoutMs = timeoutMs * 3 / 4;
        boolean ret = GlobalStateMgr.getCurrentGlobalTransactionMgr().commitAndPublishTransaction(
                db, request.getTxnId(),
                TabletCommitInfo.fromThrift(request.getCommitInfos()),
                TabletFailInfo.fromThrift(request.getFailInfos()),
                timeoutMs, attachment);
        if (!ret) {
            // committed success but not visible
            status.setStatus_code(TStatusCode.PUBLISH_TIMEOUT);
            String timeoutInfo = GlobalStateMgr.getCurrentGlobalTransactionMgr()
                    .getTxnPublishTimeoutDebugInfo(db.getId(), request.getTxnId());
            LOG.warn("txn {} publish timeout {}", request.getTxnId(), timeoutInfo);
            if (timeoutInfo.length() > 240) {
                timeoutInfo = timeoutInfo.substring(0, 240) + "...";
            }
            status.addToError_msgs("Publish timeout. The data will be visible after a while" + timeoutInfo);
            return;
        }
        // if commit and publish is success, load can be regarded as success
        MetricRepo.COUNTER_LOAD_FINISHED.increase(1L);
        if (null == attachment) {
            return;
        }
        // collect table-level metrics
        Table tbl = db.getTable(request.getTbl());
        if (null == tbl) {
            return;
        }
        TableMetricsEntity entity = TableMetricsRegistry.getInstance().getMetricsEntity(tbl.getId());
        StreamLoadTask streamLoadtask = GlobalStateMgr.getCurrentState().getStreamLoadMgr().
                getSyncSteamLoadTaskByTxnId(request.getTxnId());

        switch (request.txnCommitAttachment.getLoadType()) {
            case ROUTINE_LOAD:
                if (!(attachment instanceof RLTaskTxnCommitAttachment)) {
                    break;
                }
                RLTaskTxnCommitAttachment routineAttachment = (RLTaskTxnCommitAttachment) attachment;
                entity.counterRoutineLoadFinishedTotal.increase(1L);
                entity.counterRoutineLoadBytesTotal.increase(routineAttachment.getReceivedBytes());
                entity.counterRoutineLoadRowsTotal.increase(routineAttachment.getLoadedRows());
                entity.counterRoutineLoadErrorRowsTotal.increase(routineAttachment.getFilteredRows());
                entity.counterRoutineLoadUnselectedRowsTotal.increase(routineAttachment.getUnselectedRows());

                if (streamLoadtask != null) {
                    streamLoadtask.setLoadState(routineAttachment.getLoadedBytes(),
                            routineAttachment.getLoadedRows(),
                            routineAttachment.getFilteredRows(),
                            routineAttachment.getUnselectedRows(),
                            routineAttachment.getErrorLogUrl(), "");
                }

                break;
            case MANUAL_LOAD:
                if (!(attachment instanceof ManualLoadTxnCommitAttachment)) {
                    break;
                }
                ManualLoadTxnCommitAttachment streamAttachment = (ManualLoadTxnCommitAttachment) attachment;
                entity.counterStreamLoadFinishedTotal.increase(1L);
                entity.counterStreamLoadBytesTotal.increase(streamAttachment.getReceivedBytes());
                entity.counterStreamLoadRowsTotal.increase(streamAttachment.getLoadedRows());

                if (streamLoadtask != null) {
                    streamLoadtask.setLoadState(streamAttachment.getLoadedBytes(),
                            streamAttachment.getLoadedRows(),
                            streamAttachment.getFilteredRows(),
                            streamAttachment.getUnselectedRows(),
                            streamAttachment.getErrorLogUrl(), "");
                }

                break;
            default:
                break;
        }
    }

    @Override
    public TLoadTxnCommitResult loadTxnPrepare(TLoadTxnCommitRequest request) throws TException {
        String clientAddr = getClientAddrAsString();
        LOG.info("receive txn prepare request. db: {}, tbl: {}, txn_id: {}, backend: {}",
                request.getDb(), request.getTbl(), request.getTxnId(), clientAddr);
        LOG.debug("txn prepare request: {}", request);

        TLoadTxnCommitResult result = new TLoadTxnCommitResult();
        // if current node is not master, reject the request
        if (!GlobalStateMgr.getCurrentState().isLeader()) {
            TStatus status = new TStatus(TStatusCode.INTERNAL_ERROR);
            status.setError_msgs(Lists.newArrayList("current fe is not master"));
            result.setStatus(status);
            return result;
        }

        TStatus status = new TStatus(TStatusCode.OK);
        result.setStatus(status);
        try {
            loadTxnPrepareImpl(request);
        } catch (UserException e) {
            LOG.warn("failed to prepare txn_id: {}: {}", request.getTxnId(), e.getMessage());
            status.setStatus_code(TStatusCode.ANALYSIS_ERROR);
            status.addToError_msgs(e.getMessage());
        } catch (Throwable e) {
            LOG.warn("catch unknown result.", e);
            status.setStatus_code(TStatusCode.INTERNAL_ERROR);
            status.addToError_msgs(Strings.nullToEmpty(e.getMessage()));
            return result;
        }
        return result;
    }

    private void loadTxnPrepareImpl(TLoadTxnCommitRequest request) throws UserException {
        if (request.isSetAuth_code()) {
            // TODO: find a way to check
        } else {
            checkPasswordAndLoadPriv(request.getUser(), request.getPasswd(), request.getDb(),
                    request.getTbl(), request.getUser_ip());
        }

        // get database
        GlobalStateMgr globalStateMgr = GlobalStateMgr.getCurrentState();
        String dbName = request.getDb();
        Database db = globalStateMgr.getDb(dbName);
        if (db == null) {
            throw new UserException("unknown database, database=" + dbName);
        }

        TxnCommitAttachment attachment = TxnCommitAttachment.fromThrift(request.txnCommitAttachment);
        GlobalStateMgr.getCurrentGlobalTransactionMgr().prepareTransaction(
                db.getId(), request.getTxnId(),
                TabletCommitInfo.fromThrift(request.getCommitInfos()),
                TabletFailInfo.fromThrift(request.getFailInfos()),
                attachment);

    }

    @Override
    public TLoadTxnRollbackResult loadTxnRollback(TLoadTxnRollbackRequest request) throws TException {
        String clientAddr = getClientAddrAsString();
        LOG.info("receive txn rollback request. db: {}, tbl: {}, txn_id: {}, reason: {}, backend: {}",
                request.getDb(), request.getTbl(), request.getTxnId(), request.getReason(), clientAddr);
        LOG.debug("txn rollback request: {}", request);

        TLoadTxnRollbackResult result = new TLoadTxnRollbackResult();
        // if current node is not master, reject the request
        if (!GlobalStateMgr.getCurrentState().isLeader()) {
            TStatus status = new TStatus(TStatusCode.INTERNAL_ERROR);
            status.setError_msgs(Lists.newArrayList("current fe is not master"));
            result.setStatus(status);
            return result;
        }

        TStatus status = new TStatus(TStatusCode.OK);
        result.setStatus(status);
        try {
            loadTxnRollbackImpl(request);
        } catch (TransactionNotFoundException e) {
            LOG.warn("failed to rollback txn {}: {}", request.getTxnId(), e.getMessage());
            status.setStatus_code(TStatusCode.TXN_NOT_EXISTS);
            status.addToError_msgs(e.getMessage());
        } catch (UserException e) {
            LOG.warn("failed to rollback txn {}: {}", request.getTxnId(), e.getMessage());
            status.setStatus_code(TStatusCode.ANALYSIS_ERROR);
            status.addToError_msgs(e.getMessage());
        } catch (Throwable e) {
            LOG.warn("catch unknown result.", e);
            status.setStatus_code(TStatusCode.INTERNAL_ERROR);
            status.addToError_msgs(Strings.nullToEmpty(e.getMessage()));
            return result;
        }

        return result;
    }

    private void loadTxnRollbackImpl(TLoadTxnRollbackRequest request) throws UserException {
        if (request.isSetAuth_code()) {
            // TODO: find a way to check
        } else {
            checkPasswordAndLoadPriv(request.getUser(), request.getPasswd(), request.getDb(),
                    request.getTbl(), request.getUser_ip());
        }
        String dbName = request.getDb();
        Database db = GlobalStateMgr.getCurrentState().getDb(dbName);
        if (db == null) {
            throw new MetaNotFoundException("db " + dbName + " does not exist");
        }
        long dbId = db.getId();
        GlobalStateMgr.getCurrentGlobalTransactionMgr().abortTransaction(dbId, request.getTxnId(),
                request.isSetReason() ? request.getReason() : "system cancel",
                TxnCommitAttachment.fromThrift(request.getTxnCommitAttachment()));

        TxnCommitAttachment attachment = TxnCommitAttachment.fromThrift(request.txnCommitAttachment);
        StreamLoadTask streamLoadtask = GlobalStateMgr.getCurrentState().getStreamLoadMgr().
                getSyncSteamLoadTaskByTxnId(request.getTxnId());

        switch (request.txnCommitAttachment.getLoadType()) {
            case ROUTINE_LOAD:
                if (!(attachment instanceof RLTaskTxnCommitAttachment)) {
                    break;
                }
                RLTaskTxnCommitAttachment routineAttachment = (RLTaskTxnCommitAttachment) attachment;

                if (streamLoadtask != null) {
                    streamLoadtask.setLoadState(routineAttachment.getLoadedBytes(),
                            routineAttachment.getLoadedRows(),
                            routineAttachment.getFilteredRows(),
                            routineAttachment.getUnselectedRows(),
                            routineAttachment.getErrorLogUrl(), request.getReason());

                }

                break;
            case MANUAL_LOAD:
                if (!(attachment instanceof ManualLoadTxnCommitAttachment)) {
                    break;
                }
                ManualLoadTxnCommitAttachment streamAttachment = (ManualLoadTxnCommitAttachment) attachment;

                if (streamLoadtask != null) {
                    streamLoadtask.setLoadState(streamAttachment.getLoadedBytes(),
                            streamAttachment.getLoadedRows(),
                            streamAttachment.getFilteredRows(),
                            streamAttachment.getUnselectedRows(),
                            streamAttachment.getErrorLogUrl(), request.getReason());
                }

                break;
            default:
                break;
        }
    }

    @Override
    public TStreamLoadPutResult streamLoadPut(TStreamLoadPutRequest request) {
        String clientAddr = getClientAddrAsString();
        LOG.info("receive stream load put request. db:{}, tbl: {}, txn_id: {}, load id: {}, backend: {}",
                request.getDb(), request.getTbl(), request.getTxnId(), DebugUtil.printId(request.getLoadId()),
                clientAddr);
        LOG.debug("stream load put request: {}", request);

        TStreamLoadPutResult result = new TStreamLoadPutResult();
        TStatus status = new TStatus(TStatusCode.OK);
        result.setStatus(status);
        try {
            result.setParams(streamLoadPutImpl(request));
        } catch (UserException e) {
            LOG.warn("failed to get stream load plan: {}", e.getMessage());
            status.setStatus_code(TStatusCode.ANALYSIS_ERROR);
            status.addToError_msgs(e.getMessage());
        } catch (Throwable e) {
            LOG.warn("catch unknown result.", e);
            status.setStatus_code(TStatusCode.INTERNAL_ERROR);
            status.addToError_msgs(Strings.nullToEmpty(e.getMessage()));
            return result;
        }
        return result;
    }

    private Coordinator.Factory getCoordinatorFactory() {
        return new DefaultCoordinator.Factory();
    }

    private TExecPlanFragmentParams streamLoadPutImpl(TStreamLoadPutRequest request) throws UserException {
        String cluster = request.getCluster();
        if (Strings.isNullOrEmpty(cluster)) {
            cluster = SystemInfoService.DEFAULT_CLUSTER;
        }

        GlobalStateMgr globalStateMgr = GlobalStateMgr.getCurrentState();
        String dbName = request.getDb();
        Database db = globalStateMgr.getDb(dbName);
        if (db == null) {
            throw new UserException("unknown database, database=" + dbName);
        }
        long timeoutMs = request.isSetThrift_rpc_timeout_ms() ? request.getThrift_rpc_timeout_ms() : 5000;
        if (!db.tryReadLock(timeoutMs, TimeUnit.MILLISECONDS)) {
            throw new UserException("get database read lock timeout, database=" + dbName);
        }
        try {
            Table table = db.getTable(request.getTbl());
            if (table == null) {
                throw new UserException("unknown table, table=" + request.getTbl());
            }
            if (!(table instanceof OlapTable)) {
                throw new UserException("load table type is not OlapTable, type=" + table.getClass());
            }
            if (table instanceof MaterializedView) {
                throw new UserException(String.format(
                        "The data of '%s' cannot be inserted because '%s' is a materialized view," +
                                "and the data of materialized view must be consistent with the base table.",
                        table.getName(), table.getName()));
            }
            StreamLoadInfo streamLoadInfo = StreamLoadInfo.fromTStreamLoadPutRequest(request, db);
            StreamLoadPlanner planner = new StreamLoadPlanner(db, (OlapTable) table, streamLoadInfo);
            TExecPlanFragmentParams plan = planner.plan(streamLoadInfo.getId());

            if (plan.query_options.enable_profile) {
                StreamLoadTask streamLoadTask = GlobalStateMgr.getCurrentState().getStreamLoadMgr().
                        getSyncSteamLoadTaskByTxnId(request.getTxnId());
                if (streamLoadTask == null) {
                    throw new UserException("can not find stream load task by txnId " + request.getTxnId());
                }

                streamLoadTask.setTUniqueId(request.getLoadId());

                Coordinator coord = getCoordinatorFactory().createSyncStreamLoadScheduler(planner, getClientAddr());
                streamLoadTask.setCoordinator(coord);

                QeProcessorImpl.INSTANCE.registerQuery(streamLoadInfo.getId(), coord);
            }

            plan.query_options.setLoad_job_type(TLoadJobType.STREAM_LOAD);
            // add table indexes to transaction state
            TransactionState txnState =
                    GlobalStateMgr.getCurrentGlobalTransactionMgr().getTransactionState(db.getId(), request.getTxnId());
            if (txnState == null) {
                throw new UserException("txn does not exist: " + request.getTxnId());
            }
            txnState.addTableIndexes((OlapTable) table);
            plan.setImport_label(txnState.getLabel());
            plan.setDb_name(dbName);
            plan.setLoad_job_id(request.getTxnId());

            return plan;
        } finally {
            db.readUnlock();
        }
    }

    @Override
    public TStatus snapshotLoaderReport(TSnapshotLoaderReportRequest request) throws TException {
        if (GlobalStateMgr.getCurrentState().getBackupHandler().report(request.getTask_type(), request.getJob_id(),
                request.getTask_id(), request.getFinished_num(), request.getTotal_num())) {
            return new TStatus(TStatusCode.OK);
        }
        return new TStatus(TStatusCode.CANCELLED);
    }

    @Override
    public TRefreshTableResponse refreshTable(TRefreshTableRequest request) throws TException {
        try {
            // Adapt to the situation that the Fe node before upgrading sends a request to the Fe node after upgrading.
            if (request.getCatalog_name() == null) {
                request.setCatalog_name(DEFAULT_INTERNAL_CATALOG_NAME);
            }
            GlobalStateMgr.getCurrentState().refreshExternalTable(new TableName(request.getCatalog_name(),
                    request.getDb_name(), request.getTable_name()), request.getPartitions());
            return new TRefreshTableResponse(new TStatus(TStatusCode.OK));
        } catch (Exception e) {
            TStatus status = new TStatus(TStatusCode.INTERNAL_ERROR);
            status.setError_msgs(Lists.newArrayList(e.getMessage()));
            return new TRefreshTableResponse(status);
        }
    }

    private TNetworkAddress getClientAddr() {
        ThriftServerContext connectionContext = ThriftServerEventProcessor.getConnectionContext();
        // For NonBlockingServer, we can not get client ip.
        if (connectionContext != null) {
            return connectionContext.getClient();
        }
        return null;
    }

    private String getClientAddrAsString() {
        TNetworkAddress addr = getClientAddr();
        return addr == null ? "unknown" : addr.hostname;
    }

    @Override
    public TGetTableMetaResponse getTableMeta(TGetTableMetaRequest request) throws TException {
        return leaderImpl.getTableMeta(request);
    }

    // Authenticate a FrontendServiceImpl#beginRemoteTxn RPC for StarRocks external table.
    // The beginRemoteTxn is sent by the source cluster, and received by the target cluster.
    // The target cluster should do authentication using the TAuthenticateParams. This method
    // will check whether the user has an authorization, and whether the user has a
    // PrivPredicate.LOAD on the given tables. The implementation is similar with that
    // of stream load, and you can refer to RestBaseAction#execute and LoadAction#executeWithoutPassword
    // to know more about the related part.
    static TStatus checkPasswordAndLoadPrivilege(TAuthenticateParams authParams) {
        if (authParams == null) {
            LOG.debug("received null TAuthenticateParams");
            return new TStatus(TStatusCode.OK);
        }

        LOG.debug("Receive TAuthenticateParams [user: {}, host: {}, db: {}, tables: {}]",
                authParams.user, authParams.getHost(), authParams.getDb_name(), authParams.getTable_names());
        if (!Config.enable_starrocks_external_table_auth_check) {
            LOG.debug("enable_starrocks_external_table_auth_check is disabled, " +
                    "and skip to check authorization and privilege for {}", authParams);
            return new TStatus(TStatusCode.OK);
        }
        String configHintMsg = "Set the configuration 'enable_starrocks_external_table_auth_check' to 'false' on the" +
                " target cluster if you don't want to check the authorization and privilege.";

        // 1. check user and password
        UserIdentity userIdentity;
        try {
            BaseAction.ActionAuthorizationInfo authInfo = BaseAction.parseAuthInfo(
                    authParams.getUser(), authParams.getPasswd(), authParams.getHost());
            userIdentity = BaseAction.checkPassword(authInfo);
        } catch (Exception e) {
            LOG.warn("Failed to check TAuthenticateParams [user: {}, host: {}, db: {}, tables: {}]",
                    authParams.user, authParams.getHost(), authParams.getDb_name(), authParams.getTable_names(), e);
            TStatus status = new TStatus(TStatusCode.NOT_AUTHORIZED);
            status.setError_msgs(Lists.newArrayList(e.getMessage(), "Please check that your user or password " +
                    "is correct", configHintMsg));
            return status;
        }

        // 2. check privilege
        try {
            String dbName = authParams.getDb_name();
            for (String tableName : authParams.getTable_names()) {
                Authorizer.checkTableAction(userIdentity, null, dbName, tableName, PrivilegeType.INSERT);
            }
            return new TStatus(TStatusCode.OK);
        } catch (Exception e) {
            LOG.warn("Failed to check TAuthenticateParams [user: {}, host: {}, db: {}, tables: {}]",
                    authParams.user, authParams.getHost(), authParams.getDb_name(), authParams.getTable_names(), e);
            TStatus status = new TStatus(TStatusCode.NOT_AUTHORIZED);
            status.setError_msgs(Lists.newArrayList(e.getMessage(), configHintMsg));
            return status;
        }
    }

    @Override
    public TBeginRemoteTxnResponse beginRemoteTxn(TBeginRemoteTxnRequest request) throws TException {
        TStatus status = checkPasswordAndLoadPrivilege(request.getAuth_info());
        if (status.getStatus_code() != TStatusCode.OK) {
            TBeginRemoteTxnResponse response = new TBeginRemoteTxnResponse();
            response.setStatus(status);
            return response;
        }
        return leaderImpl.beginRemoteTxn(request);
    }

    @Override
    public TCommitRemoteTxnResponse commitRemoteTxn(TCommitRemoteTxnRequest request) throws TException {
        return leaderImpl.commitRemoteTxn(request);
    }

    @Override
    public TAbortRemoteTxnResponse abortRemoteTxn(TAbortRemoteTxnRequest request) throws TException {
        return leaderImpl.abortRemoteTxn(request);
    }

    @Override
    public TSetConfigResponse setConfig(TSetConfigRequest request) throws TException {
        try {
            Preconditions.checkState(request.getKeys().size() == request.getValues().size());
            Map<String, String> configs = new HashMap<>();
            for (int i = 0; i < request.getKeys().size(); i++) {
                configs.put(request.getKeys().get(i), request.getValues().get(i));
            }

            GlobalStateMgr.getCurrentState().setFrontendConfig(configs);
            return new TSetConfigResponse(new TStatus(TStatusCode.OK));
        } catch (DdlException e) {
            TStatus status = new TStatus(TStatusCode.INTERNAL_ERROR);
            status.setError_msgs(Lists.newArrayList(e.getMessage()));
            return new TSetConfigResponse(status);
        }
    }

    public TAllocateAutoIncrementIdResult allocAutoIncrementId(TAllocateAutoIncrementIdParam request) throws TException {
        TAllocateAutoIncrementIdResult result = new TAllocateAutoIncrementIdResult();
        long rows = Math.max(request.rows, Config.auto_increment_cache_size);
        Long nextId = null;
        try {
            nextId = GlobalStateMgr.getCurrentState().allocateAutoIncrementId(request.table_id, rows);
            // log the delta result.
            ConcurrentHashMap<Long, Long> deltaMap = new ConcurrentHashMap<>();
            deltaMap.put(request.table_id, nextId + rows);
            AutoIncrementInfo info = new AutoIncrementInfo(deltaMap);
            GlobalStateMgr.getCurrentState().getEditLog().logSaveAutoIncrementId(info);
        } catch (Exception e) {
            result.setAuto_increment_id(0);
            result.setAllocated_rows(0);

            TStatus status = new TStatus(TStatusCode.INTERNAL_ERROR);
            status.setError_msgs(Lists.newArrayList(e.getMessage()));
            result.setStatus(status);
            return result;
        }

        if (nextId == null) {
            result.setAuto_increment_id(0);
            result.setAllocated_rows(0);

            TStatus status = new TStatus(TStatusCode.INTERNAL_ERROR);
            status.setError_msgs(Lists.newArrayList("No ids have been allocated"));
            result.setStatus(status);
            return result;
        }

        result.setAuto_increment_id(nextId);
        result.setAllocated_rows(rows);

        TStatus status = new TStatus(TStatusCode.OK);
        result.setStatus(status);

        return result;
    }

    @Override
    public TCreatePartitionResult createPartition(TCreatePartitionRequest request) throws TException {

        LOG.info("Receive create partition: {}", request);

        TCreatePartitionResult result;
        try {
            result = createPartitionProcess(request);
        } catch (Throwable t) {
            LOG.warn(t);
            result = new TCreatePartitionResult();
            TStatus errorStatus = new TStatus(RUNTIME_ERROR);
            errorStatus.setError_msgs(Lists.newArrayList(String.format("txn_id=%d failed. %s",
                    request.getTxn_id(), t.getMessage())));
            result.setStatus(errorStatus);
        }

        return result;
    }

    @NotNull
    private static TCreatePartitionResult createPartitionProcess(TCreatePartitionRequest request) {
        long dbId = request.getDb_id();
        long tableId = request.getTable_id();
        TCreatePartitionResult result = new TCreatePartitionResult();
        TStatus errorStatus = new TStatus(RUNTIME_ERROR);

        Database db = GlobalStateMgr.getCurrentState().getDb(dbId);
        if (db == null) {
            errorStatus.setError_msgs(Lists.newArrayList(String.format("dbId=%d is not exists", dbId)));
            result.setStatus(errorStatus);
            return result;
        }
        Table table = db.getTable(tableId);
        if (table == null) {
            errorStatus.setError_msgs(Lists.newArrayList(String.format("dbId=%d tableId=%d is not exists", dbId, tableId)));
            result.setStatus(errorStatus);
            return result;
        }
        if (!(table instanceof OlapTable)) {
            errorStatus.setError_msgs(Lists.newArrayList(String.format("dbId=%d tableId=%d is not olap table", dbId, tableId)));
            result.setStatus(errorStatus);
            return result;
        }
        OlapTable olapTable = (OlapTable) table;

        if (request.partition_values == null) {
            errorStatus.setError_msgs(Lists.newArrayList("partition_values should not null."));
            result.setStatus(errorStatus);
            return result;
        }

        // Now only supports the case of automatically creating single range partition
        PartitionInfo partitionInfo = olapTable.getPartitionInfo();
        if (partitionInfo.isRangePartition() && olapTable.getPartitionColumnNames().size() != 1) {
            errorStatus.setError_msgs(Lists.newArrayList(
                    "automatic partition only support single column for range partition."));
            result.setStatus(errorStatus);
            return result;
        }

        Map<String, AddPartitionClause> addPartitionClauseMap;
        try {
            addPartitionClauseMap = AnalyzerUtils.getAddPartitionClauseFromPartitionValues(olapTable,
                    request.partition_values);
        } catch (AnalysisException ex) {
            errorStatus.setError_msgs(Lists.newArrayList(ex.getMessage()));
            result.setStatus(errorStatus);
            return result;
        }

        GlobalStateMgr state = GlobalStateMgr.getCurrentState();
        for (AddPartitionClause addPartitionClause : addPartitionClauseMap.values()) {
            try {
                if (olapTable.getNumberOfPartitions() > Config.max_automatic_partition_number) {
                    throw new AnalysisException(" Automatically created partitions exceeded the maximum limit: " +
                            Config.max_automatic_partition_number + ". You can modify this restriction on by setting" +
                            " max_automatic_partition_number larger.");
                }
                state.addPartitions(db, olapTable.getName(), addPartitionClause);
            } catch (Exception e) {
                LOG.warn(e);
                errorStatus.setError_msgs(Lists.newArrayList(
                        String.format("automatic create partition failed. error:%s", e.getMessage())));
                result.setStatus(errorStatus);
                return result;
            }
        }

        // build partition & tablets
        List<TOlapTablePartition> partitions = Lists.newArrayList();
        List<TTabletLocation> tablets = Lists.newArrayList();
        for (String partitionName : addPartitionClauseMap.keySet()) {
            Partition partition = table.getPartition(partitionName);
            TOlapTablePartition tPartition = new TOlapTablePartition();
            tPartition.setId(partition.getId());
            buildPartitionInfo(olapTable, partitions, partition, tPartition);
            // tablet
            int quorum = olapTable.getPartitionInfo().getQuorumNum(partition.getId(), ((OlapTable) table).writeQuorum());
            for (MaterializedIndex index : partition.getMaterializedIndices(MaterializedIndex.IndexExtState.ALL)) {
                if (olapTable.isCloudNativeTable()) {
                    for (Tablet tablet : index.getTablets()) {
                        LakeTablet cloudNativeTablet = (LakeTablet) tablet;
                        try {
                            // use default warehouse nodes
                            long primaryId = cloudNativeTablet.getPrimaryComputeNodeId();
                            tablets.add(new TTabletLocation(tablet.getId(), Collections.singletonList(primaryId)));
                        } catch (UserException exception) {
                            errorStatus.setError_msgs(Lists.newArrayList(
                                    "Tablet lost replicas. Check if any backend is down or not. tablet_id: "
                                            + tablet.getId() + ", backends: none"));
                            result.setStatus(errorStatus);
                            return result;
                        }
                    }
                } else {
                    for (Tablet tablet : index.getTablets()) {
                        // we should ensure the replica backend is alive
                        // otherwise, there will be a 'unknown node id, id=xxx' error for stream load
                        LocalTablet localTablet = (LocalTablet) tablet;
                        Multimap<Replica, Long> bePathsMap =
                                localTablet.getNormalReplicaBackendPathMap(olapTable.getClusterId());
                        if (bePathsMap.keySet().size() < quorum) {
                            errorStatus.setError_msgs(Lists.newArrayList(
                                    "Tablet lost replicas. Check if any backend is down or not. tablet_id: "
                                            + tablet.getId() + ", backends: " +
                                            Joiner.on(",").join(localTablet.getBackends())));
                            result.setStatus(errorStatus);
                            return result;
                        }
                        // replicas[0] will be the primary replica
                        // getNormalReplicaBackendPathMap returns a linkedHashMap, it's keysets is stable
                        List<Replica> replicas = Lists.newArrayList(bePathsMap.keySet());
                        tablets.add(new TTabletLocation(tablet.getId(), replicas.stream().map(Replica::getBackendId)
                                .collect(Collectors.toList())));
                    }
                }
            }
        }
        result.setPartitions(partitions);
        result.setTablets(tablets);

        // build nodes
        TNodesInfo nodesInfo = GlobalStateMgr.getCurrentState().createNodesInfo(olapTable.getClusterId());
        result.setNodes(nodesInfo.nodes);
        result.setStatus(new TStatus(OK));
        return result;
    }

    private static List<TExprNode> literalExprsToTExprNodes(List<LiteralExpr> values) {
        return values.stream()
                .map(value -> value.treeToThrift().getNodes().get(0))
                .collect(Collectors.toList());
    }

    private static void buildPartitionInfo(OlapTable olapTable, List<TOlapTablePartition> partitions,
                                           Partition partition, TOlapTablePartition tPartition) {
        PartitionInfo partitionInfo = olapTable.getPartitionInfo();
        if (partitionInfo.isRangePartition()) {
            RangePartitionInfo rangePartitionInfo = (RangePartitionInfo) olapTable.getPartitionInfo();
            Range<PartitionKey> range = rangePartitionInfo.getRange(partition.getId());
            int partColNum = rangePartitionInfo.getPartitionColumns().size();
            // set start keys
            if (range.hasLowerBound() && !range.lowerEndpoint().isMinValue()) {
                for (int i = 0; i < partColNum; i++) {
                    tPartition.addToStart_keys(
                            range.lowerEndpoint().getKeys().get(i).treeToThrift().getNodes().get(0));
                }
            }
            // set end keys
            if (range.hasUpperBound() && !range.upperEndpoint().isMaxValue()) {
                for (int i = 0; i < partColNum; i++) {
                    tPartition.addToEnd_keys(
                            range.upperEndpoint().getKeys().get(i).treeToThrift().getNodes().get(0));
                }
            }
        } else if (partitionInfo instanceof ListPartitionInfo) {
            ListPartitionInfo listPartitionInfo = (ListPartitionInfo) olapTable.getPartitionInfo();
            List<List<TExprNode>> inKeysExprNodes = new ArrayList<>();

            List<List<LiteralExpr>> multiValues = listPartitionInfo.getMultiLiteralExprValues().get(partition.getId());
            if (multiValues != null && !multiValues.isEmpty()) {
                inKeysExprNodes = multiValues.stream()
                        .map(values -> values.stream()
                                .map(value -> value.treeToThrift().getNodes().get(0))
                                .collect(Collectors.toList()))
                        .collect(Collectors.toList());
                tPartition.setIn_keys(inKeysExprNodes);
            }

            List<LiteralExpr> values = listPartitionInfo.getLiteralExprValues().get(partition.getId());
            if (values != null && !values.isEmpty()) {
                inKeysExprNodes = values.stream()
                        .map(value -> Lists.newArrayList(value).stream()
                                .map(value1 -> value1.treeToThrift().getNodes().get(0))
                                .collect(Collectors.toList()))
                        .collect(Collectors.toList());
            }

            if (!inKeysExprNodes.isEmpty()) {
                tPartition.setIn_keys(inKeysExprNodes);
            }
        }
        for (MaterializedIndex index : partition.getMaterializedIndices(MaterializedIndex.IndexExtState.ALL)) {
            tPartition.addToIndexes(new TOlapTableIndexTablets(index.getId(), Lists.newArrayList(
                    index.getTablets().stream().map(Tablet::getId).collect(Collectors.toList()))));
            tPartition.setNum_buckets(index.getTablets().size());
        }
        partitions.add(tPartition);
    }

    @Override
    public TGetTablesConfigResponse getTablesConfig(TGetTablesConfigRequest request) throws TException {
        return InformationSchemaDataSource.generateTablesConfigResponse(request);
    }

    @Override
    public TGetTablesInfoResponse getTablesInfo(TGetTablesInfoRequest request) throws TException {
        return InformationSchemaDataSource.generateTablesInfoResponse(request);
    }

    @Override
    public TUpdateResourceUsageResponse updateResourceUsage(TUpdateResourceUsageRequest request) throws TException {
        TResourceUsage usage = request.getResource_usage();
        QueryQueueManager.getInstance().updateResourceUsage(request.getBackend_id(),
                usage.getNum_running_queries(), usage.getMem_limit_bytes(), usage.getMem_used_bytes(),
                usage.getCpu_used_permille());

        TUpdateResourceUsageResponse res = new TUpdateResourceUsageResponse();
        TStatus status = new TStatus(TStatusCode.OK);
        res.setStatus(status);
        return res;
    }

    @Override
    public TGetWarehousesResponse getWarehouses(TGetWarehousesRequest request) throws TException {
        Map<String, WarehouseInfo> warehouseToInfo = WarehouseInfosBuilder.makeBuilderFromMetricAndMgrs().build();
        List<TWarehouseInfo> warehouseInfos = warehouseToInfo.values().stream()
                .map(WarehouseInfo::toThrift)
                .collect(Collectors.toList());

        TGetWarehousesResponse res = new TGetWarehousesResponse();
        res.setStatus(new TStatus(OK));
        res.setWarehouse_infos(warehouseInfos);

        return res;
    }

    @Override
    public TMVReportEpochResponse mvReport(TMVMaintenanceTasks request) throws TException {
        LOG.info("Recieve mvReport: {}", request);
        if (!request.getTask_type().equals(MVTaskType.REPORT_EPOCH)) {
            throw new TException("Only support report_epoch task");
        }
        MaterializedViewMgr.getInstance().onReportEpoch(request);
        return new TMVReportEpochResponse();
    }

    @Override
    public TGetLoadsResult getLoads(TGetLoadsParams request) throws TException {
        LOG.debug("Recieve getLoads: {}", request);

        TGetLoadsResult result = new TGetLoadsResult();
        List<TLoadInfo> loads = Lists.newArrayList();
        try {
            if (request.isSetJob_id()) {
                LoadJob job = GlobalStateMgr.getCurrentState().getLoadMgr().getLoadJob(request.getJob_id());
                if (job != null) {
                    loads.add(job.toThrift());
                }
            } else if (request.isSetDb()) {
                long dbId = GlobalStateMgr.getCurrentState().getDb(request.getDb()).getId();
                if (request.isSetLabel()) {
                    loads.addAll(GlobalStateMgr.getCurrentState().getLoadMgr().getLoadJobsByDb(
                            dbId, request.getLabel(), true).stream()
                            .map(LoadJob::toThrift).collect(Collectors.toList()));
                } else {
                    loads.addAll(GlobalStateMgr.getCurrentState().getLoadMgr().getLoadJobsByDb(
                            dbId, null, false).stream().map(LoadJob::toThrift)
                            .collect(Collectors.toList()));
                }
            } else {
                if (request.isSetLabel()) {
                    loads.addAll(GlobalStateMgr.getCurrentState().getLoadMgr().getLoadJobs(request.getLabel())
                            .stream().map(LoadJob::toThrift).collect(Collectors.toList()));
                } else {
                    loads.addAll(GlobalStateMgr.getCurrentState().getLoadMgr().getLoadJobs(null)
                            .stream().map(LoadJob::toThrift).collect(Collectors.toList()));
                }
            }
            result.setLoads(loads);
        } catch (Exception e) {
            LOG.warn("Failed to getLoads", e);
            throw e;
        }
        return result;
    }

    @Override
    public TGetTrackingLoadsResult getTrackingLoads(TGetLoadsParams request) throws TException {
        LOG.debug("Receive getTrackingLoads: {}", request);
        TGetTrackingLoadsResult result = new TGetTrackingLoadsResult();
        List<TTrackingLoadInfo> trackingLoadInfoList = Lists.newArrayList();

        // Since job_id is globally unique, when one job has been found, no need to go forward.
        if (request.isSetJob_id()) {
            RESULT:
            {
                // BROKER, INSERT
                LoadMgr loadManager = GlobalStateMgr.getCurrentState().getLoadMgr();
                LoadJob loadJob = loadManager.getLoadJob(request.getJob_id());
                if (loadJob != null) {
                    trackingLoadInfoList = convertLoadInfoList(request);
                    break RESULT;
                }

                // ROUTINE LOAD
                RoutineLoadMgr routineLoadManager = GlobalStateMgr.getCurrentState().getRoutineLoadMgr();
                RoutineLoadJob routineLoadJob = routineLoadManager.getJob(request.getJob_id());
                if (routineLoadJob != null) {
                    trackingLoadInfoList = convertRoutineLoadInfoList(request);
                    break RESULT;
                }

                // STREAM LOAD
                StreamLoadMgr streamLoadManager = GlobalStateMgr.getCurrentState().getStreamLoadMgr();
                StreamLoadTask streamLoadTask = streamLoadManager.getTaskById(request.getJob_id());
                if (streamLoadTask != null) {
                    trackingLoadInfoList = convertStreamLoadInfoList(request);
                }
            }
        } else {
            // iterate all types of loads to find the matching records
            trackingLoadInfoList.addAll(convertLoadInfoList(request));
            trackingLoadInfoList.addAll(convertRoutineLoadInfoList(request));
            trackingLoadInfoList.addAll(convertStreamLoadInfoList(request));
        }

        result.setTrackingLoads(trackingLoadInfoList);
        return result;
    }

    private List<TTrackingLoadInfo> convertLoadInfoList(TGetLoadsParams request) throws TException {
        TGetLoadsResult loadsResult = getLoads(request);
        List<TLoadInfo> loads = loadsResult.loads;
        if (loads == null) {
            return Lists.newArrayList();
        }
        return loads.stream().map(load -> convertToTrackingLoadInfo(load.getJob_id(),
                        load.getDb(), load.getLabel(), load.getType(), load.getUrl()))
                .collect(Collectors.toList());
    }


    private List<TTrackingLoadInfo> convertRoutineLoadInfoList(TGetLoadsParams request) throws TException {
        TGetRoutineLoadJobsResult loadsResult = getRoutineLoadJobs(request);
        List<TRoutineLoadJobInfo> loads = loadsResult.loads;
        if (loads == null) {
            return Lists.newArrayList();
        }
        return loads.stream().map(load -> convertToTrackingLoadInfo(load.getId(),
                        load.getDb_name(), load.getName(), EtlJobType.ROUTINE_LOAD.name(), load.getError_log_urls()))
                .collect(Collectors.toList());
    }

    private List<TTrackingLoadInfo> convertStreamLoadInfoList(TGetLoadsParams request) throws TException {
        TGetStreamLoadsResult loadsResult = getStreamLoads(request);
        List<TStreamLoadInfo> loads = loadsResult.loads;
        if (loads == null) {
            return Lists.newArrayList();
        }
        return loads.stream().map(load -> convertToTrackingLoadInfo(load.getId(),
                        load.getDb_name(), load.getLabel(), EtlJobType.STREAM_LOAD.name(), load.getTracking_url()))
                .collect(Collectors.toList());
    }

    private TTrackingLoadInfo convertToTrackingLoadInfo(long jobId, String dbName, String label, String type, String url) {
        TTrackingLoadInfo trackingLoad = new TTrackingLoadInfo();
        trackingLoad.setJob_id(jobId);
        trackingLoad.setDb(dbName);
        trackingLoad.setLabel(label);
        trackingLoad.setLoad_type(type);
        if (url != null) {
            if (url.contains(",")) {
                trackingLoad.setUrls(Arrays.asList(url.split(",")));
            } else {
                trackingLoad.addToUrls(url);
            }
        }
        return trackingLoad;
    }

    @Override
    public TGetRoutineLoadJobsResult getRoutineLoadJobs(TGetLoadsParams request) throws TException {
        LOG.debug("Receive getRoutineLoadJobs: {}", request);
        TGetRoutineLoadJobsResult result = new TGetRoutineLoadJobsResult();
        RoutineLoadMgr routineLoadManager = GlobalStateMgr.getCurrentState().getRoutineLoadMgr();
        List<TRoutineLoadJobInfo> loads = Lists.newArrayList();
        try {
            if (request.isSetJob_id()) {
                RoutineLoadJob job = routineLoadManager.getJob(request.getJob_id());
                if (job != null) {
                    loads.add(job.toThrift());
                }
            } else {
                List<RoutineLoadJob> loadJobList;
                if (request.isSetDb()) {
                    if (request.isSetLabel()) {
                        loadJobList = routineLoadManager.getJob(request.getDb(), request.getLabel(), true);
                    } else {
                        loadJobList = routineLoadManager.getJob(request.getDb(), null, true);
                    }
                } else {
                    if (request.isSetLabel()) {
                        loadJobList = routineLoadManager.getJob(null, request.getLabel(), true);
                    } else {
                        loadJobList = routineLoadManager.getJob(null, null, true);
                    }
                }
                loads.addAll(loadJobList.stream().map(RoutineLoadJob::toThrift).collect(Collectors.toList()));
            }
            result.setLoads(loads);
        } catch (MetaNotFoundException e) {
            LOG.warn("Failed to getRoutineLoadJobs", e);
            throw new TException();
        }
        return result;
    }

    @Override
    public TGetStreamLoadsResult getStreamLoads(TGetLoadsParams request) throws TException {
        LOG.debug("Receive getStreamLoads: {}", request);
        TGetStreamLoadsResult result = new TGetStreamLoadsResult();
        StreamLoadMgr loadManager = GlobalStateMgr.getCurrentState().getStreamLoadMgr();
        List<TStreamLoadInfo> loads = Lists.newArrayList();
        try {
            if (request.isSetJob_id()) {
                StreamLoadTask task = loadManager.getTaskById(request.getJob_id());
                if (task != null) {
                    loads.add(task.toThrift());
                }
            } else {
                List<StreamLoadTask> streamLoadTaskList = loadManager.getTaskByName(request.getLabel());
                if (streamLoadTaskList != null) {
                    loads.addAll(
                            streamLoadTaskList.stream().map(StreamLoadTask::toThrift).collect(Collectors.toList()));
                }
            }
            result.setLoads(loads);
        } catch (Exception e) {
            LOG.warn("Failed to getStreamLoads", e);
        }
        return result;
    }

    @Override
    public TGetTabletScheduleResponse getTabletSchedule(TGetTabletScheduleRequest request) throws TException {
        TGetTabletScheduleResponse response = GlobalStateMgr.getCurrentState().getTabletScheduler().getTabletSchedule(request);
        LOG.info("getTabletSchedule: {} return {} TabletSchedule", request, response.getTablet_schedulesSize());
        return response;
    }

    @Override
    public TGetRoleEdgesResponse getRoleEdges(TGetRoleEdgesRequest request) {
        return RoleEdges.getRoleEdges(request);
    }

    @Override
    public TGetGrantsToRolesOrUserResponse getGrantsTo(TGetGrantsToRolesOrUserRequest request) {
        return GrantsTo.getGrantsTo(request);
    }
}<|MERGE_RESOLUTION|>--- conflicted
+++ resolved
@@ -374,7 +374,6 @@
         if (db != null) {
             for (String tableName : metadataMgr.listTableNames(catalogName, params.db)) {
                 LOG.debug("get table: {}, wait to check", tableName);
-<<<<<<< HEAD
                 Table tbl = null;
                 try {
                     tbl = metadataMgr.getTable(catalogName, params.db, tableName);
@@ -391,16 +390,6 @@
                             null, params.db, tbl);
                 } catch (AccessDeniedException e) {
                     continue;
-=======
-                Table tbl = db.getTable(tableName);
-                if (tbl != null) {
-                    try {
-                        Authorizer.checkAnyActionOnTableLikeObject(currentUser,
-                                null, params.db, tbl);
-                    } catch (AccessDeniedException e) {
-                        continue;
-                    }
->>>>>>> 3b4f6c61
                 }
 
                 if (matcher != null && !matcher.match(tableName)) {
