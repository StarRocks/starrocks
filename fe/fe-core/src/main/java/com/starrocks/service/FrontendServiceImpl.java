// Copyright 2021-present StarRocks, Inc. All rights reserved.
//
// Licensed under the Apache License, Version 2.0 (the "License");
// you may not use this file except in compliance with the License.
// You may obtain a copy of the License at
//
//     https://www.apache.org/licenses/LICENSE-2.0
//
// Unless required by applicable law or agreed to in writing, software
// distributed under the License is distributed on an "AS IS" BASIS,
// WITHOUT WARRANTIES OR CONDITIONS OF ANY KIND, either express or implied.
// See the License for the specific language governing permissions and
// limitations under the License.

// This file is based on code available under the Apache license here:
//   https://github.com/apache/incubator-doris/blob/master/fe/fe-core/src/main/java/org/apache/doris/service/FrontendServiceImpl.java

// Licensed to the Apache Software Foundation (ASF) under one
// or more contributor license agreements.  See the NOTICE file
// distributed with this work for additional information
// regarding copyright ownership.  The ASF licenses this file
// to you under the Apache License, Version 2.0 (the
// "License"); you may not use this file except in compliance
// with the License.  You may obtain a copy of the License at
//
//   http://www.apache.org/licenses/LICENSE-2.0
//
// Unless required by applicable law or agreed to in writing,
// software distributed under the License is distributed on an
// "AS IS" BASIS, WITHOUT WARRANTIES OR CONDITIONS OF ANY
// KIND, either express or implied.  See the License for the
// specific language governing permissions and limitations
// under the License.

package com.starrocks.service;

import com.google.common.base.Preconditions;
import com.google.common.base.Strings;
import com.google.common.collect.Lists;
import com.google.common.collect.Maps;
import com.google.common.collect.Multimap;
import com.google.common.collect.Range;
import com.google.common.collect.Sets;
import com.starrocks.analysis.LiteralExpr;
import com.starrocks.analysis.SlotDescriptor;
import com.starrocks.analysis.SlotId;
import com.starrocks.analysis.TableName;
import com.starrocks.analysis.TupleDescriptor;
import com.starrocks.analysis.TupleId;
import com.starrocks.authentication.AuthenticationException;
import com.starrocks.authentication.AuthenticationHandler;
import com.starrocks.authentication.AuthenticationMgr;
import com.starrocks.authorization.AccessDeniedException;
import com.starrocks.authorization.PrivilegeBuiltinConstants;
import com.starrocks.authorization.PrivilegeType;
import com.starrocks.catalog.CatalogUtils;
import com.starrocks.catalog.Column;
import com.starrocks.catalog.Database;
import com.starrocks.catalog.InternalCatalog;
import com.starrocks.catalog.ListPartitionInfo;
import com.starrocks.catalog.LocalTablet;
import com.starrocks.catalog.MaterializedIndex;
import com.starrocks.catalog.MaterializedView;
import com.starrocks.catalog.OlapTable;
import com.starrocks.catalog.Partition;
import com.starrocks.catalog.PartitionInfo;
import com.starrocks.catalog.PartitionKey;
import com.starrocks.catalog.PhysicalPartition;
import com.starrocks.catalog.RangePartitionInfo;
import com.starrocks.catalog.Replica;
import com.starrocks.catalog.Table;
import com.starrocks.catalog.Tablet;
import com.starrocks.catalog.TabletInvertedIndex;
import com.starrocks.catalog.TabletMeta;
import com.starrocks.catalog.View;
import com.starrocks.catalog.system.information.AnalyzeStatusSystemTable;
import com.starrocks.catalog.system.information.ColumnStatsUsageSystemTable;
import com.starrocks.catalog.system.information.MaterializedViewsSystemTable;
import com.starrocks.catalog.system.information.TaskRunsSystemTable;
import com.starrocks.catalog.system.information.TasksSystemTable;
import com.starrocks.catalog.system.sys.GrantsTo;
import com.starrocks.catalog.system.sys.RoleEdges;
import com.starrocks.catalog.system.sys.SysFeLocks;
import com.starrocks.catalog.system.sys.SysFeMemoryUsage;
import com.starrocks.catalog.system.sys.SysObjectDependencies;
import com.starrocks.cluster.ClusterNamespace;
import com.starrocks.common.AlreadyExistsException;
import com.starrocks.common.AnalysisException;
import com.starrocks.common.CaseSensibility;
import com.starrocks.common.Config;
import com.starrocks.common.ConfigBase;
import com.starrocks.common.DdlException;
import com.starrocks.common.DuplicatedRequestException;
import com.starrocks.common.IdGenerator;
import com.starrocks.common.LabelAlreadyUsedException;
import com.starrocks.common.MetaNotFoundException;
import com.starrocks.common.PatternMatcher;
import com.starrocks.common.StarRocksException;
import com.starrocks.common.Status;
import com.starrocks.common.ThriftServerContext;
import com.starrocks.common.ThriftServerEventProcessor;
import com.starrocks.common.util.DateUtils;
import com.starrocks.common.util.DebugUtil;
import com.starrocks.common.util.ProfileManager;
import com.starrocks.common.util.Util;
import com.starrocks.common.util.concurrent.lock.AutoCloseableLock;
import com.starrocks.common.util.concurrent.lock.LockTimeoutException;
import com.starrocks.common.util.concurrent.lock.LockType;
import com.starrocks.common.util.concurrent.lock.Locker;
import com.starrocks.failpoint.FailPoint;
import com.starrocks.failpoint.TriggerPolicy;
import com.starrocks.http.BaseAction;
import com.starrocks.http.rest.TransactionResult;
import com.starrocks.http.rest.WarehouseInfosBuilder;
import com.starrocks.journal.CheckpointException;
import com.starrocks.journal.CheckpointWorker;
import com.starrocks.lake.LakeTablet;
import com.starrocks.lake.Utils;
import com.starrocks.lake.compaction.CompactionMgr;
import com.starrocks.leader.CheckpointController;
import com.starrocks.leader.LeaderImpl;
import com.starrocks.load.EtlJobType;
import com.starrocks.load.batchwrite.RequestLoadResult;
import com.starrocks.load.batchwrite.TableId;
import com.starrocks.load.loadv2.LoadJob;
import com.starrocks.load.loadv2.LoadMgr;
import com.starrocks.load.loadv2.ManualLoadTxnCommitAttachment;
import com.starrocks.load.pipe.Pipe;
import com.starrocks.load.pipe.PipeFileRecord;
import com.starrocks.load.pipe.PipeId;
import com.starrocks.load.pipe.PipeManager;
import com.starrocks.load.pipe.filelist.RepoAccessor;
import com.starrocks.load.routineload.RLTaskTxnCommitAttachment;
import com.starrocks.load.routineload.RoutineLoadJob;
import com.starrocks.load.routineload.RoutineLoadMgr;
import com.starrocks.load.streamload.StreamLoadInfo;
import com.starrocks.load.streamload.StreamLoadKvParams;
import com.starrocks.load.streamload.StreamLoadMgr;
import com.starrocks.load.streamload.StreamLoadTask;
import com.starrocks.metric.MetricRepo;
import com.starrocks.persist.AutoIncrementInfo;
import com.starrocks.planner.OlapTableSink;
import com.starrocks.planner.StreamLoadPlanner;
import com.starrocks.qe.ConnectContext;
import com.starrocks.qe.ConnectProcessor;
import com.starrocks.qe.DefaultCoordinator;
import com.starrocks.qe.GlobalVariable;
import com.starrocks.qe.ProxyContextManager;
import com.starrocks.qe.QeProcessorImpl;
import com.starrocks.qe.QueryStatisticsInfo;
import com.starrocks.qe.scheduler.Coordinator;
import com.starrocks.qe.scheduler.slot.LogicalSlot;
import com.starrocks.qe.scheduler.warehouse.WarehouseQueryQueueMetrics;
import com.starrocks.server.GlobalStateMgr;
import com.starrocks.server.LocalMetastore;
import com.starrocks.server.MetadataMgr;
import com.starrocks.server.TemporaryTableMgr;
import com.starrocks.server.WarehouseManager;
import com.starrocks.sql.analyzer.AlterTableClauseAnalyzer;
import com.starrocks.sql.analyzer.AnalyzerUtils;
import com.starrocks.sql.analyzer.Authorizer;
import com.starrocks.sql.analyzer.SemanticException;
import com.starrocks.sql.ast.AddPartitionClause;
import com.starrocks.sql.ast.CancelAlterTableStmt;
import com.starrocks.sql.ast.ListPartitionDesc;
import com.starrocks.sql.ast.PartitionDesc;
import com.starrocks.sql.ast.RangePartitionDesc;
import com.starrocks.sql.ast.SetType;
import com.starrocks.sql.ast.ShowAlterStmt;
import com.starrocks.sql.ast.UserIdentity;
import com.starrocks.sql.common.StarRocksPlannerException;
import com.starrocks.staros.StarMgrServer;
import com.starrocks.statistic.StatsConstants;
import com.starrocks.system.ComputeNode;
import com.starrocks.system.Frontend;
import com.starrocks.system.SystemInfoService;
import com.starrocks.thrift.FrontendService;
import com.starrocks.thrift.FrontendServiceVersion;
import com.starrocks.thrift.MVTaskType;
import com.starrocks.thrift.TAbortRemoteTxnRequest;
import com.starrocks.thrift.TAbortRemoteTxnResponse;
import com.starrocks.thrift.TAllocateAutoIncrementIdParam;
import com.starrocks.thrift.TAllocateAutoIncrementIdResult;
import com.starrocks.thrift.TAnalyzeStatusReq;
import com.starrocks.thrift.TAnalyzeStatusRes;
import com.starrocks.thrift.TAuthenticateParams;
import com.starrocks.thrift.TBatchReportExecStatusParams;
import com.starrocks.thrift.TBatchReportExecStatusResult;
import com.starrocks.thrift.TBeginRemoteTxnRequest;
import com.starrocks.thrift.TBeginRemoteTxnResponse;
import com.starrocks.thrift.TClusterSnapshotJobsRequest;
import com.starrocks.thrift.TClusterSnapshotJobsResponse;
import com.starrocks.thrift.TClusterSnapshotsRequest;
import com.starrocks.thrift.TClusterSnapshotsResponse;
import com.starrocks.thrift.TColumnDef;
import com.starrocks.thrift.TColumnDesc;
import com.starrocks.thrift.TColumnStatsUsageReq;
import com.starrocks.thrift.TColumnStatsUsageRes;
import com.starrocks.thrift.TCommitRemoteTxnRequest;
import com.starrocks.thrift.TCommitRemoteTxnResponse;
import com.starrocks.thrift.TConnectionInfo;
import com.starrocks.thrift.TCreatePartitionRequest;
import com.starrocks.thrift.TCreatePartitionResult;
import com.starrocks.thrift.TDBPrivDesc;
import com.starrocks.thrift.TDescribeTableParams;
import com.starrocks.thrift.TDescribeTableResult;
import com.starrocks.thrift.TExecPlanFragmentParams;
import com.starrocks.thrift.TExprNode;
import com.starrocks.thrift.TFeLocksReq;
import com.starrocks.thrift.TFeLocksRes;
import com.starrocks.thrift.TFeMemoryReq;
import com.starrocks.thrift.TFeMemoryRes;
import com.starrocks.thrift.TFeResult;
import com.starrocks.thrift.TFetchResourceResult;
import com.starrocks.thrift.TFinishCheckpointRequest;
import com.starrocks.thrift.TFinishCheckpointResponse;
import com.starrocks.thrift.TFinishSlotRequirementRequest;
import com.starrocks.thrift.TFinishSlotRequirementResponse;
import com.starrocks.thrift.TFinishTaskRequest;
import com.starrocks.thrift.TGetApplicableRolesRequest;
import com.starrocks.thrift.TGetApplicableRolesResponse;
import com.starrocks.thrift.TGetDBPrivsParams;
import com.starrocks.thrift.TGetDBPrivsResult;
import com.starrocks.thrift.TGetDbsParams;
import com.starrocks.thrift.TGetDbsResult;
import com.starrocks.thrift.TGetDictQueryParamRequest;
import com.starrocks.thrift.TGetDictQueryParamResponse;
import com.starrocks.thrift.TGetGrantsToRolesOrUserRequest;
import com.starrocks.thrift.TGetGrantsToRolesOrUserResponse;
import com.starrocks.thrift.TGetKeysRequest;
import com.starrocks.thrift.TGetKeysResponse;
import com.starrocks.thrift.TGetKeywordsRequest;
import com.starrocks.thrift.TGetKeywordsResponse;
import com.starrocks.thrift.TGetLoadTxnStatusRequest;
import com.starrocks.thrift.TGetLoadTxnStatusResult;
import com.starrocks.thrift.TGetLoadsParams;
import com.starrocks.thrift.TGetLoadsResult;
import com.starrocks.thrift.TGetPartitionsMetaRequest;
import com.starrocks.thrift.TGetPartitionsMetaResponse;
import com.starrocks.thrift.TGetProfileRequest;
import com.starrocks.thrift.TGetProfileResponse;
import com.starrocks.thrift.TGetQueryStatisticsRequest;
import com.starrocks.thrift.TGetQueryStatisticsResponse;
import com.starrocks.thrift.TGetRoleEdgesRequest;
import com.starrocks.thrift.TGetRoleEdgesResponse;
import com.starrocks.thrift.TGetRoutineLoadJobsResult;
import com.starrocks.thrift.TGetStreamLoadsResult;
import com.starrocks.thrift.TGetTableMetaRequest;
import com.starrocks.thrift.TGetTableMetaResponse;
import com.starrocks.thrift.TGetTablePrivsParams;
import com.starrocks.thrift.TGetTablePrivsResult;
import com.starrocks.thrift.TGetTablesConfigRequest;
import com.starrocks.thrift.TGetTablesConfigResponse;
import com.starrocks.thrift.TGetTablesInfoRequest;
import com.starrocks.thrift.TGetTablesInfoResponse;
import com.starrocks.thrift.TGetTablesParams;
import com.starrocks.thrift.TGetTablesResult;
import com.starrocks.thrift.TGetTabletScheduleRequest;
import com.starrocks.thrift.TGetTabletScheduleResponse;
import com.starrocks.thrift.TGetTaskInfoResult;
import com.starrocks.thrift.TGetTaskRunInfoResult;
import com.starrocks.thrift.TGetTasksParams;
import com.starrocks.thrift.TGetTemporaryTablesInfoRequest;
import com.starrocks.thrift.TGetTemporaryTablesInfoResponse;
import com.starrocks.thrift.TGetTrackingLoadsResult;
import com.starrocks.thrift.TGetUserPrivsParams;
import com.starrocks.thrift.TGetUserPrivsResult;
import com.starrocks.thrift.TGetWarehouseMetricsRequest;
import com.starrocks.thrift.TGetWarehouseMetricsRespone;
import com.starrocks.thrift.TGetWarehouseQueriesRequest;
import com.starrocks.thrift.TGetWarehouseQueriesResponse;
import com.starrocks.thrift.TGetWarehousesRequest;
import com.starrocks.thrift.TGetWarehousesResponse;
import com.starrocks.thrift.TImmutablePartitionRequest;
import com.starrocks.thrift.TImmutablePartitionResult;
import com.starrocks.thrift.TIsMethodSupportedRequest;
import com.starrocks.thrift.TListConnectionRequest;
import com.starrocks.thrift.TListConnectionResponse;
import com.starrocks.thrift.TListMaterializedViewStatusResult;
import com.starrocks.thrift.TListPipeFilesInfo;
import com.starrocks.thrift.TListPipeFilesParams;
import com.starrocks.thrift.TListPipeFilesResult;
import com.starrocks.thrift.TListPipesInfo;
import com.starrocks.thrift.TListPipesParams;
import com.starrocks.thrift.TListPipesResult;
import com.starrocks.thrift.TListSessionsOptions;
import com.starrocks.thrift.TListSessionsRequest;
import com.starrocks.thrift.TListSessionsResponse;
import com.starrocks.thrift.TListTableStatusResult;
import com.starrocks.thrift.TLoadInfo;
import com.starrocks.thrift.TLoadJobType;
import com.starrocks.thrift.TLoadTxnBeginRequest;
import com.starrocks.thrift.TLoadTxnBeginResult;
import com.starrocks.thrift.TLoadTxnCommitRequest;
import com.starrocks.thrift.TLoadTxnCommitResult;
import com.starrocks.thrift.TLoadTxnRollbackRequest;
import com.starrocks.thrift.TLoadTxnRollbackResult;
import com.starrocks.thrift.TMVMaintenanceTasks;
import com.starrocks.thrift.TMVReportEpochResponse;
import com.starrocks.thrift.TMasterOpRequest;
import com.starrocks.thrift.TMasterOpResult;
import com.starrocks.thrift.TMasterResult;
import com.starrocks.thrift.TMergeCommitRequest;
import com.starrocks.thrift.TMergeCommitResult;
import com.starrocks.thrift.TNetworkAddress;
import com.starrocks.thrift.TNodesInfo;
import com.starrocks.thrift.TObjectDependencyReq;
import com.starrocks.thrift.TObjectDependencyRes;
import com.starrocks.thrift.TOlapTableIndexTablets;
import com.starrocks.thrift.TOlapTablePartition;
import com.starrocks.thrift.TOlapTablePartitionParam;
import com.starrocks.thrift.TPartitionMeta;
import com.starrocks.thrift.TPartitionMetaRequest;
import com.starrocks.thrift.TPartitionMetaResponse;
import com.starrocks.thrift.TQueryStatisticsInfo;
import com.starrocks.thrift.TRefreshTableRequest;
import com.starrocks.thrift.TRefreshTableResponse;
import com.starrocks.thrift.TReleaseSlotRequest;
import com.starrocks.thrift.TReleaseSlotResponse;
import com.starrocks.thrift.TReportAuditStatisticsParams;
import com.starrocks.thrift.TReportAuditStatisticsResult;
import com.starrocks.thrift.TReportExecStatusParams;
import com.starrocks.thrift.TReportExecStatusResult;
import com.starrocks.thrift.TReportFragmentFinishParams;
import com.starrocks.thrift.TReportFragmentFinishResponse;
import com.starrocks.thrift.TReportLakeCompactionRequest;
import com.starrocks.thrift.TReportLakeCompactionResponse;
import com.starrocks.thrift.TReportRequest;
import com.starrocks.thrift.TRequireSlotRequest;
import com.starrocks.thrift.TRequireSlotResponse;
import com.starrocks.thrift.TRoutineLoadJobInfo;
import com.starrocks.thrift.TSessionInfo;
import com.starrocks.thrift.TSetConfigRequest;
import com.starrocks.thrift.TSetConfigResponse;
import com.starrocks.thrift.TShowVariableRequest;
import com.starrocks.thrift.TShowVariableResult;
import com.starrocks.thrift.TSnapshotLoaderReportRequest;
import com.starrocks.thrift.TStartCheckpointRequest;
import com.starrocks.thrift.TStartCheckpointResponse;
import com.starrocks.thrift.TStatus;
import com.starrocks.thrift.TStatusCode;
import com.starrocks.thrift.TStreamLoadInfo;
import com.starrocks.thrift.TStreamLoadPutRequest;
import com.starrocks.thrift.TStreamLoadPutResult;
import com.starrocks.thrift.TTablePrivDesc;
import com.starrocks.thrift.TTableReplicationRequest;
import com.starrocks.thrift.TTableReplicationResponse;
import com.starrocks.thrift.TTableStatus;
import com.starrocks.thrift.TTableType;
import com.starrocks.thrift.TTabletLocation;
import com.starrocks.thrift.TTaskInfo;
import com.starrocks.thrift.TTrackingLoadInfo;
import com.starrocks.thrift.TTransactionStatus;
import com.starrocks.thrift.TUniqueId;
import com.starrocks.thrift.TUpdateExportTaskStatusRequest;
import com.starrocks.thrift.TUpdateFailPointRequest;
import com.starrocks.thrift.TUpdateFailPointResponse;
import com.starrocks.thrift.TUpdateResourceUsageRequest;
import com.starrocks.thrift.TUpdateResourceUsageResponse;
import com.starrocks.thrift.TUserPrivDesc;
import com.starrocks.thrift.TVerboseVariableRecord;
import com.starrocks.thrift.TWarehouseInfo;
import com.starrocks.transaction.CommitRateExceededException;
import com.starrocks.transaction.TabletCommitInfo;
import com.starrocks.transaction.TabletFailInfo;
import com.starrocks.transaction.TransactionNotFoundException;
import com.starrocks.transaction.TransactionState;
import com.starrocks.transaction.TransactionStateSnapshot;
import com.starrocks.transaction.TxnCommitAttachment;
import com.starrocks.warehouse.Warehouse;
import com.starrocks.warehouse.WarehouseInfo;
import com.starrocks.warehouse.cngroup.CRAcquireContext;
import com.starrocks.warehouse.cngroup.ComputeResource;
import org.apache.commons.lang3.StringUtils;
import org.apache.logging.log4j.LogManager;
import org.apache.logging.log4j.Logger;
import org.apache.thrift.TException;
import org.jetbrains.annotations.NotNull;

import java.io.IOException;
import java.nio.charset.StandardCharsets;
import java.util.ArrayList;
import java.util.Arrays;
import java.util.Collection;
import java.util.Collections;
import java.util.HashMap;
import java.util.HashSet;
import java.util.List;
import java.util.Map;
import java.util.Optional;
import java.util.Set;
import java.util.UUID;
import java.util.concurrent.ConcurrentHashMap;
import java.util.concurrent.TimeUnit;
import java.util.concurrent.atomic.AtomicLong;
import java.util.stream.Collectors;

import static com.starrocks.thrift.TStatusCode.NOT_IMPLEMENTED_ERROR;
import static com.starrocks.thrift.TStatusCode.OK;
import static com.starrocks.thrift.TStatusCode.RUNTIME_ERROR;
import static com.starrocks.thrift.TStatusCode.SERVICE_UNAVAILABLE;

// Frontend service used to serve all request for this frontend through
// thrift protocol
public class FrontendServiceImpl implements FrontendService.Iface {
    private static final Logger LOG = LogManager.getLogger(FrontendServiceImpl.class);
    private final LeaderImpl leaderImpl;
    private final ExecuteEnv exeEnv;
    private final ProxyContextManager proxyContextManager;
    public AtomicLong partitionRequestNum = new AtomicLong(0);

    public FrontendServiceImpl(ExecuteEnv exeEnv) {
        leaderImpl = new LeaderImpl();
        proxyContextManager = ProxyContextManager.getInstance();
        this.exeEnv = exeEnv;
    }

    @Override
    public TGetDbsResult getDbNames(TGetDbsParams params) throws TException {
        LOG.debug("get db request: {}", params);
        TGetDbsResult result = new TGetDbsResult();

        PatternMatcher matcher = null;
        boolean caseSensitive = CaseSensibility.DATABASE.getCaseSensibility();
        if (params.isSetPattern()) {
            try {
                matcher = PatternMatcher.createMysqlPattern(params.getPattern(), caseSensitive);
            } catch (SemanticException e) {
                throw new TException("Pattern is in bad format: " + params.getPattern());
            }
        }

        String catalogName = InternalCatalog.DEFAULT_INTERNAL_CATALOG_NAME;
        if (params.isSetCatalog_name()) {
            catalogName = params.getCatalog_name();
        }

        UserIdentity currentUser;
        if (params.isSetCurrent_user_ident()) {
            currentUser = UserIdentity.fromThrift(params.current_user_ident);
        } else {
            currentUser = UserIdentity.createAnalyzedUserIdentWithIp(params.user, params.user_ip);
        }
        ConnectContext context = new ConnectContext();
        context.setCurrentUserIdentity(currentUser);
        context.setCurrentRoleIds(currentUser);

        MetadataMgr metadataMgr = GlobalStateMgr.getCurrentState().getMetadataMgr();
        List<String> dbNames = metadataMgr.listDbNames(context, catalogName);
        LOG.debug("get db names: {}", dbNames);

        List<String> dbs = new ArrayList<>();
        for (String fullName : dbNames) {
            try {
                Authorizer.checkAnyActionOnOrInDb(context, catalogName, fullName);
            } catch (AccessDeniedException e) {
                continue;
            }

            final String db = ClusterNamespace.getNameFromFullName(fullName);
            if (!PatternMatcher.matchPattern(params.getPattern(), db, matcher, caseSensitive)) {
                continue;
            }

            dbs.add(fullName);
        }
        result.setDbs(dbs);
        return result;
    }

    @Override
    public TGetTablesResult getTableNames(TGetTablesParams params) throws TException {
        LOG.debug("get table name request: {}", params);
        TGetTablesResult result = new TGetTablesResult();
        List<String> tablesResult = Lists.newArrayList();
        result.setTables(tablesResult);
        PatternMatcher matcher = null;
        boolean caseSensitive = CaseSensibility.TABLE.getCaseSensibility();
        if (params.isSetPattern()) {
            try {
                matcher = PatternMatcher.createMysqlPattern(params.getPattern(),
                        CaseSensibility.TABLE.getCaseSensibility());
            } catch (SemanticException e) {
                throw new TException("Pattern is in bad format: " + params.getPattern());
            }
        }

        // database privs should be checked in analysis phase
        String catalogName = null;
        if (params.isSetCatalog_name()) {
            catalogName = params.getCatalog_name();
        }

        UserIdentity currentUser = null;
        if (params.isSetCurrent_user_ident()) {
            currentUser = UserIdentity.fromThrift(params.current_user_ident);
        } else {
            currentUser = UserIdentity.createAnalyzedUserIdentWithIp(params.user, params.user_ip);
        }

        ConnectContext context = new ConnectContext();
        context.setCurrentUserIdentity(currentUser);
        context.setCurrentRoleIds(currentUser);

        MetadataMgr metadataMgr = GlobalStateMgr.getCurrentState().getMetadataMgr();
        Database db = metadataMgr.getDb(context, catalogName, params.db);

        if (db != null) {
            for (String tableName : metadataMgr.listTableNames(context, catalogName, params.db)) {
                LOG.debug("get table: {}, wait to check", tableName);
                Table tbl = null;
                try {
                    tbl = metadataMgr.getTable(context, catalogName, params.db, tableName);
                } catch (Exception e) {
                    LOG.warn(e.getMessage(), e);
                }

                if (tbl == null) {
                    continue;
                }

                try {
                    Authorizer.checkAnyActionOnTableLikeObject(context, params.db, tbl);
                } catch (AccessDeniedException e) {
                    continue;
                }

                if (!PatternMatcher.matchPattern(params.getPattern(), tableName, matcher, caseSensitive)) {
                    continue;
                }

                tablesResult.add(tableName);
            }
        }
        return result;
    }

    @Override
    public TListTableStatusResult listTableStatus(TGetTablesParams params) throws TException {
        LOG.debug("get list table request: {}", params);
        TListTableStatusResult result = new TListTableStatusResult();
        List<TTableStatus> tablesResult = Lists.newArrayList();
        result.setTables(tablesResult);
        PatternMatcher matcher = null;
        boolean caseSensitive = CaseSensibility.TABLE.getCaseSensibility();
        if (params.isSetPattern()) {
            try {
                matcher = PatternMatcher.createMysqlPattern(params.getPattern(), caseSensitive);
            } catch (SemanticException e) {
                throw new TException("Pattern is in bad format " + params.getPattern());
            }
        }

        Database db = GlobalStateMgr.getCurrentState().getLocalMetastore().getDb(params.db);
        long limit = params.isSetLimit() ? params.getLimit() : -1;
        UserIdentity currentUser;
        if (params.isSetCurrent_user_ident()) {
            currentUser = UserIdentity.fromThrift(params.current_user_ident);
        } else {
            currentUser = UserIdentity.createAnalyzedUserIdentWithIp(params.user, params.user_ip);
        }
        if (db != null) {
            Locker locker = new Locker();
            locker.lockDatabase(db.getId(), LockType.READ);
            try {
                boolean listingViews = params.isSetType() && TTableType.VIEW.equals(params.getType());
                List<Table> tables = listingViews ? db.getViews() :
                        GlobalStateMgr.getCurrentState().getLocalMetastore().getTables(db.getId());
                OUTER:
                for (Table table : tables) {
                    try {
                        ConnectContext context = new ConnectContext();
                        context.setCurrentUserIdentity(currentUser);
                        context.setCurrentRoleIds(currentUser);
                        Authorizer.checkAnyActionOnTableLikeObject(context, params.db, table);
                    } catch (AccessDeniedException e) {
                        continue;
                    }

                    if (!PatternMatcher.matchPattern(params.getPattern(), table.getName(), matcher, caseSensitive)) {
                        continue;
                    }

                    TTableStatus status = new TTableStatus();
                    status.setName(table.getName());
                    status.setType(table.getMysqlType());
                    status.setEngine(table.getEngine());
                    status.setComment(table.getComment());
                    status.setCreate_time(table.getCreateTime());
                    status.setLast_check_time(table.getLastCheckTime());
                    if (listingViews) {
                        View view = (View) table;
                        String ddlSql = view.getInlineViewDef();

                        ConnectContext connectContext = ConnectContext.buildInner();
                        connectContext.setQualifiedUser(AuthenticationMgr.ROOT_USER);
                        connectContext.setCurrentUserIdentity(UserIdentity.ROOT);
                        connectContext.setCurrentRoleIds(Sets.newHashSet(PrivilegeBuiltinConstants.ROOT_ROLE_ID));

                        try {
                            List<TableName> allTables = view.getTableRefs();
                            for (TableName tableName : allTables) {
                                Table tbl = GlobalStateMgr.getCurrentState().getLocalMetastore()
                                        .getTable(db.getFullName(), tableName.getTbl());
                                if (tbl != null) {
                                    try {
                                        ConnectContext context = new ConnectContext();
                                        context.setCurrentUserIdentity(currentUser);
                                        context.setCurrentRoleIds(currentUser);
                                        Authorizer.checkAnyActionOnTableLikeObject(context, db.getFullName(), tbl);
                                    } catch (AccessDeniedException e) {
                                        continue OUTER;
                                    }
                                }
                            }
                        } catch (SemanticException e) {
                            // ignore semantic exception because view maybe invalid
                        }
                        status.setDdl_sql(ddlSql);
                    }

                    tablesResult.add(status);
                    // if user set limit, then only return limit size result
                    if (limit > 0 && tablesResult.size() >= limit) {
                        break;
                    }
                }
            } finally {
                locker.unLockDatabase(db.getId(), LockType.READ);
            }
        }
        return result;
    }

    @Override
    public TListMaterializedViewStatusResult listMaterializedViewStatus(TGetTablesParams params) throws TException {
        LOG.debug("get list table request: {}", params);
        ConnectContext context = new ConnectContext();
        return MaterializedViewsSystemTable.query(params, context);
    }

    @Override
    public TListPipesResult listPipes(TListPipesParams params) throws TException {
        if (!params.isSetUser_ident()) {
            throw new TException("missed user_identity");
        }
        // TODO: check privilege
        UserIdentity userIdentity = UserIdentity.fromThrift(params.getUser_ident());

        PipeManager pm = GlobalStateMgr.getCurrentState().getPipeManager();
        Map<PipeId, Pipe> pipes = pm.getPipesUnlock();
        TListPipesResult result = new TListPipesResult();
        for (Pipe pipe : pipes.values()) {
            String databaseName = GlobalStateMgr.getCurrentState().getLocalMetastore().mayGetDb(pipe.getPipeId().getDbId())
                    .map(Database::getOriginName)
                    .orElse(null);

            TListPipesInfo row = new TListPipesInfo();
            row.setPipe_id(pipe.getPipeId().getId());
            row.setPipe_name(pipe.getName());
            row.setProperties(pipe.getPropertiesString());
            row.setDatabase_name(databaseName);
            row.setState(pipe.getState().toString());
            row.setTable_name(Optional.ofNullable(pipe.getTargetTable()).map(TableName::toString).orElse(""));
            row.setLast_error(pipe.getLastErrorInfo().toJson());
            row.setCreated_time(pipe.getCreatedTime());

            row.setLoad_status(pipe.getLoadStatus().toJson());
            row.setLoaded_files(pipe.getLoadStatus().loadedFiles);
            row.setLoaded_rows(pipe.getLoadStatus().loadRows);
            row.setLoaded_bytes(pipe.getLoadStatus().loadedBytes);

            result.addToPipes(row);
        }

        return result;
    }

    @Override
    public TListPipeFilesResult listPipeFiles(TListPipeFilesParams params) throws TException {
        if (!params.isSetUser_ident()) {
            throw new TException("missed user_identity");
        }
        LOG.info("listPipeFiles params={}", params);
        // TODO: check privilege
        UserIdentity userIdentity = UserIdentity.fromThrift(params.getUser_ident());
        TListPipeFilesResult result = new TListPipeFilesResult();
        PipeManager pm = GlobalStateMgr.getCurrentState().getPipeManager();
        Map<PipeId, Pipe> pipes = pm.getPipesUnlock();
        RepoAccessor repo = RepoAccessor.getInstance();
        List<PipeFileRecord> files = repo.listAllFiles();
        for (PipeFileRecord record : files) {
            TListPipeFilesInfo file = new TListPipeFilesInfo();
            Optional<Pipe> mayPipe = pm.mayGetPipe(record.pipeId);
            if (!mayPipe.isPresent()) {
                LOG.warn("Pipe not found with id {}", record.pipeId);
            }

            file.setPipe_id(record.pipeId);
            file.setDatabase_name(
                    mayPipe.flatMap(p ->
                                    GlobalStateMgr.getCurrentState().getLocalMetastore().mayGetDb(p.getDbAndName().first)
                                            .map(Database::getOriginName))
                            .orElse(""));
            file.setPipe_name(mayPipe.map(Pipe::getName).orElse(""));

            file.setFile_name(record.fileName);
            file.setFile_version(record.fileVersion);
            file.setFile_rows(0L); // TODO(murphy)
            file.setFile_size(record.fileSize);
            file.setLast_modified(DateUtils.formatDateTimeUnix(record.lastModified));

            file.setState(record.loadState.toString());
            file.setStaged_time(DateUtils.formatDateTimeUnix(record.stagedTime));
            file.setStart_load(DateUtils.formatDateTimeUnix(record.startLoadTime));
            file.setFinish_load(DateUtils.formatDateTimeUnix(record.finishLoadTime));

            file.setFirst_error_msg(record.getErrorMessage());
            file.setError_count(record.getErrorCount());
            file.setError_line(record.getErrorLine());

            result.addToPipe_files(file);
        }

        return result;
    }

    @Override
    public TObjectDependencyRes listObjectDependencies(TObjectDependencyReq params) throws TException {
        return SysObjectDependencies.listObjectDependencies(params);
    }

    @Override
    public TFeLocksRes listFeLocks(TFeLocksReq params) throws TException {
        return SysFeLocks.listLocks(params, true);
    }

    @Override
    public TFeMemoryRes listFeMemoryUsage(TFeMemoryReq request) throws TException {
        return SysFeMemoryUsage.listFeMemoryUsage(request);
    }

    @Override
    public TColumnStatsUsageRes getColumnStatsUsage(TColumnStatsUsageReq request) throws TException {
        UserIdentity currentUser = UserIdentity.fromThrift(request.getAuth_info().getCurrent_user_ident());

        TColumnStatsUsageRes result = ColumnStatsUsageSystemTable.query(request);
        result.getItems().removeIf(item -> {
            try {
                ConnectContext context = new ConnectContext();
                context.setCurrentUserIdentity(currentUser);
                context.setCurrentRoleIds(currentUser);
                if (item.getTable_database() == null || item.getTable_name() == null) {
                    return true;
                }
                Authorizer.checkTableAction(context, item.getTable_database(), item.getTable_name(),
                        PrivilegeType.SELECT);
                return false;
            } catch (AccessDeniedException e) {
                return true;
            }
        });

        return result;
    }

    @Override
    public TAnalyzeStatusRes getAnalyzeStatus(TAnalyzeStatusReq request) throws TException {
        TAnalyzeStatusRes res = AnalyzeStatusSystemTable.query(request);
        UserIdentity currentUser = UserIdentity.fromThrift(request.getAuth_info().getCurrent_user_ident());
        res.getItems().removeIf(item -> {
            try {
                ConnectContext context = new ConnectContext();
                context.setCurrentUserIdentity(currentUser);
                context.setCurrentRoleIds(currentUser);
                Authorizer.checkTableAction(context, item.getDatabase_name(), item.getTable_name(),
                        PrivilegeType.SELECT);
                return false;
            } catch (AccessDeniedException e) {
                return true;
            }
        });

        return res;
    }

    @Override
    public TGetTaskInfoResult getTasks(TGetTasksParams params) throws TException {
        LOG.debug("get show task request: {}", params);

        List<TTaskInfo> tasksResult = TasksSystemTable.query(params);
        TGetTaskInfoResult result = new TGetTaskInfoResult();
        result.setTasks(tasksResult);

        return result;
    }

    @Override
    public TGetTaskRunInfoResult getTaskRuns(TGetTasksParams params) throws TException {
        LOG.debug("get show task run request: {}", params);
        return TaskRunsSystemTable.query(params);
    }

    @Override
    public TGetDBPrivsResult getDBPrivs(TGetDBPrivsParams params) throws TException {
        LOG.debug("get database privileges request: {}", params);
        TGetDBPrivsResult result = new TGetDBPrivsResult();
        List<TDBPrivDesc> tDBPrivs = Lists.newArrayList();
        result.setDb_privs(tDBPrivs);
        // TODO(yiming): support showing user privilege info in information_schema later
        return result;
    }

    @Override
    public TGetTablePrivsResult getTablePrivs(TGetTablePrivsParams params) throws TException {
        LOG.debug("get table privileges request: {}", params);
        TGetTablePrivsResult result = new TGetTablePrivsResult();
        List<TTablePrivDesc> tTablePrivs = Lists.newArrayList();
        result.setTable_privs(tTablePrivs);
        // TODO(yiming): support showing user privilege info in information_schema later
        return result;
    }

    @Override
    public TGetKeysResponse getKeys(TGetKeysRequest params) throws TException {
        // get encrypted keys as binary meta format
        LOG.debug("getKeys request: {}", params);
        try {
            return GlobalStateMgr.getCurrentState().getKeyMgr().getKeys(params);
        } catch (IOException e) {
            throw new TException(e);
        }
    }

    @Override
    public TGetProfileResponse getQueryProfile(TGetProfileRequest params) throws TException {
        LOG.debug("get query profile request: {}", params);
        List<String> queryIds = params.query_id;
        TGetProfileResponse result = new TGetProfileResponse();
        if (queryIds != null) {
            for (String queryId : queryIds) {
                String profile = ProfileManager.getInstance().getProfile(queryId);
                if (profile != null && !profile.isEmpty()) {
                    result.addToQuery_result(profile);
                } else {
                    result.addToQuery_result("");
                }
            }
        }
        return result;
    }

    @Override
    public TGetUserPrivsResult getUserPrivs(TGetUserPrivsParams params) throws TException {
        LOG.debug("get user privileges request: {}", params);
        TGetUserPrivsResult result = new TGetUserPrivsResult();
        List<TUserPrivDesc> tUserPrivs = Lists.newArrayList();
        result.setUser_privs(tUserPrivs);

        // TODO(yiming): support showing user privilege info in information_schema later
        return result;
    }

    @Override
    public TFeResult updateExportTaskStatus(TUpdateExportTaskStatusRequest request) throws TException {
        TStatus status = new TStatus(TStatusCode.OK);
        return new TFeResult(FrontendServiceVersion.V1, status);
    }

    @Override
    public TDescribeTableResult describeTable(TDescribeTableParams params) throws TException {
        LOG.debug("get desc table request: {}", params);
        TDescribeTableResult result = new TDescribeTableResult();
        List<TColumnDef> columns = Lists.newArrayList();
        result.setColumns(columns);

        // database privs should be checked in analysis phrase
        UserIdentity currentUser = null;
        if (params.isSetCurrent_user_ident()) {
            currentUser = UserIdentity.fromThrift(params.current_user_ident);
        } else {
            currentUser = UserIdentity.createAnalyzedUserIdentWithIp(params.user, params.user_ip);
        }
        ConnectContext context = new ConnectContext();
        context.setCurrentUserIdentity(currentUser);
        context.setCurrentRoleIds(currentUser);

        long limit = params.isSetLimit() ? params.getLimit() : -1;

        // if user query schema meta such as "select * from information_schema.columns limit 10;",
        // in this case, there is no predicate and only has limit clause,we can call the
        // describe_table interface only once, which can reduce RPC time from BE to FE, and
        // the amount of data. In additional,we need add db_name & table_name values to TColumnDesc.
        if (!params.isSetDb() && StringUtils.isBlank(params.getTable_name())) {
            describeWithoutDbAndTable(currentUser, columns, limit);
            return result;
        }

        String catalogName = null;
        if (params.isSetCatalog_name()) {
            catalogName = params.getCatalog_name();
        }

        MetadataMgr metadataMgr = GlobalStateMgr.getCurrentState().getMetadataMgr();
        Database db = metadataMgr.getDb(context, catalogName, params.db);

        if (db != null) {
            Locker locker = new Locker();
            try {
                locker.lockDatabase(db.getId(), LockType.READ);
                Table table = metadataMgr.getTable(context, catalogName, params.db, params.table_name);
                if (table == null) {
                    return result;
                }
                try {
                    Authorizer.checkAnyActionOnTableLikeObject(context, params.db, table);
                } catch (AccessDeniedException e) {
                    return result;
                }
                setColumnDesc(columns, table, limit, false, params.db, params.table_name);
            } finally {
                locker.unLockDatabase(db.getId(), LockType.READ);
            }
        }
        return result;
    }

    // get describeTable without db name and table name parameter, so we need iterate over
    // dbs and tables, when reach limit, we break;
    private void describeWithoutDbAndTable(UserIdentity currentUser, List<TColumnDef> columns, long limit) {
        GlobalStateMgr globalStateMgr = GlobalStateMgr.getCurrentState();
        ConnectContext context = new ConnectContext();
        context.setCurrentUserIdentity(currentUser);
        context.setCurrentRoleIds(currentUser);

        List<String> dbNames = globalStateMgr.getLocalMetastore().listDbNames(context);
        boolean reachLimit;
        for (String fullName : dbNames) {
            try {
                Authorizer.checkAnyActionOnOrInDb(context,
                        InternalCatalog.DEFAULT_INTERNAL_CATALOG_NAME, fullName);
            } catch (AccessDeniedException e) {
                continue;
            }
            Database db = GlobalStateMgr.getCurrentState().getLocalMetastore().getDb(fullName);
            if (db != null) {
                Locker locker = new Locker();
                for (String tableName : db.getTableNamesViewWithLock()) {
                    try {
                        locker.lockDatabase(db.getId(), LockType.READ);
                        Table table = GlobalStateMgr.getCurrentState().getLocalMetastore().getTable(db.getFullName(), tableName);
                        if (table == null) {
                            continue;
                        }

                        try {
                            Authorizer.checkAnyActionOnTableLikeObject(context, fullName, table);
                        } catch (AccessDeniedException e) {
                            continue;
                        }

                        reachLimit = setColumnDesc(columns, table, limit, true, fullName, tableName);
                    } finally {
                        locker.unLockDatabase(db.getId(), LockType.READ);
                    }
                    if (reachLimit) {
                        return;
                    }
                }
            }
        }
    }

    private boolean setColumnDesc(List<TColumnDef> columns, Table table, long limit,
                                  boolean needSetDbAndTable, String db, String tbl) {
        String tableKeysType = "";
        if (table.isNativeTableOrMaterializedView()) {
            OlapTable olapTable = (OlapTable) table;
            tableKeysType = olapTable.getKeysType().name().substring(0, 3).toUpperCase();
        }
        for (Column column : table.getBaseSchema()) {
            final TColumnDesc desc =
                    new TColumnDesc(column.getName(), column.getPrimitiveType().toThrift());
            final Integer precision = column.getType().getPrecision();
            if (precision != null) {
                desc.setColumnPrecision(precision);
            }
            desc.setColumnDefault(column.getMetaDefaultValue(null));
            final Integer columnLength = column.getType().getColumnSize();
            if (columnLength != null) {
                desc.setColumnLength(columnLength);
            }
            final Integer decimalDigits = column.getType().getDecimalDigits();
            if (decimalDigits != null) {
                desc.setColumnScale(decimalDigits);
            }
            desc.setAllowNull(column.isAllowNull());
            if (column.isKey()) {
                // COLUMN_KEY (UNI, AGG, DUP, PRI)
                desc.setColumnKey(tableKeysType);
            } else {
                desc.setColumnKey("");
            }
            desc.setDataType(column.getType().toMysqlDataTypeString());
            desc.setColumnTypeStr(column.getType().toMysqlColumnTypeString());
            String generatedColumnExprStr = column.generatedColumnExprToString();
            if (generatedColumnExprStr != null && !generatedColumnExprStr.isEmpty()) {
                desc.setGeneratedColumnExprStr(generatedColumnExprStr);
            }
            final TColumnDef colDef = new TColumnDef(desc);
            final String comment = column.getComment();
            if (comment != null) {
                colDef.setComment(comment);
            }
            columns.add(colDef);
            // add db_name and table_name values to TColumnDesc if needed
            if (needSetDbAndTable) {
                columns.get(columns.size() - 1).columnDesc.setDbName(db);
                columns.get(columns.size() - 1).columnDesc.setTableName(tbl);
            }
            // if user set limit, then only return limit size result
            if (limit > 0 && columns.size() >= limit) {
                return true;
            }
        }

        return false;
    }

    @Override
    public TShowVariableResult showVariables(TShowVariableRequest params) throws TException {
        TShowVariableResult result = new TShowVariableResult();
        Map<String, String> map = Maps.newHashMap();
        result.setVariables(map);
        // Find connect
        ConnectContext ctx = exeEnv.getScheduler().getContext(params.getThreadId());
        if (ctx == null) {
            return result;
        }
        SetType setType = SetType.fromThrift(params.getVarType());
        List<List<String>> rows = GlobalStateMgr.getCurrentState().getVariableMgr().dump(setType,
                ctx.getSessionVariable(), null);
        if (setType != SetType.VERBOSE) {
            for (List<String> row : rows) {
                map.put(row.get(0), row.get(1));
            }
        } else {
            for (List<String> row : rows) {
                TVerboseVariableRecord record = new TVerboseVariableRecord();
                record.setVariable_name(row.get(0));
                record.setValue(row.get(1));
                record.setDefault_value(row.get(2));
                record.setIs_changed(row.get(3).equals("1"));
                result.addToVerbose_variables(record);
            }
        }
        return result;
    }

    @Override
    public TReportExecStatusResult reportExecStatus(TReportExecStatusParams params) throws TException {
        return QeProcessorImpl.INSTANCE.reportExecStatus(params, getClientAddr());
    }

    @Override
    public TReportAuditStatisticsResult reportAuditStatistics(TReportAuditStatisticsParams params) throws TException {
        return QeProcessorImpl.INSTANCE.reportAuditStatistics(params, getClientAddr());
    }

    @Override
    public TBatchReportExecStatusResult batchReportExecStatus(TBatchReportExecStatusParams params) throws TException {
        return QeProcessorImpl.INSTANCE.batchReportExecStatus(params, getClientAddr());
    }

    @Override
    public TMasterResult finishTask(TFinishTaskRequest request) throws TException {
        return leaderImpl.finishTask(request);
    }

    @Override
    public TMasterResult report(TReportRequest request) throws TException {
        return leaderImpl.report(request);
    }

    @Override
    public TFetchResourceResult fetchResource() throws TException {
        throw new TException("not supported");
    }

    @Override
    public TFeResult isMethodSupported(TIsMethodSupportedRequest request) throws TException {
        TStatus status = new TStatus(TStatusCode.OK);
        TFeResult result = new TFeResult(FrontendServiceVersion.V1, status);
        switch (request.getFunction_name()) {
            case "STREAMING_MINI_LOAD":
                break;
            default:
                status.setStatus_code(NOT_IMPLEMENTED_ERROR);
                break;
        }
        return result;
    }

    @Override
    public TMasterOpResult forward(TMasterOpRequest params) throws TException {
        TNetworkAddress clientAddr = getClientAddr();
        if (clientAddr != null) {
            Frontend fe = GlobalStateMgr.getCurrentState().getNodeMgr().getFeByHost(clientAddr.getHostname());
            if (fe == null) {
                LOG.warn("reject request from invalid host. client: {}", clientAddr);
                throw new TException("request from invalid host was rejected.");
            }
        }

        // add this log so that we can track this stmt
        LOG.info("receive forwarded stmt {} from FE: {}",
                params.getStmt_id(), clientAddr != null ? clientAddr.getHostname() : "unknown");
        ConnectContext context = new ConnectContext(null);
        String hostname = "";
        if (clientAddr != null) {
            hostname = clientAddr.getHostname();
        }
        context.setProxyHostName(hostname);
        boolean addToProxyManager = params.isSetConnectionId();
        final int connectionId = params.getConnectionId();

        try (var guard = proxyContextManager.guard(hostname, connectionId, context, addToProxyManager)) {
            ConnectProcessor processor = new ConnectProcessor(context);
            return processor.proxyExecute(params);
        } catch (Exception e) {
            LOG.warn("unreachable path:", e);
            final TMasterOpResult result = new TMasterOpResult();
            result.setErrorMsg(e.getMessage());
            return result;
        }
    }

    private void checkPasswordAndLoadPriv(String user, String passwd, String db, String tbl,
                                          String clientIp) throws AuthenticationException {
        if (checkIsInternalLoad(user, passwd, db, tbl, clientIp)) {
            return;
        }
        UserIdentity currentUser = AuthenticationHandler.authenticate(new ConnectContext(), user, clientIp,
                passwd.getBytes(StandardCharsets.UTF_8));
        // check INSERT action on table
        try {
            ConnectContext context = new ConnectContext();
            context.setCurrentUserIdentity(currentUser);
            context.setCurrentRoleIds(currentUser);
            Authorizer.checkTableAction(context, db, tbl, PrivilegeType.INSERT);
        } catch (AccessDeniedException e) {
            throw new AuthenticationException(
                    "Access denied; you need (at least one of) the INSERT privilege(s) for this operation");
        }
    }

    private boolean checkIsInternalLoad(String user, String passwd, String db, String tbl,
                                        String clientIp) {
        for (Frontend fe : GlobalStateMgr.getCurrentState().getNodeMgr().getAllFrontends()) {
            if (fe.getHost().equals(clientIp) && fe.isAlive() && fe.getHost().equals(user) &&
                    fe.getNodeName().equals(passwd) && StatsConstants.STATISTICS_DB_NAME.equals(db) &&
                    StatsConstants.QUERY_HISTORY_TABLE_NAME.equals(tbl)) {
                return true;
            }
        }
        return false;
    }

    @Override
    public TLoadTxnBeginResult loadTxnBegin(TLoadTxnBeginRequest request) throws TException {
        String clientAddr = getClientAddrAsString();
        LOG.info("receive txn begin request, db: {}, tbl: {}, label: {}, backend: {}",
                request.getDb(), request.getTbl(), request.getLabel(), clientAddr);
        LOG.debug("txn begin request: {}", request);

        TLoadTxnBeginResult result = new TLoadTxnBeginResult();
        // if current node is not master, reject the request
        if (!GlobalStateMgr.getCurrentState().isLeader()) {
            TStatus status = new TStatus(TStatusCode.INTERNAL_ERROR);
            status.setError_msgs(Lists.newArrayList("current fe is not master"));
            result.setStatus(status);
            return result;
        }

        TStatus status = new TStatus(TStatusCode.OK);
        result.setStatus(status);
        long timeoutSecond = request.isSetTimeout() ? request.getTimeout() : Config.stream_load_default_timeout_second;
        if (Config.enable_sync_publish) {
            result.setTimeout(timeoutSecond);
        } else {
            result.setTimeout(0);
        }

        try {
            result.setTxnId(loadTxnBeginImpl(request, clientAddr));
        } catch (DuplicatedRequestException e) {
            // this is a duplicate request, just return previous txn id
            LOG.info("duplicate request for stream load. request id: {}, txn_id: {}", e.getDuplicatedRequestId(),
                    e.getTxnId());
            result.setTxnId(e.getTxnId());
        } catch (LabelAlreadyUsedException e) {
            status.setStatus_code(TStatusCode.LABEL_ALREADY_EXISTS);
            status.addToError_msgs(e.getMessage());
            result.setJob_status(e.getJobStatus());
        } catch (StarRocksException e) {
            LOG.warn("failed to begin: {}", e.getMessage());
            status.setStatus_code(TStatusCode.ANALYSIS_ERROR);
            status.addToError_msgs(e.getMessage());
        } catch (Throwable e) {
            LOG.warn("catch unknown result.", e);
            status.setStatus_code(TStatusCode.INTERNAL_ERROR);
            status.addToError_msgs(Strings.nullToEmpty(e.getMessage()));
            return result;
        }
        return result;
    }

    private long loadTxnBeginImpl(TLoadTxnBeginRequest request, String clientIp) throws Exception {
        checkPasswordAndLoadPriv(request.getUser(), request.getPasswd(), request.getDb(),
                request.getTbl(), request.getUser_ip());

        // check txn
        long limit = Config.stream_load_max_txn_num_per_be;
        if (limit >= 0) {
            long txnNumBe = GlobalStateMgr.getCurrentState().getGlobalTransactionMgr().getTransactionNumByCoordinateBe(clientIp);
            LOG.info("streamload check txn num, be: {}, txn_num: {}, limit: {}", clientIp, txnNumBe, limit);
            if (txnNumBe >= limit) {
                throw new StarRocksException("streamload txn num per be exceeds limit, be: "
                        + clientIp + ", txn_num: " + txnNumBe + ", limit: " + limit);
            }
        }
        // check label
        if (Strings.isNullOrEmpty(request.getLabel())) {
            throw new StarRocksException("empty label in begin request");
        }
        // check database
        GlobalStateMgr globalStateMgr = GlobalStateMgr.getCurrentState();
        String dbName = request.getDb();
        Database db = globalStateMgr.getLocalMetastore().getDb(dbName);
        if (db == null) {
            throw new StarRocksException("unknown database, database=" + dbName);
        }
        Table table = GlobalStateMgr.getCurrentState().getLocalMetastore().getTable(db.getFullName(), request.getTbl());
        if (table == null) {
            throw new StarRocksException("unknown table \"" + request.getDb() + "." + request.getTbl() + "\"");
        }

        long timeoutSecond = request.isSetTimeout() ? request.getTimeout() : Config.stream_load_default_timeout_second;
        MetricRepo.COUNTER_LOAD_ADD.increase(1L);

        long backendId = request.isSetBackend_id() ? request.getBackend_id() : -1;
        long warehouseId = WarehouseManager.DEFAULT_WAREHOUSE_ID;
        if (backendId > 0) {
            SystemInfoService systemInfo = GlobalStateMgr.getCurrentState().getNodeMgr().getClusterInfo();
            warehouseId = Utils.getWarehouseIdByNodeId(systemInfo, request.getBackend_id())
                    .orElse(WarehouseManager.DEFAULT_WAREHOUSE_ID);
        } else if (request.getWarehouse() != null && !request.getWarehouse().isEmpty()) {
            // For backward, we keep this else branch. We should prioritize using the method to get the warehouse by backend.
            String warehouseName = request.getWarehouse();
            Warehouse warehouse = GlobalStateMgr.getCurrentState().getWarehouseMgr().getWarehouse(warehouseName);
            warehouseId = warehouse.getId();
        }

        ComputeResource computeResource = GlobalStateMgr.getCurrentState().getWarehouseMgr().acquireComputeResource(warehouseId);
        TransactionResult resp = new TransactionResult();
        StreamLoadMgr streamLoadManager = GlobalStateMgr.getCurrentState().getStreamLoadMgr();
        streamLoadManager.beginLoadTaskFromBackend(dbName, table.getName(), request.getLabel(), request.getRequest_id(),
<<<<<<< HEAD
                request.getUser(), clientIp, timeoutSecond * 1000, resp, false, warehouseId, backendId);
=======
                request.getUser(), clientIp, timeoutSecond * 1000, resp, false, computeResource);
>>>>>>> eeb2900f
        if (!resp.stateOK()) {
            LOG.warn(resp.msg);
            throw resp.getException();
        }

        StreamLoadTask task = streamLoadManager.getTaskByLabel(request.getLabel());
        // this should't open
        if (task == null || task.getTxnId() == -1) {
            throw new StarRocksException(String.format("Load label: {} begin transacton failed", request.getLabel()));
        }
        return task.getTxnId();
    }

    @Override
    public TLoadTxnCommitResult loadTxnCommit(TLoadTxnCommitRequest request) throws TException {
        String clientAddr = getClientAddrAsString();
        LOG.debug("receive txn commit request. db: {}, tbl: {}, txn_id: {}, backend: {}",
                request.getDb(), request.getTbl(), request.getTxnId(), clientAddr);
        LOG.debug("txn commit request: {}", request);

        TLoadTxnCommitResult result = new TLoadTxnCommitResult();
        // if current node is not master, reject the request
        if (!GlobalStateMgr.getCurrentState().isLeader()) {
            TStatus status = new TStatus(TStatusCode.INTERNAL_ERROR);
            status.setError_msgs(Lists.newArrayList("current fe is not master"));
            result.setStatus(status);
            return result;
        }

        TStatus status = new TStatus(TStatusCode.OK);
        result.setStatus(status);
        try {
            loadTxnCommitImpl(request, status);
        } catch (LockTimeoutException e) {
            LOG.warn("failed to commit txn_id: {}: {}", request.getTxnId(), e.getMessage());
            status.setStatus_code(TStatusCode.TIMEOUT);
            status.addToError_msgs(e.getMessage());
        } catch (CommitRateExceededException e) {
            long allowCommitTime = e.getAllowCommitTime();
            LOG.warn("commit rate exceeded. txn_id: {}: allow commit time: {}", request.getTxnId(), allowCommitTime);
            status.setStatus_code(TStatusCode.SR_EAGAIN);
            status.addToError_msgs(e.getMessage());
            result.setRetry_interval_ms(Math.max(allowCommitTime - System.currentTimeMillis(), 0));
        } catch (StarRocksException e) {
            LOG.warn("failed to commit txn_id: {}: {}", request.getTxnId(), e.getMessage());
            status.setStatus_code(TStatusCode.ANALYSIS_ERROR);
            status.addToError_msgs(e.getMessage());
        } catch (Throwable e) {
            LOG.warn("catch unknown result.", e);
            status.setStatus_code(TStatusCode.INTERNAL_ERROR);
            status.addToError_msgs(Strings.nullToEmpty(e.getMessage()));
            return result;
        }
        return result;
    }

    // return true if commit success and publish success, return false if publish timeout
    void loadTxnCommitImpl(TLoadTxnCommitRequest request, TStatus status) throws StarRocksException, LockTimeoutException {
        if (request.isSetAuth_code()) {
            // TODO: find a way to check
        } else {
            checkPasswordAndLoadPriv(request.getUser(), request.getPasswd(), request.getDb(),
                    request.getTbl(), request.getUser_ip());
        }

        // get database
        GlobalStateMgr globalStateMgr = GlobalStateMgr.getCurrentState();
        String dbName = request.getDb();
        Database db = globalStateMgr.getLocalMetastore().getDb(dbName);
        if (db == null) {
            throw new StarRocksException("unknown database, database=" + dbName);
        }
        TxnCommitAttachment attachment = TxnCommitAttachment.fromThrift(request.txnCommitAttachment);
        long timeoutMs = request.isSetThrift_rpc_timeout_ms() ? request.getThrift_rpc_timeout_ms() : 5000;

        // Make publish timeout is less than thrift_rpc_timeout_ms
        // Otherwise, the publish process will be successful but commit timeout in BE
        // It will result in error like "call frontend service failed"
        timeoutMs = timeoutMs * 3 / 4;
        boolean ret = GlobalStateMgr.getCurrentState().getGlobalTransactionMgr().commitAndPublishTransaction(
                db, request.getTxnId(),
                TabletCommitInfo.fromThrift(request.getCommitInfos()),
                TabletFailInfo.fromThrift(request.getFailInfos()),
                timeoutMs, attachment);
        if (!ret) {
            // committed success but not visible
            status.setStatus_code(TStatusCode.PUBLISH_TIMEOUT);
            String timeoutInfo = GlobalStateMgr.getCurrentState().getGlobalTransactionMgr()
                    .getTxnPublishTimeoutDebugInfo(db.getId(), request.getTxnId());
            LOG.warn("txn {} publish timeout {}", request.getTxnId(), timeoutInfo);
            if (timeoutInfo.length() > 240) {
                timeoutInfo = timeoutInfo.substring(0, 240) + "...";
            }
            status.addToError_msgs("Publish timeout. The data will be visible after a while, " + timeoutInfo);
            return;
        }
        // if commit and publish is success, load can be regarded as success
        MetricRepo.COUNTER_LOAD_FINISHED.increase(1L);
        if (null == attachment) {
            return;
        }
        // collect table-level metrics
        Table tbl = GlobalStateMgr.getCurrentState().getLocalMetastore().getTable(db.getFullName(), request.getTbl());
        if (null == tbl) {
            return;
        }
        StreamLoadTask streamLoadtask = GlobalStateMgr.getCurrentState().getStreamLoadMgr().
                getSyncSteamLoadTaskByTxnId(request.getTxnId());

        switch (request.txnCommitAttachment.getLoadType()) {
            case ROUTINE_LOAD:
                if (!(attachment instanceof RLTaskTxnCommitAttachment)) {
                    break;
                }

                if (streamLoadtask != null) {
                    streamLoadtask.setLoadState(attachment, "");
                }

                break;
            case MANUAL_LOAD:
                if (!(attachment instanceof ManualLoadTxnCommitAttachment)) {
                    break;
                }

                if (streamLoadtask != null) {
                    streamLoadtask.setLoadState(attachment, "");
                }

                break;
            default:
                break;
        }
    }

    @Override
    public TGetLoadTxnStatusResult getLoadTxnStatus(TGetLoadTxnStatusRequest request) throws TException {
        String clientAddr = getClientAddrAsString();
        LOG.debug("receive get txn status request. db: {}, tbl: {}, txn_id: {}, backend: {}",
                request.getDb(), request.getTbl(), request.getTxnId(), clientAddr);
        LOG.debug("get txn status request: {}", request);

        TGetLoadTxnStatusResult result = new TGetLoadTxnStatusResult();
        // if current node is not master, reject the request
        if (!GlobalStateMgr.getCurrentState().isLeader()) {
            LOG.warn("current fe is not leader");
            result.setStatus(TTransactionStatus.UNKNOWN);
            return result;
        }

        // get database
        GlobalStateMgr globalStateMgr = GlobalStateMgr.getCurrentState();
        String dbName = request.getDb();
        Database db = globalStateMgr.getLocalMetastore().getDb(dbName);
        if (db == null) {
            LOG.warn("unknown database, database=" + dbName);
            result.setStatus(TTransactionStatus.UNKNOWN);
            return result;
        }

        try {
            TransactionStateSnapshot transactionStateSnapshot =
                    GlobalStateMgr.getCurrentState().getGlobalTransactionMgr().getTxnState(db, request.getTxnId());
            LOG.debug("txn {} status is {}", request.getTxnId(), transactionStateSnapshot);
            result.setStatus(transactionStateSnapshot.getStatus().toThrift());
            result.setReason(transactionStateSnapshot.getReason());
        } catch (Throwable e) {
            result.setStatus(TTransactionStatus.UNKNOWN);
            LOG.warn("catch unknown result.", e);
        }
        return result;
    }

    @Override
    public TLoadTxnCommitResult loadTxnPrepare(TLoadTxnCommitRequest request) throws TException {
        String clientAddr = getClientAddrAsString();
        LOG.debug("receive txn prepare request. db: {}, tbl: {}, txn_id: {}, backend: {}",
                request.getDb(), request.getTbl(), request.getTxnId(), clientAddr);
        LOG.debug("txn prepare request: {}", request);

        TLoadTxnCommitResult result = new TLoadTxnCommitResult();
        // if current node is not master, reject the request
        if (!GlobalStateMgr.getCurrentState().isLeader()) {
            TStatus status = new TStatus(TStatusCode.INTERNAL_ERROR);
            status.setError_msgs(Lists.newArrayList("current fe is not master"));
            result.setStatus(status);
            return result;
        }

        TStatus status = new TStatus(TStatusCode.OK);
        result.setStatus(status);
        try {
            loadTxnPrepareImpl(request);
        } catch (StarRocksException e) {
            LOG.warn("failed to prepare txn_id: {}: {}", request.getTxnId(), e.getMessage());
            status.setStatus_code(TStatusCode.ANALYSIS_ERROR);
            status.addToError_msgs(e.getMessage());
        } catch (Throwable e) {
            LOG.warn("catch unknown result.", e);
            status.setStatus_code(TStatusCode.INTERNAL_ERROR);
            status.addToError_msgs(Strings.nullToEmpty(e.getMessage()));
            return result;
        }
        return result;
    }

    private void loadTxnPrepareImpl(TLoadTxnCommitRequest request) throws StarRocksException {
        if (request.isSetAuth_code()) {
            // TODO: find a way to check
        } else {
            checkPasswordAndLoadPriv(request.getUser(), request.getPasswd(), request.getDb(),
                    request.getTbl(), request.getUser_ip());
        }

        // get database
        GlobalStateMgr globalStateMgr = GlobalStateMgr.getCurrentState();
        String dbName = request.getDb();
        Database db = globalStateMgr.getLocalMetastore().getDb(dbName);
        if (db == null) {
            throw new StarRocksException("unknown database, database=" + dbName);
        }

        TxnCommitAttachment attachment = TxnCommitAttachment.fromThrift(request.txnCommitAttachment);
        GlobalStateMgr.getCurrentState().getGlobalTransactionMgr().prepareTransaction(
                db.getId(), request.getTxnId(),
                TabletCommitInfo.fromThrift(request.getCommitInfos()),
                TabletFailInfo.fromThrift(request.getFailInfos()),
                attachment);

    }

    @Override
    public TLoadTxnRollbackResult loadTxnRollback(TLoadTxnRollbackRequest request) throws TException {
        String clientAddr = getClientAddrAsString();
        LOG.debug("receive txn rollback request. db: {}, tbl: {}, txn_id: {}, reason: {}, backend: {}",
                request.getDb(), request.getTbl(), request.getTxnId(), request.getReason(), clientAddr);
        LOG.debug("txn rollback request: {}", request);

        TLoadTxnRollbackResult result = new TLoadTxnRollbackResult();
        // if current node is not master, reject the request
        if (!GlobalStateMgr.getCurrentState().isLeader()) {
            TStatus status = new TStatus(TStatusCode.INTERNAL_ERROR);
            status.setError_msgs(Lists.newArrayList("current fe is not master"));
            result.setStatus(status);
            return result;
        }

        TStatus status = new TStatus(TStatusCode.OK);
        result.setStatus(status);
        try {
            loadTxnRollbackImpl(request);
        } catch (TransactionNotFoundException e) {
            LOG.warn("failed to rollback txn {}: {}", request.getTxnId(), e.getMessage());
            status.setStatus_code(TStatusCode.TXN_NOT_EXISTS);
            status.addToError_msgs(e.getMessage());
        } catch (StarRocksException e) {
            LOG.warn("failed to rollback txn {}: {}", request.getTxnId(), e.getMessage());
            status.setStatus_code(TStatusCode.ANALYSIS_ERROR);
            status.addToError_msgs(e.getMessage());
        } catch (Throwable e) {
            LOG.warn("catch unknown result.", e);
            status.setStatus_code(TStatusCode.INTERNAL_ERROR);
            status.addToError_msgs(Strings.nullToEmpty(e.getMessage()));
            return result;
        }

        return result;
    }

    private void loadTxnRollbackImpl(TLoadTxnRollbackRequest request) throws StarRocksException {
        if (request.isSetAuth_code()) {
            // TODO: find a way to check
        } else {
            checkPasswordAndLoadPriv(request.getUser(), request.getPasswd(), request.getDb(),
                    request.getTbl(), request.getUser_ip());
        }
        String dbName = request.getDb();
        Database db = GlobalStateMgr.getCurrentState().getLocalMetastore().getDb(dbName);
        if (db == null) {
            throw new MetaNotFoundException("db " + dbName + " does not exist");
        }
        long dbId = db.getId();
        GlobalStateMgr.getCurrentState().getGlobalTransactionMgr().abortTransaction(dbId, request.getTxnId(),
                request.isSetReason() ? request.getReason() : "system cancel",
                TabletCommitInfo.fromThrift(request.getCommitInfos()),
                TabletFailInfo.fromThrift(request.getFailInfos()),
                TxnCommitAttachment.fromThrift(request.getTxnCommitAttachment()));

        TxnCommitAttachment attachment = TxnCommitAttachment.fromThrift(request.txnCommitAttachment);
        StreamLoadTask streamLoadtask = GlobalStateMgr.getCurrentState().getStreamLoadMgr().
                getSyncSteamLoadTaskByTxnId(request.getTxnId());

        switch (request.txnCommitAttachment.getLoadType()) {
            case ROUTINE_LOAD:
                if (!(attachment instanceof RLTaskTxnCommitAttachment)) {
                    break;
                }
                RLTaskTxnCommitAttachment routineAttachment = (RLTaskTxnCommitAttachment) attachment;

                if (streamLoadtask != null) {
                    streamLoadtask.setLoadState(routineAttachment, request.getReason());

                }

                break;
            case MANUAL_LOAD:
                if (!(attachment instanceof ManualLoadTxnCommitAttachment)) {
                    break;
                }
                ManualLoadTxnCommitAttachment streamAttachment = (ManualLoadTxnCommitAttachment) attachment;

                if (streamLoadtask != null) {
                    streamLoadtask.setLoadState(streamAttachment, request.getReason());
                }

                break;
            default:
                break;
        }
    }

    @Override
    public TStreamLoadPutResult streamLoadPut(TStreamLoadPutRequest request) {
        String clientAddr = getClientAddrAsString();
        LOG.debug("receive stream load put request. db:{}, tbl: {}, txn_id: {}, load id: {}, backend: {}",
                request.getDb(), request.getTbl(), request.getTxnId(), DebugUtil.printId(request.getLoadId()),
                clientAddr);
        LOG.debug("stream load put request: {}", request);

        TStreamLoadPutResult result = new TStreamLoadPutResult();
        TStatus status = new TStatus(TStatusCode.OK);
        result.setStatus(status);
        try {
            result.setParams(streamLoadPutImpl(request));
        } catch (LockTimeoutException e) {
            LOG.warn("failed to get stream load plan: {}", e.getMessage());
            status.setStatus_code(TStatusCode.TIMEOUT);
            status.addToError_msgs(e.getMessage());
        } catch (StarRocksException | StarRocksPlannerException e) {
            LOG.warn("failed to get stream load plan: {}", e.getMessage());
            status.setStatus_code(TStatusCode.ANALYSIS_ERROR);
            status.addToError_msgs(e.getMessage());
        } catch (Throwable e) {
            LOG.warn("catch unknown result.", e);
            status.setStatus_code(TStatusCode.INTERNAL_ERROR);
            status.addToError_msgs(Strings.nullToEmpty(e.getMessage()));
            return result;
        }
        return result;
    }

    private Coordinator.Factory getCoordinatorFactory() {
        return new DefaultCoordinator.Factory();
    }

    TExecPlanFragmentParams streamLoadPutImpl(TStreamLoadPutRequest request) throws StarRocksException, LockTimeoutException {
        String cluster = request.getCluster();
        if (Strings.isNullOrEmpty(cluster)) {
            cluster = SystemInfoService.DEFAULT_CLUSTER;
        }

        GlobalStateMgr globalStateMgr = GlobalStateMgr.getCurrentState();
        String dbName = request.getDb();
        Database db = globalStateMgr.getLocalMetastore().getDb(dbName);
        if (db == null) {
            throw new StarRocksException("unknown database, database=" + dbName);
        }

        Table table = GlobalStateMgr.getCurrentState().getLocalMetastore().getTable(db.getFullName(), request.getTbl());
        if (table == null) {
            throw new StarRocksException("unknown table, table=" + request.getTbl());
        }
        if (!(table instanceof OlapTable)) {
            throw new StarRocksException("load table type is not OlapTable, type=" + table.getClass());
        }
        if (table instanceof MaterializedView) {
            throw new StarRocksException(String.format(
                    "The data of '%s' cannot be inserted because '%s' is a materialized view," +
                            "and the data of materialized view must be consistent with the base table.",
                    table.getName(), table.getName()));
        }

        long timeoutMs = request.isSetThrift_rpc_timeout_ms() ? request.getThrift_rpc_timeout_ms() : 5000;
        // Make timeout less than thrift_rpc_timeout_ms.
        // Otherwise, it will result in error like "call frontend service failed"
        timeoutMs = timeoutMs * 3 / 4;

        Locker locker = new Locker();
        if (!locker.tryLockTablesWithIntensiveDbLock(db.getId(), Lists.newArrayList(table.getId()), LockType.READ,
                timeoutMs, TimeUnit.MILLISECONDS)) {
            throw new LockTimeoutException(
                    "get database read lock timeout, database=" + dbName + ", timeout=" + timeoutMs + "ms");
        }
        try {
            StreamLoadInfo streamLoadInfo = StreamLoadInfo.fromTStreamLoadPutRequest(request, db);
            StreamLoadPlanner planner = new StreamLoadPlanner(db, (OlapTable) table, streamLoadInfo);
            TExecPlanFragmentParams plan = planner.plan(streamLoadInfo.getId());

            StreamLoadTask streamLoadTask = GlobalStateMgr.getCurrentState().getStreamLoadMgr().
                    getSyncSteamLoadTaskByTxnId(request.getTxnId());
            if (streamLoadTask == null) {
                throw new StarRocksException("can not find stream load task by txnId " + request.getTxnId());
            }

            streamLoadTask.setTUniqueId(request.getLoadId());

            Coordinator coord = getCoordinatorFactory().createSyncStreamLoadScheduler(planner, getClientAddr());
            streamLoadTask.setCoordinator(coord);
            try {
                QeProcessorImpl.INSTANCE.registerQuery(streamLoadInfo.getId(), coord);
            } catch (AlreadyExistsException e) {
                LOG.info("receive duplicate stream load put request: {}", request.getLoadId());
            }

            plan.query_options.setLoad_job_type(TLoadJobType.STREAM_LOAD);
            // add table indexes to transaction state
            TransactionState txnState =
                    GlobalStateMgr.getCurrentState().getGlobalTransactionMgr()
                            .getTransactionState(db.getId(), request.getTxnId());
            if (txnState == null) {
                throw new StarRocksException("txn does not exist: " + request.getTxnId());
            }
            txnState.addTableIndexes((OlapTable) table);
            plan.setImport_label(txnState.getLabel());
            plan.setDb_name(dbName);
            plan.setLoad_job_id(request.getTxnId());

            return plan;
        } finally {
            locker.unLockTablesWithIntensiveDbLock(db.getId(), Lists.newArrayList(table.getId()), LockType.READ);
        }
    }

    @Override
    public TMergeCommitResult requestMergeCommit(TMergeCommitRequest request) throws TException {
        TMergeCommitResult result = new TMergeCommitResult();
        try {
            GlobalStateMgr globalStateMgr = GlobalStateMgr.getCurrentState();
            Database db = globalStateMgr.getLocalMetastore().getDb(request.getDb());
            if (db == null) {
                throw new StarRocksException(String.format("unknown database [%s]", request.getDb()));
            }
            Table table = db.getTable(request.getTbl());
            if (table == null) {
                throw new StarRocksException(String.format("unknown table [%s.%s]", request.getDb(), request.getTbl()));
            }
            checkPasswordAndLoadPriv(request.getUser(), request.getPasswd(), request.getDb(),
                    request.getTbl(), request.getUser_ip());
            TableId tableId = new TableId(request.getDb(), request.getTbl());
            StreamLoadKvParams params = new StreamLoadKvParams(request.getParams());
            RequestLoadResult loadResult = GlobalStateMgr.getCurrentState()
                    .getBatchWriteMgr().requestLoad(tableId, params, request.getBackend_id(), request.getBackend_host());
            result.setStatus(loadResult.getStatus());
            if (loadResult.isOk()) {
                result.setLabel(loadResult.getValue());
            }
        } catch (AuthenticationException authenticationException) {
            TStatus status = new TStatus();
            status.setStatus_code(TStatusCode.NOT_AUTHORIZED);
            status.addToError_msgs(authenticationException.getMessage());
            result.setStatus(status);
        } catch (Exception exception) {
            TStatus status = new TStatus();
            status.setStatus_code(TStatusCode.INTERNAL_ERROR);
            status.addToError_msgs(exception.getMessage());
            result.setStatus(status);
        }
        return result;
    }

    @Override
    public TStatus snapshotLoaderReport(TSnapshotLoaderReportRequest request) throws TException {
        if (GlobalStateMgr.getCurrentState().getBackupHandler().report(request.getTask_type(), request.getJob_id(),
                request.getTask_id(), request.getFinished_num(), request.getTotal_num())) {
            return new TStatus(TStatusCode.OK);
        }
        return new TStatus(TStatusCode.CANCELLED);
    }

    @Override
    public TRefreshTableResponse refreshTable(TRefreshTableRequest request) throws TException {
        try {
            // Adapt to the situation that the Fe node before upgrading sends a request to the Fe node after upgrading.
            if (request.getCatalog_name() == null) {
                request.setCatalog_name(InternalCatalog.DEFAULT_INTERNAL_CATALOG_NAME);
            }
            String catalog = request.getCatalog_name();
            String db = request.getDb_name();
            String table = request.getTable_name();
            List<String> partitions = request.getPartitions() == null ? new ArrayList<>() : request.getPartitions();
            LOG.info("Start to refresh external table {}.{}.{}.{}", catalog, db, table, partitions);
            GlobalStateMgr.getCurrentState().refreshExternalTable(new ConnectContext(),
                    new TableName(catalog, db, table), partitions);
            LOG.info("Finish to refresh external table {}.{}.{}.{}", catalog, db, table, partitions);
            return new TRefreshTableResponse(new TStatus(TStatusCode.OK));
        } catch (Exception e) {
            TStatus status = new TStatus(TStatusCode.INTERNAL_ERROR);
            status.setError_msgs(Lists.newArrayList(e.getMessage()));
            return new TRefreshTableResponse(status);
        }
    }

    public TNetworkAddress getClientAddr() {
        ThriftServerContext connectionContext = ThriftServerEventProcessor.getConnectionContext();
        // For NonBlockingServer, we can not get client ip.
        if (connectionContext != null) {
            return connectionContext.getClient();
        }
        return null;
    }

    private String getClientAddrAsString() {
        TNetworkAddress addr = getClientAddr();
        return addr == null ? "unknown" : addr.hostname;
    }

    @Override
    public TGetTableMetaResponse getTableMeta(TGetTableMetaRequest request) throws TException {
        return leaderImpl.getTableMeta(request);
    }

    // Authenticate a FrontendServiceImpl#beginRemoteTxn RPC for StarRocks external table.
    // The beginRemoteTxn is sent by the source cluster, and received by the target cluster.
    // The target cluster should do authentication using the TAuthenticateParams. This method
    // will check whether the user has an authorization, and whether the user has a
    // PrivPredicate.LOAD on the given tables. The implementation is similar with that
    // of stream load, and you can refer to RestBaseAction#execute and LoadAction#executeWithoutPassword
    // to know more about the related part.
    static TStatus checkPasswordAndLoadPrivilege(TAuthenticateParams authParams) {
        if (authParams == null) {
            LOG.debug("received null TAuthenticateParams");
            return new TStatus(TStatusCode.OK);
        }

        LOG.debug("Receive TAuthenticateParams [user: {}, host: {}, db: {}, tables: {}]",
                authParams.user, authParams.getHost(), authParams.getDb_name(), authParams.getTable_names());
        if (!Config.enable_starrocks_external_table_auth_check) {
            LOG.debug("enable_starrocks_external_table_auth_check is disabled, " +
                    "and skip to check authorization and privilege for {}", authParams);
            return new TStatus(TStatusCode.OK);
        }
        String configHintMsg = "Set the configuration 'enable_starrocks_external_table_auth_check' to 'false' on the" +
                " target cluster if you don't want to check the authorization and privilege.";

        // 1. check user and password
        UserIdentity userIdentity;
        try {
            BaseAction.ActionAuthorizationInfo authInfo = BaseAction.parseAuthInfo(
                    authParams.getUser(), authParams.getPasswd(), authParams.getHost());
            userIdentity = BaseAction.checkPassword(authInfo);
        } catch (Exception e) {
            LOG.warn("Failed to check TAuthenticateParams [user: {}, host: {}, db: {}, tables: {}]",
                    authParams.user, authParams.getHost(), authParams.getDb_name(), authParams.getTable_names(), e);
            TStatus status = new TStatus(TStatusCode.NOT_AUTHORIZED);
            status.setError_msgs(Lists.newArrayList(e.getMessage(), "Please check that your user or password " +
                    "is correct", configHintMsg));
            return status;
        }

        // 2. check privilege
        try {
            String dbName = authParams.getDb_name();
            for (String tableName : authParams.getTable_names()) {
                ConnectContext context = new ConnectContext();
                context.setCurrentUserIdentity(userIdentity);
                context.setCurrentRoleIds(userIdentity);
                Authorizer.checkTableAction(context, dbName, tableName, PrivilegeType.INSERT);
            }
            return new TStatus(TStatusCode.OK);
        } catch (Exception e) {
            LOG.warn("Failed to check TAuthenticateParams [user: {}, host: {}, db: {}, tables: {}]",
                    authParams.user, authParams.getHost(), authParams.getDb_name(), authParams.getTable_names(), e);
            TStatus status = new TStatus(TStatusCode.NOT_AUTHORIZED);
            status.setError_msgs(Lists.newArrayList(e.getMessage(), configHintMsg));
            return status;
        }
    }

    @Override
    public TBeginRemoteTxnResponse beginRemoteTxn(TBeginRemoteTxnRequest request) throws TException {
        TStatus status = checkPasswordAndLoadPrivilege(request.getAuth_info());
        if (status.getStatus_code() != TStatusCode.OK) {
            TBeginRemoteTxnResponse response = new TBeginRemoteTxnResponse();
            response.setStatus(status);
            return response;
        }
        return leaderImpl.beginRemoteTxn(request);
    }

    @Override
    public TCommitRemoteTxnResponse commitRemoteTxn(TCommitRemoteTxnRequest request) throws TException {
        return leaderImpl.commitRemoteTxn(request);
    }

    @Override
    public TAbortRemoteTxnResponse abortRemoteTxn(TAbortRemoteTxnRequest request) throws TException {
        return leaderImpl.abortRemoteTxn(request);
    }

    @Override
    public TSetConfigResponse setConfig(TSetConfigRequest request) throws TException {
        try {
            Preconditions.checkState(request.getKeys().size() == request.getValues().size());
            Map<String, String> configs = new HashMap<>();
            for (int i = 0; i < request.getKeys().size(); i++) {
                String key = request.getKeys().get(i);
                String value = request.getValues().get(i);
                configs.put(key, value);
                if ("mysql_server_version".equalsIgnoreCase(key)) {
                    if (!Strings.isNullOrEmpty(value)) {
                        GlobalVariable.version = value;
                    }
                }
            }
            ConfigBase.setFrontendConfig(configs, request.isIs_persistent(),
                    request.getUser_identity());
            return new TSetConfigResponse(new TStatus(TStatusCode.OK));
        } catch (DdlException e) {
            TStatus status = new TStatus(TStatusCode.INTERNAL_ERROR);
            status.setError_msgs(Lists.newArrayList(e.getMessage()));
            return new TSetConfigResponse(status);
        }
    }

    public TAllocateAutoIncrementIdResult allocAutoIncrementId(TAllocateAutoIncrementIdParam request) throws TException {
        TAllocateAutoIncrementIdResult result = new TAllocateAutoIncrementIdResult();
        long rows = Math.max(request.rows, Config.auto_increment_cache_size);
        Long nextId = null;
        try {
            nextId = GlobalStateMgr.getCurrentState().getLocalMetastore().allocateAutoIncrementId(request.table_id, rows);
            // log the delta result.
            ConcurrentHashMap<Long, Long> deltaMap = new ConcurrentHashMap<>();
            deltaMap.put(request.table_id, nextId + rows);
            AutoIncrementInfo info = new AutoIncrementInfo(deltaMap);
            GlobalStateMgr.getCurrentState().getEditLog().logSaveAutoIncrementId(info);
        } catch (Exception e) {
            result.setAuto_increment_id(0);
            result.setAllocated_rows(0);

            TStatus status = new TStatus(TStatusCode.INTERNAL_ERROR);
            status.setError_msgs(Lists.newArrayList(e.getMessage()));
            result.setStatus(status);
            return result;
        }

        if (nextId == null) {
            result.setAuto_increment_id(0);
            result.setAllocated_rows(0);

            TStatus status = new TStatus(TStatusCode.INTERNAL_ERROR);
            status.setError_msgs(Lists.newArrayList("No ids have been allocated"));
            result.setStatus(status);
            return result;
        }

        result.setAuto_increment_id(nextId);
        result.setAllocated_rows(rows);

        TStatus status = new TStatus(TStatusCode.OK);
        result.setStatus(status);

        return result;
    }

    @Override
    public TImmutablePartitionResult updateImmutablePartition(TImmutablePartitionRequest request) throws TException {
        LOG.debug("Receive update immutable partition: {}", request);

        TImmutablePartitionResult result;
        try {
            result = updateImmutablePartitionInternal(request);
        } catch (Throwable t) {
            LOG.warn(t.getMessage(), t);
            result = new TImmutablePartitionResult();
            TStatus errorStatus = new TStatus(RUNTIME_ERROR);
            errorStatus.setError_msgs(Lists.newArrayList(String.format("txn_id=%d failed. %s",
                    request.getTxn_id(), t.getMessage())));
            result.setStatus(errorStatus);
        }

        LOG.info("Finish update immutable partition: {}", result);

        return result;
    }

    public synchronized TImmutablePartitionResult updateImmutablePartitionInternal(TImmutablePartitionRequest request)
            throws StarRocksException {
        long dbId = request.getDb_id();
        long tableId = request.getTable_id();
        TImmutablePartitionResult result = new TImmutablePartitionResult();
        TStatus errorStatus = new TStatus(RUNTIME_ERROR);

        Database db = GlobalStateMgr.getCurrentState().getLocalMetastore().getDb(dbId);
        if (db == null) {
            errorStatus.setError_msgs(
                    Lists.newArrayList(String.format("dbId=%d is not exists", dbId)));
            result.setStatus(errorStatus);
            return result;
        }
        Locker locker = new Locker();
        Table table = GlobalStateMgr.getCurrentState().getLocalMetastore().getTable(db.getId(), tableId);
        if (table == null) {
            errorStatus.setError_msgs(
                    Lists.newArrayList(String.format("dbId=%d tableId=%d is not exists", dbId, tableId)));
            result.setStatus(errorStatus);
            return result;
        }
        if (!(table instanceof OlapTable)) {
            errorStatus.setError_msgs(
                    Lists.newArrayList(String.format("dbId=%d tableId=%d is not olap table", dbId, tableId)));
            result.setStatus(errorStatus);
            return result;
        }
        OlapTable olapTable = (OlapTable) table;

        if (request.partition_ids == null) {
            errorStatus.setError_msgs(Lists.newArrayList("partition_ids should not null."));
            result.setStatus(errorStatus);
            return result;
        }

        List<TOlapTablePartition> partitions = Lists.newArrayList();
        List<TTabletLocation> tablets = Lists.newArrayList();
        Set<Long> updatePartitionIds = Sets.newHashSet();

        SystemInfoService systemInfo = GlobalStateMgr.getCurrentState().getNodeMgr().getClusterInfo();
        long warehouseId = WarehouseManager.DEFAULT_WAREHOUSE_ID;
        if (request.isSetBackend_id()) {
            warehouseId = Utils.getWarehouseIdByNodeId(systemInfo, request.getBackend_id())
                    .orElse(WarehouseManager.DEFAULT_WAREHOUSE_ID);
        }
        // TODO(ComputeResource): support more better compute resource acquiring.
        final WarehouseManager warehouseManager = GlobalStateMgr.getCurrentState().getWarehouseMgr();
        final CRAcquireContext acquireContext = CRAcquireContext.of(warehouseId);
        final ComputeResource computeResource = warehouseManager.acquireComputeResource(acquireContext);

        // immute partitions and create new sub partitions
        for (Long id : request.partition_ids) {
            PhysicalPartition p = table.getPhysicalPartition(id);
            if (p == null) {
                LOG.warn("physical partition id {} does not exist", id);
                continue;
            }
            Partition partition = olapTable.getPartition(p.getParentId());
            if (partition == null) {
                LOG.warn("partition id {} does not exist", p.getParentId());
                continue;
            }
            updatePartitionIds.add(p.getParentId());
            p.setImmutable(true);

            List<PhysicalPartition> mutablePartitions;
            try {
                locker.lockDatabase(db.getId(), LockType.READ);
                mutablePartitions = partition.getSubPartitions().stream()
                        .filter(physicalPartition -> !physicalPartition.isImmutable())
                        .collect(Collectors.toList());
            } finally {
                locker.unLockDatabase(db.getId(), LockType.READ);
            }
            if (mutablePartitions.size() <= 0) {
                GlobalStateMgr.getCurrentState().getLocalMetastore()
                        .addSubPartitions(db, olapTable, partition, 1, computeResource);
            }
        }

        // return all mutable partitions
        for (Long id : updatePartitionIds) {
            Partition partition = olapTable.getPartition(id);
            if (partition == null) {
                LOG.warn("partition id {} does not exist", id);
                continue;
            }

            long mutablePartitionNum = 0;
            try {
                locker.lockDatabase(db.getId(), LockType.READ);
                for (PhysicalPartition physicalPartition : partition.getSubPartitions()) {
                    if (physicalPartition.isImmutable()) {
                        continue;
                    }
                    if (mutablePartitionNum >= 8) {
                        continue;
                    }
                    ++mutablePartitionNum;

                    TOlapTablePartition tPartition = new TOlapTablePartition();
                    tPartition.setId(physicalPartition.getId());
                    buildPartitions(olapTable, physicalPartition, partitions, tPartition);
                    buildTablets(physicalPartition, tablets, olapTable, computeResource);
                }
            } finally {
                locker.unLockDatabase(db.getId(), LockType.READ);
            }
        }
        result.setPartitions(partitions);
        result.setTablets(tablets);

        // build nodes
        // TODO(ComputeResource): support more better compute resource acquiring.
        TNodesInfo nodesInfo = GlobalStateMgr.getCurrentState().createNodesInfo(WarehouseManager.DEFAULT_RESOURCE,
                GlobalStateMgr.getCurrentState().getNodeMgr().getClusterInfo());
        result.setNodes(nodesInfo.nodes);
        result.setStatus(new TStatus(OK));
        return result;
    }

    private static void buildPartitions(OlapTable olapTable, PhysicalPartition physicalPartition,
                                        List<TOlapTablePartition> partitions, TOlapTablePartition tPartition) {
        PartitionInfo partitionInfo = olapTable.getPartitionInfo();
        if (partitionInfo.isRangePartition()) {
            RangePartitionInfo rangePartitionInfo = (RangePartitionInfo) olapTable.getPartitionInfo();
            Range<PartitionKey> range = rangePartitionInfo.getRange(physicalPartition.getParentId());
            int partColNum = rangePartitionInfo.getPartitionColumnsSize();
            // set start keys
            if (range.hasLowerBound() && !range.lowerEndpoint().isMinValue()) {
                for (int i = 0; i < partColNum; i++) {
                    tPartition.addToStart_keys(
                            range.lowerEndpoint().getKeys().get(i).treeToThrift().getNodes().get(0));
                }
            }
            // set end keys
            if (range.hasUpperBound() && !range.upperEndpoint().isMaxValue()) {
                for (int i = 0; i < partColNum; i++) {
                    tPartition.addToEnd_keys(
                            range.upperEndpoint().getKeys().get(i).treeToThrift().getNodes().get(0));
                }
            }
        } else if (partitionInfo instanceof ListPartitionInfo) {
            ListPartitionInfo listPartitionInfo = (ListPartitionInfo) olapTable.getPartitionInfo();
            List<List<TExprNode>> inKeysExprNodes = new ArrayList<>();

            List<List<LiteralExpr>> multiValues = listPartitionInfo.getMultiLiteralExprValues().get(
                    physicalPartition.getParentId());
            if (multiValues != null && !multiValues.isEmpty()) {
                inKeysExprNodes = multiValues.stream()
                        .map(values -> values.stream()
                                .map(value -> value.treeToThrift().getNodes().get(0))
                                .collect(Collectors.toList()))
                        .collect(Collectors.toList());
                tPartition.setIn_keys(inKeysExprNodes);
            }

            List<LiteralExpr> values = listPartitionInfo.getLiteralExprValues().get(physicalPartition.getParentId());
            if (values != null && !values.isEmpty()) {
                inKeysExprNodes = values.stream()
                        .map(value -> Lists.newArrayList(value).stream()
                                .map(value1 -> value1.treeToThrift().getNodes().get(0))
                                .collect(Collectors.toList()))
                        .collect(Collectors.toList());
            }

            if (!inKeysExprNodes.isEmpty()) {
                tPartition.setIn_keys(inKeysExprNodes);
            }
        }
        for (MaterializedIndex index : physicalPartition.getMaterializedIndices(MaterializedIndex.IndexExtState.ALL)) {
            TOlapTableIndexTablets tIndex = new TOlapTableIndexTablets(index.getId(), index.getTabletIds());
            tIndex.setVirtual_buckets(Lists.newArrayList(index.getVirtualBuckets()));
            tPartition.addToIndexes(tIndex);
        }
        partitions.add(tPartition);
    }

    private static void buildTablets(PhysicalPartition physicalPartition, List<TTabletLocation> tablets,
                                     OlapTable olapTable, ComputeResource computeResource) throws StarRocksException {
        final WarehouseManager warehouseManager = GlobalStateMgr.getCurrentState().getWarehouseMgr();
        int quorum = olapTable.getPartitionInfo().getQuorumNum(physicalPartition.getParentId(), olapTable.writeQuorum());
        for (MaterializedIndex index : physicalPartition.getMaterializedIndices(
                MaterializedIndex.IndexExtState.ALL)) {
            if (olapTable.isCloudNativeTable()) {
                for (Tablet tablet : index.getTablets()) {
                    try {
                        // use default warehouse nodes
                        ComputeNode computeNode = warehouseManager.getComputeNodeAssignedToTablet(computeResource,
                                (LakeTablet) tablet);
                        tablets.add(new TTabletLocation(tablet.getId(), Collections.singletonList(computeNode.getId())));
                    } catch (Exception exception) {
                        throw new StarRocksException("Check if any backend is down or not. tablet_id: " + tablet.getId());
                    }
                }
            } else {
                for (Tablet tablet : index.getTablets()) {
                    // we should ensure the replica backend is alive
                    // otherwise, there will be a 'unknown node id, id=xxx' error for stream load
                    LocalTablet localTablet = (LocalTablet) tablet;
                    Multimap<Replica, Long> bePathsMap =
                            localTablet.getNormalReplicaBackendPathMap(
                                    GlobalStateMgr.getCurrentState().getNodeMgr().getClusterInfo(), false);
                    if (bePathsMap.keySet().size() < quorum) {
                        throw new StarRocksException(String.format("Tablet lost replicas. Check if any backend is down or not. " +
                                        "tablet_id: %s, replicas: %s. Check quorum number failed(buildTablets): " +
                                        "BeReplicaSize:%s, quorum:%s", tablet.getId(), localTablet.getReplicaInfos(),
                                bePathsMap.size(), quorum));
                    }
                    // replicas[0] will be the primary replica
                    // getNormalReplicaBackendPathMap returns a linkedHashMap, it's keysets is stable
                    List<Replica> replicas = Lists.newArrayList(bePathsMap.keySet());
                    tablets.add(new TTabletLocation(tablet.getId(), replicas.stream().map(Replica::getBackendId)
                            .collect(Collectors.toList())));
                }
            }
        }

    }

    @Override
    public TCreatePartitionResult createPartition(TCreatePartitionRequest request) throws TException {

        LOG.info("Receive create partition: {}", request);

        TCreatePartitionResult result;
        try {
            if (partitionRequestNum.incrementAndGet() >= Config.thrift_server_max_worker_threads / 4) {
                result = new TCreatePartitionResult();
                TStatus errorStatus = new TStatus(SERVICE_UNAVAILABLE);
                errorStatus.setError_msgs(Lists.newArrayList(
                        String.format("Too many create partition requests, please try again later txn_id=%d",
                                request.getTxn_id())));
                result.setStatus(errorStatus);
                return result;
            }

            result = createPartitionProcess(request);
        } catch (Exception t) {
            LOG.warn(DebugUtil.getStackTrace(t));
            result = new TCreatePartitionResult();
            TStatus errorStatus = new TStatus(RUNTIME_ERROR);
            errorStatus.setError_msgs(Lists.newArrayList(String.format("txn_id=%d failed. %s",
                    request.getTxn_id(), t.getMessage())));
            result.setStatus(errorStatus);
        } finally {
            partitionRequestNum.decrementAndGet();
        }

        return result;
    }

    @NotNull
    private static TCreatePartitionResult createPartitionProcess(TCreatePartitionRequest request) {
        long dbId = request.getDb_id();
        long tableId = request.getTable_id();
        TCreatePartitionResult result = new TCreatePartitionResult();
        TStatus errorStatus = new TStatus(RUNTIME_ERROR);
        String partitionNamePrefix = null;
        boolean isTemp = false;
        if (request.isSetIs_temp() && request.isIs_temp()) {
            isTemp = true;
            partitionNamePrefix = "txn" + request.getTxn_id();
        }

        Database db = GlobalStateMgr.getCurrentState().getLocalMetastore().getDb(dbId);
        if (db == null) {
            errorStatus.setError_msgs(Lists.newArrayList(String.format("dbId=%d is not exists", dbId)));
            result.setStatus(errorStatus);
            return result;
        }
        Table table = GlobalStateMgr.getCurrentState().getLocalMetastore().getTable(db.getId(), tableId);
        if (table == null) {
            errorStatus.setError_msgs(Lists.newArrayList(String.format("dbId=%d tableId=%d is not exists", dbId, tableId)));
            result.setStatus(errorStatus);
            return result;
        }
        if (!(table instanceof OlapTable)) {
            errorStatus.setError_msgs(Lists.newArrayList(String.format("dbId=%d tableId=%d is not olap table", dbId, tableId)));
            result.setStatus(errorStatus);
            return result;
        }
        OlapTable olapTable = (OlapTable) table;

        if (request.partition_values == null) {
            errorStatus.setError_msgs(Lists.newArrayList("partition_values should not null."));
            result.setStatus(errorStatus);
            return result;
        }

        // Now only supports the case of automatically creating single range partition
        PartitionInfo partitionInfo = olapTable.getPartitionInfo();
        if (partitionInfo.isRangePartition() && olapTable.getPartitionColumnNames().size() != 1) {
            errorStatus.setError_msgs(Lists.newArrayList(
                    "automatic partition only support single column for range partition."));
            result.setStatus(errorStatus);
            return result;
        }

        AddPartitionClause addPartitionClause;
        List<String> partitionColNames = Lists.newArrayList();
        try (AutoCloseableLock ignore = new AutoCloseableLock(new Locker(), db.getId(), Lists.newArrayList(table.getId()),
                LockType.READ)) {
            addPartitionClause = AnalyzerUtils.getAddPartitionClauseFromPartitionValues(olapTable,
                    request.partition_values, isTemp, partitionNamePrefix);
            PartitionDesc partitionDesc = addPartitionClause.getPartitionDesc();
            if (partitionDesc instanceof RangePartitionDesc) {
                partitionColNames = ((RangePartitionDesc) partitionDesc).getPartitionColNames();
            } else if (partitionDesc instanceof ListPartitionDesc) {
                partitionColNames = ((ListPartitionDesc) partitionDesc).getPartitionColNames();
            }
            if (olapTable.getNumberOfPartitions() + partitionColNames.size() > Config.max_partition_number_per_table) {
                throw new AnalysisException("Table " + olapTable.getName() +
                        " automatically created partitions exceeded the maximum limit: " +
                        Config.max_partition_number_per_table + ". You can modify this restriction on by setting" +
                        " max_partition_number_per_table larger.");
            }
        } catch (AnalysisException ex) {
            errorStatus.setError_msgs(Lists.newArrayList(ex.getMessage()));
            result.setStatus(errorStatus);
            return result;
        }

        GlobalStateMgr state = GlobalStateMgr.getCurrentState();

        TransactionState txnState = state.getGlobalTransactionMgr().getTransactionState(db.getId(), request.getTxn_id());
        if (txnState == null) {
            errorStatus.setError_msgs(Lists.newArrayList(
                    String.format("automatic create partition failed. error: txn %d not exist", request.getTxn_id())));
            result.setStatus(errorStatus);
            return result;
        }

        if (txnState.getPartitionNameToTPartition(tableId).size() > Config.max_partitions_in_one_batch) {
            errorStatus.setError_msgs(Lists.newArrayList(
                    String.format("Table %s automatic create partition failed. error: partitions in one batch exceed limit %d," +
                                    "You can modify this restriction on by setting" + " max_partitions_in_one_batch larger.",
                            olapTable.getName(), Config.max_partitions_in_one_batch)));
            result.setStatus(errorStatus);
            return result;
        }

        Set<String> creatingPartitionNames = CatalogUtils.getPartitionNamesFromAddPartitionClause(addPartitionClause);

        try {
            // creating partition names is ordered
            for (String partitionName : creatingPartitionNames) {
                olapTable.lockCreatePartition(partitionName);
            }

            // if the txn is already create partition failed, we should not create partition again
            // because create partition failed will cause the txn to be aborted
            if (txnState.getIsCreatePartitionFailed()) {
                throw new StarRocksException("automatic create partition failed. error: txn " + request.getTxn_id() +
                        " already create partition failed");
            }

            // ingestion is top priority, if schema change or rollup is running, cancel it
            try {
                String errMsg = "Alter job conflicts with partition creation, for more details please check "
                        + "https://docs.starrocks.io/docs/faq/Others#how-can-i-prevent-expression-partition-conflicts"
                        + "-caused-by-concurrent-execution-of-loading-tasks-and-partition-creation-tasks";
                if (olapTable.getState() == OlapTable.OlapTableState.ROLLUP) {
                    LOG.info("cancel rollup for automatic create partition txn_id={}", request.getTxn_id());
                    state.getLocalMetastore().cancelAlter(
                            new CancelAlterTableStmt(
                                    ShowAlterStmt.AlterType.ROLLUP,
                                    new TableName(db.getFullName(), olapTable.getName())), errMsg);
                }

                if (olapTable.getState() == OlapTable.OlapTableState.SCHEMA_CHANGE) {
                    LOG.info("cancel schema change for automatic create partition txn_id={}", request.getTxn_id());
                    state.getLocalMetastore().cancelAlter(
                            new CancelAlterTableStmt(
                                    ShowAlterStmt.AlterType.COLUMN,
                                    new TableName(db.getFullName(), olapTable.getName())), errMsg);
                }
            } catch (Exception e) {
                LOG.warn("cancel schema change or rollup failed. error: {}", e.getMessage());
            }

            // If a create partition request is from BE or CN, the warehouse information may be lost, we can get it from txn state.
            ConnectContext ctx = Util.getOrCreateInnerContext();
            if (txnState.getWarehouseId() != WarehouseManager.DEFAULT_WAREHOUSE_ID) {
                ctx.setCurrentWarehouseId(txnState.getWarehouseId());
            }
            try (AutoCloseableLock ignore = new AutoCloseableLock(new Locker(), db.getId(), Lists.newArrayList(table.getId()),
                    LockType.READ)) {
                AlterTableClauseAnalyzer analyzer = new AlterTableClauseAnalyzer(olapTable);
                analyzer.analyze(ctx, addPartitionClause);
            }
            state.getLocalMetastore().addPartitions(ctx, db, olapTable.getName(), addPartitionClause);
        } catch (Exception e) {
            LOG.warn("failed to add partitions", e);
            errorStatus.setError_msgs(Lists.newArrayList(
                    String.format("automatic create partition failed. error:%s", e.getMessage())));
            result.setStatus(errorStatus);
            txnState.setIsCreatePartitionFailed(true);
            return result;
        } finally {
            for (String partitionName : creatingPartitionNames) {
                olapTable.unlockCreatePartition(partitionName);
            }
        }

        // build partition & tablets
        List<TOlapTablePartition> partitions = Lists.newArrayList();
        List<TTabletLocation> tablets = Lists.newArrayList();

        if (txnState.getTransactionStatus().isFinalStatus()) {
            errorStatus.setError_msgs(Lists.newArrayList(
                    String.format("automatic create partition failed. error: txn %d is %s", request.getTxn_id(),
                            txnState.getTransactionStatus().name())));
            result.setStatus(errorStatus);
            return result;
        }

        // update partition info snapshot for txn should be synchronized
        synchronized (txnState) {
            Locker locker = new Locker();
            locker.lockDatabase(db.getId(), LockType.READ);
            try {
                return buildCreatePartitionResponse(
                        olapTable, txnState, partitions, tablets, partitionColNames, isTemp);
            } finally {
                locker.unLockDatabase(db.getId(), LockType.READ);
            }
        }
    }

    private static TCreatePartitionResult buildCreatePartitionResponse(OlapTable olapTable,
                                                                       TransactionState txnState,
                                                                       List<TOlapTablePartition> partitions,
                                                                       List<TTabletLocation> tablets,
                                                                       List<String> partitionColNames,
                                                                       boolean isTemp) {
        TCreatePartitionResult result = new TCreatePartitionResult();
        TStatus errorStatus = new TStatus(RUNTIME_ERROR);
        final WarehouseManager warehouseManager = GlobalStateMgr.getCurrentState().getWarehouseMgr();
        final ComputeResource computeResource = txnState.getComputeResource();
        if (!warehouseManager.isResourceAvailable(computeResource)) {
            errorStatus.setError_msgs(Lists.newArrayList(
                    "No available worker group for warehouse " + computeResource));
            result.setStatus(errorStatus);
            return result;
        }
        for (String partitionName : partitionColNames) {
            // get partition info from snapshot
            TOlapTablePartition tPartition = txnState.getPartitionNameToTPartition(olapTable.getId()).get(partitionName);
            if (tPartition != null) {
                partitions.add(tPartition);
                for (TOlapTableIndexTablets index : tPartition.getIndexes()) {
                    for (long tabletId : index.getTablets()) {
                        TTabletLocation tablet = txnState.getTabletIdToTTabletLocation().get(tabletId);
                        if (tablet != null) {
                            tablets.add(tablet);
                        }
                    }
                }
                continue;
            }

            Partition partition = olapTable.getPartition(partitionName, isTemp);
            tPartition = new TOlapTablePartition();
            tPartition.setId(partition.getDefaultPhysicalPartition().getId());
            buildPartitionInfo(olapTable, partitions, partition, tPartition, txnState);
            // tablet
            int quorum = olapTable.getPartitionInfo().getQuorumNum(partition.getId(), olapTable.writeQuorum());
            for (MaterializedIndex index : partition.getDefaultPhysicalPartition()
                    .getMaterializedIndices(MaterializedIndex.IndexExtState.ALL)) {
                if (olapTable.isCloudNativeTable()) {
                    for (Tablet tablet : index.getTablets()) {
                        LakeTablet cloudNativeTablet = (LakeTablet) tablet;
                        try {
                            // use default warehouse nodes
                            long computeNodeId = warehouseManager.getComputeNodeId(computeResource, cloudNativeTablet);
                            TTabletLocation tabletLocation = new TTabletLocation(tablet.getId(),
                                    Collections.singletonList(computeNodeId));
                            tablets.add(tabletLocation);
                            txnState.getTabletIdToTTabletLocation().put(tablet.getId(), tabletLocation);
                        } catch (Exception exception) {
                            errorStatus.setError_msgs(Lists.newArrayList(
                                    "Tablet lost replicas. Check if any backend is down or not. tablet_id: "
                                            + tablet.getId() + ", backends: none(cloud native table)"));
                            result.setStatus(errorStatus);
                            return result;
                        }
                    }
                } else {
                    for (Tablet tablet : index.getTablets()) {
                        // we should ensure the replica backend is alive
                        // otherwise, there will be a 'unknown node id, id=xxx' error for stream load
                        LocalTablet localTablet = (LocalTablet) tablet;
                        Multimap<Replica, Long> bePathsMap =
                                localTablet.getNormalReplicaBackendPathMap(
                                        GlobalStateMgr.getCurrentState().getNodeMgr().getClusterInfo(), false);
                        if (bePathsMap.keySet().size() < quorum) {
                            String errorMsg = String.format("Tablet lost replicas. Check if any backend is down or not. " +
                                            "tablet_id: %s, replicas: %s. Check quorum number failed" +
                                            "(buildCreatePartitionResponse): BeReplicaSize:%s, quorum:%s",
                                    tablet.getId(), localTablet.getReplicaInfos(), bePathsMap.size(), quorum);
                            errorStatus.setError_msgs(Lists.newArrayList(errorMsg));
                            result.setStatus(errorStatus);
                            return result;
                        }
                        // replicas[0] will be the primary replica
                        List<Replica> replicas = Lists.newArrayList(bePathsMap.keySet());
                        Collections.shuffle(replicas);
                        TTabletLocation tabletLocation = new TTabletLocation(tablet.getId(),
                                replicas.stream().map(Replica::getBackendId).collect(Collectors.toList()));
                        tablets.add(tabletLocation);
                        txnState.getTabletIdToTTabletLocation().put(tablet.getId(), tabletLocation);
                    }
                }
            }
        }
        result.setPartitions(partitions);
        result.setTablets(tablets);

        // build nodes
        TNodesInfo nodesInfo = GlobalStateMgr.getCurrentState().createNodesInfo(txnState.getComputeResource(),
                GlobalStateMgr.getCurrentState().getNodeMgr().getClusterInfo());
        result.setNodes(nodesInfo.nodes);
        result.setStatus(new TStatus(OK));
        return result;
    }

    private static List<TExprNode> literalExprsToTExprNodes(List<LiteralExpr> values) {
        return values.stream()
                .map(value -> value.treeToThrift().getNodes().get(0))
                .collect(Collectors.toList());
    }

    private static void buildPartitionInfo(OlapTable olapTable, List<TOlapTablePartition> partitions,
                                           Partition partition, TOlapTablePartition tPartition, TransactionState txnState) {
        PartitionInfo partitionInfo = olapTable.getPartitionInfo();
        if (partitionInfo.isRangePartition()) {
            RangePartitionInfo rangePartitionInfo = (RangePartitionInfo) olapTable.getPartitionInfo();
            Range<PartitionKey> range = rangePartitionInfo.getRange(partition.getId());
            int partColNum = rangePartitionInfo.getPartitionColumnsSize();
            // set start keys
            if (range.hasLowerBound() && !range.lowerEndpoint().isMinValue()) {
                for (int i = 0; i < partColNum; i++) {
                    tPartition.addToStart_keys(
                            range.lowerEndpoint().getKeys().get(i).treeToThrift().getNodes().get(0));
                }
            }
            // set end keys
            if (range.hasUpperBound() && !range.upperEndpoint().isMaxValue()) {
                for (int i = 0; i < partColNum; i++) {
                    tPartition.addToEnd_keys(
                            range.upperEndpoint().getKeys().get(i).treeToThrift().getNodes().get(0));
                }
            }
        } else if (partitionInfo instanceof ListPartitionInfo) {
            ListPartitionInfo listPartitionInfo = (ListPartitionInfo) olapTable.getPartitionInfo();
            List<List<TExprNode>> inKeysExprNodes = new ArrayList<>();

            List<List<LiteralExpr>> multiValues = listPartitionInfo.getMultiLiteralExprValues().get(partition.getId());
            if (multiValues != null && !multiValues.isEmpty()) {
                inKeysExprNodes = multiValues.stream()
                        .map(values -> values.stream()
                                .map(value -> value.treeToThrift().getNodes().get(0))
                                .collect(Collectors.toList()))
                        .collect(Collectors.toList());
                tPartition.setIn_keys(inKeysExprNodes);
            }

            List<LiteralExpr> values = listPartitionInfo.getLiteralExprValues().get(partition.getId());
            if (values != null && !values.isEmpty()) {
                inKeysExprNodes = values.stream()
                        .map(value -> Lists.newArrayList(value).stream()
                                .map(value1 -> value1.treeToThrift().getNodes().get(0))
                                .collect(Collectors.toList()))
                        .collect(Collectors.toList());
            }

            if (!inKeysExprNodes.isEmpty()) {
                tPartition.setIn_keys(inKeysExprNodes);
            }
        }
        for (MaterializedIndex index : partition.getDefaultPhysicalPartition()
                .getMaterializedIndices(MaterializedIndex.IndexExtState.ALL)) {
            TOlapTableIndexTablets tIndex = new TOlapTableIndexTablets(index.getId(), index.getTabletIds());
            tIndex.setVirtual_buckets(Lists.newArrayList(index.getVirtualBuckets()));
            tPartition.addToIndexes(tIndex);
        }
        partitions.add(tPartition);
        txnState.getPartitionNameToTPartition(olapTable.getId()).put(partition.getName(), tPartition);
    }

    @Override
    public TGetTablesConfigResponse getTablesConfig(TGetTablesConfigRequest request) throws TException {
        return InformationSchemaDataSource.generateTablesConfigResponse(request);
    }

    @Override
    public TGetPartitionsMetaResponse getPartitionsMeta(TGetPartitionsMetaRequest request) throws TException {
        return InformationSchemaDataSource.generatePartitionsMetaResponse(request);
    }

    @Override
    public TGetTablesInfoResponse getTablesInfo(TGetTablesInfoRequest request) throws TException {
        return InformationSchemaDataSource.generateTablesInfoResponse(request);
    }

    /**
     * This RPC method does nothing. It is just for compatibility.
     * From the version 3.2, the resource usage is only maintained in the master FE, and isn't synchronized between FEs anymore.
     */
    @Override
    @Deprecated
    public TUpdateResourceUsageResponse updateResourceUsage(TUpdateResourceUsageRequest request) throws TException {
        TUpdateResourceUsageResponse res = new TUpdateResourceUsageResponse();
        TStatus status = new TStatus(TStatusCode.OK);
        res.setStatus(status);
        return res;
    }

    @Override
    public TGetWarehousesResponse getWarehouses(TGetWarehousesRequest request) throws TException {
        Map<Long, WarehouseInfo> warehouseToInfo = WarehouseInfosBuilder.makeBuilderFromMetricAndMgrs().build();
        List<TWarehouseInfo> warehouseInfos = warehouseToInfo.values().stream()
                .map(WarehouseInfo::toThrift)
                .collect(Collectors.toList());

        TGetWarehousesResponse res = new TGetWarehousesResponse();
        res.setStatus(new TStatus(OK));
        res.setWarehouse_infos(warehouseInfos);

        return res;
    }

    @Override
    public TGetQueryStatisticsResponse getQueryStatistics(TGetQueryStatisticsRequest request) throws TException {
        try {
            List<QueryStatisticsInfo> queryStatisticsInfos = QueryStatisticsInfo.makeListFromMetricsAndMgrs();
            List<TQueryStatisticsInfo> queryStatisticsThrift = queryStatisticsInfos
                    .stream()
                    .map(QueryStatisticsInfo::toThrift)
                    .collect(Collectors.toList());

            TGetQueryStatisticsResponse res = new TGetQueryStatisticsResponse();
            res.setStatus(new TStatus(OK));
            res.setQueryStatistics_infos(queryStatisticsThrift);

            return res;
        } catch (AnalysisException e) {
            throw new TException(e.getMessage());
        }
    }

    @Override
    public TMVReportEpochResponse mvReport(TMVMaintenanceTasks request) throws TException {
        LOG.info("Recieve mvReport: {}", request);
        if (!request.getTask_type().equals(MVTaskType.REPORT_EPOCH)) {
            throw new TException("Only support report_epoch task");
        }
        GlobalStateMgr.getCurrentState().getMaterializedViewMgr().onReportEpoch(request);
        return new TMVReportEpochResponse();
    }

    @Override
    public TGetLoadsResult getLoads(TGetLoadsParams request) throws TException {
        LOG.debug("Recieve getLoads: {}", request);

        TGetLoadsResult result = new TGetLoadsResult();
        List<TLoadInfo> loads = Lists.newArrayList();
        try {
            if (request.isSetJob_id()) {
                LoadJob job = GlobalStateMgr.getCurrentState().getLoadMgr().getLoadJob(request.getJob_id());
                if (job != null) {
                    loads.add(job.toThrift());
                }
            } else if (request.isSetDb()) {
                long dbId = GlobalStateMgr.getCurrentState().getLocalMetastore().getDb(request.getDb()).getId();
                if (request.isSetLabel()) {
                    loads.addAll(GlobalStateMgr.getCurrentState().getLoadMgr().getLoadJobsByDb(
                                    dbId, request.getLabel(), true).stream()
                            .map(LoadJob::toThrift).collect(Collectors.toList()));
                } else {
                    loads.addAll(GlobalStateMgr.getCurrentState().getLoadMgr().getLoadJobsByDb(
                                    dbId, null, false).stream().map(LoadJob::toThrift)
                            .collect(Collectors.toList()));
                }
            } else {
                if (request.isSetLabel()) {
                    loads.addAll(GlobalStateMgr.getCurrentState().getLoadMgr().getLoadJobs(request.getLabel())
                            .stream().map(LoadJob::toThrift).collect(Collectors.toList()));
                } else {
                    loads.addAll(GlobalStateMgr.getCurrentState().getLoadMgr().getLoadJobs(null)
                            .stream().map(LoadJob::toThrift).collect(Collectors.toList()));
                }
            }

            if (request.isSetJob_id()) {
                StreamLoadTask task = GlobalStateMgr.getCurrentState().getStreamLoadMgr().getTaskById(request.getJob_id());
                if (task != null) {
                    loads.add(task.toThrift());
                }
            } else {
                List<StreamLoadTask> streamLoadTaskList = GlobalStateMgr.getCurrentState().getStreamLoadMgr()
                        .getTaskByName(request.getLabel());
                if (streamLoadTaskList != null) {
                    loads.addAll(
                            streamLoadTaskList.stream().map(StreamLoadTask::toThrift).collect(Collectors.toList()));
                }
            }

            result.setLoads(loads);
        } catch (Exception e) {
            LOG.warn("Failed to getLoads", e);
            throw e;
        }
        return result;
    }

    @Override
    public TGetTrackingLoadsResult getTrackingLoads(TGetLoadsParams request) throws TException {
        LOG.debug("Receive getTrackingLoads: {}", request);
        TGetTrackingLoadsResult result = new TGetTrackingLoadsResult();
        List<TTrackingLoadInfo> trackingLoadInfoList = Lists.newArrayList();

        // Since job_id is globally unique, when one job has been found, no need to go forward.
        if (request.isSetJob_id()) {
            RESULT:
            {
                // BROKER, INSERT
                LoadMgr loadManager = GlobalStateMgr.getCurrentState().getLoadMgr();
                LoadJob loadJob = loadManager.getLoadJob(request.getJob_id());
                if (loadJob != null) {
                    trackingLoadInfoList = convertLoadInfoList(request);
                    break RESULT;
                }

                // ROUTINE LOAD
                RoutineLoadMgr routineLoadManager = GlobalStateMgr.getCurrentState().getRoutineLoadMgr();
                RoutineLoadJob routineLoadJob = routineLoadManager.getJob(request.getJob_id());
                if (routineLoadJob != null) {
                    trackingLoadInfoList = convertRoutineLoadInfoList(request);
                    break RESULT;
                }

                // STREAM LOAD
                StreamLoadMgr streamLoadManager = GlobalStateMgr.getCurrentState().getStreamLoadMgr();
                StreamLoadTask streamLoadTask = streamLoadManager.getTaskById(request.getJob_id());
                if (streamLoadTask != null) {
                    trackingLoadInfoList = convertStreamLoadInfoList(request);
                }
            }
        } else {
            // iterate all types of loads to find the matching records
            trackingLoadInfoList.addAll(convertLoadInfoList(request));
            trackingLoadInfoList.addAll(convertRoutineLoadInfoList(request));
            trackingLoadInfoList.addAll(convertStreamLoadInfoList(request));
        }

        result.setTrackingLoads(trackingLoadInfoList);
        LOG.debug("get tracking load jobs size: {}", trackingLoadInfoList.size());
        return result;
    }

    private List<TTrackingLoadInfo> convertLoadInfoList(TGetLoadsParams request) throws TException {
        TGetLoadsResult loadsResult = getLoads(request);
        List<TLoadInfo> loads = loadsResult.loads;
        if (loads == null) {
            return Lists.newArrayList();
        }
        return loads.stream().map(load -> convertToTrackingLoadInfo(load.getJob_id(),
                        load.getDb(), load.getLabel(), load.getType(), load.getUrl()))
                .collect(Collectors.toList());
    }

    private List<TTrackingLoadInfo> convertRoutineLoadInfoList(TGetLoadsParams request) throws TException {
        TGetRoutineLoadJobsResult loadsResult = getRoutineLoadJobs(request);
        List<TRoutineLoadJobInfo> loads = loadsResult.loads;
        if (loads == null) {
            return Lists.newArrayList();
        }
        return loads.stream().map(load -> convertToTrackingLoadInfo(load.getId(),
                        load.getDb_name(), load.getName(), EtlJobType.ROUTINE_LOAD.name(), load.getError_log_urls()))
                .collect(Collectors.toList());
    }

    private List<TTrackingLoadInfo> convertStreamLoadInfoList(TGetLoadsParams request) throws TException {
        TGetStreamLoadsResult loadsResult = getStreamLoads(request);
        List<TStreamLoadInfo> loads = loadsResult.loads;
        if (loads == null) {
            return Lists.newArrayList();
        }
        return loads.stream().map(load -> convertToTrackingLoadInfo(load.getId(),
                        load.getDb_name(), load.getLabel(), EtlJobType.STREAM_LOAD.name(), load.getTracking_url()))
                .collect(Collectors.toList());
    }

    private TTrackingLoadInfo convertToTrackingLoadInfo(long jobId, String dbName, String label, String type, String url) {
        TTrackingLoadInfo trackingLoad = new TTrackingLoadInfo();
        trackingLoad.setJob_id(jobId);
        trackingLoad.setDb(dbName);
        trackingLoad.setLabel(label);
        trackingLoad.setLoad_type(type);
        if (url != null) {
            if (url.contains(",")) {
                trackingLoad.setUrls(Arrays.asList(url.split(",")));
            } else {
                trackingLoad.addToUrls(url);
            }
        }
        return trackingLoad;
    }

    @Override
    public TGetRoutineLoadJobsResult getRoutineLoadJobs(TGetLoadsParams request) throws TException {
        LOG.debug("Receive getRoutineLoadJobs: {}", request);
        TGetRoutineLoadJobsResult result = new TGetRoutineLoadJobsResult();
        RoutineLoadMgr routineLoadManager = GlobalStateMgr.getCurrentState().getRoutineLoadMgr();
        List<TRoutineLoadJobInfo> loads = Lists.newArrayList();
        try {
            if (request.isSetJob_id()) {
                RoutineLoadJob job = routineLoadManager.getJob(request.getJob_id());
                if (job != null) {
                    loads.add(job.toThrift());
                }
            } else {
                List<RoutineLoadJob> loadJobList;
                if (request.isSetDb()) {
                    if (request.isSetLabel()) {
                        loadJobList = routineLoadManager.getJob(request.getDb(), request.getLabel(), true);
                    } else {
                        loadJobList = routineLoadManager.getJob(request.getDb(), null, true);
                    }
                } else {
                    if (request.isSetLabel()) {
                        loadJobList = routineLoadManager.getJob(null, request.getLabel(), true);
                    } else {
                        loadJobList = routineLoadManager.getJob(null, null, true);
                    }
                }
                loads.addAll(loadJobList.stream().map(RoutineLoadJob::toThrift).collect(Collectors.toList()));
            }
            result.setLoads(loads);
        } catch (MetaNotFoundException e) {
            LOG.warn("Failed to getRoutineLoadJobs", e);
            throw new TException();
        }
        return result;
    }

    @Override
    public TGetStreamLoadsResult getStreamLoads(TGetLoadsParams request) throws TException {
        LOG.debug("Receive getStreamLoads: {}", request);
        TGetStreamLoadsResult result = new TGetStreamLoadsResult();
        StreamLoadMgr loadManager = GlobalStateMgr.getCurrentState().getStreamLoadMgr();
        List<TStreamLoadInfo> loads = Lists.newArrayList();
        try {
            if (request.isSetJob_id()) {
                StreamLoadTask task = loadManager.getTaskById(request.getJob_id());
                if (task != null) {
                    loads.add(task.toStreamLoadThrift());
                }
            } else {
                List<StreamLoadTask> streamLoadTaskList = loadManager.getTaskByName(request.getLabel());
                if (streamLoadTaskList != null) {
                    loads.addAll(
                            streamLoadTaskList.stream().map(StreamLoadTask::toStreamLoadThrift).collect(Collectors.toList()));
                }
            }
            result.setLoads(loads);
        } catch (Exception e) {
            LOG.warn("Failed to getStreamLoads", e);
        }
        return result;
    }

    @Override
    public TGetTabletScheduleResponse getTabletSchedule(TGetTabletScheduleRequest request) throws TException {
        TGetTabletScheduleResponse response = GlobalStateMgr.getCurrentState().getTabletScheduler().getTabletSchedule(request);
        LOG.info("getTabletSchedule: {} return {} TabletSchedule", request, response.getTablet_schedulesSize());
        return response;
    }

    @Override
    public TGetRoleEdgesResponse getRoleEdges(TGetRoleEdgesRequest request) {
        return RoleEdges.getRoleEdges(request);
    }

    @Override
    public TGetGrantsToRolesOrUserResponse getGrantsTo(TGetGrantsToRolesOrUserRequest request) {
        return GrantsTo.getGrantsTo(request);
    }

    @Override
    public TRequireSlotResponse requireSlotAsync(TRequireSlotRequest request) throws TException {
        LogicalSlot slot = LogicalSlot.fromThrift(request.getSlot());
        GlobalStateMgr.getCurrentState().getSlotManager().requireSlotAsync(slot);

        return new TRequireSlotResponse();
    }

    @Override
    public TFinishSlotRequirementResponse finishSlotRequirement(TFinishSlotRequirementRequest request) throws TException {
        Status status = GlobalStateMgr.getCurrentState().getGlobalSlotProvider()
                .finishSlotRequirement(request.getSlot_id(), request.getPipeline_dop(), new Status(request.getStatus()));

        TFinishSlotRequirementResponse res = new TFinishSlotRequirementResponse();
        res.setStatus(status.toThrift());

        return res;
    }

    @Override
    public TReleaseSlotResponse releaseSlot(TReleaseSlotRequest request) throws TException {
        long warehouseId = request.getWarehouse_id();
        TUniqueId slotId = request.getSlot_id();
        GlobalStateMgr.getCurrentState().getSlotManager().releaseSlotAsync(warehouseId, slotId);

        TStatus tstatus = new TStatus(OK);
        TReleaseSlotResponse res = new TReleaseSlotResponse();
        res.setStatus(tstatus);

        return res;
    }

    @Override
    public TGetDictQueryParamResponse getDictQueryParam(TGetDictQueryParamRequest request) throws TException {
        Database db = GlobalStateMgr.getCurrentState().getLocalMetastore().getDb(request.getDb_name());
        if (db == null) {
            throw new SemanticException("Database %s is not found", request.getDb_name());
        }
        Table table = GlobalStateMgr.getCurrentState().getLocalMetastore().getTable(db.getFullName(), request.getTable_name());
        if (table == null) {
            throw new SemanticException("dict table %s is not found", request.getTable_name());
        }
        if (!(table instanceof OlapTable)) {
            throw new SemanticException("dict table type is not OlapTable, type=" + table.getClass());
        }
        OlapTable dictTable = (OlapTable) table;
        TupleDescriptor tupleDescriptor = new TupleDescriptor(TupleId.createGenerator().getNextId());
        IdGenerator<SlotId> slotIdIdGenerator = SlotId.createGenerator();

        for (Column column : dictTable.getBaseSchema()) {
            SlotDescriptor slotDescriptor = new SlotDescriptor(slotIdIdGenerator.getNextId(), tupleDescriptor);
            slotDescriptor.setColumn(column);
            slotDescriptor.setIsMaterialized(true);
            tupleDescriptor.addSlot(slotDescriptor);
        }

        TGetDictQueryParamResponse response = new TGetDictQueryParamResponse();
        response.setSchema(OlapTableSink.createSchema(db.getId(), dictTable, tupleDescriptor));
        try {
            List<Long> allPartitions = dictTable.getAllPartitionIds();
            TOlapTablePartitionParam partitionParam = OlapTableSink.createPartition(
                    db.getId(), dictTable, tupleDescriptor, dictTable.supportedAutomaticPartition(),
                    dictTable.getAutomaticBucketSize(), allPartitions);
            response.setPartition(partitionParam);
            response.setLocation(OlapTableSink.createLocation(dictTable, partitionParam, dictTable.enableReplicatedStorage()));
            // TODO(ComputeResource): support more better compute resource acquiring.
            response.setNodes_info(GlobalStateMgr.getCurrentState().createNodesInfo(WarehouseManager.DEFAULT_RESOURCE,
                    GlobalStateMgr.getCurrentState().getNodeMgr().getClusterInfo()));
        } catch (StarRocksException e) {
            SemanticException semanticException = new SemanticException("build DictQueryParams error in dict_query_expr.");
            semanticException.initCause(e);
            throw semanticException;
        }
        return response;
    }

    @Override
    public TTableReplicationResponse startTableReplication(TTableReplicationRequest request) throws TException {
        return leaderImpl.startTableReplication(request);
    }

    @Override
    public TReportLakeCompactionResponse reportLakeCompaction(TReportLakeCompactionRequest request) throws TException {
        TReportLakeCompactionResponse resp = new TReportLakeCompactionResponse();
        if (GlobalStateMgr.getCurrentState().isLeader()) {
            CompactionMgr compactionMgr = GlobalStateMgr.getCurrentState().getCompactionMgr();
            resp.setValid(compactionMgr.existCompaction(request.getTxn_id()));
        } else {
            // if not leader, treat all compactions as valid in case compactions is cancelled in the middle
            resp.setValid(true);
        }
        return resp;
    }

    @Override
    public TListSessionsResponse listSessions(TListSessionsRequest request) throws TException {
        TListSessionsResponse response = new TListSessionsResponse();
        if (!request.isSetOptions()) {
            TStatus status = new TStatus(TStatusCode.INVALID_ARGUMENT);
            status.addToError_msgs("options must be set");
            response.setStatus(status);
            return response;
        }
        TListSessionsOptions options = request.options;
        if (options.isSetTemporary_table_only() && options.temporary_table_only) {
            TemporaryTableMgr temporaryTableMgr = GlobalStateMgr.getCurrentState().getTemporaryTableMgr();
            Set<UUID> sessions = ExecuteEnv.getInstance().getScheduler().listAllSessionsId();
            sessions.retainAll(temporaryTableMgr.listSessions().keySet());
            List<TSessionInfo> sessionInfos = new ArrayList<>();
            for (UUID session : sessions) {
                TSessionInfo sessionInfo = new TSessionInfo();
                sessionInfo.setSession_id(session.toString());
                sessionInfos.add(sessionInfo);
            }
            response.setStatus(new TStatus(TStatusCode.OK));
            response.setSessions(sessionInfos);
        } else {
            TStatus status = new TStatus(NOT_IMPLEMENTED_ERROR);
            status.addToError_msgs("only support temporary_table_only options now");
            response.setStatus(status);
        }
        return response;
    }

    @Override
    public TGetTemporaryTablesInfoResponse getTemporaryTablesInfo(TGetTemporaryTablesInfoRequest request)
            throws TException {
        return InformationSchemaDataSource.generateTemporaryTablesInfoResponse(request);
    }

    @Override
    public TReportFragmentFinishResponse reportFragmentFinish(TReportFragmentFinishParams request) throws TException {
        return QeProcessorImpl.INSTANCE.reportFragmentFinish(request);
    }

    @Override
    public TStartCheckpointResponse startCheckpoint(TStartCheckpointRequest request) throws TException {
        CheckpointWorker worker;
        if (request.is_global_state_mgr) {
            worker = GlobalStateMgr.getCurrentState().getCheckpointWorker();
        } else {
            worker = StarMgrServer.getCurrentState().getCheckpointWorker();
        }

        TStartCheckpointResponse response = new TStartCheckpointResponse();
        try {
            worker.setNextCheckpoint(request.getEpoch(), request.getJournal_id(), false);
            response.setStatus(new TStatus(OK));
            return response;
        } catch (CheckpointException e) {
            LOG.warn("set next checkpoint failed", e);
            TStatus status = new TStatus(TStatusCode.CANCELLED);
            status.addToError_msgs(e.getMessage());
            response.setStatus(status);
            return response;
        }
    }

    @Override
    public TFinishCheckpointResponse finishCheckpoint(TFinishCheckpointRequest request) throws TException {
        TFinishCheckpointResponse response = new TFinishCheckpointResponse();
        if (!GlobalStateMgr.getCurrentState().isLeader()) {
            TStatus status = new TStatus(TStatusCode.CANCELLED);
            status.addToError_msgs("current node is not leader");
            response.setStatus(status);
            return response;
        }

        CheckpointController controller;
        if (request.is_global_state_mgr) {
            controller = GlobalStateMgr.getCurrentState().getCheckpointController();
        } else {
            controller = StarMgrServer.getCurrentState().getCheckpointController();
        }

        try {
            if (request.isIs_success()) {
                controller.finishCheckpoint(request.getJournal_id(), request.getNode_name(), null);
            } else {
                controller.cancelCheckpoint(request.getNode_name(), request.getMessage());
            }
            response.setStatus(new TStatus(OK));
            return response;
        } catch (CheckpointException e) {
            LOG.warn("finishCheckpoint failed", e);
            TStatus status = new TStatus(TStatusCode.CANCELLED);
            status.addToError_msgs(e.getMessage());
            response.setStatus(status);
            return response;
        }
    }

    @Override
    public TPartitionMetaResponse getPartitionMeta(TPartitionMetaRequest request) throws TException {
        TPartitionMetaResponse response = new TPartitionMetaResponse();
        if (!request.isSetTablet_ids() || request.getTablet_ids().isEmpty()) {
            String errMsg = "Invalid parameter from getPartitionMeta request, tablet_ids is required";
            LOG.info(errMsg);
            TStatus status = new TStatus(TStatusCode.INVALID_ARGUMENT);
            status.addToError_msgs(errMsg);
            response.setStatus(status);
            return response;
        }

        GlobalStateMgr globalStateMgr = GlobalStateMgr.getCurrentState();
        TabletInvertedIndex invertedIndex = globalStateMgr.getTabletInvertedIndex();

        Map<Long, TabletMeta> tabletMetas = new HashMap<>();
        List<Long> tabletIds = request.getTablet_ids();
        tabletIds.forEach(id -> tabletMetas.put(id, invertedIndex.getTabletMeta(id)));
        // build a list of the partitionMeta from the tabletMetaList
        List<TPartitionMeta> partitionMetaList = getPartitionMetaImpl(tabletMetas.values());
        if (partitionMetaList.isEmpty()) {
            TStatus status = new TStatus(TStatusCode.NOT_FOUND);
            response.setStatus(status);
            return response;
        }

        // build the index for partitionId -> offset of partitionMeta array
        Map<Long, Integer> partitionId2ArrayIndex = new HashMap<>();
        for (int i = 0; i < partitionMetaList.size(); ++i) {
            partitionId2ArrayIndex.put(partitionMetaList.get(i).getPartition_id(), i);
        }
        // build tabletId -> offset of partitionMeta array
        Map<Long, Integer> tabletIdMetaIndex = new HashMap<>();
        tabletMetas.forEach((key, value) -> {
            if (value != null) {
                long phyPartitionId = value.getPhysicalPartitionId();
                if (partitionId2ArrayIndex.containsKey(phyPartitionId)) {
                    tabletIdMetaIndex.put(key, partitionId2ArrayIndex.get(phyPartitionId));
                }
            }
        });
        response.setTablet_id_partition_meta_index(tabletIdMetaIndex);
        response.setPartition_metas(partitionMetaList);
        response.setStatus(new TStatus(OK));
        return response;
    }

    static List<TPartitionMeta> getPartitionMetaImpl(Collection<TabletMeta> tabletMetas) {
        List<TPartitionMeta> result = new ArrayList<>();
        Set<Long> donePartitionIds = new HashSet<>();
        LocalMetastore metastore = GlobalStateMgr.getCurrentState().getLocalMetastore();
        for (TabletMeta tabletMeta : tabletMetas) {
            if (tabletMeta == null) {
                continue;
            }
            long partitionId = tabletMeta.getPhysicalPartitionId();
            if (donePartitionIds.contains(partitionId)) {
                continue;
            }
            long dbId = tabletMeta.getDbId();
            long tableId = tabletMeta.getTableId();

            Locker locker = new Locker();
            locker.lockTableWithIntensiveDbLock(dbId, tableId, LockType.READ);
            try {
                Database db = metastore.getDb(dbId);
                if (db == null) {
                    donePartitionIds.add(partitionId);
                    continue;
                }
                Table table = db.getTable(tableId);
                if (table == null) {
                    donePartitionIds.add(partitionId);
                    continue;
                }
                OlapTable olapTable = (OlapTable) table;
                PhysicalPartition physicalPartition = olapTable.getPhysicalPartition(partitionId);
                if (physicalPartition == null) {
                    donePartitionIds.add(partitionId);
                    continue;
                }
                long parentPartitionId = physicalPartition.getParentId();
                Partition partition = olapTable.getPartition(parentPartitionId);
                if (partition == null) {
                    donePartitionIds.add(partitionId);
                    continue;
                }
                TPartitionMeta partitionMeta = new TPartitionMeta();
                partitionMeta.setPartition_id(partitionId);
                partitionMeta.setPartition_name(physicalPartition.getName());
                partitionMeta.setState(partition.getState().name());
                partitionMeta.setVisible_version(physicalPartition.getVisibleVersion());
                partitionMeta.setVisible_time(physicalPartition.getVisibleVersionTime());
                partitionMeta.setNext_version(physicalPartition.getNextVersion());
                partitionMeta.setIs_temp(olapTable.isTempPartition(parentPartitionId));
                result.add(partitionMeta);
                donePartitionIds.add(partitionId);
            } finally {
                locker.unLockTableWithIntensiveDbLock(dbId, tableId, LockType.READ);
            }
        }
        return result;
    }

    @Override
    public TClusterSnapshotsResponse getClusterSnapshotsInfo(TClusterSnapshotsRequest params) {
        return GlobalStateMgr.getCurrentState().getClusterSnapshotMgr().getAllSnapshotsInfo();
    }

    @Override
    public TClusterSnapshotJobsResponse getClusterSnapshotJobsInfo(TClusterSnapshotJobsRequest params) {
        return GlobalStateMgr.getCurrentState().getClusterSnapshotMgr().getAllSnapshotJobsInfo();
    }

    @Override
    public TGetApplicableRolesResponse getApplicableRoles(TGetApplicableRolesRequest request) throws TException {
        return InformationSchemaDataSource.generateApplicableRolesResp(request);
    }

    @Override
    public TGetKeywordsResponse getKeywords(TGetKeywordsRequest request) throws TException {
        return InformationSchemaDataSource.generateKeywordsResponse(request);
    }

    @Override
    public TGetWarehouseMetricsRespone getWarehouseMetrics(TGetWarehouseMetricsRequest request) throws TException {
        return WarehouseQueryQueueMetrics.build(request);
    }

    @Override
    public TGetWarehouseQueriesResponse getWarehouseQueries(TGetWarehouseQueriesRequest request) throws TException {
        return WarehouseQueryQueueMetrics.build(request);
    }

    @Override
    public TListConnectionResponse listConnections(TListConnectionRequest request) {
        TListConnectionResponse response = new TListConnectionResponse();

        ConnectContext context = new ConnectContext();
        context.setAuthInfoFromThrift(request.getAuth_info());
        String forUser = request.getFor_user();
        boolean showFull = request.isSetShow_full();

        List<ConnectContext.ThreadInfo> threadInfos = ExecuteEnv.getInstance().getScheduler()
                .listConnection(context, forUser);
        long nowMs = System.currentTimeMillis();
        for (ConnectContext.ThreadInfo info : threadInfos) {
            List<String> row = info.toRow(nowMs, showFull);
            if (row != null) {
                TConnectionInfo tConnectionInfo = getTConnectionInfo(row);
                response.addToConnections(tConnectionInfo);
            }
        }

        return response;
    }

    @Override
    public TUpdateFailPointResponse updateFailPointStatus(TUpdateFailPointRequest request) {
        TStatus status = new TStatus();
        if (FailPoint.isEnabled()) {
            if (request.isIs_enable()) {
                FailPoint.setTriggerPolicy(request.getName(), TriggerPolicy.fromThrift(request));
            } else {
                FailPoint.removeTriggerPolicy(request.getName());
            }
            status.setStatus_code(OK);
        } else {
            status.setStatus_code(SERVICE_UNAVAILABLE);
            status.setError_msgs(
                    Lists.newArrayList("fail point is not enabled, please start fe with --failpoint option"));
        }

        TUpdateFailPointResponse response = new TUpdateFailPointResponse();
        response.setStatus(status);
        return response;
    }

    @NotNull
    private static TConnectionInfo getTConnectionInfo(List<String> row) {
        TConnectionInfo tConnectionInfo = new TConnectionInfo();
        tConnectionInfo.setConnection_id(row.get(0));
        tConnectionInfo.setUser(row.get(1));
        tConnectionInfo.setHost(row.get(2));
        tConnectionInfo.setDb(row.get(3));
        tConnectionInfo.setCommand(row.get(4));
        tConnectionInfo.setConnection_start_time(row.get(5));
        tConnectionInfo.setTime(row.get(6));
        tConnectionInfo.setState(row.get(7));
        tConnectionInfo.setInfo(row.get(8));
        tConnectionInfo.setIsPending(row.get(9));
        tConnectionInfo.setWarehouse(row.get(10));
        tConnectionInfo.setCngroup(row.get(11));
        return tConnectionInfo;
    }
}<|MERGE_RESOLUTION|>--- conflicted
+++ resolved
@@ -1265,11 +1265,7 @@
         TransactionResult resp = new TransactionResult();
         StreamLoadMgr streamLoadManager = GlobalStateMgr.getCurrentState().getStreamLoadMgr();
         streamLoadManager.beginLoadTaskFromBackend(dbName, table.getName(), request.getLabel(), request.getRequest_id(),
-<<<<<<< HEAD
-                request.getUser(), clientIp, timeoutSecond * 1000, resp, false, warehouseId, backendId);
-=======
-                request.getUser(), clientIp, timeoutSecond * 1000, resp, false, computeResource);
->>>>>>> eeb2900f
+                request.getUser(), clientIp, timeoutSecond * 1000, resp, false, computeResource, backendId);
         if (!resp.stateOK()) {
             LOG.warn(resp.msg);
             throw resp.getException();
