// Copyright 2021-present StarRocks, Inc. All rights reserved.
//
// Licensed under the Apache License, Version 2.0 (the "License");
// you may not use this file except in compliance with the License.
// You may obtain a copy of the License at
//
//     https://www.apache.org/licenses/LICENSE-2.0
//
// Unless required by applicable law or agreed to in writing, software
// distributed under the License is distributed on an "AS IS" BASIS,
// WITHOUT WARRANTIES OR CONDITIONS OF ANY KIND, either express or implied.
// See the License for the specific language governing permissions and
// limitations under the License.

// This file is based on code available under the Apache license here:
//   https://github.com/apache/incubator-doris/blob/master/fe/fe-core/src/main/java/org/apache/doris/system/SystemInfoService.java

// Licensed to the Apache Software Foundation (ASF) under one
// or more contributor license agreements.  See the NOTICE file
// distributed with this work for additional information
// regarding copyright ownership.  The ASF licenses this file
// to you under the Apache License, Version 2.0 (the
// "License"); you may not use this file except in compliance
// with the License.  You may obtain a copy of the License at
//
//   http://www.apache.org/licenses/LICENSE-2.0
//
// Unless required by applicable law or agreed to in writing,
// software distributed under the License is distributed on an
// "AS IS" BASIS, WITHOUT WARRANTIES OR CONDITIONS OF ANY
// KIND, either express or implied.  See the License for the
// specific language governing permissions and limitations
// under the License.

package com.starrocks.system;

import com.google.common.base.Strings;
import com.google.common.collect.ImmutableMap;
import com.google.common.collect.Lists;
import com.google.common.collect.Maps;
import com.google.common.collect.Multimap;
import com.google.gson.annotations.SerializedName;
import com.starrocks.catalog.Column;
import com.starrocks.catalog.Database;
import com.starrocks.catalog.DiskInfo;
import com.starrocks.catalog.MaterializedIndex;
import com.starrocks.catalog.OlapTable;
import com.starrocks.catalog.ResourceGroup;
import com.starrocks.catalog.ScalarType;
import com.starrocks.catalog.Table;
import com.starrocks.catalog.Tablet;
import com.starrocks.common.AnalysisException;
import com.starrocks.common.DdlException;
import com.starrocks.common.FeConstants;
import com.starrocks.common.Pair;
import com.starrocks.common.Status;
import com.starrocks.common.UserException;
import com.starrocks.common.util.NetUtils;
import com.starrocks.common.util.concurrent.lock.LockType;
import com.starrocks.common.util.concurrent.lock.Locker;
import com.starrocks.datacache.DataCacheMetrics;
import com.starrocks.lake.StarOSAgent;
import com.starrocks.metric.MetricRepo;
import com.starrocks.persist.CancelDecommissionDiskInfo;
import com.starrocks.persist.CancelDisableDiskInfo;
import com.starrocks.persist.DecommissionDiskInfo;
import com.starrocks.persist.DisableDiskInfo;
import com.starrocks.persist.DropComputeNodeLog;
import com.starrocks.persist.gson.GsonPostProcessable;
import com.starrocks.qe.ShowResultSet;
import com.starrocks.qe.ShowResultSetMetaData;
import com.starrocks.server.GlobalStateMgr;
import com.starrocks.server.RunMode;
import com.starrocks.server.WarehouseManager;
import com.starrocks.sql.analyzer.AlterSystemStmtAnalyzer;
import com.starrocks.sql.analyzer.SemanticException;
import com.starrocks.sql.ast.DropBackendClause;
import com.starrocks.sql.ast.ModifyBackendClause;
import com.starrocks.system.Backend.BackendState;
import com.starrocks.thrift.TNetworkAddress;
import com.starrocks.thrift.TResourceGroupUsage;
import com.starrocks.thrift.TStatusCode;
import org.apache.commons.validator.routines.InetAddressValidator;
import org.apache.logging.log4j.LogManager;
import org.apache.logging.log4j.Logger;

import java.io.IOException;
import java.net.InetAddress;
import java.net.UnknownHostException;
import java.util.ArrayList;
import java.util.Collections;
import java.util.HashMap;
import java.util.Iterator;
import java.util.List;
import java.util.Map;
import java.util.concurrent.ConcurrentHashMap;
import java.util.concurrent.atomic.AtomicLong;
import java.util.stream.Collectors;
import java.util.stream.Stream;

public class SystemInfoService implements GsonPostProcessable {
    private static final Logger LOG = LogManager.getLogger(SystemInfoService.class);
    public static final String DEFAULT_CLUSTER = "default_cluster";

    @SerializedName(value = "be")
    protected volatile ConcurrentHashMap<Long, Backend> idToBackendRef;

    @SerializedName(value = "ce")
    protected volatile ConcurrentHashMap<Long, ComputeNode> idToComputeNodeRef;

    protected volatile ImmutableMap<Long, AtomicLong> idToReportVersionRef;
    private volatile ImmutableMap<Long, DiskInfo> pathHashToDishInfoRef;

    private final NodeSelector nodeSelector;

    public SystemInfoService() {
        idToBackendRef = new ConcurrentHashMap<>();
        idToComputeNodeRef = new ConcurrentHashMap<>();

        idToReportVersionRef = ImmutableMap.of();
        pathHashToDishInfoRef = ImmutableMap.of();

        nodeSelector = new NodeSelector(this);
    }

    public void addComputeNodes(List<Pair<String, Integer>> hostPortPairs)
            throws DdlException {

        for (Pair<String, Integer> pair : hostPortPairs) {
            checkSameNodeExist(pair.first, pair.second);
        }

        for (Pair<String, Integer> pair : hostPortPairs) {
            addComputeNode(pair.first, pair.second);
        }
    }

    private ComputeNode getComputeNodeWithHeartbeatPort(String host, Integer heartPort) {
        for (ComputeNode computeNode : idToComputeNodeRef.values()) {
            if (computeNode.getHost().equals(host) && computeNode.getHeartbeatPort() == heartPort) {
                return computeNode;
            }
        }
        return null;
    }

    public NodeSelector getNodeSelector() {
        return nodeSelector;
    }

    /**
     * For test.
     */
    public void addComputeNode(ComputeNode computeNode) {
        idToComputeNodeRef.put(computeNode.getId(), computeNode);
    }

    /**
     * For TEST only!
     */
    public void dropComputeNode(ComputeNode computeNode) {
        idToComputeNodeRef.remove(computeNode.getId());
    }

    // Final entry of adding compute node
    private void addComputeNode(String host, int heartbeatPort) {
        ComputeNode newComputeNode = new ComputeNode(GlobalStateMgr.getCurrentState().getNextId(), host, heartbeatPort);
        idToComputeNodeRef.put(newComputeNode.getId(), newComputeNode);
        setComputeNodeOwner(newComputeNode);

        newComputeNode.setWorkerGroupId(StarOSAgent.DEFAULT_WORKER_GROUP_ID);
        newComputeNode.setWarehouseId(WarehouseManager.DEFAULT_WAREHOUSE_ID);

        // log
        GlobalStateMgr.getCurrentState().getEditLog().logAddComputeNode(newComputeNode);
        LOG.info("finished to add {} ", newComputeNode);
    }

<<<<<<< HEAD
    protected void setComputeNodeOwner(ComputeNode computeNode) {
=======
    public void setComputeNodeOwner(ComputeNode computeNode) {
>>>>>>> ffa5d697
        computeNode.setBackendState(BackendState.using);
    }

    public boolean isSingleBackendAndComputeNode() {
        return idToBackendRef.size() + idToComputeNodeRef.size() == 1;
    }

    /**
     * @param hostPortPairs : backend's host and port
     */
    public void addBackends(List<Pair<String, Integer>> hostPortPairs) throws DdlException {
        for (Pair<String, Integer> pair : hostPortPairs) {
            checkSameNodeExist(pair.first, pair.second);
        }

        for (Pair<String, Integer> pair : hostPortPairs) {
            addBackend(pair.first, pair.second);
        }
    }

    public void checkSameNodeExist(String host, int heartPort) throws DdlException {
        // check is already exist
        if (getBackendWithHeartbeatPort(host, heartPort) != null) {
            throw new DdlException("Backend already exists with same host " + host + " and port " + heartPort);
        }

        if (getComputeNodeWithHeartbeatPort(host, heartPort) != null) {
            throw new DdlException("Compute node already exists with same host " + host + " and port " + heartPort);
        }
    }

    // for test
    public void dropBackend(Backend backend) {
        idToBackendRef.remove(backend.getId());

        Map<Long, AtomicLong> copiedReportVersions = Maps.newHashMap(idToReportVersionRef);
        copiedReportVersions.remove(backend.getId());
        idToReportVersionRef = ImmutableMap.copyOf(copiedReportVersions);
    }

    // for test
    public void addBackend(Backend backend) {
        idToBackendRef.put(backend.getId(), backend);

        Map<Long, AtomicLong> copiedReportVersions = Maps.newHashMap(idToReportVersionRef);
        copiedReportVersions.put(backend.getId(), new AtomicLong(0L));
        idToReportVersionRef = ImmutableMap.copyOf(copiedReportVersions);
    }

<<<<<<< HEAD
    protected void setBackendOwner(Backend backend) {
=======
    public void setBackendOwner(Backend backend) {
>>>>>>> ffa5d697
        backend.setBackendState(BackendState.using);
    }

    // Final entry of adding backend
    private void addBackend(String host, int heartbeatPort) {
        Backend newBackend = new Backend(GlobalStateMgr.getCurrentState().getNextId(), host, heartbeatPort);
        // update idToBackend
        idToBackendRef.put(newBackend.getId(), newBackend);

        // set new backend's report version as 0L
        Map<Long, AtomicLong> copiedReportVersions = Maps.newHashMap(idToReportVersionRef);
        copiedReportVersions.put(newBackend.getId(), new AtomicLong(0L));
        idToReportVersionRef = ImmutableMap.copyOf(copiedReportVersions);

        // add backend to DEFAULT_CLUSTER
        setBackendOwner(newBackend);

        // log
        GlobalStateMgr.getCurrentState().getEditLog().logAddBackend(newBackend);
        LOG.info("finished to add {} ", newBackend);

        // backends are changed, regenerated tablet number metrics
        MetricRepo.generateBackendsTabletMetrics();
    }

    public ShowResultSet modifyBackendHost(ModifyBackendClause modifyBackendClause) throws DdlException {
        String willBeModifiedHost = modifyBackendClause.getSrcHost();
        String fqdn = modifyBackendClause.getDestHost();
        List<Backend> candidateBackends = getBackendOnlyWithHost(willBeModifiedHost);
        if (null == candidateBackends || candidateBackends.isEmpty()) {
            throw new DdlException(String.format("backend [%s] not found", willBeModifiedHost));
        }

        Backend preUpdateBackend = candidateBackends.get(0);
        Backend updateBackend = idToBackendRef.get(preUpdateBackend.getId());
        updateBackend.setHost(fqdn);

        // log
        GlobalStateMgr.getCurrentState().getEditLog().logBackendStateChange(updateBackend);

        // Message
        StringBuilder formatSb = new StringBuilder();
        String opMessage;
        formatSb.append("%s:%d's host has been modified to %s");
        if (candidateBackends.size() >= 2) {
            formatSb.append("\nplease execute %d times, to modify the remaining backends\n");
            for (int i = 1; i < candidateBackends.size(); i++) {
                Backend be = candidateBackends.get(i);
                formatSb.append(NetUtils.getHostPortInAccessibleFormat(be.getHost(), be.getHeartbeatPort())).
                        append("\n");
            }
            opMessage = String.format(
                    formatSb.toString(), willBeModifiedHost,
                    updateBackend.getHeartbeatPort(), fqdn, candidateBackends.size() - 1);
        } else {
            opMessage = String.format(formatSb.toString(), willBeModifiedHost, updateBackend.getHeartbeatPort(), fqdn);
        }
        ShowResultSetMetaData.Builder builder = ShowResultSetMetaData.builder();
        builder.addColumn(new Column("Message", ScalarType.createVarchar(1024)));
        List<List<String>> messageResult = new ArrayList<>();
        messageResult.add(Collections.singletonList(opMessage));
        return new ShowResultSet(builder.build(), messageResult);
    }

    public ShowResultSet modifyBackendProperty(ModifyBackendClause modifyBackendClause) throws DdlException {
        String backendHostPort = modifyBackendClause.getBackendHostPort();
        Map<String, String> properties = modifyBackendClause.getProperties();

        // check backend existence
        Backend backend = getBackendWithHeartbeatPort(backendHostPort.split(":")[0],
                Integer.parseInt(backendHostPort.split(":")[1]));
        if (null == backend) {
            throw new DdlException(String.format("backend [%s] not found", backendHostPort));
        }

        ShowResultSetMetaData.Builder builder = ShowResultSetMetaData.builder();
        builder.addColumn(new Column("Message", ScalarType.createVarchar(1024)));
        List<List<String>> messageResult = new ArrayList<>();

        // update backend based on properties
        for (Map.Entry<String, String> entry : properties.entrySet()) {
            if (entry.getKey().equals(AlterSystemStmtAnalyzer.PROP_KEY_LOCATION)) {
                Map<String, String> location = new HashMap<>();
                // "" means clean backend location label
                if (entry.getValue().isEmpty()) {
                    backend.setLocation(location);
                    continue;
                }
                String[] locKV = entry.getValue().split(":");
                location.put(locKV[0].trim(), locKV[1].trim());
                backend.setLocation(location);
                String opMessage = String.format("%s:%d's location has been modified to %s",
                        backend.getHost(), backend.getHeartbeatPort(), properties);
                messageResult.add(Collections.singletonList(opMessage));
            } else {
                throw new UnsupportedOperationException("unsupported property: " + entry.getKey());
            }
        }

        // persistence
        GlobalStateMgr.getCurrentState().getEditLog().logBackendStateChange(backend);

        // Return message
        return new ShowResultSet(builder.build(), messageResult);
    }

    public ShowResultSet modifyBackend(ModifyBackendClause modifyBackendClause) throws DdlException {
        String backendHostPort = modifyBackendClause.getBackendHostPort();
        if (backendHostPort == null) {
            // modify backend host
            return modifyBackendHost(modifyBackendClause);
        } else {
            // modify backend property
            return modifyBackendProperty(modifyBackendClause);
        }
    }

    public void dropComputeNodes(List<Pair<String, Integer>> hostPortPairs) throws DdlException {
        for (Pair<String, Integer> pair : hostPortPairs) {
            // check is already exist
            if (getComputeNodeWithHeartbeatPort(pair.first, pair.second) == null) {
                throw new DdlException("compute node does not exists[" +
                        NetUtils.getHostPortInAccessibleFormat(pair.first, pair.second) + "]");
            }
        }

        for (Pair<String, Integer> pair : hostPortPairs) {
            dropComputeNode(pair.first, pair.second);
        }
    }

    public void dropComputeNode(String host, int heartbeatPort)
            throws DdlException {
        ComputeNode dropComputeNode = getComputeNodeWithHeartbeatPort(host, heartbeatPort);
        if (dropComputeNode == null) {
            throw new DdlException("compute node does not exists[" +
                    NetUtils.getHostPortInAccessibleFormat(host, heartbeatPort) + "]");
        }

        // update idToComputeNode
        idToComputeNodeRef.remove(dropComputeNode.getId());

        // remove from BackendCoreStat
        BackendCoreStat.removeNumOfHardwareCoresOfBe(dropComputeNode.getId());

        // remove worker
        if (RunMode.isSharedDataMode()) {
            int starletPort = dropComputeNode.getStarletPort();
            // only need to remove worker after be reported its staretPort
            if (starletPort != 0) {
                String workerAddr = NetUtils.getHostPortInAccessibleFormat(dropComputeNode.getHost(), starletPort);
                GlobalStateMgr.getCurrentState().getStarOSAgent().removeWorker(workerAddr, dropComputeNode.getWorkerGroupId());
            }
        }

        // log
        GlobalStateMgr.getCurrentState().getEditLog()
                .logDropComputeNode(new DropComputeNodeLog(dropComputeNode.getId()));
        LOG.info("finished to drop {}", dropComputeNode);
    }

    public void dropBackends(DropBackendClause dropBackendClause) throws DdlException {
        List<Pair<String, Integer>> hostPortPairs = dropBackendClause.getHostPortPairs();
        boolean needCheckWithoutForce = !dropBackendClause.isForce();

        for (Pair<String, Integer> pair : hostPortPairs) {
            // check is already exist
            if (getBackendWithHeartbeatPort(pair.first, pair.second) == null) {
                throw new DdlException("backend does not exists[" +
                        NetUtils.getHostPortInAccessibleFormat(pair.first, pair.second) + "]");
            }
        }

        for (Pair<String, Integer> pair : hostPortPairs) {
            dropBackend(pair.first, pair.second, needCheckWithoutForce);
        }
    }

    // for decommission
    public void dropBackend(long backendId) throws DdlException {
        Backend backend = getBackend(backendId);
        if (backend == null) {
            throw new DdlException("Backend[" + backendId + "] does not exist");
        }

        dropBackend(backend.getHost(), backend.getHeartbeatPort(), false);
    }

    protected void checkWhenNotForceDrop(Backend droppedBackend) {
        GlobalStateMgr globalStateMgr = GlobalStateMgr.getCurrentState();
        List<Long> tabletIds =
                GlobalStateMgr.getCurrentState().getTabletInvertedIndex().getTabletIdsByBackendId(droppedBackend.getId());
        List<Long> dbs = globalStateMgr.getLocalMetastore().getDbIds();

        dbs.stream().map(globalStateMgr::getDb).forEach(db -> {
            Locker locker = new Locker();
            locker.lockDatabase(db, LockType.READ);
            try {
                db.getTables().stream()
                        .filter(Table::isOlapTableOrMaterializedView)
                        .map(table -> (OlapTable) table)
                        .filter(table -> table.getTableProperty().getReplicationNum() == 1)
                        .forEach(table -> table.getAllPhysicalPartitions().forEach(partition -> {
                            String errMsg = String.format("Tables such as [%s.%s] on the backend[%s:%d]" +
                                            " have only one replica. To avoid data loss," +
                                            " please change the replication_num of [%s.%s] to three." +
                                            " ALTER SYSTEM DROP BACKEND <backends> FORCE" +
                                            " can be used to forcibly drop the backend. ",
                                    db.getOriginName(), table.getName(), droppedBackend.getHost(),
                                    droppedBackend.getHeartbeatPort(), db.getOriginName(), table.getName());

                            partition.getMaterializedIndices(MaterializedIndex.IndexExtState.VISIBLE)
                                    .forEach(rollupIdx -> {
                                        boolean existIntersection = rollupIdx.getTablets().stream()
                                                .map(Tablet::getId).anyMatch(tabletIds::contains);

                                        if (existIntersection) {
                                            throw new RuntimeException(errMsg);
                                        }
                                    });
                        }));
            } finally {
                locker.unLockDatabase(db, LockType.READ);
            }
        });
    }

    // final entry of dropping backend
    public void dropBackend(String host, int heartbeatPort, boolean needCheckWithoutForce) throws DdlException {
        if (getBackendWithHeartbeatPort(host, heartbeatPort) == null) {
            throw new DdlException("backend does not exists[" +
                    NetUtils.getHostPortInAccessibleFormat(host, heartbeatPort) + "]");
        }

        Backend droppedBackend = getBackendWithHeartbeatPort(host, heartbeatPort);
        if (needCheckWithoutForce) {
            try {
                checkWhenNotForceDrop(droppedBackend);
            } catch (RuntimeException e) {
                throw new DdlException(e.getMessage());
            }
        }

        // update idToBackend
        idToBackendRef.remove(droppedBackend.getId());

        // update idToReportVersion
        Map<Long, AtomicLong> copiedReportVersions = Maps.newHashMap(idToReportVersionRef);
        copiedReportVersions.remove(droppedBackend.getId());
        idToReportVersionRef = ImmutableMap.copyOf(copiedReportVersions);

        // remove from BackendCoreStat
        BackendCoreStat.removeNumOfHardwareCoresOfBe(droppedBackend.getId());

        // remove worker
        if (RunMode.isSharedDataMode()) {
            int starletPort = droppedBackend.getStarletPort();
            // only need to remove worker after be reported its staretPort
            if (starletPort != 0) {
                String workerAddr = NetUtils.getHostPortInAccessibleFormat(droppedBackend.getHost(), starletPort);
                GlobalStateMgr.getCurrentState().getStarOSAgent().removeWorker(workerAddr, droppedBackend.getWorkerGroupId());
            }
        }

        // log
        GlobalStateMgr.getCurrentState().getEditLog().logDropBackend(droppedBackend);
        LOG.info("finished to drop {}", droppedBackend);

        // backends are changed, regenerated tablet number metrics
        MetricRepo.generateBackendsTabletMetrics();
    }

    private Backend getBackendByHostPort(String hostPort) throws DdlException {
        String[] items = hostPort.split(":");
        if (items.length != 2) {
            throw new DdlException("invalid BE format: " + hostPort + ", host and port should be separated by ':'");
        }

        int port;
        try {
            port = Integer.parseInt(items[1]);
        } catch (NumberFormatException e) {
            throw new DdlException("invalid port format: " + items[1]);
        }

        Backend backend = getBackendWithHeartbeatPort(items[0], port);
        if (backend == null) {
            throw new DdlException("Backend: " + hostPort + " does not exist");
        }
        return backend;
    }

    public void decommissionDisks(String beHostPort, List<String> diskList) throws DdlException {
        Backend backend = getBackendByHostPort(beHostPort);
        for (String disk : diskList) {
            backend.decommissionDisk(disk);
        }

        GlobalStateMgr.getCurrentState().getEditLog()
                .logDecommissionDisk(new DecommissionDiskInfo(backend.getId(), diskList));
    }

    public void cancelDecommissionDisks(String beHostPort, List<String> diskList) throws DdlException {
        Backend backend = getBackendByHostPort(beHostPort);
        for (String disk : diskList) {
            backend.cancelDecommissionDisk(disk);
        }

        GlobalStateMgr.getCurrentState().getEditLog()
                .logCancelDecommissionDisk(new CancelDecommissionDiskInfo(backend.getId(), diskList));
    }

    public void disableDisks(String beHostPort, List<String> diskList) throws DdlException {
        Backend backend = getBackendByHostPort(beHostPort);
        for (String disk : diskList) {
            backend.disableDisk(disk);
        }

        GlobalStateMgr.getCurrentState().getEditLog().logDisableDisk(new DisableDiskInfo(backend.getId(), diskList));
    }

    public void cancelDisableDisks(String beHostPort, List<String> diskList) throws DdlException {
        Backend backend = getBackendByHostPort(beHostPort);
        for (String disk : diskList) {
            backend.cancelDisableDisk(disk);
        }

        GlobalStateMgr.getCurrentState().getEditLog()
                .logCancelDisableDisk(new CancelDisableDiskInfo(backend.getId(), diskList));
    }

    public void replayDecommissionDisks(DecommissionDiskInfo info) {
        Backend backend = getBackend(info.getBeId());
        if (backend == null) {
            LOG.warn("replay decommission disk failed, backend:{} does not exist", info.getBeId());
            return;
        }
        for (String disk : info.getDiskList()) {
            try {
                backend.decommissionDisk(disk);
            } catch (DdlException e) {
                LOG.warn("replay decommission disk failed", e);
            }
        }
    }

    public void replayCancelDecommissionDisks(CancelDecommissionDiskInfo info) {
        Backend backend = getBackend(info.getBeId());
        if (backend == null) {
            LOG.warn("replay cancel decommission disk failed, backend:{} does not exist", info.getBeId());
            return;
        }
        for (String disk : info.getDiskList()) {
            try {
                backend.cancelDecommissionDisk(disk);
            } catch (DdlException e) {
                LOG.warn("replay cancel decommission disk failed", e);
            }
        }
    }

    public void replayDisableDisks(DisableDiskInfo info) {
        Backend backend = getBackend(info.getBeId());
        if (backend == null) {
            LOG.warn("replay disable disk failed, backend:{} does not exist", info.getBeId());
            return;
        }

        for (String disk : info.getDiskList()) {
            try {
                backend.disableDisk(disk);
            } catch (DdlException e) {
                LOG.warn("replay disable disk failed", e);
            }
        }
    }

    public void replayCancelDisableDisks(CancelDisableDiskInfo info) {
        Backend backend = getBackend(info.getBeId());
        if (backend == null) {
            LOG.warn("replay cancel disable disk failed, backend:{} does not exist", info.getBeId());
            return;
        }

        for (String disk : info.getDiskList()) {
            try {
                backend.cancelDisableDisk(disk);
            } catch (DdlException e) {
                LOG.warn("replay cancel disable disk failed", e);
            }
        }
    }

    // only for test
    public void dropAllBackend() {
        // update idToBackend
        idToBackendRef.clear();
        // update idToReportVersion
        idToReportVersionRef = ImmutableMap.of();
    }

    // only for test
    public void dropAllComputeNode() {
        // update idToComputeNodeRef
        idToComputeNodeRef.clear();
    }

    public Backend getBackend(long backendId) {
        return idToBackendRef.get(backendId);
    }

    public ComputeNode getComputeNode(long computeNodeId) {
        return idToComputeNodeRef.get(computeNodeId);
    }

    public ComputeNode getBackendOrComputeNode(long nodeId) {
        ComputeNode backend = idToBackendRef.get(nodeId);
        if (backend == null) {
            backend = idToComputeNodeRef.get(nodeId);
        }
        return backend;
    }

    public void updateDataCacheMetrics(long backendId, DataCacheMetrics dataCacheMetrics) {
        ComputeNode node = getBackendOrComputeNode(backendId);
        if (node == null) {
            LOG.warn("updateDataCacheMetrics receives a non-exist backend/compute [id={}]", backendId);
            return;
        }
        node.updateDataCacheMetrics(dataCacheMetrics);
    }

    public void updateResourceUsage(long backendId, int numRunningQueries, long memLimitBytes, long memUsedBytes,
                                    int cpuUsedPermille, List<TResourceGroupUsage> groupUsages) {
        ComputeNode node = getBackendOrComputeNode(backendId);
        if (node == null) {
            LOG.warn("updateResourceUsage receives a non-exist backend/compute [id={}]", backendId);
            return;
        }

        node.updateResourceUsage(numRunningQueries, memLimitBytes, memUsedBytes, cpuUsedPermille);

        if (groupUsages != null) {
            List<Pair<ResourceGroup, TResourceGroupUsage>> groupAndUsages = new ArrayList<>(groupUsages.size());
            for (TResourceGroupUsage usage : groupUsages) {
                ResourceGroup group = GlobalStateMgr.getCurrentState().getResourceGroupMgr()
                        .getResourceGroupIncludingDefault(usage.getGroup_id());
                if (group == null) {
                    continue;
                }
                groupAndUsages.add(Pair.create(group, usage));
            }
            node.updateResourceGroupUsage(groupAndUsages);
        }

        GlobalStateMgr.getCurrentState().getResourceUsageMonitor().notifyResourceUsageUpdate();
    }

    public boolean checkBackendAvailable(long backendId) {
        Backend backend = idToBackendRef.get(backendId);
        return backend != null && backend.isAvailable();
    }

    public boolean checkNodeAvailable(ComputeNode node) {
        if (node != null) {
            if (node instanceof Backend) {
                return node.isAvailable();
            } else {
                return node.isAlive();
            }
        }
        return false;
    }

    public boolean checkBackendAlive(long backendId) {
        Backend backend = idToBackendRef.get(backendId);
        return backend != null && backend.isAlive();
    }

    public ComputeNode getComputeNodeWithHeartbeatPort(String host, int heartPort) {
        for (ComputeNode computeNode : idToComputeNodeRef.values()) {
            if (NetUtils.isSameIP(computeNode.getHost(), host) && computeNode.getHeartbeatPort() == heartPort) {
                return computeNode;
            }
        }
        return null;
    }

    public Backend getBackendWithHeartbeatPort(String host, int heartPort) {
        for (Backend backend : idToBackendRef.values()) {
            if (NetUtils.isSameIP(backend.getHost(), host) && backend.getHeartbeatPort() == heartPort) {
                return backend;
            }
        }
        return null;
    }

    public long getBackendIdWithStarletPort(String host, int starletPort) {
        for (Backend backend : idToBackendRef.values()) {
            if (NetUtils.isSameIP(backend.getHost(), host) && backend.getStarletPort() == starletPort) {
                return backend.getId();
            }
        }
        return -1L;
    }

    public long getComputeNodeIdWithStarletPort(String host, int starletPort) {
        for (ComputeNode cn : idToComputeNodeRef.values()) {
            if (NetUtils.isSameIP(cn.getHost(), host) && cn.getStarletPort() == starletPort) {
                return cn.getId();
            }
        }
        return -1L;
    }

    public static TNetworkAddress toBrpcHost(TNetworkAddress host) throws Exception {
        ComputeNode computeNode = GlobalStateMgr.getCurrentState().getNodeMgr().getClusterInfo().getBackendWithBePort(
                host.getHostname(), host.getPort());
        if (computeNode == null) {
            computeNode =
                    GlobalStateMgr.getCurrentState().getNodeMgr().getClusterInfo()
                            .getComputeNodeWithBePort(host.getHostname(), host.getPort());
            if (computeNode == null) {
                throw new UserException(FeConstants.BACKEND_NODE_NOT_FOUND_ERROR);
            }
        }
        if (computeNode.getBrpcPort() < 0) {
            return null;
        }
        return new TNetworkAddress(computeNode.getHost(), computeNode.getBrpcPort());
    }

    public Backend getBackendWithBePort(String host, int bePort) {
        return getComputeNodeWithBePortCommon(host, bePort, idToBackendRef);
    }

    public ComputeNode getBackendOrComputeNodeWithBePort(String host, int bePort) {
        ComputeNode node = getBackendWithBePort(host, bePort);
        if (node == null) {
            node = getComputeNodeWithBePort(host, bePort);
        }
        return node;
    }

    public List<Backend> getBackendOnlyWithHost(String host) {
        List<Backend> resultBackends = new ArrayList<>();
        for (Backend backend : idToBackendRef.values()) {
            if (backend.getHost().equals(host)) {
                resultBackends.add(backend);
            }
        }
        return resultBackends;
    }

    public List<Long> getBackendIds() {
        return getBackendIds(false);
    }

    public int getAliveBackendNumber() {
        return getBackendIds(true).size();
    }

    public int getTotalBackendNumber() {
        return idToBackendRef.size();
    }

    public int getTotalComputeNodeNumber() {
        return idToComputeNodeRef.size();
    }

    public int getAliveComputeNodeNumber() {
        return getComputeNodeIds(true).size();
    }

    public ComputeNode getComputeNodeWithBePort(String host, int bePort) {
        return getComputeNodeWithBePortCommon(host, bePort, idToComputeNodeRef);
    }

    private <T extends ComputeNode> T getComputeNodeWithBePortCommon(String host, int bePort,
                                                                     Map<Long, T> nodeRef) {
        Pair<String, String> targetPair;
        try {
            targetPair = NetUtils.getIpAndFqdnByHost(host);
        } catch (UnknownHostException e) {
            LOG.warn("failed to get right ip by fqdn {}", e.getMessage());
            return null;
        }

        for (T computeNode : nodeRef.values()) {
            Pair<String, String> curPair;
            try {
                curPair = NetUtils.getIpAndFqdnByHost(computeNode.getHost());
            } catch (UnknownHostException e) {
                LOG.warn("failed to get right ip by fqdn {}", e.getMessage());
                continue;
            }
            boolean hostMatch = false;
            // target, cur has same ip
            if (NetUtils.isSameIP(targetPair.first, curPair.first)) {
                hostMatch = true;
            }
            // target, cur has same fqdn and both of them are not equal ""
            if (!hostMatch && targetPair.second.equals(curPair.second) && !curPair.second.equals("")) {
                hostMatch = true;
            }
            if (hostMatch && (computeNode.getBePort() == bePort)) {
                return computeNode;
            }
        }
        return null;
    }

    public List<Long> getComputeNodeIds(boolean needAlive) {
        List<Long> computeNodeIds = Lists.newArrayList(idToComputeNodeRef.keySet());
        if (needAlive) {
            Iterator<Long> iter = computeNodeIds.iterator();
            while (iter.hasNext()) {
                ComputeNode computeNode = this.getComputeNode(iter.next());
                if (computeNode == null || !computeNode.isAlive()) {
                    iter.remove();
                }
            }
        }
        return computeNodeIds;
    }

    public List<Long> getBackendIds(boolean needAlive) {
        List<Long> backendIds = Lists.newArrayList(idToBackendRef.keySet());
        if (needAlive) {
            Iterator<Long> iter = backendIds.iterator();
            while (iter.hasNext()) {
                Backend backend = this.getBackend(iter.next());
                if (backend == null || !backend.isAlive()) {
                    iter.remove();
                }
            }
        }
        return backendIds;
    }

    public List<Long> getDecommissionedBackendIds() {
        List<Long> backendIds = Lists.newArrayList(idToBackendRef.keySet());

        Iterator<Long> iter = backendIds.iterator();
        while (iter.hasNext()) {
            Backend backend = this.getBackend(iter.next());
            if (backend == null || !backend.isDecommissioned()) {
                iter.remove();
            }
        }
        return backendIds;
    }

    public List<Long> getAvailableBackendIds() {
        List<Long> backendIds = Lists.newArrayList(idToBackendRef.keySet());

        Iterator<Long> iter = backendIds.iterator();
        while (iter.hasNext()) {
            Backend backend = this.getBackend(iter.next());
            if (backend == null || !backend.isAvailable()) {
                iter.remove();
            }
        }
        return backendIds;
    }

    public List<Long> getAvailableComputeNodeIds() {
        List<Long> computeNodeIds = Lists.newArrayList(idToComputeNodeRef.keySet());

        Iterator<Long> iter = computeNodeIds.iterator();
        while (iter.hasNext()) {
            ComputeNode cn = this.getComputeNode(iter.next());
            if (cn == null || !cn.isAvailable()) {
                iter.remove();
            }
        }
        return computeNodeIds;
    }

    public List<Backend> getBackends() {
        return Lists.newArrayList(idToBackendRef.values());
    }

    public List<Backend> getAvailableBackends() {
        return getBackends().stream()
                .filter(ComputeNode::isAvailable)
                .collect(Collectors.toList());
    }

    public List<ComputeNode> getComputeNodes() {
        return Lists.newArrayList(idToComputeNodeRef.values());
    }

    public List<ComputeNode> getAvailableComputeNodes() {
        return getComputeNodes().stream()
                .filter(ComputeNode::isAvailable)
                .collect(Collectors.toList());
    }

    public Stream<ComputeNode> backendAndComputeNodeStream() {
        return Stream.concat(idToBackendRef.values().stream(), idToComputeNodeRef.values().stream());
    }

    public ImmutableMap<Long, Backend> getIdToBackend() {
        return ImmutableMap.copyOf(idToBackendRef);
    }

    public ImmutableMap<Long, ComputeNode> getIdComputeNode() {
        return ImmutableMap.copyOf(idToComputeNodeRef);
    }

    public long getBackendReportVersion(long backendId) {
        AtomicLong atomicLong;
        if ((atomicLong = idToReportVersionRef.get(backendId)) == null) {
            return -1L;
        } else {
            return atomicLong.get();
        }
    }

    public void updateBackendReportVersion(long backendId, long newReportVersion, long dbId) {
        ComputeNode node = getBackendOrComputeNode(backendId);
        // only backend need to report version
        if (node instanceof Backend) {
            AtomicLong atomicLong;
            if ((atomicLong = idToReportVersionRef.get(backendId)) != null) {
                Database db = GlobalStateMgr.getCurrentState().getDb(dbId);
                if (db != null) {
                    updateReportVersionIncrementally(atomicLong, newReportVersion);
                    LOG.info("update backend {} report version: {}, db: {}", backendId, newReportVersion, dbId);
                } else {
                    LOG.warn("failed to update backend report version, db {} does not exist", dbId);
                }
            } else {
                LOG.warn("failed to update backend report version, backend {} does not exist", backendId);
            }
        }
    }

    protected synchronized void updateReportVersionIncrementally(AtomicLong currentVersion, long newVersion) {
        if (currentVersion.get() < newVersion) {
            currentVersion.set(newVersion);
        }
    }

    public void clear() {
        this.idToBackendRef = new ConcurrentHashMap<>();
        this.idToReportVersionRef = ImmutableMap.of();
    }

    public static Pair<String, Integer> validateHostAndPort(String hostPort, boolean resolveHost) {
        hostPort = hostPort.replaceAll("\\s+", "");
        if (hostPort.isEmpty()) {
            throw new SemanticException("Invalid host port: " + hostPort);
        }

        String[] hostInfo;
        try {
            hostInfo = NetUtils.resolveHostInfoFromHostPort(hostPort);
        } catch (AnalysisException e) {
            throw new SemanticException("Invalid host port: " + hostPort, e);
        }
        String host = hostInfo[0];
        if (Strings.isNullOrEmpty(host)) {
            throw new SemanticException("Host is null");
        }

        int heartbeatPort;
        try {
            // validate host
            if (resolveHost && !InetAddressValidator.getInstance().isValid(host)) {
                // maybe this is a hostname
                // if no IP address for the host could be found, 'getByName'
                // will throw
                // UnknownHostException
                InetAddress inetAddress = InetAddress.getByName(host);
                host = inetAddress.getHostAddress();
            }

            // validate port
            heartbeatPort = Integer.parseInt(hostInfo[1]);

            if (heartbeatPort <= 0 || heartbeatPort >= 65536) {
                throw new SemanticException("Port is out of range: " + heartbeatPort);
            }

            return new Pair<>(host, heartbeatPort);
        } catch (UnknownHostException e) {
            throw new SemanticException("Unknown host: " + e.getMessage());
        } catch (Exception e) {
            throw new SemanticException("Encounter unknown exception: " + e.getMessage());
        }
    }

    public void replayAddComputeNode(ComputeNode newComputeNode) {
        // update idToComputeNode
        newComputeNode.setBackendState(BackendState.using);
        idToComputeNodeRef.put(newComputeNode.getId(), newComputeNode);
    }

    public void replayAddBackend(Backend newBackend) {
        // update idToBackend
        idToBackendRef.put(newBackend.getId(), newBackend);

        // set new backend's report version as 0L
        Map<Long, AtomicLong> copiedReportVersions = Maps.newHashMap(idToReportVersionRef);
        copiedReportVersions.put(newBackend.getId(), new AtomicLong(0L));
        idToReportVersionRef = ImmutableMap.copyOf(copiedReportVersions);
    }

    public void replayDropComputeNode(long computeNodeId) {
        LOG.debug("replayDropComputeNode: {}", computeNodeId);
        // update idToComputeNode
        ComputeNode cn = idToComputeNodeRef.remove(computeNodeId);

        // BackendCoreStat is a global state, checkpoint should not modify it.
        if (!GlobalStateMgr.isCheckpointThread()) {
            // remove from BackendCoreStat
            BackendCoreStat.removeNumOfHardwareCoresOfBe(computeNodeId);
        }

        // clear map in starosAgent
        if (RunMode.isSharedDataMode()) {
            int starletPort = cn.getStarletPort();
            if (starletPort == 0) {
                return;
            }
            String workerAddr = NetUtils.getHostPortInAccessibleFormat(cn.getHost(), starletPort);
            GlobalStateMgr.getCurrentState().getStarOSAgent().removeWorkerFromMap(workerAddr);
        }
    }

    public void replayDropBackend(Backend backend) {
        LOG.debug("replayDropBackend: {}", backend);
        // update idToBackend
        idToBackendRef.remove(backend.getId());

        // update idToReportVersion
        Map<Long, AtomicLong> copiedReportVersions = Maps.newHashMap(idToReportVersionRef);
        copiedReportVersions.remove(backend.getId());
        idToReportVersionRef = ImmutableMap.copyOf(copiedReportVersions);

        // BackendCoreStat is a global state, checkpoint should not modify it.
        if (!GlobalStateMgr.isCheckpointThread()) {
            // remove from BackendCoreStat
            BackendCoreStat.removeNumOfHardwareCoresOfBe(backend.getId());
        }

        // clear map in starosAgent
        if (RunMode.isSharedDataMode()) {
            int starletPort = backend.getStarletPort();
            if (starletPort == 0) {
                return;
            }
            String workerAddr = NetUtils.getHostPortInAccessibleFormat(backend.getHost(), starletPort);
            GlobalStateMgr.getCurrentState().getStarOSAgent().removeWorkerFromMap(workerAddr);
        }
    }

    public void updateBackendState(Backend be) {
        long id = be.getId();
        Backend memoryBe = getBackend(id);
        if (memoryBe == null) {
            // backend may already be dropped. this may happen when
            // 1. SystemHandler drop the decommission backend
            // 2. at same time, user try to cancel the decommission of that backend.
            // These two operations do not guarantee the order.
            return;
        }
        memoryBe.setBePort(be.getBePort());
        memoryBe.setHost(be.getHost());
        memoryBe.setAlive(be.isAlive());
        memoryBe.setDecommissioned(be.isDecommissioned());
        memoryBe.setHttpPort(be.getHttpPort());
        memoryBe.setBeRpcPort(be.getBeRpcPort());
        memoryBe.setBrpcPort(be.getBrpcPort());
        memoryBe.setLastUpdateMs(be.getLastUpdateMs());
        memoryBe.setLastStartTime(be.getLastStartTime());
        memoryBe.setDisks(be.getDisks());
        memoryBe.setBackendState(be.getBackendState());
        memoryBe.setDecommissionType(be.getDecommissionType());
    }

    public long getClusterAvailableCapacityB() {
        List<Backend> clusterBackends = getBackends();
        long capacity = 0L;
        for (Backend backend : clusterBackends) {
            // Here we do not check if backend is alive,
            // We suppose the dead backends will back to alive later.
            if (backend.isDecommissioned()) {
                // Data on decommissioned backend will move to other backends,
                // So we need to minus size of those data.
                capacity -= backend.getDataUsedCapacityB();
            } else {
                capacity += backend.getAvailableCapacityB();
            }
        }
        return capacity;
    }

    public void checkClusterCapacity() throws DdlException {
        if (RunMode.isSharedDataMode()) {
            return;
        }

        if (getClusterAvailableCapacityB() <= 0L) {
            throw new DdlException("Cluster has no available capacity");
        }
    }

    /*
     * Try to randomly get a backend id by given host.
     * If not found, return -1
     */
    public long getBackendIdByHost(String host) {
        ImmutableMap<Long, Backend> idToBackend = ImmutableMap.copyOf(idToBackendRef);
        List<Backend> selectedBackends = Lists.newArrayList();
        for (Backend backend : idToBackend.values()) {
            if (backend.getHost().equals(host)) {
                selectedBackends.add(backend);
            }
        }

        if (selectedBackends.isEmpty()) {
            return -1L;
        }

        Collections.shuffle(selectedBackends);
        return selectedBackends.get(0).getId();
    }

    public String getBackendHostById(long backendId) {
        Backend backend = getBackend(backendId);
        return backend == null ? null : backend.getHost();
    }

    /*
     * Check if the specified disks' capacity has reached the limit.
     * bePathsMap is (BE id -> list of path hash)
     * If usingHardLimit is true, it will check with the usingHardLimit threshold.
     *
     * return Status.OK if not reach the limit
     */
    public Status checkExceedDiskCapacityLimit(Multimap<Long, Long> bePathsMap, boolean usingHardLimit) {
        LOG.debug("pathBeMap: {}", bePathsMap);
        if (RunMode.getCurrentRunMode() != RunMode.SHARED_DATA) {
            ImmutableMap<Long, DiskInfo> pathHashToDiskInfo = pathHashToDishInfoRef;
            for (Long beId : bePathsMap.keySet()) {
                for (Long pathHash : bePathsMap.get(beId)) {
                    DiskInfo diskInfo = pathHashToDiskInfo.get(pathHash);
                    if (diskInfo != null && diskInfo.exceedLimit(usingHardLimit)) {
                        return new Status(TStatusCode.CANCELLED,
                                "disk " + pathHash + " on backend " + beId + " exceed limit usage");
                    }
                }
            }
        }
        return Status.OK;
    }

    // update the path info when disk report
    // there is only one thread can update path info, so no need to worry about concurrency control
    public void updatePathInfo(List<DiskInfo> addedDisks, List<DiskInfo> removedDisks) {
        Map<Long, DiskInfo> copiedPathInfos = Maps.newHashMap(pathHashToDishInfoRef);
        for (DiskInfo diskInfo : addedDisks) {
            copiedPathInfos.put(diskInfo.getPathHash(), diskInfo);
        }
        for (DiskInfo diskInfo : removedDisks) {
            copiedPathInfos.remove(diskInfo.getPathHash());
        }
        ImmutableMap<Long, DiskInfo> newPathInfos = ImmutableMap.copyOf(copiedPathInfos);
        pathHashToDishInfoRef = newPathInfos;
        LOG.debug("update path infos: {}", newPathInfos);
    }

    @Override
    public void gsonPostProcess() throws IOException {
        Map<Long, AtomicLong> idToReportVersion = new HashMap<>();
        for (long beId : idToBackendRef.keySet()) {
            idToReportVersion.put(beId, new AtomicLong(0));
        }
        idToReportVersionRef = ImmutableMap.copyOf(idToReportVersion);

        // BackendCoreStat is a global state, checkpoint should not modify it.
        if (!GlobalStateMgr.isCheckpointThread()) {
            // update BackendCoreStat
            for (ComputeNode node : idToBackendRef.values()) {
                BackendCoreStat.setNumOfHardwareCoresOfBe(node.getId(), node.getCpuCores());
            }
            for (ComputeNode node : idToComputeNodeRef.values()) {
                BackendCoreStat.setNumOfHardwareCoresOfBe(node.getId(), node.getCpuCores());
            }
        }
    }
}
<|MERGE_RESOLUTION|>--- conflicted
+++ resolved
@@ -176,11 +176,7 @@
         LOG.info("finished to add {} ", newComputeNode);
     }
 
-<<<<<<< HEAD
-    protected void setComputeNodeOwner(ComputeNode computeNode) {
-=======
     public void setComputeNodeOwner(ComputeNode computeNode) {
->>>>>>> ffa5d697
         computeNode.setBackendState(BackendState.using);
     }
 
@@ -230,11 +226,7 @@
         idToReportVersionRef = ImmutableMap.copyOf(copiedReportVersions);
     }
 
-<<<<<<< HEAD
-    protected void setBackendOwner(Backend backend) {
-=======
     public void setBackendOwner(Backend backend) {
->>>>>>> ffa5d697
         backend.setBackendState(BackendState.using);
     }
 
