--- conflicted
+++ resolved
@@ -977,17 +977,8 @@
             throw new SemanticException("Invalid host port: " + hostPort);
         }
 
-<<<<<<< HEAD
         String[] hostInfo = NetUtils.resolveHostInfoFromHostPort(hostPort);
         String host = hostInfo[0];
-=======
-        String[] pair = hostPort.split(":");
-        if (pair.length != 2) {
-            throw new SemanticException("Invalid host port: " + hostPort);
-        }
-
-        String host = pair[0];
->>>>>>> 182c6f48
         if (Strings.isNullOrEmpty(host)) {
             throw new SemanticException("Host is null");
         }
