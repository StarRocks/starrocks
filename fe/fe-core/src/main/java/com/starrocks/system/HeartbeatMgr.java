--- conflicted
+++ resolved
@@ -226,19 +226,11 @@
                             // addWorker
                             int starletPort = computeNode.getStarletPort();
                             if (starletPort != 0) {
-<<<<<<< HEAD
-                                long workerGroupId = computeNode.getWorkerGroupId();
-                                String workerAddr = computeNode.getHost() + ":" + starletPort;
-=======
-                                Warehouse warehouse = GlobalStateMgr.getCurrentState().getWarehouseMgr().
-                                        getDefaultWarehouse();
-                                long workerGroupId = warehouse.getAnyAvailableCluster().getWorkerGroupId();
-                                String workerAddr = NetUtils.getHostPortInAccessibleFormat(computeNode.getHost(), 
+                                String workerAddr = NetUtils.getHostPortInAccessibleFormat(computeNode.getHost(),
                                         starletPort);
 
->>>>>>> bf6d8687
                                 GlobalStateMgr.getCurrentState().getStarOSAgent().
-                                        addWorker(computeNode.getId(), workerAddr, workerGroupId);
+                                        addWorker(computeNode.getId(), workerAddr, computeNode.getWorkerGroupId());
                             }
                         }
                     }
@@ -374,7 +366,6 @@
                     return new FrontendHbResponse(fe.getNodeName(), "not ready");
                 }
             }
-
 
             String accessibleHostPort = NetUtils.getHostPortInAccessibleFormat(fe.getHost(), Config.http_port);
             String url = "http://" + accessibleHostPort
