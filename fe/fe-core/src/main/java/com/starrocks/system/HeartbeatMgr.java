// This file is made available under Elastic License 2.0.
// This file is based on code available under the Apache license here:
//   https://github.com/apache/incubator-doris/blob/master/fe/fe-core/src/main/java/org/apache/doris/system/HeartbeatMgr.java

// Licensed to the Apache Software Foundation (ASF) under one
// or more contributor license agreements.  See the NOTICE file
// distributed with this work for additional information
// regarding copyright ownership.  The ASF licenses this file
// to you under the Apache License, Version 2.0 (the
// "License"); you may not use this file except in compliance
// with the License.  You may obtain a copy of the License at
//
//   http://www.apache.org/licenses/LICENSE-2.0
//
// Unless required by applicable law or agreed to in writing,
// software distributed under the License is distributed on an
// "AS IS" BASIS, WITHOUT WARRANTIES OR CONDITIONS OF ANY
// KIND, either express or implied.  See the License for the
// specific language governing permissions and limitations
// under the License.

package com.starrocks.system;

import com.google.common.base.Strings;
import com.google.common.collect.Lists;
import com.google.common.collect.Maps;
import com.starrocks.catalog.FsBroker;
import com.starrocks.common.ClientPool;
import com.starrocks.common.Config;
import com.starrocks.common.ThreadPoolManager;
import com.starrocks.common.Version;
import com.starrocks.common.util.MasterDaemon;
import com.starrocks.common.util.Util;
import com.starrocks.http.rest.BootstrapFinishAction;
import com.starrocks.persist.HbPackage;
import com.starrocks.server.GlobalStateMgr;
import com.starrocks.service.FrontendOptions;
import com.starrocks.system.HeartbeatResponse.HbStatus;
import com.starrocks.thrift.HeartbeatService;
import com.starrocks.thrift.TBackendInfo;
import com.starrocks.thrift.TBrokerOperationStatus;
import com.starrocks.thrift.TBrokerOperationStatusCode;
import com.starrocks.thrift.TBrokerPingBrokerRequest;
import com.starrocks.thrift.TBrokerVersion;
import com.starrocks.thrift.TFileBrokerService;
import com.starrocks.thrift.THeartbeatResult;
import com.starrocks.thrift.TMasterInfo;
import com.starrocks.thrift.TNetworkAddress;
import com.starrocks.thrift.TStatusCode;
import org.apache.logging.log4j.LogManager;
import org.apache.logging.log4j.Logger;
import org.json.JSONObject;

import java.util.List;
import java.util.Map;
import java.util.concurrent.Callable;
import java.util.concurrent.ExecutionException;
import java.util.concurrent.ExecutorService;
import java.util.concurrent.Future;
import java.util.concurrent.atomic.AtomicReference;

/**
 * Heartbeat manager run as a daemon at a fix interval.
 * For now, it will send heartbeat to all Frontends, Backends and Brokers
 */
public class HeartbeatMgr extends MasterDaemon {
    private static final Logger LOG = LogManager.getLogger(HeartbeatMgr.class);

    private final ExecutorService executor;
    private final SystemInfoService nodeMgr;
    private final HeartbeatFlags heartbeatFlags;

    private static AtomicReference<TMasterInfo> masterInfo = new AtomicReference<>();

    public HeartbeatMgr(SystemInfoService nodeMgr, boolean needRegisterMetric) {
        super("heartbeat mgr", Config.heartbeat_timeout_second * 1000);
        this.nodeMgr = nodeMgr;
        this.executor = ThreadPoolManager.newDaemonFixedThreadPool(Config.heartbeat_mgr_threads_num,
                Config.heartbeat_mgr_blocking_queue_size, "heartbeat-mgr-pool", needRegisterMetric);
        this.heartbeatFlags = new HeartbeatFlags();
    }

    public void setMaster(int clusterId, String token, long epoch) {
        TMasterInfo tMasterInfo = new TMasterInfo(
                new TNetworkAddress(FrontendOptions.getLocalHostAddress(), Config.rpc_port), clusterId, epoch);
        tMasterInfo.setToken(token);
        tMasterInfo.setHttp_port(Config.http_port);
        long flags = heartbeatFlags.getHeartbeatFlags();
        tMasterInfo.setHeartbeat_flags(flags);
        masterInfo.set(tMasterInfo);
    }

    /**
     * At each round:
     * 1. send heartbeat to all nodes
     * 2. collect the heartbeat response from all nodes, and handle them
     */
    @Override
    protected void runAfterCatalogReady() {
        List<Future<HeartbeatResponse>> hbResponses = Lists.newArrayList();

        // send backend heartbeat
        for (Backend backend : nodeMgr.getIdToBackend().values()) {
            BackendHeartbeatHandler handler = new BackendHeartbeatHandler(backend);
            hbResponses.add(executor.submit(handler));
        }

        // send compute node heartbeat
        for (ComputeNode computeNode : nodeMgr.getIdComputeNode().values()) {
            BackendHeartbeatHandler handler = new BackendHeartbeatHandler(computeNode);
            hbResponses.add(executor.submit(handler));
        }

        // send frontend heartbeat
        List<Frontend> frontends = GlobalStateMgr.getCurrentState().getFrontends(null);
        String masterFeNodeName = "";
        for (Frontend frontend : frontends) {
            if (frontend.getHost().equals(masterInfo.get().getNetwork_address().getHostname())) {
                masterFeNodeName = frontend.getNodeName();
            }
            FrontendHeartbeatHandler handler = new FrontendHeartbeatHandler(frontend,
                    GlobalStateMgr.getCurrentState().getClusterId(),
                    GlobalStateMgr.getCurrentState().getToken());
            hbResponses.add(executor.submit(handler));
        }

        // send broker heartbeat;
        Map<String, List<FsBroker>> brokerMap = Maps.newHashMap(
                GlobalStateMgr.getCurrentState().getBrokerMgr().getBrokerListMap());
        for (Map.Entry<String, List<FsBroker>> entry : brokerMap.entrySet()) {
            for (FsBroker brokerAddress : entry.getValue()) {
                BrokerHeartbeatHandler handler = new BrokerHeartbeatHandler(entry.getKey(), brokerAddress,
                        masterInfo.get().getNetwork_address().getHostname());
                hbResponses.add(executor.submit(handler));
            }
        }

        // collect all heartbeat responses and handle them.
        // and also we find which node's info is changed, if is changed, we need collect them and write
        // an edit log to synchronize the info to other Frontends
        HbPackage hbPackage = new HbPackage();
        for (Future<HeartbeatResponse> future : hbResponses) {
            boolean isChanged = false;
            try {
                // the heartbeat rpc's timeout is 5 seconds, so we will not be blocked here very long.
                HeartbeatResponse response = future.get();
                if (response.getStatus() != HbStatus.OK) {
                    LOG.warn("get bad heartbeat response: {}", response);
                }
                isChanged = handleHbResponse(response, false);

                if (isChanged) {
                    hbPackage.addHbResponse(response);
                }
            } catch (InterruptedException | ExecutionException e) {
                LOG.warn("got exception when doing heartbeat", e);
                continue;
            }
        } // end for all results

        // we also add a 'mocked' master Frontends heartbeat response to synchronize master info to other Frontends.
        hbPackage.addHbResponse(new FrontendHbResponse(masterFeNodeName, Config.query_port, Config.rpc_port,
                GlobalStateMgr.getCurrentState().getMaxJournalId(),
                System.currentTimeMillis(), GlobalStateMgr.getCurrentState().getFeStartTime(),
                Version.STARROCKS_VERSION + "-" + Version.STARROCKS_COMMIT_HASH));

        // write edit log
        GlobalStateMgr.getCurrentState().getEditLog().logHeartbeat(hbPackage);
    }

    private boolean handleHbResponse(HeartbeatResponse response, boolean isReplay) {
        switch (response.getType()) {
            case FRONTEND: {
                FrontendHbResponse hbResponse = (FrontendHbResponse) response;
                Frontend fe = GlobalStateMgr.getCurrentState().getFeByName(hbResponse.getName());
                if (fe != null) {
                    return fe.handleHbResponse(hbResponse, isReplay);
                }
                break;
            }
            case BACKEND: {
                BackendHbResponse hbResponse = (BackendHbResponse) response;
                ComputeNode computeNode = nodeMgr.getBackend(hbResponse.getBeId());
                if (computeNode == null) {
                    computeNode = nodeMgr.getComputeNode(hbResponse.getBeId());
                }
                if (computeNode != null) {
                    boolean isChanged = computeNode.handleHbResponse(hbResponse);
                    if (hbResponse.getStatus() != HbStatus.OK) {
                        // invalid all connections cached in ClientPool
                        ClientPool.backendPool.clearPool(new TNetworkAddress(computeNode.getHost(), computeNode.getBePort()));
                        if (!isReplay) {
                            GlobalStateMgr.getCurrentState().getGlobalTransactionMgr()
                                    .abortTxnWhenCoordinateBeDown(computeNode.getHost(), 100);
                        }
                    } else {
                        if (Config.integrate_starmgr && !isReplay) {
                            // addWorker
                            int starletPort = computeNode.getStarletPort();
                            if (starletPort != 0) {
<<<<<<< HEAD
                                String workerAddr = be.getHost() + ":" + starletPort;
                                GlobalStateMgr.getCurrentState().getStarOSAgent().addWorker(be.getId(), workerAddr);
=======
                                String starletHost = computeNode.getHost() + ":" + starletPort;
                                GlobalStateMgr.getCurrentState().getStarOSAgent().addWorker(computeNode.getId(), starletHost);
>>>>>>> d2ade9c1
                            }
                        }
                    }
                    return isChanged;
                }
                break;
            }
            case BROKER: {
                BrokerHbResponse hbResponse = (BrokerHbResponse) response;
                FsBroker broker = GlobalStateMgr.getCurrentState().getBrokerMgr().getBroker(
                        hbResponse.getName(), hbResponse.getHost(), hbResponse.getPort());
                if (broker != null) {
                    boolean isChanged = broker.handleHbResponse(hbResponse);
                    if (hbResponse.getStatus() != HbStatus.OK) {
                        // invalid all connections cached in ClientPool
                        ClientPool.brokerPool.clearPool(new TNetworkAddress(broker.ip, broker.port));
                    }
                    return isChanged;
                }
                break;
            }
            default:
                break;
        }
        return false;
    }

    // backend heartbeat
    private class BackendHeartbeatHandler implements Callable<HeartbeatResponse> {
        private ComputeNode computeNode;

        public BackendHeartbeatHandler(ComputeNode computeNode) {
            this.computeNode = computeNode;
        }

        @Override
        public HeartbeatResponse call() {
            long computeNodeId = computeNode.getId();
            HeartbeatService.Client client = null;
            TNetworkAddress beAddr = new TNetworkAddress(computeNode.getHost(), computeNode.getHeartbeatPort());
            boolean ok = false;
            try {
                client = ClientPool.heartbeatPool.borrowObject(beAddr);

                TMasterInfo copiedMasterInfo = new TMasterInfo(masterInfo.get());
                copiedMasterInfo.setBackend_ip(computeNode.getHost());
                long flags = heartbeatFlags.getHeartbeatFlags();
                copiedMasterInfo.setHeartbeat_flags(flags);
                copiedMasterInfo.setBackend_id(computeNodeId);
                THeartbeatResult result = client.heartbeat(copiedMasterInfo);

                ok = true;
                if (result.getStatus().getStatus_code() == TStatusCode.OK) {
                    TBackendInfo tBackendInfo = result.getBackend_info();
                    int bePort = tBackendInfo.getBe_port();
                    int httpPort = tBackendInfo.getHttp_port();
                    int brpcPort = -1;
                    int starletPort = 0;
                    if (tBackendInfo.isSetBrpc_port()) {
                        brpcPort = tBackendInfo.getBrpc_port();
                    }
                    if (tBackendInfo.isSetStarlet_port()) {
                        starletPort = tBackendInfo.getStarlet_port();
                    }
                    String version = "";
                    if (tBackendInfo.isSetVersion()) {
                        version = tBackendInfo.getVersion();
                    }

                    // Update number of hardare of cores of corresponding backend.
                    int cpuCores = tBackendInfo.isSetNum_hardware_cores() ? tBackendInfo.getNum_hardware_cores() : 0;
                    if (tBackendInfo.isSetNum_hardware_cores()) {
                        BackendCoreStat.setNumOfHardwareCoresOfBe(computeNodeId, cpuCores);
                    }

                    // backend.updateOnce(bePort, httpPort, beRpcPort, brpcPort);
                    return new BackendHbResponse(computeNodeId, bePort, httpPort, brpcPort, starletPort,
                            System.currentTimeMillis(), version, cpuCores);
                } else {
                    return new BackendHbResponse(computeNodeId,
                            result.getStatus().getError_msgs().isEmpty() ? "Unknown error"
                                    : result.getStatus().getError_msgs().get(0));
                }
            } catch (Exception e) {
                LOG.warn("backend heartbeat got exception", e);
                return new BackendHbResponse(computeNodeId,
                        Strings.isNullOrEmpty(e.getMessage()) ? "got exception" : e.getMessage());
            } finally {
                if (ok) {
                    ClientPool.heartbeatPool.returnObject(beAddr, client);
                } else {
                    ClientPool.heartbeatPool.invalidateObject(beAddr, client);
                }
            }
        }
    }

    // frontend heartbeat
    public static class FrontendHeartbeatHandler implements Callable<HeartbeatResponse> {
        private Frontend fe;
        private int clusterId;
        private String token;

        public FrontendHeartbeatHandler(Frontend fe, int clusterId, String token) {
            this.fe = fe;
            this.clusterId = clusterId;
            this.token = token;
        }

        @Override
        public HeartbeatResponse call() {
            if (fe.getHost().equals(GlobalStateMgr.getCurrentState().getSelfNode().first)) {
                // heartbeat to self
                if (GlobalStateMgr.getCurrentState().isReady()) {
                    return new FrontendHbResponse(fe.getNodeName(), Config.query_port, Config.rpc_port,
                            GlobalStateMgr.getCurrentState().getReplayedJournalId(), System.currentTimeMillis(),
                            GlobalStateMgr.getCurrentState().getFeStartTime(),
                            Version.STARROCKS_VERSION + "-" + Version.STARROCKS_COMMIT_HASH);
                } else {
                    return new FrontendHbResponse(fe.getNodeName(), "not ready");
                }
            }

            String url = "http://" + fe.getHost() + ":" + Config.http_port
                    + "/api/bootstrap?cluster_id=" + clusterId + "&token=" + token;
            try {
                String result = Util.getResultForUrl(url, null, 2000, 2000);
                /*
                 * return:
                 * {"replayedJournalId":191224,"queryPort":9131,"rpcPort":9121,"status":"OK","msg":"Success"}
                 * {"replayedJournalId":0,"queryPort":0,"rpcPort":0,"status":"FAILED","msg":"not ready"}
                 */
                JSONObject root = new JSONObject(result);
                String status = root.getString("status");
                if (!"OK".equals(status)) {
                    return new FrontendHbResponse(fe.getNodeName(), root.getString("msg"));
                } else {
                    long replayedJournalId = root.getLong(BootstrapFinishAction.REPLAYED_JOURNAL_ID);
                    int queryPort = root.getInt(BootstrapFinishAction.QUERY_PORT);
                    int rpcPort = root.getInt(BootstrapFinishAction.RPC_PORT);
                    long feStartTime = root.getLong(BootstrapFinishAction.FE_START_TIME);
                    String feVersion = root.getString(BootstrapFinishAction.FE_VERSION);
                    return new FrontendHbResponse(fe.getNodeName(), queryPort, rpcPort, replayedJournalId,
                            System.currentTimeMillis(), feStartTime, feVersion);
                }
            } catch (Exception e) {
                return new FrontendHbResponse(fe.getNodeName(),
                        Strings.isNullOrEmpty(e.getMessage()) ? "got exception" : e.getMessage());
            }
        }
    }

    // broker heartbeat handler
    public static class BrokerHeartbeatHandler implements Callable<HeartbeatResponse> {
        private String brokerName;
        private FsBroker broker;
        private String clientId;

        public BrokerHeartbeatHandler(String brokerName, FsBroker broker, String clientId) {
            this.brokerName = brokerName;
            this.broker = broker;
            this.clientId = clientId;
        }

        @Override
        public HeartbeatResponse call() {
            TFileBrokerService.Client client = null;
            TNetworkAddress addr = new TNetworkAddress(broker.ip, broker.port);
            boolean ok = false;
            try {
                client = ClientPool.brokerPool.borrowObject(addr);
                TBrokerPingBrokerRequest request = new TBrokerPingBrokerRequest(TBrokerVersion.VERSION_ONE,
                        clientId);
                TBrokerOperationStatus status = client.ping(request);
                ok = true;

                if (status.getStatusCode() != TBrokerOperationStatusCode.OK) {
                    return new BrokerHbResponse(brokerName, broker.ip, broker.port, status.getMessage());
                } else {
                    return new BrokerHbResponse(brokerName, broker.ip, broker.port, System.currentTimeMillis());
                }

            } catch (Exception e) {
                return new BrokerHbResponse(brokerName, broker.ip, broker.port,
                        Strings.isNullOrEmpty(e.getMessage()) ? "got exception" : e.getMessage());
            } finally {
                if (ok) {
                    ClientPool.brokerPool.returnObject(addr, client);
                } else {
                    ClientPool.brokerPool.invalidateObject(addr, client);
                }
            }
        }
    }

    public void replayHearbeat(HbPackage hbPackage) {
        for (HeartbeatResponse hbResult : hbPackage.getHbResults()) {
            handleHbResponse(hbResult, true);
        }
    }

}
<|MERGE_RESOLUTION|>--- conflicted
+++ resolved
@@ -198,13 +198,8 @@
                             // addWorker
                             int starletPort = computeNode.getStarletPort();
                             if (starletPort != 0) {
-<<<<<<< HEAD
                                 String workerAddr = be.getHost() + ":" + starletPort;
                                 GlobalStateMgr.getCurrentState().getStarOSAgent().addWorker(be.getId(), workerAddr);
-=======
-                                String starletHost = computeNode.getHost() + ":" + starletPort;
-                                GlobalStateMgr.getCurrentState().getStarOSAgent().addWorker(computeNode.getId(), starletHost);
->>>>>>> d2ade9c1
                             }
                         }
                     }
