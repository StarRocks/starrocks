--- conflicted
+++ resolved
@@ -242,13 +242,8 @@
                                 long workerGroupId = warehouse.getAnyAvailableCluster().getWorkerGroupId();
                                 String workerAddr = computeNode.getHost() + ":" + starletPort;
 
-<<<<<<< HEAD
-                                GlobalStateMgr.getCurrentState().getStarOSAgent().
-                                        addWorker(computeNode.getId(), workerAddr, workerGroupId);
-=======
                                 GlobalStateMgr.getCurrentStarOSAgent().
                                             addWorker(computeNode.getId(), workerAddr, workerGroupId);
->>>>>>> 40e1ddc6
                             }
                         }
                     }
