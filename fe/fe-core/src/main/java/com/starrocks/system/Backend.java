--- conflicted
+++ resolved
@@ -652,10 +652,6 @@
             if (Config.integrate_staros && this.starletPort != hbResponse.getStarletPort()) {
                 isChanged = true;
                 this.starletPort = hbResponse.getStarletPort();
-<<<<<<< HEAD
-                LOG.info("starletPort in Backend.handleHbResponse is {}", this.starletPort);
-=======
->>>>>>> 7053c950
             }
 
             this.lastUpdateMs = hbResponse.getHbTime();
