// This file is made available under Elastic License 2.0.
// This file is based on code available under the Apache license here:
//   https://github.com/apache/incubator-doris/blob/master/fe/fe-core/src/main/java/org/apache/doris/system/Backend.java

// Licensed to the Apache Software Foundation (ASF) under one
// or more contributor license agreements.  See the NOTICE file
// distributed with this work for additional information
// regarding copyright ownership.  The ASF licenses this file
// to you under the Apache License, Version 2.0 (the
// "License"); you may not use this file except in compliance
// with the License.  You may obtain a copy of the License at
//
//   http://www.apache.org/licenses/LICENSE-2.0
//
// Unless required by applicable law or agreed to in writing,
// software distributed under the License is distributed on an
// "AS IS" BASIS, WITHOUT WARRANTIES OR CONDITIONS OF ANY
// KIND, either express or implied.  See the License for the
// specific language governing permissions and limitations
// under the License.

package com.starrocks.system;

import com.google.common.collect.ImmutableMap;
import com.google.common.collect.Lists;
import com.google.common.collect.Maps;
import com.google.common.collect.Sets;
import com.starrocks.alter.DecommissionBackendJob.DecommissionType;
import com.starrocks.catalog.DiskInfo;
import com.starrocks.catalog.DiskInfo.DiskState;
import com.starrocks.common.Config;
import com.starrocks.common.FeMetaVersion;
import com.starrocks.common.io.Text;
import com.starrocks.common.io.Writable;
import com.starrocks.server.GlobalStateMgr;
import com.starrocks.system.HeartbeatResponse.HbStatus;
import com.starrocks.thrift.TDisk;
import com.starrocks.thrift.TStorageMedium;
import org.apache.logging.log4j.LogManager;
import org.apache.logging.log4j.Logger;

import java.io.DataInput;
import java.io.DataOutput;
import java.io.IOException;
import java.util.ArrayList;
import java.util.List;
import java.util.Map;
import java.util.Set;
import java.util.concurrent.atomic.AtomicBoolean;

/**
 * This class extends the primary identifier of a Backend with ephemeral state,
 * eg usage information, current administrative state etc.
 */
public class Backend implements Writable {

    public enum BackendState {
        using, /* backend is belong to a cluster*/
        offline,
        free /* backend is not belong to any clusters */
    }

    private static final Logger LOG = LogManager.getLogger(Backend.class);

    private long id;
    private String host;
    private String version;

    private int heartbeatPort; // heartbeat
    private volatile int bePort; // be
    private volatile int httpPort; // web service
    private volatile int beRpcPort; // be rpc port
    private volatile int brpcPort = -1;
    private volatile int cpuCores = 0; // Cpu cores of backend

    private volatile long lastUpdateMs;
    private volatile long lastStartTime;
    private AtomicBoolean isAlive;

    private AtomicBoolean isDecommissioned;
    private volatile int decommissionType;
    private volatile String ownerClusterName;
    // to index the state in some cluster
    private volatile int backendState;
    // private BackendState backendState;

    // rootPath -> DiskInfo
    private volatile ImmutableMap<String, DiskInfo> disksRef;

    private String heartbeatErrMsg = "";

    // This is used for the first time we init pathHashToDishInfo in SystemInfoService.
    // after init it, this variable is set to true.
    private boolean initPathInfo = false;

    private long lastMissingHeartbeatTime = -1;
    // the max tablet compaction score of this backend.
    // this field is set by tablet report, and just for metric monitor, no need to persist.
    private volatile long tabletMaxCompactionScore = 0;

    private int heartbeatRetryTimes = 0;

    // additional backendStatus information for BE, display in JSON format
    private BackendStatus backendStatus = new BackendStatus();

    // port of starlet on BE
    private volatile int starletPort;

    public Backend() {
        this.host = "";
        this.version = "";
        this.lastUpdateMs = 0;
        this.lastStartTime = 0;
        this.isAlive = new AtomicBoolean();
        this.isDecommissioned = new AtomicBoolean(false);

        this.bePort = 0;
        this.httpPort = 0;
        this.beRpcPort = 0;
        this.starletPort = 0;
        this.disksRef = ImmutableMap.of();

        this.ownerClusterName = "";
        this.backendState = BackendState.free.ordinal();

        this.decommissionType = DecommissionType.SystemDecommission.ordinal();
    }

    public Backend(long id, String host, int heartbeatPort) {
        this.id = id;
        this.host = host;
        this.version = "";
        this.heartbeatPort = heartbeatPort;
        this.bePort = -1;
        this.httpPort = -1;
        this.beRpcPort = -1;
        this.lastUpdateMs = -1L;
        this.lastStartTime = -1L;
        this.disksRef = ImmutableMap.of();

        this.isAlive = new AtomicBoolean(false);
        this.isDecommissioned = new AtomicBoolean(false);

        this.ownerClusterName = "";
        this.backendState = BackendState.free.ordinal();
        this.decommissionType = DecommissionType.SystemDecommission.ordinal();
    }

    public long getId() {
        return id;
    }

    public String getHost() {
        return host;
    }

    public String getVersion() {
        return version;
    }

    public int getBePort() {
        return bePort;
    }

    public int getHeartbeatPort() {
        return heartbeatPort;
    }

    public int getHttpPort() {
        return httpPort;
    }

    public int getBeRpcPort() {
        return beRpcPort;
    }

    public int getBrpcPort() {
        return brpcPort;
    }

    public int getStarletPort() {
        return starletPort;
    }

    public String getHeartbeatErrMsg() {
        return heartbeatErrMsg;
    }

    // for test only
    public void updateOnce(int bePort, int httpPort, int beRpcPort) {
        if (this.bePort != bePort) {
            this.bePort = bePort;
        }

        if (this.httpPort != httpPort) {
            this.httpPort = httpPort;
        }

        if (this.beRpcPort != beRpcPort) {
            this.beRpcPort = beRpcPort;
        }

        long currentTime = System.currentTimeMillis();
        this.lastUpdateMs = currentTime;
        if (!isAlive.get()) {
            this.lastStartTime = currentTime;
            LOG.info("{} is alive,", this.toString());
            this.isAlive.set(true);
        }

        heartbeatErrMsg = "";
    }

    // for test only
    public void setStarletPort(int starletPort) {
        this.starletPort = starletPort;
    }

    public boolean setDecommissioned(boolean isDecommissioned) {
        if (this.isDecommissioned.compareAndSet(!isDecommissioned, isDecommissioned)) {
            LOG.warn("{} set decommission: {}", this.toString(), isDecommissioned);
            return true;
        }
        return false;
    }

    public void setId(long id) {
        this.id = id;
    }

    public void setHost(String host) {
        this.host = host;
    }

    public void setBackendState(BackendState state) {
        this.backendState = state.ordinal();
    }

    public void setAlive(boolean isAlive) {
        this.isAlive.set(isAlive);
    }

    public void setBePort(int agentPort) {
        this.bePort = agentPort;
    }

    public void setHttpPort(int httpPort) {
        this.httpPort = httpPort;
    }

    public void setBeRpcPort(int beRpcPort) {
        this.beRpcPort = beRpcPort;
    }

    public void setBrpcPort(int brpcPort) {
        this.brpcPort = brpcPort;
    }

    public long getLastUpdateMs() {
        return this.lastUpdateMs;
    }

    public void setLastUpdateMs(long currentTime) {
        this.lastUpdateMs = currentTime;
    }

    public long getLastStartTime() {
        return this.lastStartTime;
    }

    public void setLastStartTime(long currentTime) {
        this.lastStartTime = currentTime;
    }

    public long getLastMissingHeartbeatTime() {
        return lastMissingHeartbeatTime;
    }

    public boolean isAlive() {
        return this.isAlive.get();
    }

    public boolean isDecommissioned() {
        return this.isDecommissioned.get();
    }

    public boolean isAvailable() {
        return this.isAlive.get() && !this.isDecommissioned.get();
    }

    public void setDisks(ImmutableMap<String, DiskInfo> disks) {
        this.disksRef = disks;
    }

    public BackendStatus getBackendStatus() {
        return backendStatus;
    }

    public ImmutableMap<String, DiskInfo> getDisks() {
        return this.disksRef;
    }

    public boolean hasPathHash() {
        return disksRef.values().stream().allMatch(DiskInfo::hasPathHash);
    }

    public long getTotalCapacityB() {
        ImmutableMap<String, DiskInfo> disks = disksRef;
        long totalCapacityB = 0L;
        for (DiskInfo diskInfo : disks.values()) {
            if (diskInfo.getState() == DiskState.ONLINE) {
                totalCapacityB += diskInfo.getTotalCapacityB();
            }
        }
        return totalCapacityB;
    }

    public long getDataTotalCapacityB() {
        ImmutableMap<String, DiskInfo> disks = disksRef;
        long dataTotalCapacityB = 0L;
        for (DiskInfo diskInfo : disks.values()) {
            if (diskInfo.getState() == DiskState.ONLINE) {
                dataTotalCapacityB += diskInfo.getDataTotalCapacityB();
            }
        }
        return dataTotalCapacityB;
    }

    public long getAvailableCapacityB() {
        // when cluster init, disks is empty, return 1L.
        ImmutableMap<String, DiskInfo> disks = disksRef;
        long availableCapacityB = 1L;
        for (DiskInfo diskInfo : disks.values()) {
            if (diskInfo.getState() == DiskState.ONLINE) {
                availableCapacityB += diskInfo.getAvailableCapacityB();
            }
        }
        return availableCapacityB;
    }

    public long getDataUsedCapacityB() {
        ImmutableMap<String, DiskInfo> disks = disksRef;
        long dataUsedCapacityB = 0L;
        for (DiskInfo diskInfo : disks.values()) {
            if (diskInfo.getState() == DiskState.ONLINE) {
                dataUsedCapacityB += diskInfo.getDataUsedCapacityB();
            }
        }
        return dataUsedCapacityB;
    }

    public double getMaxDiskUsedPct() {
        ImmutableMap<String, DiskInfo> disks = disksRef;
        double maxPct = 0.0;
        for (DiskInfo diskInfo : disks.values()) {
            if (diskInfo.getState() == DiskState.ONLINE) {
                double percent = diskInfo.getUsedPct();
                if (percent > maxPct) {
                    maxPct = percent;
                }
            }
        }
        return maxPct;
    }

    public boolean diskExceedLimitByStorageMedium(TStorageMedium storageMedium) {
        if (getDiskNumByStorageMedium(storageMedium) <= 0) {
            return true;
        }
        ImmutableMap<String, DiskInfo> diskInfos = disksRef;
        boolean exceedLimit = true;
        for (DiskInfo diskInfo : diskInfos.values()) {
            if (diskInfo.getState() == DiskState.ONLINE && diskInfo.getStorageMedium() == storageMedium &&
                    !diskInfo.exceedLimit(true)) {
                exceedLimit = false;
                break;
            }
        }
        return exceedLimit;
    }

    public boolean diskExceedLimit() {
        if (getDiskNum() <= 0) {
            return true;
        }
        ImmutableMap<String, DiskInfo> diskInfos = disksRef;
        boolean exceedLimit = true;
        for (DiskInfo diskInfo : diskInfos.values()) {
            if (diskInfo.getState() == DiskState.ONLINE && !diskInfo.exceedLimit(true)) {
                exceedLimit = false;
                break;
            }
        }
        return exceedLimit;
    }

    public String getPathByPathHash(long pathHash) {
        for (DiskInfo diskInfo : disksRef.values()) {
            if (diskInfo.getPathHash() == pathHash) {
                return diskInfo.getRootPath();
            }
        }
        return null;
    }

    public void updateDisks(Map<String, TDisk> backendDisks) {
        ImmutableMap<String, DiskInfo> disks = disksRef;
        // The very first time to init the path info
        if (!initPathInfo) {
            boolean allPathHashUpdated = true;
            for (DiskInfo diskInfo : disks.values()) {
                if (diskInfo.getPathHash() == 0) {
                    allPathHashUpdated = false;
                    break;
                }
            }
            if (allPathHashUpdated) {
                initPathInfo = true;
                GlobalStateMgr.getCurrentSystemInfo()
                        .updatePathInfo(new ArrayList<>(disks.values()), Lists.newArrayList());
            }
        }

        // update status or add new diskInfo
        Map<String, DiskInfo> newDiskInfos = Maps.newHashMap();
        List<DiskInfo> addedDisks = Lists.newArrayList();
        List<DiskInfo> removedDisks = Lists.newArrayList();
        /*
         * set isChanged to true only if new disk is added or old disk is dropped.
         * we ignore the change of capacity, because capacity info is only used in master FE.
         */
        boolean isChanged = false;
        for (TDisk tDisk : backendDisks.values()) {
            String rootPath = tDisk.getRoot_path();
            long totalCapacityB = tDisk.getDisk_total_capacity();
            long dataUsedCapacityB = tDisk.getData_used_capacity();
            long diskAvailableCapacityB = tDisk.getDisk_available_capacity();
            boolean isUsed = tDisk.isUsed();

            DiskInfo diskInfo = disks.get(rootPath);
            if (diskInfo == null) {
                diskInfo = new DiskInfo(rootPath);
                addedDisks.add(diskInfo);
                isChanged = true;
                LOG.info("add new disk info. backendId: {}, rootPath: {}", id, rootPath);
            }
            newDiskInfos.put(rootPath, diskInfo);

            diskInfo.setTotalCapacityB(totalCapacityB);
            diskInfo.setDataUsedCapacityB(dataUsedCapacityB);
            diskInfo.setAvailableCapacityB(diskAvailableCapacityB);
            if (tDisk.isSetPath_hash()) {
                diskInfo.setPathHash(tDisk.getPath_hash());
            }

            if (tDisk.isSetStorage_medium()) {
                diskInfo.setStorageMedium(tDisk.getStorage_medium());
            }

            if (isUsed) {
                if (diskInfo.setState(DiskState.ONLINE)) {
                    isChanged = true;
                }
            } else {
                if (diskInfo.setState(DiskState.OFFLINE)) {
                    isChanged = true;
                }
            }
            LOG.debug("update disk info. backendId: {}, diskInfo: {}", id, diskInfo.toString());
        }

        // remove not exist rootPath in backend
        for (DiskInfo diskInfo : disks.values()) {
            String rootPath = diskInfo.getRootPath();
            if (!backendDisks.containsKey(rootPath)) {
                removedDisks.add(diskInfo);
                isChanged = true;
                LOG.warn("remove not exist rootPath. backendId: {}, rootPath: {}", id, rootPath);
            }
        }

        if (isChanged) {
            // update disksRef
            disksRef = ImmutableMap.copyOf(newDiskInfos);
            GlobalStateMgr.getCurrentSystemInfo().updatePathInfo(addedDisks, removedDisks);
            // log disk changing
            GlobalStateMgr.getCurrentState().getEditLog().logBackendStateChange(this);
        }
    }

    public static Backend read(DataInput in) throws IOException {
        Backend backend = new Backend();
        backend.readFields(in);
        return backend;
    }

    @Override
    public void write(DataOutput out) throws IOException {
        out.writeLong(id);
        Text.writeString(out, host);
        out.writeInt(heartbeatPort);
        out.writeInt(bePort);
        out.writeInt(httpPort);
        out.writeInt(beRpcPort);
        out.writeBoolean(isAlive.get());
        out.writeBoolean(isDecommissioned.get());
        out.writeLong(lastUpdateMs);

        out.writeLong(lastStartTime);

        ImmutableMap<String, DiskInfo> disks = disksRef;
        out.writeInt(disks.size());
        for (Map.Entry<String, DiskInfo> entry : disks.entrySet()) {
            Text.writeString(out, entry.getKey());
            entry.getValue().write(out);
        }

        Text.writeString(out, ownerClusterName);
        out.writeInt(backendState);
        out.writeInt(decommissionType);

        out.writeInt(brpcPort);
    }

    public void readFields(DataInput in) throws IOException {
        id = in.readLong();
        host = Text.readString(in);
        heartbeatPort = in.readInt();
        bePort = in.readInt();
        httpPort = in.readInt();
        if (GlobalStateMgr.getCurrentStateJournalVersion() >= FeMetaVersion.VERSION_31) {
            beRpcPort = in.readInt();
        }
        isAlive.set(in.readBoolean());

        if (GlobalStateMgr.getCurrentStateJournalVersion() >= 5) {
            isDecommissioned.set(in.readBoolean());
        }

        lastUpdateMs = in.readLong();

        if (GlobalStateMgr.getCurrentStateJournalVersion() >= 2) {
            lastStartTime = in.readLong();

            Map<String, DiskInfo> disks = Maps.newHashMap();
            int size = in.readInt();
            for (int i = 0; i < size; i++) {
                String rootPath = Text.readString(in);
                DiskInfo diskInfo = DiskInfo.read(in);
                disks.put(rootPath, diskInfo);
            }

            disksRef = ImmutableMap.copyOf(disks);
        }
        if (GlobalStateMgr.getCurrentStateJournalVersion() >= FeMetaVersion.VERSION_30) {
            ownerClusterName = Text.readString(in);
            backendState = in.readInt();
            decommissionType = in.readInt();
        } else {
            ownerClusterName = SystemInfoService.DEFAULT_CLUSTER;
            backendState = BackendState.using.ordinal();
            decommissionType = DecommissionType.SystemDecommission.ordinal();
        }

        if (GlobalStateMgr.getCurrentStateJournalVersion() >= FeMetaVersion.VERSION_40) {
            brpcPort = in.readInt();
        }
    }

    @Override
    public boolean equals(Object obj) {
        if (this == obj) {
            return true;
        }
        if (!(obj instanceof Backend)) {
            return false;
        }

        Backend backend = (Backend) obj;

        return (id == backend.id) && (host.equals(backend.host)) && (heartbeatPort == backend.heartbeatPort)
                && (bePort == backend.bePort) && (isAlive.get() == backend.isAlive.get());
    }

    @Override
    public String toString() {
        return "Backend [id=" + id + ", host=" + host + ", heartbeatPort=" + heartbeatPort + ", alive=" +
                isAlive.get() + "]";
    }

    public String getOwnerClusterName() {
        return ownerClusterName;
    }

    public void setOwnerClusterName(String name) {
        ownerClusterName = name;
    }

    public void clearClusterName() {
        ownerClusterName = "";
    }

    public BackendState getBackendState() {
        switch (backendState) {
            case 0:
                return BackendState.using;
            case 1:
                return BackendState.offline;
            default:
                return BackendState.free;
        }
    }

    public void setDecommissionType(DecommissionType type) {
        decommissionType = type.ordinal();
    }

    public DecommissionType getDecommissionType() {
        if (decommissionType == DecommissionType.ClusterDecommission.ordinal()) {
            return DecommissionType.ClusterDecommission;
        }
        return DecommissionType.SystemDecommission;
    }

    /**
     * handle Backend's heartbeat response.
     * return true if any port changed, or alive state is changed.
     */
    public boolean handleHbResponse(BackendHbResponse hbResponse) {
        boolean isChanged = false;
        if (hbResponse.getStatus() == HbStatus.OK) {
            if (!this.version.equals(hbResponse.getVersion())) {
                isChanged = true;
                this.version = hbResponse.getVersion();
            }

            if (this.bePort != hbResponse.getBePort()) {
                isChanged = true;
                this.bePort = hbResponse.getBePort();
            }

            if (this.httpPort != hbResponse.getHttpPort()) {
                isChanged = true;
                this.httpPort = hbResponse.getHttpPort();
            }

            if (this.brpcPort != hbResponse.getBrpcPort()) {
                isChanged = true;
                this.brpcPort = hbResponse.getBrpcPort();
            }

<<<<<<< HEAD
            if (Config.integrate_staros && this.starletPort != hbResponse.getStarletPort()) {
                isChanged = true;
                this.starletPort = hbResponse.getStarletPort();
                LOG.info("starletPort in Backend.handleHbResponse is {}", this.starletPort);
=======
            if (Config.integrate_starmgr && this.starletPort != hbResponse.getStarletPort()) {
                isChanged = true;
                this.starletPort = hbResponse.getStarletPort();
>>>>>>> 97e4f77d
            }

            this.lastUpdateMs = hbResponse.getHbTime();
            if (!isAlive.get()) {
                isChanged = true;
                this.lastStartTime = hbResponse.getHbTime();
                LOG.info("{} is alive, last start time: {}", this.toString(), hbResponse.getHbTime());
                this.isAlive.set(true);
            } else if (this.lastStartTime <= 0) {
                this.lastStartTime = hbResponse.getHbTime();
            }

            if (this.cpuCores != hbResponse.getCpuCores()) {
                isChanged = true;
                this.cpuCores = hbResponse.getCpuCores();
                BackendCoreStat.setNumOfHardwareCoresOfBe(hbResponse.getBeId(), hbResponse.getCpuCores());
            }

            heartbeatErrMsg = "";
            this.heartbeatRetryTimes = 0;
        } else {
            if (this.heartbeatRetryTimes < Config.heartbeat_retry_times) {
                this.heartbeatRetryTimes++;
            } else {
                if (isAlive.compareAndSet(true, false)) {
                    isChanged = true;
                    LOG.info("{} is dead,", this.toString());
                }

                heartbeatErrMsg = hbResponse.getMsg() == null ? "Unknown error" : hbResponse.getMsg();
                lastMissingHeartbeatTime = System.currentTimeMillis();
            }
        }

        return isChanged;
    }

    public void setTabletMaxCompactionScore(long compactionScore) {
        tabletMaxCompactionScore = compactionScore;
    }

    public long getTabletMaxCompactionScore() {
        return tabletMaxCompactionScore;
    }

    private long getDiskNumByStorageMedium(TStorageMedium storageMedium) {
        return disksRef.values().stream().filter(v -> v.getStorageMedium() == storageMedium).count();
    }

    public int getAvailableBackendStorageTypeCnt() {
        if (!this.isAlive.get()) {
            return 0;
        }
        ImmutableMap<String, DiskInfo> disks = this.getDisks();
        Set<TStorageMedium> set = Sets.newHashSet();
        for (DiskInfo diskInfo : disks.values()) {
            if (diskInfo.getState() == DiskState.ONLINE) {
                set.add(diskInfo.getStorageMedium());
            }
        }
        return set.size();
    }

    private int getDiskNum() {
        return disksRef.size();
    }

    /**
     * Note: This class must be a POJO in order to display in JSON format
     * Add additional information in the class to show in `show backends`
     * if just change new added backendStatus, you can do like following
     * BackendStatus status = Backend.getBackendStatus();
     * status.newItem = xxx;
     */
    public class BackendStatus {
        // this will be output as json, so not using FeConstants.null_string;
        public String lastSuccessReportTabletsTime = "N/A";
    }
}
<|MERGE_RESOLUTION|>--- conflicted
+++ resolved
@@ -649,16 +649,9 @@
                 this.brpcPort = hbResponse.getBrpcPort();
             }
 
-<<<<<<< HEAD
-            if (Config.integrate_staros && this.starletPort != hbResponse.getStarletPort()) {
+            if (Config.integrate_starmgr && this.starletPort != hbResponse.getStarletPort()) {
                 isChanged = true;
                 this.starletPort = hbResponse.getStarletPort();
-                LOG.info("starletPort in Backend.handleHbResponse is {}", this.starletPort);
-=======
-            if (Config.integrate_starmgr && this.starletPort != hbResponse.getStarletPort()) {
-                isChanged = true;
-                this.starletPort = hbResponse.getStarletPort();
->>>>>>> 97e4f77d
             }
 
             this.lastUpdateMs = hbResponse.getHbTime();
