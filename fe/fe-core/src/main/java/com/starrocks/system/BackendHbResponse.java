// This file is made available under Elastic License 2.0.
// This file is based on code available under the Apache license here:
//   https://github.com/apache/incubator-doris/blob/master/fe/fe-core/src/main/java/org/apache/doris/system/BackendHbResponse.java

// Licensed to the Apache Software Foundation (ASF) under one
// or more contributor license agreements.  See the NOTICE file
// distributed with this work for additional information
// regarding copyright ownership.  The ASF licenses this file
// to you under the Apache License, Version 2.0 (the
// "License"); you may not use this file except in compliance
// with the License.  You may obtain a copy of the License at
//
//   http://www.apache.org/licenses/LICENSE-2.0
//
// Unless required by applicable law or agreed to in writing,
// software distributed under the License is distributed on an
// "AS IS" BASIS, WITHOUT WARRANTIES OR CONDITIONS OF ANY
// KIND, either express or implied.  See the License for the
// specific language governing permissions and limitations
// under the License.

package com.starrocks.system;

import com.google.gson.annotations.SerializedName;
import com.starrocks.common.io.Writable;
import org.apache.logging.log4j.LogManager;
import org.apache.logging.log4j.Logger;

import java.io.DataInput;
import java.io.DataOutput;
import java.io.IOException;

/**
 * Backend heartbeat response contains Backend's be port, http port and brpc port
 */
public class BackendHbResponse extends HeartbeatResponse implements Writable {

    // for debug
    private static final Logger LOG = LogManager.getLogger(BackendHbResponse.class);

    @SerializedName(value = "beId")
    private long beId;
    @SerializedName(value = "bePort")
    private int bePort;
    @SerializedName(value = "httpPort")
    private int httpPort;
    @SerializedName(value = "brpcPort")
    private int brpcPort;

    private int starletPort;
    @SerializedName(value = "version")
    private String version = "";
    @SerializedName(value = "cpuCores")
    private int cpuCores;

    public BackendHbResponse() {
        super(HeartbeatResponse.Type.BACKEND);
    }

    public BackendHbResponse(long beId, int bePort, int httpPort, int brpcPort,
                             int starletPort, long hbTime, String version, int cpuCores) {
        super(HeartbeatResponse.Type.BACKEND);
        this.beId = beId;
        this.status = HbStatus.OK;
        this.bePort = bePort;
        this.httpPort = httpPort;
        this.brpcPort = brpcPort;
        this.starletPort = starletPort;
        this.hbTime = hbTime;
        this.version = version;
        this.cpuCores = cpuCores;
    }

    public BackendHbResponse(long beId, String errMsg) {
        super(HeartbeatResponse.Type.BACKEND);
        this.status = HbStatus.BAD;
        this.beId = beId;
        this.msg = errMsg;
    }

    public long getBeId() {
        return beId;
    }

    public int getBePort() {
        return bePort;
    }

    public int getHttpPort() {
        return httpPort;
    }

    public int getBrpcPort() {
        return brpcPort;
    }

    public int getStarletPort() {
        return starletPort;
    }

    public String getVersion() {
        return version;
    }

    public int getCpuCores() {
        return cpuCores;
    }

    public static BackendHbResponse read(DataInput in) throws IOException {
        BackendHbResponse result = new BackendHbResponse();
        result.readFields(in);
        return result;
    }

    @Override
    public void write(DataOutput out) throws IOException {
        super.write(out);
        out.writeLong(beId);
        out.writeInt(bePort);
        out.writeInt(httpPort);
        out.writeInt(brpcPort);
    }

    @Override
    public void readFields(DataInput in) throws IOException {
        super.readFields(in);
        beId = in.readLong();
        bePort = in.readInt();
        httpPort = in.readInt();
        brpcPort = in.readInt();
<<<<<<< HEAD
        starletPort = in.readInt();
        // for debug
        LOG.info("starletPort in BackendHbResponse.readFields in {}", starletPort);
=======
>>>>>>> b7e313c7
    }

}<|MERGE_RESOLUTION|>--- conflicted
+++ resolved
@@ -128,12 +128,6 @@
         bePort = in.readInt();
         httpPort = in.readInt();
         brpcPort = in.readInt();
-<<<<<<< HEAD
-        starletPort = in.readInt();
-        // for debug
-        LOG.info("starletPort in BackendHbResponse.readFields in {}", starletPort);
-=======
->>>>>>> b7e313c7
     }
 
 }