// This file is licensed under the Elastic License 2.0. Copyright 2021-present, StarRocks Limited.
package com.starrocks.statistic;

import com.google.common.base.Joiner;
import com.starrocks.catalog.Column;
import com.starrocks.catalog.Database;
import com.starrocks.catalog.Table;
import com.starrocks.common.util.DateUtils;
import com.starrocks.qe.ConnectContext;
import com.starrocks.thrift.TStatisticData;
import org.apache.velocity.VelocityContext;

import java.util.ArrayList;
import java.util.HashMap;
import java.util.List;
import java.util.Map;

import static com.starrocks.statistic.StatsConstants.HISTOGRAM_STATISTICS_TABLE_NAME;

public class HistogramStatisticsCollectJob extends StatisticsCollectJob {
    private static final String COLLECT_HISTOGRAM_STATISTIC_TEMPLATE =
            "SELECT $tableId, '$columnName', $dbId, '$dbName.$tableName'," +
                    " histogram($columnName, $bucketNum, $sampleRatio), " +
                    " $mcv," +
                    " NOW()" +
                    " FROM (SELECT $columnName FROM $dbName.$tableName where rand() <= $sampleRatio" +
                    " and $columnName is not null $MCVExclude" +
                    " ORDER BY $columnName LIMIT $totalRows) t";

    private static final String COLLECT_MCV_STATISTIC_TEMPLATE =
            "select cast(version as INT), cast(db_id as BIGINT), cast(table_id as BIGINT), " +
                    "cast(column_key as varchar), cast(column_value as varchar) from (" +
                    "select " + StatsConstants.STATISTIC_HISTOGRAM_VERSION + " as version, " +
                    "$dbId as db_id, " +
                    "$tableId as table_id, " +
                    "`$columnName` as column_key, " +
                    "count(`$columnName`) as column_value " +
                    "from $dbName.$tableName where `$columnName` is not null " +
                    "group by `$columnName` " +
                    "order by count(`$columnName`) desc limit $topN ) t";

    public HistogramStatisticsCollectJob(Database db, Table table, List<String> columns,
                                         StatsConstants.AnalyzeType type, StatsConstants.ScheduleType scheduleType,
                                         Map<String, String> properties) {
        super(db, table, columns, type, scheduleType, properties);
    }

    @Override
    public void collect() throws Exception {
        ConnectContext context = StatisticUtils.buildConnectContext();
        context.getSessionVariable().setNewPlanerAggStage(1);

        double sampleRatio = Double.parseDouble(properties.get(StatsConstants.HISTOGRAM_SAMPLE_RATIO));
        long bucketNum = Long.parseLong(properties.get(StatsConstants.HISTOGRAM_BUCKET_NUM));
        long mcvSize = Long.parseLong(properties.get(StatsConstants.HISTOGRAM_MCV_SIZE));

        for (String column : columns) {
            String sql = buildCollectMCV(db, table, mcvSize, column);
            StatisticExecutor statisticExecutor = new StatisticExecutor();
            List<TStatisticData> mcv = statisticExecutor.queryMCV(sql);

            Map<String, String> mostCommonValues = new HashMap<>();
            for (TStatisticData tStatisticData : mcv) {
                mostCommonValues.put(tStatisticData.columnName, tStatisticData.histogram);
            }

            sql = buildCollectHistogram(db, table, sampleRatio, bucketNum, mostCommonValues, column);
            collectStatisticSync(sql);
        }
    }

    private String buildCollectMCV(Database database, Table table, Long topN, String columnName) {
        VelocityContext context = new VelocityContext();
        context.put("tableId", table.getId());
        context.put("columnName", columnName);
        context.put("dbId", database.getId());

        context.put("dbName", database.getOriginName());
        context.put("tableName", table.getName());
        context.put("topN", topN);

        return build(context, COLLECT_MCV_STATISTIC_TEMPLATE);
    }

<<<<<<< HEAD
    private String buildCollectHistogram(Database database, Table table, double sampleRatio,
=======
    private String buildCollectHistogram(Database database, OlapTable table, double sampleRatio,
>>>>>>> 9646a4c9
                                         Long bucketNum, Map<String, String> mostCommonValues, String columnName) {
        StringBuilder builder = new StringBuilder("INSERT INTO ").append(HISTOGRAM_STATISTICS_TABLE_NAME).append(" ");

        VelocityContext context = new VelocityContext();
        context.put("tableId", table.getId());
        context.put("columnName", columnName);
        context.put("dbId", database.getId());
        context.put("dbName", database.getOriginName());
        context.put("tableName", table.getName());

        context.put("bucketNum", bucketNum);
        context.put("sampleRatio", sampleRatio);
        context.put("totalRows", Long.MAX_VALUE);

        Column column = table.getColumn(columnName);

        List<String> mcvList = new ArrayList<>();
        for (Map.Entry<String, String> entry : mostCommonValues.entrySet()) {
            String key;
            if (column.getType().isDate()) {
                key = DateUtils.parseStringWithDefaultHSM(entry.getKey(), DateUtils.DATE_FORMATTER_UNIX)
                        .format(DateUtils.DATEKEY_FORMATTER_UNIX);
            } else if (column.getType().isDatetime()) {
                key = DateUtils.parseStringWithDefaultHSM(entry.getKey(), DateUtils.DATE_TIME_FORMATTER_UNIX)
                        .format(DateUtils.DATETIMEKEY_FORMATTER_UNIX);
            } else {
                key = entry.getKey();
            }

            mcvList.add("[\"" + key + "\",\"" + entry.getValue() + "\"]");
        }

        if (mcvList.isEmpty()) {
            context.put("mcv", "NULL");
        } else {
            context.put("mcv", "'[" + Joiner.on(",").join(mcvList) + "]'");
        }

        if (!mostCommonValues.isEmpty()) {
            if (column.getType().getPrimitiveType().isDateType()) {
                context.put("MCVExclude", " and " + columnName + " not in (\"" +
                        Joiner.on("\",\"").join(mostCommonValues.keySet()) + "\")");
            } else {
                context.put("MCVExclude", " and " + columnName + " not in (" +
                        Joiner.on(",").join(mostCommonValues.keySet()) + ")");
            }
        } else {
            context.put("MCVExclude", "");
        }

        builder.append(build(context, COLLECT_HISTOGRAM_STATISTIC_TEMPLATE));
        return builder.toString();
    }
}<|MERGE_RESOLUTION|>--- conflicted
+++ resolved
@@ -82,11 +82,7 @@
         return build(context, COLLECT_MCV_STATISTIC_TEMPLATE);
     }
 
-<<<<<<< HEAD
     private String buildCollectHistogram(Database database, Table table, double sampleRatio,
-=======
-    private String buildCollectHistogram(Database database, OlapTable table, double sampleRatio,
->>>>>>> 9646a4c9
                                          Long bucketNum, Map<String, String> mostCommonValues, String columnName) {
         StringBuilder builder = new StringBuilder("INSERT INTO ").append(HISTOGRAM_STATISTICS_TABLE_NAME).append(" ");
 
