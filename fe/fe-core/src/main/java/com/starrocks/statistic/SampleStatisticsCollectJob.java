--- conflicted
+++ resolved
@@ -46,20 +46,11 @@
     public void collect() throws Exception {
         long sampleRowCount = Long.parseLong(properties.getOrDefault(StatsConstants.STATISTIC_SAMPLE_COLLECT_ROWS,
                 String.valueOf(Config.statistic_sample_collect_rows)));
-<<<<<<< HEAD
-
-        int partitionSize = (int) (Config.statistic_collect_max_row_count_per_query
-                / (sampleRowCount * columns.size()) + 1);
-        List<List<String>> splitColumns = Lists.partition(columns, partitionSize);
-
-        for (List<String> splitColItem : splitColumns) {
-=======
 
         int partitionSize = (int) (Config.statistic_collect_max_row_count_per_query
                 / (sampleRowCount * columns.size()) + 1);
 
         for (List<String> splitColItem : Lists.partition(columns, partitionSize)) {
->>>>>>> dc83d47a
             String sql = buildSampleInsertSQL(db.getId(), table.getId(), splitColItem, sampleRowCount);
             collectStatisticSync(sql);
         }
