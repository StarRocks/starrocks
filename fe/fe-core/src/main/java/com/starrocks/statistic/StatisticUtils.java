--- conflicted
+++ resolved
@@ -4,23 +4,17 @@
 
 import com.google.common.collect.ImmutableList;
 import com.google.common.collect.Lists;
-import com.starrocks.analysis.ColumnDef;
-import com.starrocks.analysis.TypeDef;
 import com.starrocks.analysis.UserIdentity;
 import com.starrocks.catalog.Database;
 import com.starrocks.catalog.LocalTablet;
 import com.starrocks.catalog.OlapTable;
 import com.starrocks.catalog.Partition;
-import com.starrocks.catalog.PrimitiveType;
-import com.starrocks.catalog.ScalarType;
 import com.starrocks.catalog.Table;
 import com.starrocks.common.Config;
 import com.starrocks.common.FeConstants;
 import com.starrocks.common.util.UUIDUtil;
 import com.starrocks.qe.ConnectContext;
 import com.starrocks.server.GlobalStateMgr;
-import com.starrocks.sql.common.ErrorType;
-import com.starrocks.sql.common.StarRocksPlannerException;
 
 import java.time.Clock;
 import java.time.Instant;
@@ -127,10 +121,6 @@
         return ((OlapTable) table).getPartitions().stream().noneMatch(Partition::hasData);
     }
 
-<<<<<<< HEAD
-    public static double getStatisticsWithDouble() {
-
-=======
     public static List<ColumnDef> buildStatsColumnDef(String tableName) {
         ScalarType columnNameType = ScalarType.createVarcharType(65530);
         ScalarType tableNameType = ScalarType.createVarcharType(65530);
@@ -198,6 +188,5 @@
         } else {
             throw new StarRocksPlannerException("Not support stats table " + tableName, ErrorType.INTERNAL_ERROR);
         }
->>>>>>> 5b02d800
     }
 }