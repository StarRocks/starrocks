--- conflicted
+++ resolved
@@ -9,13 +9,7 @@
     public static final int STATISTIC_DICT_VERSION = 101;
     public static final int STATISTIC_HISTOGRAM_VERSION = 2;
 
-<<<<<<< HEAD
-    public static final String StatisticsDBName =
-            SystemInfoService.DEFAULT_CLUSTER + ":" + "_statistics_";
-
-=======
     public static final String StatisticsDBName = SystemInfoService.DEFAULT_CLUSTER + ":" + "_statistics_";
->>>>>>> dfc54e12
     public static final String SampleStatisticsTableName = "table_statistic_v1";
     public static final String FullStatisticsTableName = "column_statistics";
     public static final String HistogramStatisticsTableName = "histogram_statistics";
