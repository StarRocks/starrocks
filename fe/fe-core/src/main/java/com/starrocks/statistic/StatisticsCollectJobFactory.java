--- conflicted
+++ resolved
@@ -98,7 +98,6 @@
         }
 
         BasicStatsMeta basicStatsMeta = GlobalStateMgr.getCurrentAnalyzeMgr().getBasicStatsMetaMap().get(table.getId());
-<<<<<<< HEAD
         if (basicStatsMeta != null) {
             if (basicStatsMeta.getType().equals(StatsConstants.AnalyzeType.SAMPLE)
                     && job.getAnalyzeType().equals(StatsConstants.AnalyzeType.FULL)) {
@@ -118,10 +117,6 @@
             if (basicStatsMeta.getHealthy() > statisticAutoCollectRatio) {
                 return;
             }
-=======
-        if (basicStatsMeta != null && basicStatsMeta.getHealthy() > Config.statistic_auto_collect_ratio) {
-            return;
->>>>>>> cf0fb08a
         }
 
         if (job.getAnalyzeType().equals(StatsConstants.AnalyzeType.SAMPLE)) {
