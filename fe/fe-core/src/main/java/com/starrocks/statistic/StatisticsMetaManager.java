// This file is licensed under the Elastic License 2.0. Copyright 2021-present, StarRocks Limited.

package com.starrocks.statistic;

import com.google.common.base.Preconditions;
import com.google.common.collect.ImmutableList;
import com.google.common.collect.Maps;
import com.starrocks.analysis.ColumnDef;
import com.starrocks.analysis.CreateDbStmt;
import com.starrocks.analysis.CreateTableStmt;
import com.starrocks.analysis.DropTableStmt;
import com.starrocks.analysis.HashDistributionDesc;
import com.starrocks.analysis.KeysDesc;
import com.starrocks.analysis.TableName;
import com.starrocks.analysis.TypeDef;
import com.starrocks.catalog.Database;
import com.starrocks.catalog.KeysType;
import com.starrocks.catalog.LocalTablet;
import com.starrocks.catalog.OlapTable;
import com.starrocks.catalog.Partition;
import com.starrocks.catalog.PrimitiveType;
import com.starrocks.catalog.ScalarType;
import com.starrocks.common.Config;
import com.starrocks.common.DdlException;
import com.starrocks.common.Pair;
import com.starrocks.common.UserException;
import com.starrocks.common.util.LeaderDaemon;
import com.starrocks.common.util.PropertyAnalyzer;
import com.starrocks.server.GlobalStateMgr;
import com.starrocks.sql.analyzer.Analyzer;
import com.starrocks.sql.common.ErrorType;
import com.starrocks.sql.common.StarRocksPlannerException;
import org.apache.logging.log4j.LogManager;
import org.apache.logging.log4j.Logger;

import java.time.LocalDateTime;
import java.util.List;
import java.util.Map;

public class StatisticsMetaManager extends LeaderDaemon {
    private static final Logger LOG = LogManager.getLogger(StatisticsMetaManager.class);

    static {
        ScalarType columnNameType = ScalarType.createVarcharType(65530);
        ScalarType tableNameType = ScalarType.createVarcharType(65530);
        ScalarType partitionNameType = ScalarType.createVarcharType(65530);
        ScalarType dbNameType = ScalarType.createVarcharType(65530);
        ScalarType maxType = ScalarType.createVarcharType(65530);
        ScalarType minType = ScalarType.createVarcharType(65530);
        ScalarType histogramType = ScalarType.createVarcharType(65530);

        // varchar type column need call setAssignedStrLenInColDefinition here,
        // otherwise it will be set length to 1 at analyze
        columnNameType.setAssignedStrLenInColDefinition();
        tableNameType.setAssignedStrLenInColDefinition();
        partitionNameType.setAssignedStrLenInColDefinition();
        dbNameType.setAssignedStrLenInColDefinition();
        maxType.setAssignedStrLenInColDefinition();
        minType.setAssignedStrLenInColDefinition();
        histogramType.setAssignedStrLenInColDefinition();

        SAMPLE_STATISTICS_COLUMNS = ImmutableList.of(
                new ColumnDef("table_id", new TypeDef(ScalarType.createType(PrimitiveType.BIGINT))),
                new ColumnDef("column_name", new TypeDef(columnNameType)),
                new ColumnDef("db_id", new TypeDef(ScalarType.createType(PrimitiveType.BIGINT))),
                new ColumnDef("table_name", new TypeDef(tableNameType)),
                new ColumnDef("db_name", new TypeDef(dbNameType)),
                new ColumnDef("row_count", new TypeDef(ScalarType.createType(PrimitiveType.BIGINT))),
                new ColumnDef("data_size", new TypeDef(ScalarType.createType(PrimitiveType.BIGINT))),
                new ColumnDef("distinct_count", new TypeDef(ScalarType.createType(PrimitiveType.BIGINT))),
                new ColumnDef("null_count", new TypeDef(ScalarType.createType(PrimitiveType.BIGINT))),
                new ColumnDef("max", new TypeDef(maxType)),
                new ColumnDef("min", new TypeDef(minType)),
                new ColumnDef("update_time", new TypeDef(ScalarType.createType(PrimitiveType.DATETIME)))
        );

        FULL_STATISTICS_COLUMNS = ImmutableList.of(
                new ColumnDef("table_id", new TypeDef(ScalarType.createType(PrimitiveType.BIGINT))),
                new ColumnDef("partition_id", new TypeDef(ScalarType.createType(PrimitiveType.BIGINT))),
                new ColumnDef("column_name", new TypeDef(columnNameType)),
                new ColumnDef("db_id", new TypeDef(ScalarType.createType(PrimitiveType.BIGINT))),
                new ColumnDef("table_name", new TypeDef(tableNameType)),
                new ColumnDef("partition_name", new TypeDef(partitionNameType)),
                new ColumnDef("row_count", new TypeDef(ScalarType.createType(PrimitiveType.BIGINT))),
                new ColumnDef("data_size", new TypeDef(ScalarType.createType(PrimitiveType.BIGINT))),
                new ColumnDef("ndv", new TypeDef(ScalarType.createType(PrimitiveType.HLL))),
                new ColumnDef("null_count", new TypeDef(ScalarType.createType(PrimitiveType.BIGINT))),
                new ColumnDef("max", new TypeDef(maxType)),
                new ColumnDef("min", new TypeDef(minType)),
                new ColumnDef("update_time", new TypeDef(ScalarType.createType(PrimitiveType.DATETIME)))
        );

        HISTOGRAM_STATISTICS_COLUMNS = ImmutableList.of(
                new ColumnDef("table_id", new TypeDef(ScalarType.createType(PrimitiveType.BIGINT))),
                new ColumnDef("column_name", new TypeDef(columnNameType)),
                new ColumnDef("table_name", new TypeDef(tableNameType)),
                new ColumnDef("histogram", new TypeDef(histogramType))
        );
    }

    private static final List<ColumnDef> SAMPLE_STATISTICS_COLUMNS;

    private static final List<ColumnDef> FULL_STATISTICS_COLUMNS;

    private static final List<ColumnDef> HISTOGRAM_STATISTICS_COLUMNS;

    // If all replicas are lost more than 3 times in a row, rebuild the statistics table
    private int lossTableCount = 0;

    public StatisticsMetaManager() {
        super("statistics meta manager", 60 * 1000);
    }

    private boolean checkDatabaseExist() {
        return GlobalStateMgr.getCurrentState().getDb(StatsConstants.STATISTICS_DB_NAME) != null;
    }

    private boolean createDatabase() {
        LOG.info("create statistics db start");
        CreateDbStmt dbStmt = new CreateDbStmt(false, StatsConstants.STATISTICS_DB_NAME);
        try {
            GlobalStateMgr.getCurrentState().getMetadata().createDb(dbStmt.getFullDbName());
        } catch (UserException e) {
            LOG.warn("Failed to create database " + e.getMessage());
            return false;
        }
        LOG.info("create statistics db down");
        return checkDatabaseExist();
    }

    private boolean checkTableExist(String tableName) {
        Database db = GlobalStateMgr.getCurrentState().getDb(StatsConstants.STATISTICS_DB_NAME);
        Preconditions.checkState(db != null);
        return db.getTable(tableName) != null;
    }

    private boolean checkReplicateNormal(String tableName) {
        int aliveSize = GlobalStateMgr.getCurrentSystemInfo().getBackendIds(true).size();
        int total = GlobalStateMgr.getCurrentSystemInfo().getBackendIds(false).size();
        // maybe cluster just shutdown, ignore
        if (aliveSize <= total / 2) {
            lossTableCount = 0;
            return true;
        }

        Database db = GlobalStateMgr.getCurrentState().getDb(StatsConstants.STATISTICS_DB_NAME);
        Preconditions.checkState(db != null);
        OlapTable table = (OlapTable) db.getTable(tableName);
        Preconditions.checkState(table != null);

        boolean check = true;
        for (Partition partition : table.getPartitions()) {
            // check replicate miss
            if (partition.getBaseIndex().getTablets().stream()
                    .anyMatch(t -> ((LocalTablet) t).getNormalReplicaBackendIds().isEmpty())) {
                check = false;
                break;
            }
        }

        if (!check) {
            lossTableCount++;
        } else {
            lossTableCount = 0;
        }

        return lossTableCount < 3;
    }

    private static final List<String> keyColumnNames = ImmutableList.of(
            "table_id", "column_name", "db_id"
    );

    private static final List<String> fullStatisticsKeyColumns = ImmutableList.of(
            "table_id", "partition_id", "column_name"
    );

    private static final List<String> histogramKeyColumns = ImmutableList.of(
            "table_id", "column_name"
    );

    private boolean createSampleStatisticsTable() {
        LOG.info("create statistics table start");
        TableName tableName = new TableName(StatsConstants.STATISTICS_DB_NAME,
                StatsConstants.SAMPLE_STATISTICS_TABLE_NAME);
        Map<String, String> properties = Maps.newHashMap();
        int defaultReplicationNum = Math.min(3,
                GlobalStateMgr.getCurrentSystemInfo().getBackendIds(true).size());
        properties.put(PropertyAnalyzer.PROPERTIES_REPLICATION_NUM, Integer.toString(defaultReplicationNum));
        CreateTableStmt stmt = new CreateTableStmt(false, false,
                tableName, SAMPLE_STATISTICS_COLUMNS, "olap",
                new KeysDesc(KeysType.UNIQUE_KEYS, keyColumnNames),
                null,
                new HashDistributionDesc(10, keyColumnNames),
                properties,
                null,
                "");
        Analyzer.analyze(stmt, StatisticUtils.buildConnectContext());
        try {
            GlobalStateMgr.getCurrentState().createTable(stmt);
        } catch (DdlException e) {
            LOG.warn("Failed to create table" + e.getMessage());
            return false;
        }
        LOG.info("create statistics table done");
        refreshAnalyzeJob();
        return checkTableExist(StatsConstants.SAMPLE_STATISTICS_TABLE_NAME);
    }

    private boolean createFullStatisticsTable() {
        LOG.info("create statistics table v2 start");
        TableName tableName = new TableName(StatsConstants.STATISTICS_DB_NAME,
                StatsConstants.FULL_STATISTICS_TABLE_NAME);
        Map<String, String> properties = Maps.newHashMap();
        int defaultReplicationNum = Math.min(3,
                GlobalStateMgr.getCurrentSystemInfo().getBackendIds(true).size());
        properties.put(PropertyAnalyzer.PROPERTIES_REPLICATION_NUM, Integer.toString(defaultReplicationNum));
        CreateTableStmt stmt = new CreateTableStmt(false, false,
                tableName, FULL_STATISTICS_COLUMNS, "olap",
                new KeysDesc(KeysType.PRIMARY_KEYS, fullStatisticsKeyColumns),
                null,
                new HashDistributionDesc(10, fullStatisticsKeyColumns),
                properties,
                null,
                "");
        Analyzer.analyze(stmt, StatisticUtils.buildConnectContext());
        try {
            GlobalStateMgr.getCurrentState().createTable(stmt);
        } catch (DdlException e) {
            LOG.warn("Failed to create table" + e.getMessage());
            return false;
        }
        LOG.info("create statistics table done");
        refreshAnalyzeJob();
        return checkTableExist(StatsConstants.FULL_STATISTICS_TABLE_NAME);
    }

    private boolean createHistogramStatisticsTable() {
        LOG.info("create statistics table v2 start");
        TableName tableName = new TableName(StatsConstants.STATISTICS_DB_NAME,
                StatsConstants.HISTOGRAM_STATISTICS_TABLE_NAME);
        Map<String, String> properties = Maps.newHashMap();
        int defaultReplicationNum = Math.min(3,
                GlobalStateMgr.getCurrentSystemInfo().getBackendIds(true).size());
        properties.put(PropertyAnalyzer.PROPERTIES_REPLICATION_NUM, Integer.toString(defaultReplicationNum));
        CreateTableStmt stmt = new CreateTableStmt(false, false,
                tableName, HISTOGRAM_STATISTICS_COLUMNS, "olap",
                new KeysDesc(KeysType.PRIMARY_KEYS, histogramKeyColumns),
                null,
                new HashDistributionDesc(10, histogramKeyColumns),
                properties,
                null,
                "");
        Analyzer.analyze(stmt, StatisticUtils.buildConnectContext());
        try {
            GlobalStateMgr.getCurrentState().createTable(stmt);
        } catch (DdlException e) {
            LOG.warn("Failed to create table" + e.getMessage());
            return false;
        }
        LOG.info("create statistics table done");
        for (Map.Entry<Pair<Long, String>, HistogramStatsMeta> entry :
                GlobalStateMgr.getCurrentAnalyzeMgr().getHistogramStatsMetaMap().entrySet()) {
            HistogramStatsMeta histogramStatsMeta = entry.getValue();
            GlobalStateMgr.getCurrentAnalyzeMgr().addHistogramStatsMeta(new HistogramStatsMeta(
                    histogramStatsMeta.getDbId(), histogramStatsMeta.getTableId(), histogramStatsMeta.getColumn(),
                    histogramStatsMeta.getType(), LocalDateTime.MIN, histogramStatsMeta.getProperties()));
        }
        return checkTableExist(StatsConstants.HISTOGRAM_STATISTICS_TABLE_NAME);
    }

    private void refreshAnalyzeJob() {
        for (Map.Entry<Long, BasicStatsMeta> entry :
                GlobalStateMgr.getCurrentAnalyzeMgr().getBasicStatsMetaMap().entrySet()) {
            BasicStatsMeta basicStatsMeta = entry.getValue();
            GlobalStateMgr.getCurrentAnalyzeMgr().addBasicStatsMeta(new BasicStatsMeta(
                    basicStatsMeta.getDbId(), basicStatsMeta.getTableId(),
                    basicStatsMeta.getType(), LocalDateTime.MIN, basicStatsMeta.getProperties()));
        }

        for (AnalyzeJob analyzeJob : GlobalStateMgr.getCurrentAnalyzeMgr().getAllAnalyzeJobList()) {
            analyzeJob.setWorkTime(LocalDateTime.MIN);
            GlobalStateMgr.getCurrentAnalyzeMgr().updateAnalyzeJobWithLog(analyzeJob);
        }
    }

    private boolean dropTable(String tableName) {
        LOG.info("drop statistics table start");
        DropTableStmt stmt = new DropTableStmt(true,
                new TableName(StatsConstants.STATISTICS_DB_NAME, tableName), true);

        try {
            GlobalStateMgr.getCurrentState().dropTable(stmt);
        } catch (DdlException e) {
            LOG.warn("Failed to drop table" + e.getMessage());
            return false;
        }
        LOG.info("drop statistics table done");
        return !checkTableExist(tableName);
    }

    private void trySleep(long millis) {
        try {
            Thread.sleep(millis);
        } catch (InterruptedException e) {
            LOG.warn(e.getMessage());
        }
    }

    private boolean createTable(String tableName) {
        if (tableName.equals(StatsConstants.SAMPLE_STATISTICS_TABLE_NAME)) {
            return createSampleStatisticsTable();
        } else if (tableName.equals(StatsConstants.FULL_STATISTICS_TABLE_NAME)) {
            return createFullStatisticsTable();
        } else if (tableName.equals(StatsConstants.HISTOGRAM_STATISTICS_TABLE_NAME)) {
            return createHistogramStatisticsTable();
        } else {
            throw new StarRocksPlannerException("Error table name " + tableName, ErrorType.INTERNAL_ERROR);
        }
    }

    private void refreshStatisticsTable(String tableName) {
        while (checkTableExist(tableName) && !checkReplicateNormal(tableName)) {
            LOG.info("statistics table " + tableName + " replicate is not normal, will drop table and rebuild");
            if (dropTable(tableName)) {
                break;
            }
            LOG.warn("drop statistics table " + tableName + " failed");
            trySleep(10000);
        }

        while (!checkTableExist(tableName)) {
            if (createTable(tableName)) {
                break;
            }
            LOG.warn("create statistics table " + tableName + " failed");
            trySleep(10000);
        }
    }


    @Override
    protected void runAfterCatalogReady() {
        // To make UT pass, some UT will create database and table
<<<<<<< HEAD
        trySleep(Config.statistics_manager_sleep_time_sec * 1000);
=======
        trySleep(Config.statistic_manager_sleep_time_sec * 1000);
>>>>>>> 47e04baa
        while (!checkDatabaseExist()) {
            if (createDatabase()) {
                break;
            }
            trySleep(10000);
        }

        refreshStatisticsTable(StatsConstants.SAMPLE_STATISTICS_TABLE_NAME);
        refreshStatisticsTable(StatsConstants.FULL_STATISTICS_TABLE_NAME);
        refreshStatisticsTable(StatsConstants.HISTOGRAM_STATISTICS_TABLE_NAME);

        GlobalStateMgr.getCurrentAnalyzeMgr().clearStatisticFromDroppedTable();
        GlobalStateMgr.getCurrentAnalyzeMgr().clearExpiredAnalyzeStatus();
    }
}<|MERGE_RESOLUTION|>--- conflicted
+++ resolved
@@ -342,11 +342,7 @@
     @Override
     protected void runAfterCatalogReady() {
         // To make UT pass, some UT will create database and table
-<<<<<<< HEAD
-        trySleep(Config.statistics_manager_sleep_time_sec * 1000);
-=======
         trySleep(Config.statistic_manager_sleep_time_sec * 1000);
->>>>>>> 47e04baa
         while (!checkDatabaseExist()) {
             if (createDatabase()) {
                 break;
