// This file is licensed under the Elastic License 2.0. Copyright 2021-present, StarRocks Limited.

package com.starrocks.statistic;

import com.google.common.base.Preconditions;
import com.google.common.collect.ImmutableList;
import com.google.common.collect.Maps;
import com.starrocks.analysis.ColumnDef;
import com.starrocks.analysis.CreateDbStmt;
import com.starrocks.analysis.CreateTableStmt;
import com.starrocks.analysis.DropTableStmt;
import com.starrocks.analysis.HashDistributionDesc;
import com.starrocks.analysis.KeysDesc;
import com.starrocks.analysis.TableName;
import com.starrocks.analysis.TypeDef;
import com.starrocks.catalog.Database;
import com.starrocks.catalog.KeysType;
import com.starrocks.catalog.LocalTablet;
import com.starrocks.catalog.OlapTable;
import com.starrocks.catalog.Partition;
import com.starrocks.catalog.PrimitiveType;
import com.starrocks.catalog.ScalarType;
import com.starrocks.common.Config;
import com.starrocks.common.DdlException;
import com.starrocks.common.Pair;
import com.starrocks.common.UserException;
import com.starrocks.common.util.LeaderDaemon;
import com.starrocks.common.util.PropertyAnalyzer;
import com.starrocks.server.GlobalStateMgr;
import com.starrocks.sql.analyzer.Analyzer;
import com.starrocks.sql.common.ErrorType;
import com.starrocks.sql.common.StarRocksPlannerException;
import org.apache.logging.log4j.LogManager;
import org.apache.logging.log4j.Logger;

import java.time.LocalDateTime;
import java.util.List;
import java.util.Map;

<<<<<<< HEAD
import static com.starrocks.common.Config.statistic_manager_sleep_time_sec;

public class StatisticsMetaManager extends MasterDaemon {
=======
public class StatisticsMetaManager extends LeaderDaemon {
>>>>>>> dc83d47a
    private static final Logger LOG = LogManager.getLogger(StatisticsMetaManager.class);

    static {
        ScalarType columnNameType = ScalarType.createVarcharType(65530);
        ScalarType tableNameType = ScalarType.createVarcharType(65530);
        ScalarType partitionNameType = ScalarType.createVarcharType(65530);
        ScalarType dbNameType = ScalarType.createVarcharType(65530);
        ScalarType maxType = ScalarType.createVarcharType(65530);
        ScalarType minType = ScalarType.createVarcharType(65530);
        ScalarType histogramType = ScalarType.createVarcharType(65530);

        // varchar type column need call setAssignedStrLenInColDefinition here,
        // otherwise it will be set length to 1 at analyze
        columnNameType.setAssignedStrLenInColDefinition();
        tableNameType.setAssignedStrLenInColDefinition();
        partitionNameType.setAssignedStrLenInColDefinition();
        dbNameType.setAssignedStrLenInColDefinition();
        maxType.setAssignedStrLenInColDefinition();
        minType.setAssignedStrLenInColDefinition();
        histogramType.setAssignedStrLenInColDefinition();

        SAMPLE_STATISTICS_COLUMNS = ImmutableList.of(
                new ColumnDef("table_id", new TypeDef(ScalarType.createType(PrimitiveType.BIGINT))),
                new ColumnDef("column_name", new TypeDef(columnNameType)),
                new ColumnDef("db_id", new TypeDef(ScalarType.createType(PrimitiveType.BIGINT))),
                new ColumnDef("table_name", new TypeDef(tableNameType)),
                new ColumnDef("db_name", new TypeDef(dbNameType)),
                new ColumnDef("row_count", new TypeDef(ScalarType.createType(PrimitiveType.BIGINT))),
                new ColumnDef("data_size", new TypeDef(ScalarType.createType(PrimitiveType.BIGINT))),
                new ColumnDef("distinct_count", new TypeDef(ScalarType.createType(PrimitiveType.BIGINT))),
                new ColumnDef("null_count", new TypeDef(ScalarType.createType(PrimitiveType.BIGINT))),
                new ColumnDef("max", new TypeDef(maxType)),
                new ColumnDef("min", new TypeDef(minType)),
                new ColumnDef("update_time", new TypeDef(ScalarType.createType(PrimitiveType.DATETIME)))
        );

        FULL_STATISTICS_COLUMNS = ImmutableList.of(
                new ColumnDef("table_id", new TypeDef(ScalarType.createType(PrimitiveType.BIGINT))),
                new ColumnDef("partition_id", new TypeDef(ScalarType.createType(PrimitiveType.BIGINT))),
                new ColumnDef("column_name", new TypeDef(columnNameType)),
                new ColumnDef("db_id", new TypeDef(ScalarType.createType(PrimitiveType.BIGINT))),
                new ColumnDef("table_name", new TypeDef(tableNameType)),
                new ColumnDef("partition_name", new TypeDef(partitionNameType)),
                new ColumnDef("row_count", new TypeDef(ScalarType.createType(PrimitiveType.BIGINT))),
                new ColumnDef("data_size", new TypeDef(ScalarType.createType(PrimitiveType.BIGINT))),
                new ColumnDef("ndv", new TypeDef(ScalarType.createType(PrimitiveType.HLL))),
                new ColumnDef("null_count", new TypeDef(ScalarType.createType(PrimitiveType.BIGINT))),
                new ColumnDef("max", new TypeDef(maxType)),
                new ColumnDef("min", new TypeDef(minType)),
                new ColumnDef("update_time", new TypeDef(ScalarType.createType(PrimitiveType.DATETIME)))
        );

        HISTOGRAM_STATISTICS_COLUMNS = ImmutableList.of(
                new ColumnDef("table_id", new TypeDef(ScalarType.createType(PrimitiveType.BIGINT))),
                new ColumnDef("column_name", new TypeDef(columnNameType)),
                new ColumnDef("table_name", new TypeDef(tableNameType)),
                new ColumnDef("histogram", new TypeDef(histogramType))
        );
    }

    private static final List<ColumnDef> SAMPLE_STATISTICS_COLUMNS;

    private static final List<ColumnDef> FULL_STATISTICS_COLUMNS;

    private static final List<ColumnDef> HISTOGRAM_STATISTICS_COLUMNS;

    // If all replicas are lost more than 3 times in a row, rebuild the statistics table
    private int lossTableCount = 0;

    public StatisticsMetaManager() {
        super("statistics meta manager", 60 * 1000);
    }

    private boolean checkDatabaseExist() {
        return GlobalStateMgr.getCurrentState().getDb(StatsConstants.STATISTICS_DB_NAME) != null;
    }

    private boolean createDatabase() {
        LOG.info("create statistics db start");
        CreateDbStmt dbStmt = new CreateDbStmt(false, StatsConstants.STATISTICS_DB_NAME);
        try {
            GlobalStateMgr.getCurrentState().getMetadata().createDb(dbStmt.getFullDbName());
        } catch (UserException e) {
            LOG.warn("Failed to create database " + e.getMessage());
            return false;
        }
        LOG.info("create statistics db down");
        return checkDatabaseExist();
    }

    private boolean checkTableExist(String tableName) {
        Database db = GlobalStateMgr.getCurrentState().getDb(StatsConstants.STATISTICS_DB_NAME);
        Preconditions.checkState(db != null);
        return db.getTable(tableName) != null;
    }

    private boolean checkReplicateNormal(String tableName) {
        int aliveSize = GlobalStateMgr.getCurrentSystemInfo().getBackendIds(true).size();
        int total = GlobalStateMgr.getCurrentSystemInfo().getBackendIds(false).size();
        // maybe cluster just shutdown, ignore
        if (aliveSize <= total / 2) {
            lossTableCount = 0;
            return true;
        }

        Database db = GlobalStateMgr.getCurrentState().getDb(StatsConstants.STATISTICS_DB_NAME);
        Preconditions.checkState(db != null);
        OlapTable table = (OlapTable) db.getTable(tableName);
        Preconditions.checkState(table != null);

        boolean check = true;
        for (Partition partition : table.getPartitions()) {
            // check replicate miss
            if (partition.getBaseIndex().getTablets().stream()
                    .anyMatch(t -> ((LocalTablet) t).getNormalReplicaBackendIds().isEmpty())) {
                check = false;
                break;
            }
        }

        if (!check) {
            lossTableCount++;
        } else {
            lossTableCount = 0;
        }

        return lossTableCount < 3;
    }

    private static final List<String> keyColumnNames = ImmutableList.of(
            "table_id", "column_name", "db_id"
    );

    private static final List<String> fullStatisticsKeyColumns = ImmutableList.of(
            "table_id", "partition_id", "column_name"
    );

    private static final List<String> histogramKeyColumns = ImmutableList.of(
            "table_id", "column_name"
    );

    private boolean createSampleStatisticsTable() {
        LOG.info("create statistics table start");
        TableName tableName = new TableName(StatsConstants.STATISTICS_DB_NAME,
                StatsConstants.SAMPLE_STATISTICS_TABLE_NAME);
        Map<String, String> properties = Maps.newHashMap();
        int defaultReplicationNum = Math.min(3,
                GlobalStateMgr.getCurrentSystemInfo().getBackendIds(true).size());
        properties.put(PropertyAnalyzer.PROPERTIES_REPLICATION_NUM, Integer.toString(defaultReplicationNum));
        CreateTableStmt stmt = new CreateTableStmt(false, false,
                tableName, SAMPLE_STATISTICS_COLUMNS, "olap",
                new KeysDesc(KeysType.UNIQUE_KEYS, keyColumnNames),
                null,
                new HashDistributionDesc(10, keyColumnNames),
                properties,
                null,
                "");
        Analyzer.analyze(stmt, StatisticUtils.buildConnectContext());
        try {
            GlobalStateMgr.getCurrentState().createTable(stmt);
        } catch (DdlException e) {
            LOG.warn("Failed to create table" + e.getMessage());
            return false;
        }
        LOG.info("create statistics table done");
        refreshAnalyzeJob();
        return checkTableExist(StatsConstants.SAMPLE_STATISTICS_TABLE_NAME);
    }

    private boolean createFullStatisticsTable() {
        LOG.info("create statistics table v2 start");
        TableName tableName = new TableName(StatsConstants.STATISTICS_DB_NAME,
                StatsConstants.FULL_STATISTICS_TABLE_NAME);
        Map<String, String> properties = Maps.newHashMap();
        int defaultReplicationNum = Math.min(3,
                GlobalStateMgr.getCurrentSystemInfo().getBackendIds(true).size());
        properties.put(PropertyAnalyzer.PROPERTIES_REPLICATION_NUM, Integer.toString(defaultReplicationNum));
        CreateTableStmt stmt = new CreateTableStmt(false, false,
                tableName, FULL_STATISTICS_COLUMNS, "olap",
                new KeysDesc(KeysType.PRIMARY_KEYS, fullStatisticsKeyColumns),
                null,
                new HashDistributionDesc(10, fullStatisticsKeyColumns),
                properties,
                null,
                "");
        Analyzer.analyze(stmt, StatisticUtils.buildConnectContext());
        try {
            GlobalStateMgr.getCurrentState().createTable(stmt);
        } catch (DdlException e) {
            LOG.warn("Failed to create table" + e.getMessage());
            return false;
        }
        LOG.info("create statistics table done");
        refreshAnalyzeJob();
        return checkTableExist(StatsConstants.FULL_STATISTICS_TABLE_NAME);
    }

    private boolean createHistogramStatisticsTable() {
        LOG.info("create statistics table v2 start");
        TableName tableName = new TableName(StatsConstants.STATISTICS_DB_NAME,
                StatsConstants.HISTOGRAM_STATISTICS_TABLE_NAME);
        Map<String, String> properties = Maps.newHashMap();
        int defaultReplicationNum = Math.min(3,
                GlobalStateMgr.getCurrentSystemInfo().getBackendIds(true).size());
        properties.put(PropertyAnalyzer.PROPERTIES_REPLICATION_NUM, Integer.toString(defaultReplicationNum));
        CreateTableStmt stmt = new CreateTableStmt(false, false,
                tableName, HISTOGRAM_STATISTICS_COLUMNS, "olap",
                new KeysDesc(KeysType.PRIMARY_KEYS, histogramKeyColumns),
                null,
                new HashDistributionDesc(10, histogramKeyColumns),
                properties,
                null,
                "");
        Analyzer.analyze(stmt, StatisticUtils.buildConnectContext());
        try {
            GlobalStateMgr.getCurrentState().createTable(stmt);
        } catch (DdlException e) {
            LOG.warn("Failed to create table" + e.getMessage());
            return false;
        }
        LOG.info("create statistics table done");
        for (Map.Entry<Pair<Long, String>, HistogramStatsMeta> entry :
                GlobalStateMgr.getCurrentAnalyzeMgr().getHistogramStatsMetaMap().entrySet()) {
            HistogramStatsMeta histogramStatsMeta = entry.getValue();
            GlobalStateMgr.getCurrentAnalyzeMgr().addHistogramStatsMeta(new HistogramStatsMeta(
                    histogramStatsMeta.getDbId(), histogramStatsMeta.getTableId(), histogramStatsMeta.getColumn(),
                    histogramStatsMeta.getType(), LocalDateTime.MIN, histogramStatsMeta.getProperties()));
        }
        return checkTableExist(StatsConstants.HISTOGRAM_STATISTICS_TABLE_NAME);
    }

    private void refreshAnalyzeJob() {
        for (Map.Entry<Long, BasicStatsMeta> entry :
                GlobalStateMgr.getCurrentAnalyzeMgr().getBasicStatsMetaMap().entrySet()) {
            BasicStatsMeta basicStatsMeta = entry.getValue();
            GlobalStateMgr.getCurrentAnalyzeMgr().addBasicStatsMeta(new BasicStatsMeta(
                    basicStatsMeta.getDbId(), basicStatsMeta.getTableId(),
                    basicStatsMeta.getType(), LocalDateTime.MIN, basicStatsMeta.getProperties()));
        }

        for (AnalyzeJob analyzeJob : GlobalStateMgr.getCurrentAnalyzeMgr().getAllAnalyzeJobList()) {
            analyzeJob.setWorkTime(LocalDateTime.MIN);
            GlobalStateMgr.getCurrentAnalyzeMgr().updateAnalyzeJobWithLog(analyzeJob);
        }
    }

    private boolean dropTable(String tableName) {
        LOG.info("drop statistics table start");
        DropTableStmt stmt = new DropTableStmt(true,
                new TableName(StatsConstants.STATISTICS_DB_NAME, tableName), true);

        try {
            GlobalStateMgr.getCurrentState().dropTable(stmt);
        } catch (DdlException e) {
            LOG.warn("Failed to drop table" + e.getMessage());
            return false;
        }
        LOG.info("drop statistics table done");
        return !checkTableExist(tableName);
    }

    private void trySleep(long millis) {
        try {
            Thread.sleep(millis);
        } catch (InterruptedException e) {
            LOG.warn(e.getMessage());
        }
    }

    private boolean createTable(String tableName) {
        if (tableName.equals(StatsConstants.SAMPLE_STATISTICS_TABLE_NAME)) {
            return createSampleStatisticsTable();
        } else if (tableName.equals(StatsConstants.FULL_STATISTICS_TABLE_NAME)) {
            return createFullStatisticsTable();
        } else if (tableName.equals(StatsConstants.HISTOGRAM_STATISTICS_TABLE_NAME)) {
            return createHistogramStatisticsTable();
        } else {
            throw new StarRocksPlannerException("Error table name " + tableName, ErrorType.INTERNAL_ERROR);
        }
    }

    private void refreshStatisticsTable(String tableName) {
        while (checkTableExist(tableName) && !checkReplicateNormal(tableName)) {
            LOG.info("statistics table " + tableName + " replicate is not normal, will drop table and rebuild");
            if (dropTable(tableName)) {
                break;
            }
            LOG.warn("drop statistics table " + tableName + " failed");
            trySleep(10000);
        }

        while (!checkTableExist(tableName)) {
            if (createTable(tableName)) {
                break;
            }
            LOG.warn("create statistics table " + tableName + " failed");
            trySleep(10000);
        }
    }


    @Override
    protected void runAfterCatalogReady() {
        // To make UT pass, some UT will create database and table
<<<<<<< HEAD
        trySleep(statistic_manager_sleep_time_sec * 1000);
=======
        trySleep(Config.statistic_manager_sleep_time_sec * 1000);
>>>>>>> dc83d47a
        while (!checkDatabaseExist()) {
            if (createDatabase()) {
                break;
            }
            trySleep(10000);
        }

        refreshStatisticsTable(StatsConstants.SAMPLE_STATISTICS_TABLE_NAME);
        refreshStatisticsTable(StatsConstants.FULL_STATISTICS_TABLE_NAME);
        refreshStatisticsTable(StatsConstants.HISTOGRAM_STATISTICS_TABLE_NAME);

        GlobalStateMgr.getCurrentAnalyzeMgr().clearStatisticFromDroppedTable();
        GlobalStateMgr.getCurrentAnalyzeMgr().clearExpiredAnalyzeStatus();
    }
}<|MERGE_RESOLUTION|>--- conflicted
+++ resolved
@@ -37,13 +37,7 @@
 import java.util.List;
 import java.util.Map;
 
-<<<<<<< HEAD
-import static com.starrocks.common.Config.statistic_manager_sleep_time_sec;
-
-public class StatisticsMetaManager extends MasterDaemon {
-=======
 public class StatisticsMetaManager extends LeaderDaemon {
->>>>>>> dc83d47a
     private static final Logger LOG = LogManager.getLogger(StatisticsMetaManager.class);
 
     static {
@@ -348,11 +342,7 @@
     @Override
     protected void runAfterCatalogReady() {
         // To make UT pass, some UT will create database and table
-<<<<<<< HEAD
-        trySleep(statistic_manager_sleep_time_sec * 1000);
-=======
         trySleep(Config.statistic_manager_sleep_time_sec * 1000);
->>>>>>> dc83d47a
         while (!checkDatabaseExist()) {
             if (createDatabase()) {
                 break;
