// This file is licensed under the Elastic License 2.0. Copyright 2021-present, StarRocks Limited.

package com.starrocks.statistic;

import com.google.common.base.Preconditions;
import com.google.common.collect.ImmutableList;
import com.google.common.collect.Maps;
import com.starrocks.analysis.ColumnDef;
import com.starrocks.analysis.CreateDbStmt;
import com.starrocks.analysis.CreateTableStmt;
import com.starrocks.analysis.DropTableStmt;
import com.starrocks.analysis.HashDistributionDesc;
import com.starrocks.analysis.KeysDesc;
import com.starrocks.analysis.TableName;
import com.starrocks.analysis.TypeDef;
import com.starrocks.catalog.Database;
import com.starrocks.catalog.KeysType;
import com.starrocks.catalog.LocalTablet;
import com.starrocks.catalog.OlapTable;
import com.starrocks.catalog.Partition;
import com.starrocks.catalog.PrimitiveType;
import com.starrocks.catalog.ScalarType;
import com.starrocks.common.Config;
import com.starrocks.common.DdlException;
import com.starrocks.common.Pair;
import com.starrocks.common.UserException;
import com.starrocks.common.util.LeaderDaemon;
import com.starrocks.common.util.PropertyAnalyzer;
import com.starrocks.server.GlobalStateMgr;
import com.starrocks.sql.analyzer.Analyzer;
import com.starrocks.sql.common.ErrorType;
import com.starrocks.sql.common.StarRocksPlannerException;
import org.apache.logging.log4j.LogManager;
import org.apache.logging.log4j.Logger;

import java.time.LocalDateTime;
import java.util.List;
import java.util.Map;

public class StatisticsMetaManager extends LeaderDaemon {
    private static final Logger LOG = LogManager.getLogger(StatisticsMetaManager.class);

    static {
        ScalarType columnNameType = ScalarType.createVarcharType(65530);
        ScalarType tableNameType = ScalarType.createVarcharType(65530);
        ScalarType partitionNameType = ScalarType.createVarcharType(65530);
        ScalarType dbNameType = ScalarType.createVarcharType(65530);
        ScalarType maxType = ScalarType.createVarcharType(65530);
        ScalarType minType = ScalarType.createVarcharType(65530);
        ScalarType histogramType = ScalarType.createVarcharType(65530);

        // varchar type column need call setAssignedStrLenInColDefinition here,
        // otherwise it will be set length to 1 at analyze
        columnNameType.setAssignedStrLenInColDefinition();
        tableNameType.setAssignedStrLenInColDefinition();
        partitionNameType.setAssignedStrLenInColDefinition();
        dbNameType.setAssignedStrLenInColDefinition();
        maxType.setAssignedStrLenInColDefinition();
        minType.setAssignedStrLenInColDefinition();
        histogramType.setAssignedStrLenInColDefinition();

        SAMPLE_STATISTICS_COLUMNS = ImmutableList.of(
                new ColumnDef("table_id", new TypeDef(ScalarType.createType(PrimitiveType.BIGINT))),
                new ColumnDef("column_name", new TypeDef(columnNameType)),
                new ColumnDef("db_id", new TypeDef(ScalarType.createType(PrimitiveType.BIGINT))),
                new ColumnDef("table_name", new TypeDef(tableNameType)),
                new ColumnDef("db_name", new TypeDef(dbNameType)),
                new ColumnDef("row_count", new TypeDef(ScalarType.createType(PrimitiveType.BIGINT))),
                new ColumnDef("data_size", new TypeDef(ScalarType.createType(PrimitiveType.BIGINT))),
                new ColumnDef("distinct_count", new TypeDef(ScalarType.createType(PrimitiveType.BIGINT))),
                new ColumnDef("null_count", new TypeDef(ScalarType.createType(PrimitiveType.BIGINT))),
                new ColumnDef("max", new TypeDef(maxType)),
                new ColumnDef("min", new TypeDef(minType)),
                new ColumnDef("update_time", new TypeDef(ScalarType.createType(PrimitiveType.DATETIME)))
        );

        FULL_STATISTICS_COLUMNS = ImmutableList.of(
                new ColumnDef("table_id", new TypeDef(ScalarType.createType(PrimitiveType.BIGINT))),
                new ColumnDef("partition_id", new TypeDef(ScalarType.createType(PrimitiveType.BIGINT))),
                new ColumnDef("column_name", new TypeDef(columnNameType)),
                new ColumnDef("db_id", new TypeDef(ScalarType.createType(PrimitiveType.BIGINT))),
                new ColumnDef("table_name", new TypeDef(tableNameType)),
                new ColumnDef("partition_name", new TypeDef(partitionNameType)),
                new ColumnDef("row_count", new TypeDef(ScalarType.createType(PrimitiveType.BIGINT))),
                new ColumnDef("data_size", new TypeDef(ScalarType.createType(PrimitiveType.BIGINT))),
                new ColumnDef("ndv", new TypeDef(ScalarType.createType(PrimitiveType.HLL))),
                new ColumnDef("null_count", new TypeDef(ScalarType.createType(PrimitiveType.BIGINT))),
                new ColumnDef("max", new TypeDef(maxType)),
                new ColumnDef("min", new TypeDef(minType)),
                new ColumnDef("update_time", new TypeDef(ScalarType.createType(PrimitiveType.DATETIME)))
        );

        HISTOGRAM_STATISTICS_COLUMNS = ImmutableList.of(
                new ColumnDef("table_id", new TypeDef(ScalarType.createType(PrimitiveType.BIGINT))),
                new ColumnDef("column_name", new TypeDef(columnNameType)),
                new ColumnDef("db_id", new TypeDef(ScalarType.createType(PrimitiveType.BIGINT))),
                new ColumnDef("table_name", new TypeDef(tableNameType)),
                new ColumnDef("histogram", new TypeDef(histogramType)),
                new ColumnDef("update_time", new TypeDef(ScalarType.createType(PrimitiveType.DATETIME)))
        );
    }

    private static final List<ColumnDef> SAMPLE_STATISTICS_COLUMNS;

    private static final List<ColumnDef> FULL_STATISTICS_COLUMNS;

    private static final List<ColumnDef> HISTOGRAM_STATISTICS_COLUMNS;

    // If all replicas are lost more than 3 times in a row, rebuild the statistics table
    private int lossTableCount = 0;

    public StatisticsMetaManager() {
        super("statistics meta manager", 60 * 1000);
    }

    private boolean checkDatabaseExist() {
        return GlobalStateMgr.getCurrentState().getDb(StatsConstants.STATISTICS_DB_NAME) != null;
    }

    private boolean createDatabase() {
        LOG.info("create statistics db start");
        CreateDbStmt dbStmt = new CreateDbStmt(false, StatsConstants.STATISTICS_DB_NAME);
        try {
            GlobalStateMgr.getCurrentState().getMetadata().createDb(dbStmt.getFullDbName());
        } catch (UserException e) {
            LOG.warn("Failed to create database " + e.getMessage());
            return false;
        }
        LOG.info("create statistics db down");
        return checkDatabaseExist();
    }

    private boolean checkTableExist(String tableName) {
        Database db = GlobalStateMgr.getCurrentState().getDb(StatsConstants.STATISTICS_DB_NAME);
        Preconditions.checkState(db != null);
        return db.getTable(tableName) != null;
    }

    private boolean checkReplicateNormal(String tableName) {
        int aliveSize = GlobalStateMgr.getCurrentSystemInfo().getAliveBackendNumber();
        int total = GlobalStateMgr.getCurrentSystemInfo().getTotalBackendNumber();
        // maybe cluster just shutdown, ignore
        if (aliveSize <= total / 2) {
            lossTableCount = 0;
            return true;
        }

        Database db = GlobalStateMgr.getCurrentState().getDb(StatsConstants.STATISTICS_DB_NAME);
        Preconditions.checkState(db != null);
        OlapTable table = (OlapTable) db.getTable(tableName);
        Preconditions.checkState(table != null);

        boolean check = true;
        for (Partition partition : table.getPartitions()) {
            // check replicate miss
            if (partition.getBaseIndex().getTablets().stream()
                    .anyMatch(t -> ((LocalTablet) t).getNormalReplicaBackendIds().isEmpty())) {
                check = false;
                break;
            }
        }

        if (!check) {
            lossTableCount++;
        } else {
            lossTableCount = 0;
        }

        return lossTableCount < 3;
    }

    private static final List<String> keyColumnNames = ImmutableList.of(
            "table_id", "column_name", "db_id"
    );

    private static final List<String> fullStatisticsKeyColumns = ImmutableList.of(
            "table_id", "partition_id", "column_name"
    );

    private static final List<String> histogramKeyColumns = ImmutableList.of(
            "table_id", "column_name"
    );

    private boolean createSampleStatisticsTable() {
        LOG.info("create statistics table start");
        TableName tableName = new TableName(StatsConstants.STATISTICS_DB_NAME,
                StatsConstants.SAMPLE_STATISTICS_TABLE_NAME);
        Map<String, String> properties = Maps.newHashMap();
        int defaultReplicationNum = Math.min(3,
<<<<<<< HEAD
                GlobalStateMgr.getCurrentSystemInfo().getBackendIds(false).size());
=======
                GlobalStateMgr.getCurrentSystemInfo().getAliveBackendNumber());
>>>>>>> 3305b2f1
        properties.put(PropertyAnalyzer.PROPERTIES_REPLICATION_NUM, Integer.toString(defaultReplicationNum));
        CreateTableStmt stmt = new CreateTableStmt(false, false,
                tableName, SAMPLE_STATISTICS_COLUMNS, "olap",
                new KeysDesc(KeysType.UNIQUE_KEYS, keyColumnNames),
                null,
                new HashDistributionDesc(10, keyColumnNames),
                properties,
                null,
                "");
        Analyzer.analyze(stmt, StatisticUtils.buildConnectContext());
        try {
            GlobalStateMgr.getCurrentState().createTable(stmt);
        } catch (DdlException e) {
            LOG.warn("Failed to create table" + e.getMessage());
            return false;
        }
        LOG.info("create statistics table done");
        refreshAnalyzeJob();
        return checkTableExist(StatsConstants.SAMPLE_STATISTICS_TABLE_NAME);
    }

    private boolean createFullStatisticsTable() {
        LOG.info("create statistics table v2 start");
        TableName tableName = new TableName(StatsConstants.STATISTICS_DB_NAME,
                StatsConstants.FULL_STATISTICS_TABLE_NAME);
        Map<String, String> properties = Maps.newHashMap();
        int defaultReplicationNum = Math.min(3,
<<<<<<< HEAD
                GlobalStateMgr.getCurrentSystemInfo().getBackendIds(false).size());
=======
                GlobalStateMgr.getCurrentSystemInfo().getAliveBackendNumber());
>>>>>>> 3305b2f1
        properties.put(PropertyAnalyzer.PROPERTIES_REPLICATION_NUM, Integer.toString(defaultReplicationNum));
        CreateTableStmt stmt = new CreateTableStmt(false, false,
                tableName, FULL_STATISTICS_COLUMNS, "olap",
                new KeysDesc(KeysType.PRIMARY_KEYS, fullStatisticsKeyColumns),
                null,
                new HashDistributionDesc(10, fullStatisticsKeyColumns),
                properties,
                null,
                "");
        Analyzer.analyze(stmt, StatisticUtils.buildConnectContext());
        try {
            GlobalStateMgr.getCurrentState().createTable(stmt);
        } catch (DdlException e) {
            LOG.warn("Failed to create table" + e.getMessage());
            return false;
        }
        LOG.info("create statistics table done");
        refreshAnalyzeJob();
        return checkTableExist(StatsConstants.FULL_STATISTICS_TABLE_NAME);
    }

    private boolean createHistogramStatisticsTable() {
        LOG.info("create statistics table v2 start");
        TableName tableName = new TableName(StatsConstants.STATISTICS_DB_NAME,
                StatsConstants.HISTOGRAM_STATISTICS_TABLE_NAME);
        Map<String, String> properties = Maps.newHashMap();
        int defaultReplicationNum = Math.min(3,
<<<<<<< HEAD
                GlobalStateMgr.getCurrentSystemInfo().getBackendIds(false).size());
=======
                GlobalStateMgr.getCurrentSystemInfo().getAliveBackendNumber());
>>>>>>> 3305b2f1
        properties.put(PropertyAnalyzer.PROPERTIES_REPLICATION_NUM, Integer.toString(defaultReplicationNum));
        CreateTableStmt stmt = new CreateTableStmt(false, false,
                tableName, HISTOGRAM_STATISTICS_COLUMNS, "olap",
                new KeysDesc(KeysType.PRIMARY_KEYS, histogramKeyColumns),
                null,
                new HashDistributionDesc(10, histogramKeyColumns),
                properties,
                null,
                "");
        Analyzer.analyze(stmt, StatisticUtils.buildConnectContext());
        try {
            GlobalStateMgr.getCurrentState().createTable(stmt);
        } catch (DdlException e) {
            LOG.warn("Failed to create table" + e.getMessage());
            return false;
        }
        LOG.info("create statistics table done");
        for (Map.Entry<Pair<Long, String>, HistogramStatsMeta> entry :
                GlobalStateMgr.getCurrentAnalyzeMgr().getHistogramStatsMetaMap().entrySet()) {
            HistogramStatsMeta histogramStatsMeta = entry.getValue();
            GlobalStateMgr.getCurrentAnalyzeMgr().addHistogramStatsMeta(new HistogramStatsMeta(
                    histogramStatsMeta.getDbId(), histogramStatsMeta.getTableId(), histogramStatsMeta.getColumn(),
                    histogramStatsMeta.getType(), LocalDateTime.MIN, histogramStatsMeta.getProperties()));
        }
        return checkTableExist(StatsConstants.HISTOGRAM_STATISTICS_TABLE_NAME);
    }

    private void refreshAnalyzeJob() {
        for (Map.Entry<Long, BasicStatsMeta> entry :
                GlobalStateMgr.getCurrentAnalyzeMgr().getBasicStatsMetaMap().entrySet()) {
            BasicStatsMeta basicStatsMeta = entry.getValue();
            GlobalStateMgr.getCurrentAnalyzeMgr().addBasicStatsMeta(new BasicStatsMeta(
                    basicStatsMeta.getDbId(), basicStatsMeta.getTableId(),
                    basicStatsMeta.getType(), LocalDateTime.MIN, basicStatsMeta.getProperties()));
        }

        for (AnalyzeJob analyzeJob : GlobalStateMgr.getCurrentAnalyzeMgr().getAllAnalyzeJobList()) {
            analyzeJob.setWorkTime(LocalDateTime.MIN);
            GlobalStateMgr.getCurrentAnalyzeMgr().updateAnalyzeJobWithLog(analyzeJob);
        }
    }

    private boolean dropTable(String tableName) {
        LOG.info("drop statistics table start");
        DropTableStmt stmt = new DropTableStmt(true,
                new TableName(StatsConstants.STATISTICS_DB_NAME, tableName), true);

        try {
            GlobalStateMgr.getCurrentState().dropTable(stmt);
        } catch (DdlException e) {
            LOG.warn("Failed to drop table" + e.getMessage());
            return false;
        }
        LOG.info("drop statistics table done");
        return !checkTableExist(tableName);
    }

    private void trySleep(long millis) {
        try {
            Thread.sleep(millis);
        } catch (InterruptedException e) {
            LOG.warn(e.getMessage());
        }
    }

    private boolean createTable(String tableName) {
        if (tableName.equals(StatsConstants.SAMPLE_STATISTICS_TABLE_NAME)) {
            return createSampleStatisticsTable();
        } else if (tableName.equals(StatsConstants.FULL_STATISTICS_TABLE_NAME)) {
            return createFullStatisticsTable();
        } else if (tableName.equals(StatsConstants.HISTOGRAM_STATISTICS_TABLE_NAME)) {
            return createHistogramStatisticsTable();
        } else {
            throw new StarRocksPlannerException("Error table name " + tableName, ErrorType.INTERNAL_ERROR);
        }
    }

    private void refreshStatisticsTable(String tableName) {
        while (checkTableExist(tableName) && !checkReplicateNormal(tableName)) {
            LOG.info("statistics table " + tableName + " replicate is not normal, will drop table and rebuild");
            if (dropTable(tableName)) {
                break;
            }
            LOG.warn("drop statistics table " + tableName + " failed");
            trySleep(10000);
        }

        while (!checkTableExist(tableName)) {
            if (createTable(tableName)) {
                break;
            }
            LOG.warn("create statistics table " + tableName + " failed");
            trySleep(10000);
        }
    }


    @Override
    protected void runAfterCatalogReady() {
        // To make UT pass, some UT will create database and table
        trySleep(Config.statistic_manager_sleep_time_sec * 1000);
        while (!checkDatabaseExist()) {
            if (createDatabase()) {
                break;
            }
            trySleep(10000);
        }

        refreshStatisticsTable(StatsConstants.SAMPLE_STATISTICS_TABLE_NAME);
        refreshStatisticsTable(StatsConstants.FULL_STATISTICS_TABLE_NAME);
        refreshStatisticsTable(StatsConstants.HISTOGRAM_STATISTICS_TABLE_NAME);

        GlobalStateMgr.getCurrentAnalyzeMgr().clearStatisticFromDroppedTable();
        GlobalStateMgr.getCurrentAnalyzeMgr().clearExpiredAnalyzeStatus();
    }
}<|MERGE_RESOLUTION|>--- conflicted
+++ resolved
@@ -186,12 +186,7 @@
         TableName tableName = new TableName(StatsConstants.STATISTICS_DB_NAME,
                 StatsConstants.SAMPLE_STATISTICS_TABLE_NAME);
         Map<String, String> properties = Maps.newHashMap();
-        int defaultReplicationNum = Math.min(3,
-<<<<<<< HEAD
-                GlobalStateMgr.getCurrentSystemInfo().getBackendIds(false).size());
-=======
-                GlobalStateMgr.getCurrentSystemInfo().getAliveBackendNumber());
->>>>>>> 3305b2f1
+        int defaultReplicationNum = Math.min(3, GlobalStateMgr.getCurrentSystemInfo().getTotalBackendNumber());
         properties.put(PropertyAnalyzer.PROPERTIES_REPLICATION_NUM, Integer.toString(defaultReplicationNum));
         CreateTableStmt stmt = new CreateTableStmt(false, false,
                 tableName, SAMPLE_STATISTICS_COLUMNS, "olap",
@@ -218,12 +213,7 @@
         TableName tableName = new TableName(StatsConstants.STATISTICS_DB_NAME,
                 StatsConstants.FULL_STATISTICS_TABLE_NAME);
         Map<String, String> properties = Maps.newHashMap();
-        int defaultReplicationNum = Math.min(3,
-<<<<<<< HEAD
-                GlobalStateMgr.getCurrentSystemInfo().getBackendIds(false).size());
-=======
-                GlobalStateMgr.getCurrentSystemInfo().getAliveBackendNumber());
->>>>>>> 3305b2f1
+        int defaultReplicationNum = Math.min(3, GlobalStateMgr.getCurrentSystemInfo().getTotalBackendNumber());
         properties.put(PropertyAnalyzer.PROPERTIES_REPLICATION_NUM, Integer.toString(defaultReplicationNum));
         CreateTableStmt stmt = new CreateTableStmt(false, false,
                 tableName, FULL_STATISTICS_COLUMNS, "olap",
@@ -250,12 +240,7 @@
         TableName tableName = new TableName(StatsConstants.STATISTICS_DB_NAME,
                 StatsConstants.HISTOGRAM_STATISTICS_TABLE_NAME);
         Map<String, String> properties = Maps.newHashMap();
-        int defaultReplicationNum = Math.min(3,
-<<<<<<< HEAD
-                GlobalStateMgr.getCurrentSystemInfo().getBackendIds(false).size());
-=======
-                GlobalStateMgr.getCurrentSystemInfo().getAliveBackendNumber());
->>>>>>> 3305b2f1
+        int defaultReplicationNum = Math.min(3, GlobalStateMgr.getCurrentSystemInfo().getTotalBackendNumber());
         properties.put(PropertyAnalyzer.PROPERTIES_REPLICATION_NUM, Integer.toString(defaultReplicationNum));
         CreateTableStmt stmt = new CreateTableStmt(false, false,
                 tableName, HISTOGRAM_STATISTICS_COLUMNS, "olap",
