// This file is licensed under the Elastic License 2.0. Copyright 2021-present, StarRocks Limited.

package com.starrocks.statistic;

import com.google.common.base.Preconditions;
import com.google.common.collect.Lists;
import com.google.common.collect.Maps;
import com.starrocks.analysis.StatementBase;
import com.starrocks.catalog.Database;
import com.starrocks.catalog.InternalCatalog;
import com.starrocks.catalog.OlapTable;
import com.starrocks.catalog.Partition;
import com.starrocks.catalog.Table;
import com.starrocks.cluster.ClusterNamespace;
import com.starrocks.common.Config;
import com.starrocks.common.Pair;
import com.starrocks.common.Status;
import com.starrocks.qe.ConnectContext;
import com.starrocks.qe.Coordinator;
import com.starrocks.qe.QeProcessorImpl;
import com.starrocks.qe.RowBatch;
import com.starrocks.qe.StmtExecutor;
import com.starrocks.server.GlobalStateMgr;
import com.starrocks.sql.analyzer.Analyzer;
import com.starrocks.sql.analyzer.AnalyzerUtils;
import com.starrocks.sql.ast.QueryStatement;
import com.starrocks.sql.optimizer.OptExpression;
import com.starrocks.sql.optimizer.Optimizer;
import com.starrocks.sql.optimizer.base.ColumnRefFactory;
import com.starrocks.sql.optimizer.base.ColumnRefSet;
import com.starrocks.sql.optimizer.base.PhysicalPropertySet;
import com.starrocks.sql.optimizer.transformer.LogicalPlan;
import com.starrocks.sql.optimizer.transformer.RelationTransformer;
import com.starrocks.sql.parser.SqlParser;
import com.starrocks.sql.plan.ExecPlan;
import com.starrocks.sql.plan.PlanFragmentBuilder;
import com.starrocks.thrift.TResultBatch;
import com.starrocks.thrift.TStatisticData;
import org.apache.commons.lang.StringUtils;
import org.apache.logging.log4j.LogManager;
import org.apache.logging.log4j.Logger;
import org.apache.thrift.TDeserializer;
import org.apache.thrift.TException;
import org.apache.thrift.protocol.TCompactProtocol;

import java.nio.ByteBuffer;
import java.nio.charset.CharsetDecoder;
import java.nio.charset.StandardCharsets;
import java.time.LocalDateTime;
import java.util.Collections;
import java.util.List;
import java.util.Map;

public class StatisticExecutor {
    private static final Logger LOG = LogManager.getLogger(StatisticExecutor.class);

<<<<<<< HEAD
=======
    private static final int STATISTIC_DATA_VERSION = 1;
    private static final int STATISTIC_DICT_VERSION = 101;

    private static final String QUERY_STATISTIC_TEMPLATE =
            "SELECT cast(" + STATISTIC_DATA_VERSION + " as INT), update_time, db_id, table_id, column_name,"
                    + " row_count, data_size, distinct_count, null_count, max, min"
                    + " FROM " + Constants.SampleStatisticsTableName
                    + " WHERE 1 = 1";

    private static final String INSERT_STATISTIC_TEMPLATE = "INSERT INTO " + Constants.SampleStatisticsTableName;

    private static final String INSERT_SELECT_FULL_TEMPLATE =
            "SELECT $tableId, '$columnName', $dbId, '$tableName', '$dbName', COUNT(1), "
                    + "$dataSize, $countDistinctFunction, $countNullFunction, $maxFunction, $minFunction, NOW() "
                    + "FROM $tableName";

    private static final String INSERT_SELECT_METRIC_SAMPLE_TEMPLATE =
            "SELECT $tableId, '$columnName', $dbId, '$tableName', '$dbName', COUNT(1) * $ratio, "
                    + "$dataSize * $ratio, 0, 0, '', '', NOW() "
                    + "FROM (SELECT `$columnName` FROM $tableName $hints ) as t";

    private static final String INSERT_SELECT_TYPE_SAMPLE_TEMPLATE =
            "SELECT $tableId, '$columnName', $dbId, '$tableName', '$dbName', IFNULL(SUM(t1.count), 0) * $ratio, "
                    + "       $dataSize * $ratio, $countDistinctFunction, "
                    + "       IFNULL(SUM(IF(t1.`$columnName` IS NULL, t1.count, 0)), 0) * $ratio, "
                    + "       IFNULL(MAX(t1.`$columnName`), ''), IFNULL(MIN(t1.`$columnName`), ''), NOW() "
                    + "FROM ( "
                    + "    SELECT t0.`$columnName`, COUNT(1) as count "
                    + "    FROM (SELECT `$columnName` FROM $tableName $hints) as t0 "
                    + "    GROUP BY t0.`$columnName` "
                    + ") as t1";
>>>>>>> b8e309a4

    private static final String DELETE_TEMPLATE = "DELETE FROM " + Constants.SampleStatisticsTableName + " WHERE ";

    private static final String SELECT_EXPIRE_TABLE_TEMPLATE =
            "SELECT DISTINCT table_id" + " FROM " + Constants.SampleStatisticsTableName + " WHERE 1 = 1 ";

    public List<TStatisticData> queryStatisticSync(Long dbId, Long tableId, List<String> columnNames) throws Exception {
        String sql;
        if (Config.enable_collect_full_statistics) {
            BasicStatsMeta meta = GlobalStateMgr.getCurrentAnalyzeMgr().getBasicStatsMetaMap().get(tableId);
            if (meta != null && meta.getType().equals(Constants.AnalyzeType.FULL)) {
                sql = StatisticSQLBuilder.buildQueryFullStatisticsSQL(dbId, tableId, columnNames);
            } else {
                sql = StatisticSQLBuilder.buildQuerySampleStatisticsSQL(dbId, tableId, columnNames);
            }
        } else {
            sql = StatisticSQLBuilder.buildQuerySampleStatisticsSQL(dbId, tableId, columnNames);
        }
        Map<String, Database> dbs = Maps.newHashMap();

        ConnectContext context = StatisticUtils.buildConnectContext();
        StatementBase parsedStmt;
        try {
            parsedStmt = SqlParser.parseFirstStatement(sql, context.getSessionVariable().getSqlMode());
            if (parsedStmt instanceof QueryStatement) {
                dbs = AnalyzerUtils.collectAllDatabase(context, parsedStmt);
            }
        } catch (Exception e) {
            LOG.warn("Parse statistic table query fail.", e);
            throw e;
        }

        try {
            ExecPlan execPlan = getExecutePlan(dbs, context, parsedStmt, true, true);
            List<TResultBatch> sqlResult = executeStmt(context, execPlan).first;
            return deserializerStatisticData(sqlResult);
        } catch (Exception e) {
            LOG.warn("Execute statistic table query fail.", e);
            throw e;
        }
    }

    public List<TStatisticData> queryHistogram(Long tableId, List<String> columnNames) throws Exception {
        String sql = StatisticSQLBuilder.buildQueryHistogramStatisticsSQL(tableId, columnNames);
        ConnectContext context = StatisticUtils.buildConnectContext();
        StatementBase parsedStmt = SqlParser.parseFirstStatement(sql, context.getSessionVariable().getSqlMode());
        try {
            ExecPlan execPlan = getExecutePlan(Maps.newHashMap(), context, parsedStmt, true, true);
            List<TResultBatch> sqlResult = executeStmt(context, execPlan).first;
            return deserializerStatisticData(sqlResult);
        } catch (Exception e) {
            LOG.warn("Execute statistic table query fail.", e);
            throw e;
        }
    }

    // If you call this function, you must ensure that the db lock is added
    public static Pair<List<TStatisticData>, Status> queryDictSync(Long dbId, Long tableId, String column)
            throws Exception {
        if (dbId == -1) {
            return Pair.create(Collections.emptyList(), Status.OK);
        }

        Database db = GlobalStateMgr.getCurrentState().getDb(dbId);
        Table table = db.getTable(tableId);

        OlapTable olapTable = (OlapTable) table;
        long version = olapTable.getPartitions().stream().map(Partition::getVisibleVersionTime)
                .max(Long::compareTo).orElse(0L);
        String dbName = ClusterNamespace.getNameFromFullName(db.getFullName());
        String tableName = db.getTable(tableId).getName();
        String catalogName = InternalCatalog.DEFAULT_INTERNAL_CATALOG_NAME;

        String sql = "select cast(" + Constants.STATISTIC_DICT_VERSION + " as Int), " +
                "cast(" + version + " as bigint), " +
                "dict_merge(" + "`" + column +
                "`) as _dict_merge_" + column +
                " from " + catalogName + "." + dbName + "." + tableName + " [_META_]";

        Map<String, Database> dbs = Maps.newHashMap();
        ConnectContext context = StatisticUtils.buildConnectContext();
        StatementBase parsedStmt;
        try {
            parsedStmt = SqlParser.parseFirstStatement(sql, context.getSessionVariable().getSqlMode());
            if (parsedStmt instanceof QueryStatement) {
                dbs = AnalyzerUtils.collectAllDatabase(context, parsedStmt);
            }
            Preconditions.checkState(dbs.size() == 1);
        } catch (Exception e) {
            LOG.warn("Parse statistic dict query {} fail.", sql, e);
            throw e;
        }

        try {
            ExecPlan execPlan = getExecutePlan(dbs, context, parsedStmt, true, false);
            Pair<List<TResultBatch>, Status> sqlResult = executeStmt(context, execPlan);
            if (!sqlResult.second.ok()) {
                return Pair.create(Collections.emptyList(), sqlResult.second);
            } else {
                return Pair.create(deserializerStatisticData(sqlResult.first), sqlResult.second);
            }
        } catch (Exception e) {
            LOG.warn("Execute statistic dict query {} fail.", sql, e);
            throw e;
        }
    }

    private static List<TStatisticData> deserializerStatisticData(List<TResultBatch> sqlResult) throws TException {
        List<TStatisticData> statistics = Lists.newArrayList();

        if (sqlResult.size() < 1) {
            return statistics;
        }

        int version = sqlResult.get(0).getStatistic_version();
        if (sqlResult.stream().anyMatch(d -> d.getStatistic_version() != version)) {
            return statistics;
        }

        if (version == Constants.STATISTIC_DATA_VERSION
                || version == Constants.STATISTIC_DICT_VERSION
                || version == Constants.STATISTIC_HISTOGRAM_VERSION) {
            TDeserializer deserializer = new TDeserializer(new TCompactProtocol.Factory());
            for (TResultBatch resultBatch : sqlResult) {
                for (ByteBuffer bb : resultBatch.rows) {
                    TStatisticData sd = new TStatisticData();
                    byte[] bytes = new byte[bb.limit() - bb.position()];
                    bb.get(bytes);
                    deserializer.deserialize(sd, bytes);
                    statistics.add(sd);
                }
            }
        }

        return statistics;
    }

    public void collectStatistics(BaseCollectJob tcj) {
        AnalyzeJob analyzeJob = tcj.getAnalyzeJob();
        Database db = tcj.getDb();
        Table table = tcj.getTable();
        List<String> columns = tcj.getAnalyzeJob().getColumns();

        AnalyzeStatus analyzeStatus = new AnalyzeStatus(
                GlobalStateMgr.getCurrentState().getNextId(),
                db.getId(), table.getId(), analyzeJob.getColumns(),
                analyzeJob.getType(),
                analyzeJob.getScheduleType(),
                analyzeJob.getProperties(),
                LocalDateTime.now());
        analyzeStatus.setStatus(Constants.ScheduleStatus.RUNNING);
        GlobalStateMgr.getCurrentAnalyzeMgr().addAnalyzeStatus(analyzeStatus);

        if (analyzeJob.getId() != -1) {
            analyzeJob.setStatus(Constants.ScheduleStatus.RUNNING);
            GlobalStateMgr.getCurrentAnalyzeMgr().updateAnalyzeJobWithoutLog(analyzeJob);
        }

        try {
            LOG.info("Statistic collect work job: {}, type: {}, db: {}, table: {}",
                    analyzeJob.getId(), analyzeJob.getType(), db.getFullName(), table.getName());
            tcj.collect();

            GlobalStateMgr.getCurrentStatisticStorage().expireColumnStatistics(table, columns);
        } catch (Exception e) {
            analyzeJob.setWorkTime(LocalDateTime.now());
            analyzeJob.setReason(e.getMessage());
            GlobalStateMgr.getCurrentAnalyzeMgr().updateAnalyzeJobWithLog(analyzeJob);

            analyzeStatus.setStatus(Constants.ScheduleStatus.FAILED);
            analyzeStatus.setEndTime(LocalDateTime.now());
            analyzeStatus.setReason(e.getMessage());
            GlobalStateMgr.getCurrentAnalyzeMgr().addAnalyzeStatus(analyzeStatus);
            return;
        }

        if (analyzeJob.getId() != -1) {
            analyzeJob.setStatus(Constants.ScheduleStatus.PENDING);
            analyzeJob.setWorkTime(LocalDateTime.now());
            GlobalStateMgr.getCurrentAnalyzeMgr().updateAnalyzeJobWithLog(analyzeJob);
        }

        analyzeStatus.setStatus(Constants.ScheduleStatus.FINISH);
        analyzeStatus.setEndTime(LocalDateTime.now());

        GlobalStateMgr.getCurrentAnalyzeMgr().addAnalyzeStatus(analyzeStatus);
        if (analyzeJob.getType().equals(Constants.AnalyzeType.HISTOGRAM)) {
            for (String columnName : analyzeJob.getColumns()) {
                GlobalStateMgr.getCurrentAnalyzeMgr().addHistogramStatsMeta(
                        new HistogramStatsMeta(db.getId(), table.getId(), columnName,
                                analyzeJob.getType(),
                                analyzeStatus.getEndTime(),
                                analyzeJob.getProperties()));
            }
        } else {
            GlobalStateMgr.getCurrentAnalyzeMgr().addBasicStatsMeta(
                    new BasicStatsMeta(db.getId(), table.getId(),
                            analyzeJob.getType(),
                            analyzeStatus.getEndTime(),
                            analyzeJob.getProperties()));
        }
    }

    public void expireStatisticSync(List<String> tableIds) {
        StringBuilder sql = new StringBuilder(DELETE_TEMPLATE);
        sql.append(" table_id IN (").append(StringUtils.join(tableIds, ",")).append(")");
        LOG.debug("Expire statistic SQL: {}", sql);

        ConnectContext context = StatisticUtils.buildConnectContext();
        StatementBase parsedStmt;
        try {
            parsedStmt = SqlParser.parseFirstStatement(sql.toString(), context.getSessionVariable().getSqlMode());
            StmtExecutor executor = new StmtExecutor(context, parsedStmt);
            executor.execute();
        } catch (Exception e) {
            LOG.warn("Execute statistic table expire fail.", e);
        }
    }

    public List<String> queryExpireTableSync(List<Long> tableIds) throws Exception {
        if (null == tableIds || tableIds.isEmpty()) {
            return Collections.emptyList();
        }

        StringBuilder sql = new StringBuilder(SELECT_EXPIRE_TABLE_TEMPLATE);
        sql.append(" AND table_id NOT IN (").append(StringUtils.join(tableIds, ",")).append(")");
        LOG.debug("Query expire statistic SQL: {}", sql);

        Map<String, Database> dbs = Maps.newHashMap();
        ConnectContext context = StatisticUtils.buildConnectContext();
        StatementBase parsedStmt;
        try {
            parsedStmt = SqlParser.parseFirstStatement(sql.toString(), context.getSessionVariable().getSqlMode());
            if (parsedStmt instanceof QueryStatement) {
                dbs = AnalyzerUtils.collectAllDatabase(context, parsedStmt);
            }
        } catch (Exception e) {
            LOG.warn("Parse statistic table query fail. SQL: " + sql, e);
            throw e;
        }

        try {
            ExecPlan execPlan = getExecutePlan(dbs, context, parsedStmt, false, true);
            List<TResultBatch> sqlResult = executeStmt(context, execPlan).first;

            CharsetDecoder decoder = StandardCharsets.UTF_8.newDecoder();

            List<String> result = Lists.newArrayList();
            for (TResultBatch batch : sqlResult) {
                for (ByteBuffer byteBuffer : batch.getRows()) {
                    result.add(decoder.decode(byteBuffer).toString().substring(1));
                }
            }

            return result;
        } catch (Exception e) {
            LOG.warn("Execute statistic table query fail.", e);
            throw e;
        }
    }

    private static ExecPlan getExecutePlan(Map<String, Database> dbs, ConnectContext context,
                                           StatementBase parsedStmt, boolean isStatistic, boolean isLockDb) {
        ExecPlan execPlan;
        try {
            if (isLockDb) {
                lock(dbs);
            }

            Analyzer.analyze(parsedStmt, context);

            ColumnRefFactory columnRefFactory = new ColumnRefFactory();
            LogicalPlan logicalPlan = new RelationTransformer(columnRefFactory, context).transform(
                    ((QueryStatement) parsedStmt).getQueryRelation());

            Optimizer optimizer = new Optimizer();
            OptExpression optimizedPlan = optimizer.optimize(
                    context,
                    logicalPlan.getRoot(),
                    new PhysicalPropertySet(),
                    new ColumnRefSet(logicalPlan.getOutputColumn()),
                    columnRefFactory);

            execPlan = new PlanFragmentBuilder()
                    .createStatisticPhysicalPlan(optimizedPlan, context, logicalPlan.getOutputColumn(),
                            columnRefFactory, isStatistic);
        } finally {
            if (isLockDb) {
                unLock(dbs);
            }
        }
        return execPlan;
    }

    private static Pair<List<TResultBatch>, Status> executeStmt(ConnectContext context, ExecPlan plan)
            throws Exception {
        Coordinator coord =
                new Coordinator(context, plan.getFragments(), plan.getScanNodes(), plan.getDescTbl().toThrift());
        QeProcessorImpl.INSTANCE.registerQuery(context.getExecutionId(), coord);
        List<TResultBatch> sqlResult = Lists.newArrayList();
        try {
            coord.exec();
            RowBatch batch;
            do {
                batch = coord.getNext();
                if (batch.getBatch() != null) {
                    sqlResult.add(batch.getBatch());
                }
            } while (!batch.isEos());
        } catch (Exception e) {
            LOG.warn(e);
        } finally {
            QeProcessorImpl.INSTANCE.unregisterQuery(context.getExecutionId());
        }
        return Pair.create(sqlResult, coord.getExecStatus());
    }

    private int splitColumnsByRows(Long dbId, Long tableId, long rows, boolean isSample) {
        Database db = GlobalStateMgr.getCurrentState().getDb(dbId);
        OlapTable table = (OlapTable) db.getTable(tableId);

        long count =
                table.getPartitions().stream().map(p -> p.getBaseIndex().getRowCount()).reduce(Long::sum).orElse(1L);
        if (isSample) {
            count = Math.min(count, rows);
        }
        count = Math.max(count, 1L);

        // 500w data per query
        return (int) (5000000L / count + 1);
    }


    // Lock all database before analyze
    private static void lock(Map<String, Database> dbs) {
        if (dbs == null) {
            return;
        }
        for (Database db : dbs.values()) {
            db.readLock();
        }
    }

    // unLock all database after analyze
    private static void unLock(Map<String, Database> dbs) {
        if (dbs == null) {
            return;
        }
        for (Database db : dbs.values()) {
            db.readUnlock();
        }
    }
}<|MERGE_RESOLUTION|>--- conflicted
+++ resolved
@@ -54,40 +54,6 @@
 public class StatisticExecutor {
     private static final Logger LOG = LogManager.getLogger(StatisticExecutor.class);
 
-<<<<<<< HEAD
-=======
-    private static final int STATISTIC_DATA_VERSION = 1;
-    private static final int STATISTIC_DICT_VERSION = 101;
-
-    private static final String QUERY_STATISTIC_TEMPLATE =
-            "SELECT cast(" + STATISTIC_DATA_VERSION + " as INT), update_time, db_id, table_id, column_name,"
-                    + " row_count, data_size, distinct_count, null_count, max, min"
-                    + " FROM " + Constants.SampleStatisticsTableName
-                    + " WHERE 1 = 1";
-
-    private static final String INSERT_STATISTIC_TEMPLATE = "INSERT INTO " + Constants.SampleStatisticsTableName;
-
-    private static final String INSERT_SELECT_FULL_TEMPLATE =
-            "SELECT $tableId, '$columnName', $dbId, '$tableName', '$dbName', COUNT(1), "
-                    + "$dataSize, $countDistinctFunction, $countNullFunction, $maxFunction, $minFunction, NOW() "
-                    + "FROM $tableName";
-
-    private static final String INSERT_SELECT_METRIC_SAMPLE_TEMPLATE =
-            "SELECT $tableId, '$columnName', $dbId, '$tableName', '$dbName', COUNT(1) * $ratio, "
-                    + "$dataSize * $ratio, 0, 0, '', '', NOW() "
-                    + "FROM (SELECT `$columnName` FROM $tableName $hints ) as t";
-
-    private static final String INSERT_SELECT_TYPE_SAMPLE_TEMPLATE =
-            "SELECT $tableId, '$columnName', $dbId, '$tableName', '$dbName', IFNULL(SUM(t1.count), 0) * $ratio, "
-                    + "       $dataSize * $ratio, $countDistinctFunction, "
-                    + "       IFNULL(SUM(IF(t1.`$columnName` IS NULL, t1.count, 0)), 0) * $ratio, "
-                    + "       IFNULL(MAX(t1.`$columnName`), ''), IFNULL(MIN(t1.`$columnName`), ''), NOW() "
-                    + "FROM ( "
-                    + "    SELECT t0.`$columnName`, COUNT(1) as count "
-                    + "    FROM (SELECT `$columnName` FROM $tableName $hints) as t0 "
-                    + "    GROUP BY t0.`$columnName` "
-                    + ") as t1";
->>>>>>> b8e309a4
 
     private static final String DELETE_TEMPLATE = "DELETE FROM " + Constants.SampleStatisticsTableName + " WHERE ";
 
