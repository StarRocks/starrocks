// This file is licensed under the Elastic License 2.0. Copyright 2021-present, StarRocks Limited.

package com.starrocks.statistic;

import com.google.common.base.Preconditions;
import com.google.common.collect.Lists;
import com.google.common.collect.Maps;
import com.starrocks.analysis.StatementBase;
import com.starrocks.catalog.Database;
import com.starrocks.catalog.InternalCatalog;
import com.starrocks.catalog.OlapTable;
import com.starrocks.catalog.Partition;
import com.starrocks.catalog.Table;
import com.starrocks.cluster.ClusterNamespace;
import com.starrocks.common.Config;
import com.starrocks.common.Pair;
import com.starrocks.common.Status;
import com.starrocks.qe.ConnectContext;
import com.starrocks.qe.Coordinator;
import com.starrocks.qe.QeProcessorImpl;
import com.starrocks.qe.RowBatch;
import com.starrocks.qe.StmtExecutor;
import com.starrocks.server.GlobalStateMgr;
import com.starrocks.sql.analyzer.Analyzer;
import com.starrocks.sql.analyzer.AnalyzerUtils;
import com.starrocks.sql.ast.QueryStatement;
import com.starrocks.sql.optimizer.OptExpression;
import com.starrocks.sql.optimizer.Optimizer;
import com.starrocks.sql.optimizer.base.ColumnRefFactory;
import com.starrocks.sql.optimizer.base.ColumnRefSet;
import com.starrocks.sql.optimizer.base.PhysicalPropertySet;
import com.starrocks.sql.optimizer.transformer.LogicalPlan;
import com.starrocks.sql.optimizer.transformer.RelationTransformer;
import com.starrocks.sql.parser.SqlParser;
import com.starrocks.sql.plan.ExecPlan;
import com.starrocks.sql.plan.PlanFragmentBuilder;
import com.starrocks.thrift.TResultBatch;
import com.starrocks.thrift.TStatisticData;
import org.apache.commons.lang.StringUtils;
import org.apache.logging.log4j.LogManager;
import org.apache.logging.log4j.Logger;
import org.apache.thrift.TDeserializer;
import org.apache.thrift.TException;
import org.apache.thrift.protocol.TCompactProtocol;

import java.nio.ByteBuffer;
import java.nio.charset.CharsetDecoder;
import java.nio.charset.StandardCharsets;
import java.time.LocalDateTime;
import java.util.Collections;
import java.util.List;
import java.util.Map;

public class StatisticExecutor {
    private static final Logger LOG = LogManager.getLogger(StatisticExecutor.class);


    private static final String DELETE_TEMPLATE = "DELETE FROM " + Constants.SampleStatisticsTableName + " WHERE ";

    private static final String SELECT_EXPIRE_TABLE_TEMPLATE =
            "SELECT DISTINCT table_id" + " FROM " + Constants.SampleStatisticsTableName + " WHERE 1 = 1 ";

    public List<TStatisticData> queryStatisticSync(Long dbId, Long tableId, List<String> columnNames) throws Exception {
        String sql;
        if (Config.enable_collect_full_statistics) {
            BasicStatsMeta meta = GlobalStateMgr.getCurrentAnalyzeMgr().getBasicStatsMetaMap().get(tableId);
            if (meta != null && meta.getType().equals(Constants.AnalyzeType.FULL)) {
                sql = StatisticSQLBuilder.buildQueryFullStatisticsSQL(dbId, tableId, columnNames);
            } else {
                sql = StatisticSQLBuilder.buildQuerySampleStatisticsSQL(dbId, tableId, columnNames);
            }
        } else {
            sql = StatisticSQLBuilder.buildQuerySampleStatisticsSQL(dbId, tableId, columnNames);
        }
        Map<String, Database> dbs = Maps.newHashMap();

        ConnectContext context = StatisticUtils.buildConnectContext();
        StatementBase parsedStmt;
        try {
            parsedStmt = SqlParser.parseFirstStatement(sql, context.getSessionVariable().getSqlMode());
            if (parsedStmt instanceof QueryStatement) {
                dbs = AnalyzerUtils.collectAllDatabase(context, parsedStmt);
            }
        } catch (Exception e) {
            LOG.warn("Parse statistic table query fail.", e);
            throw e;
        }

        try {
            ExecPlan execPlan = getExecutePlan(dbs, context, parsedStmt, true, true);
            List<TResultBatch> sqlResult = executeStmt(context, execPlan).first;
            return deserializerStatisticData(sqlResult);
        } catch (Exception e) {
            LOG.warn("Execute statistic table query fail.", e);
            throw e;
        }
    }

    public List<TStatisticData> queryHistogram(Long tableId, List<String> columnNames) throws Exception {
        String sql = StatisticSQLBuilder.buildQueryHistogramStatisticsSQL(tableId, columnNames);
        ConnectContext context = StatisticUtils.buildConnectContext();
        StatementBase parsedStmt = SqlParser.parseFirstStatement(sql, context.getSessionVariable().getSqlMode());
        try {
            ExecPlan execPlan = getExecutePlan(Maps.newHashMap(), context, parsedStmt, true, true);
            List<TResultBatch> sqlResult = executeStmt(context, execPlan).first;
            return deserializerStatisticData(sqlResult);
        } catch (Exception e) {
            LOG.warn("Execute statistic table query fail.", e);
            throw e;
        }
    }

    // If you call this function, you must ensure that the db lock is added
    public static Pair<List<TStatisticData>, Status> queryDictSync(Long dbId, Long tableId, String column)
            throws Exception {
        if (dbId == -1) {
            return Pair.create(Collections.emptyList(), Status.OK);
        }

        Database db = GlobalStateMgr.getCurrentState().getDb(dbId);
        Table table = db.getTable(tableId);

        OlapTable olapTable = (OlapTable) table;
        long version = olapTable.getPartitions().stream().map(Partition::getVisibleVersionTime)
                .max(Long::compareTo).orElse(0L);
        String dbName = ClusterNamespace.getNameFromFullName(db.getFullName());
        String tableName = db.getTable(tableId).getName();
        String catalogName = InternalCatalog.DEFAULT_INTERNAL_CATALOG_NAME;

        String sql = "select cast(" + Constants.STATISTIC_DICT_VERSION + " as Int), " +
                "cast(" + version + " as bigint), " +
                "dict_merge(" + "`" + column +
                "`) as _dict_merge_" + column +
                " from " + catalogName + "." + dbName + "." + tableName + " [_META_]";

        Map<String, Database> dbs = Maps.newHashMap();
        ConnectContext context = StatisticUtils.buildConnectContext();
        StatementBase parsedStmt;
        try {
            parsedStmt = SqlParser.parseFirstStatement(sql, context.getSessionVariable().getSqlMode());
            if (parsedStmt instanceof QueryStatement) {
                dbs = AnalyzerUtils.collectAllDatabase(context, parsedStmt);
            }
            Preconditions.checkState(dbs.size() == 1);
        } catch (Exception e) {
            LOG.warn("Parse statistic dict query {} fail.", sql, e);
            throw e;
        }

        try {
            ExecPlan execPlan = getExecutePlan(dbs, context, parsedStmt, true, false);
            Pair<List<TResultBatch>, Status> sqlResult = executeStmt(context, execPlan);
            if (!sqlResult.second.ok()) {
                return Pair.create(Collections.emptyList(), sqlResult.second);
            } else {
                return Pair.create(deserializerStatisticData(sqlResult.first), sqlResult.second);
            }
        } catch (Exception e) {
            LOG.warn("Execute statistic dict query {} fail.", sql, e);
            throw e;
        }
    }

    private static List<TStatisticData> deserializerStatisticData(List<TResultBatch> sqlResult) throws TException {
        List<TStatisticData> statistics = Lists.newArrayList();

        if (sqlResult.size() < 1) {
            return statistics;
        }

        int version = sqlResult.get(0).getStatistic_version();
        if (sqlResult.stream().anyMatch(d -> d.getStatistic_version() != version)) {
            return statistics;
        }

        if (version == Constants.STATISTIC_DATA_VERSION
                || version == Constants.STATISTIC_DICT_VERSION
                || version == Constants.STATISTIC_HISTOGRAM_VERSION) {
            TDeserializer deserializer = new TDeserializer(new TCompactProtocol.Factory());
            for (TResultBatch resultBatch : sqlResult) {
                for (ByteBuffer bb : resultBatch.rows) {
                    TStatisticData sd = new TStatisticData();
                    byte[] bytes = new byte[bb.limit() - bb.position()];
                    bb.get(bytes);
                    deserializer.deserialize(sd, bytes);
                    statistics.add(sd);
                }
            }
        }

        return statistics;
    }

    public void collectStatistics(BaseCollectJob tcj) {
        AnalyzeJob analyzeJob = tcj.getAnalyzeJob();
        Database db = tcj.getDb();
        Table table = tcj.getTable();
        List<String> columns = tcj.getAnalyzeJob().getColumns();

        AnalyzeStatus analyzeStatus = new AnalyzeStatus(
                GlobalStateMgr.getCurrentState().getNextId(),
                db.getId(), table.getId(), analyzeJob.getColumns(),
                analyzeJob.getType(),
                analyzeJob.getScheduleType(),
                analyzeJob.getProperties(),
                LocalDateTime.now());
        analyzeStatus.setStatus(Constants.ScheduleStatus.RUNNING);
        GlobalStateMgr.getCurrentAnalyzeMgr().addAnalyzeStatus(analyzeStatus);

        if (analyzeJob.getId() != -1) {
            analyzeJob.setStatus(Constants.ScheduleStatus.RUNNING);
            GlobalStateMgr.getCurrentAnalyzeMgr().updateAnalyzeJobWithoutLog(analyzeJob);
        }

        try {
            LOG.info("Statistic collect work job: {}, type: {}, db: {}, table: {}",
                    analyzeJob.getId(), analyzeJob.getType(), db.getFullName(), table.getName());
            tcj.collect();

            GlobalStateMgr.getCurrentStatisticStorage().expireColumnStatistics(table, columns);
        } catch (Exception e) {
            analyzeJob.setWorkTime(LocalDateTime.now());
            analyzeJob.setReason(e.getMessage());
            GlobalStateMgr.getCurrentAnalyzeMgr().updateAnalyzeJobWithLog(analyzeJob);

            analyzeStatus.setStatus(Constants.ScheduleStatus.FAILED);
            analyzeStatus.setEndTime(LocalDateTime.now());
            analyzeStatus.setReason(e.getMessage());
            GlobalStateMgr.getCurrentAnalyzeMgr().addAnalyzeStatus(analyzeStatus);
            return;
        }

        if (analyzeJob.getId() != -1) {
            analyzeJob.setStatus(Constants.ScheduleStatus.PENDING);
            analyzeJob.setWorkTime(LocalDateTime.now());
            GlobalStateMgr.getCurrentAnalyzeMgr().updateAnalyzeJobWithLog(analyzeJob);
        }

<<<<<<< HEAD
        analyzeStatus.setStatus(Constants.ScheduleStatus.FINISH);
        analyzeStatus.setEndTime(LocalDateTime.now());

        GlobalStateMgr.getCurrentAnalyzeMgr().addAnalyzeStatus(analyzeStatus);
        if (analyzeJob.getType().equals(Constants.AnalyzeType.HISTOGRAM)) {
            for (String columnName : analyzeJob.getColumns()) {
                GlobalStateMgr.getCurrentAnalyzeMgr().addHistogramStatsMeta(
                        new HistogramStatsMeta(db.getId(), table.getId(), columnName,
                                analyzeJob.getType(),
                                analyzeStatus.getEndTime(),
                                analyzeJob.getProperties()));
=======
            if (context.getState().getStateType() == QueryState.MysqlStateType.ERR) {
                LOG.warn("ERROR Collect statistic SQL: {}", sql);
                throw new DdlException(context.getState().getErrorMessage());
>>>>>>> a4322aa5
            }
        } else {
            GlobalStateMgr.getCurrentAnalyzeMgr().addBasicStatsMeta(
                    new BasicStatsMeta(db.getId(), table.getId(),
                            analyzeJob.getType(),
                            analyzeStatus.getEndTime(),
                            analyzeJob.getProperties()));
        }
    }

    public void expireStatisticSync(List<String> tableIds) {
        StringBuilder sql = new StringBuilder(DELETE_TEMPLATE);
        sql.append(" table_id IN (").append(StringUtils.join(tableIds, ",")).append(")");
        LOG.debug("Expire statistic SQL: {}", sql);

        ConnectContext context = StatisticUtils.buildConnectContext();
        StatementBase parsedStmt;
        try {
            parsedStmt = SqlParser.parseFirstStatement(sql.toString(), context.getSessionVariable().getSqlMode());
            StmtExecutor executor = new StmtExecutor(context, parsedStmt);
            executor.execute();
        } catch (Exception e) {
            LOG.warn("Execute statistic table expire fail.", e);
        }
    }

    public List<String> queryExpireTableSync(List<Long> tableIds) throws Exception {
        if (null == tableIds || tableIds.isEmpty()) {
            return Collections.emptyList();
        }

        StringBuilder sql = new StringBuilder(SELECT_EXPIRE_TABLE_TEMPLATE);
        sql.append(" AND table_id NOT IN (").append(StringUtils.join(tableIds, ",")).append(")");
        LOG.debug("Query expire statistic SQL: {}", sql);

        Map<String, Database> dbs = Maps.newHashMap();
        ConnectContext context = StatisticUtils.buildConnectContext();
        StatementBase parsedStmt;
        try {
            parsedStmt = SqlParser.parseFirstStatement(sql.toString(), context.getSessionVariable().getSqlMode());
            if (parsedStmt instanceof QueryStatement) {
                dbs = AnalyzerUtils.collectAllDatabase(context, parsedStmt);
            }
        } catch (Exception e) {
            LOG.warn("Parse statistic table query fail. SQL: " + sql, e);
            throw e;
        }

        try {
            ExecPlan execPlan = getExecutePlan(dbs, context, parsedStmt, false, true);
            List<TResultBatch> sqlResult = executeStmt(context, execPlan).first;

            CharsetDecoder decoder = StandardCharsets.UTF_8.newDecoder();

            List<String> result = Lists.newArrayList();
            for (TResultBatch batch : sqlResult) {
                for (ByteBuffer byteBuffer : batch.getRows()) {
                    result.add(decoder.decode(byteBuffer).toString().substring(1));
                }
            }

            return result;
        } catch (Exception e) {
            LOG.warn("Execute statistic table query fail.", e);
            throw e;
        }
    }

    private static ExecPlan getExecutePlan(Map<String, Database> dbs, ConnectContext context,
                                           StatementBase parsedStmt, boolean isStatistic, boolean isLockDb) {
        ExecPlan execPlan;
        try {
            if (isLockDb) {
                lock(dbs);
            }

            Analyzer.analyze(parsedStmt, context);

            ColumnRefFactory columnRefFactory = new ColumnRefFactory();
            LogicalPlan logicalPlan = new RelationTransformer(columnRefFactory, context).transform(
                    ((QueryStatement) parsedStmt).getQueryRelation());

            Optimizer optimizer = new Optimizer();
            OptExpression optimizedPlan = optimizer.optimize(
                    context,
                    logicalPlan.getRoot(),
                    new PhysicalPropertySet(),
                    new ColumnRefSet(logicalPlan.getOutputColumn()),
                    columnRefFactory);

            execPlan = new PlanFragmentBuilder()
                    .createStatisticPhysicalPlan(optimizedPlan, context, logicalPlan.getOutputColumn(),
                            columnRefFactory, isStatistic);
        } finally {
            if (isLockDb) {
                unLock(dbs);
            }
        }
        return execPlan;
    }

    private static Pair<List<TResultBatch>, Status> executeStmt(ConnectContext context, ExecPlan plan)
            throws Exception {
        Coordinator coord =
                new Coordinator(context, plan.getFragments(), plan.getScanNodes(), plan.getDescTbl().toThrift());
        QeProcessorImpl.INSTANCE.registerQuery(context.getExecutionId(), coord);
        List<TResultBatch> sqlResult = Lists.newArrayList();
        try {
            coord.exec();
            RowBatch batch;
            do {
                batch = coord.getNext();
                if (batch.getBatch() != null) {
                    sqlResult.add(batch.getBatch());
                }
            } while (!batch.isEos());
        } catch (Exception e) {
            LOG.warn(e);
        } finally {
            QeProcessorImpl.INSTANCE.unregisterQuery(context.getExecutionId());
        }
        return Pair.create(sqlResult, coord.getExecStatus());
    }

    private int splitColumnsByRows(Long dbId, Long tableId, long rows, boolean isSample) {
        Database db = GlobalStateMgr.getCurrentState().getDb(dbId);
        OlapTable table = (OlapTable) db.getTable(tableId);

        long count =
                table.getPartitions().stream().map(p -> p.getBaseIndex().getRowCount()).reduce(Long::sum).orElse(1L);
        if (isSample) {
            count = Math.min(count, rows);
        }
        count = Math.max(count, 1L);

        // 500w data per query
        return (int) (5000000L / count + 1);
    }


    // Lock all database before analyze
    private static void lock(Map<String, Database> dbs) {
        if (dbs == null) {
            return;
        }
        for (Database db : dbs.values()) {
            db.readLock();
        }
    }

    // unLock all database after analyze
    private static void unLock(Map<String, Database> dbs) {
        if (dbs == null) {
            return;
        }
        for (Database db : dbs.values()) {
            db.readUnlock();
        }
    }
}<|MERGE_RESOLUTION|>--- conflicted
+++ resolved
@@ -191,7 +191,7 @@
         return statistics;
     }
 
-    public void collectStatistics(BaseCollectJob tcj) {
+    public void collectStatistics(StatisticsCollectJob tcj) {
         AnalyzeJob analyzeJob = tcj.getAnalyzeJob();
         Database db = tcj.getDb();
         Table table = tcj.getTable();
@@ -235,32 +235,6 @@
             analyzeJob.setWorkTime(LocalDateTime.now());
             GlobalStateMgr.getCurrentAnalyzeMgr().updateAnalyzeJobWithLog(analyzeJob);
         }
-
-<<<<<<< HEAD
-        analyzeStatus.setStatus(Constants.ScheduleStatus.FINISH);
-        analyzeStatus.setEndTime(LocalDateTime.now());
-
-        GlobalStateMgr.getCurrentAnalyzeMgr().addAnalyzeStatus(analyzeStatus);
-        if (analyzeJob.getType().equals(Constants.AnalyzeType.HISTOGRAM)) {
-            for (String columnName : analyzeJob.getColumns()) {
-                GlobalStateMgr.getCurrentAnalyzeMgr().addHistogramStatsMeta(
-                        new HistogramStatsMeta(db.getId(), table.getId(), columnName,
-                                analyzeJob.getType(),
-                                analyzeStatus.getEndTime(),
-                                analyzeJob.getProperties()));
-=======
-            if (context.getState().getStateType() == QueryState.MysqlStateType.ERR) {
-                LOG.warn("ERROR Collect statistic SQL: {}", sql);
-                throw new DdlException(context.getState().getErrorMessage());
->>>>>>> a4322aa5
-            }
-        } else {
-            GlobalStateMgr.getCurrentAnalyzeMgr().addBasicStatsMeta(
-                    new BasicStatsMeta(db.getId(), table.getId(),
-                            analyzeJob.getType(),
-                            analyzeStatus.getEndTime(),
-                            analyzeJob.getProperties()));
-        }
     }
 
     public void expireStatisticSync(List<String> tableIds) {
