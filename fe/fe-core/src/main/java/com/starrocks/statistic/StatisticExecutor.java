--- conflicted
+++ resolved
@@ -54,15 +54,10 @@
 public class StatisticExecutor {
     private static final Logger LOG = LogManager.getLogger(StatisticExecutor.class);
 
-<<<<<<< HEAD
-
-    private static final String DELETE_TEMPLATE = "DELETE FROM " + StatsConstants.SampleStatisticsTableName + " WHERE ";
-=======
-    private static final String DELETE_TEMPLATE = "DELETE FROM " + Constants.SampleStatisticsTableName + " WHERE ";
->>>>>>> 287a18bf
+    private static final String DELETE_TEMPLATE = "DELETE FROM " + StatsConstants.SAMPLE_STATISTICS_TABLE_NAME + " WHERE ";
 
     private static final String SELECT_EXPIRE_TABLE_TEMPLATE =
-            "SELECT DISTINCT table_id" + " FROM " + StatsConstants.SampleStatisticsTableName + " WHERE 1 = 1 ";
+            "SELECT DISTINCT table_id" + " FROM " + StatsConstants.SAMPLE_STATISTICS_TABLE_NAME + " WHERE 1 = 1 ";
 
     public List<TStatisticData> queryStatisticSync(Long dbId, Long tableId, List<String> columnNames) throws Exception {
         String sql;
@@ -363,22 +358,6 @@
         return Pair.create(sqlResult, coord.getExecStatus());
     }
 
-    private int splitColumnsByRows(Long dbId, Long tableId, long rows, boolean isSample) {
-        Database db = GlobalStateMgr.getCurrentState().getDb(dbId);
-        OlapTable table = (OlapTable) db.getTable(tableId);
-
-        long count =
-                table.getPartitions().stream().map(p -> p.getBaseIndex().getRowCount()).reduce(Long::sum).orElse(1L);
-        if (isSample) {
-            count = Math.min(count, rows);
-        }
-        count = Math.max(count, 1L);
-
-        // 500w data per query
-        return (int) (5000000L / count + 1);
-    }
-
-
     // Lock all database before analyze
     private static void lock(Map<String, Database> dbs) {
         if (dbs == null) {
