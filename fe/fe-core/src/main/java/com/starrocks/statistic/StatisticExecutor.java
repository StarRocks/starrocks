// This file is licensed under the Elastic License 2.0. Copyright 2021-present, StarRocks Limited.

package com.starrocks.statistic;

import com.google.common.base.Preconditions;
import com.google.common.collect.Lists;
import com.google.common.collect.Maps;
import com.google.common.collect.Sets;
import com.starrocks.analysis.StatementBase;
import com.starrocks.catalog.Column;
import com.starrocks.catalog.Database;
import com.starrocks.catalog.OlapTable;
import com.starrocks.catalog.Partition;
import com.starrocks.catalog.Table;
import com.starrocks.cluster.ClusterNamespace;
import com.starrocks.common.Config;
import com.starrocks.common.DdlException;
import com.starrocks.common.Pair;
import com.starrocks.common.Status;
import com.starrocks.qe.ConnectContext;
import com.starrocks.qe.Coordinator;
import com.starrocks.qe.QeProcessorImpl;
import com.starrocks.qe.QueryState;
import com.starrocks.qe.RowBatch;
import com.starrocks.qe.StmtExecutor;
import com.starrocks.server.GlobalStateMgr;
import com.starrocks.sql.analyzer.Analyzer;
import com.starrocks.sql.analyzer.AnalyzerUtils;
import com.starrocks.sql.ast.QueryStatement;
import com.starrocks.sql.optimizer.OptExpression;
import com.starrocks.sql.optimizer.Optimizer;
import com.starrocks.sql.optimizer.base.ColumnRefFactory;
import com.starrocks.sql.optimizer.base.ColumnRefSet;
import com.starrocks.sql.optimizer.base.PhysicalPropertySet;
import com.starrocks.sql.optimizer.transformer.LogicalPlan;
import com.starrocks.sql.optimizer.transformer.RelationTransformer;
import com.starrocks.sql.plan.ExecPlan;
import com.starrocks.sql.plan.PlanFragmentBuilder;
import com.starrocks.thrift.TResultBatch;
import com.starrocks.thrift.TStatisticData;
import org.apache.commons.lang.StringUtils;
import org.apache.logging.log4j.LogManager;
import org.apache.logging.log4j.Logger;
import org.apache.thrift.TDeserializer;
import org.apache.thrift.TException;
import org.apache.thrift.protocol.TCompactProtocol;
import org.apache.velocity.VelocityContext;
import org.apache.velocity.app.VelocityEngine;

import java.io.StringWriter;
import java.nio.ByteBuffer;
import java.nio.charset.CharsetDecoder;
import java.nio.charset.StandardCharsets;
import java.text.MessageFormat;
import java.util.Collections;
import java.util.List;
import java.util.Map;
import java.util.Set;
import java.util.stream.Collectors;

import static com.starrocks.sql.parser.SqlParser.parseFirstStatement;
import static com.starrocks.statistic.Constants.STATISTIC_DATA_VERSION;
import static com.starrocks.statistic.Constants.STATISTIC_DICT_VERSION;

public class StatisticExecutor {
    private static final Logger LOG = LogManager.getLogger(StatisticExecutor.class);

    private static final String INSERT_STATISTIC_TEMPLATE = "INSERT INTO " + Constants.StatisticsTableName;

    private static final String INSERT_SELECT_FULL_TEMPLATE =
            "SELECT $tableId, '$columnName', $dbId, '$tableName', '$dbName', COUNT(1), "
                    + "$dataSize, $countDistinctFunction, $countNullFunction, $maxFunction, $minFunction, NOW() "
                    + "FROM $tableName";

    private static final String INSERT_SELECT_METRIC_SAMPLE_TEMPLATE =
            "SELECT $tableId, '$columnName', $dbId, '$tableName', '$dbName', COUNT(1) * $ratio, "
                    + "$dataSize * $ratio, 0, 0, '', '', NOW() "
                    + "FROM (SELECT `$columnName` FROM $tableName $hints ) as t";

    private static final String INSERT_SELECT_TYPE_SAMPLE_TEMPLATE =
            "SELECT $tableId, '$columnName', $dbId, '$tableName', '$dbName', IFNULL(SUM(t1.count), 0) * $ratio, "
                    + "       $dataSize * $ratio, $countDistinctFunction, "
                    + "       IFNULL(SUM(IF(t1.`$columnName` IS NULL, t1.count, 0)), 0) * $ratio, "
                    + "       IFNULL(MAX(t1.`$columnName`), ''), IFNULL(MIN(t1.`$columnName`), ''), NOW() "
                    + "FROM ( "
                    + "    SELECT t0.`$columnName`, COUNT(1) as count "
                    + "    FROM (SELECT `$columnName` FROM $tableName $hints) as t0 "
                    + "    GROUP BY t0.`$columnName` "
                    + ") as t1";

    private static final String DELETE_TEMPLATE = "DELETE FROM " + Constants.StatisticsTableName + " WHERE ";

    private static final String SELECT_EXPIRE_TABLE_TEMPLATE =
            "SELECT DISTINCT table_id" + " FROM " + Constants.StatisticsTableName + " WHERE 1 = 1 ";

    private static final VelocityEngine DEFAULT_VELOCITY_ENGINE;

    static {
        DEFAULT_VELOCITY_ENGINE = new VelocityEngine();
        // close velocity log
        DEFAULT_VELOCITY_ENGINE.setProperty(VelocityEngine.RUNTIME_LOG_REFERENCE_LOG_INVALID, false);
        DEFAULT_VELOCITY_ENGINE.setProperty(VelocityEngine.RUNTIME_LOG_LOGSYSTEM_CLASS,
                "org.apache.velocity.runtime.log.Log4JLogChute");
        DEFAULT_VELOCITY_ENGINE.setProperty("runtime.log.logsystem.log4j.logger", "velocity");
    }

    public List<TStatisticData> queryStatisticSync(Long dbId, Long tableId, List<String> columnNames) throws Exception {
        String sql = null;
        if (Config.enable_collect_full_statistics) {
            sql = StatisticSQLBuilder.buildQueryFullStatisticsSQL(dbId, tableId, columnNames);
        } else {
            sql = StatisticSQLBuilder.buildQuerySampleStatisticsSQL(dbId, tableId, columnNames);
        }
        Map<String, Database> dbs = Maps.newHashMap();

        ConnectContext context = StatisticUtils.buildConnectContext();
        StatementBase parsedStmt;
        try {
            parsedStmt = parseFirstStatement(sql, context.getSessionVariable().getSqlMode());
            if (parsedStmt instanceof QueryStatement) {
                dbs = AnalyzerUtils.collectAllDatabase(context, parsedStmt);
            }
        } catch (Exception e) {
            LOG.warn("Parse statistic table query fail.", e);
            throw e;
        }

        try {
            ExecPlan execPlan = getExecutePlan(dbs, context, parsedStmt, true, true);
            List<TResultBatch> sqlResult = executeStmt(context, execPlan).first;
            return deserializerStatisticData(sqlResult);
        } catch (Exception e) {
            LOG.warn("Execute statistic table query fail.", e);
            throw e;
        }
    }

    // If you call this function, you must ensure that the db lock is added
    public static Pair<List<TStatisticData>, Status> queryDictSync(Long dbId, Long tableId, String column)
            throws Exception {
        if (dbId == -1) {
            return Pair.create(Collections.emptyList(), Status.OK);
        }

        Database db = GlobalStateMgr.getCurrentState().getDb(dbId);
        Table table = db.getTable(tableId);

        OlapTable olapTable = (OlapTable) table;
        long version = olapTable.getPartitions().stream().map(Partition::getVisibleVersionTime)
                .max(Long::compareTo).orElse(0L);
        String dbName = ClusterNamespace.getNameFromFullName(db.getFullName());
        String tableName = db.getTable(tableId).getName();

        String sql = "select cast(" + STATISTIC_DICT_VERSION + " as Int), " +
                "cast(" + version + " as bigint), " +
                "dict_merge(" + "`" + column +
                "`) as _dict_merge_" + column +
                " from " + dbName + "." + tableName + " [_META_]";

        Map<String, Database> dbs = Maps.newHashMap();
        ConnectContext context = StatisticUtils.buildConnectContext();
        StatementBase parsedStmt;
        try {
            parsedStmt = parseFirstStatement(sql, context.getSessionVariable().getSqlMode());
            if (parsedStmt instanceof QueryStatement) {
                dbs = AnalyzerUtils.collectAllDatabase(context, parsedStmt);
            }
            Preconditions.checkState(dbs.size() == 1);
        } catch (Exception e) {
            LOG.warn("Parse statistic dict query {} fail.", sql, e);
            throw e;
        }

        try {
            ExecPlan execPlan = getExecutePlan(dbs, context, parsedStmt, true, false);
            Pair<List<TResultBatch>, Status> sqlResult = executeStmt(context, execPlan);
            if (!sqlResult.second.ok()) {
                return Pair.create(Collections.emptyList(), sqlResult.second);
            } else {
                return Pair.create(deserializerStatisticData(sqlResult.first), sqlResult.second);
            }
        } catch (Exception e) {
            LOG.warn("Execute statistic dict query {} fail.", sql, e);
            throw e;
        }
    }

    private static List<TStatisticData> deserializerStatisticData(List<TResultBatch> sqlResult) throws TException {
        List<TStatisticData> statistics = Lists.newArrayList();

        if (sqlResult.size() < 1) {
            return statistics;
        }

        int version = sqlResult.get(0).getStatistic_version();
        if (sqlResult.stream().anyMatch(d -> d.getStatistic_version() != version)) {
            return statistics;
        }

        if (version == STATISTIC_DATA_VERSION || version == STATISTIC_DICT_VERSION) {
            TDeserializer deserializer = new TDeserializer(new TCompactProtocol.Factory());
            for (TResultBatch resultBatch : sqlResult) {
                for (ByteBuffer bb : resultBatch.rows) {
                    TStatisticData sd = new TStatisticData();
                    byte[] bytes = new byte[bb.limit() - bb.position()];
                    bb.get(bytes);
                    deserializer.deserialize(sd, bytes);
                    statistics.add(sd);
                }
            }
        }

        return statistics;
    }

    public void fullCollectStatisticSync(Long dbId, Long tableId, List<String> columnNames) throws Exception {
        for (List<String> list : Lists.partition(columnNames, splitColumnsByRows(dbId, tableId, 0, false))) {
            String sql = buildFullInsertSQL(dbId, tableId, list);
            collectStatisticSync(sql);
        }
    }

    public void fullCollectStatisticSyncV2(Long dbId, Long tableId, Long partitionId, List<String> columnNames) throws Exception {
        for (List<String> list : Lists.partition(columnNames, splitColumnsByRows(dbId, tableId, 0, false))) {
            String sql = StatisticSQLBuilder.buildCollectFullStatisticSQL(dbId, tableId, partitionId, list);
            collectStatisticSync(sql);
        }
    }

    public void sampleCollectStatisticSync(Long dbId, Long tableId, List<String> columnNames, long rows)
            throws Exception {
        for (List<String> list : Lists.partition(columnNames, splitColumnsByRows(dbId, tableId, rows, true))) {
            String sql = buildSampleInsertSQL(dbId, tableId, list, rows);
            collectStatisticSync(sql);
        }
    }

    public void collectStatisticSync(String sql) throws Exception {
        LOG.debug("Collect statistic SQL: {}", sql);

        ConnectContext context = StatisticUtils.buildConnectContext();
        StatementBase parsedStmt = parseFirstStatement(sql, context.getSessionVariable().getSqlMode());
        StmtExecutor executor = new StmtExecutor(context, parsedStmt);
        executor.execute();

        if (context.getState().getStateType() == QueryState.MysqlStateType.ERR) {
            throw new DdlException(context.getState().getErrorMessage());
        }
    }

    public void expireStatisticSync(List<String> tableIds) {
        StringBuilder sql = new StringBuilder(DELETE_TEMPLATE);
        sql.append(" table_id IN (").append(StringUtils.join(tableIds, ",")).append(")");
        LOG.debug("Expire statistic SQL: {}", sql);

        ConnectContext context = StatisticUtils.buildConnectContext();
        StatementBase parsedStmt;
        try {
            parsedStmt = parseFirstStatement(sql.toString(), context.getSessionVariable().getSqlMode());
            StmtExecutor executor = new StmtExecutor(context, parsedStmt);
            executor.execute();
        } catch (Exception e) {
            LOG.warn("Execute statistic table expire fail.", e);
        }
    }

    public List<String> queryExpireTableSync(List<Long> tableIds) throws Exception {
        if (null == tableIds || tableIds.isEmpty()) {
            return Collections.emptyList();
        }

        StringBuilder sql = new StringBuilder(SELECT_EXPIRE_TABLE_TEMPLATE);
        sql.append(" AND table_id NOT IN (").append(StringUtils.join(tableIds, ",")).append(")");
        LOG.debug("Query expire statistic SQL: {}", sql);

        Map<String, Database> dbs = Maps.newHashMap();
        ConnectContext context = StatisticUtils.buildConnectContext();
        StatementBase parsedStmt;
        try {
            parsedStmt = parseFirstStatement(sql.toString(), context.getSessionVariable().getSqlMode());
            if (parsedStmt instanceof QueryStatement) {
                dbs = AnalyzerUtils.collectAllDatabase(context, parsedStmt);
            }
        } catch (Exception e) {
            LOG.warn("Parse statistic table query fail. SQL: " + sql, e);
            throw e;
        }

        try {
            ExecPlan execPlan = getExecutePlan(dbs, context, parsedStmt, false, true);
            List<TResultBatch> sqlResult = executeStmt(context, execPlan).first;

            CharsetDecoder decoder = StandardCharsets.UTF_8.newDecoder();

            List<String> result = Lists.newArrayList();
            for (TResultBatch batch : sqlResult) {
                for (ByteBuffer byteBuffer : batch.getRows()) {
                    result.add(decoder.decode(byteBuffer).toString().substring(1));
                }
            }

            return result;
        } catch (Exception e) {
            LOG.warn("Execute statistic table query fail.", e);
            throw e;
        }
    }

    private static ExecPlan getExecutePlan(Map<String, Database> dbs, ConnectContext context,
                                           StatementBase parsedStmt, boolean isStatistic, boolean isLockDb) {
        ExecPlan execPlan;
        try {
            if (isLockDb) {
                lock(dbs);
            }

            Analyzer.analyze(parsedStmt, context);

            ColumnRefFactory columnRefFactory = new ColumnRefFactory();
            LogicalPlan logicalPlan = new RelationTransformer(columnRefFactory, context).transform(
                    ((QueryStatement) parsedStmt).getQueryRelation());

            Optimizer optimizer = new Optimizer();
            OptExpression optimizedPlan = optimizer.optimize(
                    context,
                    logicalPlan.getRoot(),
                    new PhysicalPropertySet(),
                    new ColumnRefSet(logicalPlan.getOutputColumn()),
                    columnRefFactory);

            execPlan = new PlanFragmentBuilder()
                    .createStatisticPhysicalPlan(optimizedPlan, context, logicalPlan.getOutputColumn(),
                            columnRefFactory, isStatistic);
        } finally {
            if (isLockDb) {
                unLock(dbs);
            }
        }
        return execPlan;
    }

<<<<<<< HEAD
=======
    private String buildQuerySQL(Long dbId, Long tableId, List<String> columnNames) {
        StringBuilder where = new StringBuilder(QUERY_STATISTIC_TEMPLATE);
        if (null != dbId) {
            where.append(" AND db_id = ").append(dbId);
        }

        if (null != tableId) {
            where.append(" AND table_id = ").append(tableId);
        }

        if (null == columnNames || columnNames.isEmpty()) {
            return where.toString();
        }

        where.append(" AND column_name");
        if (columnNames.size() == 1) {
            where.append(" = '").append(columnNames.get(0)).append("'");
        } else {
            where.append(" IN (");
            where.append(columnNames.stream().map(s -> "'" + s + "'").collect(Collectors.joining(",")));
            where.append(")");
        }

        return where.toString();
    }

    public static StatementBase parseSQL(String sql, ConnectContext context) {
        StatementBase parsedStmt = com.starrocks.sql.parser.SqlParser.parse(sql,
                context.getSessionVariable().getSqlMode()).get(0);
        parsedStmt.setOrigStmt(new OriginStatement(sql, 0));
        return parsedStmt;
    }

>>>>>>> b1562752
    private static Pair<List<TResultBatch>, Status> executeStmt(ConnectContext context, ExecPlan plan)
            throws Exception {
        Coordinator coord =
                new Coordinator(context, plan.getFragments(), plan.getScanNodes(), plan.getDescTbl().toThrift());
        QeProcessorImpl.INSTANCE.registerQuery(context.getExecutionId(), coord);
        List<TResultBatch> sqlResult = Lists.newArrayList();
        try {
            coord.exec();
            RowBatch batch;
            do {
                batch = coord.getNext();
                if (batch.getBatch() != null) {
                    sqlResult.add(batch.getBatch());
                }
            } while (!batch.isEos());
        } catch (Exception e) {
            LOG.warn(e);
        } finally {
            QeProcessorImpl.INSTANCE.unregisterQuery(context.getExecutionId());
        }
        return Pair.create(sqlResult, coord.getExecStatus());
    }

    private int splitColumnsByRows(Long dbId, Long tableId, long rows, boolean isSample) {
        Database db = GlobalStateMgr.getCurrentState().getDb(dbId);
        OlapTable table = (OlapTable) db.getTable(tableId);

        long count =
                table.getPartitions().stream().map(p -> p.getBaseIndex().getRowCount()).reduce(Long::sum).orElse(1L);
        if (isSample) {
            count = Math.min(count, rows);
        }
        count = Math.max(count, 1L);

        // 500w data per query
        return (int) (5000000L / count + 1);
    }

    private String buildFullInsertSQL(Long dbId, Long tableId, List<String> columnNames) {
        StringBuilder builder = new StringBuilder(INSERT_STATISTIC_TEMPLATE).append(" ");

        Database db = GlobalStateMgr.getCurrentState().getDb(dbId);
        OlapTable table = (OlapTable) db.getTable(tableId);

        for (String name : columnNames) {
            VelocityContext context = new VelocityContext();
            Column column = table.getColumn(name);

            context.put("dbId", dbId);
            context.put("tableId", tableId);
            context.put("columnName", name);
            context.put("dbName", db.getFullName());
            context.put("tableName", ClusterNamespace.getNameFromFullName(db.getFullName()) + "." + table.getName());
            context.put("dataSize", getDataSize(column, false));

            if (!column.getType().canStatistic()) {
                context.put("countDistinctFunction", "0");
                context.put("countNullFunction", "0");
                context.put("maxFunction", "''");
                context.put("minFunction", "''");
            } else {
                context.put("countDistinctFunction", "approx_count_distinct(`" + name + "`)");
                context.put("countNullFunction", "COUNT(1) - COUNT(`" + name + "`)");
                context.put("maxFunction", "IFNULL(MAX(`" + name + "`), '')");
                context.put("minFunction", "IFNULL(MIN(`" + name + "`), '')");
            }

            StringWriter sw = new StringWriter();
            DEFAULT_VELOCITY_ENGINE.evaluate(context, sw, "", INSERT_SELECT_FULL_TEMPLATE);

            builder.append(sw);
            builder.append(" UNION ALL ");
        }

        return builder.substring(0, builder.length() - "UNION ALL ".length());
    }

    private String buildSampleInsertSQL(Long dbId, Long tableId, List<String> columnNames, long rows) {
        Database db = GlobalStateMgr.getCurrentState().getDb(dbId);
        OlapTable table = (OlapTable) db.getTable(tableId);

        long hitRows = 1;
        long totalRows = 0;
        long totalTablet = 0;
        Set<String> randomTablets = Sets.newHashSet();
        rows = Math.max(rows, 1);

        // calculate the number of tablets by each partition
        // simpleTabletNums = simpleRows / partitionNums / (actualPartitionRows / actualTabletNums)
        long avgRowsPerPartition = rows / Math.max(table.getPartitions().size(), 1);

        for (Partition p : table.getPartitions()) {
            List<Long> ids = p.getBaseIndex().getTabletIdsInOrder();

            if (ids.isEmpty()) {
                continue;
            }

            if (p.getBaseIndex().getRowCount() < (avgRowsPerPartition / 2)) {
                continue;
            }

            long avgRowsPerTablet = Math.max(p.getBaseIndex().getRowCount() / ids.size(), 1);
            long tabletCounts = Math.max(avgRowsPerPartition / avgRowsPerTablet, 1);
            tabletCounts = Math.min(tabletCounts, ids.size());

            for (int i = 0; i < tabletCounts; i++) {
                randomTablets.add(String.valueOf(ids.get(i)));
            }

            hitRows += avgRowsPerTablet * tabletCounts;
            totalRows += p.getBaseIndex().getRowCount();
            totalTablet += ids.size();
        }

        long ratio = Math.max(totalRows / Math.min(hitRows, rows), 1);
        // all hit, direct full
        String hintTablets;
        if (randomTablets.isEmpty() || totalRows < rows) {
            // can't fill full sample rows
            return buildFullInsertSQL(dbId, tableId, columnNames);
        } else if (randomTablets.size() == totalTablet) {
            hintTablets = " LIMIT " + rows;
        } else {
            hintTablets = " Tablet(" + String.join(", ", randomTablets) + ")" + " LIMIT " + rows;
        }

        StringBuilder builder = new StringBuilder(INSERT_STATISTIC_TEMPLATE).append(" ");

        Set<String> lowerDistributeColumns =
                table.getDistributionColumnNames().stream().map(String::toLowerCase).collect(Collectors.toSet());

        for (String name : columnNames) {
            VelocityContext context = new VelocityContext();
            Column column = table.getColumn(name);

            context.put("dbId", dbId);
            context.put("tableId", tableId);
            context.put("columnName", name);
            context.put("dbName", db.getFullName());
            context.put("tableName", ClusterNamespace.getNameFromFullName(db.getFullName()) + "." + table.getName());
            context.put("dataSize", getDataSize(column, true));
            context.put("ratio", ratio);
            context.put("hints", hintTablets);

            // countDistinctFunction
            if (lowerDistributeColumns.size() == 1 && lowerDistributeColumns.contains(name.toLowerCase())) {
                context.put("countDistinctFunction", "COUNT(1) * " + ratio);
            } else {
                // From PostgreSQL: n*d / (n - f1 + f1*n/N)
                // (https://github.com/postgres/postgres/blob/master/src/backend/commands/analyze.c)
                // and paper: ESTIMATING THE NUMBER OF CLASSES IN A FINITE POPULATION
                // (http://citeseerx.ist.psu.edu/viewdoc/download?doi=10.1.1.93.8637&rep=rep1&type=pdf)
                // sample_row * count_distinct / ( sample_row - once_count + once_count * sample_row / total_row)
                String sampleRows = "SUM(t1.count)";
                String onceCount = "SUM(IF(t1.count = 1, 1, 0))";
                String countDistinct = "COUNT(1)";

                String fn = MessageFormat.format("{0} * {1} / ({0} - {2} + {2} * {0} / {3})", sampleRows,
                        countDistinct, onceCount, String.valueOf(totalRows));
                context.put("countDistinctFunction", "IFNULL(" + fn + ", COUNT(1))");
            }

            StringWriter sw = new StringWriter();

            if (!column.getType().canStatistic()) {
                DEFAULT_VELOCITY_ENGINE.evaluate(context, sw, "", INSERT_SELECT_METRIC_SAMPLE_TEMPLATE);
            } else {
                DEFAULT_VELOCITY_ENGINE.evaluate(context, sw, "", INSERT_SELECT_TYPE_SAMPLE_TEMPLATE);
            }

            builder.append(sw);
            builder.append(" UNION ALL ");
        }

        return builder.substring(0, builder.length() - "UNION ALL ".length());
    }

    private String getDataSize(Column column, boolean isSample) {
        if (column.getPrimitiveType().isCharFamily() || column.getPrimitiveType().isJsonType()) {
            if (isSample) {
                return "IFNULL(SUM(CHAR_LENGTH(`" + column.getName() + "`) * t1.count), 0)";
            }
            return "IFNULL(SUM(CHAR_LENGTH(`" + column.getName() + "`)), 0)";
        }

        long typeSize = column.getType().getTypeSize();

        if (isSample && column.getType().canStatistic()) {
            return "IFNULL(SUM(t1.count), 0) * " + typeSize;
        }
        return "COUNT(1) * " + typeSize;
    }

    // Lock all database before analyze
    private static void lock(Map<String, Database> dbs) {
        if (dbs == null) {
            return;
        }
        for (Database db : dbs.values()) {
            db.readLock();
        }
    }

    // unLock all database after analyze
    private static void unLock(Map<String, Database> dbs) {
        if (dbs == null) {
            return;
        }
        for (Database db : dbs.values()) {
            db.readUnlock();
        }
    }
}<|MERGE_RESOLUTION|>--- conflicted
+++ resolved
@@ -105,7 +105,7 @@
     }
 
     public List<TStatisticData> queryStatisticSync(Long dbId, Long tableId, List<String> columnNames) throws Exception {
-        String sql = null;
+        String sql;
         if (Config.enable_collect_full_statistics) {
             sql = StatisticSQLBuilder.buildQueryFullStatisticsSQL(dbId, tableId, columnNames);
         } else {
@@ -339,42 +339,6 @@
         return execPlan;
     }
 
-<<<<<<< HEAD
-=======
-    private String buildQuerySQL(Long dbId, Long tableId, List<String> columnNames) {
-        StringBuilder where = new StringBuilder(QUERY_STATISTIC_TEMPLATE);
-        if (null != dbId) {
-            where.append(" AND db_id = ").append(dbId);
-        }
-
-        if (null != tableId) {
-            where.append(" AND table_id = ").append(tableId);
-        }
-
-        if (null == columnNames || columnNames.isEmpty()) {
-            return where.toString();
-        }
-
-        where.append(" AND column_name");
-        if (columnNames.size() == 1) {
-            where.append(" = '").append(columnNames.get(0)).append("'");
-        } else {
-            where.append(" IN (");
-            where.append(columnNames.stream().map(s -> "'" + s + "'").collect(Collectors.joining(",")));
-            where.append(")");
-        }
-
-        return where.toString();
-    }
-
-    public static StatementBase parseSQL(String sql, ConnectContext context) {
-        StatementBase parsedStmt = com.starrocks.sql.parser.SqlParser.parse(sql,
-                context.getSessionVariable().getSqlMode()).get(0);
-        parsedStmt.setOrigStmt(new OriginStatement(sql, 0));
-        return parsedStmt;
-    }
-
->>>>>>> b1562752
     private static Pair<List<TResultBatch>, Status> executeStmt(ConnectContext context, ExecPlan plan)
             throws Exception {
         Coordinator coord =
