--- conflicted
+++ resolved
@@ -11,11 +11,7 @@
 import com.starrocks.catalog.OlapTable;
 import com.starrocks.catalog.Partition;
 import com.starrocks.catalog.Table;
-<<<<<<< HEAD
-import com.starrocks.cluster.ClusterNamespace;
 import com.starrocks.common.Config;
-=======
->>>>>>> dc83d47a
 import com.starrocks.common.Pair;
 import com.starrocks.common.Status;
 import com.starrocks.qe.ConnectContext;
@@ -231,11 +227,7 @@
 
         //Only update running status without edit log, make restart job status is failed
         analyzeStatus.setStatus(StatsConstants.ScheduleStatus.RUNNING);
-<<<<<<< HEAD
-        GlobalStateMgr.getCurrentAnalyzeMgr().updateAnalyzeStatusWithoutEditLog(analyzeStatus);
-=======
         GlobalStateMgr.getCurrentAnalyzeMgr().replayAddAnalyzeStatus(analyzeStatus);
->>>>>>> dc83d47a
 
         try {
             statsJob.collect();
