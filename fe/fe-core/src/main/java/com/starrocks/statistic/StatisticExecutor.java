// This file is licensed under the Elastic License 2.0. Copyright 2021-present, StarRocks Limited.

package com.starrocks.statistic;

import com.google.common.base.Preconditions;
import com.google.common.collect.Lists;
import com.google.common.collect.Maps;
import com.starrocks.analysis.StatementBase;
import com.starrocks.catalog.Database;
import com.starrocks.catalog.InternalCatalog;
import com.starrocks.catalog.OlapTable;
import com.starrocks.catalog.Partition;
import com.starrocks.catalog.Table;
import com.starrocks.cluster.ClusterNamespace;
import com.starrocks.common.Config;
import com.starrocks.common.Pair;
import com.starrocks.common.Status;
import com.starrocks.qe.ConnectContext;
import com.starrocks.qe.Coordinator;
import com.starrocks.qe.QeProcessorImpl;
import com.starrocks.qe.RowBatch;
import com.starrocks.qe.StmtExecutor;
import com.starrocks.server.GlobalStateMgr;
import com.starrocks.sql.analyzer.Analyzer;
import com.starrocks.sql.analyzer.AnalyzerUtils;
import com.starrocks.sql.ast.QueryStatement;
import com.starrocks.sql.optimizer.OptExpression;
import com.starrocks.sql.optimizer.Optimizer;
import com.starrocks.sql.optimizer.base.ColumnRefFactory;
import com.starrocks.sql.optimizer.base.ColumnRefSet;
import com.starrocks.sql.optimizer.base.PhysicalPropertySet;
import com.starrocks.sql.optimizer.transformer.LogicalPlan;
import com.starrocks.sql.optimizer.transformer.RelationTransformer;
import com.starrocks.sql.parser.SqlParser;
import com.starrocks.sql.plan.ExecPlan;
import com.starrocks.sql.plan.PlanFragmentBuilder;
import com.starrocks.thrift.TResultBatch;
import com.starrocks.thrift.TStatisticData;
import org.apache.commons.lang.StringUtils;
import org.apache.logging.log4j.LogManager;
import org.apache.logging.log4j.Logger;
import org.apache.thrift.TDeserializer;
import org.apache.thrift.TException;
import org.apache.thrift.protocol.TCompactProtocol;

import java.nio.ByteBuffer;
import java.nio.charset.CharsetDecoder;
import java.nio.charset.StandardCharsets;
import java.time.LocalDateTime;
import java.util.Collections;
import java.util.List;
import java.util.Map;
<<<<<<< HEAD

import static com.starrocks.sql.parser.SqlParser.parseFirstStatement;
import static com.starrocks.statistic.Constants.STATISTIC_HISTOGRAM_VERSION;
=======
>>>>>>> dfc54e12

public class StatisticExecutor {
    private static final Logger LOG = LogManager.getLogger(StatisticExecutor.class);


    private static final String DELETE_TEMPLATE = "DELETE FROM " + Constants.SampleStatisticsTableName + " WHERE ";

    private static final String SELECT_EXPIRE_TABLE_TEMPLATE =
            "SELECT DISTINCT table_id" + " FROM " + Constants.SampleStatisticsTableName + " WHERE 1 = 1 ";

    public List<TStatisticData> queryStatisticSync(Long dbId, Long tableId, List<String> columnNames) throws Exception {
        String sql;
        if (Config.enable_collect_full_statistics) {
            BasicStatsMeta meta = GlobalStateMgr.getCurrentAnalyzeMgr().getBasicStatsMetaMap().get(tableId);
            if (meta != null && meta.getType().equals(Constants.AnalyzeType.FULL)) {
<<<<<<< HEAD
                sql = StatisticSQLBuilder.buildQueryFullStatisticsSQL(dbId, tableId, columnNames);
=======
                sql = StatisticSQLBuilder.buildQueryFullStatisticsSQL(tableId, columnNames);
>>>>>>> dfc54e12
            } else {
                sql = StatisticSQLBuilder.buildQuerySampleStatisticsSQL(dbId, tableId, columnNames);
            }
        } else {
            sql = StatisticSQLBuilder.buildQuerySampleStatisticsSQL(dbId, tableId, columnNames);
        }
        Map<String, Database> dbs = Maps.newHashMap();

        ConnectContext context = StatisticUtils.buildConnectContext();
        StatementBase parsedStmt;
        try {
<<<<<<< HEAD
            parsedStmt = parseFirstStatement(sql, context.getSessionVariable().getSqlMode());
=======
            parsedStmt = SqlParser.parseFirstStatement(sql, context.getSessionVariable().getSqlMode());
>>>>>>> dfc54e12
            if (parsedStmt instanceof QueryStatement) {
                dbs = AnalyzerUtils.collectAllDatabase(context, parsedStmt);
            }
        } catch (Exception e) {
            LOG.warn("Parse statistic table query fail.", e);
            throw e;
        }

        try {
            ExecPlan execPlan = getExecutePlan(dbs, context, parsedStmt, true, true);
            List<TResultBatch> sqlResult = executeStmt(context, execPlan).first;
            return deserializerStatisticData(sqlResult);
        } catch (Exception e) {
            LOG.warn("Execute statistic table query fail.", e);
            throw e;
        }
    }

    public List<TStatisticData> queryHistogram(Long tableId, List<String> columnNames) throws Exception {
        String sql = StatisticSQLBuilder.buildQueryHistogramStatisticsSQL(tableId, columnNames);
        ConnectContext context = StatisticUtils.buildConnectContext();
<<<<<<< HEAD
        StatementBase parsedStmt = parseFirstStatement(sql, context.getSessionVariable().getSqlMode());
=======
        StatementBase parsedStmt = SqlParser.parseFirstStatement(sql, context.getSessionVariable().getSqlMode());
>>>>>>> dfc54e12
        try {
            ExecPlan execPlan = getExecutePlan(Maps.newHashMap(), context, parsedStmt, true, true);
            List<TResultBatch> sqlResult = executeStmt(context, execPlan).first;
            return deserializerStatisticData(sqlResult);
        } catch (Exception e) {
            LOG.warn("Execute statistic table query fail.", e);
            throw e;
        }
    }

    // If you call this function, you must ensure that the db lock is added
    public static Pair<List<TStatisticData>, Status> queryDictSync(Long dbId, Long tableId, String column)
            throws Exception {
        if (dbId == -1) {
            return Pair.create(Collections.emptyList(), Status.OK);
        }

        Database db = GlobalStateMgr.getCurrentState().getDb(dbId);
        Table table = db.getTable(tableId);

        OlapTable olapTable = (OlapTable) table;
        long version = olapTable.getPartitions().stream().map(Partition::getVisibleVersionTime)
                .max(Long::compareTo).orElse(0L);
        String dbName = ClusterNamespace.getNameFromFullName(db.getFullName());
        String tableName = db.getTable(tableId).getName();
        String catalogName = InternalCatalog.DEFAULT_INTERNAL_CATALOG_NAME;

        String sql = "select cast(" + Constants.STATISTIC_DICT_VERSION + " as Int), " +
                "cast(" + version + " as bigint), " +
                "dict_merge(" + "`" + column +
                "`) as _dict_merge_" + column +
                " from " + catalogName + "." + dbName + "." + tableName + " [_META_]";

        Map<String, Database> dbs = Maps.newHashMap();
        ConnectContext context = StatisticUtils.buildConnectContext();
        StatementBase parsedStmt;
        try {
<<<<<<< HEAD
            parsedStmt = parseFirstStatement(sql, context.getSessionVariable().getSqlMode());
=======
            parsedStmt = SqlParser.parseFirstStatement(sql, context.getSessionVariable().getSqlMode());
>>>>>>> dfc54e12
            if (parsedStmt instanceof QueryStatement) {
                dbs = AnalyzerUtils.collectAllDatabase(context, parsedStmt);
            }
            Preconditions.checkState(dbs.size() == 1);
        } catch (Exception e) {
            LOG.warn("Parse statistic dict query {} fail.", sql, e);
            throw e;
        }

        try {
            ExecPlan execPlan = getExecutePlan(dbs, context, parsedStmt, true, false);
            Pair<List<TResultBatch>, Status> sqlResult = executeStmt(context, execPlan);
            if (!sqlResult.second.ok()) {
                return Pair.create(Collections.emptyList(), sqlResult.second);
            } else {
                return Pair.create(deserializerStatisticData(sqlResult.first), sqlResult.second);
            }
        } catch (Exception e) {
            LOG.warn("Execute statistic dict query {} fail.", sql, e);
            throw e;
        }
    }

    private static List<TStatisticData> deserializerStatisticData(List<TResultBatch> sqlResult) throws TException {
        List<TStatisticData> statistics = Lists.newArrayList();

        if (sqlResult.size() < 1) {
            return statistics;
        }

        int version = sqlResult.get(0).getStatistic_version();
        if (sqlResult.stream().anyMatch(d -> d.getStatistic_version() != version)) {
            return statistics;
        }

        if (version == Constants.STATISTIC_DATA_VERSION
                || version == Constants.STATISTIC_DICT_VERSION
<<<<<<< HEAD
                || version == STATISTIC_HISTOGRAM_VERSION) {
=======
                || version == Constants.STATISTIC_HISTOGRAM_VERSION) {
>>>>>>> dfc54e12
            TDeserializer deserializer = new TDeserializer(new TCompactProtocol.Factory());
            for (TResultBatch resultBatch : sqlResult) {
                for (ByteBuffer bb : resultBatch.rows) {
                    TStatisticData sd = new TStatisticData();
                    byte[] bytes = new byte[bb.limit() - bb.position()];
                    bb.get(bytes);
                    deserializer.deserialize(sd, bytes);
                    statistics.add(sd);
                }
            }
        }

        return statistics;
    }

<<<<<<< HEAD
    public void collectStatistics(BaseCollectJob tcj) {
=======
    public void collectStatistics(StatisticsCollectJob tcj) {
>>>>>>> dfc54e12
        AnalyzeJob analyzeJob = tcj.getAnalyzeJob();
        Database db = tcj.getDb();
        Table table = tcj.getTable();
        List<String> columns = tcj.getAnalyzeJob().getColumns();

        AnalyzeStatus analyzeStatus = new AnalyzeStatus(
                GlobalStateMgr.getCurrentState().getNextId(),
                db.getId(), table.getId(), analyzeJob.getColumns(),
                analyzeJob.getType(),
                analyzeJob.getScheduleType(),
                analyzeJob.getProperties(),
                LocalDateTime.now());
        analyzeStatus.setStatus(Constants.ScheduleStatus.RUNNING);
        GlobalStateMgr.getCurrentAnalyzeMgr().addAnalyzeStatus(analyzeStatus);

        if (analyzeJob.getId() != -1) {
            analyzeJob.setStatus(Constants.ScheduleStatus.RUNNING);
            GlobalStateMgr.getCurrentAnalyzeMgr().updateAnalyzeJobWithoutLog(analyzeJob);
        }
<<<<<<< HEAD

        try {
            LOG.info("Statistic collect work job: {}, type: {}, db: {}, table: {}",
                    analyzeJob.getId(), analyzeJob.getType(), db.getFullName(), table.getName());
            tcj.collect();

            GlobalStateMgr.getCurrentStatisticStorage().expireColumnStatistics(table, columns);
        } catch (Exception e) {
            analyzeJob.setWorkTime(LocalDateTime.now());
            analyzeJob.setReason(e.getMessage());
            GlobalStateMgr.getCurrentAnalyzeMgr().updateAnalyzeJobWithLog(analyzeJob);

            analyzeStatus.setStatus(Constants.ScheduleStatus.FAILED);
            analyzeStatus.setEndTime(LocalDateTime.now());
            analyzeStatus.setReason(e.getMessage());
            GlobalStateMgr.getCurrentAnalyzeMgr().addAnalyzeStatus(analyzeStatus);
            return;
        }

        if (analyzeJob.getId() != -1) {
            analyzeJob.setStatus(Constants.ScheduleStatus.PENDING);
            analyzeJob.setWorkTime(LocalDateTime.now());
            GlobalStateMgr.getCurrentAnalyzeMgr().updateAnalyzeJobWithLog(analyzeJob);
        }

        analyzeStatus.setStatus(Constants.ScheduleStatus.FINISH);
        analyzeStatus.setEndTime(LocalDateTime.now());

        GlobalStateMgr.getCurrentAnalyzeMgr().addAnalyzeStatus(analyzeStatus);
        if (analyzeJob.getType().equals(Constants.AnalyzeType.HISTOGRAM)) {
            for (String columnName : analyzeJob.getColumns()) {
                GlobalStateMgr.getCurrentAnalyzeMgr().addHistogramStatsMeta(
                        new HistogramStatsMeta(db.getId(), table.getId(), columnName,
                                analyzeJob.getType(),
                                analyzeStatus.getEndTime(),
                                analyzeJob.getProperties()));
            }
        } else {
            GlobalStateMgr.getCurrentAnalyzeMgr().addBasicStatsMeta(
                    new BasicStatsMeta(db.getId(), table.getId(),
                            analyzeJob.getType(),
                            analyzeStatus.getEndTime(),
                            analyzeJob.getProperties()));
=======

        try {
            LOG.info("Statistic collect work job: {}, type: {}, db: {}, table: {}",
                    analyzeJob.getId(), analyzeJob.getType(), db.getFullName(), table.getName());
            tcj.collect();

            GlobalStateMgr.getCurrentStatisticStorage().expireColumnStatistics(table, columns);
        } catch (Exception e) {
            analyzeJob.setWorkTime(LocalDateTime.now());
            analyzeJob.setReason(e.getMessage());
            GlobalStateMgr.getCurrentAnalyzeMgr().updateAnalyzeJobWithLog(analyzeJob);

            analyzeStatus.setStatus(Constants.ScheduleStatus.FAILED);
            analyzeStatus.setEndTime(LocalDateTime.now());
            analyzeStatus.setReason(e.getMessage());
            GlobalStateMgr.getCurrentAnalyzeMgr().addAnalyzeStatus(analyzeStatus);
            return;
        }

        if (analyzeJob.getId() != -1) {
            analyzeJob.setStatus(Constants.ScheduleStatus.PENDING);
            analyzeJob.setWorkTime(LocalDateTime.now());
            GlobalStateMgr.getCurrentAnalyzeMgr().updateAnalyzeJobWithLog(analyzeJob);
>>>>>>> dfc54e12
        }
    }

    public void expireStatisticSync(List<String> tableIds) {
        StringBuilder sql = new StringBuilder(DELETE_TEMPLATE);
        sql.append(" table_id IN (").append(StringUtils.join(tableIds, ",")).append(")");
        LOG.debug("Expire statistic SQL: {}", sql);

        ConnectContext context = StatisticUtils.buildConnectContext();
        StatementBase parsedStmt;
        try {
<<<<<<< HEAD
            parsedStmt = parseFirstStatement(sql.toString(), context.getSessionVariable().getSqlMode());
=======
            parsedStmt = SqlParser.parseFirstStatement(sql.toString(), context.getSessionVariable().getSqlMode());
>>>>>>> dfc54e12
            StmtExecutor executor = new StmtExecutor(context, parsedStmt);
            executor.execute();
        } catch (Exception e) {
            LOG.warn("Execute statistic table expire fail.", e);
        }
    }

    public List<String> queryExpireTableSync(List<Long> tableIds) throws Exception {
        if (null == tableIds || tableIds.isEmpty()) {
            return Collections.emptyList();
        }

        StringBuilder sql = new StringBuilder(SELECT_EXPIRE_TABLE_TEMPLATE);
        sql.append(" AND table_id NOT IN (").append(StringUtils.join(tableIds, ",")).append(")");
        LOG.debug("Query expire statistic SQL: {}", sql);

        Map<String, Database> dbs = Maps.newHashMap();
        ConnectContext context = StatisticUtils.buildConnectContext();
        StatementBase parsedStmt;
        try {
<<<<<<< HEAD
            parsedStmt = parseFirstStatement(sql.toString(), context.getSessionVariable().getSqlMode());
=======
            parsedStmt = SqlParser.parseFirstStatement(sql.toString(), context.getSessionVariable().getSqlMode());
>>>>>>> dfc54e12
            if (parsedStmt instanceof QueryStatement) {
                dbs = AnalyzerUtils.collectAllDatabase(context, parsedStmt);
            }
        } catch (Exception e) {
            LOG.warn("Parse statistic table query fail. SQL: " + sql, e);
            throw e;
        }

        try {
            ExecPlan execPlan = getExecutePlan(dbs, context, parsedStmt, false, true);
            List<TResultBatch> sqlResult = executeStmt(context, execPlan).first;

            CharsetDecoder decoder = StandardCharsets.UTF_8.newDecoder();

            List<String> result = Lists.newArrayList();
            for (TResultBatch batch : sqlResult) {
                for (ByteBuffer byteBuffer : batch.getRows()) {
                    result.add(decoder.decode(byteBuffer).toString().substring(1));
                }
            }

            return result;
        } catch (Exception e) {
            LOG.warn("Execute statistic table query fail.", e);
            throw e;
        }
    }

    private static ExecPlan getExecutePlan(Map<String, Database> dbs, ConnectContext context,
                                           StatementBase parsedStmt, boolean isStatistic, boolean isLockDb) {
        ExecPlan execPlan;
        try {
            if (isLockDb) {
                lock(dbs);
            }

            Analyzer.analyze(parsedStmt, context);

            ColumnRefFactory columnRefFactory = new ColumnRefFactory();
            LogicalPlan logicalPlan = new RelationTransformer(columnRefFactory, context).transform(
                    ((QueryStatement) parsedStmt).getQueryRelation());

            Optimizer optimizer = new Optimizer();
            OptExpression optimizedPlan = optimizer.optimize(
                    context,
                    logicalPlan.getRoot(),
                    new PhysicalPropertySet(),
                    new ColumnRefSet(logicalPlan.getOutputColumn()),
                    columnRefFactory);

            execPlan = new PlanFragmentBuilder()
                    .createStatisticPhysicalPlan(optimizedPlan, context, logicalPlan.getOutputColumn(),
                            columnRefFactory, isStatistic);
        } finally {
            if (isLockDb) {
                unLock(dbs);
            }
        }
        return execPlan;
    }

    private static Pair<List<TResultBatch>, Status> executeStmt(ConnectContext context, ExecPlan plan)
            throws Exception {
        Coordinator coord =
                new Coordinator(context, plan.getFragments(), plan.getScanNodes(), plan.getDescTbl().toThrift());
        QeProcessorImpl.INSTANCE.registerQuery(context.getExecutionId(), coord);
        List<TResultBatch> sqlResult = Lists.newArrayList();
        try {
            coord.exec();
            RowBatch batch;
            do {
                batch = coord.getNext();
                if (batch.getBatch() != null) {
                    sqlResult.add(batch.getBatch());
                }
            } while (!batch.isEos());
        } catch (Exception e) {
            LOG.warn(e);
        } finally {
            QeProcessorImpl.INSTANCE.unregisterQuery(context.getExecutionId());
        }
        return Pair.create(sqlResult, coord.getExecStatus());
    }

    private int splitColumnsByRows(Long dbId, Long tableId, long rows, boolean isSample) {
        Database db = GlobalStateMgr.getCurrentState().getDb(dbId);
        OlapTable table = (OlapTable) db.getTable(tableId);

        long count =
                table.getPartitions().stream().map(p -> p.getBaseIndex().getRowCount()).reduce(Long::sum).orElse(1L);
        if (isSample) {
            count = Math.min(count, rows);
        }
        count = Math.max(count, 1L);

        // 500w data per query
        return (int) (5000000L / count + 1);
    }


    // Lock all database before analyze
    private static void lock(Map<String, Database> dbs) {
        if (dbs == null) {
            return;
        }
        for (Database db : dbs.values()) {
            db.readLock();
        }
    }

    // unLock all database after analyze
    private static void unLock(Map<String, Database> dbs) {
        if (dbs == null) {
            return;
        }
        for (Database db : dbs.values()) {
            db.readUnlock();
        }
    }
}<|MERGE_RESOLUTION|>--- conflicted
+++ resolved
@@ -50,12 +50,6 @@
 import java.util.Collections;
 import java.util.List;
 import java.util.Map;
-<<<<<<< HEAD
-
-import static com.starrocks.sql.parser.SqlParser.parseFirstStatement;
-import static com.starrocks.statistic.Constants.STATISTIC_HISTOGRAM_VERSION;
-=======
->>>>>>> dfc54e12
 
 public class StatisticExecutor {
     private static final Logger LOG = LogManager.getLogger(StatisticExecutor.class);
@@ -71,11 +65,7 @@
         if (Config.enable_collect_full_statistics) {
             BasicStatsMeta meta = GlobalStateMgr.getCurrentAnalyzeMgr().getBasicStatsMetaMap().get(tableId);
             if (meta != null && meta.getType().equals(Constants.AnalyzeType.FULL)) {
-<<<<<<< HEAD
-                sql = StatisticSQLBuilder.buildQueryFullStatisticsSQL(dbId, tableId, columnNames);
-=======
                 sql = StatisticSQLBuilder.buildQueryFullStatisticsSQL(tableId, columnNames);
->>>>>>> dfc54e12
             } else {
                 sql = StatisticSQLBuilder.buildQuerySampleStatisticsSQL(dbId, tableId, columnNames);
             }
@@ -87,11 +77,7 @@
         ConnectContext context = StatisticUtils.buildConnectContext();
         StatementBase parsedStmt;
         try {
-<<<<<<< HEAD
-            parsedStmt = parseFirstStatement(sql, context.getSessionVariable().getSqlMode());
-=======
             parsedStmt = SqlParser.parseFirstStatement(sql, context.getSessionVariable().getSqlMode());
->>>>>>> dfc54e12
             if (parsedStmt instanceof QueryStatement) {
                 dbs = AnalyzerUtils.collectAllDatabase(context, parsedStmt);
             }
@@ -113,11 +99,7 @@
     public List<TStatisticData> queryHistogram(Long tableId, List<String> columnNames) throws Exception {
         String sql = StatisticSQLBuilder.buildQueryHistogramStatisticsSQL(tableId, columnNames);
         ConnectContext context = StatisticUtils.buildConnectContext();
-<<<<<<< HEAD
-        StatementBase parsedStmt = parseFirstStatement(sql, context.getSessionVariable().getSqlMode());
-=======
         StatementBase parsedStmt = SqlParser.parseFirstStatement(sql, context.getSessionVariable().getSqlMode());
->>>>>>> dfc54e12
         try {
             ExecPlan execPlan = getExecutePlan(Maps.newHashMap(), context, parsedStmt, true, true);
             List<TResultBatch> sqlResult = executeStmt(context, execPlan).first;
@@ -155,11 +137,7 @@
         ConnectContext context = StatisticUtils.buildConnectContext();
         StatementBase parsedStmt;
         try {
-<<<<<<< HEAD
-            parsedStmt = parseFirstStatement(sql, context.getSessionVariable().getSqlMode());
-=======
             parsedStmt = SqlParser.parseFirstStatement(sql, context.getSessionVariable().getSqlMode());
->>>>>>> dfc54e12
             if (parsedStmt instanceof QueryStatement) {
                 dbs = AnalyzerUtils.collectAllDatabase(context, parsedStmt);
             }
@@ -197,11 +175,7 @@
 
         if (version == Constants.STATISTIC_DATA_VERSION
                 || version == Constants.STATISTIC_DICT_VERSION
-<<<<<<< HEAD
-                || version == STATISTIC_HISTOGRAM_VERSION) {
-=======
                 || version == Constants.STATISTIC_HISTOGRAM_VERSION) {
->>>>>>> dfc54e12
             TDeserializer deserializer = new TDeserializer(new TCompactProtocol.Factory());
             for (TResultBatch resultBatch : sqlResult) {
                 for (ByteBuffer bb : resultBatch.rows) {
@@ -217,11 +191,7 @@
         return statistics;
     }
 
-<<<<<<< HEAD
-    public void collectStatistics(BaseCollectJob tcj) {
-=======
     public void collectStatistics(StatisticsCollectJob tcj) {
->>>>>>> dfc54e12
         AnalyzeJob analyzeJob = tcj.getAnalyzeJob();
         Database db = tcj.getDb();
         Table table = tcj.getTable();
@@ -241,7 +211,6 @@
             analyzeJob.setStatus(Constants.ScheduleStatus.RUNNING);
             GlobalStateMgr.getCurrentAnalyzeMgr().updateAnalyzeJobWithoutLog(analyzeJob);
         }
-<<<<<<< HEAD
 
         try {
             LOG.info("Statistic collect work job: {}, type: {}, db: {}, table: {}",
@@ -285,31 +254,6 @@
                             analyzeJob.getType(),
                             analyzeStatus.getEndTime(),
                             analyzeJob.getProperties()));
-=======
-
-        try {
-            LOG.info("Statistic collect work job: {}, type: {}, db: {}, table: {}",
-                    analyzeJob.getId(), analyzeJob.getType(), db.getFullName(), table.getName());
-            tcj.collect();
-
-            GlobalStateMgr.getCurrentStatisticStorage().expireColumnStatistics(table, columns);
-        } catch (Exception e) {
-            analyzeJob.setWorkTime(LocalDateTime.now());
-            analyzeJob.setReason(e.getMessage());
-            GlobalStateMgr.getCurrentAnalyzeMgr().updateAnalyzeJobWithLog(analyzeJob);
-
-            analyzeStatus.setStatus(Constants.ScheduleStatus.FAILED);
-            analyzeStatus.setEndTime(LocalDateTime.now());
-            analyzeStatus.setReason(e.getMessage());
-            GlobalStateMgr.getCurrentAnalyzeMgr().addAnalyzeStatus(analyzeStatus);
-            return;
-        }
-
-        if (analyzeJob.getId() != -1) {
-            analyzeJob.setStatus(Constants.ScheduleStatus.PENDING);
-            analyzeJob.setWorkTime(LocalDateTime.now());
-            GlobalStateMgr.getCurrentAnalyzeMgr().updateAnalyzeJobWithLog(analyzeJob);
->>>>>>> dfc54e12
         }
     }
 
@@ -321,11 +265,7 @@
         ConnectContext context = StatisticUtils.buildConnectContext();
         StatementBase parsedStmt;
         try {
-<<<<<<< HEAD
-            parsedStmt = parseFirstStatement(sql.toString(), context.getSessionVariable().getSqlMode());
-=======
             parsedStmt = SqlParser.parseFirstStatement(sql.toString(), context.getSessionVariable().getSqlMode());
->>>>>>> dfc54e12
             StmtExecutor executor = new StmtExecutor(context, parsedStmt);
             executor.execute();
         } catch (Exception e) {
@@ -346,11 +286,7 @@
         ConnectContext context = StatisticUtils.buildConnectContext();
         StatementBase parsedStmt;
         try {
-<<<<<<< HEAD
-            parsedStmt = parseFirstStatement(sql.toString(), context.getSessionVariable().getSqlMode());
-=======
             parsedStmt = SqlParser.parseFirstStatement(sql.toString(), context.getSessionVariable().getSqlMode());
->>>>>>> dfc54e12
             if (parsedStmt instanceof QueryStatement) {
                 dbs = AnalyzerUtils.collectAllDatabase(context, parsedStmt);
             }
