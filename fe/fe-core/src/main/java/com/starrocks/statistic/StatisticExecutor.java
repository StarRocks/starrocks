// This file is licensed under the Elastic License 2.0. Copyright 2021-present, StarRocks Limited.

package com.starrocks.statistic;

import com.google.common.base.Preconditions;
import com.google.common.collect.Lists;
import com.google.common.collect.Maps;
import com.starrocks.analysis.StatementBase;
import com.starrocks.catalog.Column;
import com.starrocks.catalog.Database;
import com.starrocks.catalog.InternalCatalog;
import com.starrocks.catalog.OlapTable;
import com.starrocks.catalog.Partition;
import com.starrocks.catalog.Table;
import com.starrocks.common.DdlException;
import com.starrocks.common.Pair;
import com.starrocks.common.Status;
import com.starrocks.qe.ConnectContext;
import com.starrocks.qe.Coordinator;
import com.starrocks.qe.QeProcessorImpl;
import com.starrocks.qe.RowBatch;
import com.starrocks.qe.StmtExecutor;
import com.starrocks.server.GlobalStateMgr;
import com.starrocks.sql.analyzer.Analyzer;
import com.starrocks.sql.analyzer.AnalyzerUtils;
import com.starrocks.sql.ast.QueryStatement;
import com.starrocks.sql.optimizer.OptExpression;
import com.starrocks.sql.optimizer.Optimizer;
import com.starrocks.sql.optimizer.base.ColumnRefFactory;
import com.starrocks.sql.optimizer.base.ColumnRefSet;
import com.starrocks.sql.optimizer.base.PhysicalPropertySet;
import com.starrocks.sql.optimizer.transformer.LogicalPlan;
import com.starrocks.sql.optimizer.transformer.RelationTransformer;
import com.starrocks.sql.parser.SqlParser;
import com.starrocks.sql.plan.ExecPlan;
import com.starrocks.sql.plan.PlanFragmentBuilder;
import com.starrocks.thrift.TResultBatch;
import com.starrocks.thrift.TStatisticData;
import org.apache.logging.log4j.LogManager;
import org.apache.logging.log4j.Logger;
import org.apache.thrift.TDeserializer;
import org.apache.thrift.TException;
import org.apache.thrift.protocol.TCompactProtocol;

import java.nio.ByteBuffer;
import java.time.LocalDateTime;
import java.util.Collections;
import java.util.List;
import java.util.Map;

public class StatisticExecutor {
    private static final Logger LOG = LogManager.getLogger(StatisticExecutor.class);

    public List<TStatisticData> queryStatisticSync(Long dbId, Long tableId, List<String> columnNames) throws Exception {
        String sql;
        BasicStatsMeta meta = GlobalStateMgr.getCurrentAnalyzeMgr().getBasicStatsMetaMap().get(tableId);
        if (meta != null && meta.getType().equals(StatsConstants.AnalyzeType.FULL)) {
            Table table = null;
            if (dbId == null) {
                List<Long> dbIds = GlobalStateMgr.getCurrentState().getDbIds();
                for (Long id : dbIds) {
                    Database db = GlobalStateMgr.getCurrentState().getDb(id);
                    table = db.getTable(tableId);
                    if (table != null) {
                        break;
                    }
                }
            } else {
                Database database = GlobalStateMgr.getCurrentState().getDb(dbId);
                table = database.getTable(tableId);
            }
            Preconditions.checkState(table != null);

            List<Column> columns = Lists.newArrayList();
            for (String colName : columnNames) {
                Column column = table.getColumn(colName);
                Preconditions.checkState(column != null);
                columns.add(column);
            }

            sql = StatisticSQLBuilder.buildQueryFullStatisticsSQL(dbId, tableId, columns);
        } else {
            sql = StatisticSQLBuilder.buildQuerySampleStatisticsSQL(dbId, tableId, columnNames);
        }
        Map<String, Database> dbs = Maps.newHashMap();

        ConnectContext context = StatisticUtils.buildConnectContext();
        StatementBase parsedStmt;
        try {
            parsedStmt = SqlParser.parseFirstStatement(sql, context.getSessionVariable().getSqlMode());
            if (parsedStmt instanceof QueryStatement) {
                dbs = AnalyzerUtils.collectAllDatabase(context, parsedStmt);
            }
        } catch (Exception e) {
            LOG.warn("Parse statistic table query fail.", e);
            throw e;
        }

        try {
            ExecPlan execPlan = getExecutePlan(dbs, context, parsedStmt, true, true);
            List<TResultBatch> sqlResult = executeStmt(context, execPlan).first;
            return deserializerStatisticData(sqlResult);
        } catch (Exception e) {
            LOG.warn("Execute statistic table query fail.", e);
            throw e;
        }
    }

    public void dropTableStatistics(Long tableIds, StatsConstants.AnalyzeType analyzeType) {
        String sql = StatisticSQLBuilder.buildDropStatisticsSQL(tableIds, analyzeType);
        LOG.debug("Expire statistic SQL: {}", sql);

        ConnectContext context = StatisticUtils.buildConnectContext();
        StatementBase parsedStmt;
        try {
            parsedStmt = SqlParser.parseFirstStatement(sql, context.getSessionVariable().getSqlMode());
            StmtExecutor executor = new StmtExecutor(context, parsedStmt);
            executor.execute();
        } catch (Exception e) {
            LOG.warn("Execute statistic table expire fail.", e);
        }
    }

    public List<TStatisticData> queryHistogram(Long tableId, List<String> columnNames) throws Exception {
        String sql = StatisticSQLBuilder.buildQueryHistogramStatisticsSQL(tableId, columnNames);
        ConnectContext context = StatisticUtils.buildConnectContext();
        StatementBase parsedStmt = SqlParser.parseFirstStatement(sql, context.getSessionVariable().getSqlMode());
        try {
            ExecPlan execPlan = getExecutePlan(Maps.newHashMap(), context, parsedStmt, true, true);
            List<TResultBatch> sqlResult = executeStmt(context, execPlan).first;
            return deserializerStatisticData(sqlResult);
        } catch (Exception e) {
            LOG.warn("Execute statistic table query fail.", e);
            throw e;
        }
    }

    public List<TStatisticData> queryMCV(String sql) throws Exception {
        ConnectContext context = StatisticUtils.buildConnectContext();
        StatementBase parsedStmt = SqlParser.parseFirstStatement(sql, context.getSessionVariable().getSqlMode());
        try {
            ExecPlan execPlan = getExecutePlan(Maps.newHashMap(), context, parsedStmt, true, true);
            Pair<List<TResultBatch>, Status> result = executeStmt(context, execPlan);
            if (!result.second.ok()) {
                throw new DdlException(result.second.getErrorMsg());
            }
            return deserializerStatisticData(result.first);
        } catch (Exception e) {
            LOG.warn("Execute statistic table query fail.", e);
            throw e;
        }
    }

    public void dropHistogram(Long tableId, List<String> columnNames) {
        String sql = StatisticSQLBuilder.buildDropHistogramSQL(tableId, columnNames);
        ConnectContext context = StatisticUtils.buildConnectContext();
        StatementBase parsedStmt;
        try {
            parsedStmt = SqlParser.parseFirstStatement(sql, context.getSessionVariable().getSqlMode());
            StmtExecutor executor = new StmtExecutor(context, parsedStmt);
            executor.execute();
        } catch (Exception e) {
            LOG.warn("Execute statistic table expire fail.", e);
        }
    }

    // If you call this function, you must ensure that the db lock is added
    public static Pair<List<TStatisticData>, Status> queryDictSync(Long dbId, Long tableId, String column)
            throws Exception {
        if (dbId == -1) {
            return Pair.create(Collections.emptyList(), Status.OK);
        }

        Database db = GlobalStateMgr.getCurrentState().getDb(dbId);
        Table table = db.getTable(tableId);

        OlapTable olapTable = (OlapTable) table;
        long version = olapTable.getPartitions().stream().map(Partition::getVisibleVersionTime)
                .max(Long::compareTo).orElse(0L);
        String dbName = db.getOriginName();
        String tableName = db.getTable(tableId).getName();
        String catalogName = InternalCatalog.DEFAULT_INTERNAL_CATALOG_NAME;

        String sql = "select cast(" + StatsConstants.STATISTIC_DICT_VERSION + " as Int), " +
                "cast(" + version + " as bigint), " +
                "dict_merge(" + "`" + column +
                "`) as _dict_merge_" + column +
                " from " + catalogName + "." + dbName + "." + tableName + " [_META_]";

        Map<String, Database> dbs = Maps.newHashMap();
        ConnectContext context = StatisticUtils.buildConnectContext();
        StatementBase parsedStmt;
        try {
            parsedStmt = SqlParser.parseFirstStatement(sql, context.getSessionVariable().getSqlMode());
            if (parsedStmt instanceof QueryStatement) {
                dbs = AnalyzerUtils.collectAllDatabase(context, parsedStmt);
            }
            Preconditions.checkState(dbs.size() == 1);
        } catch (Exception e) {
            LOG.warn("Parse statistic dict query {} fail.", sql, e);
            throw e;
        }

        try {
            ExecPlan execPlan = getExecutePlan(dbs, context, parsedStmt, true, false);
            Pair<List<TResultBatch>, Status> sqlResult = executeStmt(context, execPlan);
            if (!sqlResult.second.ok()) {
                return Pair.create(Collections.emptyList(), sqlResult.second);
            } else {
                return Pair.create(deserializerStatisticData(sqlResult.first), sqlResult.second);
            }
        } catch (Exception e) {
            LOG.warn("Execute statistic dict query {} fail.", sql, e);
            throw e;
        }
    }

    private static List<TStatisticData> deserializerStatisticData(List<TResultBatch> sqlResult) throws TException {
        List<TStatisticData> statistics = Lists.newArrayList();

        if (sqlResult.size() < 1) {
            return statistics;
        }

        int version = sqlResult.get(0).getStatistic_version();
        if (sqlResult.stream().anyMatch(d -> d.getStatistic_version() != version)) {
            return statistics;
        }

        if (version == StatsConstants.STATISTIC_DATA_VERSION
                || version == StatsConstants.STATISTIC_DICT_VERSION
                || version == StatsConstants.STATISTIC_HISTOGRAM_VERSION) {
            TDeserializer deserializer = new TDeserializer(new TCompactProtocol.Factory());
            for (TResultBatch resultBatch : sqlResult) {
                for (ByteBuffer bb : resultBatch.rows) {
                    TStatisticData sd = new TStatisticData();
                    byte[] bytes = new byte[bb.limit() - bb.position()];
                    bb.get(bytes);
                    deserializer.deserialize(sd, bytes);
                    statistics.add(sd);
                }
            }
        }

        return statistics;
    }

    public AnalyzeStatus collectStatistics(StatisticsCollectJob statsJob) {
        Database db = statsJob.getDb();
        Table table = statsJob.getTable();
        List<String> columns = statsJob.getColumns();

        AnalyzeStatus analyzeStatus = new AnalyzeStatus(
                GlobalStateMgr.getCurrentState().getNextId(),
                db.getId(), table.getId(), columns,
                statsJob.getType(), statsJob.getScheduleType(), statsJob.getProperties(),
                LocalDateTime.now());
        analyzeStatus.setStatus(StatsConstants.ScheduleStatus.FAILED);
        GlobalStateMgr.getCurrentAnalyzeMgr().addAnalyzeStatus(analyzeStatus);

        //Only update running status without edit log, make restart job status is failed
        analyzeStatus.setStatus(StatsConstants.ScheduleStatus.RUNNING);
        GlobalStateMgr.getCurrentAnalyzeMgr().replayAddAnalyzeStatus(analyzeStatus);

        try {
            statsJob.collect();
        } catch (Exception e) {
            analyzeStatus.setStatus(StatsConstants.ScheduleStatus.FAILED);
            analyzeStatus.setEndTime(LocalDateTime.now());
            analyzeStatus.setReason(e.getMessage());
            GlobalStateMgr.getCurrentAnalyzeMgr().addAnalyzeStatus(analyzeStatus);
            return analyzeStatus;
        }
        GlobalStateMgr.getCurrentStatisticStorage().expireColumnStatistics(table, columns);

        analyzeStatus.setStatus(StatsConstants.ScheduleStatus.FINISH);
        analyzeStatus.setEndTime(LocalDateTime.now());
        GlobalStateMgr.getCurrentAnalyzeMgr().addAnalyzeStatus(analyzeStatus);
        if (statsJob.getType().equals(StatsConstants.AnalyzeType.HISTOGRAM)) {
            for (String columnName : statsJob.getColumns()) {
                GlobalStateMgr.getCurrentAnalyzeMgr().addHistogramStatsMeta(new HistogramStatsMeta(db.getId(),
                        table.getId(), columnName, statsJob.getType(), analyzeStatus.getEndTime(),
                        statsJob.getProperties()));
            }
        } else {
            GlobalStateMgr.getCurrentAnalyzeMgr().addBasicStatsMeta(new BasicStatsMeta(db.getId(), table.getId(),
                    statsJob.getType(), analyzeStatus.getEndTime(), statsJob.getProperties()));
        }
        return analyzeStatus;
    }

    private static ExecPlan getExecutePlan(Map<String, Database> dbs, ConnectContext context,
                                           StatementBase parsedStmt, boolean isStatistic, boolean isLockDb) {
        ExecPlan execPlan;
        try {
            if (isLockDb) {
                lock(dbs);
            }

            Analyzer.analyze(parsedStmt, context);

            ColumnRefFactory columnRefFactory = new ColumnRefFactory();
            LogicalPlan logicalPlan = new RelationTransformer(columnRefFactory, context).transform(
                    ((QueryStatement) parsedStmt).getQueryRelation());

            Optimizer optimizer = new Optimizer();
            OptExpression optimizedPlan = optimizer.optimize(
                    context,
                    logicalPlan.getRoot(),
                    new PhysicalPropertySet(),
                    new ColumnRefSet(logicalPlan.getOutputColumn()),
                    columnRefFactory);

            execPlan = new PlanFragmentBuilder()
                    .createStatisticPhysicalPlan(optimizedPlan, context, logicalPlan.getOutputColumn(),
                            columnRefFactory, isStatistic);
        } finally {
            if (isLockDb) {
                unLock(dbs);
            }
        }
        return execPlan;
    }

    private static Pair<List<TResultBatch>, Status> executeStmt(ConnectContext context, ExecPlan plan) throws Exception {
        Coordinator coord = new Coordinator(context, plan.getFragments(), plan.getScanNodes(), plan.getDescTbl().toThrift());
        QeProcessorImpl.INSTANCE.registerQuery(context.getExecutionId(), coord);
        List<TResultBatch> sqlResult = Lists.newArrayList();
        try {
            coord.exec();
            RowBatch batch;
            do {
                batch = coord.getNext();
                if (batch.getBatch() != null) {
                    sqlResult.add(batch.getBatch());
                }
            } while (!batch.isEos());
<<<<<<< HEAD
=======
        } catch (Exception e) {
            LOG.warn(e);
            coord.getExecStatus().setStatus(e.getMessage());
>>>>>>> 3f049cd6
        } finally {
            QeProcessorImpl.INSTANCE.unregisterQuery(context.getExecutionId());
        }
        return Pair.create(sqlResult, coord.getExecStatus());
    }

    // Lock all database before analyze
    private static void lock(Map<String, Database> dbs) {
        if (dbs == null) {
            return;
        }
        for (Database db : dbs.values()) {
            db.readLock();
        }
    }

    // unLock all database after analyze
    private static void unLock(Map<String, Database> dbs) {
        if (dbs == null) {
            return;
        }
        for (Database db : dbs.values()) {
            db.readUnlock();
        }
    }
}<|MERGE_RESOLUTION|>--- conflicted
+++ resolved
@@ -335,12 +335,6 @@
                     sqlResult.add(batch.getBatch());
                 }
             } while (!batch.isEos());
-<<<<<<< HEAD
-=======
-        } catch (Exception e) {
-            LOG.warn(e);
-            coord.getExecStatus().setStatus(e.getMessage());
->>>>>>> 3f049cd6
         } finally {
             QeProcessorImpl.INSTANCE.unregisterQuery(context.getExecutionId());
         }
