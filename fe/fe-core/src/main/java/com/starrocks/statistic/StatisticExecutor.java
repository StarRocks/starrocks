// This file is licensed under the Elastic License 2.0. Copyright 2021-present, StarRocks Limited.

package com.starrocks.statistic;

import com.google.common.base.Preconditions;
import com.google.common.collect.Lists;
import com.google.common.collect.Maps;
import com.starrocks.analysis.StatementBase;
import com.starrocks.catalog.Database;
import com.starrocks.catalog.InternalCatalog;
import com.starrocks.catalog.OlapTable;
import com.starrocks.catalog.Partition;
import com.starrocks.catalog.Table;
import com.starrocks.cluster.ClusterNamespace;
import com.starrocks.common.Config;
import com.starrocks.common.Pair;
import com.starrocks.common.Status;
import com.starrocks.qe.ConnectContext;
import com.starrocks.qe.Coordinator;
import com.starrocks.qe.QeProcessorImpl;
import com.starrocks.qe.RowBatch;
import com.starrocks.qe.StmtExecutor;
import com.starrocks.server.GlobalStateMgr;
import com.starrocks.sql.analyzer.Analyzer;
import com.starrocks.sql.analyzer.AnalyzerUtils;
import com.starrocks.sql.ast.QueryStatement;
import com.starrocks.sql.optimizer.OptExpression;
import com.starrocks.sql.optimizer.Optimizer;
import com.starrocks.sql.optimizer.base.ColumnRefFactory;
import com.starrocks.sql.optimizer.base.ColumnRefSet;
import com.starrocks.sql.optimizer.base.PhysicalPropertySet;
import com.starrocks.sql.optimizer.transformer.LogicalPlan;
import com.starrocks.sql.optimizer.transformer.RelationTransformer;
import com.starrocks.sql.parser.SqlParser;
import com.starrocks.sql.plan.ExecPlan;
import com.starrocks.sql.plan.PlanFragmentBuilder;
import com.starrocks.thrift.TResultBatch;
import com.starrocks.thrift.TStatisticData;
import org.apache.commons.lang.StringUtils;
import org.apache.logging.log4j.LogManager;
import org.apache.logging.log4j.Logger;
import org.apache.thrift.TDeserializer;
import org.apache.thrift.TException;
import org.apache.thrift.protocol.TCompactProtocol;

import java.nio.ByteBuffer;
import java.nio.charset.CharsetDecoder;
import java.nio.charset.StandardCharsets;
import java.time.LocalDateTime;
import java.util.Collections;
import java.util.List;
import java.util.Map;

public class StatisticExecutor {
    private static final Logger LOG = LogManager.getLogger(StatisticExecutor.class);


    private static final String DELETE_TEMPLATE = "DELETE FROM " + Constants.SampleStatisticsTableName + " WHERE ";

    private static final String SELECT_EXPIRE_TABLE_TEMPLATE =
            "SELECT DISTINCT table_id" + " FROM " + Constants.SampleStatisticsTableName + " WHERE 1 = 1 ";

    public List<TStatisticData> queryStatisticSync(Long dbId, Long tableId, List<String> columnNames) throws Exception {
        String sql;
        if (Config.enable_collect_full_statistics) {
            BasicStatsMeta meta = GlobalStateMgr.getCurrentAnalyzeMgr().getBasicStatsMetaMap().get(tableId);
            if (meta != null && meta.getType().equals(Constants.AnalyzeType.FULL)) {
                sql = StatisticSQLBuilder.buildQueryFullStatisticsSQL(tableId, columnNames);
            } else {
                sql = StatisticSQLBuilder.buildQuerySampleStatisticsSQL(dbId, tableId, columnNames);
            }
        } else {
            sql = StatisticSQLBuilder.buildQuerySampleStatisticsSQL(dbId, tableId, columnNames);
        }
        Map<String, Database> dbs = Maps.newHashMap();

        ConnectContext context = StatisticUtils.buildConnectContext();
        StatementBase parsedStmt;
        try {
            parsedStmt = SqlParser.parseFirstStatement(sql, context.getSessionVariable().getSqlMode());
            if (parsedStmt instanceof QueryStatement) {
                dbs = AnalyzerUtils.collectAllDatabase(context, parsedStmt);
            }
        } catch (Exception e) {
            LOG.warn("Parse statistic table query fail.", e);
            throw e;
        }

        try {
            ExecPlan execPlan = getExecutePlan(dbs, context, parsedStmt, true, true);
            List<TResultBatch> sqlResult = executeStmt(context, execPlan).first;
            return deserializerStatisticData(sqlResult);
        } catch (Exception e) {
            LOG.warn("Execute statistic table query fail.", e);
            throw e;
        }
    }

    public List<TStatisticData> queryHistogram(Long tableId, List<String> columnNames) throws Exception {
        String sql = StatisticSQLBuilder.buildQueryHistogramStatisticsSQL(tableId, columnNames);
        ConnectContext context = StatisticUtils.buildConnectContext();
        StatementBase parsedStmt = SqlParser.parseFirstStatement(sql, context.getSessionVariable().getSqlMode());
        try {
            ExecPlan execPlan = getExecutePlan(Maps.newHashMap(), context, parsedStmt, true, true);
            List<TResultBatch> sqlResult = executeStmt(context, execPlan).first;
            return deserializerStatisticData(sqlResult);
        } catch (Exception e) {
            LOG.warn("Execute statistic table query fail.", e);
            throw e;
        }
    }

    // If you call this function, you must ensure that the db lock is added
    public static Pair<List<TStatisticData>, Status> queryDictSync(Long dbId, Long tableId, String column)
            throws Exception {
        if (dbId == -1) {
            return Pair.create(Collections.emptyList(), Status.OK);
        }

        Database db = GlobalStateMgr.getCurrentState().getDb(dbId);
        Table table = db.getTable(tableId);

        OlapTable olapTable = (OlapTable) table;
        long version = olapTable.getPartitions().stream().map(Partition::getVisibleVersionTime)
                .max(Long::compareTo).orElse(0L);
        String dbName = ClusterNamespace.getNameFromFullName(db.getFullName());
        String tableName = db.getTable(tableId).getName();
        String catalogName = InternalCatalog.DEFAULT_INTERNAL_CATALOG_NAME;

        String sql = "select cast(" + Constants.STATISTIC_DICT_VERSION + " as Int), " +
                "cast(" + version + " as bigint), " +
                "dict_merge(" + "`" + column +
                "`) as _dict_merge_" + column +
                " from " + catalogName + "." + dbName + "." + tableName + " [_META_]";

        Map<String, Database> dbs = Maps.newHashMap();
        ConnectContext context = StatisticUtils.buildConnectContext();
        StatementBase parsedStmt;
        try {
            parsedStmt = SqlParser.parseFirstStatement(sql, context.getSessionVariable().getSqlMode());
            if (parsedStmt instanceof QueryStatement) {
                dbs = AnalyzerUtils.collectAllDatabase(context, parsedStmt);
            }
            Preconditions.checkState(dbs.size() == 1);
        } catch (Exception e) {
            LOG.warn("Parse statistic dict query {} fail.", sql, e);
            throw e;
        }

        try {
            ExecPlan execPlan = getExecutePlan(dbs, context, parsedStmt, true, false);
            Pair<List<TResultBatch>, Status> sqlResult = executeStmt(context, execPlan);
            if (!sqlResult.second.ok()) {
                return Pair.create(Collections.emptyList(), sqlResult.second);
            } else {
                return Pair.create(deserializerStatisticData(sqlResult.first), sqlResult.second);
            }
        } catch (Exception e) {
            LOG.warn("Execute statistic dict query {} fail.", sql, e);
            throw e;
        }
    }

    private static List<TStatisticData> deserializerStatisticData(List<TResultBatch> sqlResult) throws TException {
        List<TStatisticData> statistics = Lists.newArrayList();

        if (sqlResult.size() < 1) {
            return statistics;
        }

        int version = sqlResult.get(0).getStatistic_version();
        if (sqlResult.stream().anyMatch(d -> d.getStatistic_version() != version)) {
            return statistics;
        }

        if (version == Constants.STATISTIC_DATA_VERSION
                || version == Constants.STATISTIC_DICT_VERSION
                || version == Constants.STATISTIC_HISTOGRAM_VERSION) {
            TDeserializer deserializer = new TDeserializer(new TCompactProtocol.Factory());
            for (TResultBatch resultBatch : sqlResult) {
                for (ByteBuffer bb : resultBatch.rows) {
                    TStatisticData sd = new TStatisticData();
                    byte[] bytes = new byte[bb.limit() - bb.position()];
                    bb.get(bytes);
                    deserializer.deserialize(sd, bytes);
                    statistics.add(sd);
                }
            }
        }

        return statistics;
    }

    public void collectStatistics(StatisticsCollectJob tcj) {
        AnalyzeJob analyzeJob = tcj.getAnalyzeJob();
        Database db = tcj.getDb();
        Table table = tcj.getTable();
        List<String> columns = tcj.getAnalyzeJob().getColumns();

        AnalyzeStatus analyzeStatus = new AnalyzeStatus(
                GlobalStateMgr.getCurrentState().getNextId(),
                db.getId(), table.getId(), analyzeJob.getColumns(),
                analyzeJob.getType(),
                analyzeJob.getScheduleType(),
                analyzeJob.getProperties(),
                LocalDateTime.now());
        analyzeStatus.setStatus(Constants.ScheduleStatus.RUNNING);
        GlobalStateMgr.getCurrentAnalyzeMgr().addAnalyzeStatus(analyzeStatus);

        if (analyzeJob.getId() != -1) {
            analyzeJob.setStatus(Constants.ScheduleStatus.RUNNING);
            GlobalStateMgr.getCurrentAnalyzeMgr().updateAnalyzeJobWithoutLog(analyzeJob);
        }

        try {
            LOG.info("Statistic collect work job: {}, type: {}, db: {}, table: {}",
                    analyzeJob.getId(), analyzeJob.getType(), db.getFullName(), table.getName());
            tcj.collect();

            GlobalStateMgr.getCurrentStatisticStorage().expireColumnStatistics(table, columns);
        } catch (Exception e) {
            analyzeJob.setWorkTime(LocalDateTime.now());
            analyzeJob.setReason(e.getMessage());
            GlobalStateMgr.getCurrentAnalyzeMgr().updateAnalyzeJobWithLog(analyzeJob);

            analyzeStatus.setStatus(Constants.ScheduleStatus.FAILED);
            analyzeStatus.setEndTime(LocalDateTime.now());
            analyzeStatus.setReason(e.getMessage());
            GlobalStateMgr.getCurrentAnalyzeMgr().addAnalyzeStatus(analyzeStatus);
            return;
        }

        if (analyzeJob.getId() != -1) {
            analyzeJob.setStatus(Constants.ScheduleStatus.PENDING);
            analyzeJob.setWorkTime(LocalDateTime.now());
            GlobalStateMgr.getCurrentAnalyzeMgr().updateAnalyzeJobWithLog(analyzeJob);
        }

        analyzeStatus.setStatus(Constants.ScheduleStatus.FINISH);
        analyzeStatus.setEndTime(LocalDateTime.now());

        GlobalStateMgr.getCurrentAnalyzeMgr().addAnalyzeStatus(analyzeStatus);
        if (analyzeJob.getType().equals(Constants.AnalyzeType.HISTOGRAM)) {
            for (String columnName : analyzeJob.getColumns()) {
<<<<<<< HEAD
                GlobalStateMgr.getCurrentAnalyzeMgr().addHistogramStatsMeta(
                        new HistogramStatsMeta(db.getId(), table.getId(), columnName,
                                analyzeJob.getType(),
                                analyzeStatus.getEndTime(),
                                analyzeJob.getProperties()));
            }
        } else {
            GlobalStateMgr.getCurrentAnalyzeMgr().addBasicStatsMeta(
                    new BasicStatsMeta(db.getId(), table.getId(),
                            analyzeJob.getType(),
                            analyzeStatus.getEndTime(),
                            analyzeJob.getProperties()));
=======
                GlobalStateMgr.getCurrentAnalyzeMgr().addHistogramStatsMeta(new HistogramStatsMeta(db.getId(),
                        table.getId(), columnName, analyzeJob.getType(), analyzeStatus.getEndTime(),
                        analyzeJob.getProperties()));
            }
        } else {
            GlobalStateMgr.getCurrentAnalyzeMgr().addBasicStatsMeta(new BasicStatsMeta(db.getId(), table.getId(),
                    analyzeJob.getType(), analyzeStatus.getEndTime(), analyzeJob.getProperties()));
>>>>>>> 8c3ec661
        }
    }

    public void expireStatisticSync(List<String> tableIds) {
        StringBuilder sql = new StringBuilder(DELETE_TEMPLATE);
        sql.append(" table_id IN (").append(StringUtils.join(tableIds, ",")).append(")");
        LOG.debug("Expire statistic SQL: {}", sql);

        ConnectContext context = StatisticUtils.buildConnectContext();
        StatementBase parsedStmt;
        try {
            parsedStmt = SqlParser.parseFirstStatement(sql.toString(), context.getSessionVariable().getSqlMode());
            StmtExecutor executor = new StmtExecutor(context, parsedStmt);
            executor.execute();
        } catch (Exception e) {
            LOG.warn("Execute statistic table expire fail.", e);
        }
    }

    public List<String> queryExpireTableSync(List<Long> tableIds) throws Exception {
        if (null == tableIds || tableIds.isEmpty()) {
            return Collections.emptyList();
        }

        StringBuilder sql = new StringBuilder(SELECT_EXPIRE_TABLE_TEMPLATE);
        sql.append(" AND table_id NOT IN (").append(StringUtils.join(tableIds, ",")).append(")");
        LOG.debug("Query expire statistic SQL: {}", sql);

        Map<String, Database> dbs = Maps.newHashMap();
        ConnectContext context = StatisticUtils.buildConnectContext();
        StatementBase parsedStmt;
        try {
            parsedStmt = SqlParser.parseFirstStatement(sql.toString(), context.getSessionVariable().getSqlMode());
            if (parsedStmt instanceof QueryStatement) {
                dbs = AnalyzerUtils.collectAllDatabase(context, parsedStmt);
            }
        } catch (Exception e) {
            LOG.warn("Parse statistic table query fail. SQL: " + sql, e);
            throw e;
        }

        try {
            ExecPlan execPlan = getExecutePlan(dbs, context, parsedStmt, false, true);
            List<TResultBatch> sqlResult = executeStmt(context, execPlan).first;

            CharsetDecoder decoder = StandardCharsets.UTF_8.newDecoder();

            List<String> result = Lists.newArrayList();
            for (TResultBatch batch : sqlResult) {
                for (ByteBuffer byteBuffer : batch.getRows()) {
                    result.add(decoder.decode(byteBuffer).toString().substring(1));
                }
            }

            return result;
        } catch (Exception e) {
            LOG.warn("Execute statistic table query fail.", e);
            throw e;
        }
    }

    private static ExecPlan getExecutePlan(Map<String, Database> dbs, ConnectContext context,
                                           StatementBase parsedStmt, boolean isStatistic, boolean isLockDb) {
        ExecPlan execPlan;
        try {
            if (isLockDb) {
                lock(dbs);
            }

            Analyzer.analyze(parsedStmt, context);

            ColumnRefFactory columnRefFactory = new ColumnRefFactory();
            LogicalPlan logicalPlan = new RelationTransformer(columnRefFactory, context).transform(
                    ((QueryStatement) parsedStmt).getQueryRelation());

            Optimizer optimizer = new Optimizer();
            OptExpression optimizedPlan = optimizer.optimize(
                    context,
                    logicalPlan.getRoot(),
                    new PhysicalPropertySet(),
                    new ColumnRefSet(logicalPlan.getOutputColumn()),
                    columnRefFactory);

            execPlan = new PlanFragmentBuilder()
                    .createStatisticPhysicalPlan(optimizedPlan, context, logicalPlan.getOutputColumn(),
                            columnRefFactory, isStatistic);
        } finally {
            if (isLockDb) {
                unLock(dbs);
            }
        }
        return execPlan;
    }

    private static Pair<List<TResultBatch>, Status> executeStmt(ConnectContext context, ExecPlan plan)
            throws Exception {
        Coordinator coord =
                new Coordinator(context, plan.getFragments(), plan.getScanNodes(), plan.getDescTbl().toThrift());
        QeProcessorImpl.INSTANCE.registerQuery(context.getExecutionId(), coord);
        List<TResultBatch> sqlResult = Lists.newArrayList();
        try {
            coord.exec();
            RowBatch batch;
            do {
                batch = coord.getNext();
                if (batch.getBatch() != null) {
                    sqlResult.add(batch.getBatch());
                }
            } while (!batch.isEos());
        } catch (Exception e) {
            LOG.warn(e);
        } finally {
            QeProcessorImpl.INSTANCE.unregisterQuery(context.getExecutionId());
        }
        return Pair.create(sqlResult, coord.getExecStatus());
    }

    private int splitColumnsByRows(Long dbId, Long tableId, long rows, boolean isSample) {
        Database db = GlobalStateMgr.getCurrentState().getDb(dbId);
        OlapTable table = (OlapTable) db.getTable(tableId);

        long count =
                table.getPartitions().stream().map(p -> p.getBaseIndex().getRowCount()).reduce(Long::sum).orElse(1L);
        if (isSample) {
            count = Math.min(count, rows);
        }
        count = Math.max(count, 1L);

        // 500w data per query
        return (int) (5000000L / count + 1);
    }


    // Lock all database before analyze
    private static void lock(Map<String, Database> dbs) {
        if (dbs == null) {
            return;
        }
        for (Database db : dbs.values()) {
            db.readLock();
        }
    }

    // unLock all database after analyze
    private static void unLock(Map<String, Database> dbs) {
        if (dbs == null) {
            return;
        }
        for (Database db : dbs.values()) {
            db.readUnlock();
        }
    }
}<|MERGE_RESOLUTION|>--- conflicted
+++ resolved
@@ -242,20 +242,6 @@
         GlobalStateMgr.getCurrentAnalyzeMgr().addAnalyzeStatus(analyzeStatus);
         if (analyzeJob.getType().equals(Constants.AnalyzeType.HISTOGRAM)) {
             for (String columnName : analyzeJob.getColumns()) {
-<<<<<<< HEAD
-                GlobalStateMgr.getCurrentAnalyzeMgr().addHistogramStatsMeta(
-                        new HistogramStatsMeta(db.getId(), table.getId(), columnName,
-                                analyzeJob.getType(),
-                                analyzeStatus.getEndTime(),
-                                analyzeJob.getProperties()));
-            }
-        } else {
-            GlobalStateMgr.getCurrentAnalyzeMgr().addBasicStatsMeta(
-                    new BasicStatsMeta(db.getId(), table.getId(),
-                            analyzeJob.getType(),
-                            analyzeStatus.getEndTime(),
-                            analyzeJob.getProperties()));
-=======
                 GlobalStateMgr.getCurrentAnalyzeMgr().addHistogramStatsMeta(new HistogramStatsMeta(db.getId(),
                         table.getId(), columnName, analyzeJob.getType(), analyzeStatus.getEndTime(),
                         analyzeJob.getProperties()));
@@ -263,7 +249,6 @@
         } else {
             GlobalStateMgr.getCurrentAnalyzeMgr().addBasicStatsMeta(new BasicStatsMeta(db.getId(), table.getId(),
                     analyzeJob.getType(), analyzeStatus.getEndTime(), analyzeJob.getProperties()));
->>>>>>> 8c3ec661
         }
     }
 
