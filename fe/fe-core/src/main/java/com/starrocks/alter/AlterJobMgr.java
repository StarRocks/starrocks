// Copyright 2021-present StarRocks, Inc. All rights reserved.
//
// Licensed under the Apache License, Version 2.0 (the "License");
// you may not use this file except in compliance with the License.
// You may obtain a copy of the License at
//
//     https://www.apache.org/licenses/LICENSE-2.0
//
// Unless required by applicable law or agreed to in writing, software
// distributed under the License is distributed on an "AS IS" BASIS,
// WITHOUT WARRANTIES OR CONDITIONS OF ANY KIND, either express or implied.
// See the License for the specific language governing permissions and
// limitations under the License.

// This file is based on code available under the Apache license here:
//   https://github.com/apache/incubator-doris/blob/master/fe/fe-core/src/main/java/org/apache/doris/alter/Alter.java

// Licensed to the Apache Software Foundation (ASF) under one
// or more contributor license agreements.  See the NOTICE file
// distributed with this work for additional information
// regarding copyright ownership.  The ASF licenses this file
// to you under the Apache License, Version 2.0 (the
// "License"); you may not use this file except in compliance
// with the License.  You may obtain a copy of the License at
//
//   http://www.apache.org/licenses/LICENSE-2.0
//
// Unless required by applicable law or agreed to in writing,
// software distributed under the License is distributed on an
// "AS IS" BASIS, WITHOUT WARRANTIES OR CONDITIONS OF ANY
// KIND, either express or implied.  See the License for the
// specific language governing permissions and limitations
// under the License.

package com.starrocks.alter;

import com.google.common.collect.Lists;
import com.google.common.collect.Sets;
import com.starrocks.authentication.AuthenticationMgr;
import com.starrocks.catalog.BaseTableInfo;
import com.starrocks.catalog.Column;
import com.starrocks.catalog.Database;
import com.starrocks.catalog.MaterializedIndexMeta;
import com.starrocks.catalog.MaterializedView;
import com.starrocks.catalog.OlapTable;
import com.starrocks.catalog.OlapTable.OlapTableState;
import com.starrocks.catalog.PartitionInfo;
import com.starrocks.catalog.PartitionType;
import com.starrocks.catalog.Table;
import com.starrocks.catalog.Table.TableType;
import com.starrocks.catalog.TableProperty;
import com.starrocks.catalog.View;
import com.starrocks.common.DdlException;
import com.starrocks.common.ErrorCode;
import com.starrocks.common.ErrorReport;
import com.starrocks.common.InvalidOlapTableStateException;
import com.starrocks.common.MaterializedViewExceptions;
import com.starrocks.common.MetaNotFoundException;
import com.starrocks.common.UserException;
import com.starrocks.common.util.concurrent.lock.AutoCloseableLock;
import com.starrocks.common.util.concurrent.lock.LockType;
import com.starrocks.common.util.concurrent.lock.Locker;
import com.starrocks.persist.AlterMaterializedViewBaseTableInfosLog;
import com.starrocks.persist.AlterMaterializedViewStatusLog;
import com.starrocks.persist.AlterViewInfo;
import com.starrocks.persist.ChangeMaterializedViewRefreshSchemeLog;
import com.starrocks.persist.ImageWriter;
import com.starrocks.persist.ModifyPartitionInfo;
import com.starrocks.persist.ModifyTablePropertyOperationLog;
import com.starrocks.persist.RenameMaterializedViewLog;
import com.starrocks.persist.SwapTableOperationLog;
import com.starrocks.persist.gson.IForwardCompatibleObject;
import com.starrocks.persist.metablock.SRMetaBlockEOFException;
import com.starrocks.persist.metablock.SRMetaBlockException;
import com.starrocks.persist.metablock.SRMetaBlockID;
import com.starrocks.persist.metablock.SRMetaBlockReader;
import com.starrocks.persist.metablock.SRMetaBlockWriter;
import com.starrocks.privilege.PrivilegeBuiltinConstants;
import com.starrocks.qe.ConnectContext;
import com.starrocks.scheduler.Task;
import com.starrocks.scheduler.TaskBuilder;
import com.starrocks.server.GlobalStateMgr;
import com.starrocks.server.LocalMetastore;
import com.starrocks.sql.analyzer.Analyzer;
import com.starrocks.sql.analyzer.MaterializedViewAnalyzer;
import com.starrocks.sql.analyzer.SemanticException;
import com.starrocks.sql.ast.AlterMaterializedViewStatusClause;
import com.starrocks.sql.ast.CreateMaterializedViewStatement;
import com.starrocks.sql.ast.DropMaterializedViewStmt;
import com.starrocks.sql.ast.QueryStatement;
import com.starrocks.sql.ast.StatementBase;
import com.starrocks.sql.ast.UserIdentity;
import com.starrocks.sql.optimizer.rule.transformation.materialization.MvUtils;
import com.starrocks.sql.parser.SqlParser;
import org.apache.logging.log4j.LogManager;
import org.apache.logging.log4j.Logger;

import java.io.IOException;
import java.util.Comparator;
import java.util.List;
import java.util.Map;
import java.util.Optional;
import java.util.stream.Collectors;

public class AlterJobMgr {
    private static final Logger LOG = LogManager.getLogger(AlterJobMgr.class);
    public static final String MANUAL_INACTIVE_MV_REASON = "user use alter materialized view set status to inactive";

    private final SchemaChangeHandler schemaChangeHandler;
    private final MaterializedViewHandler materializedViewHandler;
    private final SystemHandler clusterHandler;

    public AlterJobMgr(SchemaChangeHandler schemaChangeHandler,
                       MaterializedViewHandler materializedViewHandler,
                       SystemHandler systemHandler) {
        this.schemaChangeHandler = schemaChangeHandler;
        this.materializedViewHandler = materializedViewHandler;
        this.clusterHandler = systemHandler;
    }

    public void start() {
        schemaChangeHandler.start();
        materializedViewHandler.start();
        clusterHandler.start();
    }

    public void stop() {
        schemaChangeHandler.setStop();
        materializedViewHandler.setStop();
        clusterHandler.setStop();
    }

    public void processDropMaterializedView(DropMaterializedViewStmt stmt) throws DdlException, MetaNotFoundException {
        // check db
        String dbName = stmt.getDbName();
        Database db = GlobalStateMgr.getCurrentState().getDb(dbName);
        if (db == null) {
            ErrorReport.reportDdlException(ErrorCode.ERR_BAD_DB_ERROR, dbName);
        }
        Locker locker = new Locker();
        if (!locker.lockAndCheckExist(db, LockType.WRITE)) {
            throw new DdlException("drop materialized failed. database:" + db.getFullName() + " not exist");
        }
        try {
            Table table = null;
            boolean hasfindTable = false;
            for (Table t : db.getTables()) {
                if (t instanceof OlapTable) {
                    OlapTable olapTable = (OlapTable) t;
                    for (MaterializedIndexMeta mvMeta : olapTable.getVisibleIndexMetas()) {
                        String indexName = olapTable.getIndexNameById(mvMeta.getIndexId());
                        if (indexName == null) {
                            LOG.warn("OlapTable {} miss index {}", olapTable.getName(), mvMeta.getIndexId());
                            continue;
                        }
                        if (indexName.equals(stmt.getMvName())) {
                            table = olapTable;
                            hasfindTable = true;
                            break;
                        }
                    }
                    if (hasfindTable) {
                        break;
                    }
                }
            }
            if (table == null) {
                throw new MetaNotFoundException("Materialized view " + stmt.getMvName() + " is not found");
            }
            // check table type
            if (table.getType() != TableType.OLAP) {
                throw new DdlException(
                        "Do not support non-OLAP table [" + table.getName() + "] when drop materialized view");
            }
            // check table state
            OlapTable olapTable = (OlapTable) table;
            if (olapTable.getState() != OlapTableState.NORMAL) {
                throw InvalidOlapTableStateException.of(olapTable.getState(), olapTable.getName());
            }
            // drop materialized view
            materializedViewHandler.processDropMaterializedView(stmt, db, olapTable);

        } catch (MetaNotFoundException e) {
            if (stmt.isSetIfExists()) {
                LOG.info(e.getMessage());
            } else {
                throw e;
            }
        } finally {
            locker.unLockDatabase(db, LockType.WRITE);
        }
    }

    public void alterMaterializedViewStatus(MaterializedView materializedView, String status, boolean isReplay) {
        LOG.info("process change materialized view {} status to {}, isReplay: {}",
                materializedView.getName(), status, isReplay);
        if (AlterMaterializedViewStatusClause.ACTIVE.equalsIgnoreCase(status)) {
            ConnectContext context = new ConnectContext();
            context.setGlobalStateMgr(GlobalStateMgr.getCurrentState());
            context.setQualifiedUser(AuthenticationMgr.ROOT_USER);
            context.setCurrentUserIdentity(UserIdentity.ROOT);
            context.setCurrentRoleIds(Sets.newHashSet(PrivilegeBuiltinConstants.ROOT_ROLE_ID));

            String createMvSql = materializedView.getMaterializedViewDdlStmt(false, isReplay);
            QueryStatement mvQueryStatement = null;
            try {
                mvQueryStatement = recreateMVQuery(materializedView, context, createMvSql);
            } catch (SemanticException e) {
                throw new SemanticException("Can not active materialized view [%s]" +
                        " because analyze materialized view define sql: \n\n%s" +
                        "\n\nCause an error: %s", materializedView.getName(), createMvSql, e.getDetailMsg());
            }

            // Skip checks to maintain eventual consistency when replay
            List<BaseTableInfo> baseTableInfos =
                    Lists.newArrayList(MaterializedViewAnalyzer.getBaseTableInfos(mvQueryStatement, !isReplay));
            materializedView.setBaseTableInfos(baseTableInfos);
            materializedView.getRefreshScheme().getAsyncRefreshContext().clearVisibleVersionMap();
            materializedView.onReload();
            materializedView.setActive();
        } else if (AlterMaterializedViewStatusClause.INACTIVE.equalsIgnoreCase(status)) {
            materializedView.setInactiveAndReason(MANUAL_INACTIVE_MV_REASON);
        }
    }

    /*
     * Recreate the MV query and validate the correctness of syntax and schema
     */
    public static QueryStatement recreateMVQuery(MaterializedView materializedView,
                                                 ConnectContext context,
                                                 String createMvSql) {
        // If we could parse the MV sql successfully, and the schema of mv does not change,
        // we could reuse the existing MV
        Optional<Database> mayDb = GlobalStateMgr.getCurrentState().mayGetDb(materializedView.getDbId());

        // check database existing
        String dbName = mayDb.orElseThrow(() ->
                new SemanticException("database " + materializedView.getDbId() + " not exists")).getFullName();
        context.setDatabase(dbName);

        // Try to parse and analyze the creation sql
        List<StatementBase> statementBaseList = SqlParser.parse(createMvSql, context.getSessionVariable());
        CreateMaterializedViewStatement createStmt = (CreateMaterializedViewStatement) statementBaseList.get(0);
        Analyzer.analyze(createStmt, context);

        // validate the schema
        List<Column> newColumns = createStmt.getMvColumnItems().stream()
                .sorted(Comparator.comparing(Column::getName))
                .collect(Collectors.toList());
        List<Column> existedColumns = materializedView.getColumns().stream()
                .sorted(Comparator.comparing(Column::getName))
                .collect(Collectors.toList());
        if (newColumns.size() != existedColumns.size()) {
            throw new SemanticException(String.format("number of columns changed: %d != %d",
                    existedColumns.size(), newColumns.size()));
        }
        for (int i = 0; i < existedColumns.size(); i++) {
            Column existed = existedColumns.get(i);
            Column created = newColumns.get(i);
            if (!existed.isSchemaCompatible(created)) {
                String message = MaterializedViewExceptions.inactiveReasonForColumnNotCompatible(
                        existed.toString(), created.toString());
                materializedView.setInactiveAndReason(message);
                throw new SemanticException(message);
            }
        }

        return createStmt.getQueryStatement();
    }

    public void replayAlterMaterializedViewBaseTableInfos(AlterMaterializedViewBaseTableInfosLog log) {
        long dbId = log.getDbId();
        long mvId = log.getMvId();
        Database db = GlobalStateMgr.getCurrentState().getDb(dbId);
        MaterializedView mv = (MaterializedView) db.getTable(mvId);
        if (mv == null) {
            return;
        }

        Locker locker = new Locker();
        locker.lockTablesWithIntensiveDbLock(db, Lists.newArrayList(mv.getId()), LockType.WRITE);
        try {
            mv.replayAlterMaterializedViewBaseTableInfos(log);
        } catch (Throwable e) {
            LOG.warn("replay alter materialized-view status failed: {}", mv.getName(), e);
            mv.setInactiveAndReason("replay alter status failed: " + e.getMessage());
        } finally {
            locker.unLockTablesWithIntensiveDbLock(db, Lists.newArrayList(mv.getId()), LockType.WRITE);
        }
    }

    public void replayAlterMaterializedViewStatus(AlterMaterializedViewStatusLog log) {
        long dbId = log.getDbId();
        long tableId = log.getTableId();
        Database db = GlobalStateMgr.getCurrentState().getDb(dbId);
        MaterializedView mv = (MaterializedView) db.getTable(tableId);
        if (mv == null) {
            return;
        }

        Locker locker = new Locker();
        locker.lockTablesWithIntensiveDbLock(db, Lists.newArrayList(mv.getId()), LockType.WRITE);
        try {
            alterMaterializedViewStatus(mv, log.getStatus(), true);
        } catch (Throwable e) {
            LOG.warn("replay alter materialized-view status failed: {}", mv.getName(), e);
            mv.setInactiveAndReason("replay alter status failed: " + e.getMessage());
        } finally {
            locker.unLockTablesWithIntensiveDbLock(db, Lists.newArrayList(mv.getId()), LockType.WRITE);
        }
    }

    public void replayRenameMaterializedView(RenameMaterializedViewLog log) {
        long dbId = log.getDbId();
        long materializedViewId = log.getId();
        String newMaterializedViewName = log.getNewMaterializedViewName();
        Database db = GlobalStateMgr.getCurrentState().getDb(dbId);
        MaterializedView oldMaterializedView = (MaterializedView) db.getTable(materializedViewId);
        if (oldMaterializedView != null) {
            try (AutoCloseableLock ignore = new AutoCloseableLock(new Locker(), db,
                    Lists.newArrayList(oldMaterializedView.getId()), LockType.WRITE)) {
                db.dropTable(oldMaterializedView.getName());
                oldMaterializedView.setName(newMaterializedViewName);
                db.registerTableUnlocked(oldMaterializedView);
                updateTaskDefinition(oldMaterializedView);
                LOG.info("Replay rename materialized view [{}] to {}, id: {}", oldMaterializedView.getName(),
                        newMaterializedViewName, oldMaterializedView.getId());
            } catch (Throwable e) {
                oldMaterializedView.setInactiveAndReason("replay rename failed: " + e.getMessage());
                LOG.warn("replay rename materialized-view failed: {}", oldMaterializedView.getName(), e);
            }
        }
    }

    private void updateTaskDefinition(MaterializedView materializedView) {
        Task currentTask = GlobalStateMgr.getCurrentState().getTaskManager().getTask(
                TaskBuilder.getMvTaskName(materializedView.getId()));
        if (currentTask != null) {
            currentTask.setDefinition(materializedView.getTaskDefinition());
            currentTask.setPostRun(TaskBuilder.getAnalyzeMVStmt(materializedView.getName()));
        }
    }

    public void replayChangeMaterializedViewRefreshScheme(ChangeMaterializedViewRefreshSchemeLog log) {
        long dbId = log.getDbId();
        long id = log.getId();
        Database db = GlobalStateMgr.getCurrentState().getDb(dbId);
        if (db == null) {
            return;
        }

        MaterializedView oldMaterializedView = (MaterializedView) db.getTable(id);
        if (oldMaterializedView == null) {
            LOG.warn("Ignore change materialized view refresh scheme log because table:" + id + "is null");
            return;
        }

        Locker locker = new Locker();
        locker.lockTablesWithIntensiveDbLock(db, Lists.newArrayList(oldMaterializedView.getId()), LockType.WRITE);
        try {
            final MaterializedView.MvRefreshScheme newMvRefreshScheme = new MaterializedView.MvRefreshScheme();
            final MaterializedView.MvRefreshScheme oldRefreshScheme = oldMaterializedView.getRefreshScheme();
            newMvRefreshScheme.setAsyncRefreshContext(oldRefreshScheme.getAsyncRefreshContext());
            newMvRefreshScheme.setLastRefreshTime(oldRefreshScheme.getLastRefreshTime());
            final MaterializedView.RefreshType refreshType = log.getRefreshType();
            final MaterializedView.AsyncRefreshContext asyncRefreshContext = log.getAsyncRefreshContext();
            newMvRefreshScheme.setType(refreshType);
            newMvRefreshScheme.setAsyncRefreshContext(asyncRefreshContext);

            long maxChangedTableRefreshTime =
                    MvUtils.getMaxTablePartitionInfoRefreshTime(
                            log.getAsyncRefreshContext().getBaseTableVisibleVersionMap().values());
            newMvRefreshScheme.setLastRefreshTime(maxChangedTableRefreshTime);

            oldMaterializedView.setRefreshScheme(newMvRefreshScheme);
            LOG.info(
                    "Replay materialized view [{}]'s refresh type to {}, start time to {}, " +
                            "interval step to {}, timeunit to {}, id: {}, maxChangedTableRefreshTime:{}",
                    oldMaterializedView.getName(), refreshType.name(), asyncRefreshContext.getStartTime(),
                    asyncRefreshContext.getStep(),
                    asyncRefreshContext.getTimeUnit(), oldMaterializedView.getId(), maxChangedTableRefreshTime);
        } catch (Throwable e) {
            oldMaterializedView.setInactiveAndReason("replay failed: " + e.getMessage());
            LOG.warn("replay change materialized-view refresh scheme failed: {}",
                    oldMaterializedView.getName(), e);
        } finally {
            locker.unLockTablesWithIntensiveDbLock(db, Lists.newArrayList(oldMaterializedView.getId()), LockType.WRITE);
        }
    }

    public void replayAlterMaterializedViewProperties(short opCode, ModifyTablePropertyOperationLog log) {
        long dbId = log.getDbId();
        long tableId = log.getTableId();
        Map<String, String> properties = log.getProperties();

        Database db = GlobalStateMgr.getCurrentState().getDb(dbId);
        MaterializedView mv = (MaterializedView) db.getTable(tableId);
        if (mv == null) {
            LOG.warn("Ignore change materialized view properties og because table:" + tableId + "is null");
            return;
        }

        Locker locker = new Locker();
        locker.lockTablesWithIntensiveDbLock(db, Lists.newArrayList(mv.getId()), LockType.WRITE);
        try {
            TableProperty tableProperty = mv.getTableProperty();
            if (tableProperty == null) {
                tableProperty = new TableProperty(properties);
                mv.setTableProperty(tableProperty.buildProperty(opCode));
            } else {
                tableProperty.modifyTableProperties(properties);
                tableProperty.buildProperty(opCode);
            }
        } catch (Throwable e) {
            mv.setInactiveAndReason("replay failed: " + e.getMessage());
            LOG.warn("replay alter materialized-view properties failed: {}", mv.getName(), e);
        } finally {
            locker.unLockTablesWithIntensiveDbLock(db, Lists.newArrayList(mv.getId()), LockType.WRITE);
        }
    }

<<<<<<< HEAD
    public void processAlterTable(AlterTableStmt stmt) throws UserException {
        TableName dbTableName = stmt.getTbl();
        String dbName = dbTableName.getDb();
        String tableName = dbTableName.getTbl();
        Database db = GlobalStateMgr.getCurrentState().getDb(dbName);
        if (db == null) {
            ErrorReport.reportDdlException(ErrorCode.ERR_BAD_DB_ERROR, dbName);
        }
        Table table = db.getTable(tableName);
        if (table == null) {
            ErrorReport.reportDdlException(ErrorCode.ERR_BAD_TABLE_ERROR, tableName);
        }

        // some operations will take long time to process, need to be done outside the databse lock
        boolean needProcessOutsideDatabaseLock = false;
        boolean isSynchronous = true;

        if (!(table.isOlapOrCloudNativeTable() || table.isMaterializedView())) {
            throw new DdlException("Do not support alter non-native table/materialized-view[" + tableName + "]");
        }
        OlapTable olapTable = (OlapTable) table;

        List<AlterClause> alterClauses = stmt.getAlterClauseList();
        Locker locker = new Locker();
        locker.lockDatabase(db, LockType.WRITE);
        try {
            if (olapTable.getState() != OlapTableState.NORMAL) {
                throw InvalidOlapTableStateException.of(olapTable.getState(), olapTable.getName());
            }
            if (stmt.hasSchemaChangeOp()) {
                // if modify storage type to v2, do schema change to convert all related tablets to segment v2 format
                schemaChangeHandler.process(stmt.getAlterClauseList(), db, olapTable);
                isSynchronous = false;
            } else if (stmt.contains(AlterOpType.MODIFY_TABLE_PROPERTY_SYNC) &&
                    olapTable.isCloudNativeTable()) {
                schemaChangeHandler.processLakeTableAlterMeta(alterClauses, db, olapTable);
                isSynchronous = false;
            } else if (stmt.hasRollupOp()) {
                materializedViewHandler.process(alterClauses, db, olapTable);
                isSynchronous = false;
            } else if (stmt.contains(AlterOpType.MODIFY_TABLE_PROPERTY_SYNC)) {
                needProcessOutsideDatabaseLock = true;
            } else {
                throw new DdlException("Invalid alter operations: " + stmt.getAlterClauseList());
            }
        } finally {
            locker.unLockDatabase(db, LockType.WRITE);
        }

        // the following ops should be done outside db lock. because it contains synchronized create operation
        if (needProcessOutsideDatabaseLock) {
            Preconditions.checkState(alterClauses.size() == 1);
            AlterClause alterClause = alterClauses.get(0);
            if (alterClause instanceof ModifyTablePropertiesClause) {
                Map<String, String> properties = alterClause.getProperties();
                Preconditions.checkState(properties.containsKey(PropertyAnalyzer.PROPERTIES_INMEMORY) ||
                        properties.containsKey(PropertyAnalyzer.PROPERTIES_ENABLE_PERSISTENT_INDEX) ||
                        properties.containsKey(PropertyAnalyzer.PROPERTIES_REPLICATED_STORAGE) ||
                        properties.containsKey(PropertyAnalyzer.PROPERTIES_BUCKET_SIZE) ||
                        properties.containsKey(PropertyAnalyzer.PROPERTIES_MUTABLE_BUCKET_NUM) ||
                        properties.containsKey(PropertyAnalyzer.PROPERTIES_WRITE_QUORUM) ||
                        properties.containsKey(PropertyAnalyzer.PROPERTIES_BINLOG_ENABLE) ||
                        properties.containsKey(PropertyAnalyzer.PROPERTIES_BINLOG_TTL) ||
                        properties.containsKey(PropertyAnalyzer.PROPERTIES_BINLOG_MAX_SIZE) ||
                        properties.containsKey(PropertyAnalyzer.PROPERTIES_FOREIGN_KEY_CONSTRAINT) ||
                        properties.containsKey(PropertyAnalyzer.PROPERTIES_UNIQUE_CONSTRAINT) ||
                        properties.containsKey(PropertyAnalyzer.PROPERTIES_PRIMARY_INDEX_CACHE_EXPIRE_SEC));

                olapTable = (OlapTable) db.getTable(tableName);
                if (properties.containsKey(PropertyAnalyzer.PROPERTIES_INMEMORY)) {
                    schemaChangeHandler.updateTableMeta(db, tableName,
                            properties, TTabletMetaType.INMEMORY);
                } else if (properties.containsKey(PropertyAnalyzer.PROPERTIES_ENABLE_PERSISTENT_INDEX)) {
                    schemaChangeHandler.updateTableMeta(db, tableName, properties,
                            TTabletMetaType.ENABLE_PERSISTENT_INDEX);
                } else if (properties.containsKey(PropertyAnalyzer.PROPERTIES_WRITE_QUORUM)) {
                    schemaChangeHandler.updateTableMeta(db, tableName, properties,
                            TTabletMetaType.WRITE_QUORUM);
                } else if (properties.containsKey(PropertyAnalyzer.PROPERTIES_REPLICATED_STORAGE)) {
                    schemaChangeHandler.updateTableMeta(db, tableName, properties,
                            TTabletMetaType.REPLICATED_STORAGE);
                } else if (properties.containsKey(PropertyAnalyzer.PROPERTIES_BUCKET_SIZE)) {
                    schemaChangeHandler.updateTableMeta(db, tableName, properties,
                            TTabletMetaType.BUCKET_SIZE);
                } else if (properties.containsKey(PropertyAnalyzer.PROPERTIES_MUTABLE_BUCKET_NUM)) {
                    schemaChangeHandler.updateTableMeta(db, tableName, properties,
                            TTabletMetaType.MUTABLE_BUCKET_NUM);
                } else if (properties.containsKey(PropertyAnalyzer.PROPERTIES_PRIMARY_INDEX_CACHE_EXPIRE_SEC)) {
                    schemaChangeHandler.updateTableMeta(db, tableName, properties,
                            TTabletMetaType.PRIMARY_INDEX_CACHE_EXPIRE_SEC);
                } else if (properties.containsKey(PropertyAnalyzer.PROPERTIES_BINLOG_ENABLE) ||
                        properties.containsKey(PropertyAnalyzer.PROPERTIES_BINLOG_TTL) ||
                        properties.containsKey(PropertyAnalyzer.PROPERTIES_BINLOG_MAX_SIZE)) {
                    boolean isSuccess = schemaChangeHandler.updateBinlogConfigMeta(db, olapTable.getId(),
                            properties, TTabletMetaType.BINLOG_CONFIG);
                    if (!isSuccess) {
                        throw new DdlException("modify binlog config of FEMeta failed or table has been droped");
                    }
                } else if (properties.containsKey(PropertyAnalyzer.PROPERTIES_FOREIGN_KEY_CONSTRAINT)
                        || properties.containsKey(PropertyAnalyzer.PROPERTIES_UNIQUE_CONSTRAINT)) {
                    schemaChangeHandler.updateTableConstraint(db, olapTable.getName(), properties);
                } else {
                    throw new DdlException("Invalid alter operation: " + alterClause.getOpType());
                }
            }
        }

        if (isSynchronous) {
            olapTable.lastSchemaUpdateTime.set(System.nanoTime());
        }
    }

=======
>>>>>>> 35ae378a
    public void replaySwapTable(SwapTableOperationLog log) {
        try {
            swapTableInternal(log);
        } catch (DdlException e) {
            LOG.warn("should not happen", e);
        }
        long dbId = log.getDbId();
        long origTblId = log.getOrigTblId();
        long newTblId = log.getNewTblId();
        Database db = GlobalStateMgr.getCurrentState().getDb(dbId);
        OlapTable origTable = (OlapTable) db.getTable(origTblId);
        OlapTable newTbl = (OlapTable) db.getTable(newTblId);
        LOG.debug("finish replay swap table {}-{} with table {}-{}", origTblId, origTable.getName(), newTblId,
                newTbl.getName());
    }

    /**
     * The swap table operation works as follow:
     * For example, SWAP TABLE A WITH TABLE B.
     * must pre check A can be renamed to B and B can be renamed to A
     */
    public void swapTableInternal(SwapTableOperationLog log) throws DdlException {
        long dbId = log.getDbId();
        long origTblId = log.getOrigTblId();
        long newTblId = log.getNewTblId();
        Database db = GlobalStateMgr.getCurrentState().getDb(dbId);
        OlapTable origTable = (OlapTable) db.getTable(origTblId);
        OlapTable newTbl = (OlapTable) db.getTable(newTblId);

        String origTblName = origTable.getName();
        String newTblName = newTbl.getName();

        // drop origin table and new table
        db.dropTable(origTblName);
        db.dropTable(newTblName);

        // rename new table name to origin table name and add it to database
        newTbl.checkAndSetName(origTblName, false);
        db.registerTableUnlocked(newTbl);

        // rename origin table name to new table name and add it to database
        origTable.checkAndSetName(newTblName, false);
        db.registerTableUnlocked(origTable);

        // swap dependencies of base table
        if (origTable.isMaterializedView()) {
            MaterializedView oldMv = (MaterializedView) origTable;
            MaterializedView newMv = (MaterializedView) newTbl;
            updateTaskDefinition(oldMv);
            updateTaskDefinition(newMv);
        }
    }

    public void alterView(AlterViewInfo alterViewInfo) {
        long dbId = alterViewInfo.getDbId();
        long tableId = alterViewInfo.getTableId();
        String inlineViewDef = alterViewInfo.getInlineViewDef();
        List<Column> newFullSchema = alterViewInfo.getNewFullSchema();
        String comment = alterViewInfo.getComment();

        Database db = GlobalStateMgr.getCurrentState().getDb(dbId);
        View view = (View) db.getTable(tableId);

        Locker locker = new Locker();
        locker.lockTablesWithIntensiveDbLock(db, Lists.newArrayList(view.getId()), LockType.WRITE);
        try {
            String viewName = view.getName();
            view.setInlineViewDefWithSqlMode(inlineViewDef, alterViewInfo.getSqlMode());
            try {
                view.init();
            } catch (UserException e) {
                throw new AlterJobException("failed to init view stmt", e);
            }
            view.setNewFullSchema(newFullSchema);
            view.setComment(comment);
            LocalMetastore.inactiveRelatedMaterializedView(db, view,
                    MaterializedViewExceptions.inactiveReasonForBaseViewChanged(viewName));
            db.dropTable(viewName);
            db.registerTableUnlocked(view);

            LOG.info("replay modify view[{}] definition to {}", viewName, inlineViewDef);
        } finally {
            locker.unLockTablesWithIntensiveDbLock(db, Lists.newArrayList(view.getId()), LockType.WRITE);
        }
    }

    public void replayModifyPartition(ModifyPartitionInfo info) {
        Database db = GlobalStateMgr.getCurrentState().getDb(info.getDbId());
        OlapTable olapTable = (OlapTable) db.getTable(info.getTableId());

        Locker locker = new Locker();
        locker.lockTablesWithIntensiveDbLock(db, Lists.newArrayList(olapTable.getId()), LockType.WRITE);
        try {
            PartitionInfo partitionInfo = olapTable.getPartitionInfo();
            if (info.getDataProperty() != null) {
                partitionInfo.setDataProperty(info.getPartitionId(), info.getDataProperty());
            }
            if (info.getReplicationNum() != (short) -1) {
                short replicationNum = info.getReplicationNum();
                partitionInfo.setReplicationNum(info.getPartitionId(), replicationNum);
                // update default replication num if this table is unpartitioned table
                if (partitionInfo.getType() == PartitionType.UNPARTITIONED) {
                    olapTable.setReplicationNum(replicationNum);
                }
            }
            partitionInfo.setIsInMemory(info.getPartitionId(), info.isInMemory());
        } finally {
            locker.unLockTablesWithIntensiveDbLock(db, Lists.newArrayList(olapTable.getId()), LockType.WRITE);
        }
    }

    public SchemaChangeHandler getSchemaChangeHandler() {
        return this.schemaChangeHandler;
    }

    public MaterializedViewHandler getMaterializedViewHandler() {
        return this.materializedViewHandler;
    }

    public SystemHandler getClusterHandler() {
        return this.clusterHandler;
    }

    public void save(ImageWriter imageWriter) throws IOException, SRMetaBlockException {
        Map<Long, AlterJobV2> schemaChangeAlterJobs = schemaChangeHandler.getAlterJobsV2();
        Map<Long, AlterJobV2> materializedViewAlterJobs = materializedViewHandler.getAlterJobsV2();

        int cnt = 1 + schemaChangeAlterJobs.size() + 1 + materializedViewAlterJobs.size();
        SRMetaBlockWriter writer = imageWriter.getBlockWriter(SRMetaBlockID.ALTER_MGR, cnt);

        writer.writeInt(schemaChangeAlterJobs.size());
        for (AlterJobV2 alterJobV2 : schemaChangeAlterJobs.values()) {
            writer.writeJson(alterJobV2);
        }

        writer.writeInt(materializedViewAlterJobs.size());
        for (AlterJobV2 alterJobV2 : materializedViewAlterJobs.values()) {
            writer.writeJson(alterJobV2);
        }

        writer.close();
    }

    public void load(SRMetaBlockReader reader) throws IOException, SRMetaBlockException, SRMetaBlockEOFException {
        int schemaChangeJobSize = reader.readInt();
        for (int i = 0; i != schemaChangeJobSize; ++i) {
            AlterJobV2 alterJobV2 = reader.readJson(AlterJobV2.class);
            if (alterJobV2 instanceof IForwardCompatibleObject) {
                LOG.warn("Ignore unknown alterJobV2(id: {}) from the future version!", alterJobV2.getJobId());
                continue;
            }
            schemaChangeHandler.addAlterJobV2(alterJobV2);

            // ATTN : we just want to add tablet into TabletInvertedIndex when only PendingJob is checkpoint
            // to prevent TabletInvertedIndex data loss,
            // So just use AlterJob.replay() instead of AlterHandler.replay().
            if (alterJobV2.getJobState() == AlterJobV2.JobState.PENDING) {
                alterJobV2.replay(alterJobV2);
                LOG.info("replay pending alter job when load alter job {} ", alterJobV2.getJobId());
            }
        }

        int materializedViewJobSize = reader.readInt();
        for (int i = 0; i != materializedViewJobSize; ++i) {
            AlterJobV2 alterJobV2 = reader.readJson(AlterJobV2.class);
            if (alterJobV2 instanceof IForwardCompatibleObject) {
                LOG.warn("Ignore unknown MV job(id: {}) from the future version!", alterJobV2.getJobId());
                continue;
            }
            materializedViewHandler.addAlterJobV2(alterJobV2);

            // ATTN : we just want to add tablet into TabletInvertedIndex when only PendingJob is checkpoint
            // to prevent TabletInvertedIndex data loss,
            // So just use AlterJob.replay() instead of AlterHandler.replay().
            if (alterJobV2.getJobState() == AlterJobV2.JobState.PENDING) {
                alterJobV2.replay(alterJobV2);
                LOG.info("replay pending alter job when load alter job {} ", alterJobV2.getJobId());
            }
        }
    }
}<|MERGE_RESOLUTION|>--- conflicted
+++ resolved
@@ -419,121 +419,6 @@
         }
     }
 
-<<<<<<< HEAD
-    public void processAlterTable(AlterTableStmt stmt) throws UserException {
-        TableName dbTableName = stmt.getTbl();
-        String dbName = dbTableName.getDb();
-        String tableName = dbTableName.getTbl();
-        Database db = GlobalStateMgr.getCurrentState().getDb(dbName);
-        if (db == null) {
-            ErrorReport.reportDdlException(ErrorCode.ERR_BAD_DB_ERROR, dbName);
-        }
-        Table table = db.getTable(tableName);
-        if (table == null) {
-            ErrorReport.reportDdlException(ErrorCode.ERR_BAD_TABLE_ERROR, tableName);
-        }
-
-        // some operations will take long time to process, need to be done outside the databse lock
-        boolean needProcessOutsideDatabaseLock = false;
-        boolean isSynchronous = true;
-
-        if (!(table.isOlapOrCloudNativeTable() || table.isMaterializedView())) {
-            throw new DdlException("Do not support alter non-native table/materialized-view[" + tableName + "]");
-        }
-        OlapTable olapTable = (OlapTable) table;
-
-        List<AlterClause> alterClauses = stmt.getAlterClauseList();
-        Locker locker = new Locker();
-        locker.lockDatabase(db, LockType.WRITE);
-        try {
-            if (olapTable.getState() != OlapTableState.NORMAL) {
-                throw InvalidOlapTableStateException.of(olapTable.getState(), olapTable.getName());
-            }
-            if (stmt.hasSchemaChangeOp()) {
-                // if modify storage type to v2, do schema change to convert all related tablets to segment v2 format
-                schemaChangeHandler.process(stmt.getAlterClauseList(), db, olapTable);
-                isSynchronous = false;
-            } else if (stmt.contains(AlterOpType.MODIFY_TABLE_PROPERTY_SYNC) &&
-                    olapTable.isCloudNativeTable()) {
-                schemaChangeHandler.processLakeTableAlterMeta(alterClauses, db, olapTable);
-                isSynchronous = false;
-            } else if (stmt.hasRollupOp()) {
-                materializedViewHandler.process(alterClauses, db, olapTable);
-                isSynchronous = false;
-            } else if (stmt.contains(AlterOpType.MODIFY_TABLE_PROPERTY_SYNC)) {
-                needProcessOutsideDatabaseLock = true;
-            } else {
-                throw new DdlException("Invalid alter operations: " + stmt.getAlterClauseList());
-            }
-        } finally {
-            locker.unLockDatabase(db, LockType.WRITE);
-        }
-
-        // the following ops should be done outside db lock. because it contains synchronized create operation
-        if (needProcessOutsideDatabaseLock) {
-            Preconditions.checkState(alterClauses.size() == 1);
-            AlterClause alterClause = alterClauses.get(0);
-            if (alterClause instanceof ModifyTablePropertiesClause) {
-                Map<String, String> properties = alterClause.getProperties();
-                Preconditions.checkState(properties.containsKey(PropertyAnalyzer.PROPERTIES_INMEMORY) ||
-                        properties.containsKey(PropertyAnalyzer.PROPERTIES_ENABLE_PERSISTENT_INDEX) ||
-                        properties.containsKey(PropertyAnalyzer.PROPERTIES_REPLICATED_STORAGE) ||
-                        properties.containsKey(PropertyAnalyzer.PROPERTIES_BUCKET_SIZE) ||
-                        properties.containsKey(PropertyAnalyzer.PROPERTIES_MUTABLE_BUCKET_NUM) ||
-                        properties.containsKey(PropertyAnalyzer.PROPERTIES_WRITE_QUORUM) ||
-                        properties.containsKey(PropertyAnalyzer.PROPERTIES_BINLOG_ENABLE) ||
-                        properties.containsKey(PropertyAnalyzer.PROPERTIES_BINLOG_TTL) ||
-                        properties.containsKey(PropertyAnalyzer.PROPERTIES_BINLOG_MAX_SIZE) ||
-                        properties.containsKey(PropertyAnalyzer.PROPERTIES_FOREIGN_KEY_CONSTRAINT) ||
-                        properties.containsKey(PropertyAnalyzer.PROPERTIES_UNIQUE_CONSTRAINT) ||
-                        properties.containsKey(PropertyAnalyzer.PROPERTIES_PRIMARY_INDEX_CACHE_EXPIRE_SEC));
-
-                olapTable = (OlapTable) db.getTable(tableName);
-                if (properties.containsKey(PropertyAnalyzer.PROPERTIES_INMEMORY)) {
-                    schemaChangeHandler.updateTableMeta(db, tableName,
-                            properties, TTabletMetaType.INMEMORY);
-                } else if (properties.containsKey(PropertyAnalyzer.PROPERTIES_ENABLE_PERSISTENT_INDEX)) {
-                    schemaChangeHandler.updateTableMeta(db, tableName, properties,
-                            TTabletMetaType.ENABLE_PERSISTENT_INDEX);
-                } else if (properties.containsKey(PropertyAnalyzer.PROPERTIES_WRITE_QUORUM)) {
-                    schemaChangeHandler.updateTableMeta(db, tableName, properties,
-                            TTabletMetaType.WRITE_QUORUM);
-                } else if (properties.containsKey(PropertyAnalyzer.PROPERTIES_REPLICATED_STORAGE)) {
-                    schemaChangeHandler.updateTableMeta(db, tableName, properties,
-                            TTabletMetaType.REPLICATED_STORAGE);
-                } else if (properties.containsKey(PropertyAnalyzer.PROPERTIES_BUCKET_SIZE)) {
-                    schemaChangeHandler.updateTableMeta(db, tableName, properties,
-                            TTabletMetaType.BUCKET_SIZE);
-                } else if (properties.containsKey(PropertyAnalyzer.PROPERTIES_MUTABLE_BUCKET_NUM)) {
-                    schemaChangeHandler.updateTableMeta(db, tableName, properties,
-                            TTabletMetaType.MUTABLE_BUCKET_NUM);
-                } else if (properties.containsKey(PropertyAnalyzer.PROPERTIES_PRIMARY_INDEX_CACHE_EXPIRE_SEC)) {
-                    schemaChangeHandler.updateTableMeta(db, tableName, properties,
-                            TTabletMetaType.PRIMARY_INDEX_CACHE_EXPIRE_SEC);
-                } else if (properties.containsKey(PropertyAnalyzer.PROPERTIES_BINLOG_ENABLE) ||
-                        properties.containsKey(PropertyAnalyzer.PROPERTIES_BINLOG_TTL) ||
-                        properties.containsKey(PropertyAnalyzer.PROPERTIES_BINLOG_MAX_SIZE)) {
-                    boolean isSuccess = schemaChangeHandler.updateBinlogConfigMeta(db, olapTable.getId(),
-                            properties, TTabletMetaType.BINLOG_CONFIG);
-                    if (!isSuccess) {
-                        throw new DdlException("modify binlog config of FEMeta failed or table has been droped");
-                    }
-                } else if (properties.containsKey(PropertyAnalyzer.PROPERTIES_FOREIGN_KEY_CONSTRAINT)
-                        || properties.containsKey(PropertyAnalyzer.PROPERTIES_UNIQUE_CONSTRAINT)) {
-                    schemaChangeHandler.updateTableConstraint(db, olapTable.getName(), properties);
-                } else {
-                    throw new DdlException("Invalid alter operation: " + alterClause.getOpType());
-                }
-            }
-        }
-
-        if (isSynchronous) {
-            olapTable.lastSchemaUpdateTime.set(System.nanoTime());
-        }
-    }
-
-=======
->>>>>>> 35ae378a
     public void replaySwapTable(SwapTableOperationLog log) {
         try {
             swapTableInternal(log);
