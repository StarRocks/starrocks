--- conflicted
+++ resolved
@@ -362,12 +362,6 @@
             } else if (properties.containsKey(PropertyAnalyzer.PROPERTIES_MUTABLE_BUCKET_NUM)) {
                 schemaChangeHandler.updateTableMeta(db, tableName.getTbl(), properties,
                         TTabletMetaType.MUTABLE_BUCKET_NUM);
-<<<<<<< HEAD
-<<<<<<< HEAD
-=======
-            } else if (properties.containsKey(PropertyAnalyzer.PROPERTIES_ENABLE_LOAD_PROFILE)) {
-                schemaChangeHandler.updateTableMeta(db, tableName.getTbl(), properties,
-                        TTabletMetaType.ENABLE_LOAD_PROFILE);
             } else if (properties.containsKey(PropertyAnalyzer.PROPERTIES_BASE_COMPACTION_FORBIDDEN_TIME_RANGES)) {
                 try {
                     GlobalStateMgr.getCurrentState().getCompactionControlScheduler().updateTableForbiddenTimeRanges(
@@ -378,12 +372,9 @@
                     LOG.warn("Failed to update base compaction forbidden time ranges: ", e);
                     throw new DdlException("Failed to update base compaction forbidden time ranges: " + e.getMessage());
                 }
->>>>>>> 1c8e4b9cfb ([Enhancement] Support disable table base compaction by time ranges (#50120))
-=======
             } else if (properties.containsKey(PropertyAnalyzer.PROPERTIES_ENABLE_LOAD_PROFILE)) {
                 schemaChangeHandler.updateTableMeta(db, tableName.getTbl(), properties,
                         TTabletMetaType.ENABLE_LOAD_PROFILE);
->>>>>>> dcd31449
             } else if (properties.containsKey(PropertyAnalyzer.PROPERTIES_BINLOG_ENABLE) ||
                     properties.containsKey(PropertyAnalyzer.PROPERTIES_BINLOG_TTL) ||
                     properties.containsKey(PropertyAnalyzer.PROPERTIES_BINLOG_MAX_SIZE)) {
