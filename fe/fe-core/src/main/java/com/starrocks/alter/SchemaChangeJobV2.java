// Copyright 2021-present StarRocks, Inc. All rights reserved.
//
// Licensed under the Apache License, Version 2.0 (the "License");
// you may not use this file except in compliance with the License.
// You may obtain a copy of the License at
//
//     https://www.apache.org/licenses/LICENSE-2.0
//
// Unless required by applicable law or agreed to in writing, software
// distributed under the License is distributed on an "AS IS" BASIS,
// WITHOUT WARRANTIES OR CONDITIONS OF ANY KIND, either express or implied.
// See the License for the specific language governing permissions and
// limitations under the License.

// This file is based on code available under the Apache license here:
//   https://github.com/apache/incubator-doris/blob/master/fe/fe-core/src/main/java/org/apache/doris/alter/SchemaChangeJobV2.java

// Licensed to the Apache Software Foundation (ASF) under one
// or more contributor license agreements.  See the NOTICE file
// distributed with this work for additional information
// regarding copyright ownership.  The ASF licenses this file
// to you under the Apache License, Version 2.0 (the
// "License"); you may not use this file except in compliance
// with the License.  You may obtain a copy of the License at
//
//   http://www.apache.org/licenses/LICENSE-2.0
//
// Unless required by applicable law or agreed to in writing,
// software distributed under the License is distributed on an
// "AS IS" BASIS, WITHOUT WARRANTIES OR CONDITIONS OF ANY
// KIND, either express or implied.  See the License for the
// specific language governing permissions and limitations
// under the License.

package com.starrocks.alter;

import com.google.common.base.Joiner;
import com.google.common.base.Preconditions;
import com.google.common.collect.HashBasedTable;
import com.google.common.collect.ImmutableList;
import com.google.common.collect.Lists;
import com.google.common.collect.Maps;
import com.google.common.collect.Sets;
import com.google.common.collect.Table;
import com.google.common.collect.Table.Cell;
import com.google.gson.annotations.SerializedName;
import com.starrocks.analysis.DescriptorTable;
import com.starrocks.analysis.Expr;
import com.starrocks.analysis.SlotDescriptor;
import com.starrocks.analysis.SlotRef;
import com.starrocks.analysis.TableName;
import com.starrocks.analysis.TupleDescriptor;
import com.starrocks.catalog.Column;
import com.starrocks.catalog.Database;
import com.starrocks.catalog.Index;
import com.starrocks.catalog.KeysType;
import com.starrocks.catalog.LocalTablet;
import com.starrocks.catalog.MaterializedIndex;
import com.starrocks.catalog.MaterializedIndex.IndexState;
import com.starrocks.catalog.MaterializedIndexMeta;
import com.starrocks.catalog.MaterializedView;
import com.starrocks.catalog.MvId;
import com.starrocks.catalog.OlapTable;
import com.starrocks.catalog.OlapTable.OlapTableState;
import com.starrocks.catalog.Partition;
import com.starrocks.catalog.PhysicalPartition;
import com.starrocks.catalog.Replica;
import com.starrocks.catalog.Replica.ReplicaState;
import com.starrocks.catalog.Tablet;
import com.starrocks.catalog.TabletInvertedIndex;
import com.starrocks.catalog.TabletMeta;
import com.starrocks.common.AnalysisException;
import com.starrocks.common.Config;
import com.starrocks.common.FeConstants;
import com.starrocks.common.MarkedCountDownLatch;
import com.starrocks.common.Pair;
import com.starrocks.common.SchemaVersionAndHash;
import com.starrocks.common.io.Text;
import com.starrocks.common.util.TimeUtils;
import com.starrocks.persist.EditLog;
import com.starrocks.persist.gson.GsonUtils;
import com.starrocks.qe.ConnectContext;
import com.starrocks.server.GlobalStateMgr;
import com.starrocks.server.MetadataMgr;
import com.starrocks.sql.analyzer.AnalyzeState;
import com.starrocks.sql.analyzer.ExpressionAnalyzer;
import com.starrocks.sql.analyzer.Field;
import com.starrocks.sql.analyzer.RelationFields;
import com.starrocks.sql.analyzer.RelationId;
import com.starrocks.sql.analyzer.Scope;
import com.starrocks.sql.analyzer.SelectAnalyzer.RewriteAliasVisitor;
import com.starrocks.sql.common.MetaUtils;
import com.starrocks.sql.optimizer.statistics.IDictManager;
import com.starrocks.task.AgentBatchTask;
import com.starrocks.task.AgentTask;
import com.starrocks.task.AgentTaskExecutor;
import com.starrocks.task.AgentTaskQueue;
import com.starrocks.task.AlterReplicaTask;
import com.starrocks.task.CreateReplicaTask;
import com.starrocks.thrift.TAlterTabletMaterializedColumnReq;
import com.starrocks.thrift.TExpr;
import com.starrocks.thrift.TQueryGlobals;
import com.starrocks.thrift.TQueryOptions;
import com.starrocks.thrift.TStorageMedium;
import com.starrocks.thrift.TStorageType;
import com.starrocks.thrift.TTaskType;
import io.opentelemetry.api.trace.StatusCode;
import org.apache.commons.lang3.StringUtils;
import org.apache.logging.log4j.LogManager;
import org.apache.logging.log4j.Logger;

import java.io.DataInput;
import java.io.DataOutput;
import java.io.IOException;
import java.text.SimpleDateFormat;
import java.util.ArrayList;
import java.util.Date;
import java.util.HashMap;
import java.util.List;
import java.util.Map;
import java.util.Map.Entry;
import java.util.Optional;
import java.util.Set;
import java.util.concurrent.Future;
import java.util.concurrent.TimeUnit;
import java.util.stream.Collectors;

/*
 * Version 2 of SchemaChangeJob.
 * This is for replacing the old SchemaChangeJob
 * https://github.com/apache/incubator-doris/issues/1429
 */
public class SchemaChangeJobV2 extends AlterJobV2 {
    private static final Logger LOG = LogManager.getLogger(SchemaChangeJobV2.class);

    // partition id -> (shadow index id -> (shadow tablet id -> origin tablet id))
    @SerializedName(value = "partitionIndexTabletMap")
    private Table<Long, Long, Map<Long, Long>> partitionIndexTabletMap = HashBasedTable.create();
    // partition id -> (shadow index id -> shadow index))
    @SerializedName(value = "partitionIndexMap")
    private Table<Long, Long, MaterializedIndex> partitionIndexMap = HashBasedTable.create();
    // shadow index id -> origin index id
    @SerializedName(value = "indexIdMap")
    private Map<Long, Long> indexIdMap = Maps.newHashMap();
    // shadow index id -> shadow index name(__starrocks_shadow_xxx)
    @SerializedName(value = "indexIdToName")
    private Map<Long, String> indexIdToName = Maps.newHashMap();
    // shadow index id -> index schema
    @SerializedName(value = "indexSchemaMap")
    private Map<Long, List<Column>> indexSchemaMap = Maps.newHashMap();
    // shadow index id -> (shadow index schema version : schema hash)
    @SerializedName(value = "indexSchemaVersionAndHashMap")
    private Map<Long, SchemaVersionAndHash> indexSchemaVersionAndHashMap = Maps.newHashMap();
    // shadow index id -> shadow index short key count
    @SerializedName(value = "indexShortKeyMap")
    private Map<Long, Short> indexShortKeyMap = Maps.newHashMap();

    // bloom filter info
    @SerializedName(value = "hasBfChange")
    private boolean hasBfChange;
    @SerializedName(value = "bfColumns")
    private Set<String> bfColumns = null;
    @SerializedName(value = "bfFpp")
    private double bfFpp = 0;

    // alter index info
    @SerializedName(value = "indexChange")
    private boolean indexChange = false;
    @SerializedName(value = "indexes")
    private List<Index> indexes = null;

    // The schema change job will wait all transactions before this txn id finished, then send the schema change tasks.
    @SerializedName(value = "watershedTxnId")
    protected long watershedTxnId = -1;
    @SerializedName(value = "startTime")
    private long startTime;
    @SerializedName(value = "sortKeyIdxes")
    private List<Integer> sortKeyIdxes;

    // save all schema change tasks
    private AgentBatchTask schemaChangeBatchTask = new AgentBatchTask();

    public SchemaChangeJobV2(long jobId, long dbId, long tableId, String tableName, long timeoutMs) {
        super(jobId, JobType.SCHEMA_CHANGE, dbId, tableId, tableName, timeoutMs);
    }

    private SchemaChangeJobV2() {
        super(JobType.SCHEMA_CHANGE);
    }

    public void addTabletIdMap(long partitionId, long shadowIdxId, long shadowTabletId, long originTabletId) {
        Map<Long, Long> tabletMap = partitionIndexTabletMap.get(partitionId, shadowIdxId);
        if (tabletMap == null) {
            tabletMap = Maps.newHashMap();
            partitionIndexTabletMap.put(partitionId, shadowIdxId, tabletMap);
        }
        tabletMap.put(shadowTabletId, originTabletId);
    }

    public void addPartitionShadowIndex(long partitionId, long shadowIdxId, MaterializedIndex shadowIdx) {
        partitionIndexMap.put(partitionId, shadowIdxId, shadowIdx);
    }

    public void addIndexSchema(long shadowIdxId, long originIdxId, String shadowIndexName, int shadowSchemaVersion,
                               int shadowSchemaHash, short shadowIdxShortKeyCount, List<Column> shadowIdxSchema) {
        indexIdMap.put(shadowIdxId, originIdxId);
        indexIdToName.put(shadowIdxId, shadowIndexName);
        indexSchemaVersionAndHashMap.put(shadowIdxId, new SchemaVersionAndHash(shadowSchemaVersion, shadowSchemaHash));
        indexShortKeyMap.put(shadowIdxId, shadowIdxShortKeyCount);
        indexSchemaMap.put(shadowIdxId, shadowIdxSchema);
    }

    public void setBloomFilterInfo(boolean hasBfChange, Set<String> bfColumns, double bfFpp) {
        this.hasBfChange = hasBfChange;
        this.bfColumns = bfColumns;
        this.bfFpp = bfFpp;
    }

    public void setAlterIndexInfo(boolean indexChange, List<Index> indexes) {
        this.indexChange = indexChange;
        this.indexes = indexes;
    }

    public long getStartTime() {
        return startTime;
    }

    public void setStartTime(long startTime) {
        this.startTime = startTime;
    }

    public void setSortKeyIdxes(List<Integer> sortKeyIdxes) {
        this.sortKeyIdxes = sortKeyIdxes;
    }

    /**
     * clear some date structure in this job to save memory
     * these data structures must not used in getInfo method
     */
    private void pruneMeta() {
        partitionIndexTabletMap.clear();
        partitionIndexMap.clear();
        indexSchemaMap.clear();
        indexShortKeyMap.clear();
    }

    /**
     * runPendingJob():
     * 1. Create all replicas of all shadow indexes and wait them finished.
     * 2. After creating done, add the shadow indexes to globalStateMgr, user can not see this
     * shadow index, but internal load process will generate data for these indexes.
     * 3. Get a new transaction id, then set job's state to WAITING_TXN
     */
    @Override
    protected void runPendingJob() throws AlterCancelException {
        Preconditions.checkState(jobState == JobState.PENDING, jobState);
        LOG.info("begin to send create replica tasks. job: {}", jobId);
        Database db = GlobalStateMgr.getCurrentState().getDb(dbId);
        if (db == null) {
            throw new AlterCancelException("Databasee " + dbId + " does not exist");
        }

        if (!checkTableStable(db)) {
            return;
        }

        // 1. create replicas
        AgentBatchTask batchTask = new AgentBatchTask();
        // count total replica num
        int totalReplicaNum = 0;
        for (MaterializedIndex shadowIdx : partitionIndexMap.values()) {
            for (Tablet tablet : shadowIdx.getTablets()) {
                totalReplicaNum += ((LocalTablet) tablet).getImmutableReplicas().size();
            }
        }
        MarkedCountDownLatch<Long, Long> countDownLatch = new MarkedCountDownLatch<>(totalReplicaNum);
        db.readLock();
        try {
            OlapTable tbl = (OlapTable) db.getTable(tableId);
            if (tbl == null) {
                throw new AlterCancelException("Table " + tableId + " does not exist");
            }

            Preconditions.checkState(tbl.getState() == OlapTableState.SCHEMA_CHANGE);
            MaterializedIndexMeta index = tbl.getIndexMetaByIndexId(tbl.getBaseIndexId());
            for (long partitionId : partitionIndexMap.rowKeySet()) {
                Partition partition = tbl.getPartition(partitionId);
                if (partition == null) {
                    continue;
                }
                TStorageMedium storageMedium = tbl.getPartitionInfo().getDataProperty(partitionId).getStorageMedium();

                Map<Long, MaterializedIndex> shadowIndexMap = partitionIndexMap.row(partitionId);
                for (Map.Entry<Long, MaterializedIndex> entry : shadowIndexMap.entrySet()) {
                    long shadowIdxId = entry.getKey();
                    MaterializedIndex shadowIdx = entry.getValue();

                    short shadowShortKeyColumnCount = indexShortKeyMap.get(shadowIdxId);
                    List<Column> shadowSchema = indexSchemaMap.get(shadowIdxId);
                    int shadowSchemaHash = indexSchemaVersionAndHashMap.get(shadowIdxId).schemaHash;
                    long originIndexId = indexIdMap.get(shadowIdxId);
                    int originSchemaHash = tbl.getSchemaHashByIndexId(originIndexId);
                    KeysType originKeysType = tbl.getKeysTypeByIndexId(originIndexId);
                    List<Column> originSchema = tbl.getSchemaByIndexId(originIndexId);

                    // copy for generate some const default value
                    List<Column> copiedShadowSchema = Lists.newArrayList();
                    for (Column column : shadowSchema) {
                        Column.DefaultValueType defaultValueType = column.getDefaultValueType();
                        if (defaultValueType == Column.DefaultValueType.CONST) {
                            Column copiedColumn = new Column(column);
                            copiedColumn.setDefaultValue(column.calculatedDefaultValueWithTime(startTime));
                            copiedShadowSchema.add(copiedColumn);
                        } else {
                            copiedShadowSchema.add(column);
                        }
                    }

                    List<Integer> copiedSortKeyIdxes = index.getSortKeyIdxes();
                    if (index.getSortKeyIdxes() != null) {
                        if (originSchema.size() > shadowSchema.size()) {
                            List<Column> differences = originSchema.stream().filter(element ->
                                    !shadowSchema.contains(element)).collect(Collectors.toList());
                            // can just drop one column one time, so just one element in differences
                            Integer dropIdx = new Integer(originSchema.indexOf(differences.get(0)));
                            for (int i = 0; i < copiedSortKeyIdxes.size(); ++i) {
                                Integer sortKeyIdx = copiedSortKeyIdxes.get(i);
                                if (dropIdx < sortKeyIdx) {
                                    copiedSortKeyIdxes.set(i, sortKeyIdx - 1);
                                }
                            }
                        } else if (originSchema.size() < shadowSchema.size()) {
                            List<Column> differences = shadowSchema.stream().filter(element ->
                                    !originSchema.contains(element)).collect(Collectors.toList());
                            for (Column difference : differences) {
                                int addColumnIdx = shadowSchema.indexOf(difference);
                                for (int i = 0; i < copiedSortKeyIdxes.size(); ++i) {
                                    Integer sortKeyIdx = copiedSortKeyIdxes.get(i);
                                    int shadowSortKeyIdx = shadowSchema.indexOf(originSchema.get(index.getSortKeyIdxes().get(i)));
                                    if (addColumnIdx < shadowSortKeyIdx) {
                                        copiedSortKeyIdxes.set(i, sortKeyIdx + 1);
                                    }
                                }
                            }
                        }
                    }
                    if (sortKeyIdxes != null) {
                        copiedSortKeyIdxes = sortKeyIdxes;
                    } else if (copiedSortKeyIdxes != null && !copiedSortKeyIdxes.isEmpty()) {
                        sortKeyIdxes = copiedSortKeyIdxes;
                    }
                    for (Tablet shadowTablet : shadowIdx.getTablets()) {
                        long shadowTabletId = shadowTablet.getId();
                        List<Replica> shadowReplicas = ((LocalTablet) shadowTablet).getImmutableReplicas();
                        for (Replica shadowReplica : shadowReplicas) {
                            long backendId = shadowReplica.getBackendId();
                            countDownLatch.addMark(backendId, shadowTabletId);
                            CreateReplicaTask createReplicaTask = new CreateReplicaTask(
                                    backendId, dbId, tableId, partitionId, shadowIdxId, shadowTabletId,
                                    shadowShortKeyColumnCount, shadowSchemaHash,
                                    Partition.PARTITION_INIT_VERSION,
                                    originKeysType, TStorageType.COLUMN, storageMedium,
                                    copiedShadowSchema, bfColumns, bfFpp, countDownLatch, indexes,
                                    tbl.isInMemory(),
                                    tbl.enablePersistentIndex(),
                                    tbl.getPartitionInfo().getTabletType(partitionId),
                                    tbl.getCompressionType(), copiedSortKeyIdxes);
                            createReplicaTask.setBaseTablet(
                                    partitionIndexTabletMap.get(partitionId, shadowIdxId).get(shadowTabletId),
                                    originSchemaHash);
                            batchTask.addTask(createReplicaTask);
                        } // end for rollupReplicas
                    } // end for rollupTablets
                }
            }
        } finally {
            db.readUnlock();
        }

        if (!FeConstants.runningUnitTest) {
            // send all tasks and wait them finished
            AgentTaskQueue.addBatchTask(batchTask);
            AgentTaskExecutor.submit(batchTask);
            long timeout = Math.min(Config.tablet_create_timeout_second * 1000L * totalReplicaNum,
                    Config.max_create_table_timeout_second * 1000L);
            boolean ok = false;
            try {
                ok = countDownLatch.await(timeout, TimeUnit.MILLISECONDS) && countDownLatch.getStatus().ok();
            } catch (InterruptedException e) {
                LOG.warn("InterruptedException: ", e);
                ok = false;
            }

            if (!ok) {
                // create replicas failed. just cancel the job
                // clear tasks and show the failed replicas to user
                AgentTaskQueue.removeBatchTask(batchTask, TTaskType.CREATE);
                String errMsg = null;
                if (!countDownLatch.getStatus().ok()) {
                    errMsg = countDownLatch.getStatus().getErrorMsg();
                } else {
                    List<Entry<Long, Long>> unfinishedMarks = countDownLatch.getLeftMarks();
                    // only show at most 3 results
                    List<Entry<Long, Long>> subList = unfinishedMarks.subList(0, Math.min(unfinishedMarks.size(), 3));
                    errMsg = "Error replicas:" + Joiner.on(", ").join(subList);
                }
                LOG.warn("failed to create replicas for job: {}, {}", jobId, errMsg);
                throw new AlterCancelException("Create replicas failed. Error: " + errMsg);
            }
        }

        // create all replicas success.
        // add all shadow indexes to globalStateMgr
        db.writeLock();
        try {
            OlapTable tbl = (OlapTable) db.getTable(tableId);
            if (tbl == null) {
                throw new AlterCancelException("Table " + tableId + " does not exist");
            }
            Preconditions.checkState(tbl.getState() == OlapTableState.SCHEMA_CHANGE);
            addShadowIndexToCatalog(tbl);
        } finally {
            db.writeUnlock();
        }

        this.watershedTxnId =
                GlobalStateMgr.getCurrentGlobalTransactionMgr().getTransactionIDGenerator().getNextTransactionId();
        this.jobState = JobState.WAITING_TXN;
        span.setAttribute("watershedTxnId", this.watershedTxnId);
        span.addEvent("setWaitingTxn");

        // write edit log
        GlobalStateMgr.getCurrentState().getEditLog().logAlterJob(this);
        LOG.info("transfer schema change job {} state to {}, watershed txn_id: {}", jobId, this.jobState,
                watershedTxnId);
    }

    private void addShadowIndexToCatalog(OlapTable tbl) {
        for (long partitionId : partitionIndexMap.rowKeySet()) {
            Partition partition = tbl.getPartition(partitionId);
            if (partition == null) {
                continue;
            }
            Map<Long, MaterializedIndex> shadowIndexMap = partitionIndexMap.row(partitionId);
            for (MaterializedIndex shadowIndex : shadowIndexMap.values()) {
                Preconditions.checkState(shadowIndex.getState() == IndexState.SHADOW, shadowIndex.getState());
                partition.createRollupIndex(shadowIndex);
            }
        }

        for (long shadowIdxId : indexIdMap.keySet()) {
            tbl.setIndexMeta(shadowIdxId, indexIdToName.get(shadowIdxId),
                    indexSchemaMap.get(shadowIdxId),
                    indexSchemaVersionAndHashMap.get(shadowIdxId).schemaVersion,
                    indexSchemaVersionAndHashMap.get(shadowIdxId).schemaHash,
                    indexShortKeyMap.get(shadowIdxId), TStorageType.COLUMN,
                    tbl.getKeysTypeByIndexId(indexIdMap.get(shadowIdxId)), null, sortKeyIdxes);
        }

        tbl.rebuildFullSchema();
    }

    /**
     * runWaitingTxnJob():
     * 1. Wait the transactions before the watershedTxnId to be finished.
     * 2. If all previous transactions finished, send schema change tasks to BE.
     * 3. Change job state to RUNNING.
     */
    @Override
    protected void runWaitingTxnJob() throws AlterCancelException {
        Preconditions.checkState(jobState == JobState.WAITING_TXN, jobState);

        try {
            if (!isPreviousLoadFinished()) {
                LOG.info("wait transactions before {} to be finished, schema change job: {}", watershedTxnId, jobId);
                return;
            }
        } catch (AnalysisException e) {
            throw new AlterCancelException(e.getMessage());
        }

        LOG.info("previous transactions are all finished, begin to send schema change tasks. job: {}", jobId);
        Database db = GlobalStateMgr.getCurrentState().getDb(dbId);
        if (db == null) {
            throw new AlterCancelException("Databasee " + dbId + " does not exist");
        }

        db.readLock();
        try {
            OlapTable tbl = (OlapTable) db.getTable(tableId);
            if (tbl == null) {
                throw new AlterCancelException("Table " + tableId + " does not exist");
            }
            Preconditions.checkState(tbl.getState() == OlapTableState.SCHEMA_CHANGE);

            for (long partitionId : partitionIndexMap.rowKeySet()) {
                PhysicalPartition partition = tbl.getPhysicalPartition(partitionId);
                Preconditions.checkNotNull(partition, partitionId);

                // the schema change task will transform the data before visible version(included).
                long visibleVersion = partition.getVisibleVersion();

                Map<Long, MaterializedIndex> shadowIndexMap = partitionIndexMap.row(partitionId);
                for (Map.Entry<Long, MaterializedIndex> entry : shadowIndexMap.entrySet()) {
                    long shadowIdxId = entry.getKey();
                    MaterializedIndex shadowIdx = entry.getValue();

                    long originIdxId = indexIdMap.get(shadowIdxId);

                    boolean hasNewGeneratedColumn = false;
                    List<Column> diffGeneratedColumnSchema = Lists.newArrayList();
                    if (originIdxId == tbl.getBaseIndexId()) {
                        List<String> originSchema = tbl.getSchemaByIndexId(originIdxId).stream().map(col ->
                                                        new String(col.getName())).collect(Collectors.toList());
                        List<String> newSchema = tbl.getSchemaByIndexId(shadowIdxId).stream().map(col ->
                                                    new String(col.getName())).collect(Collectors.toList());

                        if (originSchema.size() != 0 && newSchema.size() != 0) {
                            for (String colNameInNewSchema : newSchema) {
                                if (!originSchema.contains(colNameInNewSchema) &&
                                        tbl.getColumn(colNameInNewSchema).isGeneratedColumn()) {
                                    diffGeneratedColumnSchema.add(tbl.getColumn(colNameInNewSchema));
                                }
                            }
                        }

                        if (diffGeneratedColumnSchema.size() != 0) {
                            hasNewGeneratedColumn = true;
                        }
                    }
                    Map<Integer, TExpr> mcExprs = new HashMap<>();
                    TAlterTabletMaterializedColumnReq generatedColumnReq = new TAlterTabletMaterializedColumnReq();
                    if (hasNewGeneratedColumn) {
                        DescriptorTable descTbl = new DescriptorTable();
                        TupleDescriptor tupleDesc = descTbl.createTupleDescriptor();
                        Map<String, SlotDescriptor> slotDescByName = new HashMap<>();

                        /*
                          * The expression substitution is needed here, because all slotRefs in 
                          * GeneratedColumnExpr are still is unAnalyzed. slotRefs get isAnalyzed == true
                          * if it is init by SlotDescriptor. The slot information will be used by be to indentify
                          * the column location in a chunk.
                        */
                        for (Column col : tbl.getFullSchema()) {
                            SlotDescriptor slotDesc = descTbl.addSlotDescriptor(tupleDesc);
                            slotDesc.setType(col.getType());
                            slotDesc.setColumn(new Column(col));
                            slotDesc.setIsMaterialized(true);
                            slotDesc.setIsNullable(col.isAllowNull());

                            slotDescByName.put(col.getName(), slotDesc);
                        }

                        for (Column generatedColumn : diffGeneratedColumnSchema) {
                            Column column = generatedColumn;
                            Expr expr = column.generatedColumnExpr();
                            List<Expr> outputExprs = Lists.newArrayList();

                            for (Column col : tbl.getBaseSchema()) {
                                SlotDescriptor slotDesc = slotDescByName.get(col.getName());

                                if (slotDesc == null) {
                                    throw new AlterCancelException("Expression for generated column can not find " +
                                                                   "the ref column");
                                }

                                SlotRef slotRef = new SlotRef(slotDesc);
                                slotRef.setColumnName(col.getName());
                                outputExprs.add(slotRef);
                            }

                            TableName tableName = new TableName(db.getFullName(), tbl.getName());

                            // sourceScope must be set null tableName for its Field in RelationFields
                            // because we hope slotRef can not be resolved in sourceScope but can be
                            // resolved in outputScope to force to replace the node using outputExprs.
                            Scope sourceScope = new Scope(RelationId.anonymous(), 
                                                    new RelationFields(tbl.getBaseSchema().stream().map(col ->
                                                        new Field(col.getName(), col.getType(), null, null))
                                                            .collect(Collectors.toList())));

                            Scope outputScope = new Scope(RelationId.anonymous(), 
                                                    new RelationFields(tbl.getBaseSchema().stream().map(col ->
                                                        new Field(col.getName(), col.getType(), tableName, null))
                                                            .collect(Collectors.toList())));

                            RewriteAliasVisitor visitor =
                                                new RewriteAliasVisitor(sourceScope, outputScope,
                                                    outputExprs, ConnectContext.get());

                            ExpressionAnalyzer.analyzeExpression(expr, new AnalyzeState(), new Scope(RelationId.anonymous(),
                                    new RelationFields(tbl.getBaseSchema().stream().map(col -> new Field(col.getName(),
                                        col.getType(), tableName, null)).collect(Collectors.toList()))),
                                            ConnectContext.get());

                            Expr generatedColumnExpr = expr.accept(visitor, null);

                            generatedColumnExpr = Expr.analyzeAndCastFold(generatedColumnExpr);

                            int columnIndex = -1;
                            if (column.isNameWithPrefix(SchemaChangeHandler.SHADOW_NAME_PRFIX) ||
                                    column.isNameWithPrefix(SchemaChangeHandler.SHADOW_NAME_PRFIX_V1)) {
                                String originName = Column.removeNamePrefix(column.getName());
                                columnIndex = tbl.getFullSchema().indexOf(tbl.getColumn(originName));
                            } else {
                                columnIndex = tbl.getFullSchema().indexOf(column);
                            }

                            mcExprs.put(columnIndex, generatedColumnExpr.treeToThrift());
                        }
                        // we need this thing, otherwise some expr evalution will fail in BE
                        TQueryGlobals queryGlobals = new TQueryGlobals();
                        SimpleDateFormat dateFormat = new SimpleDateFormat("yyyy-MM-dd");
                        queryGlobals.setNow_string(dateFormat.format(new Date()));
                        queryGlobals.setTimestamp_ms(new Date().getTime());
                        queryGlobals.setTime_zone(TimeUtils.DEFAULT_TIME_ZONE);

                        TQueryOptions queryOptions = new TQueryOptions();

                        generatedColumnReq.setQuery_globals(queryGlobals);
                        generatedColumnReq.setQuery_options(queryOptions);
                        generatedColumnReq.setMc_exprs(mcExprs);
                    }
                    int shadowSchemaHash = indexSchemaVersionAndHashMap.get(shadowIdxId).schemaHash;
                    int originSchemaHash = tbl.getSchemaHashByIndexId(indexIdMap.get(shadowIdxId));
                    List<Column> originSchemaColumns = tbl.getSchemaByIndexId(originIdxId);

                    for (Tablet shadowTablet : shadowIdx.getTablets()) {
                        long shadowTabletId = shadowTablet.getId();
                        long originTabletId = partitionIndexTabletMap.get(partitionId, shadowIdxId).get(shadowTabletId);
                        for (Replica shadowReplica : ((LocalTablet) shadowTablet).getImmutableReplicas()) {
                            AlterReplicaTask rollupTask = AlterReplicaTask.alterLocalTablet(
                                    shadowReplica.getBackendId(), dbId, tableId, partitionId,
                                    shadowIdxId, shadowTabletId, originTabletId, shadowReplica.getId(),
<<<<<<< HEAD
                                    shadowSchemaHash, originSchemaHash, visibleVersion, jobId,
                                    materializedColumnReq, originSchemaColumns);
=======
                                    shadowSchemaHash, originSchemaHash, visibleVersion, jobId, generatedColumnReq);
>>>>>>> b1ac2fe1
                            schemaChangeBatchTask.addTask(rollupTask);
                        }
                    }
                }
            } // end for partitions
        } finally {
            db.readUnlock();
        }

        AgentTaskQueue.addBatchTask(schemaChangeBatchTask);
        AgentTaskExecutor.submit(schemaChangeBatchTask);

        this.jobState = JobState.RUNNING;
        span.addEvent("setRunning");

        // DO NOT write edit log here, tasks will be send again if FE restart or master changed.
        LOG.info("transfer schema change job {} state to {}", jobId, this.jobState);
    }

    /**
     * runRunningJob()
     * 1. Wait all schema change tasks to be finished.
     * 2. Check the integrity of the newly created shadow indexes.
     * 3. Replace the origin index with shadow index, and set shadow index's state as NORMAL to be visible to user.
     * 4. Set job'state as FINISHED.
     */
    @Override
    protected void runRunningJob() throws AlterCancelException {
        Preconditions.checkState(jobState == JobState.RUNNING, jobState);

        // must check if db or table still exist first.
        // or if table is dropped, the tasks will never be finished,
        // and the job will be in RUNNING state forever.
        Database db = GlobalStateMgr.getCurrentState().getDb(dbId);
        if (db == null) {
            throw new AlterCancelException("Database " + dbId + " does not exist");
        }

        db.readLock();
        try {
            OlapTable tbl = (OlapTable) db.getTable(tableId);
            if (tbl == null) {
                throw new AlterCancelException("Table " + tableId + " does not exist");
            }
        } finally {
            db.readUnlock();
        }

        if (!schemaChangeBatchTask.isFinished()) {
            LOG.info("schema change tasks not finished. job: {}", jobId);
            List<AgentTask> tasks = schemaChangeBatchTask.getUnfinishedTasks(2000);
            for (AgentTask task : tasks) {
                if (task.isFailed() || task.getFailedTimes() >= 3) {
                    throw new AlterCancelException("schema change task failed: " + task.getErrorMsg());
                }
            }
            return;
        }

        /*
         * all tasks are finished. check the integrity.
         * we just check whether all new replicas are healthy.
         */
        EditLog editLog = GlobalStateMgr.getCurrentState().getEditLog();
        Future<Boolean> future;
        long start;
        db.writeLock();
        try {
            OlapTable tbl = (OlapTable) db.getTable(tableId);
            if (tbl == null) {
                throw new AlterCancelException("Table " + tableId + " does not exist");
            }
            Preconditions.checkState(tbl.getState() == OlapTableState.SCHEMA_CHANGE);

            // Before schema change, collect modified columns and drop columns.
            Pair<Set<String>, Set<String>> dropModifiedColumns = collectDropAndModifiedColumns(tbl);

            for (long partitionId : partitionIndexMap.rowKeySet()) {
                PhysicalPartition partition = tbl.getPhysicalPartition(partitionId);
                Preconditions.checkNotNull(partition, partitionId);

                long visiableVersion = partition.getVisibleVersion();
                short expectReplicationNum = tbl.getPartitionInfo().getReplicationNum(partition.getParentId());

                Map<Long, MaterializedIndex> shadowIndexMap = partitionIndexMap.row(partitionId);
                for (Map.Entry<Long, MaterializedIndex> entry : shadowIndexMap.entrySet()) {
                    long shadowIdxId = entry.getKey();
                    MaterializedIndex shadowIdx = entry.getValue();

                    for (Tablet shadowTablet : shadowIdx.getTablets()) {
                        // Mark schema changed tablet not to move to trash.
                        long baseTabletId = partitionIndexTabletMap.get(
                                                    partitionId, shadowIdxId).get(shadowTablet.getId());
                        // NOTE: known for sure that only LocalTablet uses this SchemaChangeJobV2 class
                        GlobalStateMgr.getCurrentInvertedIndex().
                                    markTabletForceDelete(baseTabletId, shadowTablet.getBackendIds());
                        List<Replica> replicas = ((LocalTablet) shadowTablet).getImmutableReplicas();
                        int healthyReplicaNum = 0;
                        for (Replica replica : replicas) {
                            if (replica.getLastFailedVersion() < 0
                                    && replica.checkVersionCatchUp(visiableVersion, false)) {
                                healthyReplicaNum++;
                            }
                        }

                        if (healthyReplicaNum < expectReplicationNum / 2 + 1) {
                            LOG.warn("shadow tablet {} has few healthy replicas: {}, schema change job: {}",
                                    shadowTablet.getId(), replicas, jobId);
                            throw new AlterCancelException(
                                    "shadow tablet " + shadowTablet.getId() + " has few healthy replicas");
                        }
                    } // end for tablets
                }
            } // end for partitions

            // all partitions are good
            onFinished(tbl);

            // If schema changes include fields which defined in related mv, set those mv state to inactive.
            Set<String> allModifiedColumns = Sets.newHashSet();
            allModifiedColumns.addAll(dropModifiedColumns.first);
            allModifiedColumns.addAll(dropModifiedColumns.second);
            inactiveRelatedMv(allModifiedColumns, tbl);
            inactiveViews(dropModifiedColumns.second, tbl);

            pruneMeta();
            this.jobState = JobState.FINISHED;
            this.finishedTimeMs = System.currentTimeMillis();

            start = System.nanoTime();
            future = editLog.logAlterJobNoWait(this);
        } finally {
            db.writeUnlock();
        }

        EditLog.waitInfinity(start, future);

        LOG.info("schema change job finished: {}", jobId);
        this.span.end();
    }

    private void inactiveViews(Set<String> modifiedColumns, OlapTable tbl) {
        if (modifiedColumns.isEmpty()) {
            return;
        }

        String error = "column [" + String.join(", ", modifiedColumns) + "] on table [" + tbl.getName() + "] "
                + "has been modified";
        Database db = MetaUtils.getDatabase(dbId);
        TableName tn = new TableName(db.getOriginName(), tbl.getName());
        MetadataMgr.inactiveViews(ImmutableList.of(tn), error);
    }

    // drop columns && modified column
    private Pair<Set<String>, Set<String>> collectDropAndModifiedColumns(OlapTable tbl) {
        Set<String> modifiedColumns = Sets.newTreeSet(String.CASE_INSENSITIVE_ORDER);
        Set<String> dropColumns = Sets.newTreeSet(String.CASE_INSENSITIVE_ORDER);

        for (Entry<Long, List<Column>> entry : indexSchemaMap.entrySet()) {
            Long shadowIdxId = entry.getKey();
            long originIndexId = indexIdMap.get(shadowIdxId);
            List<Column> shadowSchema = entry.getValue();
            List<Column> originSchema = tbl.getSchemaByIndexId(originIndexId);
            if (shadowSchema.size() == originSchema.size()) {
                // modify column
                for (Column col : shadowSchema) {
                    if (col.isNameWithPrefix(SchemaChangeHandler.SHADOW_NAME_PRFIX)) {
                        modifiedColumns.add(col.getNameWithoutPrefix(SchemaChangeHandler.SHADOW_NAME_PRFIX));
                    }
                }
            } else if (shadowSchema.size() < originSchema.size()) {
                // drop column
                List<Column> differences = originSchema.stream().filter(element ->
                        !shadowSchema.contains(element)).collect(Collectors.toList());
                // can just drop one column one time, so just one element in differences
                Integer dropIdx = new Integer(originSchema.indexOf(differences.get(0)));
                dropColumns.add(originSchema.get(dropIdx).getName());
            } else {
                // add column should not affect old mv, just ignore.
            }
        }
        return new Pair<>(dropColumns, modifiedColumns);
    }

    private void inactiveRelatedMv(Set<String> modifiedColumns, OlapTable table) {
        if (modifiedColumns.isEmpty()) {
            return;
        }
        Database db = GlobalStateMgr.getCurrentState().getDb(dbId);
        for (MvId mvId : table.getRelatedMaterializedViews()) {
            MaterializedView mv = (MaterializedView) db.getTable(mvId.getId());
            if (mv == null) {
                LOG.warn("Ignore materialized view {} does not exists", mvId);
                continue;
            }
            for (Column mvColumn : mv.getColumns()) {
                if (modifiedColumns.contains(mvColumn.getName())) {
                    LOG.warn("Setting the materialized view {}({}) to invalid because " +
                                    "the column {} of the table {} was modified.", mv.getName(), mv.getId(),
                            mvColumn.getName(), table.getName());
                    mv.setInactiveAndReason(
                            "base-table schema changed for columns: " + StringUtils.join(modifiedColumns, ","));
                    return;
                }
            }
        }
    }

    @Override
    protected void runFinishedRewritingJob() {
        // nothing to do
    }

    private void onFinished(OlapTable tbl) {
        TabletInvertedIndex invertedIndex = GlobalStateMgr.getCurrentInvertedIndex();
        // 
        // partition visible version won't update in schema change, so we need make global
        // dictionary invalid after schema change.
        for (Column column : tbl.getColumns()) {
            if (column.getType().isVarchar()) {
                IDictManager.getInstance().removeGlobalDict(tbl.getId(), column.getName());
            }
        }
        // replace the origin index with shadow index, set index state as NORMAL
        for (Partition partition : tbl.getPartitions()) {
            TStorageMedium medium = tbl.getPartitionInfo().getDataProperty(partition.getParentId()).getStorageMedium();
            // drop the origin index from partitions
            for (Map.Entry<Long, Long> entry : indexIdMap.entrySet()) {
                long shadowIdxId = entry.getKey();
                long originIdxId = entry.getValue();

                for (PhysicalPartition physicalPartition : partition.getSubPartitions()) {
                    // get index from globalStateMgr, not from 'partitionIdToRollupIndex'.
                    // because if this alter job is recovered from edit log, index in 'partitionIndexMap'
                    // is not the same object in globalStateMgr. So modification on that index can not reflect to the index
                    // in globalStateMgr.
                    MaterializedIndex shadowIdx = physicalPartition.getIndex(shadowIdxId);
                    Preconditions.checkNotNull(shadowIdx, shadowIdxId);
                    MaterializedIndex droppedIdx = null;
                    if (originIdxId == physicalPartition.getBaseIndex().getId()) {
                        droppedIdx = physicalPartition.getBaseIndex();
                    } else {
                        droppedIdx = physicalPartition.deleteRollupIndex(originIdxId);
                    }
                    Preconditions.checkNotNull(droppedIdx, originIdxId + " vs. " + shadowIdxId);

                    // Add to TabletInvertedIndex.
                    // Even thought we have added the tablet to TabletInvertedIndex on pending state, but the pending state
                    // log may be replayed to the image, and the image will not persist the TabletInvertedIndex. So we
                    // should add the tablet to TabletInvertedIndex again on finish state.
                    TabletMeta shadowTabletMeta = new TabletMeta(dbId, tableId, physicalPartition.getId(), shadowIdxId,
                            indexSchemaVersionAndHashMap.get(shadowIdxId).schemaHash, medium);
                    for (Tablet tablet : shadowIdx.getTablets()) {
                        invertedIndex.addTablet(tablet.getId(), shadowTabletMeta);
                        for (Replica replica : ((LocalTablet) tablet).getImmutableReplicas()) {
                            // set the replica state from ReplicaState.ALTER to ReplicaState.NORMAL since the schema change is done.
                            replica.setState(ReplicaState.NORMAL);
                            invertedIndex.addReplica(tablet.getId(), replica);
                        }
                    }

                    physicalPartition.visualiseShadowIndex(shadowIdxId, originIdxId == physicalPartition.getBaseIndex().getId());

                    // the origin tablet created by old schema can be deleted from FE meta data
                    for (Tablet originTablet : droppedIdx.getTablets()) {
                        GlobalStateMgr.getCurrentInvertedIndex().deleteTablet(originTablet.getId());
                    }
                }
            }
        }

        // update index schema info of each index
        for (Map.Entry<Long, Long> entry : indexIdMap.entrySet()) {
            long shadowIdxId = entry.getKey();
            long originIdxId = entry.getValue();
            String shadowIdxName = tbl.getIndexNameById(shadowIdxId);
            String originIdxName = tbl.getIndexNameById(originIdxId);
            tbl.deleteIndexInfo(originIdxName);
            // the shadow index name is '__starrocks_shadow_xxx', rename it to origin name 'xxx'
            // this will also remove the prefix of columns
            tbl.renameIndexForSchemaChange(shadowIdxName, originIdxName);
            tbl.renameColumnNamePrefix(shadowIdxId);

            if (originIdxId == tbl.getBaseIndexId()) {
                // set base index
                tbl.setBaseIndexId(shadowIdxId);
            }
        }
        // rebuild table's full schema
        tbl.rebuildFullSchema();

        // update bloom filter
        if (hasBfChange) {
            tbl.setBloomFilterInfo(bfColumns, bfFpp);
        }
        // update index
        if (indexChange) {
            tbl.setIndexes(indexes);
        }

        //update max column unique id
        int maxColUniqueId = tbl.getMaxColUniqueId();
        for (Column column : tbl.getFullSchema()) {
            if (column.getUniqueId() > maxColUniqueId) {
                maxColUniqueId = column.getUniqueId();
            }
        }
        tbl.setMaxColUniqueId(maxColUniqueId);
        LOG.debug("fullSchema:{}, maxColUniqueId:{}", tbl.getFullSchema(), maxColUniqueId);


        tbl.setState(OlapTableState.NORMAL);
        tbl.lastSchemaUpdateTime.set(System.currentTimeMillis());
    }

    /*
     * cancelImpl() can be called any time any place.
     * We need to clean any possible residual of this job.
     */
    @Override
    protected synchronized boolean cancelImpl(String errMsg) {
        if (jobState.isFinalState()) {
            return false;
        }

        cancelInternal();

        pruneMeta();
        this.errMsg = errMsg;
        this.finishedTimeMs = System.currentTimeMillis();
        LOG.info("cancel {} job {}, err: {}", this.type, jobId, errMsg);
        GlobalStateMgr.getCurrentState().getEditLog().logAlterJob(this);
        span.setStatus(StatusCode.ERROR, errMsg);
        span.end();
        return true;
    }

    private void cancelInternal() {
        // clear tasks if has
        AgentTaskQueue.removeBatchTask(schemaChangeBatchTask, TTaskType.ALTER);
        // remove all shadow indexes, and set state to NORMAL
        TabletInvertedIndex invertedIndex = GlobalStateMgr.getCurrentInvertedIndex();
        Database db = GlobalStateMgr.getCurrentState().getDb(dbId);
        if (db != null) {
            db.writeLock();
            try {
                OlapTable tbl = (OlapTable) db.getTable(tableId);
                if (tbl != null) {
                    for (long partitionId : partitionIndexMap.rowKeySet()) {
                        Partition partition = tbl.getPartition(partitionId);
                        Preconditions.checkNotNull(partition, partitionId);

                        Map<Long, MaterializedIndex> shadowIndexMap = partitionIndexMap.row(partitionId);
                        for (Map.Entry<Long, MaterializedIndex> entry : shadowIndexMap.entrySet()) {
                            MaterializedIndex shadowIdx = entry.getValue();
                            for (Tablet shadowTablet : shadowIdx.getTablets()) {
                                invertedIndex.deleteTablet(shadowTablet.getId());
                            }
                            partition.deleteRollupIndex(shadowIdx.getId());
                        }
                    }
                    for (String shadowIndexName : indexIdToName.values()) {
                        tbl.deleteIndexInfo(shadowIndexName);
                    }
                    tbl.setState(OlapTableState.NORMAL);
                }
            } finally {
                db.writeUnlock();
            }
        }

        jobState = JobState.CANCELLED;
    }

    // Check whether transactions of the given database which txnId is less than 'watershedTxnId' are finished.
    protected boolean isPreviousLoadFinished() throws AnalysisException {
        return GlobalStateMgr.getCurrentGlobalTransactionMgr()
                .isPreviousTransactionsFinished(watershedTxnId, dbId, Lists.newArrayList(tableId));
    }

    /**
     * Replay job in PENDING state.
     * Should replay all changes before this job's state transfer to PENDING.
     * These changes should be same as changes in SchemaChangeHandler.createJob()
     */
    private void replayPending(SchemaChangeJobV2 replayedJob) {
        Database db = GlobalStateMgr.getCurrentState().getDb(dbId);
        if (db == null) {
            // database may be dropped before replaying this log. just return
            return;
        }

        db.writeLock();
        try {
            OlapTable tbl = (OlapTable) db.getTable(tableId);
            if (tbl == null) {
                // table may be dropped before replaying this log. just return
                return;
            }

            TabletInvertedIndex invertedIndex = GlobalStateMgr.getCurrentInvertedIndex();
            for (Cell<Long, Long, MaterializedIndex> cell : partitionIndexMap.cellSet()) {
                long partitionId = cell.getRowKey();
                long shadowIndexId = cell.getColumnKey();
                MaterializedIndex shadowIndex = cell.getValue();

                TStorageMedium medium = tbl.getPartitionInfo().getDataProperty(partitionId).getStorageMedium();
                TabletMeta shadowTabletMeta = new TabletMeta(dbId, tableId, partitionId, shadowIndexId,
                        indexSchemaVersionAndHashMap.get(shadowIndexId).schemaHash, medium);

                for (Tablet shadownTablet : shadowIndex.getTablets()) {
                    invertedIndex.addTablet(shadownTablet.getId(), shadowTabletMeta);
                    for (Replica shadowReplica : ((LocalTablet) shadownTablet).getImmutableReplicas()) {
                        invertedIndex.addReplica(shadownTablet.getId(), shadowReplica);
                    }
                }
            }

            // set table state
            tbl.setState(OlapTableState.SCHEMA_CHANGE);
        } finally {
            db.writeUnlock();
        }

        // to make sure that this job will run runPendingJob() again to create the shadow index replicas
        this.jobState = JobState.PENDING;
        this.watershedTxnId = replayedJob.watershedTxnId;
        LOG.info("replay pending schema change job: {}", jobId);
    }

    /**
     * Replay job in WAITING_TXN state.
     * Should replay all changes in runPendingJob()
     */
    private void replayWaitingTxn(SchemaChangeJobV2 replayedJob) {
        Database db = GlobalStateMgr.getCurrentState().getDb(dbId);
        if (db == null) {
            // database may be dropped before replaying this log. just return
            return;
        }

        db.writeLock();
        try {
            OlapTable tbl = (OlapTable) db.getTable(tableId);
            if (tbl == null) {
                // table may be dropped before replaying this log. just return
                return;
            }
            addShadowIndexToCatalog(tbl);
        } finally {
            db.writeUnlock();
        }

        // should still be in WAITING_TXN state, so that the alter tasks will be resend again
        this.jobState = JobState.WAITING_TXN;
        this.watershedTxnId = replayedJob.watershedTxnId;
        LOG.info("replay waiting txn schema change job: {}", jobId);
    }

    /**
     * Replay job in FINISHED state.
     * Should replay all changes in runRuningJob()
     */
    private void replayFinished(SchemaChangeJobV2 replayedJob) {
        Database db = GlobalStateMgr.getCurrentState().getDb(dbId);
        if (db != null) {
            db.writeLock();
            try {
                OlapTable tbl = (OlapTable) db.getTable(tableId);
                if (tbl != null) {
                    onFinished(tbl);
                }
            } finally {
                db.writeUnlock();
            }
        }
        jobState = JobState.FINISHED;
        this.finishedTimeMs = replayedJob.finishedTimeMs;
        LOG.info("replay finished schema change job: {}", jobId);
    }

    /**
     * Replay job in CANCELLED state.
     */
    private void replayCancelled(SchemaChangeJobV2 replayedJob) {
        cancelInternal();
        this.jobState = JobState.CANCELLED;
        this.finishedTimeMs = replayedJob.finishedTimeMs;
        this.errMsg = replayedJob.errMsg;
        LOG.info("replay cancelled schema change job: {}", jobId);
    }

    @Override
    public void replay(AlterJobV2 replayedJob) {
        SchemaChangeJobV2 replayedSchemaChangeJob = (SchemaChangeJobV2) replayedJob;
        switch (replayedJob.jobState) {
            case PENDING:
                replayPending(replayedSchemaChangeJob);
                break;
            case WAITING_TXN:
                replayWaitingTxn(replayedSchemaChangeJob);
                break;
            case FINISHED:
                replayFinished(replayedSchemaChangeJob);
                break;
            case CANCELLED:
                replayCancelled(replayedSchemaChangeJob);
                break;
            default:
                break;
        }
    }

    @Override
    protected void getInfo(List<List<Comparable>> infos) {
        // calc progress first. all index share the same process
        String progress = FeConstants.NULL_STRING;
        if (jobState == JobState.RUNNING && schemaChangeBatchTask.getTaskNum() > 0) {
            progress = schemaChangeBatchTask.getFinishedTaskNum() + "/" + schemaChangeBatchTask.getTaskNum();
        }

        // one line for one shadow index
        for (Map.Entry<Long, Long> entry : indexIdMap.entrySet()) {
            long shadowIndexId = entry.getKey();
            List<Comparable> info = Lists.newArrayList();
            info.add(jobId);
            info.add(tableName);
            info.add(TimeUtils.longToTimeString(createTimeMs));
            info.add(TimeUtils.longToTimeString(finishedTimeMs));
            // only show the origin index name
            info.add(Column.removeNamePrefix(indexIdToName.get(shadowIndexId)));
            info.add(shadowIndexId);
            info.add(entry.getValue());
            info.add(indexSchemaVersionAndHashMap.get(shadowIndexId).toString());
            info.add(watershedTxnId);
            info.add(jobState.name());
            info.add(errMsg);
            info.add(progress);
            info.add(timeoutMs / 1000);
            infos.add(info);
        }
    }

    public List<List<String>> getUnfinishedTasks(int limit) {
        List<List<String>> taskInfos = Lists.newArrayList();
        if (jobState == JobState.RUNNING) {
            List<AgentTask> tasks = schemaChangeBatchTask.getUnfinishedTasks(limit);
            for (AgentTask agentTask : tasks) {
                AlterReplicaTask alterTask = (AlterReplicaTask) agentTask;
                List<String> info = Lists.newArrayList();
                info.add(String.valueOf(alterTask.getBackendId()));
                info.add(String.valueOf(alterTask.getBaseTabletId()));
                info.add(String.valueOf(alterTask.getSignature()));
                taskInfos.add(info);
            }
        }
        return taskInfos;
    }

    /**
     * read data need to persist when job not finish
     */
    private void readJobNotFinishData(DataInput in) throws IOException {
        int partitionNum = in.readInt();
        for (int i = 0; i < partitionNum; i++) {
            long partitionId = in.readLong();
            int indexNum = in.readInt();
            for (int j = 0; j < indexNum; j++) {
                long shadowIndexId = in.readLong();
                int tabletNum = in.readInt();
                Map<Long, Long> tabletMap = Maps.newHashMapWithExpectedSize(tabletNum);
                for (int k = 0; k < tabletNum; k++) {
                    long shadowTabletId = in.readLong();
                    long originTabletId = in.readLong();
                    tabletMap.put(shadowTabletId, originTabletId);
                }
                partitionIndexTabletMap.put(partitionId, shadowIndexId, tabletMap);
                // shadow index
                MaterializedIndex shadowIndex = MaterializedIndex.read(in);
                partitionIndexMap.put(partitionId, shadowIndexId, shadowIndex);
            }
        }

        // shadow index info
        int indexNum = in.readInt();
        for (int i = 0; i < indexNum; i++) {
            long shadowIndexId = in.readLong();
            long originIndexId = in.readLong();
            String indexName = Text.readString(in);
            // index schema
            int colNum = in.readInt();
            List<Column> schema = Lists.newArrayListWithCapacity(colNum);
            for (int j = 0; j < colNum; j++) {
                schema.add(Column.read(in));
            }
            int schemaVersion = in.readInt();
            int schemaVersionHash = in.readInt();
            SchemaVersionAndHash schemaVersionAndHash = new SchemaVersionAndHash(schemaVersion, schemaVersionHash);
            short shortKeyCount = in.readShort();

            indexIdMap.put(shadowIndexId, originIndexId);
            indexIdToName.put(shadowIndexId, indexName);
            indexSchemaMap.put(shadowIndexId, schema);
            indexSchemaVersionAndHashMap.put(shadowIndexId, schemaVersionAndHash);
            indexShortKeyMap.put(shadowIndexId, shortKeyCount);
        }

        // bloom filter
        hasBfChange = in.readBoolean();
        if (hasBfChange) {
            int bfNum = in.readInt();
            bfColumns = Sets.newHashSetWithExpectedSize(bfNum);
            for (int i = 0; i < bfNum; i++) {
                bfColumns.add(Text.readString(in));
            }
            bfFpp = in.readDouble();
        }

        watershedTxnId = in.readLong();

        // index
        indexChange = in.readBoolean();
        if (indexChange) {
            if (in.readBoolean()) {
                int indexCount = in.readInt();
                this.indexes = new ArrayList<>();
                for (int i = 0; i < indexCount; ++i) {
                    this.indexes.add(Index.read(in));
                }
            } else {
                this.indexes = null;
            }
        }

        Text.readString(in); //placeholder
    }

    /**
     * read data need to persist when job finished
     */
    private void readJobFinishedData(DataInput in) throws IOException {
        // shadow index info
        int indexNum = in.readInt();
        for (int i = 0; i < indexNum; i++) {
            long shadowIndexId = in.readLong();
            long originIndexId = in.readLong();
            String indexName = Text.readString(in);
            int schemaVersion = in.readInt();
            int schemaVersionHash = in.readInt();
            SchemaVersionAndHash schemaVersionAndHash = new SchemaVersionAndHash(schemaVersion, schemaVersionHash);

            indexIdMap.put(shadowIndexId, originIndexId);
            indexIdToName.put(shadowIndexId, indexName);
            indexSchemaVersionAndHashMap.put(shadowIndexId, schemaVersionAndHash);
        }

        // bloom filter
        hasBfChange = in.readBoolean();
        if (hasBfChange) {
            int bfNum = in.readInt();
            bfColumns = Sets.newHashSetWithExpectedSize(bfNum);
            for (int i = 0; i < bfNum; i++) {
                bfColumns.add(Text.readString(in));
            }
            bfFpp = in.readDouble();
        }

        watershedTxnId = in.readLong();

        // index
        indexChange = in.readBoolean();
        if (indexChange) {
            if (in.readBoolean()) {
                int indexCount = in.readInt();
                this.indexes = new ArrayList<>();
                for (int i = 0; i < indexCount; ++i) {
                    this.indexes.add(Index.read(in));
                }
            } else {
                this.indexes = null;
            }
        }

        Text.readString(in); //placeholder
    }

    @Override
    public void write(DataOutput out) throws IOException {
        String json = GsonUtils.GSON.toJson(this, AlterJobV2.class);
        Text.writeString(out, json);
    }

    @Override
    public void readFields(DataInput in) throws IOException {
        super.readFields(in);

        boolean isMetaPruned = in.readBoolean();
        if (isMetaPruned) {
            readJobFinishedData(in);
        } else {
            readJobNotFinishData(in);
        }
    }

    @Override
    public Optional<Long> getTransactionId() {
        return watershedTxnId < 0 ? Optional.empty() : Optional.of(watershedTxnId);
    }
}<|MERGE_RESOLUTION|>--- conflicted
+++ resolved
@@ -632,12 +632,8 @@
                             AlterReplicaTask rollupTask = AlterReplicaTask.alterLocalTablet(
                                     shadowReplica.getBackendId(), dbId, tableId, partitionId,
                                     shadowIdxId, shadowTabletId, originTabletId, shadowReplica.getId(),
-<<<<<<< HEAD
                                     shadowSchemaHash, originSchemaHash, visibleVersion, jobId,
-                                    materializedColumnReq, originSchemaColumns);
-=======
-                                    shadowSchemaHash, originSchemaHash, visibleVersion, jobId, generatedColumnReq);
->>>>>>> b1ac2fe1
+                                    generatedColumnReq, originSchemaColumns);
                             schemaChangeBatchTask.addTask(rollupTask);
                         }
                     }
