// Copyright 2021-present StarRocks, Inc. All rights reserved.
//
// Licensed under the Apache License, Version 2.0 (the "License");
// you may not use this file except in compliance with the License.
// You may obtain a copy of the License at
//
//     https://www.apache.org/licenses/LICENSE-2.0
//
// Unless required by applicable law or agreed to in writing, software
// distributed under the License is distributed on an "AS IS" BASIS,
// WITHOUT WARRANTIES OR CONDITIONS OF ANY KIND, either express or implied.
// See the License for the specific language governing permissions and
// limitations under the License.

package com.starrocks.alter;

import com.google.common.base.Joiner;
import com.google.common.base.Preconditions;
import com.google.common.collect.HashBasedTable;
import com.google.common.collect.Lists;
import com.google.common.collect.Maps;
import com.google.common.collect.Sets;
import com.google.common.collect.Table;
import com.google.gson.annotations.SerializedName;
import com.starrocks.catalog.Database;
import com.starrocks.catalog.MaterializedIndex;
import com.starrocks.catalog.OlapTable;
import com.starrocks.catalog.Partition;
import com.starrocks.catalog.PhysicalPartition;
import com.starrocks.catalog.Tablet;
import com.starrocks.common.Config;
import com.starrocks.common.DdlException;
import com.starrocks.common.util.concurrent.MarkedCountDownLatch;
import com.starrocks.common.util.concurrent.lock.LockType;
import com.starrocks.common.util.concurrent.lock.Locker;
import com.starrocks.lake.LakeTable;
import com.starrocks.lake.LakeTablet;
import com.starrocks.lake.Utils;
import com.starrocks.server.GlobalStateMgr;
import com.starrocks.server.WarehouseManager;
import com.starrocks.task.AgentBatchTask;
import com.starrocks.task.AgentTaskExecutor;
import com.starrocks.task.AgentTaskQueue;
import com.starrocks.task.TabletMetadataUpdateAgentTask;
import com.starrocks.thrift.TTaskType;
import io.opentelemetry.api.trace.StatusCode;
import org.apache.logging.log4j.LogManager;
import org.apache.logging.log4j.Logger;

import java.util.ArrayList;
import java.util.Collection;
import java.util.HashMap;
import java.util.List;
import java.util.Map;
import java.util.Optional;
import java.util.Set;
import java.util.concurrent.TimeUnit;
import javax.validation.constraints.NotNull;

public abstract class LakeTableAlterMetaJobBase extends AlterJobV2 {
    private static final Logger LOG = LogManager.getLogger(LakeTableAlterMetaJobBase.class);
    @SerializedName(value = "watershedTxnId")
    private long watershedTxnId = -1;
    // PhysicalPartitionId -> indexId -> MaterializedIndex
    @SerializedName(value = "partitionIndexMap")
    private Table<Long, Long, MaterializedIndex> physicalPartitionIndexMap = HashBasedTable.create();
    @SerializedName(value = "commitVersionMap")
    private Map<Long, Long> commitVersionMap = new HashMap<>();
    private AgentBatchTask batchTask = null;

    public LakeTableAlterMetaJobBase(long jobId, JobType jobType, long dbId, long tableId,
                                     String tableName, long timeoutMs) {
        super(jobId, jobType, dbId, tableId, tableName, timeoutMs);
    }

    @Override
    protected void runPendingJob() throws AlterCancelException {
        // send task to be
        GlobalStateMgr globalStateMgr = GlobalStateMgr.getCurrentState();
        List<Partition> partitions = Lists.newArrayList();
        LakeTable table;
        Database db = globalStateMgr.getDb(dbId);

        if (db == null) {
            throw new AlterCancelException("database does not exist, dbId:" + dbId);
        }
        Locker locker = new Locker();
        locker.lockDatabase(db, LockType.READ);

        try {
            table = (LakeTable) db.getTable(tableName);
            if (table == null) {
                throw new AlterCancelException("table does not exist, tableName:" + tableName);
            }
            partitions.addAll(table.getPartitions());
        } finally {
            locker.unLockDatabase(db, LockType.READ);
        }

        if (this.watershedTxnId == -1) {
            this.watershedTxnId = globalStateMgr.getGlobalTransactionMgr().getTransactionIDGenerator()
                    .getNextTransactionId();
            GlobalStateMgr.getCurrentState().getEditLog().logAlterJob(this);
        }

        try {
            for (Partition partition : partitions) {
                updatePartitionTabletMeta(db, table, partition);
            }
        } catch (DdlException e) {
            throw new AlterCancelException(e.getMessage());
        }

        this.jobState = JobState.RUNNING;
    }

    protected abstract TabletMetadataUpdateAgentTask createTask(MaterializedIndex index, long nodeId,
                                                                Set<Long> tablets);

    protected abstract void updateCatalog(Database db, LakeTable table);

    protected abstract void restoreState(LakeTableAlterMetaJobBase job);

    @Override
    protected void runWaitingTxnJob() throws AlterCancelException {
        // do nothing
    }

    @Override
    protected void runRunningJob() throws AlterCancelException {
        Database db = GlobalStateMgr.getCurrentState().getDb(dbId);
        if (db == null) {
            // database has been dropped
            throw new AlterCancelException("database does not exist, dbId:" + dbId);
        }
        Locker locker = new Locker();
        locker.lockDatabase(db, LockType.WRITE);

        try {
            LakeTable table = (LakeTable) db.getTable(tableId);
            if (table == null) {
                // table has been dropped
                throw new AlterCancelException("table does not exist, tableId:" + tableId);
            }

            commitVersionMap.clear();
            for (long partitionId : physicalPartitionIndexMap.rowKeySet()) {
                PhysicalPartition partition = table.getPhysicalPartition(partitionId);
                Preconditions.checkNotNull(partition, partitionId);
                long commitVersion = partition.getNextVersion();
                commitVersionMap.put(partitionId, commitVersion);
                LOG.debug("commit version of partition {} is {}. jobId={}", partitionId,
                        commitVersion, jobId);
            }

            this.jobState = JobState.FINISHED_REWRITING;
            this.finishedTimeMs = System.currentTimeMillis();

            GlobalStateMgr.getCurrentState().getEditLog().logAlterJob(this);

            // NOTE: !!! below this point, this update meta job must success unless the database or table been dropped. !!!
            updateNextVersion(table);
        } finally {
            locker.unLockDatabase(db, LockType.WRITE);
        }
    }

    @Override
    protected void runFinishedRewritingJob() throws AlterCancelException {
        // run publish version
        Preconditions.checkState(jobState == JobState.FINISHED_REWRITING);
        // If the table or database has been dropped, `readyToPublishVersion()` will throw AlterCancelException and
        // this schema change job will be cancelled.
        if (!readyToPublishVersion()) {
            return;
        }

        if (!publishVersion()) {
            LOG.info("publish version failed, will retry later. jobId={}", jobId);
            return;
        }

        Database db = GlobalStateMgr.getCurrentState().getDb(dbId);
        if (db == null) {
            // database has been dropped
            LOG.warn("database does not exist, dbId:" + dbId);
            throw new AlterCancelException("database does not exist, dbId:" + dbId);
        }
        Locker locker = new Locker();
        locker.lockDatabase(db, LockType.WRITE);

        try {
            LakeTable table = (LakeTable) db.getTable(tableId);
            if (table == null) {
                // table has been dropped
                LOG.warn("table does not exist, tableId:" + tableId);
                throw new AlterCancelException("table does not exist, tableId:" + tableId);
            } else {
                updateCatalog(db, table);
            }
            this.jobState = JobState.FINISHED;
            this.finishedTimeMs = System.currentTimeMillis();
            GlobalStateMgr.getCurrentState().getEditLog().logAlterJob(this);
            // set visible version
            updateVisibleVersion(table);
            table.setState(OlapTable.OlapTableState.NORMAL);

        } finally {
            locker.unLockDatabase(db, LockType.WRITE);
        }

        LOG.info("update meta job finished: {}", jobId);
    }

    boolean readyToPublishVersion() throws AlterCancelException {
        Database db = GlobalStateMgr.getCurrentState().getDb(dbId);
        if (db == null) {
            // database has been dropped
            throw new AlterCancelException("database does not exist, dbId:" + dbId);
        }
        Locker locker = new Locker();
        locker.lockDatabase(db, LockType.READ);
        try {
            LakeTable table = (LakeTable) db.getTable(tableId);
            if (table == null) {
                // table has been dropped
                throw new AlterCancelException("table does not exist, tableId:" + tableId);
            }

            for (long partitionId : physicalPartitionIndexMap.rowKeySet()) {
                PhysicalPartition partition = table.getPhysicalPartition(partitionId);
                Preconditions.checkState(partition != null, partitionId);
                long commitVersion = commitVersionMap.get(partitionId);
                if (commitVersion != partition.getVisibleVersion() + 1) {
                    Preconditions.checkState(partition.getVisibleVersion() < commitVersion,
                            "partition=" + partitionId + " visibleVersion=" + partition.getVisibleVersion() +
                                    " commitVersion=" + commitVersion);
                    return false;
                }
            }
        } finally {
            locker.unLockDatabase(db, LockType.READ);
        }
        return true;
    }

    boolean publishVersion() {
        try {
            for (long partitionId : physicalPartitionIndexMap.rowKeySet()) {
                long commitVersion = commitVersionMap.get(partitionId);
                Map<Long, MaterializedIndex> dirtyIndexMap = physicalPartitionIndexMap.row(partitionId);
                for (MaterializedIndex index : dirtyIndexMap.values()) {
                    Utils.publishVersion(index.getTablets(), watershedTxnId, commitVersion - 1, commitVersion,
                            finishedTimeMs / 1000, WarehouseManager.DEFAULT_WAREHOUSE_ID);
                }
            }
            return true;
        } catch (Exception e) {
            LOG.error("Fail to publish version for schema change job {}: {}", jobId, e.getMessage());
            return false;
        }
    }

    public void addDirtyPartitionIndex(long partitionId, long indexId, MaterializedIndex index) {
        physicalPartitionIndexMap.put(partitionId, indexId, index);
    }

    public void updatePartitionTabletMeta(Database db, LakeTable table, Partition partition) throws DdlException {
        Collection<PhysicalPartition> subPartitions;
        Locker locker = new Locker();
        locker.lockDatabase(db, LockType.READ);
        try {
            subPartitions = partition.getSubPartitions();
        } finally {
            locker.unLockDatabase(db, LockType.READ);
        }

        for (PhysicalPartition physicalPartition : subPartitions) {
            updatePhysicalPartitionTabletMeta(db, table, partition, physicalPartition);
        }
    }

    public void updatePhysicalPartitionTabletMeta(Database db, OlapTable table, Partition partition,
                                                  PhysicalPartition subPartition) throws DdlException {
        Locker locker = new Locker();
        locker.lockDatabase(db, LockType.READ);
        List<MaterializedIndex> indexList;
        try {
            indexList = new ArrayList<>(subPartition.getMaterializedIndices(MaterializedIndex.IndexExtState.VISIBLE));
        } finally {
            locker.unLockDatabase(db, LockType.READ);
        }
        for (MaterializedIndex index : indexList) {
            updateIndexTabletMeta(db, table, partition, index);
        }
    }

    public void updateIndexTabletMeta(Database db, OlapTable table, PhysicalPartition partition,
                                      MaterializedIndex index) throws DdlException {
        addDirtyPartitionIndex(partition.getId(), index.getId(), index);
        // be id -> <tablet id,schemaHash>
        Map<Long, Set<Long>> beIdToTabletSet = Maps.newHashMap();
        Locker locker = new Locker();
        List<Tablet> tablets;
        locker.lockDatabase(db, LockType.READ);
        try {
<<<<<<< HEAD
            OlapTable olapTable = (OlapTable) db.getTable(tableName);
            Partition partition = olapTable.getPartition(partitionName);
            if (partition == null) {
                throw new DdlException(
                        "Partition[" + partitionName + "] does not exist in table[" + olapTable.getName() + "]");
            }

            WarehouseManager warehouseManager = GlobalStateMgr.getCurrentState().getWarehouseMgr();
            for (PhysicalPartition physicalPartition : partition.getSubPartitions()) {
                for (MaterializedIndex index : physicalPartition.getMaterializedIndices(
                        MaterializedIndex.IndexExtState.VISIBLE)) {
                    addDirtyPartitionIndex(physicalPartition.getId(), index.getId(), index);
                    for (Tablet tablet : index.getTablets()) {
                        Long backendId = warehouseManager.getComputeNodeAssignedToTablet(WarehouseManager.DEFAULT_WAREHOUSE_ID,
                                (LakeTablet) tablet).getId();
                        Set<Long> set = beIdToTabletSet.computeIfAbsent(backendId, k -> Sets.newHashSet());
                        set.add(tablet.getId());
                    }
                }
            }
=======
            tablets = new ArrayList<>(index.getTablets());
>>>>>>> 8fba78ac
        } finally {
            locker.unLockDatabase(db, LockType.READ);
        }

        for (Tablet tablet : tablets) {
            Long backendId = Utils.chooseNodeId((LakeTablet) tablet);
            if (backendId == null) {
                throw new AlterCancelException("no alive node");
            }
            Set<Long> set = beIdToTabletSet.computeIfAbsent(backendId, k -> Sets.newHashSet());
            set.add(tablet.getId());
        }

        int totalTaskNum = beIdToTabletSet.keySet().size();
        MarkedCountDownLatch<Long, Set<Long>> countDownLatch = new MarkedCountDownLatch<>(totalTaskNum);
        batchTask = new AgentBatchTask();
        for (Map.Entry<Long, Set<Long>> kv : beIdToTabletSet.entrySet()) {
            countDownLatch.addMark(kv.getKey(), kv.getValue());
            TabletMetadataUpdateAgentTask task = createTask(index, kv.getKey(), kv.getValue());
            Preconditions.checkState(task != null, "task is null");
            task.setLatch(countDownLatch);
            task.setTxnId(watershedTxnId);
            batchTask.addTask(task);
        }
        // send all tasks and wait them finished
        AgentTaskQueue.addBatchTask(batchTask);
        AgentTaskExecutor.submit(batchTask);
        LOG.info("Sent update tablet metadata task. tableName={} partitionId={} indexId={} taskNum={}",
                tableName, partition.getId(), index.getId(), batchTask.getTaskNum());

        // estimate timeout
        long timeout = Config.tablet_create_timeout_second * 1000L * totalTaskNum;
        timeout = Math.min(timeout, Config.max_create_table_timeout_second * 1000L);
        boolean ok = false;
        try {
            ok = countDownLatch.await(timeout, TimeUnit.MILLISECONDS);
        } catch (InterruptedException e) {
            LOG.warn("InterruptedException: ", e);
        }

        if (!ok || !countDownLatch.getStatus().ok()) {
            String errMsg = "Failed to update tablet meta.";
            // clear tasks
            AgentTaskQueue.removeBatchTask(batchTask, TTaskType.UPDATE_TABLET_META_INFO);

            if (!countDownLatch.getStatus().ok()) {
                errMsg += " Error: " + countDownLatch.getStatus().getErrorMsg();
            } else {
                List<Map.Entry<Long, Set<Long>>> unfinishedMarks = countDownLatch.getLeftMarks();
                // only show at most 3 results
                List<Map.Entry<Long, Set<Long>>> subList =
                        unfinishedMarks.subList(0, Math.min(unfinishedMarks.size(), 3));
                if (!subList.isEmpty()) {
                    errMsg += " Unfinished mark: " + Joiner.on(", ").join(subList);
                }
            }
            errMsg += ". This operation maybe partial successfully, You should retry until success.";
            LOG.warn(errMsg);
            throw new DdlException(errMsg);
        }
    }

    void updateNextVersion(@NotNull LakeTable table) {
        for (long partitionId : physicalPartitionIndexMap.rowKeySet()) {
            PhysicalPartition partition = table.getPhysicalPartition(partitionId);
            long commitVersion = commitVersionMap.get(partitionId);
            Preconditions.checkState(partition.getNextVersion() == commitVersion,
                    "partitionNextVersion=" + partition.getNextVersion() + " commitVersion=" + commitVersion);
            partition.setNextVersion(commitVersion + 1);
            LOG.info("LakeTableAlterMetaJob id: {} update next version of partition: {}, commitVersion: {}",
                    jobId, partition.getId(), commitVersion);
        }
    }

    void updateVisibleVersion(@NotNull LakeTable table) {
        for (long partitionId : physicalPartitionIndexMap.rowKeySet()) {
            PhysicalPartition partition = table.getPhysicalPartition(partitionId);
            long commitVersion = commitVersionMap.get(partitionId);
            Preconditions.checkState(partition.getVisibleVersion() == commitVersion - 1,
                    "partitionVisitionVersion=" + partition.getVisibleVersion() + " commitVersion=" + commitVersion);
            partition.updateVisibleVersion(commitVersion);
            LOG.info("partitionVisibleVersion=" + partition.getVisibleVersion() + " commitVersion=" + commitVersion);
            LOG.info("LakeTableAlterMetaJob id: {} update visible version of partition: {}, visible Version: {}",
                    jobId, partition.getId(), commitVersion);
        }
    }

    protected AgentBatchTask getBatchTask() {
        return batchTask;
    }

    protected long getWatershedTxnId() {
        return watershedTxnId;
    }

    @Override
    protected boolean cancelImpl(String errMsg) {
        if (jobState == JobState.CANCELLED || jobState == JobState.FINISHED) {
            return false;
        }

        Database db = GlobalStateMgr.getCurrentState().getDb(dbId);
        if (db != null) {
            Locker locker = new Locker();
            locker.lockDatabase(db, LockType.WRITE);
            LakeTable table;
            try {
                table = (LakeTable) db.getTable(tableId);

                // Cancel a job of state `FINISHED_REWRITING` only when the database or table has been dropped.
                if (jobState == JobState.FINISHED_REWRITING && table != null) {
                    return false;
                }
                if (table != null) {
                    table.setState(OlapTable.OlapTableState.NORMAL);
                }
            } finally {
                locker.unLockDatabase(db, LockType.WRITE);
            }
        }
        if (span != null) {
            span.setStatus(StatusCode.ERROR, errMsg);
            span.end();
        }
        this.jobState = JobState.CANCELLED;
        this.errMsg = errMsg;
        this.finishedTimeMs = System.currentTimeMillis();
        GlobalStateMgr.getCurrentState().getEditLog().logAlterJob(this);
        return true;
    }

    @Override
    protected void getInfo(List<List<Comparable>> infos) {
        // LakeTableAlterMetaJob is not supported by show for now
    }

    @Override
    public void replay(AlterJobV2 replayedJob) {
        LakeTableAlterMetaJobBase other = (LakeTableAlterMetaJobBase) replayedJob;

        LOG.info("Replaying lake table update meta job. state={} jobId={}", replayedJob.jobState, replayedJob.jobId);

        if (this != other) {
            Preconditions.checkState(this.type.equals(other.type));
            Preconditions.checkState(this.jobId == other.jobId);
            Preconditions.checkState(this.dbId == other.dbId);
            Preconditions.checkState(this.tableId == other.tableId);

            this.jobState = other.jobState;
            this.createTimeMs = other.createTimeMs;
            this.finishedTimeMs = other.finishedTimeMs;
            this.errMsg = other.errMsg;
            this.timeoutMs = other.timeoutMs;

            this.physicalPartitionIndexMap = other.physicalPartitionIndexMap;
            this.watershedTxnId = other.watershedTxnId;
            this.commitVersionMap = other.commitVersionMap;

            restoreState(other);
        }

        Database db = GlobalStateMgr.getCurrentState().getDb(dbId);
        if (db == null) {
            // database has been dropped
            LOG.warn("database does not exist, dbId:" + dbId);
            return;
        }
        Locker locker = new Locker();
        locker.lockDatabase(db, LockType.WRITE);
        try {
            LakeTable table = (LakeTable) db.getTable(tableId);
            if (table == null) {
                return;
            }

            if (jobState == JobState.FINISHED_REWRITING) {
                updateNextVersion(table);
            } else if (jobState == JobState.FINISHED) {
                updateVisibleVersion(table);
                updateCatalog(db, table);
                table.setState(OlapTable.OlapTableState.NORMAL);
            } else if (jobState == JobState.CANCELLED) {
                table.setState(OlapTable.OlapTableState.NORMAL);
            } else if (jobState == JobState.PENDING || jobState == JobState.WAITING_TXN) {
                table.setState(OlapTable.OlapTableState.SCHEMA_CHANGE);
            } else {
                throw new RuntimeException("unknown job state '{}'" + jobState.name());
            }
        } finally {
            locker.unLockDatabase(db, LockType.WRITE);
        }
    }

    // for test
    public Table<Long, Long, MaterializedIndex> getPartitionIndexMap() {
        return physicalPartitionIndexMap;
    }

    // for test
    public Map<Long, Long> getCommitVersionMap() {
        return commitVersionMap;
    }

    @Override
    public Optional<Long> getTransactionId() {
        return watershedTxnId < 0 ? Optional.empty() : Optional.of(watershedTxnId);
    }
}<|MERGE_RESOLUTION|>--- conflicted
+++ resolved
@@ -304,36 +304,15 @@
         List<Tablet> tablets;
         locker.lockDatabase(db, LockType.READ);
         try {
-<<<<<<< HEAD
-            OlapTable olapTable = (OlapTable) db.getTable(tableName);
-            Partition partition = olapTable.getPartition(partitionName);
-            if (partition == null) {
-                throw new DdlException(
-                        "Partition[" + partitionName + "] does not exist in table[" + olapTable.getName() + "]");
-            }
-
-            WarehouseManager warehouseManager = GlobalStateMgr.getCurrentState().getWarehouseMgr();
-            for (PhysicalPartition physicalPartition : partition.getSubPartitions()) {
-                for (MaterializedIndex index : physicalPartition.getMaterializedIndices(
-                        MaterializedIndex.IndexExtState.VISIBLE)) {
-                    addDirtyPartitionIndex(physicalPartition.getId(), index.getId(), index);
-                    for (Tablet tablet : index.getTablets()) {
-                        Long backendId = warehouseManager.getComputeNodeAssignedToTablet(WarehouseManager.DEFAULT_WAREHOUSE_ID,
-                                (LakeTablet) tablet).getId();
-                        Set<Long> set = beIdToTabletSet.computeIfAbsent(backendId, k -> Sets.newHashSet());
-                        set.add(tablet.getId());
-                    }
-                }
-            }
-=======
             tablets = new ArrayList<>(index.getTablets());
->>>>>>> 8fba78ac
         } finally {
             locker.unLockDatabase(db, LockType.READ);
         }
 
+        WarehouseManager warehouseManager = GlobalStateMgr.getCurrentState().getWarehouseMgr();
         for (Tablet tablet : tablets) {
-            Long backendId = Utils.chooseNodeId((LakeTablet) tablet);
+            Long backendId = warehouseManager.getComputeNodeId(WarehouseManager.DEFAULT_WAREHOUSE_ID,
+                    (LakeTablet) tablet);
             if (backendId == null) {
                 throw new AlterCancelException("no alive node");
             }
