--- conflicted
+++ resolved
@@ -1868,7 +1868,6 @@
                 // modify column
                 fastSchemaEvolution &= processModifyColumn(modifyColumnClause, olapTable, indexSchemaMap);
             } else if (alterClause instanceof AddFieldClause) {
-<<<<<<< HEAD
                 if (RunMode.isSharedDataMode()) {
                     throw new DdlException("Add field for struct column not support shared-data mode so far");
                 }
@@ -1899,11 +1898,6 @@
                 modifyFieldColumns = Set.of(dropFieldClause.getColName());
                 checkModifiedColumWithMaterializedViews(olapTable, modifyFieldColumns);
                 processDropField((DropFieldClause) alterClause, olapTable, indexSchemaMap, newIndexes);
-=======
-                throw new DdlException("Add field is not support so far");
-            } else if (alterClause instanceof DropFieldClause) {
-                throw new DdlException("Drop field is not support so far");
->>>>>>> 8f26321c
             } else if (alterClause instanceof ReorderColumnsClause) {
                 // reorder column
                 fastSchemaEvolution = false;
