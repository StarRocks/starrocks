--- conflicted
+++ resolved
@@ -264,12 +264,7 @@
      */
     private boolean processDropColumn(DropColumnClause alterClause, OlapTable olapTable,
                                       Map<Long, LinkedList<Column>> indexSchemaMap, List<Index> indexes) throws DdlException {
-<<<<<<< HEAD
-        boolean fastSchemaEvolution =
-                (olapTable.getUseFastSchemaEvolution() == null) ? false : olapTable.getUseFastSchemaEvolution();
-=======
         boolean fastSchemaEvolution = olapTable.getUseFastSchemaEvolution();
->>>>>>> d89fedd6
         String dropColName = alterClause.getColName();
         String targetIndexName = alterClause.getRollupName();
         checkIndexExists(olapTable, targetIndexName);
@@ -408,7 +403,7 @@
 
     // User can modify column type and column position
     private boolean processModifyColumn(ModifyColumnClause alterClause, OlapTable olapTable,
-                                     Map<Long, LinkedList<Column>> indexSchemaMap) throws DdlException {
+                                        Map<Long, LinkedList<Column>> indexSchemaMap) throws DdlException {
         // The fast schema evolution mechanism is only supported for modified columns in shared data mode.
         boolean fastSchemaEvolution = RunMode.isSharedDataMode() && olapTable.getUseFastSchemaEvolution();
         Column modColumn = alterClause.getColumn();
@@ -779,12 +774,7 @@
             throw new DdlException("unsupported default expr:" + newColumn.getDefaultExpr().getExpr());
         }
 
-<<<<<<< HEAD
-        boolean fastSchemaEvolution =
-                (olapTable.getUseFastSchemaEvolution() == null) ? false : olapTable.getUseFastSchemaEvolution();
-=======
         boolean fastSchemaEvolution = olapTable.getUseFastSchemaEvolution();
->>>>>>> d89fedd6
         // if column is generated column, need to rewrite table data, so we can not use light schema change
         if (newColumn.isAutoIncrement() || newColumn.isGeneratedColumn()) {
             fastSchemaEvolution = false;
@@ -1451,12 +1441,7 @@
         if (olapTable == null) {
             throw new DdlException("olapTable is null");
         }
-<<<<<<< HEAD
-        boolean fastSchemaEvolution =
-                (olapTable.getUseFastSchemaEvolution() == null) ? false : olapTable.getUseFastSchemaEvolution();
-=======
         boolean fastSchemaEvolution = olapTable.getUseFastSchemaEvolution();
->>>>>>> d89fedd6
         //for multi add colmuns clauses
         IntSupplier colUniqueIdSupplier = new IntSupplier() {
             private int pendingMaxColUniqueId = olapTable.getMaxColUniqueId();
@@ -1619,24 +1604,6 @@
 
         SchemaChangeData schemaChangeData = finalAnalyze(db, olapTable, indexSchemaMap, propertyMap, newIndexes);
 
-<<<<<<< HEAD
-        if (fastSchemaEvolution) {
-            GlobalStateMgr globalStateMgr = GlobalStateMgr.getCurrentState();
-            long jobId = globalStateMgr.getNextId();
-            long txnId =
-                    GlobalStateMgr.getCurrentState().getGlobalTransactionMgr().getTransactionIDGenerator().getNextTransactionId();
-            long startTime = ConnectContext.get().getStartTime();
-            // for schema change add/drop value column optimize, direct modify table meta.
-            // when modify this, please also pay attention to the OlapTable#copyOnlyForQuery() operation.
-            // try to copy first before modifying, avoiding in-place changes.
-            Map<Long, Long> indexToNewSchemaId = new HashMap<Long, Long>();
-            for (Long alterIndexId : indexSchemaMap.keySet()) {
-                indexToNewSchemaId.put(alterIndexId, globalStateMgr.getNextId());
-            }
-            //for schema change add/drop value column optimize, direct modify table meta.
-            modifyTableAddOrDropColumns(db, olapTable, indexSchemaMap, newIndexes, jobId, txnId, startTime,
-                    addColumnsName, indexToNewSchemaId, false);
-=======
         if (schemaChangeData.getNewIndexSchema().isEmpty() && !schemaChangeData.isHasIndexChanged()) {
             // Nothing changed.
             return null;
@@ -1646,7 +1613,6 @@
             return createJob(schemaChangeData);
         } else if (RunMode.isSharedNothingMode()) {
             fastSchemaEvolutionInShareNothingMode(schemaChangeData);
->>>>>>> d89fedd6
             return null;
         } else {
             throw new NotImplementedException("fast schema evolution not supported for shared data mode yet");
@@ -1872,7 +1838,7 @@
             return;
         }
 
-        if (metaType == TTabletMetaType.INMEMORY ||  metaType == TTabletMetaType.ENABLE_PERSISTENT_INDEX) {
+        if (metaType == TTabletMetaType.INMEMORY || metaType == TTabletMetaType.ENABLE_PERSISTENT_INDEX) {
             for (Partition partition : partitions) {
                 updatePartitionTabletMeta(db, olapTable.getName(), partition.getName(), metaValue, metaType);
             }
@@ -2403,16 +2369,9 @@
 
     // the invoker should keep write lock
     public void modifyTableAddOrDropColumns(Database db, OlapTable olapTable,
-<<<<<<< HEAD
-                                            Map<Long, LinkedList<Column>> indexSchemaMap,
-                                            List<Index> indexes, long jobId, long txnId, long startTime,
-                                            Set<String> addColumnsName, Map<Long, Long> indexToNewSchemaId,
-                                            boolean isReplay)
-=======
                                             Map<Long, List<Column>> indexSchemaMap,
                                             List<Index> indexes, long jobId, long txnId,
                                             Map<Long, Long> indexToNewSchemaId, boolean isReplay)
->>>>>>> d89fedd6
             throws DdlException, NotImplementedException {
         Locker locker = new Locker();
         locker.lockDatabase(db, LockType.WRITE);
@@ -2425,105 +2384,7 @@
             // for now table's state can only be NORMAL
             Preconditions.checkState(olapTable.getState() == OlapTableState.NORMAL, olapTable.getState().name());
             SchemaChangeJobV2 schemaChangeJob = new SchemaChangeJobV2(jobId, db.getId(), olapTable.getId(),
-<<<<<<< HEAD
                     olapTable.getName(), 1000);
-            // for bitmapIndex
-            boolean hasIndexChange = false;
-            Set<Index> newSet = new HashSet<>(indexes);
-            Set<Index> oriSet = new HashSet<>(olapTable.getIndexes());
-            if (!newSet.equals(oriSet)) {
-                hasIndexChange = true;
-            }
-
-            // begin checking each table
-            // ATTN: DO NOT change any meta in this loop
-            Map<Long, List<Column>> changedIndexIdToSchema = Maps.newHashMap();
-            for (Long alterIndexId : indexSchemaMap.keySet()) {
-                // Must get all columns including invisible columns.
-                // Because in alter process, all columns must be considered.
-                List<Column> alterSchema = indexSchemaMap.get(alterIndexId);
-
-                LOG.debug("index[{}] is changed. start checking...", alterIndexId);
-                // 1. check new schema id
-                if (indexToNewSchemaId != null && !indexToNewSchemaId.containsKey(alterIndexId)) {
-                    throw new DdlException("index[" + olapTable.getIndexNameById(alterIndexId) + "] does not assign" +
-                            " new schema id");
-                }
-                // 2. check order: a) has key; b) value after key
-                boolean meetValue = false;
-                boolean hasKey = false;
-                for (Column column : alterSchema) {
-                    if (column.isKey() && meetValue) {
-                        throw new DdlException(
-                                "Invalid column order. value should be after key. index[" + olapTable.getIndexNameById(
-                                        alterIndexId) + "]");
-                    }
-                    if (!column.isKey()) {
-                        meetValue = true;
-                    } else {
-                        hasKey = true;
-                    }
-                }
-                if (!hasKey) {
-                    throw new DdlException("No key column left. index[" + olapTable.getIndexNameById(alterIndexId) + "]");
-                }
-
-                // 3. check partition key
-                PartitionInfo partitionInfo = olapTable.getPartitionInfo();
-                if (partitionInfo.getType() == PartitionType.RANGE || partitionInfo.getType() == PartitionType.LIST) {
-                    List<Column> partitionColumns = partitionInfo.getPartitionColumns();
-                    for (Column partitionCol : partitionColumns) {
-                        boolean found = false;
-                        for (Column alterColumn : alterSchema) {
-                            if (alterColumn.nameEquals(partitionCol.getName(), true)) {
-                                found = true;
-                                break;
-                            }
-                        } // end for alterColumns
-
-                        if (!found && alterIndexId == olapTable.getBaseIndexId()) {
-                            // 2.1 partition column cannot be deleted.
-                            throw new DdlException(
-                                    "Partition column[" + partitionCol.getName() + "] cannot be dropped. index["
-                                            + olapTable.getIndexNameById(alterIndexId) + "]");
-                        }
-                    } // end for partitionColumns
-                }
-
-                // 4. check distribution key:
-                DistributionInfo distributionInfo = olapTable.getDefaultDistributionInfo();
-                if (distributionInfo.getType() == DistributionInfoType.HASH) {
-                    List<Column> distributionColumns = ((HashDistributionInfo) distributionInfo).getDistributionColumns();
-                    for (Column distributionCol : distributionColumns) {
-                        boolean found = false;
-                        for (Column alterColumn : alterSchema) {
-                            if (alterColumn.nameEquals(distributionCol.getName(), true)) {
-                                found = true;
-                                break;
-                            }
-                        } // end for alterColumns
-                        if (!found && alterIndexId == olapTable.getBaseIndexId()) {
-                            // 2.2 distribution column cannot be deleted.
-                            throw new DdlException(
-                                    "Distribution column[" + distributionCol.getName() + "] cannot be dropped. index["
-                                            + olapTable.getIndexNameById(alterIndexId) + "]");
-                        }
-                    } // end for distributionCols
-                }
-
-                // 5. store the changed columns for edit log
-                changedIndexIdToSchema.put(alterIndexId, alterSchema);
-
-                LOG.debug("schema change[{}-{}-{}] check pass.", db.getId(), olapTable.getId(), alterIndexId);
-            } // end for indices
-
-            if (changedIndexIdToSchema.isEmpty() && !hasIndexChange) {
-                throw new DdlException("Nothing is changed. please check your alter stmt.");
-            }
-
-=======
-                                                                      olapTable.getName(), 1000);
->>>>>>> d89fedd6
             // update base index schema
             Set<String> modifiedColumns = Sets.newHashSet();
             boolean hasMv = !olapTable.getRelatedMaterializedViews().isEmpty();
@@ -2629,12 +2490,7 @@
         try {
             locker.lockDatabase(db, LockType.WRITE);
             modifyTableAddOrDropColumns(db, olapTable, indexSchemaMap, indexes, jobId, info.getTxnId(),
-<<<<<<< HEAD
-                    info.getStartTime(), info.getAddColumnsName(), indexToNewSchemaId,
-                    true);
-=======
-                                        indexToNewSchemaId, true);
->>>>>>> d89fedd6
+                    indexToNewSchemaId, true);
         } catch (DdlException e) {
             // should not happen
             LOG.warn("failed to replay modify table add or drop columns", e);
@@ -2650,8 +2506,8 @@
         Preconditions.checkState(RunMode.isSharedNothingMode());
         GlobalStateMgr globalStateMgr = GlobalStateMgr.getCurrentState();
         long jobId = globalStateMgr.getNextId();
-        long txnId =
-                GlobalStateMgr.getCurrentGlobalTransactionMgr().getTransactionIDGenerator().getNextTransactionId();
+        long txnId = GlobalStateMgr.getCurrentState().getGlobalTransactionMgr()
+                .getTransactionIDGenerator().getNextTransactionId();
         long baseIndexId = schemaChangeData.getTable().getBaseIndexId();
         // for schema change add/drop value column optimize, direct modify table meta.
         // when modify this, please also pay attention to the OlapTable#copyOnlyForQuery() operation.
