// This file is licensed under the Elastic License 2.0. Copyright 2021-present, StarRocks Limited.

package com.starrocks.external.hive;

import com.google.common.base.Preconditions;
import com.google.common.collect.Lists;
import com.starrocks.analysis.BoolLiteral;
import com.starrocks.analysis.LiteralExpr;
import com.starrocks.analysis.NullLiteral;
import com.starrocks.catalog.Column;
import com.starrocks.catalog.PartitionKey;
import com.starrocks.catalog.Type;
import com.starrocks.common.AnalysisException;
import com.starrocks.common.DdlException;
import org.apache.hadoop.hive.common.StatsSetupConst;

import java.util.ArrayList;
import java.util.List;
import java.util.Map;

public class Utils {
    public static PartitionKey createPartitionKey(List<String> values, List<Column> columns) throws AnalysisException {
        return createPartitionKey(values, columns, false);
    }

    public static PartitionKey createPartitionKey(List<String> values, List<Column> columns,
                                                  boolean isHudiTable) throws AnalysisException {
        Preconditions.checkState(values.size() == columns.size(),
                String.format("columns size is %d, but values size is %d", columns.size(), values.size()));

        PartitionKey partitionKey = new PartitionKey();
        // change string value to LiteralExpr,
        // and transfer __HIVE_DEFAULT_PARTITION__ to NullLiteral
        for (int i = 0; i < values.size(); i++) {
            String rawValue = values.get(i);
            Type type = columns.get(i).getType();
            LiteralExpr exprValue;
            if (HiveMetaClient.PARTITION_NULL_VALUE.equals(rawValue)) {
                exprValue = NullLiteral.create(type);
            } else if (isHudiTable && HiveMetaClient.HUDI_PARTITION_NULL_VALUE.equals(rawValue)) {
                exprValue = NullLiteral.create(type);
            } else {
                exprValue = LiteralExpr.create(rawValue, type);
            }
            partitionKey.pushColumn(exprValue, type.getPrimitiveType());
        }
        return partitionKey;
    }

    public static List<String> getPartitionValues(PartitionKey partitionKey) {
        return getPartitionValues(partitionKey, false);
    }

    public static List<String> getPartitionValues(PartitionKey partitionKey, boolean isHudiTable) {
        // get string value from partitionKey
        // using __HIVE_DEFAULT_PARTITION__ replace null value
        List<LiteralExpr> literalValues = partitionKey.getKeys();
        List<String> values = new ArrayList<>(literalValues.size());
        for (LiteralExpr value : literalValues) {
            if (value instanceof NullLiteral) {
<<<<<<< HEAD
                values.add(HiveMetaClient.PARTITION_NULL_VALUE);
            } else if (value instanceof BoolLiteral) {
                BoolLiteral boolValue = ((BoolLiteral) value);
                values.add(String.valueOf(boolValue.getValue()));
=======
                if (isHudiTable) {
                    values.add(HiveMetaClient.HUDI_PARTITION_NULL_VALUE);
                } else {
                    values.add(HiveMetaClient.PARTITION_NULL_VALUE);
                }
>>>>>>> 48fcb529
            } else {
                values.add(value.getStringValue());
            }
        }
        return values;
    }

    /**
     * Returns the value of the ROW_COUNT constant, or -1 if not found.
     */
    public static long getRowCount(Map<String, String> parameters) {
        return getLongParam(StatsSetupConst.ROW_COUNT, parameters);
    }

    public static long getTotalSize(Map<String, String> parameters) {
        return getLongParam(StatsSetupConst.TOTAL_SIZE, parameters);
    }

    private static long getLongParam(String key, Map<String, String> parameters) {
        if (parameters == null) {
            return -1;
        }

        String value = parameters.get(key);
        if (value == null) {
            return -1;
        }

        try {
            return Long.valueOf(value);
        } catch (NumberFormatException exc) {
            // ignore
        }
        return -1;
    }

    public static String getSuffixName(String dirPath, String filePath) {
        Preconditions.checkArgument(filePath.startsWith(dirPath),
                "dirPath " + dirPath + " should be prefix of filePath " + filePath);

        String name = filePath.replaceFirst(dirPath, "");
        if (name.startsWith("/")) {
            name = name.substring(1);
        }
        return name;
    }

    public static List<String> getPartitionValues(String filePath, List<String> columnNames) throws DdlException {
        String[] subPaths = filePath.split("/");
        List<String> values = Lists.newArrayListWithCapacity(columnNames.size());
        for (String columnName : columnNames) {
            boolean found = false;
            for (String subPath : subPaths) {
                String pattern = columnName + "=";
                if (subPath.startsWith(pattern)) {
                    values.add(subPath.replace(pattern, ""));
                    found = true;
                    break;
                }
            }
            if (!found) {
                throw new DdlException("can not find value for column: " + columnName + " from path: " + filePath);
            }
        }
        return values;
    }

    public static String getTypeKeyword(String type) {
        String keyword = type;
        int parenthesesIndex;
        if ((parenthesesIndex = keyword.indexOf('<')) >= 0) {
            keyword = keyword.substring(0, parenthesesIndex).trim();
        } else if ((parenthesesIndex = keyword.indexOf('(')) >= 0) {
            keyword = keyword.substring(0, parenthesesIndex).trim();
        }
        return keyword;
    }
}<|MERGE_RESOLUTION|>--- conflicted
+++ resolved
@@ -4,7 +4,6 @@
 
 import com.google.common.base.Preconditions;
 import com.google.common.collect.Lists;
-import com.starrocks.analysis.BoolLiteral;
 import com.starrocks.analysis.LiteralExpr;
 import com.starrocks.analysis.NullLiteral;
 import com.starrocks.catalog.Column;
@@ -58,18 +57,11 @@
         List<String> values = new ArrayList<>(literalValues.size());
         for (LiteralExpr value : literalValues) {
             if (value instanceof NullLiteral) {
-<<<<<<< HEAD
-                values.add(HiveMetaClient.PARTITION_NULL_VALUE);
-            } else if (value instanceof BoolLiteral) {
-                BoolLiteral boolValue = ((BoolLiteral) value);
-                values.add(String.valueOf(boolValue.getValue()));
-=======
                 if (isHudiTable) {
                     values.add(HiveMetaClient.HUDI_PARTITION_NULL_VALUE);
                 } else {
                     values.add(HiveMetaClient.PARTITION_NULL_VALUE);
                 }
->>>>>>> 48fcb529
             } else {
                 values.add(value.getStringValue());
             }
