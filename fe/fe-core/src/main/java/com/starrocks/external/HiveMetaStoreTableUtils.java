--- conflicted
+++ resolved
@@ -42,16 +42,11 @@
 
 public class HiveMetaStoreTableUtils {
     private static final Logger LOG = LogManager.getLogger(HiveMetaStoreTableUtils.class);
-<<<<<<< HEAD
-    public static final IdGenerator<ConnectorTableId> connectorTableIdIdGenerator = ConnectorTableId.createGenerator();
-    public static final IdGenerator<ConnectorDatabaseId> connectorDbIdIdGenerator = ConnectorDatabaseId.createGenerator();
-    protected static final List<String> HIVE_UNSUPPORTED_TYPES = Arrays.asList("STRUCT", "BINARY", "MAP", "UNIONTYPE");
-=======
     public static final IdGenerator<ConnectorTableId> CONNECTOR_TABLE_ID_ID_GENERATOR =
             ConnectorTableId.createGenerator();
     public static final IdGenerator<ConnectorDatabaseId> CONNECTOR_DATABASE_ID_ID_GENERATOR =
             ConnectorDatabaseId.createGenerator();
->>>>>>> dd4988b3
+    protected static final List<String> HIVE_UNSUPPORTED_TYPES = Arrays.asList("STRUCT", "BINARY", "MAP", "UNIONTYPE");
 
     public static Map<String, HiveColumnStats> getTableLevelColumnStats(HiveMetaStoreTableInfo hmsTable,
                                                                         List<String> columnNames) throws DdlException {
