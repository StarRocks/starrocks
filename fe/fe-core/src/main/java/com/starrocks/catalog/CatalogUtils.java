// This file is licensed under the Elastic License 2.0. Copyright 2021-present, StarRocks Limited.
package com.starrocks.catalog;

import com.google.common.collect.Lists;
import com.google.common.collect.Sets;
import com.starrocks.analysis.LiteralExpr;
import com.starrocks.analysis.MultiItemListPartitionDesc;
import com.starrocks.analysis.PartitionDesc;
import com.starrocks.analysis.SingleItemListPartitionDesc;
import com.starrocks.common.AnalysisException;
import com.starrocks.common.DdlException;
import com.starrocks.common.ErrorCode;
import com.starrocks.common.ErrorReport;
import com.starrocks.server.GlobalStateMgr;
import org.apache.logging.log4j.LogManager;
import org.apache.logging.log4j.Logger;

import java.util.List;
import java.util.Set;
import java.util.stream.Collectors;

public class CatalogUtils {

    private static final Logger LOG = LogManager.getLogger(CatalogUtils.class);

    // check table exist
    public static void checkTableExist(Database db, String tableName) throws DdlException {
        Table table = db.getTable(tableName);
        if (table == null) {
            ErrorReport.reportDdlException(ErrorCode.ERR_BAD_TABLE_ERROR, tableName);
        }
    }

    // check table type is OLAP
    public static void checkTableTypeOLAP(Database db, Table table) throws DdlException {
        if (table.getType() != Table.TableType.OLAP && table.getType() != Table.TableType.MATERIALIZED_VIEW) {
            throw new DdlException("Table[" + table.getName() + "] is not OLAP table");
        }
    }

    // check table state
    public static void checkTableState(OlapTable olapTable, String tableName) throws DdlException {
        if (olapTable.getState() != OlapTable.OlapTableState.NORMAL) {
            throw new DdlException("Table[" + tableName + "]'s state is not NORMAL");
        }
    }

    public static Set<String> checkPartitionNameExistForAddPartitions(OlapTable olapTable,
                                                                      List<PartitionDesc> partitionDescs)
            throws DdlException {
        Set<String> existPartitionNameSet = Sets.newHashSet();
        for (PartitionDesc partitionDesc : partitionDescs) {
            String partitionName = partitionDesc.getPartitionName();
            if (olapTable.checkPartitionNameExist(partitionName)) {
                if (partitionDesc.isSetIfNotExists()) {
                    existPartitionNameSet.add(partitionName);
                } else {
                    ErrorReport.reportDdlException(ErrorCode.ERR_SAME_NAME_PARTITION, partitionName);
                }
            }
        }
        return existPartitionNameSet;
    }

<<<<<<< HEAD
    // Used to temporarily disable some command on lake table and remove later.
    public static void checkIsLakeTable(String dbName, String tableName) throws AnalysisException {
=======
    public static void checkPartitionValuesExistForAddListPartition(OlapTable olapTable, PartitionDesc partitionDesc)
            throws DdlException {
        try {
            ListPartitionInfo listPartitionInfo = (ListPartitionInfo) olapTable.getPartitionInfo();
            if (partitionDesc instanceof SingleItemListPartitionDesc) {
                listPartitionInfo.setBatchLiteralExprValues(listPartitionInfo.getIdToValues());
                List<LiteralExpr> allLiteralExprValues = Lists.newArrayList();
                listPartitionInfo.getLiteralExprValues().forEach((k, v) -> allLiteralExprValues.addAll(v));

                SingleItemListPartitionDesc singleItemListPartitionDesc = (SingleItemListPartitionDesc) partitionDesc;
                for (LiteralExpr item : singleItemListPartitionDesc.getLiteralExprValues()) {
                    for (LiteralExpr value : allLiteralExprValues) {
                        if (item.getStringValue().equals(value.getStringValue())) {
                            throw new DdlException("Duplicate partition value %s");
                        }
                    }
                }
            } else if (partitionDesc instanceof MultiItemListPartitionDesc) {
                listPartitionInfo.setBatchMultiLiteralExprValues(listPartitionInfo.getIdToMultiValues());
                List<List<LiteralExpr>> allMultiLiteralExprValues = Lists.newArrayList();
                listPartitionInfo.getMultiLiteralExprValues().forEach((k, v) -> allMultiLiteralExprValues.addAll(v));

                int partitionColSize = listPartitionInfo.getPartitionColumns().size();
                MultiItemListPartitionDesc multiItemListPartitionDesc = (MultiItemListPartitionDesc) partitionDesc;
                for (List<LiteralExpr> itemExpr : multiItemListPartitionDesc.getMultiLiteralExprValues()) {
                    for (List<LiteralExpr> valueExpr : allMultiLiteralExprValues) {
                        int duplicatedSize = 0;
                        for (int i = 0; i < itemExpr.size(); i++) {
                            String itemValue = itemExpr.get(i).getStringValue();
                            String value = valueExpr.get(i).getStringValue();
                            if (value.equals(itemValue)) {
                                duplicatedSize++;
                            }
                        }
                        if (duplicatedSize == partitionColSize) {
                            List<String> msg = itemExpr.stream()
                                    .map(value -> ("\"" + value.getStringValue() + "\""))
                                    .collect(Collectors.toList());
                            throw new DdlException("Duplicate values " +
                                    "(" + String.join(",", msg) + ") ");
                        }
                    }
                }
            }
        } catch (AnalysisException e) {
            throw new DdlException(e.getMessage());
        }
    }

    // Used to temporarily disable some command on StarOS table and remove later.
    public static void checkOlapTableHasStarOSPartition(String dbName, String tableName) throws AnalysisException {
>>>>>>> c7a4a45d
        Database db = GlobalStateMgr.getCurrentState().getDb(dbName);
        if (db == null) {
            return;
        }

        db.readLock();
        try {
            Table table = db.getTable(tableName);
            if (table == null) {
                return;
            }
            if (table.isLakeTable()) {
                throw new AnalysisException("Unsupported operation on lake table [" + dbName + "." + tableName + "]");
            }
        } finally {
            db.readUnlock();
        }
    }

    public static void checkPartitionValuesExistForAddListPartition(OlapTable olapTable, PartitionDesc partitionDesc)
            throws DdlException {
        try {
            ListPartitionInfo listPartitionInfo = (ListPartitionInfo) olapTable.getPartitionInfo();
            if (partitionDesc instanceof SingleItemListPartitionDesc) {
                listPartitionInfo.setBatchLiteralExprValues(listPartitionInfo.getIdToValues());
                List<LiteralExpr> allLiteralExprValues = Lists.newArrayList();
                listPartitionInfo.getLiteralExprValues().forEach((k, v) -> allLiteralExprValues.addAll(v));

                SingleItemListPartitionDesc singleItemListPartitionDesc = (SingleItemListPartitionDesc) partitionDesc;
                for (LiteralExpr item : singleItemListPartitionDesc.getLiteralExprValues()) {
                    for (LiteralExpr value : allLiteralExprValues) {
                        if (item.getStringValue().equals(value.getStringValue())) {
                            throw new DdlException("Duplicate partition value %s");
                        }
                    }
                }
            } else if (partitionDesc instanceof MultiItemListPartitionDesc) {
                listPartitionInfo.setBatchMultiLiteralExprValues(listPartitionInfo.getIdToMultiValues());
                List<List<LiteralExpr>> allMultiLiteralExprValues = Lists.newArrayList();
                listPartitionInfo.getMultiLiteralExprValues().forEach((k, v) -> allMultiLiteralExprValues.addAll(v));

                int partitionColSize = listPartitionInfo.getPartitionColumns().size();
                MultiItemListPartitionDesc multiItemListPartitionDesc = (MultiItemListPartitionDesc) partitionDesc;
                for (List<LiteralExpr> itemExpr : multiItemListPartitionDesc.getMultiLiteralExprValues()) {
                    for (List<LiteralExpr> valueExpr : allMultiLiteralExprValues) {
                        int duplicatedSize = 0;
                        for (int i = 0; i < itemExpr.size(); i++) {
                            String itemValue = itemExpr.get(i).getStringValue();
                            String value = valueExpr.get(i).getStringValue();
                            if (value.equals(itemValue)) {
                                duplicatedSize++;
                            }
                        }
                        if (duplicatedSize == partitionColSize) {
                            List<String> msg = itemExpr.stream()
                                    .map(value -> ("\"" + value.getStringValue() + "\""))
                                    .collect(Collectors.toList());
                            throw new DdlException("Duplicate values " +
                                    "(" + String.join(",", msg) + ") ");
                        }
                    }
                }
            }
        } catch (AnalysisException e) {
            throw new DdlException(e.getMessage());
        }
    }
}<|MERGE_RESOLUTION|>--- conflicted
+++ resolved
@@ -62,62 +62,8 @@
         return existPartitionNameSet;
     }
 
-<<<<<<< HEAD
     // Used to temporarily disable some command on lake table and remove later.
     public static void checkIsLakeTable(String dbName, String tableName) throws AnalysisException {
-=======
-    public static void checkPartitionValuesExistForAddListPartition(OlapTable olapTable, PartitionDesc partitionDesc)
-            throws DdlException {
-        try {
-            ListPartitionInfo listPartitionInfo = (ListPartitionInfo) olapTable.getPartitionInfo();
-            if (partitionDesc instanceof SingleItemListPartitionDesc) {
-                listPartitionInfo.setBatchLiteralExprValues(listPartitionInfo.getIdToValues());
-                List<LiteralExpr> allLiteralExprValues = Lists.newArrayList();
-                listPartitionInfo.getLiteralExprValues().forEach((k, v) -> allLiteralExprValues.addAll(v));
-
-                SingleItemListPartitionDesc singleItemListPartitionDesc = (SingleItemListPartitionDesc) partitionDesc;
-                for (LiteralExpr item : singleItemListPartitionDesc.getLiteralExprValues()) {
-                    for (LiteralExpr value : allLiteralExprValues) {
-                        if (item.getStringValue().equals(value.getStringValue())) {
-                            throw new DdlException("Duplicate partition value %s");
-                        }
-                    }
-                }
-            } else if (partitionDesc instanceof MultiItemListPartitionDesc) {
-                listPartitionInfo.setBatchMultiLiteralExprValues(listPartitionInfo.getIdToMultiValues());
-                List<List<LiteralExpr>> allMultiLiteralExprValues = Lists.newArrayList();
-                listPartitionInfo.getMultiLiteralExprValues().forEach((k, v) -> allMultiLiteralExprValues.addAll(v));
-
-                int partitionColSize = listPartitionInfo.getPartitionColumns().size();
-                MultiItemListPartitionDesc multiItemListPartitionDesc = (MultiItemListPartitionDesc) partitionDesc;
-                for (List<LiteralExpr> itemExpr : multiItemListPartitionDesc.getMultiLiteralExprValues()) {
-                    for (List<LiteralExpr> valueExpr : allMultiLiteralExprValues) {
-                        int duplicatedSize = 0;
-                        for (int i = 0; i < itemExpr.size(); i++) {
-                            String itemValue = itemExpr.get(i).getStringValue();
-                            String value = valueExpr.get(i).getStringValue();
-                            if (value.equals(itemValue)) {
-                                duplicatedSize++;
-                            }
-                        }
-                        if (duplicatedSize == partitionColSize) {
-                            List<String> msg = itemExpr.stream()
-                                    .map(value -> ("\"" + value.getStringValue() + "\""))
-                                    .collect(Collectors.toList());
-                            throw new DdlException("Duplicate values " +
-                                    "(" + String.join(",", msg) + ") ");
-                        }
-                    }
-                }
-            }
-        } catch (AnalysisException e) {
-            throw new DdlException(e.getMessage());
-        }
-    }
-
-    // Used to temporarily disable some command on StarOS table and remove later.
-    public static void checkOlapTableHasStarOSPartition(String dbName, String tableName) throws AnalysisException {
->>>>>>> c7a4a45d
         Database db = GlobalStateMgr.getCurrentState().getDb(dbName);
         if (db == null) {
             return;
@@ -185,4 +131,53 @@
             throw new DdlException(e.getMessage());
         }
     }
+
+    public static void checkPartitionValuesExistForAddListPartition(OlapTable olapTable, PartitionDesc partitionDesc)
+            throws DdlException {
+        try {
+            ListPartitionInfo listPartitionInfo = (ListPartitionInfo) olapTable.getPartitionInfo();
+            if (partitionDesc instanceof SingleItemListPartitionDesc) {
+                listPartitionInfo.setBatchLiteralExprValues(listPartitionInfo.getIdToValues());
+                List<LiteralExpr> allLiteralExprValues = Lists.newArrayList();
+                listPartitionInfo.getLiteralExprValues().forEach((k, v) -> allLiteralExprValues.addAll(v));
+
+                SingleItemListPartitionDesc singleItemListPartitionDesc = (SingleItemListPartitionDesc) partitionDesc;
+                for (LiteralExpr item : singleItemListPartitionDesc.getLiteralExprValues()) {
+                    for (LiteralExpr value : allLiteralExprValues) {
+                        if (item.getStringValue().equals(value.getStringValue())) {
+                            throw new DdlException("Duplicate partition value %s");
+                        }
+                    }
+                }
+            } else if (partitionDesc instanceof MultiItemListPartitionDesc) {
+                listPartitionInfo.setBatchMultiLiteralExprValues(listPartitionInfo.getIdToMultiValues());
+                List<List<LiteralExpr>> allMultiLiteralExprValues = Lists.newArrayList();
+                listPartitionInfo.getMultiLiteralExprValues().forEach((k, v) -> allMultiLiteralExprValues.addAll(v));
+
+                int partitionColSize = listPartitionInfo.getPartitionColumns().size();
+                MultiItemListPartitionDesc multiItemListPartitionDesc = (MultiItemListPartitionDesc) partitionDesc;
+                for (List<LiteralExpr> itemExpr : multiItemListPartitionDesc.getMultiLiteralExprValues()) {
+                    for (List<LiteralExpr> valueExpr : allMultiLiteralExprValues) {
+                        int duplicatedSize = 0;
+                        for (int i = 0; i < itemExpr.size(); i++) {
+                            String itemValue = itemExpr.get(i).getStringValue();
+                            String value = valueExpr.get(i).getStringValue();
+                            if (value.equals(itemValue)) {
+                                duplicatedSize++;
+                            }
+                        }
+                        if (duplicatedSize == partitionColSize) {
+                            List<String> msg = itemExpr.stream()
+                                    .map(value -> ("\"" + value.getStringValue() + "\""))
+                                    .collect(Collectors.toList());
+                            throw new DdlException("Duplicate values " +
+                                    "(" + String.join(",", msg) + ") ");
+                        }
+                    }
+                }
+            }
+        } catch (AnalysisException e) {
+            throw new DdlException(e.getMessage());
+        }
+    }
 }