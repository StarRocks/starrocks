// Copyright 2021-present StarRocks, Inc. All rights reserved.
//
// Licensed under the Apache License, Version 2.0 (the "License");
// you may not use this file except in compliance with the License.
// You may obtain a copy of the License at
//
//     https://www.apache.org/licenses/LICENSE-2.0
//
// Unless required by applicable law or agreed to in writing, software
// distributed under the License is distributed on an "AS IS" BASIS,
// WITHOUT WARRANTIES OR CONDITIONS OF ANY KIND, either express or implied.
// See the License for the specific language governing permissions and
// limitations under the License.

// This file is based on code available under the Apache license here:
//   https://github.com/apache/incubator-doris/blob/master/fe/fe-core/src/main/java/org/apache/doris/catalog/HiveTable.java

// Licensed to the Apache Software Foundation (ASF) under one
// or more contributor license agreements.  See the NOTICE file
// distributed with this work for additional information
// regarding copyright ownership.  The ASF licenses this file
// to you under the Apache License, Version 2.0 (the
// "License"); you may not use this file except in compliance
// with the License.  You may obtain a copy of the License at
//
//   http://www.apache.org/licenses/LICENSE-2.0
//
// Unless required by applicable law or agreed to in writing,
// software distributed under the License is distributed on an
// "AS IS" BASIS, WITHOUT WARRANTIES OR CONDITIONS OF ANY
// KIND, either express or implied.  See the License for the
// specific language governing permissions and limitations
// under the License.

package com.starrocks.catalog;

import com.google.common.base.Joiner;
import com.google.common.base.Objects;
import com.google.common.base.Preconditions;
import com.google.common.base.Strings;
import com.google.common.collect.ImmutableList;
import com.google.common.collect.ImmutableMap;
import com.google.common.collect.Lists;
import com.google.common.collect.Maps;
import com.google.common.collect.Sets;
import com.google.gson.JsonArray;
import com.google.gson.JsonElement;
import com.google.gson.JsonObject;
import com.google.gson.JsonParser;
import com.google.gson.annotations.SerializedName;
import com.starrocks.analysis.DescriptorTable.ReferencedPartitionInfo;
import com.starrocks.analysis.Expr;
import com.starrocks.analysis.LiteralExpr;
import com.starrocks.common.Config;
import com.starrocks.common.StarRocksFEMetaVersion;
import com.starrocks.common.io.Text;
import com.starrocks.connector.RemoteFileInfo;
import com.starrocks.connector.exception.StarRocksConnectorException;
import com.starrocks.connector.hive.HiveStorageFormat;
import com.starrocks.persist.ModifyTableColumnOperationLog;
import com.starrocks.qe.ConnectContext;
import com.starrocks.server.CatalogMgr;
import com.starrocks.server.GlobalStateMgr;
import com.starrocks.thrift.TColumn;
import com.starrocks.thrift.THdfsPartition;
import com.starrocks.thrift.THdfsPartitionLocation;
import com.starrocks.thrift.THdfsTable;
import com.starrocks.thrift.TTableDescriptor;
import com.starrocks.thrift.TTableType;
import org.apache.logging.log4j.LogManager;
import org.apache.logging.log4j.Logger;

import java.io.DataInput;
import java.io.DataOutput;
import java.io.IOException;
import java.util.HashMap;
import java.util.HashSet;
import java.util.List;
import java.util.Map;
import java.util.Set;
import java.util.stream.Collectors;

import static com.starrocks.server.CatalogMgr.ResourceMappingCatalog.getResourceMappingCatalogName;
import static com.starrocks.server.CatalogMgr.ResourceMappingCatalog.isResourceMappingCatalog;

public class HiveTable extends Table implements HiveMetaStoreTable {
    private static final Logger LOG = LogManager.getLogger(HiveTable.class);

    private static final String JSON_KEY_HIVE_DB = "hiveDb";
    private static final String JSON_KEY_HIVE_TABLE = "hiveTable";
    private static final String JSON_KEY_RESOURCE_NAME = "resourceName";
    private static final String JSON_KEY_HDFS_PATH = "hdfsPath";
    private static final String JSON_KEY_PART_COLUMN_NAMES = "partColumnNames";
    private static final String JSON_KEY_DATA_COLUMN_NAMES = "dataColumnNames";
    private static final String JSON_KEY_HIVE_PROPERTIES = "hiveProperties";
    public static final String HIVE_METASTORE_URIS = "hive.metastore.uris";

    private String catalogName;
    @SerializedName(value = "dn")
    private String hiveDbName;
    @SerializedName(value = "tn")
    private String hiveTableName;
    @SerializedName(value = "rn")
    private String resourceName;
    @SerializedName(value = "tl")
    private String tableLocation;
    @SerializedName(value = "pcn")
    private List<String> partColumnNames = Lists.newArrayList();
    // dataColumnNames stores all the non-partition columns of the hive table,
    // consistent with the order defined in the hive table
    @SerializedName(value = "dcn")
    private List<String> dataColumnNames = Lists.newArrayList();
    @SerializedName(value = "prop")
    private Map<String, String> hiveProperties = Maps.newHashMap();

    // For `insert into target_table select from hive_table, we set it to false when executing this kind of insert query.
    // 1. `useMetadataCache` is false means that this query need to list all selected partitions files from hdfs/s3.
    // 2. Insert into statement could ignore the additional overhead caused by list partitions.
    // 3. The most import point is that query result may be wrong with cached and expired partition files, causing insert data is wrong.
    // This error will happen when appending files to an existed partition on user side.
    private boolean useMetadataCache = true;

    private HiveStorageFormat storageFormat;

    public HiveTable() {
        super(TableType.HIVE);
    }

    public HiveTable(long id, String name, List<Column> fullSchema, String resourceName, String catalog,
                     String hiveDbName, String hiveTableName, String tableLocation, long createTime,
                     List<String> partColumnNames, List<String> dataColumnNames, Map<String, String> properties,
                     HiveStorageFormat storageFormat) {
        super(id, name, TableType.HIVE, fullSchema);
        this.resourceName = resourceName;
        this.catalogName = catalog;
        this.hiveDbName = hiveDbName;
        this.hiveTableName = hiveTableName;
        this.tableLocation = tableLocation;
        this.createTime = createTime;
        this.partColumnNames = partColumnNames;
        this.dataColumnNames = dataColumnNames;
        this.hiveProperties = properties;
        this.storageFormat = storageFormat;
    }

    public String getHiveDbTable() {
        return String.format("%s.%s", hiveDbName, hiveTableName);
    }

    @Override
    public String getResourceName() {
        return resourceName;
    }

    @Override
    public String getCatalogName() {
        return catalogName == null ? getResourceMappingCatalogName(resourceName, "hive") : catalogName;
    }

    public String getDbName() {
        return hiveDbName;
    }

    @Override
    public String getTableName() {
        return hiveTableName;
    }

<<<<<<< HEAD
    @Override
    public Map<String, String> getProperties() {
        return hiveProperties;
=======
    public HiveStorageFormat getStorageFormat() {
        return storageFormat;
>>>>>>> b4f6da9d
    }

    public boolean isUseMetadataCache() {
        if (ConnectContext.get() != null && ConnectContext.get().getSessionVariable().isEnableHiveMetadataCacheWithInsert()) {
            return true;
        } else {
            return useMetadataCache;
        }
    }

    public void useMetadataCache(boolean useMetadataCache) {
        if (!isResourceMappingCatalog(getCatalogName())) {
            this.useMetadataCache = useMetadataCache;
        }
    }

    @Override
    public String getUUID() {
        if (CatalogMgr.isExternalCatalog(catalogName)) {
            return String.join(".", catalogName, hiveDbName, hiveTableName, Long.toString(createTime));
        } else {
            return Long.toString(id);
        }
    }

    @Override
    public List<Column> getPartitionColumns() {
        return partColumnNames.stream()
                .map(name -> nameToColumn.get(name))
                .collect(Collectors.toList());
    }

    @Override
    public List<String> getPartitionColumnNames() {
        return partColumnNames;
    }

    public List<String> getDataColumnNames() {
        return dataColumnNames;
    }

    @Override
    public boolean isUnPartitioned() {
        return partColumnNames.size() == 0;
    }

    public String getTableLocation() {
        return this.tableLocation;
    }

    @Override
    public String getTableIdentifier() {
        return Joiner.on(":").join(name, createTime);
    }

    public Map<String, String> getHiveProperties() {
        // The user may alter the resource properties
        // So we do this to get the fresh properties
        Resource resource = GlobalStateMgr.getCurrentState().getResourceMgr().getResource(resourceName);
        if (resource != null) {
            HiveResource hiveResource = (HiveResource) resource;
            hiveProperties.put(HIVE_METASTORE_URIS, hiveResource.getHiveMetastoreURIs());
        }
        return hiveProperties == null ? new HashMap<>() : hiveProperties;
    }

    public void modifyTableSchema(String dbName, String tableName, HiveTable updatedTable) {
        ImmutableList.Builder<Column> fullSchemaTemp = ImmutableList.builder();
        ImmutableMap.Builder<String, Column> nameToColumnTemp = ImmutableMap.builder();
        ImmutableList.Builder<String> dataColumnNamesTemp = ImmutableList.builder();


        updatedTable.nameToColumn.forEach((colName, column) -> {
            Column baseColumn = nameToColumn.get(colName);
            if (baseColumn != null) {
                column.setComment(baseColumn.getComment());
            }
        });

        fullSchemaTemp.addAll(updatedTable.fullSchema);
        nameToColumnTemp.putAll(updatedTable.nameToColumn);
        dataColumnNamesTemp.addAll(updatedTable.dataColumnNames);

        Database db = GlobalStateMgr.getCurrentState().getDb(dbName);
        if (db == null) {
            throw new StarRocksConnectorException("Not found database " + dbName);
        }

        db.writeLock();
        try {
            this.fullSchema.clear();
            this.nameToColumn.clear();
            this.dataColumnNames.clear();

            this.fullSchema.addAll(fullSchemaTemp.build());
            this.nameToColumn.putAll(nameToColumnTemp.build());
            this.dataColumnNames.addAll(dataColumnNamesTemp.build());

            if (GlobalStateMgr.getCurrentState().isLeader()) {
                ModifyTableColumnOperationLog log = new ModifyTableColumnOperationLog(dbName, tableName, fullSchema);
                GlobalStateMgr.getCurrentState().getEditLog().logModifyTableColumn(log);
            }
        } finally {
            db.writeUnlock();
        }
    }

    @Override
    public TTableDescriptor toThrift(List<ReferencedPartitionInfo> partitions) {
        Preconditions.checkNotNull(partitions);

        THdfsTable tHdfsTable = new THdfsTable();
        tHdfsTable.setHdfs_base_dir(tableLocation);

        // columns and partition columns
        Set<String> partitionColumnNames = Sets.newHashSet();
        List<TColumn> tPartitionColumns = Lists.newArrayList();
        List<TColumn> tColumns = Lists.newArrayList();

        for (Column column : getPartitionColumns()) {
            tPartitionColumns.add(column.toThrift());
            partitionColumnNames.add(column.getName());
        }
        for (Column column : getBaseSchema()) {
            if (partitionColumnNames.contains(column.getName())) {
                continue;
            }
            tColumns.add(column.toThrift());
        }
        tHdfsTable.setColumns(tColumns);
        if (!tPartitionColumns.isEmpty()) {
            tHdfsTable.setPartition_columns(tPartitionColumns);
        }

        // partitions
        List<PartitionKey> partitionKeys = Lists.newArrayList();
        for (ReferencedPartitionInfo partition : partitions) {
            partitionKeys.add(partition.getKey());
        }
        List<RemoteFileInfo> hivePartitions;
        try {
            useMetadataCache = true;
            hivePartitions = GlobalStateMgr.getCurrentState().getMetadataMgr()
                    .getRemoteFileInfos(getCatalogName(), this, partitionKeys);
        } catch (StarRocksConnectorException e) {
            LOG.warn("table {} gets partition info failed.", name, e);
            return null;
        }

        for (int i = 0; i < hivePartitions.size(); i++) {
            ReferencedPartitionInfo info = partitions.get(i);
            PartitionKey key = info.getKey();
            long partitionId = info.getId();

            THdfsPartition tPartition = new THdfsPartition();
            tPartition.setFile_format(hivePartitions.get(i).getFormat().toThrift());

            List<LiteralExpr> keys = key.getKeys();
            tPartition.setPartition_key_exprs(keys.stream().map(Expr::treeToThrift).collect(Collectors.toList()));

            THdfsPartitionLocation tPartitionLocation = new THdfsPartitionLocation();
            tPartitionLocation.setPrefix_index(-1);
            tPartitionLocation.setSuffix(hivePartitions.get(i).getFullPath());
            tPartition.setLocation(tPartitionLocation);
            tHdfsTable.putToPartitions(partitionId, tPartition);
        }

        TTableDescriptor tTableDescriptor = new TTableDescriptor(id, TTableType.HDFS_TABLE, fullSchema.size(),
                0, hiveTableName, hiveDbName);
        tTableDescriptor.setHdfsTable(tHdfsTable);
        return tTableDescriptor;
    }

    @Override
    public void write(DataOutput out) throws IOException {
        super.write(out);

        JsonObject jsonObject = new JsonObject();
        jsonObject.addProperty(JSON_KEY_HIVE_DB, hiveDbName);
        jsonObject.addProperty(JSON_KEY_HIVE_TABLE, hiveTableName);
        if (!Strings.isNullOrEmpty(resourceName)) {
            jsonObject.addProperty(JSON_KEY_RESOURCE_NAME, resourceName);
        }
        if (!Strings.isNullOrEmpty(tableLocation)) {
            jsonObject.addProperty(JSON_KEY_HDFS_PATH, tableLocation);
        }
        if (!partColumnNames.isEmpty()) {
            JsonArray jPartColumnNames = new JsonArray();
            for (String partColName : partColumnNames) {
                jPartColumnNames.add(partColName);
            }
            jsonObject.add(JSON_KEY_PART_COLUMN_NAMES, jPartColumnNames);
        }
        if (!dataColumnNames.isEmpty()) {
            JsonArray jDataColumnNames = new JsonArray();
            for (String dataColumnName : dataColumnNames) {
                jDataColumnNames.add(dataColumnName);
            }
            jsonObject.add(JSON_KEY_DATA_COLUMN_NAMES, jDataColumnNames);
        }
        if (!hiveProperties.isEmpty()) {
            JsonObject jHiveProperties = new JsonObject();
            for (Map.Entry<String, String> entry : hiveProperties.entrySet()) {
                jHiveProperties.addProperty(entry.getKey(), entry.getValue());
            }
            jsonObject.add(JSON_KEY_HIVE_PROPERTIES, jHiveProperties);
        }
        Text.writeString(out, jsonObject.toString());
    }

    public void readFields(DataInput in) throws IOException {
        super.readFields(in);

        if (GlobalStateMgr.getCurrentStateStarRocksMetaVersion() >= StarRocksFEMetaVersion.VERSION_3) {
            String json = Text.readString(in);
            JsonObject jsonObject = JsonParser.parseString(json).getAsJsonObject();
            hiveDbName = jsonObject.getAsJsonPrimitive(JSON_KEY_HIVE_DB).getAsString();
            hiveTableName = jsonObject.getAsJsonPrimitive(JSON_KEY_HIVE_TABLE).getAsString();
            if (jsonObject.has(JSON_KEY_RESOURCE_NAME)) {
                resourceName = jsonObject.getAsJsonPrimitive(JSON_KEY_RESOURCE_NAME).getAsString();
            }
            if (jsonObject.has(JSON_KEY_HDFS_PATH)) {
                tableLocation = jsonObject.getAsJsonPrimitive(JSON_KEY_HDFS_PATH).getAsString();
            }
            if (jsonObject.has(JSON_KEY_PART_COLUMN_NAMES)) {
                JsonArray jPartColumnNames = jsonObject.getAsJsonArray(JSON_KEY_PART_COLUMN_NAMES);
                for (int i = 0; i < jPartColumnNames.size(); i++) {
                    partColumnNames.add(jPartColumnNames.get(i).getAsString());
                }
            }
            if (jsonObject.has(JSON_KEY_HIVE_PROPERTIES)) {
                JsonObject jHiveProperties = jsonObject.getAsJsonObject(JSON_KEY_HIVE_PROPERTIES);
                for (Map.Entry<String, JsonElement> entry : jHiveProperties.entrySet()) {
                    hiveProperties.put(entry.getKey(), entry.getValue().getAsString());
                }
            }
            if (jsonObject.has(JSON_KEY_DATA_COLUMN_NAMES)) {
                JsonArray jDataColumnNames = jsonObject.getAsJsonArray(JSON_KEY_DATA_COLUMN_NAMES);
                for (int i = 0; i < jDataColumnNames.size(); i++) {
                    dataColumnNames.add(jDataColumnNames.get(i).getAsString());
                }
            } else {
                // In order to be compatible with the case where JSON_KEY_DATA_COLUMN_NAMES does not exist.
                // Just put (full schema - partition columns) to dataColumnNames.
                // But there may be errors, because fullSchema may not store all the non-partition columns of the hive table
                // and the order may be inconsistent with that in hive

                // full schema - partition columns = data columns
                HashSet<String> partColumnSet = new HashSet<>(partColumnNames);
                for (Column col : fullSchema) {
                    if (!partColumnSet.contains(col.getName())) {
                        dataColumnNames.add(col.getName());
                    }
                }
            }
        } else {
            hiveDbName = Text.readString(in);
            hiveTableName = Text.readString(in);
            int size = in.readInt();
            for (int i = 0; i < size; i++) {
                String key = Text.readString(in);
                String val = Text.readString(in);
                hiveProperties.put(key, val);
            }
        }
    }

    @Override
    public void onReload() {
        if (Config.enable_hms_events_incremental_sync && isResourceMappingCatalog(getCatalogName())) {
            GlobalStateMgr.getCurrentState().getMetastoreEventsProcessor().registerTableFromResource(
                    String.join(".", getCatalogName(), hiveDbName, hiveTableName));
        }
    }

    @Override
    public void onDrop(Database db, boolean force, boolean replay) {
        if (Config.enable_hms_events_incremental_sync && isResourceMappingCatalog(getCatalogName())) {
            GlobalStateMgr.getCurrentState().getMetastoreEventsProcessor().unRegisterTableFromResource(
                    String.join(".", getCatalogName(), hiveDbName, hiveTableName));
        }

        if (isResourceMappingCatalog(getCatalogName())) {
            GlobalStateMgr.getCurrentState().getMetadataMgr().dropTable(getCatalogName(), db.getFullName(), name);
        }
    }

    @Override
    public boolean isSupported() {
        return true;
    }

    @Override
    public String toString() {
        final StringBuilder sb = new StringBuilder("HiveTable{");
        sb.append("catalogName='").append(catalogName).append('\'');
        sb.append(", hiveDbName='").append(hiveDbName).append('\'');
        sb.append(", hiveTableName='").append(hiveTableName).append('\'');
        sb.append(", resourceName='").append(resourceName).append('\'');
        sb.append(", id=").append(id);
        sb.append(", name='").append(name).append('\'');
        sb.append(", type=").append(type);
        sb.append(", createTime=").append(createTime);
        sb.append('}');
        return sb.toString();
    }

    @Override
    public List<UniqueConstraint> getUniqueConstraints() {
        return uniqueConstraints;
    }

    @Override
    public List<ForeignKeyConstraint> getForeignKeyConstraints() {
        return foreignKeyConstraints;
    }

    @Override
    public boolean supportInsert() {
        return true;
    }

    @Override
    public int hashCode() {
        return Objects.hashCode(getCatalogName(), hiveDbName, getTableIdentifier());
    }

    @Override
    public boolean equals(Object other) {
        if (!(other instanceof HiveTable)) {
            return false;
        }

        HiveTable otherTable = (HiveTable) other;
        String catalogName = getCatalogName();
        String tableIdentifier = getTableIdentifier();
        return Objects.equal(catalogName, otherTable.getCatalogName()) &&
                Objects.equal(hiveDbName, otherTable.hiveDbName) &&
                Objects.equal(tableIdentifier, otherTable.getTableIdentifier());
    }


    public static Builder builder() {
        return new Builder();
    }

    public static class Builder {
        private long id;
        private String tableName;
        private String catalogName;
        private String hiveDbName;
        private String hiveTableName;
        private String resourceName;
        private String tableLocation;
        private long createTime;
        private List<Column> fullSchema;
        private List<String> partitionColNames = Lists.newArrayList();
        private List<String> dataColNames = Lists.newArrayList();
        private Map<String, String> properties = Maps.newHashMap();
        private HiveStorageFormat storageFormat;

        public Builder() {
        }

        public Builder setId(long id) {
            this.id = id;
            return this;
        }

        public Builder setTableName(String tableName) {
            this.tableName = tableName;
            return this;
        }

        public Builder setCatalogName(String catalogName) {
            this.catalogName = catalogName;
            return this;
        }

        public Builder setHiveDbName(String hiveDbName) {
            this.hiveDbName = hiveDbName;
            return this;
        }

        public Builder setHiveTableName(String hiveTableName) {
            this.hiveTableName = hiveTableName;
            return this;
        }

        public Builder setResourceName(String resourceName) {
            this.resourceName = resourceName;
            return this;
        }

        public Builder setTableLocation(String tableLocation) {
            this.tableLocation = tableLocation;
            return this;
        }

        public Builder setCreateTime(long createTime) {
            this.createTime = createTime;
            return this;
        }

        public Builder setFullSchema(List<Column> fullSchema) {
            this.fullSchema = fullSchema;
            return this;
        }

        public Builder setDataColumnNames(List<String> dataColumnNames) {
            this.dataColNames = dataColumnNames;
            return this;
        }

        public Builder setPartitionColumnNames(List<String> partitionColumnNames) {
            this.partitionColNames = partitionColumnNames;
            return this;
        }

        public Builder setProperties(Map<String, String> properties) {
            this.properties = properties;
            return this;
        }

        public Builder setStorageFormat(HiveStorageFormat storageFormat) {
            this.storageFormat = storageFormat;
            return this;
        }

        public HiveTable build() {
            return new HiveTable(id, tableName, fullSchema, resourceName, catalogName, hiveDbName, hiveTableName,
                    tableLocation, createTime, partitionColNames, dataColNames, properties, storageFormat);
        }
    }
}<|MERGE_RESOLUTION|>--- conflicted
+++ resolved
@@ -166,14 +166,13 @@
         return hiveTableName;
     }
 
-<<<<<<< HEAD
     @Override
     public Map<String, String> getProperties() {
         return hiveProperties;
-=======
+    }
+  
     public HiveStorageFormat getStorageFormat() {
         return storageFormat;
->>>>>>> b4f6da9d
     }
 
     public boolean isUseMetadataCache() {
