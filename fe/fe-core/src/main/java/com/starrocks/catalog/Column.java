--- conflicted
+++ resolved
@@ -189,12 +189,8 @@
         this.isAutoIncrement = false;
         this.comment = comment;
         this.stats = new ColumnStats();
-<<<<<<< HEAD
-        this.materializedColumnExpr = null;
+        this.generatedColumnExpr = null;
         this.uniqueId = columnUniqId;
-=======
-        this.generatedColumnExpr = null;
->>>>>>> b1ac2fe1
     }
 
     public Column(Column column) {
