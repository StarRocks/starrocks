// Copyright 2021-present StarRocks, Inc. All rights reserved.
//
// Licensed under the Apache License, Version 2.0 (the "License");
// you may not use this file except in compliance with the License.
// You may obtain a copy of the License at
//
//     https://www.apache.org/licenses/LICENSE-2.0
//
// Unless required by applicable law or agreed to in writing, software
// distributed under the License is distributed on an "AS IS" BASIS,
// WITHOUT WARRANTIES OR CONDITIONS OF ANY KIND, either express or implied.
// See the License for the specific language governing permissions and
// limitations under the License.
package com.starrocks.catalog.system.starrocks;

import com.google.common.base.Joiner;
import com.google.common.collect.Lists;
import com.starrocks.catalog.Catalog;
import com.starrocks.catalog.Database;
import com.starrocks.catalog.ExternalCatalog;
import com.starrocks.catalog.Function;
import com.starrocks.catalog.GlobalFunctionMgr;
import com.starrocks.catalog.InternalCatalog;
import com.starrocks.catalog.ResourceGroup;
import com.starrocks.catalog.ScalarType;
import com.starrocks.catalog.Table;
import com.starrocks.catalog.View;
import com.starrocks.catalog.system.SystemId;
import com.starrocks.catalog.system.SystemTable;
import com.starrocks.common.AnalysisException;
import com.starrocks.common.DdlException;
import com.starrocks.privilege.ActionSet;
import com.starrocks.privilege.AuthorizationMgr;
import com.starrocks.privilege.CatalogPEntryObject;
import com.starrocks.privilege.DbPEntryObject;
import com.starrocks.privilege.FunctionPEntryObject;
import com.starrocks.privilege.ObjectType;
import com.starrocks.privilege.PrivilegeBuiltinConstants;
import com.starrocks.privilege.PrivilegeCollection;
import com.starrocks.privilege.PrivilegeType;
import com.starrocks.privilege.ResourceGroupPEntryObject;
import com.starrocks.privilege.ResourcePEntryObject;
import com.starrocks.privilege.StorageVolumePEntryObject;
import com.starrocks.privilege.TablePEntryObject;
import com.starrocks.privilege.UserPEntryObject;
import com.starrocks.server.CatalogMgr;
import com.starrocks.server.GlobalStateMgr;
import com.starrocks.server.MetadataMgr;
import com.starrocks.server.StorageVolumeMgr;
import com.starrocks.sql.ast.UserIdentity;
import com.starrocks.thrift.TGetGrantsToRolesOrUserItem;
import com.starrocks.thrift.TGetGrantsToRolesOrUserRequest;
import com.starrocks.thrift.TGetGrantsToRolesOrUserResponse;
import com.starrocks.thrift.TGrantsToType;
import com.starrocks.thrift.TSchemaTableType;

import java.util.HashSet;
import java.util.List;
import java.util.Map;
import java.util.Optional;
import java.util.Set;
import java.util.stream.Collectors;

import static com.starrocks.catalog.system.SystemTable.NAME_CHAR_LEN;
import static com.starrocks.catalog.system.SystemTable.builder;

public class GrantsTo {
    public static SystemTable createGrantsToRoles() {
        return new SystemTable(SystemId.GRANTS_TO_ROLES_ID, "grants_to_roles", Table.TableType.SCHEMA,
                builder()
                        .column("GRANTEE", ScalarType.createVarchar(NAME_CHAR_LEN))
                        .column("OBJECT_CATALOG", ScalarType.createVarchar(NAME_CHAR_LEN))
                        .column("OBJECT_DATABASE", ScalarType.createVarchar(NAME_CHAR_LEN))
                        .column("OBJECT_NAME", ScalarType.createVarchar(NAME_CHAR_LEN))
                        .column("OBJECT_TYPE", ScalarType.createVarchar(NAME_CHAR_LEN))
                        .column("PRIVILEGE_TYPE", ScalarType.createVarchar(NAME_CHAR_LEN))
                        .column("IS_GRANTABLE", ScalarType.createVarchar(NAME_CHAR_LEN))
                        .build(),
                TSchemaTableType.STARROCKS_GRANT_TO_ROLES);
    }

    public static SystemTable createGrantsToUsers() {
        return new SystemTable(SystemId.GRANTS_TO_USERS_ID, "grants_to_users", Table.TableType.SCHEMA,
                builder()
                        .column("GRANTEE", ScalarType.createVarchar(NAME_CHAR_LEN))
                        .column("OBJECT_CATALOG", ScalarType.createVarchar(NAME_CHAR_LEN))
                        .column("OBJECT_DATABASE", ScalarType.createVarchar(NAME_CHAR_LEN))
                        .column("OBJECT_NAME", ScalarType.createVarchar(NAME_CHAR_LEN))
                        .column("OBJECT_TYPE", ScalarType.createVarchar(NAME_CHAR_LEN))
                        .column("PRIVILEGE_TYPE", ScalarType.createVarchar(NAME_CHAR_LEN))
                        .column("IS_GRANTABLE", ScalarType.createVarchar(NAME_CHAR_LEN))
                        .build(),
                TSchemaTableType.STARROCKS_GRANT_TO_USERS);
    }

    public static TGetGrantsToRolesOrUserResponse getGrantsTo(TGetGrantsToRolesOrUserRequest request) {
        AuthorizationMgr authorizationManager = GlobalStateMgr.getCurrentState().getAuthorizationMgr();
        TGetGrantsToRolesOrUserResponse tGetGrantsToRolesOrUserResponse = new TGetGrantsToRolesOrUserResponse();
        if (request.getType().equals(TGrantsToType.USER)) {
            Set<UserIdentity> userIdentities = authorizationManager.getAllUserIdentities();
            for (UserIdentity userIdentity : userIdentities) {
                if (userIdentity.equals(UserIdentity.ROOT)) {
                    continue;
                }

                Map<ObjectType, List<PrivilegeCollection.PrivilegeEntry>> privileges =
                        authorizationManager.getMergedTypeToPrivilegeEntryListByUser(userIdentity);
                Set<TGetGrantsToRolesOrUserItem> items =
                        getGrantItems(authorizationManager, userIdentity.toString(), privileges);
                items.forEach(tGetGrantsToRolesOrUserResponse::addToGrants_to);
            }
        } else {
            List<String> roles = authorizationManager.getAllRoles();
            for (String grantee : roles) {
                if (PrivilegeBuiltinConstants.IMMUTABLE_BUILT_IN_ROLE_NAMES.contains(grantee)) {
                    continue;
                }

                Map<ObjectType, List<PrivilegeCollection.PrivilegeEntry>> privileges =
                        authorizationManager.getTypeToPrivilegeEntryListByRole(grantee);
                Set<TGetGrantsToRolesOrUserItem> items = getGrantItems(authorizationManager, grantee, privileges);
                items.forEach(tGetGrantsToRolesOrUserResponse::addToGrants_to);
            }
        }

        return tGetGrantsToRolesOrUserResponse;
    }

    private static Set<TGetGrantsToRolesOrUserItem> getGrantItems(
            AuthorizationMgr authorizationManager, String grantee,
            Map<ObjectType, List<PrivilegeCollection.PrivilegeEntry>> privileges) {

        MetadataMgr metadataMgr = GlobalStateMgr.getCurrentState().getMetadataMgr();
        Set<TGetGrantsToRolesOrUserItem> items = new HashSet<>();
        for (Map.Entry<ObjectType, List<PrivilegeCollection.PrivilegeEntry>> privEntry : privileges.entrySet()) {
            for (PrivilegeCollection.PrivilegeEntry privilegeEntry : privEntry.getValue()) {
                Set<List<String>> objects = new HashSet<>();
                switch (privEntry.getKey()) {
                    case CATALOG: {
                        CatalogPEntryObject catalogPEntryObject = (CatalogPEntryObject) privilegeEntry.getObject();
                        if (catalogPEntryObject.getId() == PrivilegeBuiltinConstants.ALL_CATALOGS_ID) {
                            List<String> catalogs = GlobalStateMgr.getCurrentState().getCatalogMgr().getCatalogs().keySet()
                                    .stream().filter(catalogName ->
                                            !CatalogMgr.ResourceMappingCatalog.isResourceMappingCatalog(catalogName)
                                    ).collect(Collectors.toList());
                            catalogs.add(InternalCatalog.DEFAULT_INTERNAL_CATALOG_NAME);
                            for (String catalogName : catalogs) {
                                objects.add(Lists.newArrayList(catalogName, null, null));
                            }
                        } else {
                            String catalogName = getCatalogName(catalogPEntryObject.getId());
                            if (catalogName == null) {
                                continue;
                            }
                            objects.add(Lists.newArrayList(catalogName, null, null));
                        }
                        break;
                    }

                    case DATABASE: {
                        DbPEntryObject dbPEntryObject = (DbPEntryObject) privilegeEntry.getObject();
                        if (dbPEntryObject.getCatalogId() == PrivilegeBuiltinConstants.ALL_CATALOGS_ID) {
                            List<String> catalogs = GlobalStateMgr.getCurrentState().getCatalogMgr().getCatalogs().keySet()
                                    .stream().filter(catalogName ->
                                            !CatalogMgr.ResourceMappingCatalog.isResourceMappingCatalog(catalogName)
                                    ).collect(Collectors.toList());
                            catalogs.add(InternalCatalog.DEFAULT_INTERNAL_CATALOG_NAME);

                            for (String catalogName : catalogs) {
                                objects.addAll(expandAllDatabases(metadataMgr, catalogName));
                            }
                        } else {
                            String catalogName = getCatalogName(dbPEntryObject.getCatalogId());
                            if (catalogName == null) {
                                continue;
                            }

                            if (dbPEntryObject.getUUID().equalsIgnoreCase(PrivilegeBuiltinConstants.ALL_DATABASES_UUID)) {
                                objects.addAll(expandAllDatabases(metadataMgr, catalogName));
                            } else {
                                Database database;
                                if (CatalogMgr.isInternalCatalog(catalogName)) {
                                    database = GlobalStateMgr.getCurrentState().getDb(Long.parseLong(dbPEntryObject.getUUID()));

                                } else {
                                    String dbName = ExternalCatalog.getDbNameFromUUID(dbPEntryObject.getUUID());
                                    database = metadataMgr.getDb(catalogName, dbName);
                                }
                                if (database == null) {
                                    continue;
                                }
                                if (database.isSystemDatabase() || database.getFullName().equals("_statistics_")) {
                                    continue;
                                }

                                objects.add(Lists.newArrayList(catalogName, database.getFullName(), null));
                            }
                        }
                        break;
                    }

                    case TABLE:
                    case VIEW:
                    case MATERIALIZED_VIEW: {
                        TablePEntryObject tablePEntryObject = (TablePEntryObject) privilegeEntry.getObject();
                        if (tablePEntryObject.getCatalogId() == PrivilegeBuiltinConstants.ALL_CATALOGS_ID) {
                            List<String> catalogs = GlobalStateMgr.getCurrentState().getCatalogMgr().getCatalogs().keySet()
                                    .stream().filter(catalogName ->
                                            !CatalogMgr.ResourceMappingCatalog.isResourceMappingCatalog(catalogName)
                                    ).collect(Collectors.toList());
                            catalogs.add(InternalCatalog.DEFAULT_INTERNAL_CATALOG_NAME);

                            for (String catalogName : catalogs) {
                                List<String> dbNames = metadataMgr.listDbNames(catalogName);
                                for (String dbName : dbNames) {
                                    Database database = metadataMgr.getDb(catalogName, dbName);
                                    if (database.isSystemDatabase() || database.getFullName().equals("_statistics_")) {
                                        continue;
                                    }

                                    objects.addAll(expandAllTables(metadataMgr, catalogName, dbName, privEntry.getKey()));
                                }
                            }
                        } else {
                            String catalogName = getCatalogName(tablePEntryObject.getCatalogId());
                            if (catalogName == null) {
                                continue;
                            }

                            if (tablePEntryObject.getDatabaseUUID().equalsIgnoreCase(
                                    PrivilegeBuiltinConstants.ALL_DATABASES_UUID)) {
                                List<String> dbNames = metadataMgr.listDbNames(catalogName);
                                for (String dbName : dbNames) {
                                    Database database = metadataMgr.getDb(catalogName, dbName);
                                    if (database.isSystemDatabase() || database.getFullName().equals("_statistics_")) {
                                        continue;
                                    }

                                    objects.addAll(expandAllTables(metadataMgr, catalogName, dbName, privEntry.getKey()));
                                }
                            } else {
                                Database database;
                                if (CatalogMgr.isInternalCatalog(tablePEntryObject.getCatalogId())) {
                                    database = GlobalStateMgr.getCurrentState()
                                            .getDb(Long.parseLong(tablePEntryObject.getDatabaseUUID()));
                                } else {
                                    String dbName = ExternalCatalog.getDbNameFromUUID(tablePEntryObject.getDatabaseUUID());
                                    database = metadataMgr.getDb(catalogName, dbName);
                                }
                                if (database == null) {
                                    continue;
                                }

                                if (database.isSystemDatabase() || database.getFullName().equals("_statistics_")) {
                                    continue;
                                }

                                String dbName = database.getFullName();
                                if (tablePEntryObject.getTableUUID().equalsIgnoreCase(
                                        PrivilegeBuiltinConstants.ALL_TABLES_UUID)) {
                                    objects.addAll(expandAllTables(metadataMgr, catalogName, dbName, privEntry.getKey()));
                                } else {
                                    Table table;
                                    if (CatalogMgr.isInternalCatalog(tablePEntryObject.getCatalogId())) {
                                        table = database.getTable((Long.parseLong(tablePEntryObject.getTableUUID())));
                                        objects.add(Lists.newArrayList(catalogName, dbName, table.getName()));
                                    } else {
                                        String tableName = ExternalCatalog.getTableNameFromUUID(tablePEntryObject.getTableUUID());
                                        objects.add(Lists.newArrayList(catalogName, dbName, tableName));
                                    }
                                }
                            }
                        }
                        break;
                    }
                    case USER: {
                        UserPEntryObject tablePEntryObject = (UserPEntryObject) privilegeEntry.getObject();
                        UserIdentity userIdentity = tablePEntryObject.getUserIdentity();
                        if (userIdentity == null) {
                            List<String> allUsers = authorizationManager.getAllUsers();
                            for (String user : allUsers) {
                                objects.add(Lists.newArrayList(null, null, user));
                            }
                        } else {
                            objects.add(Lists.newArrayList(null, null, userIdentity.toString()));
                        }
                        break;
                    }

                    case RESOURCE: {
                        ResourcePEntryObject resourcePEntryObject = (ResourcePEntryObject) privilegeEntry.getObject();
                        String resourceName = resourcePEntryObject.getName();
                        if (resourceName == null) {
                            Set<String> allResources = GlobalStateMgr.getCurrentState().getResourceMgr().getAllResourceName();
                            for (String resource : allResources) {
                                objects.add(Lists.newArrayList(null, null, resource));
                            }
                        } else {
                            objects.add(Lists.newArrayList(null, null, resourceName));
                        }
                        break;
                    }

                    case RESOURCE_GROUP: {
                        ResourceGroupPEntryObject resourceGroupPEntryObject =
                                (ResourceGroupPEntryObject) privilegeEntry.getObject();
                        long resourceGroupId = resourceGroupPEntryObject.getId();
                        if (resourceGroupId == PrivilegeBuiltinConstants.ALL_RESOURCE_GROUP_ID) {
                            Set<String> allResourceGroupNames = GlobalStateMgr.getCurrentState().getResourceGroupMgr()
                                    .getAllResourceGroupNames();
                            for (String resource : allResourceGroupNames) {
                                objects.add(Lists.newArrayList(null, null, resource));
                            }
                        } else {
                            ResourceGroup resourceGroup =
                                    GlobalStateMgr.getCurrentState().getResourceGroupMgr().getResourceGroup(resourceGroupId);
                            objects.add(Lists.newArrayList(null, null, resourceGroup.getName()));
                        }
                        break;
                    }
                    case FUNCTION: {
                        FunctionPEntryObject functionPEntryObject = (FunctionPEntryObject) privilegeEntry.getObject();
                        long databaseId = functionPEntryObject.getDatabaseId();
                        if (databaseId == PrivilegeBuiltinConstants.ALL_DATABASE_ID) {
                            List<String> dbNames = metadataMgr.listDbNames(InternalCatalog.DEFAULT_INTERNAL_CATALOG_NAME);
                            for (String dbName : dbNames) {
                                Database database = GlobalStateMgr.getCurrentState().getDb(dbName);
                                if (database.isSystemDatabase() || database.getFullName().equals("_statistics_")) {
                                    continue;
                                }
                                List<Function> functions = database.getFunctions();
                                for (Function function : functions) {
                                    objects.add(Lists.newArrayList(InternalCatalog.DEFAULT_INTERNAL_CATALOG_NAME,
                                            database.getFullName(), function.signatureString()));
                                }
                            }
                        } else {
                            Database database = GlobalStateMgr.getCurrentState().getDb(databaseId);
                            if (functionPEntryObject.getFunctionId().equals(PrivilegeBuiltinConstants.ALL_FUNCTIONS_ID)) {
                                List<Function> functions = database.getFunctions();
                                for (Function function : functions) {
                                    objects.add(Lists.newArrayList(InternalCatalog.DEFAULT_INTERNAL_CATALOG_NAME,
                                            database.getFullName(), function.signatureString()));
                                }
                            } else {
                                for (Function f : database.getFunctions()) {
                                    if (f.getFunctionId() == functionPEntryObject.getFunctionId()) {
                                        objects.add(Lists.newArrayList(InternalCatalog.DEFAULT_INTERNAL_CATALOG_NAME,
                                                database.getFullName(), f.signatureString()));
                                        break;
                                    }
                                }
                            }
                        }
                        break;
                    }
                    case GLOBAL_FUNCTION: {
                        FunctionPEntryObject globalFunctionPEntryObject =
                                (FunctionPEntryObject) privilegeEntry.getObject();
                        GlobalFunctionMgr globalFunctionMgr = GlobalStateMgr.getCurrentState().getGlobalFunctionMgr();

                        if (globalFunctionPEntryObject.getDatabaseId() ==
                                PrivilegeBuiltinConstants.GLOBAL_FUNCTION_DEFAULT_DATABASE_ID) {
                            for (Function function : globalFunctionMgr.getFunctions()) {
                                objects.add(Lists.newArrayList(null, null, function.signatureString()));
                            }
                        } else {
                            for (Function f : globalFunctionMgr.getFunctions()) {
                                if (f.getFunctionId() == globalFunctionPEntryObject.getFunctionId()) {
                                    objects.add(Lists.newArrayList(null, null, f.signatureString()));
                                    break;
                                }
                            }
                        }
                        break;
                    }
                    case SYSTEM: {
                        objects.add(Lists.newArrayList(null, null, null));
                        break;
                    }
                    case STORAGE_VOLUME: {
                        StorageVolumePEntryObject storageVolumePEntryObject =
                                (StorageVolumePEntryObject) privilegeEntry.getObject();
                        String storageVolumeId = storageVolumePEntryObject.getId();
                        StorageVolumeMgr storageVolumeMgr = GlobalStateMgr.getCurrentState().getStorageVolumeMgr();
                        if (storageVolumeId.equals(PrivilegeBuiltinConstants.ALL_STORAGE_VOLUMES_ID)) {
                            try {
                                List<String> storageVolumeNames = storageVolumeMgr.listStorageVolumeNames();
                                for (String storageVolumeName : storageVolumeNames) {
                                    objects.add(Lists.newArrayList(null, null, storageVolumeName));
                                }
                            } catch (DdlException e) {
                                continue;
                            }
                        } else {
                            String storageVolumeName = getStorageVolumeName(storageVolumeId);
                            if (storageVolumeName == null) {
                                continue;
                            }
                            objects.add(Lists.newArrayList(null, null, storageVolumeName));
                        }
                        break;
                    }
                }

                ActionSet actionSet = privilegeEntry.getActionSet();
                List<PrivilegeType> privilegeTypes = authorizationManager.analyzeActionSet(privEntry.getKey(), actionSet);

                for (List<String> object : objects) {
                    TGetGrantsToRolesOrUserItem tGetGrantsToRolesOrUserItem = new TGetGrantsToRolesOrUserItem();
                    tGetGrantsToRolesOrUserItem.setGrantee(grantee);
                    tGetGrantsToRolesOrUserItem.setObject_catalog(object.get(0));
                    tGetGrantsToRolesOrUserItem.setObject_database(object.get(1));
                    tGetGrantsToRolesOrUserItem.setObject_name(object.get(2));
                    tGetGrantsToRolesOrUserItem.setObject_type(privEntry.getKey().name().replace("_", " "));
                    tGetGrantsToRolesOrUserItem.setPrivilege_type(Joiner.on(", ").join(privilegeTypes.stream().map(
                            privilegeType -> privilegeType.name().replace("_", " ")).collect(Collectors.toList())));
                    tGetGrantsToRolesOrUserItem.setIs_grantable(privilegeEntry.isWithGrantOption());

                    items.add(tGetGrantsToRolesOrUserItem);
                }
            }
        }
        return items;
    }

    private static String getCatalogName(Long catalogId) {
        String catalogName;
        if (catalogId == InternalCatalog.DEFAULT_INTERNAL_CATALOG_ID) {
            catalogName = InternalCatalog.DEFAULT_INTERNAL_CATALOG_NAME;
        } else {
            Optional<Catalog> catalogOptional = GlobalStateMgr.getCurrentState().getCatalogMgr().getCatalogById(catalogId);
            if (!catalogOptional.isPresent()) {
                return null;
            }
            Catalog catalog = catalogOptional.get();
            catalogName = catalog.getName();
        }
        return catalogName;
    }

<<<<<<< HEAD
    private static Set<List<String>> expandAllDatabases(MetadataMgr metadataMgr, String catalogName) {
        Set<List<String>> objects = new HashSet<>();

        List<String> dbNames = metadataMgr.listDbNames(catalogName);
        for (String dbName : dbNames) {
            Database database = metadataMgr.getDb(catalogName, dbName);
            if (database.isSystemDatabase() || database.getFullName().equals("_statistics_")) {
                continue;
            }
            objects.add(Lists.newArrayList(catalogName, database.getFullName(), null));
        }
        return objects;
    }

    private static Set<List<String>> expandAllTables(MetadataMgr metadataMgr, String catalogName, String dbName,
                                                     ObjectType objectType) {
        Set<List<String>> objects = new HashSet<>();

        List<String> tableNames = metadataMgr.listTableNames(catalogName, dbName);
        if (CatalogMgr.isInternalCatalog(catalogName)) {
            for (String tableName : tableNames) {
                Table table = metadataMgr.getTable(catalogName, dbName, tableName);
                if (objectType.equals(ObjectType.VIEW) && !(table instanceof View)) {
                    continue;
                } else if (objectType.equals(ObjectType.MATERIALIZED_VIEW)
                        && !table.isMaterializedView()) {
                    continue;
                }

                objects.add(Lists.newArrayList(catalogName, dbName, table.getName()));
            }
        } else {
            for (String tableName : tableNames) {
                objects.add(Lists.newArrayList(catalogName, dbName, tableName));
            }
        }
        return objects;
=======
    private static String getStorageVolumeName(String storageVolumeId) {
        try {
            return GlobalStateMgr.getCurrentState().getStorageVolumeMgr().getStorageVolume(storageVolumeId).getName();
        } catch (AnalysisException e) {
            return null;
        }
>>>>>>> 3849b888
    }
}<|MERGE_RESOLUTION|>--- conflicted
+++ resolved
@@ -27,7 +27,6 @@
 import com.starrocks.catalog.View;
 import com.starrocks.catalog.system.SystemId;
 import com.starrocks.catalog.system.SystemTable;
-import com.starrocks.common.AnalysisException;
 import com.starrocks.common.DdlException;
 import com.starrocks.privilege.ActionSet;
 import com.starrocks.privilege.AuthorizationMgr;
@@ -393,7 +392,7 @@
                                 continue;
                             }
                         } else {
-                            String storageVolumeName = getStorageVolumeName(storageVolumeId);
+                            String storageVolumeName = storageVolumeMgr.getStorageVolume(storageVolumeId).getName();
                             if (storageVolumeName == null) {
                                 continue;
                             }
@@ -439,7 +438,6 @@
         return catalogName;
     }
 
-<<<<<<< HEAD
     private static Set<List<String>> expandAllDatabases(MetadataMgr metadataMgr, String catalogName) {
         Set<List<String>> objects = new HashSet<>();
 
@@ -477,13 +475,5 @@
             }
         }
         return objects;
-=======
-    private static String getStorageVolumeName(String storageVolumeId) {
-        try {
-            return GlobalStateMgr.getCurrentState().getStorageVolumeMgr().getStorageVolume(storageVolumeId).getName();
-        } catch (AnalysisException e) {
-            return null;
-        }
->>>>>>> 3849b888
     }
 }