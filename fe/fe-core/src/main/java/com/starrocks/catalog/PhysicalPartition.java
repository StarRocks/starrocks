// Copyright 2021-present StarRocks, Inc. All rights reserved.
//
// Licensed under the Apache License, Version 2.0 (the "License");
// you may not use this file except in compliance with the License.
// You may obtain a copy of the License at
//
//     https://www.apache.org/licenses/LICENSE-2.0
//
// Unless required by applicable law or agreed to in writing, software
// distributed under the License is distributed on an "AS IS" BASIS,
// WITHOUT WARRANTIES OR CONDITIONS OF ANY KIND, either express or implied.
// See the License for the specific language governing permissions and
// limitations under the License.

package com.starrocks.catalog;

import com.google.common.base.Objects;
import com.google.common.base.Preconditions;
import com.google.common.collect.Lists;
import com.google.common.collect.Maps;
import com.google.gson.annotations.SerializedName;
import com.starrocks.catalog.MaterializedIndex.IndexExtState;
import com.starrocks.catalog.MaterializedIndex.IndexState;
import com.starrocks.common.FeConstants;
import com.starrocks.persist.gson.GsonPostProcessable;
import com.starrocks.server.GlobalStateMgr;
import com.starrocks.transaction.TransactionType;
import org.apache.logging.log4j.LogManager;
import org.apache.logging.log4j.Logger;

import java.io.IOException;
import java.util.List;
import java.util.Map;
import java.util.Map.Entry;
import java.util.concurrent.atomic.AtomicBoolean;

/**
 * Physical Partition implementation
 */
<<<<<<< HEAD
public class PhysicalPartition extends MetaObject implements GsonPostProcessable {
    private static final Logger LOG = LogManager.getLogger(PhysicalPartition.class);

    public static final long PARTITION_INIT_VERSION = 1L;

    @SerializedName(value = "id")
    private long id;

    @SerializedName(value = "name")
    private String name;

    private long beforeRestoreId;

    @SerializedName(value = "parentId")
    private long parentId;

    @SerializedName(value = "shardGroupId")
    private long shardGroupId;

    /* Physical Partition Member */
    @SerializedName(value = "isImmutable")
    private AtomicBoolean isImmutable = new AtomicBoolean(false);

    @SerializedName(value = "baseIndex")
    private MaterializedIndex baseIndex;
    /**
     * Visible rollup indexes are indexes which are visible to user.
     * User can do query on them, show them in related 'show' stmt.
     */
    @SerializedName(value = "idToVisibleRollupIndex")
    private Map<Long, MaterializedIndex> idToVisibleRollupIndex = Maps.newHashMap();
    /**
     * Shadow indexes are indexes which are not visible to user.
     * Query will not run on these shadow indexes, and user can not see them neither.
     * But load process will load data into these shadow indexes.
     */
    @SerializedName(value = "idToShadowIndex")
    private Map<Long, MaterializedIndex> idToShadowIndex = Maps.newHashMap();

    /**
     * committed version(hash): after txn is committed, set committed version(hash)
     * visible version(hash): after txn is published, set visible version
     * next version(hash): next version is set after finished committing, it should equal to committed version + 1
     */

    // not have committedVersion because committedVersion = nextVersion - 1
    @SerializedName(value = "visibleVersion")
    private long visibleVersion;
    @SerializedName(value = "visibleVersionTime")
    private long visibleVersionTime;
    @SerializedName(value = "nextVersion")
    private long nextVersion;

    @SerializedName(value = "dataVersion")
    private long dataVersion;
    @SerializedName(value = "nextDataVersion")
    private long nextDataVersion;

    @SerializedName(value = "versionEpoch")
    private long versionEpoch;
    @SerializedName(value = "versionTxnType")
    private TransactionType versionTxnType;
    /**
     * ID of the transaction that has committed current visible version.
     * Just for tracing the txn log, no need to persist.
     */
    private long visibleTxnId = -1;

    private volatile long lastVacuumTime = 0;

    private volatile long minRetainVersion = 0;

    private PhysicalPartition() {

    }

    public PhysicalPartition(long id, String name, long parentId, long sharedGroupId, MaterializedIndex baseIndex) {
        this.id = id;
        this.name = name;
        this.parentId = parentId;
        this.baseIndex = baseIndex;
        this.visibleVersion = PARTITION_INIT_VERSION;
        this.visibleVersionTime = System.currentTimeMillis();
        this.nextVersion = this.visibleVersion + 1;
        this.dataVersion = this.visibleVersion;
        this.nextDataVersion = this.nextVersion;
        this.versionEpoch = this.nextVersionEpoch();
        this.versionTxnType = TransactionType.TXN_NORMAL;
        this.shardGroupId = sharedGroupId;
    }

    public long getId() {
        return this.id;
    }

    public String getName() {
        return this.name;
    }

    public void setName(String name) {
        this.name = name;
    }

    public void setIdForRestore(long id) {
        this.beforeRestoreId = this.id;
        this.id = id;
    }

    public long getBeforeRestoreId() {
        return this.beforeRestoreId;
    }

    public long getParentId() {
        return this.parentId;
    }

    public void setParentId(long parentId) {
        this.parentId = parentId;
    }

    public long getShardGroupId() {
        return this.shardGroupId;
    }

    public void setImmutable(boolean isImmutable) {
        this.isImmutable.set(isImmutable);
    }

    public boolean isImmutable() {
        return this.isImmutable.get();
    }

    public long getLastVacuumTime() {
        return lastVacuumTime;
    }

    public void setLastVacuumTime(long lastVacuumTime) {
        this.lastVacuumTime = lastVacuumTime;
    }

    public long getMinRetainVersion() {
        return minRetainVersion;
    }

    public void setMinRetainVersion(long minRetainVersion) {
        this.minRetainVersion = minRetainVersion;
    }

    /*
     * If a partition is overwritten by a restore job, we need to reset all version info to
     * the restored partition version info)
     */

    public void updateVersionForRestore(long visibleVersion) {
        this.setVisibleVersion(visibleVersion, System.currentTimeMillis());
        this.nextVersion = this.visibleVersion + 1;
        LOG.info("update partition {} version for restore: visible: {}, next: {}",
                id, visibleVersion, nextVersion);
    }

    public void updateVisibleVersion(long visibleVersion) {
        updateVisibleVersion(visibleVersion, System.currentTimeMillis());
    }

    public void updateVisibleVersion(long visibleVersion, long visibleVersionTime) {
        this.setVisibleVersion(visibleVersion, visibleVersionTime);
    }

    public void updateVisibleVersion(long visibleVersion, long visibleVersionTime, long visibleTxnId) {
        setVisibleVersion(visibleVersion, visibleVersionTime);
        this.visibleTxnId = visibleTxnId;
    }

    public long getVisibleTxnId() {
        return visibleTxnId;
    }

    public long getVisibleVersion() {
        return visibleVersion;
    }

    public long getVisibleVersionTime() {
        return visibleVersionTime;
    }

    public void setVisibleVersion(long visibleVersion, long visibleVersionTime) {
        this.visibleVersion = visibleVersion;
        this.visibleVersionTime = visibleVersionTime;
    }

    public void createRollupIndex(MaterializedIndex mIndex) {
        if (mIndex.getState().isVisible()) {
            this.idToVisibleRollupIndex.put(mIndex.getId(), mIndex);
        } else {
            this.idToShadowIndex.put(mIndex.getId(), mIndex);
        }
    }

    public MaterializedIndex deleteRollupIndex(long indexId) {
        if (this.idToVisibleRollupIndex.containsKey(indexId)) {
            return idToVisibleRollupIndex.remove(indexId);
        } else {
            return idToShadowIndex.remove(indexId);
        }
    }

    public void setBaseIndex(MaterializedIndex baseIndex) {
        this.baseIndex = baseIndex;
    }

    public MaterializedIndex getBaseIndex() {
        return baseIndex;
    }

    public long getNextVersion() {
        return nextVersion;
    }

    public void setNextVersion(long nextVersion) {
        this.nextVersion = nextVersion;
    }

    public long getCommittedVersion() {
        return this.nextVersion - 1;
    }

    public long getDataVersion() {
        return dataVersion;
    }

    public void setDataVersion(long dataVersion) {
        this.dataVersion = dataVersion;
    }

    public long getNextDataVersion() {
        return nextDataVersion;
    }

    public void setNextDataVersion(long nextDataVersion) {
        this.nextDataVersion = nextDataVersion;
    }

    public long getCommittedDataVersion() {
        return this.nextDataVersion - 1;
    }

    public long getVersionEpoch() {
        return versionEpoch;
    }

    public void setVersionEpoch(long versionEpoch) {
        this.versionEpoch = versionEpoch;
    }

    public long nextVersionEpoch() {
        return GlobalStateMgr.getCurrentState().getGtidGenerator().nextGtid();
    }

    public TransactionType getVersionTxnType() {
        return versionTxnType;
    }

    public void setVersionTxnType(TransactionType versionTxnType) {
        this.versionTxnType = versionTxnType;
    }

    public MaterializedIndex getIndex(long indexId) {
        if (baseIndex.getId() == indexId) {
            return baseIndex;
        }
        if (idToVisibleRollupIndex.containsKey(indexId)) {
            return idToVisibleRollupIndex.get(indexId);
        } else {
            return idToShadowIndex.get(indexId);
        }
    }

    public List<MaterializedIndex> getMaterializedIndices(IndexExtState extState) {
        int expectedSize = 1 + idToVisibleRollupIndex.size() + idToShadowIndex.size();
        List<MaterializedIndex> indices = Lists.newArrayListWithExpectedSize(expectedSize);
        switch (extState) {
            case ALL:
                indices.add(baseIndex);
                indices.addAll(idToVisibleRollupIndex.values());
                indices.addAll(idToShadowIndex.values());
                break;
            case VISIBLE:
                indices.add(baseIndex);
                indices.addAll(idToVisibleRollupIndex.values());
                break;
            case SHADOW:
                indices.addAll(idToShadowIndex.values());
            default:
                break;
        }
        return indices;
    }

    public long getTabletMaxDataSize() {
        long maxDataSize = 0;
        for (MaterializedIndex mIndex : getMaterializedIndices(IndexExtState.VISIBLE)) {
            maxDataSize = Math.max(maxDataSize, mIndex.getTabletMaxDataSize());
        }
        return maxDataSize;
    }

    public long storageDataSize() {
        long dataSize = 0;
        for (MaterializedIndex mIndex : getMaterializedIndices(IndexExtState.VISIBLE)) {
            dataSize += mIndex.getDataSize();
        }
        return dataSize;
    }

    public long storageRowCount() {
        long rowCount = 0;
        for (MaterializedIndex mIndex : getMaterializedIndices(IndexExtState.VISIBLE)) {
            rowCount += mIndex.getRowCount();
        }
        return rowCount;
    }

    public long storageReplicaCount() {
        long replicaCount = 0;
        for (MaterializedIndex mIndex : getMaterializedIndices(IndexExtState.VISIBLE)) {
            replicaCount += mIndex.getReplicaCount();
        }
        return replicaCount;
    }

    public boolean hasMaterializedView() {
        return !idToVisibleRollupIndex.isEmpty();
    }

    public boolean hasStorageData() {
        // The fe unit test need to check the selected index id without any data.
        // So if set FeConstants.runningUnitTest, we can ensure that the number of partitions is not empty,
        // And the test case can continue to execute the logic of 'select best roll up'
        return ((visibleVersion != PARTITION_INIT_VERSION)
                || FeConstants.runningUnitTest);
    }

    public boolean isFirstLoad() {
        return visibleVersion == PARTITION_INIT_VERSION + 1;
    }

=======
public interface PhysicalPartition {

    // partition id which contains this physical partition
    public long getParentId();
    public void setParentId(long parentId);

    // physical partition id
    public long getId();
    public String getName();
    public void setName(String name);
    public void setIdForRestore(long id);
    public long getBeforeRestoreId();

    public long getShardGroupId();

    public void setShardGroupId(long shardGroupId);

    public List<Long> getShardGroupIds();

    public void setImmutable(boolean isImmutable);
    public boolean isImmutable();

    // version interface

    public void updateVersionForRestore(long visibleVersion);

    public void updateVisibleVersion(long visibleVersion);

    public void updateVisibleVersion(long visibleVersion, long visibleVersionTime);
    public void updateVisibleVersion(long visibleVersion, long visibleVersionTime, long visibleTxnId);
    public long getVisibleVersion();
    public long getVisibleVersionTime();
    public void setVisibleVersion(long visibleVersion, long visibleVersionTime);
    public long getNextVersion();
    public void setNextVersion(long nextVersion);
    public long getCommittedVersion();
    public long getDataVersion();
    public void setDataVersion(long dataVersion);
    public long getNextDataVersion();
    public void setNextDataVersion(long nextDataVersion);
    public long getCommittedDataVersion();
    public long getVersionEpoch();
    public void setVersionEpoch(long versionEpoch);
    public long nextVersionEpoch();
    public TransactionType getVersionTxnType();
    public void setVersionTxnType(TransactionType versionTxnType);
    public long getVisibleTxnId();

    // materialized index interface

    public void createRollupIndex(MaterializedIndex mIndex);
    public MaterializedIndex deleteRollupIndex(long indexId);
    public void setBaseIndex(MaterializedIndex baseIndex);
    public MaterializedIndex getBaseIndex();
    public MaterializedIndex getIndex(long indexId);
    public List<MaterializedIndex> getMaterializedIndices(IndexExtState extState);
>>>>>>> 96207099
    /*
     * Change the index' state from SHADOW to NORMAL
     * Also move it to idToVisibleRollupIndex if it is not the base index.
     */

    public boolean visualiseShadowIndex(long shadowIndexId, boolean isBaseIndex) {
        MaterializedIndex shadowIdx = idToShadowIndex.remove(shadowIndexId);
        if (shadowIdx == null) {
            return false;
        }
        Preconditions.checkState(!idToVisibleRollupIndex.containsKey(shadowIndexId), shadowIndexId);
        shadowIdx.setState(IndexState.NORMAL);
        if (isBaseIndex) {
            baseIndex = shadowIdx;
        } else {
            idToVisibleRollupIndex.put(shadowIndexId, shadowIdx);
        }
        LOG.info("visualise the shadow index: {}", shadowIndexId);
        return true;
    }

    public int hashCode() {
        return Objects.hashCode(visibleVersion, baseIndex);
    }

    public boolean equals(Object obj) {
        if (this == obj) {
            return true;
        }
        if (!(obj instanceof PhysicalPartition)) {
            return false;
        }

        PhysicalPartition partition = (PhysicalPartition) obj;
        if (idToVisibleRollupIndex != partition.idToVisibleRollupIndex) {
            if (idToVisibleRollupIndex.size() != partition.idToVisibleRollupIndex.size()) {
                return false;
            }
            for (Entry<Long, MaterializedIndex> entry : idToVisibleRollupIndex.entrySet()) {
                long key = entry.getKey();
                if (!partition.idToVisibleRollupIndex.containsKey(key)) {
                    return false;
                }
                if (!entry.getValue().equals(partition.idToVisibleRollupIndex.get(key))) {
                    return false;
                }
            }
        }

        return (visibleVersion == partition.visibleVersion)
                && (baseIndex.equals(partition.baseIndex));
    }

    public String toString() {
        StringBuilder buffer = new StringBuilder();
        buffer.append("partitionId: ").append(id).append("; ");
        buffer.append("partitionName: ").append(name).append("; ");
        buffer.append("parentPartitionId: ").append(parentId).append("; ");
        buffer.append("shardGroupId: ").append(shardGroupId).append("; ");
        buffer.append("isImmutable: ").append(isImmutable()).append("; ");

        buffer.append("baseIndex: ").append(baseIndex.toString()).append("; ");

        int rollupCount = (idToVisibleRollupIndex != null) ? idToVisibleRollupIndex.size() : 0;
        buffer.append("rollupCount: ").append(rollupCount).append("; ");

        if (idToVisibleRollupIndex != null) {
            for (Map.Entry<Long, MaterializedIndex> entry : idToVisibleRollupIndex.entrySet()) {
                buffer.append("rollupIndex: ").append(entry.getValue().toString()).append("; ");
            }
        }

        buffer.append("visibleVersion: ").append(visibleVersion).append("; ");
        buffer.append("visibleVersionTime: ").append(visibleVersionTime).append("; ");
        buffer.append("committedVersion: ").append(getCommittedVersion()).append("; ");

        buffer.append("dataVersion: ").append(dataVersion).append("; ");
        buffer.append("committedDataVersion: ").append(getCommittedDataVersion()).append("; ");

        buffer.append("versionEpoch: ").append(versionEpoch).append("; ");
        buffer.append("versionTxnType: ").append(versionTxnType).append("; ");

        buffer.append("storageDataSize: ").append(storageDataSize()).append("; ");
        buffer.append("storageRowCount: ").append(storageRowCount()).append("; ");
        buffer.append("storageReplicaCount: ").append(storageReplicaCount()).append("; ");

        return buffer.toString();
    }

    public void gsonPostProcess() throws IOException {
        if (dataVersion == 0) {
            dataVersion = visibleVersion;
        }
        if (nextDataVersion == 0) {
            nextDataVersion = nextVersion;
        }
        if (versionEpoch == 0) {
            versionEpoch = nextVersionEpoch();
        }
        if (versionTxnType == null) {
            versionTxnType = TransactionType.TXN_NORMAL;
        }
    }
}<|MERGE_RESOLUTION|>--- conflicted
+++ resolved
@@ -29,6 +29,7 @@
 import org.apache.logging.log4j.Logger;
 
 import java.io.IOException;
+import java.util.ArrayList;
 import java.util.List;
 import java.util.Map;
 import java.util.Map.Entry;
@@ -37,12 +38,13 @@
 /**
  * Physical Partition implementation
  */
-<<<<<<< HEAD
 public class PhysicalPartition extends MetaObject implements GsonPostProcessable {
     private static final Logger LOG = LogManager.getLogger(PhysicalPartition.class);
 
     public static final long PARTITION_INIT_VERSION = 1L;
 
+    public static final long INVALID_SHARD_GROUP_ID = -1L;
+
     @SerializedName(value = "id")
     private long id;
 
@@ -55,7 +57,7 @@
     private long parentId;
 
     @SerializedName(value = "shardGroupId")
-    private long shardGroupId;
+    private long shardGroupId = INVALID_SHARD_GROUP_ID;
 
     /* Physical Partition Member */
     @SerializedName(value = "isImmutable")
@@ -114,7 +116,7 @@
 
     }
 
-    public PhysicalPartition(long id, String name, long parentId, long sharedGroupId, MaterializedIndex baseIndex) {
+    public PhysicalPartition(long id, String name, long parentId, MaterializedIndex baseIndex) {
         this.id = id;
         this.name = name;
         this.parentId = parentId;
@@ -126,7 +128,6 @@
         this.nextDataVersion = this.nextVersion;
         this.versionEpoch = this.nextVersionEpoch();
         this.versionTxnType = TransactionType.TXN_NORMAL;
-        this.shardGroupId = sharedGroupId;
     }
 
     public long getId() {
@@ -160,6 +161,18 @@
 
     public long getShardGroupId() {
         return this.shardGroupId;
+    }
+
+    public List<Long> getShardGroupIds() {
+        List<Long> result = new ArrayList<>();
+        idToVisibleRollupIndex.values().stream().map(MaterializedIndex::getShardGroupId).forEach(result::add);
+        idToShadowIndex.values().stream().map(MaterializedIndex::getShardGroupId).forEach(result::add);
+        result.add(baseIndex.getShardGroupId());
+        return result;
+    }
+
+    public void setShardGroupId(Long shardGroupId) {
+        this.shardGroupId = shardGroupId;
     }
 
     public void setImmutable(boolean isImmutable) {
@@ -384,64 +397,6 @@
         return visibleVersion == PARTITION_INIT_VERSION + 1;
     }
 
-=======
-public interface PhysicalPartition {
-
-    // partition id which contains this physical partition
-    public long getParentId();
-    public void setParentId(long parentId);
-
-    // physical partition id
-    public long getId();
-    public String getName();
-    public void setName(String name);
-    public void setIdForRestore(long id);
-    public long getBeforeRestoreId();
-
-    public long getShardGroupId();
-
-    public void setShardGroupId(long shardGroupId);
-
-    public List<Long> getShardGroupIds();
-
-    public void setImmutable(boolean isImmutable);
-    public boolean isImmutable();
-
-    // version interface
-
-    public void updateVersionForRestore(long visibleVersion);
-
-    public void updateVisibleVersion(long visibleVersion);
-
-    public void updateVisibleVersion(long visibleVersion, long visibleVersionTime);
-    public void updateVisibleVersion(long visibleVersion, long visibleVersionTime, long visibleTxnId);
-    public long getVisibleVersion();
-    public long getVisibleVersionTime();
-    public void setVisibleVersion(long visibleVersion, long visibleVersionTime);
-    public long getNextVersion();
-    public void setNextVersion(long nextVersion);
-    public long getCommittedVersion();
-    public long getDataVersion();
-    public void setDataVersion(long dataVersion);
-    public long getNextDataVersion();
-    public void setNextDataVersion(long nextDataVersion);
-    public long getCommittedDataVersion();
-    public long getVersionEpoch();
-    public void setVersionEpoch(long versionEpoch);
-    public long nextVersionEpoch();
-    public TransactionType getVersionTxnType();
-    public void setVersionTxnType(TransactionType versionTxnType);
-    public long getVisibleTxnId();
-
-    // materialized index interface
-
-    public void createRollupIndex(MaterializedIndex mIndex);
-    public MaterializedIndex deleteRollupIndex(long indexId);
-    public void setBaseIndex(MaterializedIndex baseIndex);
-    public MaterializedIndex getBaseIndex();
-    public MaterializedIndex getIndex(long indexId);
-    public List<MaterializedIndex> getMaterializedIndices(IndexExtState extState);
->>>>>>> 96207099
     /*
      * Change the index' state from SHADOW to NORMAL
      * Also move it to idToVisibleRollupIndex if it is not the base index.
