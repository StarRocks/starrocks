--- conflicted
+++ resolved
@@ -38,12 +38,10 @@
 
     private final boolean isLakeTablet;
 
-<<<<<<< HEAD
+
     /**
      * If currentTimeMs is ahead of `toBeCleanedTimeMs`, the tablet meta will be cleaned from TabletInvertedIndex.
      */
-=======
->>>>>>> ed3e95ed
     private Long toBeCleanedTimeMs = null;
 
     private final ReentrantReadWriteLock lock = new ReentrantReadWriteLock();
@@ -118,13 +116,10 @@
         toBeCleanedTimeMs = time;
     }
 
-<<<<<<< HEAD
-=======
     public void resetToBeCleanedTime() {
         toBeCleanedTimeMs = null;
     }
 
->>>>>>> ed3e95ed
     public boolean containsSchemaHash(int schemaHash) {
         lock.readLock().lock();
         try {
