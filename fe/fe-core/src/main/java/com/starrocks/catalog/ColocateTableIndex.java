--- conflicted
+++ resolved
@@ -672,10 +672,6 @@
         return Optional.of(table.getName());
     }
 
-<<<<<<< HEAD
-=======
-
->>>>>>> a3b42fd9
     /**
      * After the user executes `DROP TABLE`, we only throw tables into the recycle bin instead of deleting them
      * immediately. As a side effect, the table that stores in ColocateTableIndex may not be visible to users. We need
