// Copyright 2021-present StarRocks, Inc. All rights reserved.
//
// Licensed under the Apache License, Version 2.0 (the "License");
// you may not use this file except in compliance with the License.
// You may obtain a copy of the License at
//
//     https://www.apache.org/licenses/LICENSE-2.0
//
// Unless required by applicable law or agreed to in writing, software
// distributed under the License is distributed on an "AS IS" BASIS,
// WITHOUT WARRANTIES OR CONDITIONS OF ANY KIND, either express or implied.
// See the License for the specific language governing permissions and
// limitations under the License.

// This file is based on code available under the Apache license here:
//   https://github.com/apache/incubator-doris/blob/master/fe/fe-core/src/main/java/org/apache/doris/catalog/TableProperty.java

// Licensed to the Apache Software Foundation (ASF) under one
// or more contributor license agreements.  See the NOTICE file
// distributed with this work for additional information
// regarding copyright ownership.  The ASF licenses this file
// to you under the Apache License, Version 2.0 (the
// "License"); you may not use this file except in compliance
// with the License.  You may obtain a copy of the License at
//
//   http://www.apache.org/licenses/LICENSE-2.0
//
// Unless required by applicable law or agreed to in writing,
// software distributed under the License is distributed on an
// "AS IS" BASIS, WITHOUT WARRANTIES OR CONDITIONS OF ANY
// KIND, either express or implied.  See the License for the
// specific language governing permissions and limitations
// under the License.

package com.starrocks.catalog;

import com.google.common.base.Joiner;
import com.google.common.base.Preconditions;
import com.google.common.base.Splitter;
import com.google.common.base.Strings;
import com.google.common.collect.Lists;
import com.google.common.collect.Maps;
import com.google.common.collect.Multimap;
import com.google.gson.annotations.SerializedName;
import com.starrocks.analysis.TableName;
import com.starrocks.binlog.BinlogConfig;
import com.starrocks.catalog.constraint.ForeignKeyConstraint;
import com.starrocks.catalog.constraint.UniqueConstraint;
import com.starrocks.common.Config;
import com.starrocks.common.Pair;
import com.starrocks.common.io.Text;
import com.starrocks.common.io.Writable;
import com.starrocks.common.util.PropertyAnalyzer;
import com.starrocks.common.util.TimeUtils;
import com.starrocks.common.util.WriteQuorum;
import com.starrocks.lake.StorageInfo;
import com.starrocks.persist.OperationType;
import com.starrocks.persist.gson.GsonPostProcessable;
import com.starrocks.persist.gson.GsonUtils;
import com.starrocks.server.RunMode;
import com.starrocks.sql.analyzer.AnalyzerUtils;
import com.starrocks.sql.analyzer.SemanticException;
import com.starrocks.thrift.TCompressionType;
import com.starrocks.thrift.TPersistentIndexType;
import com.starrocks.thrift.TWriteQuorumType;
import org.apache.commons.collections.CollectionUtils;
import org.apache.commons.lang3.EnumUtils;
import org.apache.commons.lang3.StringUtils;
import org.apache.logging.log4j.LogManager;
import org.apache.logging.log4j.Logger;
import org.threeten.extra.PeriodDuration;

import java.io.DataInput;
import java.io.DataOutput;
import java.io.IOException;
import java.util.HashMap;
import java.util.Iterator;
import java.util.List;
import java.util.Map;
import java.util.stream.Collectors;

/**
 * TableProperty contains additional information about OlapTable
 * TableProperty includes properties to persistent the additional information
 * Different properties is recognized by prefix such as dynamic_partition
 * If there is different type properties is added.Write a method such as buildDynamicProperty to build it.
 */
public class TableProperty implements Writable, GsonPostProcessable {
    private static final Logger LOG = LogManager.getLogger(TableProperty.class);
    public static final String DYNAMIC_PARTITION_PROPERTY_PREFIX = "dynamic_partition";
    public static final int INVALID = -1;

    public static final String BINLOG_PROPERTY_PREFIX = "binlog";
    public static final String BINLOG_PARTITION = "binlog_partition_";

    public static final String CLOUD_NATIVE_INDEX_TYPE = "CLOUD_NATIVE";
    public static final String LOCAL_INDEX_TYPE = "LOCAL";

    public enum QueryRewriteConsistencyMode {
        DISABLE,    // 0: disable query rewrite
        LOOSE,      // 1: enable query rewrite, and skip the partition version check, still need to check mv partition exist
        CHECKED,    // 2: enable query rewrite, and rewrite only if mv partition version is consistent with table meta
        NOCHECK;   // 3: enable query rewrite, and rewrite without any check

        public static QueryRewriteConsistencyMode defaultQueryRewriteConsistencyMode() {
            return CHECKED;
        }

        public static QueryRewriteConsistencyMode defaultForExternalTable() {
            return CHECKED;
        }

        public static QueryRewriteConsistencyMode parse(String str) {
            return EnumUtils.getEnumIgnoreCase(QueryRewriteConsistencyMode.class, str);
        }

        public static String valueList() {
            return Joiner.on("/").join(QueryRewriteConsistencyMode.values());
        }
    }

    /**
     * The value for enable_query_rewrite variable
     */
    public enum MVQueryRewriteSwitch {
        DEFAULT,    // default, no check but eligible for query rewrite
        TRUE,       // enabled, check the semantic and is eligible for query rewrite
        FALSE,      // disabled
        ;

        public boolean isEnable() {
            return TRUE == this || DEFAULT == this;
        }

        public static MVQueryRewriteSwitch defaultValue() {
            return DEFAULT;
        }

        public static MVQueryRewriteSwitch parse(String str) {
            if (StringUtils.isEmpty(str)) {
                return DEFAULT;
            }
            return EnumUtils.getEnumIgnoreCase(MVQueryRewriteSwitch.class, str);
        }

        public static String valueList() {
            return Joiner.on(",").join(MVQueryRewriteSwitch.values());
        }
    }

    /**
     * The value for transparent_mv_rewrite_mode variable
     */
    public enum MVTransparentRewriteMode {
        FALSE, // default, mv acts as a normal table, only return the contained data no matter it's fresh or not
        TRUE, // transparent, mv acts as transparent table of its defined query, its result is the same as its
        // defined query.And it will redirect to its defined query if transparent rewrite failed or exceptions occurs.
        TRANSPARENT_OR_ERROR, // try to transparent rewrite, and it will throw exception if transparent rewrite failed or
        // exceptions occurs.
        TRANSPARENT_OR_DEFAULT; // try to transparent rewrite, and it will use the original materialized view without partition
        // compensated if transparent rewrite failed or exceptions occurs.

        public boolean isEnable() {
            return TRUE == this || TRANSPARENT_OR_ERROR == this || TRANSPARENT_OR_DEFAULT == this;
        }

        public static MVTransparentRewriteMode defaultValue() {
            return FALSE;
        }

        public static MVTransparentRewriteMode parse(String str) {
            if (StringUtils.isEmpty(str)) {
                return FALSE;
            }
            return EnumUtils.getEnumIgnoreCase(MVTransparentRewriteMode.class, str);
        }

        public static String valueList() {
            return Joiner.on(",").join(MVTransparentRewriteMode.values());

        }
    }

    @SerializedName(value = "properties")
    private Map<String, String> properties;

    private transient DynamicPartitionProperty dynamicPartitionProperty =
            new DynamicPartitionProperty(Maps.newHashMap());
    // table's default replication num
    private Short replicationNum = RunMode.defaultReplicationNum();

    // partition time to live number, -1 means no ttl
    private int partitionTTLNumber = INVALID;

    private PeriodDuration partitionTTL = PeriodDuration.ZERO;

    // This property only applies to materialized views
    // It represents the maximum number of partitions that will be refreshed by a TaskRun refresh
    private int partitionRefreshNumber = Config.default_mv_partition_refresh_number;

    // This property only applies to materialized views
    // When using the system to automatically refresh, the maximum range of the most recent partitions will be refreshed.
    // By default, all partitions will be refreshed.
    private int autoRefreshPartitionsLimit = INVALID;

    // This property only applies to materialized views,
    // Indicates which tables do not listen to auto refresh events when load
    private List<TableName> excludedTriggerTables;

    // This property only applies to materialized views,
    // Indicates which tables do not refresh the base table when auto refresh
    private List<TableName> excludedRefreshTables;

    // This property only applies to materialized views
    private List<String> mvSortKeys;

    // This property only applies to materialized views,
    // Specify the query rewrite behaviour for external table
    private QueryRewriteConsistencyMode forceExternalTableQueryRewrite =
            QueryRewriteConsistencyMode.defaultForExternalTable();

    // This property only applies to materialized views,
    // Specify the query rewrite behaviour for external table
    private QueryRewriteConsistencyMode queryRewriteConsistencyMode =
            QueryRewriteConsistencyMode.defaultQueryRewriteConsistencyMode();

    private MVQueryRewriteSwitch mvQueryRewriteSwitch = MVQueryRewriteSwitch.DEFAULT;
    private MVTransparentRewriteMode mvTransparentRewriteMode = MVTransparentRewriteMode.FALSE;

    private boolean isInMemory = false;

    private boolean enablePersistentIndex = false;

    // Only meaningful when enablePersistentIndex = true.
    TPersistentIndexType persistentIndexType;

    private int primaryIndexCacheExpireSec = 0;

    /*
     * the default storage volume of this table.
     * DEFAULT: depends on FE's config 'run_mode'
     * run_mode == "shared_nothing": "local"
     * run_mode == "shared_data": "default"
     *
     * This property should be set when creating the table, and can not be changed.
     */
    private String storageVolume;

    private PeriodDuration storageCoolDownTTL;

    // This property only applies to materialized views
    private String resourceGroup = null;

    // the default compression type of this table.
    private TCompressionType compressionType = TCompressionType.LZ4_FRAME;

    @SerializedName(value = "compressionLevel")
    // the default compression level of this table, only used for zstd for now.
    private int compressionLevel = -1;

    // the default write quorum
    private TWriteQuorumType writeQuorum = TWriteQuorumType.MAJORITY;

    // the default disable replicated storage
    private boolean enableReplicatedStorage = false;

    private String storageType;

    // the default automatic bucket size
    private long bucketSize = 0;

    // the default mutable bucket number
    private long mutableBucketNum = 0;

<<<<<<< HEAD
<<<<<<< HEAD
=======
    private boolean enableLoadProfile = false;

    private String baseCompactionForbiddenTimeRanges = "";

>>>>>>> 1c8e4b9cfb ([Enhancement] Support disable table base compaction by time ranges (#50120))
=======
    private boolean enableLoadProfile = false;

>>>>>>> dcd31449
    // 1. This table has been deleted. if hasDelete is false, the BE segment must don't have deleteConditions.
    //    If hasDelete is true, the BE segment maybe have deleteConditions because compaction.
    // 2. Before checkpoint, we relay delete job journal log to persist.
    //    After checkpoint, we relay TableProperty::write to persist.
    @SerializedName(value = "hasDelete")
    private boolean hasDelete = false;
    @SerializedName(value = "hasForbitGlobalDict")
    private boolean hasForbiddenGlobalDict = false;

    @SerializedName(value = "storageInfo")
    private StorageInfo storageInfo;

    // partitionId -> binlogAvailableVersion
    private Map<Long, Long> binlogAvailableVersions = new HashMap<>();

    private BinlogConfig binlogConfig;

    // unique constraints for mv rewrite
    // a table may have multi unique constraints
    private List<UniqueConstraint> uniqueConstraints;

    // foreign key constraint for mv rewrite
    private List<ForeignKeyConstraint> foreignKeyConstraints;

    private boolean useFastSchemaEvolution;

    private PeriodDuration dataCachePartitionDuration;

    private Multimap<String, String> location;

    public TableProperty() {
        this(Maps.newLinkedHashMap());
    }

    public TableProperty(Map<String, String> properties) {
        this.properties = properties;
    }

    public TableProperty copy() {
        TableProperty newTableProperty = new TableProperty(Maps.newHashMap(this.properties));
        try {
            newTableProperty.gsonPostProcess();
        } catch (IOException e) {
            Preconditions.checkState(false, "gsonPostProcess shouldn't fail");
        }
        newTableProperty.hasDelete = this.hasDelete;
        newTableProperty.hasForbiddenGlobalDict = this.hasForbiddenGlobalDict;
        if (this.storageInfo != null) {
            newTableProperty.storageInfo =
                    new StorageInfo(this.storageInfo.getFilePathInfo(), this.storageInfo.getCacheInfo());
        }
        return newTableProperty;
    }

    public static boolean isSamePrefixProperties(Map<String, String> properties, String prefix) {
        for (String value : properties.keySet()) {
            if (!value.startsWith(prefix)) {
                return false;
            }
        }
        return true;
    }

    public TableProperty buildProperty(short opCode) {
        switch (opCode) {
            case OperationType.OP_DYNAMIC_PARTITION:
                buildDynamicProperty();
                break;
            case OperationType.OP_MODIFY_REPLICATION_NUM:
                buildReplicationNum();
                break;
            case OperationType.OP_MODIFY_IN_MEMORY:
                buildInMemory();
                break;
            case OperationType.OP_MODIFY_ENABLE_PERSISTENT_INDEX:
                buildEnablePersistentIndex();
                buildPersistentIndexType();
                break;
            case OperationType.OP_MODIFY_PRIMARY_INDEX_CACHE_EXPIRE_SEC:
                buildPrimaryIndexCacheExpireSec();
                break;
            case OperationType.OP_MODIFY_WRITE_QUORUM:
                buildWriteQuorum();
                break;
            case OperationType.OP_ALTER_MATERIALIZED_VIEW_PROPERTIES:
                buildMvProperties();
                break;
            case OperationType.OP_MODIFY_REPLICATED_STORAGE:
                buildReplicatedStorage();
                break;
            case OperationType.OP_MODIFY_BUCKET_SIZE:
                buildBucketSize();
                break;
            case OperationType.OP_MODIFY_MUTABLE_BUCKET_NUM:
                buildMutableBucketNum();
                break;
<<<<<<< HEAD
<<<<<<< HEAD
=======
            case OperationType.OP_MODIFY_ENABLE_LOAD_PROFILE:
                buildEnableLoadProfile();
                break;
            case OperationType.OP_MODIFY_BASE_COMPACTION_FORBIDDEN_TIME_RANGES:
                buildBaseCompactionForbiddenTimeRanges();
                break;
>>>>>>> 1c8e4b9cfb ([Enhancement] Support disable table base compaction by time ranges (#50120))
=======
            case OperationType.OP_MODIFY_ENABLE_LOAD_PROFILE:
                buildEnableLoadProfile();
                break;
>>>>>>> dcd31449
            case OperationType.OP_MODIFY_BINLOG_CONFIG:
                buildBinlogConfig();
                break;
            case OperationType.OP_MODIFY_BINLOG_AVAILABLE_VERSION:
                buildBinlogAvailableVersion();
                break;
            case OperationType.OP_ALTER_TABLE_PROPERTIES:
                buildPartitionTTL();
                buildPartitionLiveNumber();
                buildDataCachePartitionDuration();
                buildLocation();
                buildStorageCoolDownTTL();
                break;
            case OperationType.OP_MODIFY_TABLE_CONSTRAINT_PROPERTY:
                buildConstraint();
                break;
            default:
                break;
        }
        return this;
    }

    // TODO: refactor the postProcessing code into listener-based instead of procedure-oriented
    public TableProperty buildMvProperties() {
        buildPartitionTTL();
        buildPartitionRefreshNumber();
        buildAutoRefreshPartitionsLimit();
        buildExcludedTriggerTables();
        buildResourceGroup();
        buildConstraint();
        buildMvSortKeys();
        buildQueryRewrite();
        buildMVQueryRewriteSwitch();
        buildMVTransparentRewriteMode();
        return this;
    }

    public TableProperty buildBinlogConfig() {
        long binlogVersion = Long.parseLong(properties.getOrDefault(PropertyAnalyzer.PROPERTIES_BINLOG_VERSION,
                String.valueOf(INVALID)));
        boolean binlogEnable = Boolean.parseBoolean(properties.getOrDefault(PropertyAnalyzer.PROPERTIES_BINLOG_ENABLE,
                "false"));
        long binlogTtlSecond = Long.parseLong(properties.getOrDefault(PropertyAnalyzer.PROPERTIES_BINLOG_TTL,
                String.valueOf(Config.binlog_ttl_second)));
        long binlogMaxSize = Long.parseLong(properties.getOrDefault(PropertyAnalyzer.PROPERTIES_BINLOG_MAX_SIZE,
                String.valueOf(Config.binlog_max_size)));
        binlogConfig = new BinlogConfig(binlogVersion, binlogEnable, binlogTtlSecond, binlogMaxSize);
        return this;
    }

    // just modify binlogConfig, not properties
    public void setBinlogConfig(BinlogConfig binlogConfig) {
        this.binlogConfig = binlogConfig;
    }

    public TableProperty buildDynamicProperty() {
        HashMap<String, String> dynamicPartitionProperties = new HashMap<>();
        for (Map.Entry<String, String> entry : properties.entrySet()) {
            if (entry.getKey().startsWith(DYNAMIC_PARTITION_PROPERTY_PREFIX)) {
                dynamicPartitionProperties.put(entry.getKey(), entry.getValue());
            }
        }
        dynamicPartitionProperty = new DynamicPartitionProperty(dynamicPartitionProperties);
        return this;
    }

    public TableProperty buildBinlogAvailableVersion() {
        binlogAvailableVersions = new HashMap<>();
        for (Map.Entry<String, String> entry : properties.entrySet()) {
            if (entry.getKey().startsWith(BINLOG_PARTITION)) {
                long partitionId = Long.parseLong(entry.getKey().split("_")[2]);
                binlogAvailableVersions.put(partitionId, Long.parseLong(entry.getValue()));
            }
        }
        return this;
    }

    public TableProperty buildReplicationNum() {
        replicationNum = Short.parseShort(properties.getOrDefault(PropertyAnalyzer.PROPERTIES_REPLICATION_NUM,
                String.valueOf(RunMode.defaultReplicationNum())));
        return this;
    }

    public TableProperty buildPartitionTTL() {
        if (properties.containsKey(PropertyAnalyzer.PROPERTIES_PARTITION_TTL_NUMBER)) {
            partitionTTLNumber = Integer.parseInt(properties.get(PropertyAnalyzer.PROPERTIES_PARTITION_TTL_NUMBER));
        }

        if (properties.containsKey(PropertyAnalyzer.PROPERTIES_PARTITION_TTL)) {
            Pair<String, PeriodDuration> ttlDuration = PropertyAnalyzer.analyzePartitionTTL(properties, false);
            if (ttlDuration != null) {
                partitionTTL = ttlDuration.second;
            }
        }
        return this;
    }

    public TableProperty buildPartitionLiveNumber() {
        if (properties.containsKey(PropertyAnalyzer.PROPERTIES_PARTITION_LIVE_NUMBER)) {
            partitionTTLNumber = Integer.parseInt(properties.get(PropertyAnalyzer.PROPERTIES_PARTITION_LIVE_NUMBER));
        }
        return this;
    }

    public TableProperty buildAutoRefreshPartitionsLimit() {
        autoRefreshPartitionsLimit =
                Integer.parseInt(properties.getOrDefault(PropertyAnalyzer.PROPERTIES_AUTO_REFRESH_PARTITIONS_LIMIT,
                        String.valueOf(INVALID)));
        return this;
    }

    public TableProperty buildPartitionRefreshNumber() {
        partitionRefreshNumber =
                Integer.parseInt(properties.getOrDefault(PropertyAnalyzer.PROPERTIES_PARTITION_REFRESH_NUMBER,
                        String.valueOf(INVALID)));
        return this;
    }

    public TableProperty buildResourceGroup() {
        resourceGroup = properties.getOrDefault(PropertyAnalyzer.PROPERTIES_RESOURCE_GROUP,
                null);
        return this;
    }

    public TableProperty buildExcludedTriggerTables() {
        excludedTriggerTables = parseExcludedTables(PropertyAnalyzer.PROPERTIES_EXCLUDED_TRIGGER_TABLES);
        excludedRefreshTables = parseExcludedTables(PropertyAnalyzer.PROPERTIES_EXCLUDED_REFRESH_TABLES);
        return this;
    }

    private List<TableName> parseExcludedTables(String propertiesKey) {
        String excludedTables = properties.getOrDefault(propertiesKey, null);
        List<TableName> tables = Lists.newArrayList();
        if (excludedTables != null) {
            List<String> tableList = Splitter.on(",").omitEmptyStrings().trimResults()
                    .splitToList(excludedTables);
            for (String table : tableList) {
                TableName tableName = AnalyzerUtils.stringToTableName(table);
                tables.add(tableName);
            }
        }
        return tables;
    }

    public TableProperty buildMvSortKeys() {
        String sortKeys = properties.get(PropertyAnalyzer.PROPERTY_MV_SORT_KEYS);
        this.mvSortKeys = analyzeMvSortKeys(sortKeys);
        return this;
    }

    public void putMvSortKeys() {
        if (CollectionUtils.isNotEmpty(mvSortKeys)) {
            String value = Joiner.on(",").join(mvSortKeys);
            this.properties.put(PropertyAnalyzer.PROPERTY_MV_SORT_KEYS, value);
        }
    }

    public static List<String> analyzeMvSortKeys(String value) {
        if (StringUtils.isEmpty(value)) {
            return Lists.newArrayList();
        } else {
            return Splitter.on(",").omitEmptyStrings().trimResults().splitToList(value);
        }
    }

    public TableProperty buildMVQueryRewriteSwitch() {
        String value = properties.get(PropertyAnalyzer.PROPERTY_MV_ENABLE_QUERY_REWRITE);
        this.mvQueryRewriteSwitch = MVQueryRewriteSwitch.parse(value);
        return this;
    }

    public static MVQueryRewriteSwitch analyzeQueryRewriteSwitch(String value) {
        MVQueryRewriteSwitch res = MVQueryRewriteSwitch.parse(value);
        if (res == null) {
            String valueList = MVQueryRewriteSwitch.valueList();
            throw new SemanticException(
                    PropertyAnalyzer.PROPERTY_MV_ENABLE_QUERY_REWRITE
                            + " can only be " + valueList + " but got " + value);
        }
        return res;
    }

    public TableProperty buildMVTransparentRewriteMode() {
        String value = properties.get(PropertyAnalyzer.PROPERTY_TRANSPARENT_MV_REWRITE_MODE);
        this.mvTransparentRewriteMode = MVTransparentRewriteMode.parse(value);
        return this;
    }

    public static MVTransparentRewriteMode analyzeMVTransparentRewrite(String value) {
        MVTransparentRewriteMode res = MVTransparentRewriteMode.parse(value);
        if (res == null) {
            String valueList = MVTransparentRewriteMode.valueList();
            throw new SemanticException(
                    PropertyAnalyzer.PROPERTY_TRANSPARENT_MV_REWRITE_MODE
                            + " can only be " + valueList + " but got " + value);
        }
        return res;
    }

    public static QueryRewriteConsistencyMode analyzeQueryRewriteMode(String value) {
        QueryRewriteConsistencyMode res = EnumUtils.getEnumIgnoreCase(QueryRewriteConsistencyMode.class, value);
        if (res == null) {
            String allValues = EnumUtils.getEnumList(QueryRewriteConsistencyMode.class)
                    .stream().map(Enum::name).collect(Collectors.joining(","));
            throw new SemanticException(
                    PropertyAnalyzer.PROPERTIES_QUERY_REWRITE_CONSISTENCY + " could only be " + allValues + " but got " + value);
        }
        return res;
    }

    public static QueryRewriteConsistencyMode analyzeExternalTableQueryRewrite(String value) {
        if ("true".equalsIgnoreCase(value) || "false".equalsIgnoreCase(value)) {
            // old version use the boolean value
            boolean boolValue = Boolean.parseBoolean(value);
            return boolValue ? QueryRewriteConsistencyMode.CHECKED : QueryRewriteConsistencyMode.DISABLE;
        } else {
            QueryRewriteConsistencyMode res = EnumUtils.getEnumIgnoreCase(QueryRewriteConsistencyMode.class, value);
            if (res == null) {
                String allValues = EnumUtils.getEnumList(QueryRewriteConsistencyMode.class)
                        .stream().map(Enum::name).collect(Collectors.joining(","));
                throw new SemanticException(
                        PropertyAnalyzer.PROPERTIES_FORCE_EXTERNAL_TABLE_QUERY_REWRITE + " could only be " + allValues + " but " +
                                "got " + value);
            }
            return res;
        }
    }

    public TableProperty buildQueryRewrite() {
        // NOTE: keep compatible with previous version
        String value = properties.get(PropertyAnalyzer.PROPERTIES_FORCE_EXTERNAL_TABLE_QUERY_REWRITE);
        forceExternalTableQueryRewrite = QueryRewriteConsistencyMode.defaultForExternalTable();
        if (value != null) {
            try {
                forceExternalTableQueryRewrite = analyzeExternalTableQueryRewrite(value);
            } catch (SemanticException e) {
                LOG.error("analyze {} failed", PropertyAnalyzer.PROPERTIES_FORCE_EXTERNAL_TABLE_QUERY_REWRITE, e);
            }
        }

        queryRewriteConsistencyMode = QueryRewriteConsistencyMode.defaultQueryRewriteConsistencyMode();
        value = properties.get(PropertyAnalyzer.PROPERTIES_QUERY_REWRITE_CONSISTENCY);
        if (value != null) {
            try {
                queryRewriteConsistencyMode = analyzeQueryRewriteMode(value);
            } catch (SemanticException e) {
                LOG.error("analyze {} failed", PropertyAnalyzer.PROPERTIES_QUERY_REWRITE_CONSISTENCY, e);
            }
        }

        return this;
    }

    public TableProperty buildInMemory() {
        isInMemory = Boolean.parseBoolean(properties.getOrDefault(PropertyAnalyzer.PROPERTIES_INMEMORY, "false"));
        return this;
    }

    public TableProperty buildStorageVolume() {
        storageVolume = properties.getOrDefault(PropertyAnalyzer.PROPERTIES_STORAGE_VOLUME,
                RunMode.isSharedDataMode() ? "default" : "local");
        return this;
    }

    public TableProperty buildCompressionType() {
        String compression = properties.getOrDefault(PropertyAnalyzer.PROPERTIES_COMPRESSION,
                TCompressionType.LZ4_FRAME.name());
        for (TCompressionType type : TCompressionType.values()) {
            if (type.name().equalsIgnoreCase(compression)) {
                compressionType = type;
                return this;
            }
        }

        compressionType = TCompressionType.LZ4_FRAME;
        return this;
    }

    public TableProperty buildWriteQuorum() {
        writeQuorum = WriteQuorum
                .findTWriteQuorumByName(properties.getOrDefault(PropertyAnalyzer.PROPERTIES_WRITE_QUORUM,
                        WriteQuorum.MAJORITY));
        return this;
    }

    public TableProperty buildReplicatedStorage() {
        enableReplicatedStorage = Boolean
                .parseBoolean(properties.getOrDefault(PropertyAnalyzer.PROPERTIES_REPLICATED_STORAGE, "false"));
        return this;
    }

    public TableProperty buildBucketSize() {
        if (properties.get(PropertyAnalyzer.PROPERTIES_BUCKET_SIZE) != null) {
            bucketSize = Long.parseLong(properties.get(PropertyAnalyzer.PROPERTIES_BUCKET_SIZE));
        }
        return this;
    }

    public TableProperty buildMutableBucketNum() {
        if (properties.get(PropertyAnalyzer.PROPERTIES_MUTABLE_BUCKET_NUM) != null) {
            mutableBucketNum = Long.parseLong(properties.get(PropertyAnalyzer.PROPERTIES_MUTABLE_BUCKET_NUM));
        }
        return this;
    }

<<<<<<< HEAD
<<<<<<< HEAD
=======
=======
>>>>>>> dcd31449
    public TableProperty buildEnableLoadProfile() {
        if (properties.get(PropertyAnalyzer.PROPERTIES_ENABLE_LOAD_PROFILE) != null) {
            enableLoadProfile = Boolean.parseBoolean(properties.get(PropertyAnalyzer.PROPERTIES_ENABLE_LOAD_PROFILE));
        }
        return this;
    }

<<<<<<< HEAD
    public TableProperty buildBaseCompactionForbiddenTimeRanges() {
        baseCompactionForbiddenTimeRanges = properties.getOrDefault(
                PropertyAnalyzer.PROPERTIES_BASE_COMPACTION_FORBIDDEN_TIME_RANGES, "");
        return this;
    }

>>>>>>> 1c8e4b9cfb ([Enhancement] Support disable table base compaction by time ranges (#50120))
=======
>>>>>>> dcd31449
    public TableProperty buildEnablePersistentIndex() {
        enablePersistentIndex = Boolean.parseBoolean(
                properties.getOrDefault(PropertyAnalyzer.PROPERTIES_ENABLE_PERSISTENT_INDEX, "false"));
        return this;
    }

    public TableProperty buildPrimaryIndexCacheExpireSec() {
        primaryIndexCacheExpireSec = Integer.parseInt(properties.getOrDefault(
                PropertyAnalyzer.PROPERTIES_PRIMARY_INDEX_CACHE_EXPIRE_SEC, "0"));
        return this;
    }

    public TableProperty buildPersistentIndexType() {
        String defaultType = Config.enable_cloud_native_persistent_index_by_default ? CLOUD_NATIVE_INDEX_TYPE : LOCAL_INDEX_TYPE;
        String type = properties.getOrDefault(PropertyAnalyzer.PROPERTIES_PERSISTENT_INDEX_TYPE, defaultType);
        if (type.equals(LOCAL_INDEX_TYPE)) {
            persistentIndexType = TPersistentIndexType.LOCAL;
        } else if (type.equals(CLOUD_NATIVE_INDEX_TYPE)) {
            persistentIndexType = TPersistentIndexType.CLOUD_NATIVE;
        }
        return this;
    }

    public static String persistentIndexTypeToString(TPersistentIndexType type) {
        switch (type) {
            case LOCAL:
                return LOCAL_INDEX_TYPE;
            case CLOUD_NATIVE:
                return CLOUD_NATIVE_INDEX_TYPE;
            default:
                // shouldn't happen
                // for it has been checked outside
                LOG.warn("unknown PersistentIndexType");
                return "UNKNOWN";
        }
    }

    public TableProperty buildConstraint() {
        if (properties.containsKey(PropertyAnalyzer.PROPERTIES_UNIQUE_CONSTRAINT)) {
            try {
                uniqueConstraints = UniqueConstraint.parse(null, null, null,
                        properties.getOrDefault(PropertyAnalyzer.PROPERTIES_UNIQUE_CONSTRAINT, ""));
            } catch (Exception e) {
                LOG.warn("Failed to parse unique constraints, ignore this unique constraint", e);
            }
        }

        if (properties.containsKey(PropertyAnalyzer.PROPERTIES_FOREIGN_KEY_CONSTRAINT)) {
            try {
                foreignKeyConstraints = ForeignKeyConstraint.parse(
                        properties.getOrDefault(PropertyAnalyzer.PROPERTIES_FOREIGN_KEY_CONSTRAINT, ""));
            } catch (Exception e) {
                LOG.warn("Failed to parse foreign key constraints, ignore this foreign key constraints", e);
            }
        }
        return this;
    }

    public TableProperty buildDataCachePartitionDuration() {
        if (properties.containsKey(PropertyAnalyzer.PROPERTIES_DATACACHE_PARTITION_DURATION)) {
            dataCachePartitionDuration = TimeUtils.parseHumanReadablePeriodOrDuration(
                    properties.get(PropertyAnalyzer.PROPERTIES_DATACACHE_PARTITION_DURATION));
        }
        return this;
    }

    public TableProperty buildStorageCoolDownTTL() {
        if (properties.containsKey(PropertyAnalyzer.PROPERTIES_STORAGE_COOLDOWN_TTL)) {
            String storageCoolDownTTL = properties.get(PropertyAnalyzer.PROPERTIES_STORAGE_COOLDOWN_TTL);
            if (Strings.isNullOrEmpty(storageCoolDownTTL)) {
                this.storageCoolDownTTL = null;
            } else {
                this.storageCoolDownTTL = TimeUtils.parseHumanReadablePeriodOrDuration(storageCoolDownTTL);
            }
        }
        return this;
    }

    public TableProperty buildStorageType() {
        if (properties.containsKey(PropertyAnalyzer.PROPERTIES_STORAGE_TYPE)) {
            storageType = properties.get(PropertyAnalyzer.PROPERTIES_STORAGE_TYPE);
        }
        return this;
    }

    public TableProperty buildLocation() {
        if (properties.containsKey(PropertyAnalyzer.PROPERTIES_LABELS_LOCATION)) {
            String locationStr = properties.get(PropertyAnalyzer.PROPERTIES_LABELS_LOCATION);
            if (locationStr.isEmpty()) {
                properties.remove(PropertyAnalyzer.PROPERTIES_LABELS_LOCATION);
                location = null;
            } else {
                location = PropertyAnalyzer.analyzeLocationStringToMap(
                        properties.get(PropertyAnalyzer.PROPERTIES_LABELS_LOCATION));
            }
        } else {
            location = null;
        }
        return this;
    }

    public void modifyTableProperties(Map<String, String> modifyProperties) {
        properties.putAll(modifyProperties);
    }

    public void modifyTableProperties(String key, String value) {
        properties.put(key, value);
    }

    public Map<String, String> getProperties() {
        return properties;
    }

    public DynamicPartitionProperty getDynamicPartitionProperty() {
        return dynamicPartitionProperty;
    }

    public Short getReplicationNum() {
        return replicationNum;
    }

    public void setCompressionLevel(int compressionLevel) {
        this.compressionLevel = compressionLevel;
    }

    public void setPartitionTTLNumber(int partitionTTLNumber) {
        this.partitionTTLNumber = partitionTTLNumber;
    }

    public int getPartitionTTLNumber() {
        return partitionTTLNumber;
    }

    public void setPartitionTTL(PeriodDuration ttlDuration) {
        this.partitionTTL = ttlDuration;
    }

    public PeriodDuration getPartitionTTL() {
        return partitionTTL;
    }

    public int getAutoRefreshPartitionsLimit() {
        return autoRefreshPartitionsLimit;
    }

    public void setAutoRefreshPartitionsLimit(int autoRefreshPartitionsLimit) {
        this.autoRefreshPartitionsLimit = autoRefreshPartitionsLimit;
    }

    public int getPartitionRefreshNumber() {
        return partitionRefreshNumber;
    }

    public void setPartitionRefreshNumber(int partitionRefreshNumber) {
        this.partitionRefreshNumber = partitionRefreshNumber;
    }

    public void setResourceGroup(String resourceGroup) {
        this.resourceGroup = resourceGroup;
    }

    public String getResourceGroup() {
        return resourceGroup;
    }

    public List<TableName> getExcludedTriggerTables() {
        return excludedTriggerTables;
    }

    public void setExcludedTriggerTables(List<TableName> excludedTriggerTables) {
        this.excludedTriggerTables = excludedTriggerTables;
    }

    public List<TableName> getExcludedRefreshTables() {
        return excludedRefreshTables;
    }

    public void setExcludedRefreshTables(List<TableName> excludedRefreshTables) {
        this.excludedRefreshTables = excludedRefreshTables;
    }

    public List<String> getMvSortKeys() {
        return mvSortKeys;
    }

    public void setMvSortKeys(List<String> sortKeys) {
        this.mvSortKeys = sortKeys;
    }

    public QueryRewriteConsistencyMode getForceExternalTableQueryRewrite() {
        return this.forceExternalTableQueryRewrite;
    }

    public void setForceExternalTableQueryRewrite(QueryRewriteConsistencyMode externalTableQueryRewrite) {
        this.forceExternalTableQueryRewrite = externalTableQueryRewrite;
    }

    public void setQueryRewriteConsistencyMode(QueryRewriteConsistencyMode mode) {
        this.queryRewriteConsistencyMode = mode;
    }

    public QueryRewriteConsistencyMode getQueryRewriteConsistencyMode() {
        return this.queryRewriteConsistencyMode;
    }

    public void setMvQueryRewriteSwitch(MVQueryRewriteSwitch value) {
        this.mvQueryRewriteSwitch = value;
    }

    public MVQueryRewriteSwitch getMvQueryRewriteSwitch() {
        return this.mvQueryRewriteSwitch;
    }

    public void setMvTransparentRewriteMode(MVTransparentRewriteMode value) {
        this.mvTransparentRewriteMode = value;
    }

    public MVTransparentRewriteMode getMvTransparentRewriteMode() {
        return this.mvTransparentRewriteMode;
    }

    public boolean isInMemory() {
        return isInMemory;
    }

    public boolean enablePersistentIndex() {
        return enablePersistentIndex;
    }

    public int primaryIndexCacheExpireSec() {
        return primaryIndexCacheExpireSec;
    }

    public String getPersistentIndexTypeString() {
        return persistentIndexTypeToString(persistentIndexType);
    }

    public TPersistentIndexType getPersistentIndexType() {
        return persistentIndexType;
    }

    public String storageType() {
        return storageType;
    }

    public Multimap<String, String> getLocation() {
        return location;
    }

    public TWriteQuorumType writeQuorum() {
        return writeQuorum;
    }

    public boolean enableReplicatedStorage() {
        return enableReplicatedStorage;
    }

    public long getBucketSize() {
        return bucketSize;
    }

    public long getMutableBucketNum() {
        return mutableBucketNum;
    }

<<<<<<< HEAD
<<<<<<< HEAD
=======
=======
>>>>>>> dcd31449
    public boolean enableLoadProfile() {
        return enableLoadProfile;
    }

<<<<<<< HEAD
    public String getBaseCompactionForbiddenTimeRanges() {
        return baseCompactionForbiddenTimeRanges;
    }

>>>>>>> 1c8e4b9cfb ([Enhancement] Support disable table base compaction by time ranges (#50120))
=======
>>>>>>> dcd31449
    public String getStorageVolume() {
        return storageVolume;
    }

    public TCompressionType getCompressionType() {
        return compressionType;
    }

    public int getCompressionLevel() {
        return compressionLevel;
    }

    public boolean hasDelete() {
        return hasDelete;
    }

    public void setHasDelete(boolean hasDelete) {
        this.hasDelete = hasDelete;
    }

    public boolean hasForbiddenGlobalDict() {
        return hasForbiddenGlobalDict;
    }

    public void setHasForbiddenGlobalDict(boolean hasForbiddenGlobalDict) {
        this.hasForbiddenGlobalDict = hasForbiddenGlobalDict;
    }

    public void setStorageInfo(StorageInfo storageInfo) {
        this.storageInfo = storageInfo;
    }

    public StorageInfo getStorageInfo() {
        return storageInfo;
    }

    public BinlogConfig getBinlogConfig() {
        return binlogConfig;
    }

    public List<UniqueConstraint> getUniqueConstraints() {
        return uniqueConstraints;
    }

    public void setUniqueConstraints(List<UniqueConstraint> uniqueConstraints) {
        this.uniqueConstraints = uniqueConstraints;
    }

    public List<ForeignKeyConstraint> getForeignKeyConstraints() {
        return foreignKeyConstraints;
    }

    public void setForeignKeyConstraints(List<ForeignKeyConstraint> foreignKeyConstraints) {
        this.foreignKeyConstraints = foreignKeyConstraints;
    }

    public Map<Long, Long> getBinlogAvailableVersions() {
        return binlogAvailableVersions;
    }

    public PeriodDuration getDataCachePartitionDuration() {
        return dataCachePartitionDuration;
    }

    public PeriodDuration getStorageCoolDownTTL() {
        return storageCoolDownTTL;
    }

    public void clearBinlogAvailableVersion() {
        binlogAvailableVersions.clear();
        for (Iterator<Map.Entry<String, String>> it = properties.entrySet().iterator(); it.hasNext(); ) {
            Map.Entry<String, String> entry = it.next();
            if (entry.getKey().startsWith(BINLOG_PARTITION)) {
                it.remove();
            }
        }
    }

    public TableProperty buildUseFastSchemaEvolution() {
        useFastSchemaEvolution = Boolean.parseBoolean(
                properties.getOrDefault(PropertyAnalyzer.PROPERTIES_USE_FAST_SCHEMA_EVOLUTION, "false"));
        return this;
    }

    public boolean getUseFastSchemaEvolution() {
        return useFastSchemaEvolution;
    }

    @Override
    public void write(DataOutput out) throws IOException {
        Text.writeString(out, GsonUtils.GSON.toJson(this));
    }

    public static TableProperty read(DataInput in) throws IOException {
        return GsonUtils.GSON.fromJson(Text.readString(in), TableProperty.class);
    }

    @Override
    public void gsonPostProcess() throws IOException {
        try {
            buildDynamicProperty();
        } catch (Exception ex) {
            LOG.warn("build dynamic property failed", ex);
        }
        buildReplicationNum();
        buildInMemory();
        buildStorageVolume();
        buildStorageCoolDownTTL();
        buildEnablePersistentIndex();
        buildPersistentIndexType();
        buildPrimaryIndexCacheExpireSec();
        buildCompressionType();
        buildWriteQuorum();
        buildPartitionLiveNumber();
        buildReplicatedStorage();
        buildBucketSize();
        buildMutableBucketNum();
        buildEnableLoadProfile();
        buildBinlogConfig();
        buildBinlogAvailableVersion();
        buildDataCachePartitionDuration();
        buildUseFastSchemaEvolution();
        buildStorageType();
        buildMvProperties();
        buildLocation();
        buildBaseCompactionForbiddenTimeRanges();
    }
}<|MERGE_RESOLUTION|>--- conflicted
+++ resolved
@@ -272,18 +272,10 @@
     // the default mutable bucket number
     private long mutableBucketNum = 0;
 
-<<<<<<< HEAD
-<<<<<<< HEAD
-=======
     private boolean enableLoadProfile = false;
 
     private String baseCompactionForbiddenTimeRanges = "";
 
->>>>>>> 1c8e4b9cfb ([Enhancement] Support disable table base compaction by time ranges (#50120))
-=======
-    private boolean enableLoadProfile = false;
-
->>>>>>> dcd31449
     // 1. This table has been deleted. if hasDelete is false, the BE segment must don't have deleteConditions.
     //    If hasDelete is true, the BE segment maybe have deleteConditions because compaction.
     // 2. Before checkpoint, we relay delete job journal log to persist.
@@ -380,21 +372,12 @@
             case OperationType.OP_MODIFY_MUTABLE_BUCKET_NUM:
                 buildMutableBucketNum();
                 break;
-<<<<<<< HEAD
-<<<<<<< HEAD
-=======
             case OperationType.OP_MODIFY_ENABLE_LOAD_PROFILE:
                 buildEnableLoadProfile();
                 break;
             case OperationType.OP_MODIFY_BASE_COMPACTION_FORBIDDEN_TIME_RANGES:
                 buildBaseCompactionForbiddenTimeRanges();
                 break;
->>>>>>> 1c8e4b9cfb ([Enhancement] Support disable table base compaction by time ranges (#50120))
-=======
-            case OperationType.OP_MODIFY_ENABLE_LOAD_PROFILE:
-                buildEnableLoadProfile();
-                break;
->>>>>>> dcd31449
             case OperationType.OP_MODIFY_BINLOG_CONFIG:
                 buildBinlogConfig();
                 break;
@@ -700,11 +683,6 @@
         return this;
     }
 
-<<<<<<< HEAD
-<<<<<<< HEAD
-=======
-=======
->>>>>>> dcd31449
     public TableProperty buildEnableLoadProfile() {
         if (properties.get(PropertyAnalyzer.PROPERTIES_ENABLE_LOAD_PROFILE) != null) {
             enableLoadProfile = Boolean.parseBoolean(properties.get(PropertyAnalyzer.PROPERTIES_ENABLE_LOAD_PROFILE));
@@ -712,16 +690,12 @@
         return this;
     }
 
-<<<<<<< HEAD
     public TableProperty buildBaseCompactionForbiddenTimeRanges() {
         baseCompactionForbiddenTimeRanges = properties.getOrDefault(
                 PropertyAnalyzer.PROPERTIES_BASE_COMPACTION_FORBIDDEN_TIME_RANGES, "");
         return this;
     }
 
->>>>>>> 1c8e4b9cfb ([Enhancement] Support disable table base compaction by time ranges (#50120))
-=======
->>>>>>> dcd31449
     public TableProperty buildEnablePersistentIndex() {
         enablePersistentIndex = Boolean.parseBoolean(
                 properties.getOrDefault(PropertyAnalyzer.PROPERTIES_ENABLE_PERSISTENT_INDEX, "false"));
@@ -987,23 +961,14 @@
         return mutableBucketNum;
     }
 
-<<<<<<< HEAD
-<<<<<<< HEAD
-=======
-=======
->>>>>>> dcd31449
     public boolean enableLoadProfile() {
         return enableLoadProfile;
     }
 
-<<<<<<< HEAD
     public String getBaseCompactionForbiddenTimeRanges() {
         return baseCompactionForbiddenTimeRanges;
     }
 
->>>>>>> 1c8e4b9cfb ([Enhancement] Support disable table base compaction by time ranges (#50120))
-=======
->>>>>>> dcd31449
     public String getStorageVolume() {
         return storageVolume;
     }
