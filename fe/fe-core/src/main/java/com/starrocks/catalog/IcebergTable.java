// Copyright 2021-present StarRocks, Inc. All rights reserved.
//
// Licensed under the Apache License, Version 2.0 (the "License");
// you may not use this file except in compliance with the License.
// You may obtain a copy of the License at
//
//     https://www.apache.org/licenses/LICENSE-2.0
//
// Unless required by applicable law or agreed to in writing, software
// distributed under the License is distributed on an "AS IS" BASIS,
// WITHOUT WARRANTIES OR CONDITIONS OF ANY KIND, either express or implied.
// See the License for the specific language governing permissions and
// limitations under the License.


package com.starrocks.catalog;

import com.google.common.base.Joiner;
import com.google.common.base.Objects;
import com.google.common.base.Preconditions;
import com.google.common.base.Strings;
import com.google.common.collect.Lists;
import com.google.common.collect.Maps;
import com.google.gson.JsonElement;
import com.google.gson.JsonObject;
import com.google.gson.JsonParser;
import com.google.gson.annotations.SerializedName;
import com.starrocks.analysis.DescriptorTable;
import com.starrocks.common.io.Text;
import com.starrocks.connector.exception.StarRocksConnectorException;
import com.starrocks.connector.iceberg.IcebergApiConverter;
import com.starrocks.connector.iceberg.IcebergCatalogType;
import com.starrocks.server.CatalogMgr;
import com.starrocks.server.GlobalStateMgr;
import com.starrocks.thrift.TColumn;
import com.starrocks.thrift.TIcebergTable;
import com.starrocks.thrift.TTableDescriptor;
import com.starrocks.thrift.TTableType;
import org.apache.iceberg.BaseTable;
import org.apache.iceberg.PartitionField;
import org.apache.iceberg.SortField;
import org.apache.iceberg.types.Types;
import org.apache.logging.log4j.LogManager;
import org.apache.logging.log4j.Logger;

import java.io.DataInput;
import java.io.DataOutput;
import java.io.IOException;
import java.util.ArrayList;
import java.util.List;
import java.util.Map;
import java.util.stream.Collectors;

import static com.starrocks.connector.iceberg.IcebergConnector.ICEBERG_CATALOG_TYPE;
import static com.starrocks.server.CatalogMgr.ResourceMappingCatalog.getResourceMappingCatalogName;
import static org.apache.iceberg.TableProperties.DEFAULT_FILE_FORMAT;
import static org.apache.iceberg.TableProperties.DEFAULT_FILE_FORMAT_DEFAULT;

public class IcebergTable extends Table {
    private static final Logger LOG = LogManager.getLogger(IcebergTable.class);

    private static final String JSON_KEY_ICEBERG_DB = "database";
    private static final String JSON_KEY_ICEBERG_TABLE = "table";
    private static final String JSON_KEY_RESOURCE_NAME = "resource";
    private static final String JSON_KEY_ICEBERG_PROPERTIES = "icebergProperties";
    private static final String PARQUET_FORMAT = "parquet";

    private String catalogName;
    @SerializedName(value = "dn")
    private String remoteDbName;
    @SerializedName(value = "tn")
    private String remoteTableName;
    @SerializedName(value = "rn")
    private String resourceName;
<<<<<<< HEAD
    @SerializedName(value = "prop")
=======

>>>>>>> 4e1f35c7
    private Map<String, String> icebergProperties = Maps.newHashMap();

    private org.apache.iceberg.Table nativeTable; // actual iceberg table
    private List<Column> partitionColumns;
    private Optional<IcebergMetricsReporter> metricsReporter = Optional.empty();

    public IcebergTable() {
        super(TableType.ICEBERG);
    }

    public IcebergTable(long id, String srTableName, String catalogName, String resourceName, String remoteDbName,
                        String remoteTableName, List<Column> schema, org.apache.iceberg.Table nativeTable,
                        Map<String, String> icebergProperties) {
        super(id, srTableName, TableType.ICEBERG, schema);
        this.catalogName = catalogName;
        this.resourceName = resourceName;
        this.remoteDbName = remoteDbName;
        this.remoteTableName = remoteTableName;
        this.nativeTable = nativeTable;
        this.icebergProperties = icebergProperties;
    }

    public String getCatalogName() {
        return catalogName == null ? getResourceMappingCatalogName(resourceName, "iceberg") : catalogName;
    }

    public String getResourceName() {
        return resourceName;
    }

    public String getRemoteDbName() {
        return remoteDbName;
    }

    public String getRemoteTableName() {
        return remoteTableName;
    }

    @Override
    public String getUUID() {
        if (CatalogMgr.isExternalCatalog(catalogName)) {
            return String.join(".", catalogName, remoteDbName, remoteTableName,
                    ((BaseTable) getNativeTable()).operations().current().uuid());
        } else {
            return Long.toString(id);
        }
    }

    public List<Column> getPartitionColumns() {
        if (partitionColumns == null) {
            List<PartitionField> identityPartitionFields = this.getNativeTable().spec().fields().stream().
                    filter(partitionField -> partitionField.transform().isIdentity()).collect(Collectors.toList());
            partitionColumns = identityPartitionFields.stream().map(partitionField -> getColumn(partitionField.name()))
                    .collect(Collectors.toList());
        }

        return partitionColumns;
    }

    public List<Integer> partitionColumnIndexes() {
        List<Column> partitionCols = getPartitionColumns();
        return partitionCols.stream().map(col -> fullSchema.indexOf(col)).collect(Collectors.toList());
    }

    public List<Integer> getSortKeyIndexes() {
        List<Integer> indexes = new ArrayList<>();
        org.apache.iceberg.Table nativeTable = getNativeTable();
        List<Types.NestedField> fields = nativeTable.schema().asStruct().fields();
        List<Integer> sortFieldSourceIds = nativeTable.sortOrder().fields().stream()
                .map(SortField::sourceId)
                .collect(Collectors.toList());

        for (int i = 0; i < fields.size(); i++) {
            Types.NestedField field = fields.get(i);
            if (sortFieldSourceIds.contains(field.fieldId())) {
                indexes.add(i);
            }
        }

        return indexes;
    }

    public boolean isUnPartitioned() {
        return getPartitionColumns().size() == 0;
    }

    public List<String> getPartitionColumnNames() {
        return getPartitionColumns().stream().filter(java.util.Objects::nonNull).map(Column::getName)
                .collect(Collectors.toList());
    }

    @Override
    public String getTableIdentifier() {
        return Joiner.on(":").join(name, ((BaseTable) getNativeTable()).operations().current().uuid());
    }

    public IcebergCatalogType getCatalogType() {
        return IcebergCatalogType.valueOf(icebergProperties.get(ICEBERG_CATALOG_TYPE));
    }

    public String getTableLocation() {
        return getNativeTable().location();
    }

    public org.apache.iceberg.Table getNativeTable() {
        // For compatibility with the resource iceberg table. native table is lazy. Prevent failure during fe restarting.
        if (nativeTable == null) {
            IcebergTable resourceMappingTable = (IcebergTable) GlobalStateMgr.getCurrentState().getMetadataMgr()
                    .getTable(getCatalogName(), remoteDbName, remoteTableName);
            if (resourceMappingTable == null) {
                throw new StarRocksConnectorException("Can't find table %s.%s.%s",
                        getCatalogName(), remoteDbName, remoteTableName);
            }
            nativeTable = resourceMappingTable.getNativeTable();
        }
        return nativeTable;
    }

    @Override
    public TTableDescriptor toThrift(List<DescriptorTable.ReferencedPartitionInfo> partitions) {
        Preconditions.checkNotNull(partitions);

        TIcebergTable tIcebergTable = new TIcebergTable();

        List<TColumn> tColumns = Lists.newArrayList();
        for (Column column : getBaseSchema()) {
            tColumns.add(column.toThrift());
        }
        tIcebergTable.setColumns(tColumns);

        tIcebergTable.setIceberg_schema(IcebergApiConverter.getTIcebergSchema(nativeTable.schema()));
        tIcebergTable.setPartition_column_names(getPartitionColumnNames());

        TTableDescriptor tTableDescriptor = new TTableDescriptor(id, TTableType.ICEBERG_TABLE,
                fullSchema.size(), 0, remoteTableName, remoteDbName);
        tTableDescriptor.setIcebergTable(tIcebergTable);
        return tTableDescriptor;
    }

    @Override
    public void write(DataOutput out) throws IOException {
        super.write(out);

        JsonObject jsonObject = new JsonObject();
        jsonObject.addProperty(JSON_KEY_ICEBERG_DB, remoteDbName);
        jsonObject.addProperty(JSON_KEY_ICEBERG_TABLE, remoteTableName);
        if (!Strings.isNullOrEmpty(resourceName)) {
            jsonObject.addProperty(JSON_KEY_RESOURCE_NAME, resourceName);
        }
        if (!icebergProperties.isEmpty()) {
            JsonObject jIcebergProperties = new JsonObject();
            for (Map.Entry<String, String> entry : icebergProperties.entrySet()) {
                jIcebergProperties.addProperty(entry.getKey(), entry.getValue());
            }
            jsonObject.add(JSON_KEY_ICEBERG_PROPERTIES, jIcebergProperties);
        }
        Text.writeString(out, jsonObject.toString());
    }

    @Override
    public void readFields(DataInput in) throws IOException {
        super.readFields(in);

        String json = Text.readString(in);
        JsonObject jsonObject = JsonParser.parseString(json).getAsJsonObject();
        remoteDbName = jsonObject.getAsJsonPrimitive(JSON_KEY_ICEBERG_DB).getAsString();
        remoteTableName = jsonObject.getAsJsonPrimitive(JSON_KEY_ICEBERG_TABLE).getAsString();
        resourceName = jsonObject.getAsJsonPrimitive(JSON_KEY_RESOURCE_NAME).getAsString();
        if (jsonObject.has(JSON_KEY_ICEBERG_PROPERTIES)) {
            JsonObject jIcebergProperties = jsonObject.getAsJsonObject(JSON_KEY_ICEBERG_PROPERTIES);
            for (Map.Entry<String, JsonElement> entry : jIcebergProperties.entrySet()) {
                icebergProperties.put(entry.getKey(), entry.getValue().getAsString());
            }
        }
    }

    @Override
    public boolean isSupported() {
        return true;
    }

    @Override
    public boolean supportInsert() {
        // for now, only support writing iceberg table with parquet file format
        return getNativeTable().properties().getOrDefault(DEFAULT_FILE_FORMAT, DEFAULT_FILE_FORMAT_DEFAULT)
                .equalsIgnoreCase(PARQUET_FORMAT);
    }

    @Override
    public int hashCode() {
        return com.google.common.base.Objects.hashCode(getCatalogName(), remoteDbName, getTableIdentifier());
    }

    @Override
    public boolean equals(Object other) {
        if (!(other instanceof IcebergTable)) {
            return false;
        }

        IcebergTable otherTable = (IcebergTable) other;
        String catalogName = getCatalogName();
        String tableIdentifier = getTableIdentifier();
        return Objects.equal(catalogName, otherTable.getCatalogName()) &&
                Objects.equal(remoteDbName, otherTable.remoteDbName) &&
                Objects.equal(tableIdentifier, otherTable.getTableIdentifier());

    }

    public static Builder builder() {
        return new Builder();
    }

    public static class Builder {
        private long id;
        private String srTableName;
        private String catalogName;
        private String resourceName;
        private String remoteDbName;
        private String remoteTableName;
        private List<Column> fullSchema;
        private Map<String, String> icebergProperties;
        private org.apache.iceberg.Table nativeTable;

        public Builder() {
        }

        public Builder setId(long id) {
            this.id = id;
            return this;
        }

        public Builder setSrTableName(String srTableName) {
            this.srTableName = srTableName;
            return this;
        }

        public Builder setCatalogName(String catalogName) {
            this.catalogName = catalogName;
            return this;
        }

        public Builder setResourceName(String resourceName) {
            this.resourceName = resourceName;
            return this;
        }

        public Builder setRemoteDbName(String remoteDbName) {
            this.remoteDbName = remoteDbName;
            return this;
        }

        public Builder setRemoteTableName(String remoteTableName) {
            this.remoteTableName = remoteTableName;
            return this;
        }

        public Builder setFullSchema(List<Column> fullSchema) {
            this.fullSchema = fullSchema;
            return this;
        }

        public Builder setIcebergProperties(Map<String, String> icebergProperties) {
            this.icebergProperties = icebergProperties;
            return this;
        }

        public Builder setNativeTable(org.apache.iceberg.Table nativeTable) {
            this.nativeTable = nativeTable;
            return this;
        }

        public IcebergTable build() {
            return new IcebergTable(id, srTableName, catalogName, resourceName, remoteDbName, remoteTableName,
                    fullSchema, nativeTable, icebergProperties);
        }
    }
}<|MERGE_RESOLUTION|>--- conflicted
+++ resolved
@@ -72,16 +72,11 @@
     private String remoteTableName;
     @SerializedName(value = "rn")
     private String resourceName;
-<<<<<<< HEAD
     @SerializedName(value = "prop")
-=======
-
->>>>>>> 4e1f35c7
     private Map<String, String> icebergProperties = Maps.newHashMap();
 
     private org.apache.iceberg.Table nativeTable; // actual iceberg table
     private List<Column> partitionColumns;
-    private Optional<IcebergMetricsReporter> metricsReporter = Optional.empty();
 
     public IcebergTable() {
         super(TableType.ICEBERG);
