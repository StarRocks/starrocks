--- conflicted
+++ resolved
@@ -228,35 +228,6 @@
         tIcebergTable.setIceberg_schema(IcebergApiConverter.getTIcebergSchema(nativeTable.schema()));
         tIcebergTable.setPartition_column_names(getPartitionColumnNames());
 
-<<<<<<< HEAD
-        TPartitionMap tPartitionMap = new TPartitionMap();
-        for (int i = 0; i < partitions.size(); i++) {
-            DescriptorTable.ReferencedPartitionInfo info = partitions.get(i);
-            PartitionKey key = info.getKey();
-            long partitionId = info.getId();
-            THdfsPartition tPartition = new THdfsPartition();
-            List<LiteralExpr> keys = key.getKeys();
-            tPartition.setPartition_key_exprs(keys.stream().map(Expr::treeToThrift).collect(Collectors.toList()));
-            tPartitionMap.putToPartitions(partitionId, tPartition);
-        }
-
-        // partition info may be very big, and it is the same in plan fragment send to every be.
-        // extract and serialize it as a string, will get better performance(about 3x in test).
-        TSerializer serializer = new TSerializer(TBinaryProtocol::new);
-        try {
-            byte[] bytes = serializer.serialize(tPartitionMap);
-            // tIcebergTable.setPartition_map(new String(bytes));
-            // tIcebergTable.setPartition_map(new String(Util.compress(bytes), StandardCharsets.US_ASCII));
-            byte[] compressedBytes = Util.compress(bytes);
-            TCompressedPartitionMap tCompressedPartitionMap = new TCompressedPartitionMap();
-            tCompressedPartitionMap.setOriginal_len(bytes.length);
-            tCompressedPartitionMap.setCompressed_len(compressedBytes.length);
-            tCompressedPartitionMap.setCompressed_serialized_partitions(Base64.getEncoder().encodeToString(compressedBytes));
-            // tCompressedPartitionMap.setCompressed_serialized_partitions(new String(compressedBytes,
-            //         StandardCharsets.ISO_8859_1));
-            tIcebergTable.setCompressed_partitions(tCompressedPartitionMap);
-        } catch (TException | IOException ignore) {
-=======
         if (!partitions.isEmpty()) {
             TPartitionMap tPartitionMap = new TPartitionMap();
             for (int i = 0; i < partitions.size(); i++) {
@@ -283,7 +254,6 @@
             } catch (TException | IOException ignore) {
                 tIcebergTable.setPartitions(tPartitionMap.getPartitions());
             }
->>>>>>> af129e90
         }
 
         TTableDescriptor tTableDescriptor = new TTableDescriptor(id, TTableType.ICEBERG_TABLE,
