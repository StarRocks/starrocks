--- conflicted
+++ resolved
@@ -942,12 +942,10 @@
         SCH_BE_THREADS("BE_THREADS", "BE_THREADS", TSchemaTableType.SCH_BE_THREADS),
         SCH_BE_LOGS("BE_LOGS", "BE_LOGS", TSchemaTableType.SCH_BE_LOGS),
         SCH_BE_BVARS("BE_BVARS", "BE_BVARS", TSchemaTableType.SCH_BE_BVARS),
-<<<<<<< HEAD
-        SCH_USER("USER", "USER", TSchemaTableType.SCH_USER);
-=======
         SCH_BE_CLOUD_NATIVE_COMPACTIONS("BE_CLOUD_NATIVE_COMPACTIONS", "BE_CLOUD_NATIVE_COMPACTIONS",
-                TSchemaTableType.SCH_BE_CLOUD_NATIVE_COMPACTIONS);
->>>>>>> 25e236bb
+                TSchemaTableType.SCH_BE_CLOUD_NATIVE_COMPACTIONS),
+        SCH_USER("USER", "USER", TSchemaTableType.SCH_USER);        
+
 
         private final String description;
         private final String tableName;
