--- conflicted
+++ resolved
@@ -119,14 +119,10 @@
         PAIMON,
         @SerializedName("HIVE_VIEW")
         HIVE_VIEW,
-<<<<<<< HEAD
-
         @SerializedName("ODPS")
-        ODPS;
-=======
+        ODPS,
         @SerializedName("BLACKHOLE")
         BLACKHOLE;
->>>>>>> 2641ca4d
 
         public static String serialize(TableType type) {
             if (type == CLOUD_NATIVE) {
@@ -606,6 +602,8 @@
             return "JDBC";
         } else if (this instanceof FileTable) {
             return "File";
+        } else if (this instanceof OdpsTable) {
+            return "Odps";
         } else {
             return null;
         }
