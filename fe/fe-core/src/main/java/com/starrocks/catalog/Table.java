// This file is made available under Elastic License 2.0.
// This file is based on code available under the Apache license here:
//   https://github.com/apache/incubator-doris/blob/master/fe/fe-core/src/main/java/org/apache/doris/catalog/Table.java

// Licensed to the Apache Software Foundation (ASF) under one
// or more contributor license agreements.  See the NOTICE file
// distributed with this work for additional information
// regarding copyright ownership.  The ASF licenses this file
// to you under the Apache License, Version 2.0 (the
// "License"); you may not use this file except in compliance
// with the License.  You may obtain a copy of the License at
//
//   http://www.apache.org/licenses/LICENSE-2.0
//
// Unless required by applicable law or agreed to in writing,
// software distributed under the License is distributed on an
// "AS IS" BASIS, WITHOUT WARRANTIES OR CONDITIONS OF ANY
// KIND, either express or implied.  See the License for the
// specific language governing permissions and limitations
// under the License.

package com.starrocks.catalog;

import com.google.common.base.Preconditions;
import com.google.common.base.Strings;
import com.google.common.collect.Lists;
import com.google.common.collect.Maps;
import com.google.gson.annotations.SerializedName;
import com.starrocks.analysis.CreateTableStmt;
import com.starrocks.analysis.DescriptorTable.ReferencedPartitionInfo;
import com.starrocks.common.FeMetaVersion;
import com.starrocks.common.io.Text;
import com.starrocks.common.io.Writable;
import com.starrocks.server.GlobalStateMgr;
import com.starrocks.thrift.TTableDescriptor;
import org.apache.commons.lang.NotImplementedException;
import org.apache.logging.log4j.LogManager;
import org.apache.logging.log4j.Logger;

import java.io.DataInput;
import java.io.DataOutput;
import java.io.IOException;
import java.time.Instant;
import java.util.ArrayList;
import java.util.List;
import java.util.Map;

/**
 * Internal representation of table-related metadata. A table contains several partitions.
 */
public class Table extends MetaObject implements Writable {
    private static final Logger LOG = LogManager.getLogger(Table.class);

    public enum TableType {
        MYSQL,
        OLAP,
        OLAP_EXTERNAL,
        SCHEMA,
        INLINE_VIEW,
        VIEW,
        BROKER,
        ELASTICSEARCH,
        HIVE,
        ICEBERG,
        HUDI,
        ODBC,
        JDBC,
<<<<<<< HEAD
        MATERIALIZED_VIEW
=======
        MATERIALIZED_VIEW,
>>>>>>> f5afcd62
    }

    @SerializedName(value = "id")
    protected long id;
    @SerializedName(value = "name")
    protected String name;
    @SerializedName(value = "type")
    protected TableType type;
    @SerializedName(value = "createTime")
    protected long createTime;
    /*
     *  fullSchema and nameToColumn should contains all columns, both visible and shadow.
     *  eg. for OlapTable, when doing schema change, there will be some shadow columns which are not visible
     *      to query but visible to load process.
     *  If you want to get all visible columns, you should call getBaseSchema() method, which is override in
     *  sub classes.
     *
     *  NOTICE: the order of this fullSchema is meaningless to OlapTable
     */
    /**
     * The fullSchema of OlapTable includes the base columns and the SHADOW_NAME_PRFIX columns.
     * The properties of base columns in fullSchema are same as properties in baseIndex.
     * For example:
     * Table (c1 int, c2 int, c3 int)
     * Schema change (c3 to bigint)
     * When OlapTable is changing schema, the fullSchema is (c1 int, c2 int, c3 int, SHADOW_NAME_PRFIX_c3 bigint)
     * The fullSchema of OlapTable is mainly used by Scanner of Load job.
     * <p>
     * If you want to get the mv columns, you should call getIndexToSchema in Subclass OlapTable.
     */
    @SerializedName(value = "fullSchema")
    protected List<Column> fullSchema;
    // tree map for case-insensitive lookup.
    /**
     * The nameToColumn of OlapTable includes the base columns and the SHADOW_NAME_PRFIX columns.
     */
    protected Map<String, Column> nameToColumn;

    // DO NOT persist this variable.
    protected boolean isTypeRead = false;
    // table(view)'s comment
    @SerializedName(value = "comment")
    protected String comment = "";

    public Table(TableType type) {
        this.type = type;
        this.fullSchema = Lists.newArrayList();
        this.nameToColumn = Maps.newTreeMap(String.CASE_INSENSITIVE_ORDER);
    }

    public Table(long id, String tableName, TableType type, List<Column> fullSchema) {
        this.id = id;
        this.name = tableName;
        this.type = type;
        // must copy the list, it should not be the same object as in indexIdToSchema
        if (fullSchema != null) {
            this.fullSchema = Lists.newArrayList(fullSchema);
        }
        this.nameToColumn = Maps.newTreeMap(String.CASE_INSENSITIVE_ORDER);
        if (this.fullSchema != null) {
            for (Column col : this.fullSchema) {
                nameToColumn.put(col.getName(), col);
            }
        } else {
            // Only view in with-clause have null base
            Preconditions.checkArgument(type == TableType.VIEW, "Table has no columns");
        }
        this.createTime = Instant.now().getEpochSecond();
    }

    public boolean isTypeRead() {
        return isTypeRead;
    }

    public void setTypeRead(boolean isTypeRead) {
        this.isTypeRead = isTypeRead;
    }

    public long getId() {
        return id;
    }

    public String getName() {
        return name;
    }

    public void setType(TableType type) {
        this.type = type;
    }

    public TableType getType() {
        return type;
    }

    public List<Column> getFullSchema() {
        return fullSchema;
    }

    // should override in subclass if necessary
    public List<Column> getBaseSchema() {
        return fullSchema;
    }

    public void setNewFullSchema(List<Column> newSchema) {
        this.fullSchema = newSchema;
        this.nameToColumn.clear();
        for (Column col : fullSchema) {
            nameToColumn.put(col.getName(), col);
        }
    }

    public Column getColumn(String name) {
        return nameToColumn.get(name);
    }

    public List<Column> getColumns() {
        return new ArrayList<>(nameToColumn.values());
    }

    public long getCreateTime() {
        return createTime;
    }

    public TTableDescriptor toThrift(List<ReferencedPartitionInfo> partitions) {
        return null;
    }

    public static Table read(DataInput in) throws IOException {
        Table table = null;
        TableType type = TableType.valueOf(Text.readString(in));
        if (type == TableType.OLAP) {
            table = new OlapTable();
        } else if (type == TableType.MYSQL) {
            table = new MysqlTable();
        } else if (type == TableType.VIEW) {
            table = new View();
        } else if (type == TableType.BROKER) {
            table = new BrokerTable();
        } else if (type == TableType.ELASTICSEARCH) {
            table = new EsTable();
        } else if (type == TableType.HIVE) {
            table = new HiveTable();
        } else if (type == TableType.HUDI) {
            table = new HudiTable();
        } else if (type == TableType.ODBC) {
            table = new OdbcTable();
        } else if (type == TableType.OLAP_EXTERNAL) {
            table = new ExternalOlapTable();
        } else if (type == TableType.ICEBERG) {
            table = new IcebergTable();
        } else if (type == TableType.JDBC) {
            table = new JDBCTable();
        } else if (type == TableType.MATERIALIZED_VIEW) {
            table = MaterializedView.read(in);
            table.setTypeRead(true);
            return table;
        } else {
            throw new IOException("Unknown table type: " + type.name());
        }

        table.setTypeRead(true);
        table.readFields(in);
        return table;
    }

    @Override
    public void write(DataOutput out) throws IOException {
        // ATTN: must write type first
        Text.writeString(out, type.name());

        // write last check time
        super.write(out);

        out.writeLong(id);
        Text.writeString(out, name);

        // base schema
        int columnCount = fullSchema.size();
        out.writeInt(columnCount);
        for (Column column : fullSchema) {
            column.write(out);
        }

        Text.writeString(out, comment);

        // write create time
        out.writeLong(createTime);
    }

    public void readFields(DataInput in) throws IOException {
        if (!isTypeRead) {
            type = TableType.valueOf(Text.readString(in));
            isTypeRead = true;
        }

        super.readFields(in);

        this.id = in.readLong();
        this.name = Text.readString(in);

        // base schema
        int columnCount = in.readInt();
        for (int i = 0; i < columnCount; i++) {
            Column column = Column.read(in);
            this.fullSchema.add(column);
            this.nameToColumn.put(column.getName(), column);
        }

        if (GlobalStateMgr.getCurrentStateJournalVersion() >= FeMetaVersion.VERSION_63) {
            comment = Text.readString(in);
        } else {
            comment = "";
        }

        // read create time
        if (GlobalStateMgr.getCurrentStateJournalVersion() >= FeMetaVersion.VERSION_64) {
            this.createTime = in.readLong();
        } else {
            this.createTime = -1L;
        }
    }

    @Override
    public boolean equals(Object other) {
        if (!(other instanceof Table)) {
            return false;
        }
        Table otherTable = (Table) other;
        return id == otherTable.id;
    }

    // return if this table is partitioned.
    // For OlapTable ture when is partitioned, or distributed by hash when no partition
    public boolean isPartitioned() {
        return false;
    }

    public Partition getPartition(String partitionName) {
        return null;
    }

    public String getEngine() {
        if (this instanceof OlapTable) {
            return "StarRocks";
        } else if (this instanceof MysqlTable) {
            return "MySQL";
        } else if (this instanceof SchemaTable) {
            return "MEMORY";
        } else {
            return null;
        }
    }

    public String getMysqlType() {
        if (this instanceof View) {
            return "VIEW";
        }
        return "BASE TABLE";
    }

    public String getComment() {
        if (!Strings.isNullOrEmpty(comment)) {
            return comment;
        }
        return type.name();
    }

    public void setComment(String comment) {
        this.comment = Strings.nullToEmpty(comment);
    }

    public CreateTableStmt toCreateTableStmt(String dbName) {
        throw new NotImplementedException();
    }

    @Override
    public int getSignature(int signatureVersion) {
        throw new NotImplementedException();
    }

    @Override
    public String toString() {
        return "Table [id=" + id + ", name=" + name + ", type=" + type + "]";
    }

    /*
     * 1. Only schedule OLAP table.
     * 2. If table is colocate with other table,
     *   2.1 If is clone between bes or group is not stable, table can not be scheduled.
     *   2.2 If is local balance and group is stable, table can be scheduled.
     * 3. (deprecated). if table's state is ROLLUP or SCHEMA_CHANGE, but alter job's state is FINISHING, we should also
     *      schedule the tablet to repair it(only for VERSION_IMCOMPLETE case, this will be checked in
     *      TabletScheduler).
     * 4. Even if table's state is ROLLUP or SCHEMA_CHANGE, check it. Because we can repair the tablet of base index.
     * 5. PRIMARY_KEYS table does not support local balance.
     */
    public boolean needSchedule(boolean isLocalBalance) {
        if (type != TableType.OLAP) {
            return false;
        }

        ColocateTableIndex colocateIndex = GlobalStateMgr.getCurrentColocateIndex();
        if (colocateIndex.isColocateTable(getId())) {
            boolean isGroupUnstable = colocateIndex.isGroupUnstable(colocateIndex.getGroup(getId()));
            if (!isLocalBalance || isGroupUnstable) {
                LOG.debug(
                        "table {} is a colocate table, skip tablet checker. is local migration: {}, is group unstable: {}",
                        name, isLocalBalance, isGroupUnstable);
                return false;
            }
        }

        OlapTable olapTable = (OlapTable) this;
        if (isLocalBalance && olapTable.getKeysType() == KeysType.PRIMARY_KEYS) {
            return false;
        }

        return true;
    }

    // onCreate is called when this table is created
    public void onCreate() {
    }

    // onDrop is called when this table is dropped
    public void onDrop() {
    }

    public boolean isSupported() {
        return false;
    }
}<|MERGE_RESOLUTION|>--- conflicted
+++ resolved
@@ -65,11 +65,7 @@
         HUDI,
         ODBC,
         JDBC,
-<<<<<<< HEAD
-        MATERIALIZED_VIEW
-=======
         MATERIALIZED_VIEW,
->>>>>>> f5afcd62
     }
 
     @SerializedName(value = "id")
