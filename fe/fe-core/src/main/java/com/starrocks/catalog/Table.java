--- conflicted
+++ resolved
@@ -122,14 +122,10 @@
         ODPS,
         @SerializedName("BLACKHOLE")
         BLACKHOLE,
-<<<<<<< HEAD
-
+        @SerializedName("KUDU")
+        KUDU,
         @SerializedName("METADATA")
         METADATA;
-=======
-        @SerializedName("KUDU")
-        KUDU;
->>>>>>> f4e2f401
 
         public static String serialize(TableType type) {
             if (type == CLOUD_NATIVE) {
