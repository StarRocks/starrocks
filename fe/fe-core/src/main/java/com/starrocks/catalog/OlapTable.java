// Copyright 2021-present StarRocks, Inc. All rights reserved.
//
// Licensed under the Apache License, Version 2.0 (the "License");
// you may not use this file except in compliance with the License.
// You may obtain a copy of the License at
//
//     https://www.apache.org/licenses/LICENSE-2.0
//
// Unless required by applicable law or agreed to in writing, software
// distributed under the License is distributed on an "AS IS" BASIS,
// WITHOUT WARRANTIES OR CONDITIONS OF ANY KIND, either express or implied.
// See the License for the specific language governing permissions and
// limitations under the License.

// This file is based on code available under the Apache license here:
//   https://github.com/apache/incubator-doris/blob/master/fe/fe-core/src/main/java/org/apache/doris/catalog/OlapTable.java

// Licensed to the Apache Software Foundation (ASF) under one
// or more contributor license agreements.  See the NOTICE file
// distributed with this work for additional information
// regarding copyright ownership.  The ASF licenses this file
// to you under the Apache License, Version 2.0 (the
// "License"); you may not use this file except in compliance
// with the License.  You may obtain a copy of the License at
//
//   http://www.apache.org/licenses/LICENSE-2.0
//
// Unless required by applicable law or agreed to in writing,
// software distributed under the License is distributed on an
// "AS IS" BASIS, WITHOUT WARRANTIES OR CONDITIONS OF ANY
// KIND, either express or implied.  See the License for the
// specific language governing permissions and limitations
// under the License.

package com.starrocks.catalog;

import com.google.common.base.Joiner;
import com.google.common.base.Preconditions;
import com.google.common.base.Strings;
import com.google.common.collect.ImmutableList;
import com.google.common.collect.Lists;
import com.google.common.collect.Maps;
import com.google.common.collect.Multimap;
import com.google.common.collect.Range;
import com.google.common.collect.Sets;
import com.google.gson.annotations.SerializedName;
import com.staros.proto.FileCacheInfo;
import com.staros.proto.FilePathInfo;
import com.starrocks.alter.AlterJobV2Builder;
import com.starrocks.alter.OlapTableAlterJobV2Builder;
import com.starrocks.alter.OptimizeJobV2Builder;
import com.starrocks.analysis.DescriptorTable.ReferencedPartitionInfo;
import com.starrocks.analysis.Expr;
import com.starrocks.analysis.SlotDescriptor;
import com.starrocks.analysis.SlotId;
import com.starrocks.analysis.SlotRef;
import com.starrocks.analysis.TableName;
import com.starrocks.backup.Status;
import com.starrocks.backup.Status.ErrCode;
import com.starrocks.backup.mv.MvBackupInfo;
import com.starrocks.backup.mv.MvRestoreContext;
import com.starrocks.binlog.BinlogConfig;
import com.starrocks.catalog.DistributionInfo.DistributionInfoType;
import com.starrocks.catalog.LocalTablet.TabletHealthStatus;
import com.starrocks.catalog.MaterializedIndex.IndexExtState;
import com.starrocks.catalog.MaterializedIndex.IndexState;
import com.starrocks.catalog.Partition.PartitionState;
import com.starrocks.catalog.Replica.ReplicaState;
import com.starrocks.clone.TabletChecker;
import com.starrocks.clone.TabletSchedCtx;
import com.starrocks.clone.TabletScheduler;
import com.starrocks.common.AnalysisException;
import com.starrocks.common.Config;
import com.starrocks.common.DdlException;
import com.starrocks.common.InvalidOlapTableStateException;
import com.starrocks.common.MaterializedViewExceptions;
import com.starrocks.common.Pair;
import com.starrocks.common.io.DeepCopy;
import com.starrocks.common.util.DateUtils;
import com.starrocks.common.util.DynamicPartitionUtil;
import com.starrocks.common.util.PropertyAnalyzer;
import com.starrocks.common.util.RangeUtils;
import com.starrocks.common.util.TimeUtils;
import com.starrocks.common.util.Util;
import com.starrocks.common.util.WriteQuorum;
import com.starrocks.common.util.concurrent.MarkedCountDownLatch;
import com.starrocks.lake.DataCacheInfo;
import com.starrocks.lake.StarOSAgent;
import com.starrocks.lake.StorageInfo;
import com.starrocks.persist.ColocatePersistInfo;
import com.starrocks.qe.ConnectContext;
import com.starrocks.qe.OriginStatement;
import com.starrocks.server.GlobalStateMgr;
import com.starrocks.server.LocalMetastore;
import com.starrocks.server.RunMode;
import com.starrocks.server.TemporaryTableMgr;
import com.starrocks.sql.analyzer.AnalyzeState;
import com.starrocks.sql.analyzer.AnalyzerUtils;
import com.starrocks.sql.analyzer.ExpressionAnalyzer;
import com.starrocks.sql.analyzer.Field;
import com.starrocks.sql.analyzer.RelationFields;
import com.starrocks.sql.analyzer.RelationId;
import com.starrocks.sql.analyzer.Scope;
import com.starrocks.sql.analyzer.SelectAnalyzer;
import com.starrocks.sql.analyzer.SemanticException;
import com.starrocks.sql.ast.IndexDef.IndexType;
import com.starrocks.sql.ast.PartitionValue;
import com.starrocks.sql.common.MetaUtils;
import com.starrocks.sql.common.PListCell;
import com.starrocks.sql.common.SyncPartitionUtils;
import com.starrocks.sql.optimizer.rule.mv.MVUtils;
import com.starrocks.sql.optimizer.statistics.IDictManager;
import com.starrocks.system.SystemInfoService;
import com.starrocks.task.AgentBatchTask;
import com.starrocks.task.AgentTask;
import com.starrocks.task.AgentTaskExecutor;
import com.starrocks.task.AgentTaskQueue;
import com.starrocks.task.DropAutoIncrementMapTask;
import com.starrocks.task.DropReplicaTask;
import com.starrocks.thrift.TCompressionType;
import com.starrocks.thrift.TOlapTable;
import com.starrocks.thrift.TPersistentIndexType;
import com.starrocks.thrift.TStorageMedium;
import com.starrocks.thrift.TStorageType;
import com.starrocks.thrift.TTableDescriptor;
import com.starrocks.thrift.TTableType;
import com.starrocks.thrift.TWriteQuorumType;
import org.apache.commons.collections.CollectionUtils;
import org.apache.commons.collections4.ListUtils;
import org.apache.commons.collections4.map.CaseInsensitiveMap;
import org.apache.hadoop.util.ThreadUtil;
import org.apache.logging.log4j.LogManager;
import org.apache.logging.log4j.Logger;
import org.threeten.extra.PeriodDuration;

import java.io.IOException;
import java.nio.charset.StandardCharsets;
import java.time.LocalDateTime;
import java.util.ArrayList;
import java.util.Collection;
import java.util.Collections;
import java.util.Comparator;
import java.util.HashMap;
import java.util.List;
import java.util.Map;
import java.util.Objects;
import java.util.Optional;
import java.util.Set;
import java.util.UUID;
import java.util.concurrent.CopyOnWriteArrayList;
import java.util.concurrent.TimeUnit;
import java.util.concurrent.atomic.AtomicBoolean;
import java.util.concurrent.atomic.AtomicInteger;
import java.util.concurrent.atomic.AtomicLong;
import java.util.concurrent.locks.Lock;
import java.util.concurrent.locks.ReentrantLock;
import java.util.stream.Collectors;
import java.util.zip.Adler32;
import javax.annotation.Nullable;

import static com.starrocks.common.util.PropertyAnalyzer.PROPERTIES_STORAGE_TYPE_COLUMN;
import static com.starrocks.common.util.PropertyAnalyzer.PROPERTIES_STORAGE_TYPE_COLUMN_WITH_ROW;

/**
 * Internal representation of tableFamilyGroup-related metadata. A
 * OlaptableFamilyGroup contains several tableFamily.
 * Note: when you add a new olap table property, you should modify TableProperty
 * class
 * ATTN: serialize by gson is used by MaterializedView
 */
public class OlapTable extends Table {
    private static final Logger LOG = LogManager.getLogger(OlapTable.class);

    public enum OlapTableState {
        NORMAL,
        ROLLUP,
        SCHEMA_CHANGE,
        @Deprecated
        BACKUP,
        RESTORE,
        RESTORE_WITH_LOAD,
        /*
         * this state means table is under PENDING alter operation(SCHEMA_CHANGE or
         * ROLLUP), and is not
         * stable. The tablet scheduler will continue fixing the tablets of this table.
         * And the state will
         * change back to SCHEMA_CHANGE or ROLLUP after table is stable, and continue
         * doing alter operation.
         * This state is an in-memory state and no need to persist.
         */
        WAITING_STABLE,
        /* This state means table is updating table meta during alter operation(SCHEMA_CHANGE
         * or ROLLUP).
         * The query plan which is generate during this state is invalid because the meta
         * during the creation of the logical plan and the physical plan might be inconsistent. 
        */
        UPDATING_META
    }

    @SerializedName(value = "state")
    protected OlapTableState state;

    // index id -> index meta
    @SerializedName(value = "indexIdToMeta")
    protected Map<Long, MaterializedIndexMeta> indexIdToMeta = Maps.newHashMap();
    // index name -> index id
    @SerializedName(value = "indexNameToId")
    protected Map<String, Long> indexNameToId = Maps.newHashMap();

    @SerializedName(value = "keysType")
    protected KeysType keysType;

    @SerializedName(value = "partitionInfo")
    protected PartitionInfo partitionInfo;

    @SerializedName(value = "idToPartition")
    protected Map<Long, Partition> idToPartition = new HashMap<>();
    protected Map<String, Partition> nameToPartition = Maps.newTreeMap(String.CASE_INSENSITIVE_ORDER);

    protected Map<Long, Long> physicalPartitionIdToPartitionId = new HashMap<>();
    protected Map<String, Long> physicalPartitionNameToPartitionId = new HashMap<>();

    @SerializedName(value = "defaultDistributionInfo")
    protected DistributionInfo defaultDistributionInfo;

    // all info about temporary partitions are save in "tempPartitions"
    @SerializedName(value = "tempPartitions")
    protected TempPartitions tempPartitions = new TempPartitions();

    // bloom filter columns
    @SerializedName(value = "bfColumns")
    protected Set<ColumnId> bfColumns;

    @SerializedName(value = "bfFpp")
    protected double bfFpp;

    @SerializedName(value = "colocateGroup")
    protected String colocateGroup;

    @SerializedName(value = "indexes")
    protected TableIndexes indexes;

    // In former implementation, base index id is same as table id.
    // But when refactoring the process of alter table job, we find that
    // using same id is not suitable for our new framework.
    // So we add this 'baseIndexId' to explicitly specify the base index id,
    // which should be different with table id.
    // The init value is -1, which means there is not partition and index at all.
    @SerializedName(value = "baseIndexId")
    protected long baseIndexId = -1;

    @SerializedName(value = "tableProperty")
    protected TableProperty tableProperty;

    @SerializedName(value = "maxColUniqueId")
    protected AtomicInteger maxColUniqueId = new AtomicInteger(-1);

    // We can utilize a monotonically increasing IndexId,
    // which is based on the OlapTable, to uniquely identify an index. When adding a multi-column index,
    // we can assign the 'indexId' as the index's name. Furthermore, if we need to replace an old index
    // with a new one that has the same 'indexName', the unique 'indexId' allows us to distinguish between them.
    @SerializedName(value = "maxIndexId")
    protected long maxIndexId = -1;

    // the id of the session that created this table, only used in temporary table
    @SerializedName(value = "sessionId")
    protected UUID sessionId = null;

    protected BinlogConfig curBinlogConfig;

    // After ensuring that all binlog config of tablets in BE have taken effect,
    // apply for a transaction id as binlogtxnId.
    // The purpose is to ensure that in the case of concurrent imports,
    // need to wait for the completion of concurrent imports,
    // that is, all transactions which id is smaller than binlogTxnId have been
    // finished/aborted,
    // then binlog is available
    protected long binlogTxnId = -1;

    // Record the alter, schema change, MV update time
    public AtomicLong lastSchemaUpdateTime = new AtomicLong(-1);

    private Map<String, Lock> createPartitionLocks = Maps.newHashMap();

<<<<<<< HEAD
<<<<<<< HEAD
=======
    protected Map<Long, Long> doubleWritePartitions = new HashMap<>();

    // The flag is used to indicate whether the table shard group has changed.
    public AtomicBoolean isShardGroupChanged = new AtomicBoolean(false);

>>>>>>> 3b95a4d056 ([Enhancement] Physical partitions in the same logical partition use the same shard_group_id to make the shard distribution more even (#49195))
=======
    protected Map<Long, Long> doubleWritePartitions = new HashMap<>();

>>>>>>> 37cbd85a
    public OlapTable() {
        this(TableType.OLAP);
    }

    public OlapTable(TableType type) {
        // for persist
        super(type);

        this.bfColumns = null;
        this.bfFpp = 0;

        this.colocateGroup = null;

        this.indexes = null;

        this.tableProperty = null;
    }

    public OlapTable(long id, String tableName, List<Column> baseSchema, KeysType keysType,
                     PartitionInfo partitionInfo, DistributionInfo defaultDistributionInfo) {
        this(id, tableName, baseSchema, keysType, partitionInfo, defaultDistributionInfo, null);
    }

    public OlapTable(long id, String tableName, List<Column> baseSchema, KeysType keysType,
                     PartitionInfo partitionInfo, DistributionInfo defaultDistributionInfo,
                     TableIndexes indexes) {
        this(id, tableName, baseSchema, keysType, partitionInfo, defaultDistributionInfo, indexes, TableType.OLAP);
    }

    public OlapTable(long id, String tableName, List<Column> baseSchema, KeysType keysType,
                     PartitionInfo partitionInfo, DistributionInfo defaultDistributionInfo,
                     TableIndexes indexes, TableType tableType) {
        super(id, tableName, tableType, baseSchema);

        this.state = OlapTableState.NORMAL;

        this.keysType = keysType;
        this.partitionInfo = partitionInfo;

        this.defaultDistributionInfo = defaultDistributionInfo;

        this.bfColumns = null;
        this.bfFpp = 0;

        this.colocateGroup = null;

        this.indexes = indexes;
        tryToAssignIndexId();

        this.tableProperty = null;
    }

    // Only Copy necessary metadata for query.
    // We don't do deep copy, because which is very expensive;
    public void copyOnlyForQuery(OlapTable olapTable) {
        olapTable.id = this.id;
        olapTable.name = this.name;
        olapTable.type = this.type;
        olapTable.fullSchema = Lists.newArrayList(this.fullSchema);
        olapTable.nameToColumn = new CaseInsensitiveMap(this.nameToColumn);
        olapTable.idToColumn = new CaseInsensitiveMap(this.idToColumn);
        olapTable.state = this.state;
        olapTable.indexNameToId = Maps.newHashMap(this.indexNameToId);
        olapTable.indexIdToMeta = Maps.newHashMap(this.indexIdToMeta);
        olapTable.indexes = indexes == null ? null : indexes.shallowCopy();
        if (bfColumns != null) {
            olapTable.bfColumns = Sets.newTreeSet(ColumnId.CASE_INSENSITIVE_ORDER);
            olapTable.bfColumns.addAll(bfColumns);
        } else {
            olapTable.bfColumns = null;
        }

        olapTable.keysType = this.keysType;
        if (this.relatedMaterializedViews != null) {
            olapTable.relatedMaterializedViews = Sets.newHashSet(this.relatedMaterializedViews);
        }
        if (this.uniqueConstraints != null) {
            olapTable.uniqueConstraints = Lists.newArrayList(this.uniqueConstraints);
        }
        if (this.foreignKeyConstraints != null) {
            olapTable.foreignKeyConstraints = Lists.newArrayList(this.foreignKeyConstraints);
        }
        if (this.partitionInfo != null) {
            olapTable.partitionInfo = (PartitionInfo) this.partitionInfo.clone();
        }
        if (this.defaultDistributionInfo != null) {
            olapTable.defaultDistributionInfo = this.defaultDistributionInfo.copy();
        }
        Map<Long, Partition> idToPartitions = new HashMap<>(this.idToPartition.size());
        Map<String, Partition> nameToPartitions = Maps.newTreeMap(String.CASE_INSENSITIVE_ORDER);
        for (Map.Entry<Long, Partition> kv : this.idToPartition.entrySet()) {
            Partition copiedPartition = kv.getValue().shallowCopy();
            idToPartitions.put(kv.getKey(), copiedPartition);
            nameToPartitions.put(kv.getValue().getName(), copiedPartition);
        }
        olapTable.idToPartition = idToPartitions;
        olapTable.nameToPartition = nameToPartitions;
        olapTable.physicalPartitionIdToPartitionId = this.physicalPartitionIdToPartitionId;
        olapTable.physicalPartitionNameToPartitionId = this.physicalPartitionNameToPartitionId;
        olapTable.tempPartitions = new TempPartitions();
        for (Partition tempPartition : this.getTempPartitions()) {
            olapTable.tempPartitions.addPartition(tempPartition.shallowCopy());
        }
        olapTable.baseIndexId = this.baseIndexId;
        if (this.tableProperty != null) {
            olapTable.tableProperty = this.tableProperty.copy();
        }

        // Shallow copy shared data to check whether the copied table has changed or not.
        olapTable.lastSchemaUpdateTime = this.lastSchemaUpdateTime;
        olapTable.sessionId = this.sessionId;

        if (this.bfColumns != null) {
            olapTable.bfColumns = Sets.newHashSet(this.bfColumns);
        }
        olapTable.bfFpp = this.bfFpp;
        if (this.curBinlogConfig != null) {
            olapTable.curBinlogConfig = new BinlogConfig(this.curBinlogConfig);
        }
    }

<<<<<<< HEAD
<<<<<<< HEAD
=======
=======
>>>>>>> 37cbd85a
    public void addDoubleWritePartition(String sourcePartitionName, String tempPartitionName) {
        Partition temp = tempPartitions.getPartition(tempPartitionName);
        if (temp != null) {
            Partition p = getPartition(sourcePartitionName);
            if (p != null) {
                doubleWritePartitions.put(p.getId(), temp.getId());
            } else {
                LOG.warn("partition {} does not exist", sourcePartitionName);
            }
        } else {
            LOG.warn("partition {} does not exist", tempPartitionName);
        }
    }

    public void clearDoubleWritePartition() {
        doubleWritePartitions.clear();
    }

    public Map<Long, Long> getDoubleWritePartitions() {
        return doubleWritePartitions;
    }

<<<<<<< HEAD
    public boolean hasShardGroupChanged() {
        return isShardGroupChanged.get();
    }

    public void setShardGroupChanged(boolean isShardGroupChanged) {
        this.isShardGroupChanged.set(isShardGroupChanged);
    }

>>>>>>> 3b95a4d056 ([Enhancement] Physical partitions in the same logical partition use the same shard_group_id to make the shard distribution more even (#49195))
=======
>>>>>>> 37cbd85a
    public BinlogConfig getCurBinlogConfig() {
        if (tableProperty != null) {
            return tableProperty.getBinlogConfig();
        }
        return null;
    }

    public void setCurBinlogConfig(BinlogConfig curBinlogConfig) {
        if (tableProperty == null) {
            tableProperty = new TableProperty(Maps.newHashMap());
        }
        tableProperty.modifyTableProperties(curBinlogConfig.toProperties());
        tableProperty.setBinlogConfig(curBinlogConfig);
    }

    public boolean containsBinlogConfig() {
        if (tableProperty == null ||
                tableProperty.getBinlogConfig() == null ||
                tableProperty.getBinlogConfig().getVersion() == BinlogConfig.INVALID) {
            return false;
        }
        return true;
    }

    public long getBinlogTxnId() {
        return binlogTxnId;
    }

    public void setBinlogTxnId(long binlogTxnId) {
        this.binlogTxnId = binlogTxnId;
    }

    public void setTableProperty(TableProperty tableProperty) {
        this.tableProperty = tableProperty;
    }

    public TableProperty getTableProperty() {
        return this.tableProperty;
    }

    public int incAndGetMaxColUniqueId() {
        return this.maxColUniqueId.incrementAndGet();
    }

    public int getMaxColUniqueId() {
        return this.maxColUniqueId.get();
    }

    public void setMaxColUniqueId(int maxColUniqueId) {
        this.maxColUniqueId.set(maxColUniqueId);
    }

    public synchronized long incAndGetMaxIndexId() {
        this.maxIndexId++;
        return this.maxIndexId;
    }

    public long getMaxIndexId() {
        return this.maxIndexId;
    }

    public void setMaxIndexId(long maxIndexId) {
        this.maxIndexId = maxIndexId;
    }

    public boolean dynamicPartitionExists() {
        return tableProperty != null
                && tableProperty.getDynamicPartitionProperty() != null
                && tableProperty.getDynamicPartitionProperty().isExists();
    }

    public void setBaseIndexId(long baseIndexId) {
        this.baseIndexId = baseIndexId;
    }

    public long getBaseIndexId() {
        return baseIndexId;
    }

    public void setState(OlapTableState state) {
        this.state = state;
        setShardGroupChanged(true);
    }

    public OlapTableState getState() {
        return state;
    }

    public List<Index> getIndexes() {
        if (indexes == null) {
            return Lists.newArrayList();
        }
        return indexes.getIndexes();
    }

    @Override
    public boolean isTemporaryTable() {
        return this.sessionId != null;
    }

    public void checkAndSetName(String newName, boolean onlyCheck) throws DdlException {
        // check if rollup has same name
        for (String idxName : getIndexNameToId().keySet()) {
            if (idxName.equals(newName)) {
                throw new DdlException("New name conflicts with rollup index name: " + idxName);
            }
        }
        if (!onlyCheck) {
            setName(newName);
        }
    }

    public void setName(String newName) {
        // change name in indexNameToId
        if (this.name != null) {
            long baseIndexId = indexNameToId.remove(this.name);
            indexNameToId.put(newName, baseIndexId);
        }

        // change name
        this.name = newName;

        // change single partition name
        if (this.partitionInfo != null && this.partitionInfo.getType() == PartitionType.UNPARTITIONED) {
            if (getPartitions().stream().findFirst().isPresent()) {
                Optional<Partition> optPartition = getPartitions().stream().findFirst();
                Preconditions.checkState(optPartition.isPresent());
                Partition partition = optPartition.get();
                partition.setName(newName);
                nameToPartition.clear();
                nameToPartition.put(newName, partition);
            }
        }

        // change ExpressionRangePartitionInfo
        if (partitionInfo instanceof ExpressionRangePartitionInfo) {
            ExpressionRangePartitionInfo expressionRangePartitionInfo = (ExpressionRangePartitionInfo) partitionInfo;
            Preconditions.checkState(expressionRangePartitionInfo.getPartitionExprsSize() == 1);
            expressionRangePartitionInfo.renameTableName("", newName);
        }
    }

    public boolean hasMaterializedIndex(String indexName) {
        return indexNameToId.containsKey(indexName);
    }

    public boolean hasGeneratedColumn() {
        for (Column column : getFullSchema()) {
            if (column.isGeneratedColumn()) {
                return true;
            }
        }
        return false;
    }

    public void setIndexMeta(long indexId, String indexName, List<Column> schema, int schemaVersion,
                             int schemaHash, short shortKeyColumnCount, TStorageType storageType, KeysType keysType) {
        setIndexMeta(indexId, indexName, schema, schemaVersion, schemaHash, shortKeyColumnCount, storageType, keysType,
                null, null);
    }

    public void setIndexMeta(long indexId, String indexName, List<Column> schema, int schemaVersion,
                             int schemaHash, short shortKeyColumnCount, TStorageType storageType, KeysType keysType,
                             OriginStatement origStmt) {
        setIndexMeta(indexId, indexName, schema, schemaVersion, schemaHash, shortKeyColumnCount, storageType, keysType,
                origStmt, null);
    }

    public void setIndexMeta(long indexId, String indexName, List<Column> schema, int schemaVersion,
                             int schemaHash, short shortKeyColumnCount, TStorageType storageType, KeysType keysType,
                             OriginStatement origStmt, List<Integer> sortColumns) {
        setIndexMeta(indexId, indexName, schema, schemaVersion, schemaHash, shortKeyColumnCount, storageType, keysType,
                origStmt, sortColumns, null);
    }

    public void setIndexMeta(long indexId, String indexName, List<Column> schema, int schemaVersion,
                             int schemaHash, short shortKeyColumnCount, TStorageType storageType, KeysType keysType,
                             OriginStatement origStmt, List<Integer> sortColumns, List<Integer> sortColumnUniqueIds) {
        // Nullable when meta comes from schema change log replay.
        // The replay log only save the index id, so we need to get name by id.
        if (indexName == null) {
            indexName = getIndexNameById(indexId);
            Preconditions.checkState(indexName != null);
        }
        // Nullable when meta is less then VERSION_74
        if (keysType == null) {
            keysType = this.keysType;
        }
        // Nullable when meta comes from schema change
        if (storageType == null) {
            MaterializedIndexMeta oldIndexMeta = indexIdToMeta.get(indexId);
            Preconditions.checkState(oldIndexMeta != null);
            storageType = oldIndexMeta.getStorageType();
            Preconditions.checkState(storageType != null);
        } else {
            // The new storage type must be TStorageType.COLUMN
            Preconditions.checkState(storageType == TStorageType.COLUMN || storageType == TStorageType.COLUMN_WITH_ROW);
        }

        MaterializedIndexMeta indexMeta = new MaterializedIndexMeta(indexId, schema, schemaVersion,
                schemaHash, shortKeyColumnCount, storageType, keysType, origStmt, sortColumns,
                sortColumnUniqueIds);
        indexIdToMeta.put(indexId, indexMeta);
        indexNameToId.put(indexName, indexId);
    }

    public boolean hasMaterializedView() {
        Optional<Partition> partition = idToPartition.values().stream().findFirst();
        if (!partition.isPresent()) {
            return false;
        } else {
            return partition.get().hasMaterializedView();
        }
    }

    // rebuild the full schema of table
    // the order of columns in fullSchema is meaningless
    public void rebuildFullSchema() {
        List<Column> newFullSchema = new CopyOnWriteArrayList<>();
        Set<String> addedColumnNames = Sets.newTreeSet(String.CASE_INSENSITIVE_ORDER);
        for (Column baseColumn : indexIdToMeta.get(baseIndexId).getSchema()) {
            newFullSchema.add(baseColumn);
            addedColumnNames.add(baseColumn.getName());
        }
        for (MaterializedIndexMeta indexMeta : indexIdToMeta.values()) {
            for (Column column : indexMeta.getSchema()) {
                if (!addedColumnNames.contains(column.getName())) {
                    newFullSchema.add(column);
                    addedColumnNames.add(column.getName());
                }
            }
        }
        fullSchema = newFullSchema;
        updateSchemaIndex();
        // update max column unique id
        int maxColUniqueId = getMaxColUniqueId();
        for (Column column : fullSchema) {
            maxColUniqueId = Math.max(maxColUniqueId, column.getMaxUniqueId());
        }
        setMaxColUniqueId(maxColUniqueId);
        LOG.info("after rebuild full schema. table {}, schema: {}, max column unique id: {}",
                name, fullSchema, maxColUniqueId);
    }

    public boolean deleteIndexInfo(String indexName) {
        if (!indexNameToId.containsKey(indexName)) {
            return false;
        }

        long indexId = this.indexNameToId.remove(indexName);
        this.indexIdToMeta.remove(indexId);
        // Some column of deleted index should be removed during `deleteIndexInfo` such
        // as `mv_bitmap_union_c1`
        // If deleted index id == base index id, the schema will not be rebuilt.
        // The reason is that the base index has been removed from indexIdToMeta while
        // the new base index hasn't changed.
        // The schema could not be rebuild in here with error base index id.
        if (indexId != baseIndexId) {
            rebuildFullSchema();
        }
        return true;
    }

    public Map<String, Long> getIndexNameToId() {
        return indexNameToId;
    }

    public Long getIndexIdByName(String indexName) {
        return indexNameToId.get(indexName);
    }

    public String getIndexNameById(long indexId) {
        for (Map.Entry<String, Long> entry : indexNameToId.entrySet()) {
            if (entry.getValue() == indexId) {
                return entry.getKey();
            }
        }
        return null;
    }

    public List<MaterializedIndexMeta> getVisibleIndexMetas() {
        List<MaterializedIndexMeta> visibleMVs = Lists.newArrayList();
        List<MaterializedIndex> mvs = getVisibleIndex();
        for (MaterializedIndex mv : mvs) {
            if (!indexIdToMeta.containsKey(mv.getId())) {
                continue;
            }
            visibleMVs.add(indexIdToMeta.get(mv.getId()));
        }
        return visibleMVs;
    }

    // Fetch the 1th partition's MaterializedViewIndex which should be not used
    // directly.
    private List<MaterializedIndex> getVisibleIndex() {
        Optional<Partition> firstPartition = idToPartition.values().stream().findFirst();
        if (firstPartition.isPresent()) {
            Partition partition = firstPartition.get();
            Optional<PhysicalPartition> firstPhysicalPartition = partition.getSubPartitions().stream().findFirst();
            if (firstPhysicalPartition.isPresent()) {
                PhysicalPartition physicalPartition = firstPhysicalPartition.get();
                return physicalPartition.getMaterializedIndices(IndexExtState.VISIBLE);
            }
        }
        return Lists.newArrayList();
    }

    @Override
    public Column getColumn(ColumnId id) {
        return idToColumn.get(id);
    }

    public Map<ColumnId, Column> getIdToColumn() {
        return idToColumn;
    }

    // this is only for schema change.
    public void renameIndexForSchemaChange(String name, String newName) {
        long idxId = indexNameToId.remove(name);
        indexNameToId.put(newName, idxId);
    }

    public void renameColumnNamePrefix(long idxId) {
        List<Column> columns = indexIdToMeta.get(idxId).getSchema();
        for (Column column : columns) {
            column.setName(Column.removeNamePrefix(column.getName()));
        }
    }

    public void renameColumn(String oldName, String newName) {
        Column column = this.nameToColumn.remove(oldName);
        Preconditions.checkState(column != null, "column of name: " + oldName + " does not exist");
        column.setName(newName);
        this.nameToColumn.put(newName, column);
    }

    public Status resetIdsForRestore(GlobalStateMgr globalStateMgr, Database db, int restoreReplicationNum,
                                     MvRestoreContext mvRestoreContext) {
        // copy an origin index id to name map
        Map<Long, String> origIdxIdToName = Maps.newHashMap();
        for (Map.Entry<String, Long> entry : indexNameToId.entrySet()) {
            origIdxIdToName.put(entry.getValue(), entry.getKey());
        }

        // reset table id
        setId(globalStateMgr.getNextId());

        // reset all 'indexIdToXXX' map
        for (Map.Entry<Long, String> entry : origIdxIdToName.entrySet()) {
            long newIdxId = globalStateMgr.getNextId();
            if (entry.getValue().equals(name)) {
                // base index
                baseIndexId = newIdxId;
            }
            indexIdToMeta.put(newIdxId, indexIdToMeta.remove(entry.getKey()));
            indexIdToMeta.get(newIdxId).setIndexIdForRestore(newIdxId);
            indexNameToId.put(entry.getValue(), newIdxId);
        }

        // generate a partition name to id map
        Map<String, Long> origPartNameToId = Maps.newHashMap();
        for (Partition partition : idToPartition.values()) {
            origPartNameToId.put(partition.getName(), partition.getId());
            LOG.info("partition id {} sub partition {}", partition.getId(), partition.getSubPartitions());
        }

        // reset partition info and idToPartition map
        if (partitionInfo.isRangePartition()) {
            RangePartitionInfo rangePartitionInfo = (RangePartitionInfo) partitionInfo;
            for (Map.Entry<String, Long> entry : origPartNameToId.entrySet()) {
                long newPartId = globalStateMgr.getNextId();
                rangePartitionInfo.idToDataProperty.put(newPartId,
                        rangePartitionInfo.idToDataProperty.remove(entry.getValue()));
                rangePartitionInfo.idToReplicationNum.remove(entry.getValue());
                rangePartitionInfo.idToReplicationNum.put(newPartId,
                        (short) restoreReplicationNum);
                rangePartitionInfo.getIdToRange(false).put(newPartId,
                        rangePartitionInfo.getIdToRange(false).remove(entry.getValue()));

                rangePartitionInfo.idToInMemory
                        .put(newPartId, rangePartitionInfo.idToInMemory.remove(entry.getValue()));
                idToPartition.get(entry.getValue()).getSubPartitions().forEach(physicalPartition -> {
                    physicalPartitionIdToPartitionId.remove(physicalPartition.getId());
                    physicalPartitionNameToPartitionId.remove(physicalPartition.getName());
                });
                idToPartition.put(newPartId, idToPartition.remove(entry.getValue()));
                Partition partition = idToPartition.get(newPartId);
                partition.setIdForRestore(newPartId);
                partition.getSubPartitions().forEach(physicalPartition -> {
                    if (physicalPartition.getId() != newPartId) {
                        partition.removeSubPartition(physicalPartition.getId());
                        physicalPartition.setIdForRestore(globalStateMgr.getNextId());
                        physicalPartition.setParentId(newPartId);
                        partition.addSubPartition(physicalPartition);
                    }
                    physicalPartitionIdToPartitionId.put(physicalPartition.getId(), newPartId);
                    physicalPartitionNameToPartitionId.put(physicalPartition.getName(), newPartId);
                });
            }
        } else {
            // Single partitioned
            long newPartId = globalStateMgr.getNextId();
            for (Map.Entry<String, Long> entry : origPartNameToId.entrySet()) {
                partitionInfo.idToDataProperty.put(newPartId, partitionInfo.idToDataProperty.remove(entry.getValue()));
                partitionInfo.idToReplicationNum.remove(entry.getValue());
                partitionInfo.idToReplicationNum.put(newPartId, (short) restoreReplicationNum);
                partitionInfo.idToInMemory.put(newPartId, partitionInfo.idToInMemory.remove(entry.getValue()));
                idToPartition.get(entry.getValue()).getSubPartitions().forEach(physicalPartition -> {
                    physicalPartitionIdToPartitionId.remove(physicalPartition.getId());
                    physicalPartitionNameToPartitionId.remove(physicalPartition.getName());
                });
                idToPartition.put(newPartId, idToPartition.remove(entry.getValue()));
                Partition partition = idToPartition.get(newPartId);
                partition.setIdForRestore(newPartId);
                partition.getSubPartitions().forEach(physicalPartition -> {
                    if (physicalPartition.getId() != newPartId) {
                        partition.removeSubPartition(physicalPartition.getId());
                        physicalPartition.setIdForRestore(globalStateMgr.getNextId());
                        physicalPartition.setParentId(newPartId);
                        partition.addSubPartition(physicalPartition);
                    }
                    physicalPartitionIdToPartitionId.put(physicalPartition.getId(), newPartId);
                    physicalPartitionNameToPartitionId.put(physicalPartition.getName(), newPartId);
                });
            }
        }

        // reset replication number for olaptable
        setReplicationNum((short) restoreReplicationNum);

        // for each partition, reset rollup index map
        for (Map.Entry<Long, Partition> entry : idToPartition.entrySet()) {
            Partition partition = entry.getValue();
            for (PhysicalPartition physicalPartition : partition.getSubPartitions()) {
                for (Map.Entry<Long, String> entry2 : origIdxIdToName.entrySet()) {
                    System.out.println("entry2.getValue():" + entry2.getValue()
                            + " baseIndex: " + physicalPartition.getBaseIndex());
                    MaterializedIndex idx = physicalPartition.getIndex(entry2.getKey());
                    long newIdxId = indexNameToId.get(entry2.getValue());
                    int schemaHash = indexIdToMeta.get(newIdxId).getSchemaHash();
                    idx.setIdForRestore(newIdxId);
                    if (newIdxId != baseIndexId) {
                        // not base table, reset
                        physicalPartition.deleteRollupIndex(entry2.getKey());
                        physicalPartition.createRollupIndex(idx);
                    }

                    // generate new tablets in origin tablet order
                    int tabletNum = idx.getTablets().size();
                    idx.clearTabletsForRestore();
                    Status status = createTabletsForRestore(tabletNum, idx, globalStateMgr,
                            partitionInfo.getReplicationNum(entry.getKey()), physicalPartition.getVisibleVersion(),
                            schemaHash, physicalPartition.getId(), physicalPartition.getShardGroupId(), db);
                    if (!status.ok()) {
                        return status;
                    }
                }
            }
        }

        return Status.OK;
    }

    public Status createTabletsForRestore(int tabletNum, MaterializedIndex index, GlobalStateMgr globalStateMgr,
                                          int replicationNum, long version, int schemaHash,
                                          long partitionId, long shardGroupId, Database db) {
        Preconditions.checkArgument(replicationNum > 0);
        boolean isColocate = (this.colocateGroup != null && !this.colocateGroup.isEmpty() && db != null);

        if (isColocate) {
            try {
                isColocate = GlobalStateMgr.getCurrentState().getColocateTableIndex()
                                            .addTableToGroup(db, this, this.colocateGroup, false);
            } catch (Exception e) {
                return new Status(ErrCode.COMMON_ERROR,
                    "check colocate restore failed, errmsg: " + e.getMessage() +
                    ", you can disable colocate restore by turn off Config.enable_colocate_restore");
            }
        }

        if (isColocate) {
            ColocateTableIndex colocateTableIndex = GlobalStateMgr.getCurrentState().getColocateTableIndex();
            ColocateTableIndex.GroupId groupId = colocateTableIndex.getGroup(this.id);
            List<List<Long>> backendsPerBucketSeq = colocateTableIndex.getBackendsPerBucketSeq(groupId);
            boolean chooseBackendsArbitrary = backendsPerBucketSeq == null || backendsPerBucketSeq.isEmpty();
    
            if (chooseBackendsArbitrary) {
                backendsPerBucketSeq = Lists.newArrayList();
            }

            for (int i = 0; i < tabletNum; ++i) {
                long newTabletId = globalStateMgr.getNextId();
                LocalTablet newTablet = new LocalTablet(newTabletId);
                index.addTablet(newTablet, null /* tablet meta */, false/* update inverted index */);
    
                // replicas
                List<Long> beIds;
                if (chooseBackendsArbitrary) {
                    // This is the first colocate table in the group, or just a normal table,
                    // randomly choose backends
                    beIds = GlobalStateMgr.getCurrentState().getNodeMgr()
                        .getClusterInfo().getNodeSelector().seqChooseBackendIds(replicationNum, true, true, getLocation());
                    backendsPerBucketSeq.add(beIds);
                } else {
                    // get backends from existing backend sequence
                    beIds = backendsPerBucketSeq.get(i);
                }

                if (CollectionUtils.isEmpty(beIds)) {
                    return new Status(ErrCode.COMMON_ERROR, "failed to find "
                            + replicationNum
                            + " different hosts to create table: " + name);
                }
                for (Long beId : beIds) {
                    long newReplicaId = globalStateMgr.getNextId();
                    Replica replica = new Replica(newReplicaId, beId, ReplicaState.NORMAL,
                            version, schemaHash);
                    newTablet.addReplica(replica, false/* update inverted index */);
                }
                Preconditions.checkState(beIds.size() == replicationNum,
                                         beIds.size() + " vs. " + replicationNum);
            }

            // first colocate table in CG
            if (groupId != null && chooseBackendsArbitrary) {
                colocateTableIndex.addBackendsPerBucketSeq(groupId, backendsPerBucketSeq);
            }
        } else {
            for (int i = 0; i < tabletNum; i++) {
                long newTabletId = globalStateMgr.getNextId();
                LocalTablet newTablet = new LocalTablet(newTabletId);
                index.addTablet(newTablet, null /* tablet meta */, false/* update inverted index */);
    
                // replicas
                List<Long> beIds = GlobalStateMgr.getCurrentState().getNodeMgr()
                        .getClusterInfo().getNodeSelector().seqChooseBackendIds(replicationNum, true, true, getLocation());
                if (CollectionUtils.isEmpty(beIds)) {
                    return new Status(ErrCode.COMMON_ERROR, "failed to find "
                            + replicationNum
                            + " different hosts to create table: " + name);
                }
                for (Long beId : beIds) {
                    long newReplicaId = globalStateMgr.getNextId();
                    Replica replica = new Replica(newReplicaId, beId, ReplicaState.NORMAL,
                            version, schemaHash);
                    newTablet.addReplica(replica, false/* update inverted index */);
                }
            }
        }
        return Status.OK;
    }

    public Status doAfterRestore(MvRestoreContext mvRestoreContext) throws DdlException {
        if (relatedMaterializedViews == null || relatedMaterializedViews.isEmpty()) {
            return Status.OK;
        }

        Map<MvId, MvBackupInfo> mvIdTableNameMap = mvRestoreContext.getMvIdToTableNameMap();
        for (MvId mvId : relatedMaterializedViews) {
            // Find the associated mv if possible
            MvBackupInfo mvBackupInfo = mvIdTableNameMap.get(mvId);
            if (mvBackupInfo == null) {
                continue;
            }
            MvId localMvId = mvBackupInfo.getLocalMvId();
            if (localMvId == null) {
                continue;
            }
            Database mvDb = GlobalStateMgr.getCurrentState().getDb(localMvId.getDbId());
            if (mvDb == null) {
                continue;
            }
            Table mvTable = mvDb.getTable(localMvId.getId());
            if (mvTable == null) {
                continue;
            }
            if (!mvTable.isMaterializedView()) {
                LOG.warn("Base table {} related materialized view {} is not a mv, local mvId:{}, remote mvId:{}",
                        this.name, mvTable.getName(), localMvId, mvId);
                continue;
            }
            MaterializedView mv = (MaterializedView) mvTable;
            // Do this no matter whether mv is active or not to restore version map for mv rewrite.
            mv.doAfterRestore(mvRestoreContext);
        }
        return Status.OK;
    }

    public Map<Long, MaterializedIndexMeta> getIndexIdToMeta() {
        return indexIdToMeta;
    }

    public Map<Long, MaterializedIndexMeta> getCopiedIndexIdToMeta() {
        return new HashMap<>(indexIdToMeta);
    }

    public MaterializedIndexMeta getIndexMetaByIndexId(long indexId) {
        return indexIdToMeta.get(indexId);
    }

    public List<Long> getIndexIdListExceptBaseIndex() {
        List<Long> result = Lists.newArrayList();
        for (Long indexId : indexIdToMeta.keySet()) {
            if (indexId != baseIndexId) {
                result.add(indexId);
            }
        }
        return result;
    }

    // schema
    public Map<Long, List<Column>> getIndexIdToSchema() {
        Map<Long, List<Column>> result = Maps.newHashMap();
        for (Map.Entry<Long, MaterializedIndexMeta> entry : indexIdToMeta.entrySet()) {
            result.put(entry.getKey(), entry.getValue().getSchema());
        }
        return result;
    }

    public List<Column> getSchemaByIndexId(Long indexId) {
        MaterializedIndexMeta meta = indexIdToMeta.get(indexId);
        if (meta != null) {
            return meta.getSchema();
        }
        return new ArrayList<Column>();
    }

    /**
     * NOTE: The result key columns are not in the creating order because `nameToColumn`
     * uses unordered hashmap to keeps name to column's mapping.
     */
    public List<Column> getKeyColumns() {
        return getColumns().stream().filter(Column::isKey).collect(Collectors.toList());
    }

    public List<Column> getKeyColumnsInOrder() {
        return getFullSchema().stream().filter(Column::isKey).collect(Collectors.toList());
    }

    public List<Column> getKeyColumnsByIndexId(Long indexId) {
        ArrayList<Column> keyColumns = Lists.newArrayList();
        List<Column> allColumns = this.getSchemaByIndexId(indexId);
        for (Column column : allColumns) {
            if (column.isKey()) {
                keyColumns.add(column);
            }
        }

        return keyColumns;
    }

    // schemaHash
    public Map<Long, Integer> getIndexIdToSchemaHash() {
        Map<Long, Integer> result = Maps.newHashMap();
        for (Map.Entry<Long, MaterializedIndexMeta> entry : indexIdToMeta.entrySet()) {
            result.put(entry.getKey(), entry.getValue().getSchemaHash());
        }
        return result;
    }

    public int getSchemaHashByIndexId(Long indexId) {
        MaterializedIndexMeta indexMeta = indexIdToMeta.get(indexId);
        if (indexMeta == null) {
            return -1;
        }
        return indexMeta.getSchemaHash();
    }

    public TStorageType getStorageTypeByIndexId(Long indexId) {
        MaterializedIndexMeta indexMeta = indexIdToMeta.get(indexId);
        if (indexMeta == null) {
            return TStorageType.COLUMN;
        }
        return indexMeta.getStorageType();
    }

    public KeysType getKeysType() {
        return keysType;
    }

    public KeysType getKeysTypeByIndexId(long indexId) {
        MaterializedIndexMeta indexMeta = indexIdToMeta.get(indexId);
        Preconditions.checkNotNull(indexMeta, "index id:" + indexId + " meta is null");
        return indexMeta.getKeysType();
    }

    public PartitionInfo getPartitionInfo() {
        return partitionInfo;
    }

    public void sendDropAutoIncrementMapTask() {
        Set<Long> fullBackendId = Sets.newHashSet();
        for (Partition partition : this.getAllPartitions()) {
            for (PhysicalPartition physicalPartition : partition.getSubPartitions()) {
                List<MaterializedIndex> allIndices = physicalPartition
                        .getMaterializedIndices(MaterializedIndex.IndexExtState.ALL);
                for (MaterializedIndex materializedIndex : allIndices) {
                    for (Tablet tablet : materializedIndex.getTablets()) {
                        Set<Long> backendIds = tablet.getBackendIds();
                        for (long backendId : backendIds) {
                            fullBackendId.add(backendId);
                        }
                    }
                }
            }
        }

        AgentBatchTask batchTask = new AgentBatchTask();

        for (long backendId : fullBackendId) {
            DropAutoIncrementMapTask dropAutoIncrementMapTask = new DropAutoIncrementMapTask(backendId, this.id,
                    GlobalStateMgr.getCurrentState().getNextId());
            batchTask.addTask(dropAutoIncrementMapTask);
        }

        if (batchTask.getTaskNum() > 0) {
            MarkedCountDownLatch<Long, Long> latch = new MarkedCountDownLatch<>(batchTask.getTaskNum());
            for (AgentTask task : batchTask.getAllTasks()) {
                latch.addMark(task.getBackendId(), -1L);
                ((DropAutoIncrementMapTask) task).setLatch(latch);
                AgentTaskQueue.addTask(task);
            }
            AgentTaskExecutor.submit(batchTask);

            // estimate timeout, at most 10 min
            long timeout = 60L * 1000L;
            boolean ok = false;
            try {
                LOG.info("begin to send drop auto increment map tasks to BE, total {} tasks. timeout: {}",
                        batchTask.getTaskNum(), timeout);
                ok = latch.await(timeout, TimeUnit.MILLISECONDS);
            } catch (InterruptedException e) {
                LOG.warn("InterruptedException: ", e);
            }

            if (!ok) {
                LOG.warn("drop auto increment map tasks failed");
            }

        }
    }

    /**
     * @return : table's partition name to range partition key mapping.
     */
    public Map<String, Range<PartitionKey>> getRangePartitionMap() {
        Preconditions.checkState(partitionInfo instanceof RangePartitionInfo);
        RangePartitionInfo rangePartitionInfo = (RangePartitionInfo) partitionInfo;
        Map<String, Range<PartitionKey>> rangePartitionMap = Maps.newHashMap();
        for (Map.Entry<Long, Partition> partitionEntry : idToPartition.entrySet()) {
            Long partitionId = partitionEntry.getKey();
            String partitionName = partitionEntry.getValue().getName();
            // FE and BE at the same time ignore the hidden partition at the same time
            if (partitionName.startsWith(ExpressionRangePartitionInfo.SHADOW_PARTITION_PREFIX)) {
                continue;
            }
            rangePartitionMap.put(partitionName, rangePartitionInfo.getRange(partitionId));
        }
        return rangePartitionMap;
    }

    /**
     * @return : table's partition name to list partition names.
     * eg:
     *  partition columns   : (a, b, c)
     *  values              : [[1, 2, 3], [4, 5, 6]]
     */
    public Map<String, PListCell> getListPartitionItems() {
        Preconditions.checkState(partitionInfo instanceof ListPartitionInfo);
        ListPartitionInfo listPartitionInfo = (ListPartitionInfo) partitionInfo;
        Map<String, PListCell> partitionItems = Maps.newHashMap();
        for (Map.Entry<Long, Partition> partitionEntry : idToPartition.entrySet()) {
            Long partitionId = partitionEntry.getKey();
            String partitionName = partitionEntry.getValue().getName();
            // FE and BE at the same time ignore the hidden partition at the same time
            if (partitionName.startsWith(ExpressionRangePartitionInfo.SHADOW_PARTITION_PREFIX)) {
                continue;
            }
            // one item
            List<String> singleValues = listPartitionInfo.getIdToValues().get(partitionId);
            if (singleValues != null) {
                List<List<String>> cellValue = Lists.newArrayList();
                // for one item(single value), treat it as multi values.
                for (String val : singleValues) {
                    cellValue.add(Lists.newArrayList(val));
                }
                partitionItems.put(partitionName, new PListCell(cellValue));
            }

            // multi items
            List<List<String>> multiValues = listPartitionInfo.getIdToMultiValues().get(partitionId);
            if (multiValues != null) {
                partitionItems.put(partitionName, new PListCell(multiValues));
            }
        }
        return partitionItems;
    }

    @Override
    public List<Column> getPartitionColumns() {
        return partitionInfo.getPartitionColumns(this.idToColumn);
    }

    @Override
    public List<String> getPartitionColumnNames() {
        List<String> partitionColumnNames = Lists.newArrayList();
        if (partitionInfo.isUnPartitioned()) {
            return partitionColumnNames;
        } else if (partitionInfo.isRangePartition()) {
            RangePartitionInfo rangePartitionInfo = (RangePartitionInfo) partitionInfo;
            List<Column> partitionColumns = rangePartitionInfo.getPartitionColumns(this.idToColumn);
            for (Column column : partitionColumns) {
                partitionColumnNames.add(column.getName());
            }
            return partitionColumnNames;
        } else if (partitionInfo.isListPartition()) {
            ListPartitionInfo listPartitionInfo = (ListPartitionInfo) partitionInfo;
            List<Column> partitionColumns = listPartitionInfo.getPartitionColumns(this.idToColumn);
            for (Column column : partitionColumns) {
                partitionColumnNames.add(column.getName());
            }
            return partitionColumnNames;
        }
        throw new SemanticException("unknown partition info:" + partitionInfo.getClass().getName());
    }

    public void setDefaultDistributionInfo(DistributionInfo distributionInfo) {
        defaultDistributionInfo = distributionInfo;
    }

    public DistributionInfo getDefaultDistributionInfo() {
        return defaultDistributionInfo;
    }

    /*
     * Infer the distribution info based on partitions and cluster status
     */
    public void inferDistribution(DistributionInfo info) throws DdlException {
        if (info.getBucketNum() == 0) {
            if (info.getType() == DistributionInfo.DistributionInfoType.HASH) {
                // infer bucket num
                int numBucket = CatalogUtils.calAvgBucketNumOfRecentPartitions(this,
                        5, Config.enable_auto_tablet_distribution);
                info.setBucketNum(numBucket);
            } else if (info.getType() == DistributionInfo.DistributionInfoType.RANDOM) {
                int numBucket = CatalogUtils.calPhysicalPartitionBucketNum();
                info.setBucketNum(numBucket);
            } else {
                throw new DdlException("Unknown distribution info type: " + info.getType());
            }
        }
    }

    public void optimizeDistribution(DistributionInfo info, Partition partition) throws DdlException {
        long bucketNum = (partition.getDataSize() / (1024 * 1024 * 1024)) + 1;
        info.setBucketNum((int) bucketNum);
    }

    @Override
    public Set<String> getDistributionColumnNames() {
        Set<String> distributionColumnNames = Sets.newHashSet();
        if (defaultDistributionInfo instanceof RandomDistributionInfo) {
            return distributionColumnNames;
        }
        HashDistributionInfo hashDistributionInfo = (HashDistributionInfo) defaultDistributionInfo;
        List<Column> partitionColumns = MetaUtils.getColumnsByColumnIds(
                this, hashDistributionInfo.getDistributionColumns());
        for (Column column : partitionColumns) {
            distributionColumnNames.add(column.getName().toLowerCase());
        }
        return distributionColumnNames;
    }

    public void renamePartition(String partitionName, String newPartitionName) {
        if (partitionInfo.getType() == PartitionType.UNPARTITIONED) {
            Optional<Partition> optionalPartition = idToPartition.values().stream().findFirst();
            if (optionalPartition.isPresent()) {
                Partition partition = optionalPartition.get();
                partition.setName(newPartitionName);
                nameToPartition.clear();
                nameToPartition.put(newPartitionName, partition);
                LOG.info("rename partition {} in table {}", newPartitionName, name);
            }
        } else {
            Partition partition = nameToPartition.remove(partitionName);
            partition.setName(newPartitionName);
            nameToPartition.put(newPartitionName, partition);
        }
    }

    public void addPartition(Partition partition) {
        idToPartition.put(partition.getId(), partition);
        nameToPartition.put(partition.getName(), partition);
        for (PhysicalPartition physicalPartition : partition.getSubPartitions()) {
            physicalPartitionIdToPartitionId.put(physicalPartition.getId(), partition.getId());
            physicalPartitionNameToPartitionId.put(physicalPartition.getName(), partition.getId());
        }
    }

    public void addPhysicalPartition(PhysicalPartition physicalPartition) {
        physicalPartitionIdToPartitionId.put(physicalPartition.getId(), physicalPartition.getParentId());
    }

    // This is a private method.
    // Call public "dropPartitionAndReserveTablet" and "dropPartition"
    private void dropPartition(long dbId, String partitionName, boolean isForceDrop, boolean reserveTablets) {
        Partition partition = nameToPartition.get(partitionName);
        if (partition == null) {
            return;
        }

        if (!reserveTablets) {
            RecyclePartitionInfo recyclePartitionInfo = buildRecyclePartitionInfo(dbId, partition);
            recyclePartitionInfo.setRecoverable(!isForceDrop);
            GlobalStateMgr.getCurrentState().getRecycleBin().recyclePartition(recyclePartitionInfo);
        }

        partitionInfo.dropPartition(partition.getId());
        idToPartition.remove(partition.getId());
        nameToPartition.remove(partitionName);
        physicalPartitionIdToPartitionId.keySet().removeAll(partition.getSubPartitions()
                .stream().map(PhysicalPartition::getId)
                .collect(Collectors.toList()));
        physicalPartitionNameToPartitionId.keySet().removeAll(partition.getSubPartitions()
                .stream().map(PhysicalPartition::getName)
                .collect(Collectors.toList()));
    }

    protected RecyclePartitionInfo buildRecyclePartitionInfo(long dbId, Partition partition) {
        if (partitionInfo.isRangePartition()) {
            RangePartitionInfo rangePartitionInfo = (RangePartitionInfo) partitionInfo;
            return new RecycleRangePartitionInfo(dbId, id, partition,
                    rangePartitionInfo.getRange(partition.getId()),
                    rangePartitionInfo.getDataProperty(partition.getId()),
                    rangePartitionInfo.getReplicationNum(partition.getId()),
                    rangePartitionInfo.getIsInMemory(partition.getId()),
                    rangePartitionInfo.getDataCacheInfo(partition.getId()));
        } else if (partitionInfo.isListPartition()) {
            return new RecycleListPartitionInfo(dbId, id, partition,
                    partitionInfo.getDataProperty(partition.getId()),
                    partitionInfo.getReplicationNum(partition.getId()),
                    partitionInfo.getIsInMemory(partition.getId()),
                    partitionInfo.getDataCacheInfo(partition.getId()));
        } else if (partitionInfo.isUnPartitioned()) {
            return new RecycleUnPartitionInfo(dbId, id, partition,
                    partitionInfo.getDataProperty(partition.getId()),
                    partitionInfo.getReplicationNum(partition.getId()),
                    partitionInfo.getIsInMemory(partition.getId()),
                    partitionInfo.getDataCacheInfo(partition.getId()));
        } else {
            throw new RuntimeException("Unknown partition type: " + partitionInfo.getType());
        }
    }

    public void dropPartitionAndReserveTablet(String partitionName) {
        dropPartition(-1, partitionName, true, true);
    }

    public void dropPartition(long dbId, String partitionName, boolean isForceDrop) {
        dropPartition(dbId, partitionName, isForceDrop, false);
    }

    // check input partition has temporary partition
    public boolean inputHasTempPartition(List<Long> partitionIds) {
        for (Long pid : partitionIds) {
            if (tempPartitions.getPartition(pid) != null) {
                return true;
            }
        }
        return false;
    }

    /*
     * A table may contain both formal and temporary partitions.
     * There are several methods to get the partition of a table.
     * Typically divided into two categories:
     *
     * 1. Get partition by id
     * 2. Get partition by name
     *
     * According to different requirements, the caller may want to obtain
     * a formal partition or a temporary partition. These methods are
     * described below in order to obtain the partition by using the correct method.
     *
     * 1. Get by name
     *
     * This type of request usually comes from a user with partition names. Such as
     * `select * from tbl partition(p1);`.
     * This type of request has clear information to indicate whether to obtain a
     * formal or temporary partition.
     * Therefore, we need to get the partition through this method:
     *
     * `getPartition(String partitionName, boolean isTemp)`
     *
     * To avoid modifying too much code, we leave the `getPartition(String
     * partitionName)`, which is same as:
     *
     * `getPartition(partitionName, false)`
     *
     * 2. Get by id
     *
     * This type of request usually means that the previous step has obtained
     * certain partition ids in some way,
     * so we only need to get the corresponding partition through this method:
     *
     * `getPartition(long partitionId)`.
     *
     * This method will try to get both formal partitions and temporary partitions.
     *
     * 3. Get all partition instances
     *
     * Depending on the requirements, the caller may want to obtain all formal
     * partitions,
     * all temporary partitions, or all partitions. Therefore we provide 3 methods,
     * the caller chooses according to needs.
     *
     * `getPartitions()`
     * `getTempPartitions()`
     * `getAllPartitions()`
     *
     */

    // get partition by name, not including temp partitions
    @Override
    public Partition getPartition(String partitionName) {
        return getPartition(partitionName, false);
    }

    // get partition by name
    public Partition getPartition(String partitionName, boolean isTempPartition) {
        if (isTempPartition) {
            return tempPartitions.getPartition(partitionName);
        } else {
            return nameToPartition.get(partitionName);
        }
    }

    // get partition by id, including temp partitions
    public Partition getPartition(long partitionId) {
        Partition partition = idToPartition.get(partitionId);
        if (partition == null) {
            partition = tempPartitions.getPartition(partitionId);
        }
        return partition;
    }

    public PhysicalPartition getPhysicalPartition(long physicalPartitionId) {
        Long partitionId = physicalPartitionIdToPartitionId.get(physicalPartitionId);
        if (partitionId == null) {
            for (Partition partition : tempPartitions.getAllPartitions()) {
                for (PhysicalPartition subPartition : partition.getSubPartitions()) {
                    if (subPartition.getId() == physicalPartitionId) {
                        return subPartition;
                    }
                }
            }
            for (Partition partition : idToPartition.values()) {
                for (PhysicalPartition subPartition : partition.getSubPartitions()) {
                    if (subPartition.getId() == physicalPartitionId) {
                        return subPartition;
                    }
                }
            }
        } else {
            Partition partition = getPartition(partitionId);
            if (partition != null) {
                return partition.getSubPartition(physicalPartitionId);
            }
        }

        return null;
    }

    public PhysicalPartition getPhysicalPartition(String physicalPartitionName) {
        Long partitionId = physicalPartitionNameToPartitionId.get(physicalPartitionName);
        if (partitionId == null) {
            for (Partition partition : idToPartition.values()) {
                for (PhysicalPartition subPartition : partition.getSubPartitions()) {
                    if (subPartition.getName().equals(physicalPartitionName)) {
                        return subPartition;
                    }
                }
            }
            for (Partition partition : tempPartitions.getAllPartitions()) {
                for (PhysicalPartition subPartition : partition.getSubPartitions()) {
                    if (subPartition.getName().equals(physicalPartitionName)) {
                        return subPartition;
                    }
                }
            }
        } else {
            Partition partition = getPartition(partitionId);
            if (partition != null) {
                return partition.getSubPartition(physicalPartitionName);
            }
        }

        return null;
    }

    public Collection<PhysicalPartition> getPhysicalPartitions() {
        return idToPartition.values().stream()
                .flatMap(partition -> partition.getSubPartitions().stream())
                .collect(Collectors.toList());
    }

    public Collection<PhysicalPartition> getAllPhysicalPartitions() {
        List<PhysicalPartition> physicalPartitions = idToPartition.values().stream()
                .flatMap(partition -> partition.getSubPartitions().stream()).collect(Collectors.toList());
        physicalPartitions.addAll(tempPartitions.getAllPartitions().stream()
                .flatMap(partition -> partition.getSubPartitions().stream()).collect(Collectors.toList()));
        return physicalPartitions;
    }

    // get all partitions except temp partitions
    @Override
    public Collection<Partition> getPartitions() {
        return idToPartition.values();
    }

    public int getNumberOfPartitions() {
        return idToPartition.size();
    }

    // get only temp partitions
    public Collection<Partition> getTempPartitions() {
        return tempPartitions.getAllPartitions();
    }

    // get all partitions including temp partitions
    public Collection<Partition> getAllPartitions() {
        List<Partition> partitions = Lists.newArrayList(idToPartition.values());
        partitions.addAll(tempPartitions.getAllPartitions());
        return partitions;
    }

    public List<Long> getAllPartitionIds() {
        return new ArrayList<>(idToPartition.keySet());
    }

    public Collection<Partition> getRecentPartitions(int recentPartitionNum) {
        List<Partition> partitions = Lists.newArrayList(idToPartition.values());
        Collections.sort(partitions, new Comparator<Partition>() {
            @Override
            public int compare(Partition h1, Partition h2) {
                return (int) (h2.getVisibleVersion() - h1.getVisibleVersion());
            }
        });
        return partitions.subList(0, recentPartitionNum);
    }

    // get all partitions' name except the temp partitions
    public Set<String> getPartitionNames() {
        return Sets.newHashSet(nameToPartition.keySet());
    }

    /**
     * Return all visible partition names which exclude all shadow partitions.
     */
    public Set<String> getVisiblePartitionNames() {
        return nameToPartition.keySet().stream()
                .filter(n -> !n.startsWith(ExpressionRangePartitionInfo.SHADOW_PARTITION_PREFIX))
                .collect(Collectors.toSet());
    }

    public Map<String, Range<PartitionKey>> getValidRangePartitionMap(int lastPartitionNum) throws AnalysisException {
        Map<String, Range<PartitionKey>> rangePartitionMap = getRangePartitionMap();
        // less than 0 means not set
        if (lastPartitionNum < 0) {
            return rangePartitionMap;
        }

        int partitionNum = rangePartitionMap.size();
        if (lastPartitionNum > partitionNum) {
            return rangePartitionMap;
        }

        List<Column> partitionColumns = partitionInfo.getPartitionColumns(this.idToColumn);
        Column partitionColumn = partitionColumns.get(0);
        Type partitionType = partitionColumn.getType();

        List<Range<PartitionKey>> sortedRange = rangePartitionMap.values().stream()
                .sorted(RangeUtils.RANGE_COMPARATOR).collect(Collectors.toList());
        int startIndex;
        if (partitionType.isNumericType()) {
            startIndex = partitionNum - lastPartitionNum;
        } else if (partitionType.isDateType()) {
            LocalDateTime currentDateTime = LocalDateTime.now();
            PartitionValue currentPartitionValue = new PartitionValue(
                    currentDateTime.format(DateUtils.DATE_FORMATTER_UNIX));
            PartitionKey currentPartitionKey = PartitionKey.createPartitionKey(
                    ImmutableList.of(currentPartitionValue), partitionColumns);
            // For date types, ttl number should not consider future time
            int futurePartitionNum = 0;
            for (int i = sortedRange.size(); i > 0; i--) {
                PartitionKey lowerEndpoint = sortedRange.get(i - 1).lowerEndpoint();
                if (lowerEndpoint.compareTo(currentPartitionKey) > 0) {
                    futurePartitionNum++;
                } else {
                    break;
                }
            }

            if (partitionNum - lastPartitionNum - futurePartitionNum <= 0) {
                return rangePartitionMap;
            } else {
                startIndex = partitionNum - lastPartitionNum - futurePartitionNum;
            }
        } else {
            throw new AnalysisException("Unsupported partition type: " + partitionType);
        }

        PartitionKey lowerEndpoint = sortedRange.get(startIndex).lowerEndpoint();
        PartitionKey upperEndpoint = sortedRange.get(partitionNum - 1).upperEndpoint();
        String start = AnalyzerUtils.parseLiteralExprToDateString(lowerEndpoint, 0);
        String end = AnalyzerUtils.parseLiteralExprToDateString(upperEndpoint, 0);

        Map<String, Range<PartitionKey>> result = Maps.newHashMap();
        Range<PartitionKey> rangeToInclude = SyncPartitionUtils.createRange(start, end, partitionColumn);
        for (Map.Entry<String, Range<PartitionKey>> entry : rangePartitionMap.entrySet()) {
            Range<PartitionKey> rangeToCheck = entry.getValue();
            int lowerCmp = rangeToInclude.lowerEndpoint().compareTo(rangeToCheck.upperEndpoint());
            int upperCmp = rangeToInclude.upperEndpoint().compareTo(rangeToCheck.lowerEndpoint());
            if (!(lowerCmp >= 0 || upperCmp <= 0)) {
                result.put(entry.getKey(), entry.getValue());
            }
        }
        return result;
    }

    // partitionName -> formatValue 1:1/1:N
    public Map<String, PListCell> getValidListPartitionMap(int lastPartitionNum) {
        Map<String, PListCell> listPartitionMap = getListPartitionItems();
        // less than 0 means not set
        if (lastPartitionNum < 0) {
            return listPartitionMap;
        }

        int partitionNum = listPartitionMap.size();
        if (lastPartitionNum > partitionNum) {
            return listPartitionMap;
        }

        return listPartitionMap.entrySet().stream()
                .sorted(Map.Entry.comparingByValue(PListCell::compareTo))
                .skip(Math.max(0, partitionNum - lastPartitionNum))
                .collect(Collectors.toMap(Map.Entry::getKey, Map.Entry::getValue));
    }

    public Set<ColumnId> getBfColumnIds() {
        return bfColumns;
    }

    public Set<String> getBfColumnNames() {
        if (bfColumns == null) {
            return null;
        }

        Set<String> columnNames = Sets.newTreeSet(String.CASE_INSENSITIVE_ORDER);
        for (ColumnId columnId : bfColumns) {
            Column column = idToColumn.get(columnId);
            if (column == null) {
                LOG.warn("can not find column by column id: {}, maybe the column has been dropped.", columnId);
                continue;
            }
            columnNames.add(column.getName());
        }
        if (columnNames.isEmpty()) {
            return null;
        } else {
            return columnNames;
        }
    }

    public List<Index> getCopiedIndexes() {
        if (indexes == null) {
            return Lists.newArrayList();
        }
        return indexes.getCopiedIndexes();
    }

    public double getBfFpp() {
        return bfFpp;
    }

    public void setBloomFilterInfo(Set<ColumnId> bfColumns, double bfFpp) {
        this.bfColumns = bfColumns;
        this.bfFpp = bfFpp;
    }

    public void setIndexes(List<Index> indexes) {
        if (this.indexes == null) {
            this.indexes = new TableIndexes(null);
        }
        this.indexes.setIndexes(indexes);
    }

    public String getColocateGroup() {
        return colocateGroup;
    }

    public void setColocateGroup(String colocateGroup) {
        this.colocateGroup = colocateGroup;
    }

    public boolean isEnableColocateMVIndex() {
        if (!isOlapTableOrMaterializedView()) {
            return false;
        }

        // If the table's colocate group is empty, return false
        if (Strings.isNullOrEmpty(colocateGroup)) {
            return false;
        }

        // If there is only one meta, return false
        if (indexIdToMeta.size() == 1) {
            return false;
        }

        // If the colocate group is not stable, return false
        ColocateTableIndex colocateIndex = GlobalStateMgr.getCurrentState().getColocateTableIndex();
        if (colocateIndex.isGroupUnstable(colocateIndex.getGroup(getId()))) {
            return false;
        }

        // If all indexes except the basic index are all colocate, we can use colocate
        // mv index optimization.
        return indexIdToMeta.values().stream()
                .filter(x -> x.getIndexId() != baseIndexId)
                .allMatch(MaterializedIndexMeta::isColocateMVIndex);
    }

    // when the table is creating new rollup and enter finishing state, should tell
    // be not auto load to new rollup
    // it is used for stream load
    // the caller should get db lock when call this method
    public boolean shouldLoadToNewRollup() {
        return false;
    }

    public boolean isTempPartition(long partitionId) {
        return tempPartitions.getPartition(partitionId) != null;
    }

    @Override
    public TTableDescriptor toThrift(List<ReferencedPartitionInfo> partitions) {
        TOlapTable tOlapTable = new TOlapTable(getName());
        TTableDescriptor tTableDescriptor = new TTableDescriptor(id, TTableType.OLAP_TABLE,
                fullSchema.size(), 0, getName(), "");
        tTableDescriptor.setOlapTable(tOlapTable);
        return tTableDescriptor;
    }

    public long getRowCount() {
        long rowCount = 0;
        for (Map.Entry<Long, Partition> entry : idToPartition.entrySet()) {
            rowCount += entry.getValue().getBaseIndex().getRowCount();
        }
        return rowCount;
    }

    public int getSignature(int signatureVersion, List<String> partNames, boolean isRestore) {
        Adler32 adler32 = new Adler32();
        adler32.update(signatureVersion);

        // table name
        adler32.update(name.getBytes(StandardCharsets.UTF_8));
        LOG.debug("signature. table name: {}", name);
        // type
        adler32.update(type.name().getBytes(StandardCharsets.UTF_8));
        LOG.debug("signature. table type: {}", type.name());

        // all indices(should be in order)
        Set<String> indexNames = Sets.newTreeSet();
        indexNames.addAll(indexNameToId.keySet());
        for (String indexName : indexNames) {
            long indexId = indexNameToId.get(indexName);
            adler32.update(indexName.getBytes(StandardCharsets.UTF_8));
            LOG.debug("signature. index name: {}", indexName);
            MaterializedIndexMeta indexMeta = indexIdToMeta.get(indexId);
            // schema hash
            // schema hash will change after finish schema change. It is make no sense
            // that check the schema hash here when doing restore
            if (!isRestore) {
                adler32.update(indexMeta.getSchemaHash());
                LOG.debug("signature. index schema hash: {}", indexMeta.getSchemaHash());
            }
            // short key column count
            adler32.update(indexMeta.getShortKeyColumnCount());
            LOG.debug("signature. index short key: {}", indexMeta.getShortKeyColumnCount());
            // storage type
            adler32.update(indexMeta.getStorageType().name().getBytes(StandardCharsets.UTF_8));
            LOG.debug("signature. index storage type: {}", indexMeta.getStorageType());
        }

        // bloom filter
        if (bfColumns != null && !bfColumns.isEmpty()) {
            for (ColumnId bfCol : bfColumns) {
                adler32.update(bfCol.getId().getBytes());
                LOG.debug("signature. bf col: {}", bfCol);
            }
            adler32.update(String.valueOf(bfFpp).getBytes());
            LOG.debug("signature. bf fpp: {}", bfFpp);
        }

        // partition type
        adler32.update(partitionInfo.getType().name().getBytes(StandardCharsets.UTF_8));
        LOG.debug("signature. partition type: {}", partitionInfo.getType().name());
        // partition columns
        if (partitionInfo.isRangePartition()) {
            List<Column> partitionColumns = partitionInfo.getPartitionColumns(this.idToColumn);
            adler32.update(Util.schemaHash(0, partitionColumns, null, 0));
            LOG.debug("signature. partition col hash: {}", Util.schemaHash(0, partitionColumns, null, 0));
        }

        // partition and distribution
        Collections.sort(partNames, String.CASE_INSENSITIVE_ORDER);
        for (String partName : partNames) {
            Partition partition = getPartition(partName);
            Preconditions.checkNotNull(partition, partName);
            adler32.update(partName.getBytes(StandardCharsets.UTF_8));
            LOG.debug("signature. partition name: {}", partName);
            DistributionInfo distributionInfo = partition.getDistributionInfo();
            adler32.update(distributionInfo.getType().name().getBytes(StandardCharsets.UTF_8));
            if (distributionInfo.getType() == DistributionInfoType.HASH) {
                HashDistributionInfo hashDistributionInfo = (HashDistributionInfo) distributionInfo;
                List<Column> distributionColumns = MetaUtils.getColumnsByColumnIds(
                        this, hashDistributionInfo.getDistributionColumns());
                adler32.update(Util.schemaHash(0, distributionColumns, null, 0));
                LOG.debug("signature. distribution col hash: {}",
                        Util.schemaHash(0, distributionColumns, null, 0));
                adler32.update(hashDistributionInfo.getBucketNum());
                LOG.debug("signature. bucket num: {}", hashDistributionInfo.getBucketNum());
            }
        }

        LOG.debug("signature: {}", Math.abs((int) adler32.getValue()));
        return Math.abs((int) adler32.getValue());
    }

    // This function is only used for getting the err msg for restore job
    public List<Pair<Integer, String>> getSignatureSequence(int signatureVersion, List<String> partNames) {
        List<Pair<Integer, String>> checkSumList = Lists.newArrayList();
        Adler32 adler32 = new Adler32();
        adler32.update(signatureVersion);

        // table name
        adler32.update(name.getBytes(StandardCharsets.UTF_8));
        checkSumList.add(new Pair(Math.abs((int) adler32.getValue()), "Table name is inconsistent"));
        // type
        adler32.update(type.name().getBytes(StandardCharsets.UTF_8));
        LOG.info("test getBytes", type.name().getBytes(StandardCharsets.UTF_8));
        checkSumList.add(new Pair(Math.abs((int) adler32.getValue()), "Table type is inconsistent"));

        // all indices(should be in order)
        Set<String> indexNames = Sets.newTreeSet();
        indexNames.addAll(indexNameToId.keySet());
        for (String indexName : indexNames) {
            long indexId = indexNameToId.get(indexName);
            adler32.update(indexName.getBytes(StandardCharsets.UTF_8));
            checkSumList.add(new Pair(Math.abs((int) adler32.getValue()), "indexName is inconsistent"));
            MaterializedIndexMeta indexMeta = indexIdToMeta.get(indexId);
            // short key column count
            adler32.update(indexMeta.getShortKeyColumnCount());
            checkSumList.add(new Pair(Math.abs((int) adler32.getValue()), "short key column count is inconsistent"));
            // storage type
            adler32.update(indexMeta.getStorageType().name().getBytes(StandardCharsets.UTF_8));
            checkSumList.add(new Pair(Math.abs((int) adler32.getValue()), "storage type is inconsistent"));
        }

        // bloom filter
        if (bfColumns != null && !bfColumns.isEmpty()) {
            for (ColumnId bfCol : bfColumns) {
                adler32.update(bfCol.getId().getBytes());
                checkSumList.add(new Pair(Math.abs((int) adler32.getValue()), "bloom filter is inconsistent"));
            }
            adler32.update(String.valueOf(bfFpp).getBytes());
            checkSumList.add(new Pair(Math.abs((int) adler32.getValue()), "bloom filter is inconsistent"));
        }

        // partition type
        adler32.update(partitionInfo.getType().name().getBytes(StandardCharsets.UTF_8));
        checkSumList.add(new Pair(Math.abs((int) adler32.getValue()), "partition type is inconsistent"));
        // partition columns
        if (partitionInfo.isRangePartition()) {
            List<Column> partitionColumns = partitionInfo.getPartitionColumns(this.idToColumn);
            adler32.update(Util.schemaHash(0, partitionColumns, null, 0));
            checkSumList.add(new Pair(Math.abs((int) adler32.getValue()), "partition columns is inconsistent"));
        }

        // partition and distribution
        Collections.sort(partNames, String.CASE_INSENSITIVE_ORDER);
        for (String partName : partNames) {
            Partition partition = getPartition(partName);
            Preconditions.checkNotNull(partition, partName);
            adler32.update(partName.getBytes(StandardCharsets.UTF_8));
            checkSumList.add(new Pair(Math.abs((int) adler32.getValue()), "partition name is inconsistent"));
            DistributionInfo distributionInfo = partition.getDistributionInfo();
            adler32.update(distributionInfo.getType().name().getBytes(StandardCharsets.UTF_8));
            if (distributionInfo.getType() == DistributionInfoType.HASH) {
                HashDistributionInfo hashDistributionInfo = (HashDistributionInfo) distributionInfo;
                List<Column> distributionColumns = MetaUtils.getColumnsByColumnIds(
                        this, hashDistributionInfo.getDistributionColumns());
                adler32.update(Util.schemaHash(0, distributionColumns, null, 0));
                checkSumList.add(new Pair(Math.abs((int) adler32.getValue()), "partition distribution col hash is inconsistent"));
                adler32.update(hashDistributionInfo.getBucketNum());
                checkSumList.add(new Pair(Math.abs((int) adler32.getValue()), "bucket num is inconsistent"));
            }
        }

        return checkSumList;
    }

    // get intersect partition names with the given table "anotherTbl". not
    // including temp partitions
    public Status getIntersectPartNamesWith(OlapTable anotherTbl, List<String> intersectPartNames) {
        if (this.getPartitionInfo().getType() != anotherTbl.getPartitionInfo().getType()) {
            return new Status(ErrCode.COMMON_ERROR, "Table's partition type is different");
        }

        Set<String> intersect = this.getPartitionNames();
        intersect.retainAll(anotherTbl.getPartitionNames());
        intersectPartNames.addAll(intersect);
        return Status.OK;
    }

    // Whether it's a partitioned table partition by columns, range or list.
    public boolean isPartitionedTable() {
        return partitionInfo != null && partitionInfo.isPartitioned();
    }

    @Override
    public boolean isUnPartitioned() {
        return !isPartitionedTable();
    }

    // NOTE: It's different from `isPartitionedTable` which `isPartitioned` means table has many buckets rather than
    // partitions.
    @Override
    public boolean isPartitioned() {
        int numSegs = 0;
        for (Partition part : getPartitions()) {
            numSegs += part.getDistributionInfo().getBucketNum();
            if (numSegs > 1) {
                return true;
            }
        }
        return false;
    }

    @Override
    public void gsonPostProcess() throws IOException {
        // In the present, the fullSchema could be rebuilt by schema change while the
        // properties is changed by MV.
        // After that, some properties of fullSchema and nameToColumn may be not same as
        // properties of base columns.
        // So, here we need to rebuild the fullSchema to ensure the correctness of the
        // properties.
        rebuildFullSchema();

        // Recover nameToPartition from idToPartition
        nameToPartition = Maps.newTreeMap(String.CASE_INSENSITIVE_ORDER);
        physicalPartitionIdToPartitionId = Maps.newHashMap();
        physicalPartitionNameToPartitionId = Maps.newHashMap();
        for (Partition partition : idToPartition.values()) {
            nameToPartition.put(partition.getName(), partition);
            for (PhysicalPartition physicalPartition : partition.getSubPartitions()) {
                physicalPartitionIdToPartitionId.put(physicalPartition.getId(), partition.getId());
                physicalPartitionNameToPartitionId.put(physicalPartition.getName(), partition.getId());
            }
        }

        if (partitionInfo instanceof ExpressionRangePartitionInfo) {
            ((ExpressionRangePartitionInfo) partitionInfo).updateSlotRef(nameToColumn);
        } else if (partitionInfo instanceof ListPartitionInfo) {
            ((ListPartitionInfo) partitionInfo).updateLiteralExprValues(idToColumn);
        }

        lastSchemaUpdateTime = new AtomicLong(-1);
    }

    public OlapTable selectiveCopy(Collection<String> reservedPartitions, boolean resetState, IndexExtState extState) {
        OlapTable copied = DeepCopy.copyWithGson(this, OlapTable.class);
        if (copied == null) {
            LOG.warn("failed to copy olap table: " + getName());
            return null;
        }
        return selectiveCopyInternal(copied, reservedPartitions, resetState, extState);
    }

    protected OlapTable selectiveCopyInternal(OlapTable copied, Collection<String> reservedPartitions,
                                              boolean resetState,
                                              IndexExtState extState) {
        if (resetState) {
            // remove shadow index from copied table
            List<MaterializedIndex> shadowIndex = copied.getPhysicalPartitions().stream().findFirst()
                    .map(p -> p.getMaterializedIndices(IndexExtState.SHADOW)).orElse(Lists.newArrayList());
            for (MaterializedIndex deleteIndex : shadowIndex) {
                LOG.debug("copied table delete shadow index : {}", deleteIndex.getId());
                copied.deleteIndexInfo(copied.getIndexNameById(deleteIndex.getId()));
            }
            copied.setState(OlapTableState.NORMAL);
            for (Partition partition : copied.getPartitions()) {
                for (PhysicalPartition physicalPartition : partition.getSubPartitions()) {
                    // remove shadow index from partition
                    for (MaterializedIndex deleteIndex : shadowIndex) {
                        physicalPartition.deleteRollupIndex(deleteIndex.getId());
                    }
                    for (MaterializedIndex idx : physicalPartition.getMaterializedIndices(extState)) {
                        idx.setState(IndexState.NORMAL);
                        if (copied.isCloudNativeTableOrMaterializedView()) {
                            continue;
                        }
                        for (Tablet tablet : idx.getTablets()) {
                            for (Replica replica : ((LocalTablet) tablet).getImmutableReplicas()) {
                                replica.setState(ReplicaState.NORMAL);
                            }
                        }
                    }
                }
                partition.setState(PartitionState.NORMAL);
            }
        }

        if (reservedPartitions == null || reservedPartitions.isEmpty()) {
            // reserve all
            return copied;
        }

        Set<String> reservedPartitionSet = Sets.newTreeSet(String.CASE_INSENSITIVE_ORDER);
        reservedPartitionSet.addAll(reservedPartitions);

        for (String partName : copied.getPartitionNames()) {
            if (!reservedPartitionSet.contains(partName)) {
                copied.dropPartitionAndReserveTablet(partName);
            }
        }

        return copied;
    }

    /*
     * this method is currently used for truncating table(partitions).
     * the new partition has new id, so we need to change all 'id-related' members
     *
     * return the old partition.
     */
    public Partition replacePartition(Partition newPartition) {
        Partition oldPartition = nameToPartition.remove(newPartition.getName());

        oldPartition.getSubPartitions().forEach(physicalPartition -> {
            physicalPartitionIdToPartitionId.remove(physicalPartition.getId());
            physicalPartitionNameToPartitionId.remove(physicalPartition.getName());
        });
        idToPartition.remove(oldPartition.getId());
        idToPartition.put(newPartition.getId(), newPartition);
        newPartition.getSubPartitions().forEach(physicalPartition -> {
            physicalPartitionIdToPartitionId.put(physicalPartition.getId(), newPartition.getId());
            physicalPartitionNameToPartitionId.put(physicalPartition.getName(), newPartition.getId());
        });

        nameToPartition.put(newPartition.getName(), newPartition);

        DataProperty dataProperty = partitionInfo.getDataProperty(oldPartition.getId());
        short replicationNum = partitionInfo.getReplicationNum(oldPartition.getId());
        boolean isInMemory = partitionInfo.getIsInMemory(oldPartition.getId());
        DataCacheInfo dataCacheInfo = partitionInfo.getDataCacheInfo(oldPartition.getId());

        if (partitionInfo.isRangePartition()) {
            RangePartitionInfo rangePartitionInfo = (RangePartitionInfo) partitionInfo;
            Range<PartitionKey> range = rangePartitionInfo.getRange(oldPartition.getId());
            rangePartitionInfo.dropPartition(oldPartition.getId());
            rangePartitionInfo.addPartition(newPartition.getId(), false, range, dataProperty,
                    replicationNum, isInMemory, dataCacheInfo);
        } else if (partitionInfo.getType() == PartitionType.LIST) {
            ListPartitionInfo listPartitionInfo = (ListPartitionInfo) partitionInfo;
            List<String> values = listPartitionInfo.getIdToValues().get(oldPartition.getId());
            List<List<String>> multiValues = listPartitionInfo.getIdToMultiValues().get(oldPartition.getId());
            listPartitionInfo.dropPartition(oldPartition.getId());
            try {
                listPartitionInfo.addPartition(idToColumn, newPartition.getId(), dataProperty, replicationNum,
                        isInMemory, dataCacheInfo, values, multiValues);
            } catch (AnalysisException ex) {
                LOG.warn("failed to add list partition", ex);
                throw new SemanticException(ex.getMessage());
            }
        } else {
            partitionInfo.dropPartition(oldPartition.getId());
            partitionInfo.addPartition(newPartition.getId(), dataProperty, replicationNum, isInMemory, dataCacheInfo);
        }

        return oldPartition;
    }

    public long getDataSize() {
        long dataSize = 0;
        for (Partition partition : getAllPartitions()) {
            dataSize += partition.getDataSize();
        }
        return dataSize;
    }

    public long getReplicaCount() {
        long replicaCount = 0;
        for (Partition partition : getAllPartitions()) {
            replicaCount += partition.getReplicaCount();
        }
        return replicaCount;
    }

    public void checkStableAndNormal() throws DdlException {
        if (state != OlapTableState.NORMAL) {
            throw InvalidOlapTableStateException.of(state, getName());
        }
        // check if all tablets are healthy, and no tablet is in tablet scheduler
        long unhealthyTabletId = checkAndGetUnhealthyTablet(GlobalStateMgr.getCurrentState().getNodeMgr().getClusterInfo(),
                GlobalStateMgr.getCurrentState().getTabletScheduler());
        if (unhealthyTabletId != TabletInvertedIndex.NOT_EXIST_VALUE) {
            throw new DdlException("Table [" + name + "] is not stable. "
                    + "Unhealthy (or doing balance) tablet id: " + unhealthyTabletId + ". "
                    + "Some tablets of this table may not be healthy or are being scheduled. "
                    + "You need to repair the table first or stop cluster balance.");
        }
    }

    public long checkAndGetUnhealthyTablet(SystemInfoService infoService, TabletScheduler tabletScheduler) {
        List<Long> aliveBeIdsInCluster = infoService.getBackendIds(true);
        for (Partition partition : idToPartition.values()) {
            short replicationNum = partitionInfo.getReplicationNum(partition.getId());
            for (PhysicalPartition physicalPartition : partition.getSubPartitions()) {
                long visibleVersion = physicalPartition.getVisibleVersion();
                for (MaterializedIndex mIndex : physicalPartition.getMaterializedIndices(IndexExtState.ALL)) {
                    for (Tablet tablet : mIndex.getTablets()) {
                        LocalTablet localTablet = (LocalTablet) tablet;
                        if (tabletScheduler.containsTablet(tablet.getId())) {
                            LOG.info("table {} is not stable because tablet {} is being scheduled. replicas: {}",
                                    id, tablet.getId(), localTablet.getImmutableReplicas());
                            return localTablet.getId();
                        }

                        Pair<TabletHealthStatus, TabletSchedCtx.Priority> statusPair =
                                TabletChecker.getTabletHealthStatusWithPriority(
                                        localTablet,
                                        infoService, visibleVersion, replicationNum,
                                        aliveBeIdsInCluster, getLocation());
                        if (statusPair.first != TabletHealthStatus.HEALTHY) {
                            LOG.info("table {} is not stable because tablet {} status is {}. replicas: {}",
                                    id, tablet.getId(), statusPair.first, localTablet.getImmutableReplicas());
                            return localTablet.getId();
                        }
                    }
                }
            }
        }
        return TabletInvertedIndex.NOT_EXIST_VALUE;
    }

    // arbitrarily choose a partition, and get the buckets backends sequence from
    // base index.
    public List<List<Long>> getArbitraryTabletBucketsSeq() throws DdlException {
        List<List<Long>> backendsPerBucketSeq = Lists.newArrayList();
        Optional<Partition> optionalPartition = idToPartition.values().stream().findFirst();
        if (optionalPartition.isPresent()) {
            Partition partition = optionalPartition.get();
            short replicationNum = partitionInfo.getReplicationNum(partition.getId());
            MaterializedIndex baseIdx = partition.getBaseIndex();
            for (Long tabletId : baseIdx.getTabletIdsInOrder()) {
                LocalTablet tablet = (LocalTablet) baseIdx.getTablet(tabletId);
                List<Long> replicaBackendIds = tablet.getNormalReplicaBackendIds();
                if (replicaBackendIds.size() < replicationNum) {
                    // this should not happen, but in case, throw an exception to terminate this
                    // process
                    throw new DdlException("Normal replica number of tablet " + tabletId + " is: "
                            + replicaBackendIds.size() + ", which is less than expected: " + replicationNum);
                }
                backendsPerBucketSeq.add(replicaBackendIds.subList(0, replicationNum));
            }
        }
        return backendsPerBucketSeq;
    }

    /**
     * Get the proximate row count of this table, if you need accurate row count
     * should select count(*) from table.
     *
     * @return proximate row count
     */
    public long proximateRowCount() {
        long totalCount = 0;
        for (Partition partition : getPartitions()) {
            for (PhysicalPartition physicalPartition : partition.getSubPartitions()) {
                long version = physicalPartition.getVisibleVersion();
                for (MaterializedIndex index : physicalPartition.getMaterializedIndices(IndexExtState.VISIBLE)) {
                    for (Tablet tablet : index.getTablets()) {
                        totalCount += tablet.getRowCount(version);
                    }
                }
            }
        }
        return totalCount;
    }

    @Override
    public List<Column> getBaseSchema() {
        return getSchemaByIndexId(baseIndexId);
    }

    @Override
    protected void updateSchemaIndex() {
        Map<String, Column> newNameToColumn = Maps.newTreeMap(String.CASE_INSENSITIVE_ORDER);
        Map<ColumnId, Column> newIdToColumn = Maps.newTreeMap(ColumnId.CASE_INSENSITIVE_ORDER);
        for (Column column : this.fullSchema) {
            newNameToColumn.put(column.getName(), column);
            // For OlapTable: fullSchema contains columns from baseIndex
            // and columns from shadow indexes (when doing schema changes).
            // To avoid base columns being replaced by shadow columns,
            // put the columns with the same ColumnId once.
            if (!newIdToColumn.containsKey(column.getColumnId())) {
                newIdToColumn.put(column.getColumnId(), column);
            }
        }
        this.nameToColumn = newNameToColumn;
        this.idToColumn = newIdToColumn;
    }

    public List<Column> getBaseSchemaWithoutGeneratedColumn() {
        if (!hasGeneratedColumn()) {
            return getSchemaByIndexId(baseIndexId);
        }

        List<Column> schema = Lists.newArrayList(getBaseSchema());

        while (schema.size() > 0) {
            // check last column is whether materiazlied column or not
            if (schema.get(schema.size() - 1).isGeneratedColumn()) {
                schema.remove(schema.size() - 1);
            } else {
                break;
            }
        }

        return schema;
    }

    public Column getBaseColumn(String columnName) {
        for (Column column : getBaseSchema()) {
            if (column.getName().equalsIgnoreCase(columnName)) {
                return column;
            }
        }
        return null;
    }

    public int getKeysNum() {
        int keysNum = 0;
        for (Column column : getBaseSchema()) {
            if (column.isKey()) {
                keysNum += 1;
            }
        }
        return keysNum;
    }

    public boolean isKeySet(Set<String> keyColumns) {
        Set<String> tableKeyColumns = getKeyColumns().stream()
                .map(column -> column.getName().toLowerCase()).collect(Collectors.toSet());
        return tableKeyColumns.equals(keyColumns);
    }

    public void setReplicationNum(Short replicationNum) {
        if (tableProperty == null) {
            tableProperty = new TableProperty(new HashMap<>());
        }
        tableProperty.modifyTableProperties(PropertyAnalyzer.PROPERTIES_REPLICATION_NUM, replicationNum.toString());
        tableProperty.buildReplicationNum();
    }

    public Short getDefaultReplicationNum() {
        if (tableProperty != null) {
            return tableProperty.getReplicationNum();
        }
        return RunMode.defaultReplicationNum();
    }

    public Boolean isInMemory() {
        if (tableProperty != null) {
            return tableProperty.isInMemory();
        }
        return false;
    }

    public void setIsInMemory(boolean isInMemory) {
        if (tableProperty == null) {
            tableProperty = new TableProperty(new HashMap<>());
        }
        tableProperty
                .modifyTableProperties(PropertyAnalyzer.PROPERTIES_INMEMORY, Boolean.valueOf(isInMemory).toString());
        tableProperty.buildInMemory();
    }

    public Boolean enablePersistentIndex() {
        if (tableProperty != null) {
            return tableProperty.enablePersistentIndex();
        }
        return false;
    }

    public int primaryIndexCacheExpireSec() {
        if (tableProperty != null) {
            return tableProperty.primaryIndexCacheExpireSec();
        }
        return 0;
    }

    public String getPersistentIndexTypeString() {
        if (tableProperty != null) {
            return tableProperty.getPersistentIndexTypeString();
        }
        return "";
    }

    public TPersistentIndexType getPersistentIndexType() {
        if (tableProperty != null) {
            return tableProperty.getPersistentIndexType();
        }
        return null;
    }

    // Determine which situation supports importing and automatically creating
    // partitions
    public Boolean supportedAutomaticPartition() {
        return partitionInfo.isAutomaticPartition();
    }

    public Boolean isBinlogEnabled() {
        if (tableProperty == null || tableProperty.getBinlogConfig() == null) {
            return false;
        }
        return tableProperty.getBinlogConfig().getBinlogEnable();
    }

    public long getBinlogVersion() {
        if (tableProperty == null || tableProperty.getBinlogConfig() == null) {
            return BinlogConfig.INVALID;
        }
        return tableProperty.getBinlogConfig().getVersion();
    }

    public String storageType() {
        if (tableProperty != null) {
            return tableProperty.storageType();
        }
        return PROPERTIES_STORAGE_TYPE_COLUMN;
    }

    public TStorageType getStorageType() {
        if (storageType() == null) {
            return TStorageType.COLUMN;
        }
        switch (storageType().toLowerCase()) {
            case PROPERTIES_STORAGE_TYPE_COLUMN:
                return TStorageType.COLUMN;
            case PROPERTIES_STORAGE_TYPE_COLUMN_WITH_ROW:
                return TStorageType.COLUMN_WITH_ROW;
            default:
                throw new SemanticException("getStorageType type not support: " + storageType());
        }
    }

    public void setStorageType(String storageType) {
        if (tableProperty == null) {
            tableProperty = new TableProperty(new HashMap<>());
        }
        if (storageType == null) {
            storageType = PROPERTIES_STORAGE_TYPE_COLUMN;
        }
        tableProperty.modifyTableProperties(PropertyAnalyzer.PROPERTIES_STORAGE_TYPE, storageType);
        tableProperty.buildStorageType();
    }

    public void setEnablePersistentIndex(boolean enablePersistentIndex) {
        if (tableProperty == null) {
            tableProperty = new TableProperty(new HashMap<>());
        }
        tableProperty
                .modifyTableProperties(PropertyAnalyzer.PROPERTIES_ENABLE_PERSISTENT_INDEX,
                        Boolean.valueOf(enablePersistentIndex).toString());
        tableProperty.buildEnablePersistentIndex();
    }

    public void setPrimaryIndexCacheExpireSec(int primaryIndexCacheExpireSec) {
        if (tableProperty == null) {
            tableProperty = new TableProperty(new HashMap<>());
        }
        tableProperty
                .modifyTableProperties(PropertyAnalyzer.PROPERTIES_PRIMARY_INDEX_CACHE_EXPIRE_SEC,
                        Integer.valueOf(primaryIndexCacheExpireSec).toString());
        tableProperty.buildPrimaryIndexCacheExpireSec();
    }

    public void setPersistentIndexType(TPersistentIndexType persistentIndexType) {
        if (tableProperty == null) {
            tableProperty = new TableProperty(new HashMap<>());
        }

        // only support LOCAL and CLOUD_NATIVE for now
        if (persistentIndexType == TPersistentIndexType.LOCAL || persistentIndexType == TPersistentIndexType.CLOUD_NATIVE) {
            tableProperty.modifyTableProperties(PropertyAnalyzer.PROPERTIES_PERSISTENT_INDEX_TYPE,
                    TableProperty.persistentIndexTypeToString(persistentIndexType));
        } else {
            // do nothing
            LOG.warn("Unknown TPersistentIndexType");
            return;
        }

        tableProperty.buildPersistentIndexType();
    }

    public Multimap<String, String> getLocation() {
        if (tableProperty != null) {
            return tableProperty.getLocation();
        }
        return null;
    }

    public void setLocation(String location) {
        if (tableProperty == null) {
            tableProperty = new TableProperty(new HashMap<>());
        }

        tableProperty.modifyTableProperties(PropertyAnalyzer.PROPERTIES_LABELS_LOCATION, location);
        tableProperty.buildLocation();
    }

    public Boolean enableReplicatedStorage() {
        if (tableProperty != null) {
            return tableProperty.enableReplicatedStorage();
        }
        return false;
    }

    public void setEnableReplicatedStorage(boolean enableReplicatedStorage) {
        if (tableProperty == null) {
            tableProperty = new TableProperty(new HashMap<>());
        }
        tableProperty
                .modifyTableProperties(PropertyAnalyzer.PROPERTIES_REPLICATED_STORAGE,
                        Boolean.valueOf(enableReplicatedStorage).toString());
        tableProperty.buildReplicatedStorage();
    }

    public Long getAutomaticBucketSize() {
        if (!(defaultDistributionInfo instanceof RandomDistributionInfo) || !Config.enable_automatic_bucket) {
            return (long) 0;
        }
        if (tableProperty != null) {
            return tableProperty.getBucketSize();
        }
        return (long) 0;
    }

    public void setAutomaticBucketSize(long bucketSize) {
        if (tableProperty == null) {
            tableProperty = new TableProperty(new HashMap<>());
        }
        tableProperty
                .modifyTableProperties(PropertyAnalyzer.PROPERTIES_BUCKET_SIZE,
                        String.valueOf(bucketSize));
        tableProperty.buildBucketSize();
    }

    public TWriteQuorumType writeQuorum() {
        if (tableProperty != null) {
            return tableProperty.writeQuorum();
        }
        return TWriteQuorumType.MAJORITY;
    }

    public void setWriteQuorum(String writeQuorum) {
        if (tableProperty == null) {
            tableProperty = new TableProperty(new HashMap<>());
        }
        tableProperty
                .modifyTableProperties(PropertyAnalyzer.PROPERTIES_WRITE_QUORUM,
                        writeQuorum);
        tableProperty.buildWriteQuorum();
    }

    public void setStorageMedium(TStorageMedium storageMedium) {
        if (tableProperty == null) {
            tableProperty = new TableProperty(new HashMap<>());
        }
        tableProperty
                .modifyTableProperties(PropertyAnalyzer.PROPERTIES_STORAGE_MEDIUM, storageMedium.name());
    }

    public String getStorageMedium() {
        return tableProperty.getProperties().getOrDefault(PropertyAnalyzer.PROPERTIES_STORAGE_MEDIUM,
                TStorageMedium.HDD.name());
    }

    public boolean hasDelete() {
        if (tableProperty == null) {
            return false;
        }
        return tableProperty.hasDelete();
    }

    public void setHasDelete() {
        if (tableProperty == null) {
            tableProperty = new TableProperty(new HashMap<>());
        }
        tableProperty.setHasDelete(true);
    }

    public void setDataCachePartitionDuration(PeriodDuration duration) {
        if (tableProperty == null) {
            tableProperty = new TableProperty(new HashMap<>());
        }
        tableProperty.modifyTableProperties(PropertyAnalyzer.PROPERTIES_DATACACHE_PARTITION_DURATION,
                TimeUtils.toHumanReadableString(duration));
        tableProperty.buildDataCachePartitionDuration();
    }

    public void setStorageCoolDownTTL(PeriodDuration duration) {
        if (tableProperty == null) {
            tableProperty = new TableProperty(new HashMap<>());
        }
        tableProperty.modifyTableProperties(PropertyAnalyzer.PROPERTIES_STORAGE_COOLDOWN_TTL,
                TimeUtils.toHumanReadableString(duration));
        tableProperty.buildStorageCoolDownTTL();
    }

    public boolean hasForbiddenGlobalDict() {
        if (tableProperty == null) {
            return false;
        }
        return tableProperty.hasForbiddenGlobalDict();
    }

    public void setHasForbiddenGlobalDict(boolean hasForbiddenGlobalDict) {
        if (tableProperty == null) {
            tableProperty = new TableProperty(new HashMap<>());
        }
        tableProperty.setHasForbiddenGlobalDict(hasForbiddenGlobalDict);
    }

    // return true if partition with given name already exist, both in partitions
    // and temp partitions.
    // return false otherwise
    public boolean checkPartitionNameExist(String partitionName) {
        if (nameToPartition.containsKey(partitionName)) {
            return true;
        }
        return tempPartitions.hasPartition(partitionName);
    }

    // if includeTempPartition is true, check if temp partition with given name
    // exist,
    // if includeTempPartition is false, check if normal partition with given name
    // exist.
    // return true if exist, otherwise, return false;
    public boolean checkPartitionNameExist(String partitionName, boolean isTempPartition) {
        if (isTempPartition) {
            return tempPartitions.hasPartition(partitionName);
        } else {
            return nameToPartition.containsKey(partitionName);
        }
    }

    // drop temp partition. if needDropTablet is true, tablets of this temp
    // partition
    // will be dropped from tablet inverted index.
    public void dropTempPartition(String partitionName, boolean needDropTablet) {
        Partition partition = getPartition(partitionName, true);
        if (partition != null) {
            partitionInfo.dropPartition(partition.getId());
            tempPartitions.dropPartition(partitionName, needDropTablet);
            for (PhysicalPartition physicalPartition : partition.getSubPartitions()) {
                physicalPartitionIdToPartitionId.remove(physicalPartition.getId());
                physicalPartitionNameToPartitionId.remove(physicalPartition.getName());
            }
        }
    }

    /*
     * replace partitions in 'partitionNames' with partitions in
     * 'tempPartitionNames'.
     * If strictRange is true, the replaced ranges must be exactly same.
     * What is "exactly same"?
     * 1. {[0, 10), [10, 20)} === {[0, 20)}
     * 2. {[0, 10), [15, 20)} === {[0, 10), [15, 18), [18, 20)}
     * 3. {[0, 10), [15, 20)} === {[0, 10), [15, 20)}
     * 4. {[0, 10), [15, 20)} !== {[0, 20)}
     *
     * If useTempPartitionName is false and replaced partition number are equal,
     * the replaced partitions' name will remain unchanged.
     * What is "remain unchange"?
     * 1. replace partition (p1, p2) with temporary partition (tp1, tp2). After
     * replacing, the partition
     * names are still p1 and p2.
     *
     */
    public void replaceTempPartitions(List<String> partitionNames, List<String> tempPartitionNames,
                                      boolean strictRange, boolean useTempPartitionName) throws DdlException {
        if (partitionInfo instanceof RangePartitionInfo) {
            RangePartitionInfo rangeInfo = (RangePartitionInfo) partitionInfo;

            if (strictRange) {
                // check if range of partitions and temp partitions are exactly same
                List<Range<PartitionKey>> rangeList = Lists.newArrayList();
                List<Range<PartitionKey>> tempRangeList = Lists.newArrayList();
                for (String partName : partitionNames) {
                    Partition partition = nameToPartition.get(partName);
                    Preconditions.checkNotNull(partition);
                    rangeList.add(rangeInfo.getRange(partition.getId()));
                }

                for (String partName : tempPartitionNames) {
                    Partition partition = tempPartitions.getPartition(partName);
                    Preconditions.checkNotNull(partition);
                    tempRangeList.add(rangeInfo.getRange(partition.getId()));
                }
                RangeUtils.checkRangeListsMatch(rangeList, tempRangeList);
            } else {
                // check after replacing, whether the range will conflict
                Set<Long> replacePartitionIds = Sets.newHashSet();
                for (String partName : partitionNames) {
                    Partition partition = nameToPartition.get(partName);
                    Preconditions.checkNotNull(partition);
                    replacePartitionIds.add(partition.getId());
                }
                List<Range<PartitionKey>> replacePartitionRanges = Lists.newArrayList();
                for (String partName : tempPartitionNames) {
                    Partition partition = tempPartitions.getPartition(partName);
                    Preconditions.checkNotNull(partition);
                    replacePartitionRanges.add(rangeInfo.getRange(partition.getId()));
                }
                List<Range<PartitionKey>> sortedRangeList = rangeInfo.getRangeList(replacePartitionIds, false);
                RangeUtils.checkRangeConflict(sortedRangeList, replacePartitionRanges);
            }
        } else if (partitionInfo instanceof ListPartitionInfo) {
            ListPartitionInfo listInfo = (ListPartitionInfo) partitionInfo;
            List<Partition> partitionList = new ArrayList<>();
            for (String partName : partitionNames) {
                Partition partition = nameToPartition.get(partName);
                Preconditions.checkNotNull(partition);
                partitionList.add(partition);
            }
            List<Partition> tempPartitionList = new ArrayList<>();
            for (String partName : tempPartitionNames) {
                Partition tempPartition = tempPartitions.getPartition(partName);
                Preconditions.checkNotNull(tempPartition);
                tempPartitionList.add(tempPartition);
            }
            if (strictRange) {
                CatalogUtils.checkTempPartitionStrictMatch(partitionList, tempPartitionList, listInfo);
            } else {
                CatalogUtils.checkTempPartitionConflict(partitionList, tempPartitionList, listInfo);
            }
        }

        // begin to replace
        // 1. drop old partitions
        for (String partitionName : partitionNames) {
            // This will also drop all tablets of the partition from TabletInvertedIndex
            dropPartition(-1, partitionName, true);
        }

        // 2. add temp partitions' range info to rangeInfo, and remove them from
        // tempPartitionInfo
        for (String partitionName : tempPartitionNames) {
            Partition partition = tempPartitions.getPartition(partitionName);
            // add
            addPartition(partition);
            // drop
            tempPartitions.dropPartition(partitionName, false);
            // move the range from idToTempRange to idToRange
            partitionInfo.moveRangeFromTempToFormal(partition.getId());
        }

        // change the name so that after replacing, the partition name remain unchanged
        if (!useTempPartitionName && partitionNames.size() == tempPartitionNames.size()) {
            for (int i = 0; i < tempPartitionNames.size(); i++) {
                renamePartition(tempPartitionNames.get(i), partitionNames.get(i));
            }
        }

        for (Column column : getColumns()) {
            IDictManager.getInstance().removeGlobalDict(this.getId(), column.getColumnId());
        }
    }

    // used for unpartitioned table in insert overwrite
    // replace partition with temp partition
    public void replacePartition(String sourcePartitionName, String tempPartitionName) {
        if (partitionInfo.getType() != PartitionType.UNPARTITIONED) {
            return;
        }
        // drop source partition
        Partition srcPartition = nameToPartition.get(sourcePartitionName);
        if (srcPartition != null) {
            dropPartition(-1, sourcePartitionName, true);
        }

        Partition partition = tempPartitions.getPartition(tempPartitionName);
        // add
        addPartition(partition);
        // drop
        tempPartitions.dropPartition(tempPartitionName, false);

        // rename partition
        renamePartition(tempPartitionName, sourcePartitionName);

        for (Column column : getColumns()) {
            IDictManager.getInstance().removeGlobalDict(this.getId(), column.getColumnId());
        }
    }

    public void addTempPartition(Partition partition) {
        tempPartitions.addPartition(partition);
        for (PhysicalPartition physicalPartition : partition.getSubPartitions()) {
            physicalPartitionIdToPartitionId.put(physicalPartition.getId(), partition.getId());
            physicalPartitionNameToPartitionId.put(physicalPartition.getName(), partition.getId());
        }
    }

    public void dropAllTempPartitions() {
        for (Partition partition : tempPartitions.getAllPartitions()) {
            partitionInfo.dropPartition(partition.getId());
            for (PhysicalPartition physicalPartition : partition.getSubPartitions()) {
                physicalPartitionIdToPartitionId.remove(physicalPartition.getId());
                physicalPartitionNameToPartitionId.remove(physicalPartition.getName());
            }
        }
        tempPartitions.dropAll();
    }

    public boolean existTempPartitions() {
        return !tempPartitions.isEmpty();
    }

    public void setCompressionType(TCompressionType compressionType) {
        if (tableProperty == null) {
            tableProperty = new TableProperty(new HashMap<>());
        }
        tableProperty.modifyTableProperties(PropertyAnalyzer.PROPERTIES_COMPRESSION, compressionType.name());
        tableProperty.buildCompressionType();
    }

    public void setCompressionLevel(int compressionLevel) {
        if (tableProperty == null) {
            tableProperty = new TableProperty(new HashMap<>());
        }
        tableProperty.setCompressionLevel(compressionLevel);
    }

    public TCompressionType getCompressionType() {
        if (tableProperty == null) {
            return TCompressionType.LZ4_FRAME;
        }
        return tableProperty.getCompressionType();
    }

    public int getCompressionLevel() {
        if (tableProperty == null) {
            return -1;
        }
        return tableProperty.getCompressionLevel();   
    }

    public void setPartitionLiveNumber(int number) {
        if (tableProperty == null) {
            tableProperty = new TableProperty(new HashMap<>());
        }
        tableProperty.modifyTableProperties(PropertyAnalyzer.PROPERTIES_PARTITION_LIVE_NUMBER, String.valueOf(number));
        tableProperty.buildPartitionLiveNumber();
    }

    public Map<String, String> buildBinlogAvailableVersion() {
        Map<String, String> result = new HashMap<>();
        Collection<Partition> partitions = getPartitions();
        for (Partition partition : partitions) {
            result.put(TableProperty.BINLOG_PARTITION + partition.getId(),
                    String.valueOf(partition.getVisibleVersion()));
        }
        return result;
    }

    public void setBinlogAvailableVersion(Map<String, String> properties) {
        if (tableProperty == null) {
            tableProperty = new TableProperty(new HashMap<>());
        }
        tableProperty.modifyTableProperties(properties);
        tableProperty.buildBinlogAvailableVersion();
    }

    public Map<Long, Long> getBinlogAvailableVersion() {
        if (tableProperty == null) {
            return new HashMap<>();
        }
        return tableProperty.getBinlogAvailableVersions();
    }

    public void clearBinlogAvailableVersion() {
        if (tableProperty == null) {
            return;
        }
        tableProperty.clearBinlogAvailableVersion();
    }

    @Override
    public boolean hasUniqueConstraints() {
        if (keysType == KeysType.UNIQUE_KEYS || keysType == KeysType.PRIMARY_KEYS) {
            return true;
        }
        return tableProperty != null &&
                tableProperty.getUniqueConstraints() != null &&
                !tableProperty.getUniqueConstraints().isEmpty();
    }

    @Override
    public List<UniqueConstraint> getUniqueConstraints() {
        List<UniqueConstraint> uniqueConstraints = Lists.newArrayList();
        if (!hasUniqueConstraints()) {
            return uniqueConstraints;
        }
        if (keysType == KeysType.UNIQUE_KEYS || keysType == KeysType.PRIMARY_KEYS) {
            uniqueConstraints.add(
                    new UniqueConstraint(this, getKeyColumns()
                            .stream().map(Column::getColumnId).collect(Collectors.toList())));
        }
        if (tableProperty != null && tableProperty.getUniqueConstraints() != null) {
            uniqueConstraints.addAll(tableProperty.getUniqueConstraints());
        }
        return uniqueConstraints;
    }

    @Override
    public void setUniqueConstraints(List<UniqueConstraint> uniqueConstraints) {
        if (tableProperty == null) {
            tableProperty = new TableProperty(new HashMap<>());
        }
        Map<String, String> properties = Maps.newHashMap();
        String newProperty = uniqueConstraints.stream().map(UniqueConstraint::toString)
                .collect(Collectors.joining(";"));
        properties.put(PropertyAnalyzer.PROPERTIES_UNIQUE_CONSTRAINT, newProperty);
        tableProperty.modifyTableProperties(properties);
        tableProperty.setUniqueConstraints(uniqueConstraints);
    }

    @Override
    public List<ForeignKeyConstraint> getForeignKeyConstraints() {
        if (tableProperty == null) {
            return null;
        }
        return tableProperty.getForeignKeyConstraints();
    }

    /**
     * Return Whether MaterializedView has foreignKey constraints or not. MV's constraints come from table properties
     * and is different from normal table.
     */
    @Override
    public boolean hasForeignKeyConstraints() {
        return tableProperty != null && tableProperty.getForeignKeyConstraints() != null &&
                !tableProperty.getForeignKeyConstraints().isEmpty();
    }

    @Override
    public void setForeignKeyConstraints(List<ForeignKeyConstraint> foreignKeyConstraints) {
        if (tableProperty == null) {
            tableProperty = new TableProperty(new HashMap<>());
        }
        Map<String, String> properties = Maps.newHashMap();
        String newProperty = foreignKeyConstraints
                .stream().map(ForeignKeyConstraint::toString).collect(Collectors.joining(";"));
        properties.put(PropertyAnalyzer.PROPERTIES_FOREIGN_KEY_CONSTRAINT, newProperty);
        tableProperty.modifyTableProperties(properties);
        tableProperty.setForeignKeyConstraints(foreignKeyConstraints);
    }

    public boolean getUseFastSchemaEvolution() {
        if (hasRowStorageType()) {
            // row storage type does not support fast schema evolution currently
            return false;
        }
        if (tableProperty != null) {
            return tableProperty.getUseFastSchemaEvolution();
        }
        return false;
    }

    public void setUseFastSchemaEvolution(boolean useFastSchemaEvolution) {
        if (tableProperty == null) {
            tableProperty = new TableProperty(new HashMap<>());
        }
        tableProperty.modifyTableProperties(PropertyAnalyzer.PROPERTIES_USE_FAST_SCHEMA_EVOLUTION,
                Boolean.valueOf(useFastSchemaEvolution).toString());
        tableProperty.buildUseFastSchemaEvolution();
    }

    public void setSessionId(UUID sessionId) {
        this.sessionId = sessionId;
    }

    public UUID getSessionId() {
        return sessionId;
    }

    @Override
    public void onReload() {
        analyzePartitionInfo();
        analyzeRollupIndexMeta();
        tryToAssignIndexId();
    }

    @Override
    public void onCreate(Database db) {
        super.onCreate(db);

        ColocateTableIndex colocateTableIndex = GlobalStateMgr.getCurrentState().getColocateTableIndex();
        if (colocateTableIndex.isColocateTable(getId())) {
            ColocateTableIndex.GroupId groupId = colocateTableIndex.getGroup(getId());
            List<List<Long>> backendsPerBucketSeq = colocateTableIndex.getBackendsPerBucketSeq(groupId);
            ColocatePersistInfo colocatePersistInfo = ColocatePersistInfo.createForAddTable(groupId, getId(),
                    backendsPerBucketSeq);
            GlobalStateMgr.getCurrentState().getEditLog().logColocateAddTable(colocatePersistInfo);
        }

        DynamicPartitionUtil.registerOrRemovePartitionScheduleInfo(db.getId(), this);

        if (Config.dynamic_partition_enable && getTableProperty().getDynamicPartitionProperty().isEnabled()) {
            new Thread(() -> {
                try {
                    GlobalStateMgr.getCurrentState().getDynamicPartitionScheduler()
                            .executeDynamicPartitionForTable(db.getId(), getId());
                } catch (Exception ex) {
                    LOG.warn("Some problems were encountered in the process of triggering " +
                            "the execution of dynamic partitioning", ex);
                }
            }, "BackgroundDynamicPartitionThread").start();
        }

        if (isTemporaryTable()) {
            TemporaryTableMgr temporaryTableMgr = GlobalStateMgr.getCurrentState().getTemporaryTableMgr();
            temporaryTableMgr.addTemporaryTable(sessionId, db.getId(), name, id);
            LOG.debug("add temporary table, name[{}] id[{}] session[{}]", name, id, sessionId);
        }
    }

    private void analyzePartitionInfo() {
        if (!(partitionInfo instanceof ExpressionRangePartitionInfo)) {
            return;
        }
        ExpressionRangePartitionInfo expressionRangePartitionInfo = (ExpressionRangePartitionInfo) partitionInfo;
        // currently, automatic partition only supports one expression
        Expr partitionExpr = expressionRangePartitionInfo.getPartitionExprs(idToColumn).get(0);
        // for Partition slot ref, the SlotDescriptor is not serialized, so should
        // recover it here.
        // the SlotDescriptor is used by toThrift, which influences the execution
        // process.
        List<SlotRef> slotRefs = Lists.newArrayList();
        partitionExpr.collect(SlotRef.class, slotRefs);
        Preconditions.checkState(slotRefs.size() == 1);
        // schema change should update slot id
        for (int i = 0; i < fullSchema.size(); i++) {
            Column column = fullSchema.get(i);
            if (column.getName().equalsIgnoreCase(slotRefs.get(0).getColumnName())) {
                SlotDescriptor slotDescriptor = new SlotDescriptor(new SlotId(i), column.getName(),
                        column.getType(), column.isAllowNull());
                slotRefs.get(0).setDesc(slotDescriptor);
            }
        }
    }

    /**
     * Analyze defined expr of columns in rollup index meta.
     */
    private void analyzeRollupIndexMeta() {
        if (indexIdToMeta.size() <= 1) {
            return;
        }
        TableName tableName = new TableName(null, getName());
        ConnectContext session = new ConnectContext();
        Optional<SelectAnalyzer.SlotRefTableNameCleaner> visitorOpt = Optional.empty();
        for (MaterializedIndexMeta indexMeta : indexIdToMeta.values()) {
            if (indexMeta.getIndexId() == baseIndexId) {
                continue;
            }
            List<Column> columns = indexMeta.getSchema();
            // Note: Add this try-catch block to avoid the failure of analyzing rollup index meta since this
            // method will be called in replay method.
            // And the failure of analyzing rollup index meta will only affect the associated synchronized mvs and
            // will not affect the whole system.
            try {
                for (Column column : columns) {
                    Expr definedExpr = column.getDefineExpr();
                    if (definedExpr == null) {
                        continue;
                    }
                    if (visitorOpt.isEmpty()) {
                        SelectAnalyzer.SlotRefTableNameCleaner visitor = MVUtils.buildSlotRefTableNameCleaner(
                                session, this, tableName);
                        visitorOpt = Optional.of(visitor);
                    }
                    Preconditions.checkArgument(visitorOpt.isPresent(), "visitor should not be null");
                    definedExpr.accept(visitorOpt.get(), null);
                    ExpressionAnalyzer.analyzeExpression(definedExpr, new AnalyzeState(),
                            new Scope(RelationId.anonymous(),
                                    new RelationFields(this.getBaseSchema().stream()
                                            .map(col -> new Field(col.getName(), col.getType(),
                                                    tableName, null))
                                            .collect(Collectors.toList()))), session);
                }
            } catch (Exception e) {
                LOG.warn("Analyze rollup index meta failed, index id: {}, table:{}", indexMeta.getIndexId(), getName(), e);
            }
        }
    }

    // Remove all Tablets belonging to this table from TabletInvertedIndex
    public void removeTabletsFromInvertedIndex() {
        TabletInvertedIndex invertedIndex = GlobalStateMgr.getCurrentState().getTabletInvertedIndex();
        Collection<Partition> allPartitions = getAllPartitions();
        for (Partition partition : allPartitions) {
            for (MaterializedIndex index : partition.getMaterializedIndices(MaterializedIndex.IndexExtState.ALL)) {
                for (Tablet tablet : index.getTablets()) {
                    invertedIndex.deleteTablet(tablet.getId());
                }
            }
        }
    }

    // If you are modifying this function, please check if you need to modify LakeTable.onDrop also.
    @Override
    public void onDrop(Database db, boolean force, boolean replay) {
        // drop all temp partitions of this table, so that there is no temp partitions
        // in recycle bin,
        // which make things easier.
        dropAllTempPartitions();
        LocalMetastore.inactiveRelatedMaterializedView(db, this,
                MaterializedViewExceptions.inactiveReasonForBaseTableNotExists(getName()));
        if (!replay && hasAutoIncrementColumn()) {
            sendDropAutoIncrementMapTask();
        }
    }

    public void removeTableBinds(boolean isReplay) {
        GlobalStateMgr.getCurrentState().getLocalMetastore().removeAutoIncrementIdByTableId(getId(), isReplay);
        GlobalStateMgr.getCurrentState().getColocateTableIndex().removeTable(getId(), this, isReplay);
        GlobalStateMgr.getCurrentState().getStorageVolumeMgr().unbindTableToStorageVolume(getId());
    }

    @Override
    public boolean delete(long dbId, boolean isReplay) {
        removeTableBinds(isReplay);
        removeTabletsFromInvertedIndex();
        if (!isReplay) {
            deleteAllReplicas();
        }
        return true;
    }

    @Override
    public boolean isSupported() {
        return true;
    }

    public AlterJobV2Builder alterTable() {
        return new OlapTableAlterJobV2Builder(this);
    }

    public OptimizeJobV2Builder optimizeTable() {
        return new OptimizeJobV2Builder(this);
    }

    private void deleteAllReplicas() {
        HashMap<Long, AgentBatchTask> batchTaskMap = new HashMap<>();

        // drop all replicas
        for (Partition partition : getAllPartitions()) {
            for (PhysicalPartition physicalPartition : partition.getSubPartitions()) {
                List<MaterializedIndex> allIndices = physicalPartition
                        .getMaterializedIndices(MaterializedIndex.IndexExtState.ALL);
                for (MaterializedIndex materializedIndex : allIndices) {
                    long indexId = materializedIndex.getId();
                    int schemaHash = getSchemaHashByIndexId(indexId);
                    for (Tablet tablet : materializedIndex.getTablets()) {
                        long tabletId = tablet.getId();
                        List<Replica> replicas = ((LocalTablet) tablet).getImmutableReplicas();
                        for (Replica replica : replicas) {
                            long backendId = replica.getBackendId();
                            DropReplicaTask dropTask = new DropReplicaTask(backendId, tabletId, schemaHash, true);
                            AgentBatchTask batchTask = batchTaskMap.get(backendId);
                            if (batchTask == null) {
                                batchTask = new AgentBatchTask();
                                batchTaskMap.put(backendId, batchTask);
                            }
                            batchTask.addTask(dropTask);
                            LOG.info("delete tablet[{}] from backend[{}] because table {}-{} is dropped",
                                    tabletId, backendId, getId(), getName());
                        } // end for replicas
                    } // end for tablets
                }
            } // end for indices
        } // end for partitions

        int numDropTaskPerBe = Config.max_agent_tasks_send_per_be;
        for (Map.Entry<Long, AgentBatchTask> entry : batchTaskMap.entrySet()) {
            AgentBatchTask originTasks = entry.getValue();
            if (originTasks.getTaskNum() > numDropTaskPerBe) {
                AgentBatchTask partTask = new AgentBatchTask();
                List<AgentTask> allTasks = originTasks.getAllTasks();
                int curTask = 1;
                for (AgentTask task : allTasks) {
                    partTask.addTask(task);
                    if (curTask++ > numDropTaskPerBe) {
                        AgentTaskExecutor.submit(partTask);
                        curTask = 1;
                        partTask = new AgentBatchTask();
                        ThreadUtil.sleepAtLeastIgnoreInterrupts(1000);
                    }
                }
                if (!partTask.getAllTasks().isEmpty()) {
                    AgentTaskExecutor.submit(partTask);
                }
            } else {
                AgentTaskExecutor.submit(originTasks);
            }
        }
    }

    @Override
    public Map<String, String> getProperties() {
        // common properties for olap table, cloud native table
        // use TreeMap to ensure the order of keys, such as for show create table.
        Map<String, String> properties = Maps.newTreeMap();
        Map<String, String> tableProperties = tableProperty != null ? tableProperty.getProperties() : Maps.newLinkedHashMap();

        // replication num
        properties.put(PropertyAnalyzer.PROPERTIES_REPLICATION_NUM, getDefaultReplicationNum().toString());

        // bloom filter
        Set<String> bfColumnNames = getBfColumnNames();
        if (bfColumnNames != null && !bfColumnNames.isEmpty()) {
            properties.put(PropertyAnalyzer.PROPERTIES_BF_COLUMNS, Joiner.on(", ").join(bfColumnNames));
        }

        // colocate group
        String colocateGroup = getColocateGroup();
        if (colocateGroup != null) {
            properties.put(PropertyAnalyzer.PROPERTIES_COLOCATE_WITH, colocateGroup);
        }

        // dynamic partition
        if (dynamicPartitionExists()) {
            properties.putAll(tableProperty.getDynamicPartitionProperty().getProperties());
        }

        // automatic bucket
        Long bucketSize = getAutomaticBucketSize();
        if (bucketSize > 0) {
            properties.put(PropertyAnalyzer.PROPERTIES_BUCKET_SIZE, bucketSize.toString());
        }

        // locations
        Multimap<String, String> locationsMap = getLocation();
        if (locationsMap != null) {
            String locations = PropertyAnalyzer.convertLocationMapToString(locationsMap);
            properties.put(PropertyAnalyzer.PROPERTIES_LABELS_LOCATION, locations);
        }

        // primary key
        if (keysType == KeysType.PRIMARY_KEYS) {
            // persistent index
            properties.put(PropertyAnalyzer.PROPERTIES_ENABLE_PERSISTENT_INDEX, enablePersistentIndex().toString());

            // index cache expire
            int indexCacheExpireSec = primaryIndexCacheExpireSec();
            if (indexCacheExpireSec > 0) {
                properties.put(PropertyAnalyzer.PROPERTIES_PRIMARY_INDEX_CACHE_EXPIRE_SEC, String.valueOf(indexCacheExpireSec));
            }
        }

        // partition live number
        String partitionLiveNumber = tableProperties.get(PropertyAnalyzer.PROPERTIES_PARTITION_LIVE_NUMBER);
        if (partitionLiveNumber != null) {
            properties.put(PropertyAnalyzer.PROPERTIES_PARTITION_LIVE_NUMBER, partitionLiveNumber);
        }

        // compression type
        TCompressionType compressionType = getCompressionType();
        if (compressionType == TCompressionType.LZ4_FRAME) {
            compressionType = TCompressionType.LZ4;
        }
        int compressionLevel = getCompressionLevel();
        String compressionTypeName = compressionType.name();
        if (compressionLevel != -1) {
            compressionTypeName = compressionTypeName + "(" + String.valueOf(compressionLevel) + ")";
        }
        properties.put(PropertyAnalyzer.PROPERTIES_COMPRESSION, compressionTypeName);

        // unique properties
        properties.putAll(getUniqueProperties());

        return properties;
    }

    // unique properties for olap table, cloud native table
    public Map<String, String> getUniqueProperties() {
        Map<String, String> properties = Maps.newHashMap();
        Map<String, String> tableProperties = tableProperty != null ? tableProperty.getProperties() : Maps.newLinkedHashMap();

        // storage medium
        String storageMedium = tableProperties.get(PropertyAnalyzer.PROPERTIES_STORAGE_MEDIUM);
        if (storageMedium != null) {
            properties.put(PropertyAnalyzer.PROPERTIES_STORAGE_MEDIUM, storageMedium);
        }

        // storage cooldown ttl
        String storageCooldownTtl = tableProperties.get(PropertyAnalyzer.PROPERTIES_STORAGE_COOLDOWN_TTL);
        if (storageCooldownTtl != null) {
            properties.put(PropertyAnalyzer.PROPERTIES_STORAGE_COOLDOWN_TTL, storageCooldownTtl);
        }

        // replicated storage
        properties.put(PropertyAnalyzer.PROPERTIES_REPLICATED_STORAGE, enableReplicatedStorage().toString());

        // binlog
        if (containsBinlogConfig()) {
            // binlog_version
            BinlogConfig binlogConfig = getCurBinlogConfig();
            properties.put(PropertyAnalyzer.PROPERTIES_BINLOG_VERSION, String.valueOf(binlogConfig.getVersion()));
            // binlog_enable
            properties.put(PropertyAnalyzer.PROPERTIES_BINLOG_ENABLE, String.valueOf(binlogConfig.getBinlogEnable()));
            // binlog_ttl
            properties.put(PropertyAnalyzer.PROPERTIES_BINLOG_TTL, String.valueOf(binlogConfig.getBinlogTtlSecond()));
            // binlog_max_size
            properties.put(PropertyAnalyzer.PROPERTIES_BINLOG_MAX_SIZE, String.valueOf(binlogConfig.getBinlogMaxSize()));
        }

        // write quorum
        TWriteQuorumType writeQuorumType = writeQuorum();
        if (writeQuorumType != TWriteQuorumType.MAJORITY) {
            properties.put(PropertyAnalyzer.PROPERTIES_WRITE_QUORUM, WriteQuorum.writeQuorumToName(writeQuorumType));
        }

        // fast schema evolution only when it is set true
        boolean useFastSchemaEvolution = getUseFastSchemaEvolution();
        if (useFastSchemaEvolution) {
            properties.put(PropertyAnalyzer.PROPERTIES_USE_FAST_SCHEMA_EVOLUTION, "true");
        }

        // unique constraint
        String uniqueConstraint = tableProperties.get(PropertyAnalyzer.PROPERTIES_UNIQUE_CONSTRAINT);
        if (!Strings.isNullOrEmpty(uniqueConstraint)) {
            properties.put(PropertyAnalyzer.PROPERTIES_UNIQUE_CONSTRAINT,
                    UniqueConstraint.getShowCreateTableConstraintDesc(getTableProperty().getUniqueConstraints()));
        }

        // foreign key constraint
        String foreignKeyConstraint = tableProperties.get(PropertyAnalyzer.PROPERTIES_FOREIGN_KEY_CONSTRAINT);
        if (!Strings.isNullOrEmpty(foreignKeyConstraint)) {
            properties.put(PropertyAnalyzer.PROPERTIES_FOREIGN_KEY_CONSTRAINT,
                    ForeignKeyConstraint.getShowCreateTableConstraintDesc(this, getForeignKeyConstraints()));
        }

        // storage type
        if (storageType() != null && !PropertyAnalyzer.PROPERTIES_STORAGE_TYPE_COLUMN.equalsIgnoreCase(storageType())) {
            properties.put(PropertyAnalyzer.PROPERTIES_STORAGE_TYPE, storageType());
        }

        return properties;
    }

    @Override
    public boolean supportsUpdate() {
        return getKeysType() == KeysType.PRIMARY_KEYS;
    }

    @Override
    public boolean supportInsert() {
        return true;
    }

    public boolean hasRowStorageType() {
        return TStorageType.ROW == getStorageType() || TStorageType.COLUMN_WITH_ROW == getStorageType();
    }

    // ------ for lake table and lake materialized view start ------
    @Nullable
    public FilePathInfo getDefaultFilePathInfo() {
        StorageInfo storageInfo = tableProperty != null ? tableProperty.getStorageInfo() : null;
        return storageInfo != null ? storageInfo.getFilePathInfo() : null;
    }

    @Nullable
    public FilePathInfo getPartitionFilePathInfo(long partitionId) {
        FilePathInfo pathInfo = getDefaultFilePathInfo();
        if (pathInfo != null) {
            return StarOSAgent.allocatePartitionFilePathInfo(pathInfo, partitionId);
        }
        return null;
    }

    public FileCacheInfo getPartitionFileCacheInfo(long partitionId) {
        throw new SemanticException("getPartitionFileCacheInfo is not supported");
    }

    public void setStorageInfo(FilePathInfo pathInfo, DataCacheInfo dataCacheInfo) {
        throw new SemanticException("setStorageInfo is not supported");
    }

    /**
     * Check if data cache is allowed for the specified partition's data:
     * - If the partition is NOT partitioned by DATE or DATETIME, data cache is allowed
     * - If the partition is partitioned by DATE or DATETIME:
     * - if the partition's end value (of type DATE/DATETIME) is within the last "datacache.partition_duration"
     * duration, allow data cache for the partition.
     * - otherwise, disallow the data cache for the partition
     *
     * @param partition the partition to check. the partition must belong to this table.
     * @return true if the partition is enabled for the data cache, false otherwise
     */
    public boolean isEnableFillDataCache(Partition partition) {
        try {
            return isEnableFillDataCacheImpl(Objects.requireNonNull(partition, "partition is null"));
        } catch (AnalysisException ignored) {
            return true;
        }
    }

    // Read indexes and assign indexId for some compatible reasons when upgrade from old version
    private void tryToAssignIndexId() {
        if (this.indexes != null && !this.indexes.getIndexes().isEmpty()) {
            this.maxIndexId = Math.max(
                    this.indexes.getIndexes().stream()
                            .filter(index -> index.getIndexType() == IndexType.GIN)
                            .mapToLong(Index::getIndexId).max().orElse(-1),
                    this.maxIndexId);
            this.indexes.getIndexes().stream()
                    .filter(index -> index.getIndexType() == IndexType.GIN && index.getIndexId() < 0)
                    .forEach(index -> index.setIndexId(this.incAndGetMaxIndexId()));

        }
    }

    private boolean isEnableFillDataCacheImpl(Partition partition) throws AnalysisException {
        if (tableProperty == null) {
            return true;
        }

        PeriodDuration cacheDuration = tableProperty.getDataCachePartitionDuration();
        if (cacheDuration == null) {
            return true;
        }

        if (getPartitionInfo().isRangePartition()) {
            RangePartitionInfo rangePartitionInfo = (RangePartitionInfo) getPartitionInfo();
            Range<PartitionKey> partitionRange = rangePartitionInfo.getRange(partition.getId());
            Range<PartitionKey> dataCacheRange;
            if (rangePartitionInfo.isPartitionedBy(this, PrimitiveType.DATETIME) ||
                    rangePartitionInfo.isPartitionedBy(this, PrimitiveType.DATE)) {
                try {
                    LocalDateTime upper = LocalDateTime.now();
                    LocalDateTime lower = upper.minus(cacheDuration);
                    dataCacheRange = Range.openClosed(PartitionKey.ofDateTime(lower), PartitionKey.ofDateTime(upper));
                    return partitionRange.isConnected(dataCacheRange);
                } catch (Exception e) {
                    LOG.warn("Table name: {}, Partition name: {}, Datacache.partiton_duration: {}, Failed to check the " +
                                    " validaity of range partition. Error: {}.", super.name, partition.getName(),
                            cacheDuration.toString(), e.getMessage());
                    return false;
                }
            }
        } else if (getPartitionInfo().isListPartition()) {
            ListPartitionInfo listPartitionInfo = (ListPartitionInfo) getPartitionInfo();
            List<Column> columns = partitionInfo.getPartitionColumns(this.idToColumn);
            int dateTypeColumnIdx = ListUtils.indexOf(columns, column -> column.getPrimitiveType().isDateType());

            if (dateTypeColumnIdx == -1) {
                // List partition has no date type column.
                return true;
            }

            LocalDateTime upper = LocalDateTime.now();
            LocalDateTime lower = upper.minus(cacheDuration);
            List<List<String>> multiValues = listPartitionInfo.getIdToMultiValues().get(partition.getId());
            List<String> values = listPartitionInfo.getIdToValues().get(partition.getId());
            try {
                if (multiValues != null) {
                    for (List<String> multivalue : multiValues) {
                        LocalDateTime partitionTime = DateUtils.parseDatTimeString(multivalue.get(dateTypeColumnIdx));
                        if (lower.isBefore(partitionTime) && (partitionTime.isBefore(upper) || partitionTime.isEqual(upper))) {
                            return true;
                        }
                    }
                }
                if (values != null) {
                    for (String value : values) {
                        LocalDateTime partitionTime = DateUtils.parseDatTimeString(value);
                        if (lower.isBefore(partitionTime) && (partitionTime.isBefore(upper) || partitionTime.isEqual(upper))) {
                            return true;
                        }
                    }
                }
                return false;
            } catch (Exception e) {
                LOG.warn("Table name: {}, Partition name: {}, Datacache.partiton_duration: {}, Failed to check the " +
                                "validaity of list partition. Error: {}.", super.name, partition.getName(),
                        cacheDuration.toString(), e.getMessage());
                return false;
            }
        }

        return true;
    }
    // ------ for lake table and lake materialized view end ------

    public void lockCreatePartition(String partitionName) {
        Lock locker = null;
        synchronized (createPartitionLocks) {
            locker = createPartitionLocks.get(partitionName);
            if (locker == null) {
                locker = new ReentrantLock();
                createPartitionLocks.put(partitionName, locker);
            }
        }
        locker.lock();
    }

    public void unlockCreatePartition(String partitionName) {
        Lock locker = null;
        synchronized (createPartitionLocks) {
            locker = createPartitionLocks.get(partitionName);
        }
        if (locker != null) {
            locker.unlock();
        }
    }

}<|MERGE_RESOLUTION|>--- conflicted
+++ resolved
@@ -282,19 +282,11 @@
 
     private Map<String, Lock> createPartitionLocks = Maps.newHashMap();
 
-<<<<<<< HEAD
-<<<<<<< HEAD
-=======
     protected Map<Long, Long> doubleWritePartitions = new HashMap<>();
 
     // The flag is used to indicate whether the table shard group has changed.
     public AtomicBoolean isShardGroupChanged = new AtomicBoolean(false);
 
->>>>>>> 3b95a4d056 ([Enhancement] Physical partitions in the same logical partition use the same shard_group_id to make the shard distribution more even (#49195))
-=======
-    protected Map<Long, Long> doubleWritePartitions = new HashMap<>();
-
->>>>>>> 37cbd85a
     public OlapTable() {
         this(TableType.OLAP);
     }
@@ -416,11 +408,6 @@
         }
     }
 
-<<<<<<< HEAD
-<<<<<<< HEAD
-=======
-=======
->>>>>>> 37cbd85a
     public void addDoubleWritePartition(String sourcePartitionName, String tempPartitionName) {
         Partition temp = tempPartitions.getPartition(tempPartitionName);
         if (temp != null) {
@@ -443,7 +430,6 @@
         return doubleWritePartitions;
     }
 
-<<<<<<< HEAD
     public boolean hasShardGroupChanged() {
         return isShardGroupChanged.get();
     }
@@ -452,9 +438,6 @@
         this.isShardGroupChanged.set(isShardGroupChanged);
     }
 
->>>>>>> 3b95a4d056 ([Enhancement] Physical partitions in the same logical partition use the same shard_group_id to make the shard distribution more even (#49195))
-=======
->>>>>>> 37cbd85a
     public BinlogConfig getCurBinlogConfig() {
         if (tableProperty != null) {
             return tableProperty.getBinlogConfig();
