--- conflicted
+++ resolved
@@ -210,15 +210,9 @@
     @SerializedName(value = "tableProperty")
     protected TableProperty tableProperty;
 
-<<<<<<< HEAD
-    @SerializedName(value = "storageVolumeId")
-    protected String storageVolumeId = "";
-
     @SerializedName(value = "maxColUniqueId")
     protected int maxColUniqueId = -1;
 
-=======
->>>>>>> 8daa6a4c
     protected BinlogConfig curBinlogConfig;
 
     // After ensuring that all binlog config of tablets in BE have taken effect,
