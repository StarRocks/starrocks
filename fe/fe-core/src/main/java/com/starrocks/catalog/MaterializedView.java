--- conflicted
+++ resolved
@@ -336,7 +336,6 @@
             active = false;
             return;
         }
-<<<<<<< HEAD
 
         if (baseTableInfos == null) {
             // for compatibility
@@ -362,17 +361,6 @@
             if (baseTable == null) {
                 LOG.warn("tableId:{} do not exist. set materialized view id:{} name:{} to invalid",
                         baseTableInfo.getTableId(), id, name);
-=======
-        if (baseTableIds == null) {
-            active = false;
-            return;
-        }
-        // register materialized view to base tables
-        for (long tableId : baseTableIds) {
-            Table table = db.getTable(tableId);
-            if (table == null) {
-                LOG.warn("tableId:{} do not exist. set materialized view:{} to invalid", tableId, id);
->>>>>>> 923f5f05
                 active = false;
                 continue;
             }
