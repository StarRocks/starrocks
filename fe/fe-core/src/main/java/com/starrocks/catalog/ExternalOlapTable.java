// Copyright 2021-present StarRocks, Inc. All rights reserved.
//
// Licensed under the Apache License, Version 2.0 (the "License");
// you may not use this file except in compliance with the License.
// You may obtain a copy of the License at
//
//     https://www.apache.org/licenses/LICENSE-2.0
//
// Unless required by applicable law or agreed to in writing, software
// distributed under the License is distributed on an "AS IS" BASIS,
// WITHOUT WARRANTIES OR CONDITIONS OF ANY KIND, either express or implied.
// See the License for the specific language governing permissions and
// limitations under the License.


package com.starrocks.catalog;

import com.google.common.base.Strings;
import com.google.common.collect.Range;
import com.google.gson.JsonObject;
import com.google.gson.JsonParser;
import com.google.gson.JsonPrimitive;
import com.google.gson.annotations.SerializedName;
import com.starrocks.analysis.IndexDef;
import com.starrocks.catalog.DistributionInfo.DistributionInfoType;
import com.starrocks.catalog.MaterializedIndex.IndexState;
import com.starrocks.catalog.Replica.ReplicaState;
import com.starrocks.common.DdlException;
import com.starrocks.common.io.Text;
import com.starrocks.server.GlobalStateMgr;
import com.starrocks.sql.ast.DistributionDesc;
import com.starrocks.sql.ast.HashDistributionDesc;
import com.starrocks.system.Backend;
import com.starrocks.system.Backend.BackendState;
import com.starrocks.system.SystemInfoService;
import com.starrocks.thrift.TBackendMeta;
import com.starrocks.thrift.TColumnMeta;
import com.starrocks.thrift.TDataProperty;
import com.starrocks.thrift.THashDistributionInfo;
import com.starrocks.thrift.TIndexInfo;
import com.starrocks.thrift.TIndexMeta;
import com.starrocks.thrift.TPartitionInfo;
import com.starrocks.thrift.TPartitionMeta;
import com.starrocks.thrift.TRange;
import com.starrocks.thrift.TRangePartitionDesc;
import com.starrocks.thrift.TReplicaMeta;
import com.starrocks.thrift.TSinglePartitionDesc;
import com.starrocks.thrift.TTableMeta;
import com.starrocks.thrift.TTabletMeta;
import org.apache.logging.log4j.LogManager;
import org.apache.logging.log4j.Logger;

import java.io.ByteArrayInputStream;
import java.io.DataInput;
import java.io.DataInputStream;
import java.io.DataOutput;
import java.io.IOException;
import java.util.ArrayList;
import java.util.List;
import java.util.Map;

public class ExternalOlapTable extends OlapTable {
    private static final Logger LOG = LogManager.getLogger(ExternalOlapTable.class);

    private static final String JSON_KEY_HOST = "host";
    private static final String JSON_KEY_PORT = "port";
    private static final String JSON_KEY_USER = "user";
    private static final String JSON_KEY_PASSWORD = "password";
    private static final String JSON_KEY_TABLE_NAME = "table_name";
    private static final String JSON_KEY_DB_ID = "db_id";
    private static final String JSON_KEY_TABLE_ID = "table_id";
    private static final String JSON_KEY_SOURCE_DB_NAME = "source_db_name";
    private static final String JSON_KEY_SOURCE_DB_ID = "source_db_id";
    private static final String JSON_KEY_SOURCE_TABLE_ID = "source_table_id";
    private static final String JSON_KEY_SOURCE_TABLE_NAME = "source_table_name";
    private static final String JSON_KEY_SOURCE_TABLE_TYPE = "source_table_type";

    public class ExternalTableInfo {
        // remote doris cluster fe addr
        private String host;
        private int port;
        // access credential
        private String user;
        private String password;

        // source table info
        private String dbName;
        private String tableName;

        private long dbId;
        private long tableId;
        private TableType tableType;

        public ExternalTableInfo() {
            this.host = "";
            this.port = 0;
            this.user = "";
            this.password = "";
            this.dbName = "";
            this.tableName = "";
            this.dbId = -1;
            this.tableId = -1;
            this.tableType = TableType.OLAP;
        }

        public String getHost() {
            return host;
        }

        public int getPort() {
            return port;
        }

        public String getUser() {
            return user;
        }

        public String getPassword() {
            return password;
        }

        public String getDbName() {
            return dbName;
        }

        public String getTableName() {
            return tableName;
        }

        public long getDbId() {
            return dbId;
        }

        public void setDbId(long dbId) {
            this.dbId = dbId;
        }

        public long getTableId() {
            return tableId;
        }

        public TableType getTableType() {
            return tableType;
        }

        public void setTableId(long tableId) {
            this.tableId = tableId;
        }

        public void setTableType(TableType tableType) {
            this.tableType = tableType;
        }

        public void toJsonObj(JsonObject obj) {
            obj.addProperty(JSON_KEY_HOST, host);
            obj.addProperty(JSON_KEY_PORT, port);
            obj.addProperty(JSON_KEY_USER, user);
            obj.addProperty(JSON_KEY_PASSWORD, password);
            obj.addProperty(JSON_KEY_SOURCE_DB_NAME, dbName);
            obj.addProperty(JSON_KEY_SOURCE_DB_ID, dbId);
            obj.addProperty(JSON_KEY_SOURCE_TABLE_NAME, tableName);
            obj.addProperty(JSON_KEY_SOURCE_TABLE_ID, tableId);
            obj.addProperty(JSON_KEY_SOURCE_TABLE_TYPE, TableType.serialize(tableType));
        }

        public void fromJsonObj(JsonObject obj) {
            host = obj.getAsJsonPrimitive(JSON_KEY_HOST).getAsString();
            port = obj.getAsJsonPrimitive(JSON_KEY_PORT).getAsInt();
            user = obj.getAsJsonPrimitive(JSON_KEY_USER).getAsString();
            password = obj.getAsJsonPrimitive(JSON_KEY_PASSWORD).getAsString();
            dbName = obj.getAsJsonPrimitive(JSON_KEY_SOURCE_DB_NAME).getAsString();
            dbId = obj.getAsJsonPrimitive(JSON_KEY_SOURCE_DB_ID).getAsLong();
            tableName = obj.getAsJsonPrimitive(JSON_KEY_SOURCE_TABLE_NAME).getAsString();
            tableId = obj.getAsJsonPrimitive(JSON_KEY_SOURCE_TABLE_ID).getAsLong();
            JsonPrimitive tableTypeJson = obj.getAsJsonPrimitive(JSON_KEY_SOURCE_TABLE_TYPE);
            if (tableTypeJson != null) {
                tableType = TableType.deserialize(tableTypeJson.getAsString());
            }
        }

        public void parseFromProperties(Map<String, String> properties) throws DdlException {
            if (properties == null) {
                throw new DdlException("miss properties for external table, "
                        + "they are: host, port, user, password, database and table");
            }

            host = properties.get("host");
            if (Strings.isNullOrEmpty(host)) {
                throw new DdlException("Host of external table is null. "
                        + "Please add properties('host'='xxx.xxx.xxx.xxx') when create table");
            }

            String portStr = properties.get("port");
            if (Strings.isNullOrEmpty(portStr)) {
                // Maybe null pointer or number convert
                throw new DdlException("miss port of external table is null. "
                        + "Please add properties('port'='3306') when create table");
            }
            try {
                port = Integer.valueOf(portStr);
            } catch (Exception e) {
                throw new DdlException("port of external table must be a number."
                        + "Please add properties('port'='3306') when create table");
            }

            user = properties.get("user");
            if (Strings.isNullOrEmpty(user)) {
                throw new DdlException("User of external table is null. "
                        + "Please add properties('user'='root') when create table");
            }

            password = properties.get("password");
            if (password == null) {
                throw new DdlException("Password of external table is null. "
                        + "Please add properties('password'='xxxx') when create table");
            }

            dbName = properties.get("database");
            if (Strings.isNullOrEmpty(dbName)) {
                throw new DdlException("Database of external table is null. "
                        + "Please add properties('database'='xxxx') when create table");
            }

            tableName = properties.get("table");
            if (Strings.isNullOrEmpty(tableName)) {
                throw new DdlException("external table name missing."
                        + "Please add properties('table'='xxxx') when create table");
            }
        }
    }


    private long dbId;
    private TTableMeta lastExternalMeta;

    @SerializedName(value = "ef")
    private ExternalTableInfo externalTableInfo;

    public ExternalOlapTable() {
        super();
        setType(TableType.OLAP_EXTERNAL);
        dbId = -1;
        // sourceDbId = -1;
        lastExternalMeta = null;
        externalTableInfo = null;
    }

    public ExternalOlapTable(long dbId, long tableId, String tableName, List<Column> baseSchema, KeysType keysType,
                             PartitionInfo partitionInfo, DistributionInfo defaultDistributionInfo,
                             TableIndexes indexes, Map<String, String> properties)
            throws DdlException {
        super(tableId, tableName, baseSchema, keysType, partitionInfo, defaultDistributionInfo, indexes);
        setType(TableType.OLAP_EXTERNAL);
        this.dbId = dbId;
        lastExternalMeta = null;

        externalTableInfo = new ExternalTableInfo();
        externalTableInfo.parseFromProperties(properties);
    }

    public long getDbId() {
        return dbId;
    }

    public long getSourceTableDbId() {
        return externalTableInfo.getDbId();
    }

    public String getSourceTableDbName() {
        return externalTableInfo.getDbName();
    }

    public long getSourceTableId() {
        return externalTableInfo.getTableId();
    }

    public String getSourceTableName() {
        return externalTableInfo.getTableName();
    }

    public TableType getSourceTableType() {
        return externalTableInfo.getTableType();
    }

    public String getSourceTableHost() {
        return externalTableInfo.getHost();
    }

    public int getSourceTablePort() {
        return externalTableInfo.getPort();
    }

    public String getSourceTableUser() {
        return externalTableInfo.getUser();
    }

    public String getSourceTablePassword() {
        return externalTableInfo.getPassword();
    }

    public boolean isSourceTableCloudNativeTable() {
        return externalTableInfo.getTableType() == TableType.CLOUD_NATIVE;
    }

    public boolean isSourceTableCloudNativeMaterializedView() {
        return externalTableInfo.getTableType() == TableType.CLOUD_NATIVE_MATERIALIZED_VIEW;
    }

    public boolean isSourceTableCloudNativeTableOrMaterializedView() {
        return isSourceTableCloudNativeTable() || isSourceTableCloudNativeMaterializedView();
    }

    @Override
    public void write(DataOutput out) throws IOException {
        super.write(out);

        JsonObject obj = new JsonObject();
        obj.addProperty(JSON_KEY_TABLE_ID, id);
        obj.addProperty(JSON_KEY_TABLE_NAME, name);
        obj.addProperty(JSON_KEY_DB_ID, dbId);
        externalTableInfo.toJsonObj(obj);
        Text.writeString(out, obj.toString());
    }

    @Override
    public void readFields(DataInput in) throws IOException {
        super.readFields(in);
        String jsonStr = Text.readString(in);
        JsonObject obj = JsonParser.parseString(jsonStr).getAsJsonObject();
        id = obj.getAsJsonPrimitive(JSON_KEY_TABLE_ID).getAsLong();
        name = obj.getAsJsonPrimitive(JSON_KEY_TABLE_NAME).getAsString();
        dbId = obj.getAsJsonPrimitive(JSON_KEY_DB_ID).getAsLong();
        externalTableInfo = new ExternalTableInfo();
        externalTableInfo.fromJsonObj(obj);
    }

    @Override
    public void copyOnlyForQuery(OlapTable olapTable) {
        super.copyOnlyForQuery(olapTable);
        ExternalOlapTable externalOlapTable = (ExternalOlapTable) olapTable;
        externalOlapTable.externalTableInfo = this.externalTableInfo;
    }

    public void updateMeta(String dbName, TTableMeta meta, List<TBackendMeta> backendMetas)
            throws DdlException, IOException {
        // no meta changed since last time, do nothing
        if (lastExternalMeta != null && meta.compareTo(lastExternalMeta) == 0) {
            return;
        }

        clusterId = meta.getCluster_id();
        externalTableInfo.setDbId(meta.getDb_id());
        externalTableInfo.setTableId(meta.getTable_id());
        if (meta.isSetTable_type()) {
            externalTableInfo.setTableType(TableType.deserialize(meta.getTable_type()));
        }
        long start = System.currentTimeMillis();

<<<<<<< HEAD
        lastExternalMeta = meta;

        state = OlapTableState.valueOf(meta.getState());
        baseIndexId = meta.getBase_index_id();
        colocateGroup = meta.getColocate_group();
        bfFpp = meta.getBloomfilter_fpp();

        keysType = KeysType.valueOf(meta.getKey_type());
        tableProperty = new TableProperty(meta.getProperties());
        tableProperty.buildReplicationNum();
        tableProperty.buildStorageVolume();
        tableProperty.buildInMemory();
        tableProperty.buildDynamicProperty();
        tableProperty.buildWriteQuorum();
        tableProperty.buildReplicatedStorage();

        indexes = null;
        if (meta.isSetIndex_infos()) {
            List<Index> indexList = new ArrayList<>();
            for (TIndexInfo indexInfo : meta.getIndex_infos()) {
                Index index = new Index(indexInfo.getIndex_name(), indexInfo.getColumns(),
                        IndexDef.IndexType.valueOf(indexInfo.getIndex_type()), indexInfo.getComment());
                indexList.add(index);
=======
        try {
            state = OlapTableState.valueOf(meta.getState());
            baseIndexId = meta.getBase_index_id();
            colocateGroup = meta.getColocate_group();
            bfFpp = meta.getBloomfilter_fpp();

            keysType = KeysType.valueOf(meta.getKey_type());
            tableProperty = new TableProperty(meta.getProperties());
            tableProperty.buildReplicationNum();
            tableProperty.buildStorageVolume();
            tableProperty.buildInMemory();
            tableProperty.buildDynamicProperty();
            tableProperty.buildWriteQuorum();
            tableProperty.buildReplicatedStorage();

            indexes = null;
            if (meta.isSetIndex_infos()) {
                List<Index> indexList = new ArrayList<>();
                for (TIndexInfo indexInfo : meta.getIndex_infos()) {
                    Index index = new Index(indexInfo.getIndex_name(), indexInfo.getColumns(),
                            IndexDef.IndexType.valueOf(indexInfo.getIndex_type()), indexInfo.getComment());
                    indexList.add(index);
                }
                indexes = new TableIndexes(indexList);
>>>>>>> b259e7af
            }
            indexes = new TableIndexes(indexList);
        }

        TPartitionInfo tPartitionInfo = meta.getPartition_info();
        PartitionType partitionType = PartitionType.fromThrift(tPartitionInfo.getType());
        switch (partitionType) {
            case RANGE:
            case EXPR_RANGE:
                TRangePartitionDesc rangePartitionDesc = tPartitionInfo.getRange_partition_desc();
                List<Column> columns = new ArrayList<Column>();
                for (TColumnMeta columnMeta : rangePartitionDesc.getColumns()) {
                    Type type = Type.fromThrift(columnMeta.getColumnType());
                    Column column = new Column(columnMeta.getColumnName(), type);
                    if (columnMeta.isSetKey()) {
                        column.setIsKey(columnMeta.isKey());
                    }
                    if (columnMeta.isSetAggregationType()) {
                        column.setAggregationType(AggregateType.valueOf(columnMeta.getAggregationType()), false);
                    }
                    if (columnMeta.isSetComment()) {
                        column.setComment(columnMeta.getComment());
                    }
                    if (columnMeta.isSetDefaultValue()) {
                        column.setDefaultValue(columnMeta.getDefaultValue());
                    }
                    columns.add(column);
                }
                partitionInfo = new RangePartitionInfo(columns);

                for (Map.Entry<Long, TRange> entry : rangePartitionDesc.getRanges().entrySet()) {
                    TRange tRange = entry.getValue();
                    long partitionId = tRange.getPartition_id();
                    ByteArrayInputStream stream = new ByteArrayInputStream(tRange.getStart_key());
                    DataInputStream input = new DataInputStream(stream);
                    PartitionKey startKey = PartitionKey.read(input);
                    stream = new ByteArrayInputStream(tRange.getEnd_key());
                    input = new DataInputStream(stream);
                    PartitionKey endKey = PartitionKey.read(input);
                    Range<PartitionKey> range = Range.closedOpen(startKey, endKey);
                    short replicaNum = tRange.getBase_desc().getReplica_num_map().get(partitionId);
                    boolean inMemory = tRange.getBase_desc().getIn_memory_map().get(partitionId);
                    TDataProperty thriftDataProperty = tRange.getBase_desc().getData_property().get(partitionId);
                    DataProperty dataProperty = new DataProperty(thriftDataProperty.getStorage_medium(),
                            thriftDataProperty.getCold_time());
                    // TODO: confirm false is ok
                    RangePartitionInfo rangePartitionInfo = (RangePartitionInfo) partitionInfo;
                    rangePartitionInfo.addPartition(partitionId, false, range, dataProperty, replicaNum, inMemory);
                }
                break;
            case UNPARTITIONED:
                partitionInfo = new SinglePartitionInfo();
                TSinglePartitionDesc singePartitionDesc = tPartitionInfo.getSingle_partition_desc();
                for (Map.Entry<Long, Short> entry : singePartitionDesc.getBase_desc().getReplica_num_map()
                        .entrySet()) {
                    long partitionId = entry.getKey();
                    short replicaNum = singePartitionDesc.getBase_desc().getReplica_num_map().get(partitionId);
                    boolean inMemory = singePartitionDesc.getBase_desc().getIn_memory_map().get(partitionId);
                    TDataProperty thriftDataProperty =
                            singePartitionDesc.getBase_desc().getData_property().get(partitionId);
                    DataProperty dataProperty = new DataProperty(thriftDataProperty.getStorage_medium(),
                            thriftDataProperty.getCold_time());
                    partitionInfo.addPartition(partitionId, dataProperty, replicaNum, inMemory);
                }
                break;
            default:
                LOG.error("invalid partition type: {}", partitionType);
                return;
        }
        long endOfPartitionBuild = System.currentTimeMillis();

        indexIdToMeta.clear();
        indexNameToId.clear();

        for (TIndexMeta indexMeta : meta.getIndexes()) {
            List<Column> columns = new ArrayList();
            for (TColumnMeta columnMeta : indexMeta.getSchema_meta().getColumns()) {
                Type type = Type.fromThrift(columnMeta.getColumnType());
                Column column = new Column(columnMeta.getColumnName(), type, columnMeta.isAllowNull());
                if (columnMeta.isSetKey()) {
                    column.setIsKey(columnMeta.isKey());
                }
                if (columnMeta.isSetAggregationType()) {
                    column.setAggregationType(AggregateType.valueOf(columnMeta.getAggregationType()), false);
                }
                if (columnMeta.isSetComment()) {
                    column.setComment(columnMeta.getComment());
                }
                if (columnMeta.isSetDefaultValue()) {
                    column.setDefaultValue(columnMeta.getDefaultValue());
                }
                columns.add(column);
            }
            MaterializedIndexMeta index = new MaterializedIndexMeta(indexMeta.getIndex_id(), columns,
                    indexMeta.getSchema_meta().getSchema_version(),
                    indexMeta.getSchema_meta().getSchema_hash(),
                    indexMeta.getSchema_meta().getShort_key_col_count(),
                    indexMeta.getSchema_meta().getStorage_type(),
                    KeysType.valueOf(indexMeta.getSchema_meta()
                            .getKeys_type()),
                    null);
            indexIdToMeta.put(index.getIndexId(), index);
            // TODO(wulei)
            // indexNameToId.put(indexMeta.getIndex_name(), index.getIndexId());
        }
        long endOfIndexMetaBuild = System.currentTimeMillis();

        rebuildFullSchema();
        long endOfSchemaRebuild = System.currentTimeMillis();

        idToPartition.clear();
        nameToPartition.clear();

        DistributionInfoType type =
                DistributionInfoType.valueOf(meta.getDistribution_desc().getDistribution_type());
        if (type == DistributionInfoType.HASH) {
            THashDistributionInfo hashDist = meta.getDistribution_desc().getHash_distribution();
            DistributionDesc distributionDesc = new HashDistributionDesc(hashDist.getBucket_num(),
                    hashDist.getDistribution_columns());
            defaultDistributionInfo = distributionDesc.toDistributionInfo(getBaseSchema());
        }

        for (TPartitionMeta partitionMeta : meta.getPartitions()) {
            Partition partition = new Partition(partitionMeta.getPartition_id(),
                    partitionMeta.getPartition_name(),
                    null, // TODO(wulei): fix it
                    defaultDistributionInfo);
            partition.setNextVersion(partitionMeta.getNext_version());
            partition.updateVisibleVersion(partitionMeta.getVisible_version(),
                    partitionMeta.getVisible_time());
            for (TIndexMeta indexMeta : meta.getIndexes()) {
                MaterializedIndex index = new MaterializedIndex(indexMeta.getIndex_id(),
                        IndexState.fromThrift(indexMeta.getIndex_state()));
                index.setRowCount(indexMeta.getRow_count());
                for (TTabletMeta tTabletMeta : indexMeta.getTablets()) {
                    LocalTablet tablet = new LocalTablet(tTabletMeta.getTablet_id());
                    tablet.setCheckedVersion(tTabletMeta.getChecked_version());
                    tablet.setIsConsistent(tTabletMeta.isConsistent());
                    for (TReplicaMeta replicaMeta : tTabletMeta.getReplicas()) {
                        Replica replica = new Replica(replicaMeta.getReplica_id(), replicaMeta.getBackend_id(),
                                replicaMeta.getVersion(),
                                replicaMeta.getSchema_hash(), replicaMeta.getData_size(),
                                replicaMeta.getRow_count(), ReplicaState.valueOf(replicaMeta.getState()),
                                replicaMeta.getLast_failed_version(),
                                replicaMeta.getLast_success_version());
                        replica.setLastFailedTime(replicaMeta.getLast_failed_time());
                        // forbidden repair for external table
                        replica.setNeedFurtherRepair(false);
                        tablet.addReplica(replica, false);
                    }
                    TabletMeta tabletMeta = new TabletMeta(tTabletMeta.getDb_id(), tTabletMeta.getTable_id(),
                            tTabletMeta.getPartition_id(), tTabletMeta.getIndex_id(),
                            tTabletMeta.getOld_schema_hash(), tTabletMeta.getStorage_medium());
                    index.addTablet(tablet, tabletMeta, false);
                }
                if (indexMeta.getPartition_id() == partition.getId()) {
                    if (index.getId() != baseIndexId) {
                        partition.createRollupIndex(index);
                    } else {
                        partition.setBaseIndex(index);
                    }
                }
            }
            addPartition(partition);
        }
        long endOfTabletMetaBuild = System.currentTimeMillis();

        SystemInfoService systemInfoService = GlobalStateMgr.getCurrentState().getOrCreateSystemInfo(clusterId);
        for (TBackendMeta backendMeta : backendMetas) {
            Backend backend = systemInfoService.getBackend(backendMeta.getBackend_id());
            if (backend == null) {
                backend = new Backend();
                backend.setId(backendMeta.getBackend_id());
                backend.setHost(backendMeta.getHost());
                backend.setBePort(backendMeta.getBe_port());
                backend.setHttpPort(backendMeta.getHttp_port());
                backend.setBrpcPort(backendMeta.getRpc_port());
                backend.setAlive(backendMeta.isAlive());
                backend.setBackendState(BackendState.values()[backendMeta.getState()]);
                systemInfoService.addBackend(backend);
            } else {
                backend.setId(backendMeta.getBackend_id());
                backend.setBePort(backendMeta.getBe_port());
                backend.setHttpPort(backendMeta.getHttp_port());
                backend.setBrpcPort(backendMeta.getRpc_port());
                backend.setAlive(backendMeta.isAlive());
                backend.setBackendState(BackendState.values()[backendMeta.getState()]);
            }
<<<<<<< HEAD
=======
            lastExternalMeta = meta;
            LOG.info("TableMetaSyncer finish meta update. partition build cost: {}ms, " +
                            "index meta build cost: {}ms, schema rebuild cost: {}ms, " +
                            "tablet meta build cost: {}ms, total cost: {}ms",
                    endOfPartitionBuild - start, endOfIndexMetaBuild - endOfPartitionBuild,
                    endOfSchemaRebuild - endOfIndexMetaBuild, endOfTabletMetaBuild - endOfSchemaRebuild,
                    System.currentTimeMillis() - start);
        } finally {
            db.writeUnlock();
>>>>>>> b259e7af
        }

        LOG.info("TableMetaSyncer finish meta update. partition build cost: {}ms, " +
                        "index meta build cost: {}ms, schema rebuild cost: {}ms, " +
                        "tablet meta build cost: {}ms, total cost: {}ms",
                endOfPartitionBuild - start, endOfIndexMetaBuild - endOfPartitionBuild,
                endOfSchemaRebuild - endOfIndexMetaBuild, endOfTabletMetaBuild - endOfSchemaRebuild,
                System.currentTimeMillis() - start);
    }
}<|MERGE_RESOLUTION|>--- conflicted
+++ resolved
@@ -356,7 +356,6 @@
         }
         long start = System.currentTimeMillis();
 
-<<<<<<< HEAD
         lastExternalMeta = meta;
 
         state = OlapTableState.valueOf(meta.getState());
@@ -380,32 +379,6 @@
                 Index index = new Index(indexInfo.getIndex_name(), indexInfo.getColumns(),
                         IndexDef.IndexType.valueOf(indexInfo.getIndex_type()), indexInfo.getComment());
                 indexList.add(index);
-=======
-        try {
-            state = OlapTableState.valueOf(meta.getState());
-            baseIndexId = meta.getBase_index_id();
-            colocateGroup = meta.getColocate_group();
-            bfFpp = meta.getBloomfilter_fpp();
-
-            keysType = KeysType.valueOf(meta.getKey_type());
-            tableProperty = new TableProperty(meta.getProperties());
-            tableProperty.buildReplicationNum();
-            tableProperty.buildStorageVolume();
-            tableProperty.buildInMemory();
-            tableProperty.buildDynamicProperty();
-            tableProperty.buildWriteQuorum();
-            tableProperty.buildReplicatedStorage();
-
-            indexes = null;
-            if (meta.isSetIndex_infos()) {
-                List<Index> indexList = new ArrayList<>();
-                for (TIndexInfo indexInfo : meta.getIndex_infos()) {
-                    Index index = new Index(indexInfo.getIndex_name(), indexInfo.getColumns(),
-                            IndexDef.IndexType.valueOf(indexInfo.getIndex_type()), indexInfo.getComment());
-                    indexList.add(index);
-                }
-                indexes = new TableIndexes(indexList);
->>>>>>> b259e7af
             }
             indexes = new TableIndexes(indexList);
         }
@@ -594,18 +567,6 @@
                 backend.setAlive(backendMeta.isAlive());
                 backend.setBackendState(BackendState.values()[backendMeta.getState()]);
             }
-<<<<<<< HEAD
-=======
-            lastExternalMeta = meta;
-            LOG.info("TableMetaSyncer finish meta update. partition build cost: {}ms, " +
-                            "index meta build cost: {}ms, schema rebuild cost: {}ms, " +
-                            "tablet meta build cost: {}ms, total cost: {}ms",
-                    endOfPartitionBuild - start, endOfIndexMetaBuild - endOfPartitionBuild,
-                    endOfSchemaRebuild - endOfIndexMetaBuild, endOfTabletMetaBuild - endOfSchemaRebuild,
-                    System.currentTimeMillis() - start);
-        } finally {
-            db.writeUnlock();
->>>>>>> b259e7af
         }
 
         LOG.info("TableMetaSyncer finish meta update. partition build cost: {}ms, " +
