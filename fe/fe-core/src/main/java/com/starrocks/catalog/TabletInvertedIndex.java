--- conflicted
+++ resolved
@@ -107,364 +107,6 @@
         this.lock.writeLock().unlock();
     }
 
-<<<<<<< HEAD
-    public void tabletReport(long backendId, Map<Long, TTablet> backendTablets,
-                             final HashMap<Long, TStorageMedium> storageMediumMap,
-                             ListMultimap<Long, Long> tabletSyncMap,
-                             ListMultimap<Long, Long> tabletDeleteFromMeta,
-                             Set<Long> foundTabletsWithValidSchema,
-                             Map<Long, TTabletInfo> foundTabletsWithInvalidSchema,
-                             ListMultimap<TStorageMedium, Long> tabletMigrationMap,
-                             Map<Long, Map<Long, Map<Long, TPartitionVersionInfo>>> transactionsToPublish,
-                             Map<Long, Long> transactionsToCommitTime,
-                             ListMultimap<Long, Long> transactionsToClear,
-                             ListMultimap<Long, Long> tabletRecoveryMap,
-                             Set<Long> tabletWithoutPartitionId) {
-
-        for (TTablet backendTablet : backendTablets.values()) {
-            for (TTabletInfo tabletInfo : backendTablet.tablet_infos) {
-                if (!tabletInfo.isSetPartition_id() || tabletInfo.getPartition_id() < 1) {
-                    tabletWithoutPartitionId.add(tabletInfo.getTablet_id());
-                }
-            }
-        }
-
-        int backendStorageTypeCnt = -1;
-        Backend be = GlobalStateMgr.getCurrentState().getNodeMgr().getClusterInfo().getBackend(backendId);
-        if (be != null) {
-            backendStorageTypeCnt = be.getAvailableBackendStorageTypeCnt();
-        }
-
-        readLock();
-        long start = System.currentTimeMillis();
-        try {
-            LOG.debug("begin to do tablet diff with backend[{}]. num: {}", backendId, backendTablets.size());
-            // backingReplicaMetaTable.row(backendId) won't return null
-            Map<Long, Replica> replicaMetaWithBackend = backingReplicaMetaTable.row(backendId);
-            // traverse replicas in meta with this backend
-            for (Map.Entry<Long, Replica> entry : replicaMetaWithBackend.entrySet()) {
-                long tabletId = entry.getKey();
-                Preconditions.checkState(tabletMetaMap.containsKey(tabletId));
-                TabletMeta tabletMeta = tabletMetaMap.get(tabletId);
-
-                if (tabletMeta.isLakeTablet()) {
-                    continue;
-                }
-
-                if (backendTablets.containsKey(tabletId)) {
-                    TTablet backendTablet = backendTablets.get(tabletId);
-                    Replica replica = entry.getValue();
-                    for (TTabletInfo backendTabletInfo : backendTablet.getTablet_infos()) {
-                        if (backendTabletInfo.isSetIs_error_state()) {
-                            replica.setIsErrorState(backendTabletInfo.is_error_state);
-                        }
-                        if (backendTabletInfo.isSetMax_rowset_creation_time()) {
-                            replica.setMaxRowsetCreationTime(backendTabletInfo.max_rowset_creation_time);
-                        }
-                        if (tabletMeta.containsSchemaHash(backendTabletInfo.getSchema_hash())) {
-                            foundTabletsWithValidSchema.add(tabletId);
-                            // 1. (intersection)
-                            if (needSync(replica, backendTabletInfo)) {
-                                // need sync
-                                tabletSyncMap.put(tabletMeta.getDbId(), tabletId);
-                            }
-
-                            // check and set path,
-                            // path info of replica is only saved in Leader FE
-                            if (backendTabletInfo.isSetPath_hash() &&
-                                    replica.getPathHash() != backendTabletInfo.getPath_hash()) {
-                                replica.setPathHash(backendTabletInfo.getPath_hash());
-                            }
-
-                            if (backendTabletInfo.isSetSchema_hash() && replica.getState() == ReplicaState.NORMAL
-                                    && replica.getSchemaHash() != backendTabletInfo.getSchema_hash()) {
-                                // update the schema hash only when replica is normal
-                                replica.setSchemaHash(backendTabletInfo.getSchema_hash());
-                            }
-
-                            if (!isRestoreReplica(replica, this.replicaToTabletMap, this.tabletMetaMap) &&
-                                    needRecover(replica, tabletMeta.getOldSchemaHash(), backendTabletInfo)) {
-                                LOG.warn("replica {} of tablet {} on backend {} need recovery. "
-                                                + "replica in FE: {}, report version {}, report schema hash: {},"
-                                                + " is bad: {}",
-                                        replica.getId(), tabletId, backendId,
-                                        replica, backendTabletInfo.getVersion(), backendTabletInfo.getSchema_hash(),
-                                        backendTabletInfo.isSetUsed() ? backendTabletInfo.isUsed() : "unknown");
-                                tabletRecoveryMap.put(tabletMeta.getDbId(), tabletId);
-                            }
-
-                            replica.setLastReportVersion(backendTabletInfo.getVersion());
-
-                            // check if tablet needs migration
-                            long partitionId = tabletMeta.getPartitionId();
-                            TStorageMedium storageMedium = storageMediumMap.get(partitionId);
-                            if (storageMedium != null && backendTabletInfo.isSetStorage_medium()) {
-                                if (storageMedium != backendTabletInfo.getStorage_medium()) {
-                                    // If storage medium is less than 1, there is no need to send migration tasks to BE.
-                                    // Because BE will ignore this request.
-                                    if (backendStorageTypeCnt <= 1) {
-                                        LOG.debug("available storage medium type count is less than 1, " +
-                                                        "no need to send migrate task. tabletId={}, backendId={}.",
-                                                tabletMeta, backendId);
-                                    } else {
-                                        tabletMigrationMap.put(storageMedium, tabletId);
-                                    }
-                                }
-                                if (storageMedium != tabletMeta.getStorageMedium()) {
-                                    tabletMeta.setStorageMedium(storageMedium);
-                                }
-                            }
-                            // check if we should clear transactions
-                            if (backendTabletInfo.isSetTransaction_ids()) {
-                                List<Long> transactionIds = backendTabletInfo.getTransaction_ids();
-                                GlobalTransactionMgr transactionMgr =
-                                        GlobalStateMgr.getCurrentState().getGlobalTransactionMgr();
-                                for (Long transactionId : transactionIds) {
-                                    TransactionState transactionState =
-                                            transactionMgr.getTransactionState(tabletMeta.getDbId(), transactionId);
-                                    if (transactionState == null ||
-                                            transactionState.getTransactionStatus() == TransactionStatus.ABORTED) {
-                                        transactionsToClear.put(transactionId, tabletMeta.getPartitionId());
-                                        LOG.debug("transaction id [{}] is not valid any more, "
-                                                + "clear it from backend [{}]", transactionId, backendId);
-                                    } else if (transactionState.getTransactionStatus() ==
-                                            TransactionStatus.VISIBLE) {
-                                        TableCommitInfo tableCommitInfo =
-                                                transactionState.getTableCommitInfo(tabletMeta.getTableId());
-                                        PartitionCommitInfo partitionCommitInfo =
-                                                tableCommitInfo.getPartitionCommitInfo(partitionId);
-                                        if (partitionCommitInfo == null) {
-                                            /*
-                                             * This may happen as follows:
-                                             * 1. txn is committed on BE, and report commit info to FE
-                                             * 2. FE received report and begin to assemble partitionCommitInfos.
-                                             * 3. At the same time, some partitions have been dropped, so
-                                             *    partitionCommitInfos does not contain these partitions.
-                                             * 4. So we will not able to get partitionCommitInfo here.
-                                             *
-                                             * Just print a log to observe
-                                             */
-                                            LOG.info(
-                                                    "failed to find partition commit info. table: {}, " +
-                                                            "partition: {}, tablet: {}, txn_id: {}",
-                                                    tabletMeta.getTableId(), partitionId, tabletId,
-                                                    transactionState.getTransactionId());
-                                        } else {
-                                            TPartitionVersionInfo versionInfo =
-                                                    new TPartitionVersionInfo(tabletMeta.getPartitionId(),
-                                                            partitionCommitInfo.getVersion(), 0);
-                                            versionInfo.setGtid(transactionState.getGlobalTransactionId());
-                                            Map<Long, Map<Long, TPartitionVersionInfo>> txnMap =
-                                                    transactionsToPublish.computeIfAbsent(
-                                                            transactionState.getDbId(), k -> Maps.newHashMap());
-                                            Map<Long, TPartitionVersionInfo> partitionMap =
-                                                    txnMap.computeIfAbsent(transactionId, k -> Maps.newHashMap());
-                                            partitionMap.put(versionInfo.getPartition_id(), versionInfo);
-                                            transactionsToCommitTime.put(transactionId,
-                                                    transactionState.getCommitTime());
-                                        }
-                                    }
-                                }
-                            } // end for txn id
-
-                            // update replica's version count
-                            // no need to write log, and no need to get db lock.
-                            if (backendTabletInfo.isSetVersion_count()) {
-                                replica.setVersionCount(backendTabletInfo.getVersion_count());
-                            }
-                        } else {
-                            // tablet with invalid schema hash
-                            foundTabletsWithInvalidSchema.put(tabletId, backendTabletInfo);
-                        } // end for be tablet info
-                    }
-                } else {
-                    // 2. (meta - be)
-                    // may need delete from meta
-                    LOG.debug("backend[{}] does not report tablet[{}-{}]", backendId, tabletId, tabletMeta);
-                    tabletDeleteFromMeta.put(tabletMeta.getDbId(), tabletId);
-                }
-            } // end for replicaMetaWithBackend
-        } finally {
-            readUnlock();
-        }
-
-        long end = System.currentTimeMillis();
-        LOG.info("finished to do tablet diff with backend[{}]. sync: {}. metaDel: {}. foundValid: {}. foundInvalid: {}."
-                        + " migration: {}. found invalid transactions {}. found republish transactions {} "
-                        + " cost: {} ms", backendId, tabletSyncMap.size(),
-                tabletDeleteFromMeta.size(), foundTabletsWithValidSchema.size(), foundTabletsWithInvalidSchema.size(),
-                tabletMigrationMap.size(), transactionsToClear.size(), transactionsToPublish.size(), (end - start));
-    }
-
-    private void deleteTabletByConsistencyChecker(TabletMeta tabletMeta, long tabletId, long backendId,
-                                                  String reason, Set<Long> invalidTablets) {
-        if (tabletMeta != null) {
-            Long toBeCleanedTime = tabletMeta.getToBeCleanedTime();
-            if (toBeCleanedTime == null) {
-                // init `toBeCleanedTime` and delay the actual deletion to next round of check
-                tabletMeta.setToBeCleanedTime(System.currentTimeMillis() +
-                        Config.consistency_tablet_meta_check_interval_ms / 2);
-                return;
-            } else if (System.currentTimeMillis() < toBeCleanedTime) {
-                return;
-            }
-        }
-
-        LOG.info("TabletMetaChecker: delete tablet {} on backend {} from inverted index by" +
-                        " consistency checker, because: {}",
-                tabletId, backendId, reason);
-        deleteTablet(tabletId);
-        invalidTablets.add(tabletId);
-    }
-
-    /**
-     * Check the consistency between {@link com.starrocks.catalog.TabletInvertedIndex} and
-     * {@link com.starrocks.server.LocalMetastore}.
-     * <p>
-     * If we find an invalid tablet, i.e. it's neither in current catalog nor in recycle bin,
-     * we will remove it from {@link com.starrocks.catalog.TabletInvertedIndex} directly.
-     * And this process will also output a report in `fe.log`, including valid number of
-     * tablet and number of tablet in recycle bin for each backend.
-     */
-    public void checkTabletMetaConsistency(Map<Long, Integer> creatingTableIds) {
-        LocalMetastore localMetastore = GlobalStateMgr.getCurrentState().getLocalMetastore();
-        CatalogRecycleBin recycleBin = GlobalStateMgr.getCurrentState().getRecycleBin();
-
-        Set<Long> invalidTablets = new HashSet<>();
-        // backend id -> <num of currently existed tablet, num of tablet in recycle bin>
-        Map<Long, Pair<Long, Long>> backendTabletNumReport = new HashMap<>();
-        List<Long> backendIds = GlobalStateMgr.getCurrentState().getNodeMgr().getClusterInfo().getBackendIds();
-
-        long startTime = System.currentTimeMillis();
-        long scannedTabletCount = 0;
-        long numIgnoredTabletCausedByAbnormalState = 0;
-        List<Long> ignoreTablets = new ArrayList<>();
-
-        for (Long backendId : backendIds) {
-            LOG.info("TabletMetaChecker: start to check tablet meta consistency for backend {}", backendId);
-            List<Long> tabletIds = getTabletIdsByBackendId(backendId);
-            backendTabletNumReport.put(backendId, new Pair<>(0L, 0L));
-
-            for (Long tabletId : tabletIds) {
-                scannedTabletCount++;
-                boolean isInRecycleBin = false;
-
-                TabletMeta tabletMeta = getTabletMeta(tabletId);
-                if (tabletMeta == null) {
-                    deleteTabletByConsistencyChecker(null, tabletId, backendId, "tablet meta is null", invalidTablets);
-                    continue;
-                }
-
-                // validate database
-                long dbId = tabletMeta.getDbId();
-                Database db = localMetastore.getDb(dbId);
-                if (db == null) {
-                    db = recycleBin.getDatabase(dbId);
-                    if (db != null) {
-                        isInRecycleBin = true;
-                    } else {
-                        deleteTabletByConsistencyChecker(tabletMeta, tabletId, backendId,
-                                "database " + dbId + " doesn't exist", invalidTablets);
-                        continue;
-                    }
-                }
-
-                Locker locker = new Locker();
-                try {
-                    locker.lockDatabase(db.getId(), LockType.READ);
-
-                    // validate table
-                    long tableId = tabletMeta.getTableId();
-                    if (creatingTableIds.containsKey(tableId)) {
-                        continue;
-                    }
-                    com.starrocks.catalog.Table table = GlobalStateMgr.getCurrentState().getLocalMetastore()
-                                .getTable(db.getId(), tableId);
-                    if (table == null) {
-                        table = recycleBin.getTable(dbId, tableId);
-                        if (table != null) {
-                            isInRecycleBin = true;
-                        } else {
-                            deleteTabletByConsistencyChecker(tabletMeta, tabletId, backendId,
-                                    "table " + dbId + "." + tableId + " doesn't exist", invalidTablets);
-                            continue;
-                        }
-                    }
-
-                    // To avoid delete tablet using by restore job, rollup job, schema change job etc.
-                    if (table instanceof OlapTable &&
-                            ((OlapTable) table).getState() != OlapTable.OlapTableState.NORMAL) {
-                        if (ignoreTablets.size() < 20) {
-                            ignoreTablets.add(tabletId);
-                        }
-                        numIgnoredTabletCausedByAbnormalState++;
-                        continue;
-                    }
-
-                    // validate partition
-                    long partitionId = tabletMeta.getPartitionId();
-                    PhysicalPartition partition = table.getPhysicalPartition(partitionId);
-                    if (partition == null) {
-                        partition = recycleBin.getPhysicalPartition(partitionId);
-                        if (partition != null) {
-                            isInRecycleBin = true;
-                        } else {
-                            deleteTabletByConsistencyChecker(tabletMeta, tabletId, backendId,
-                                    "partition " + dbId + "." + tableId + "." + partitionId + " doesn't exist",
-                                    invalidTablets);
-                            continue;
-                        }
-                    }
-
-                    // validate index
-                    long indexId = tabletMeta.getIndexId();
-                    MaterializedIndex index = partition.getIndex(indexId);
-                    if (index == null) {
-                        deleteTabletByConsistencyChecker(tabletMeta, tabletId, backendId,
-                                "materialized index " + dbId + "." + tableId + "." +
-                                        partitionId + "." + indexId + " doesn't exist",
-                                invalidTablets);
-                        continue;
-                    }
-
-                    if (!table.isCloudNativeTableOrMaterializedView()) {
-                        // validate tablet
-                        Tablet tablet = index.getTablet(tabletId);
-                        if (tablet == null) {
-                            deleteTabletByConsistencyChecker(tabletMeta, tabletId, backendId,
-                                    "tablet " + dbId + "." + tableId + "." +
-                                            partitionId + "." + indexId + "." + tabletId + " doesn't exist",
-                                    invalidTablets);
-                            continue;
-                        }
-                    }
-
-                    if (isInRecycleBin) {
-                        backendTabletNumReport.get(backendId).second++;
-                    } else {
-                        backendTabletNumReport.get(backendId).first++;
-                    }
-
-                    tabletMeta.resetToBeCleanedTime();
-                } finally {
-                    locker.unLockDatabase(db.getId(), LockType.READ);
-                }
-            } // end for tabletIds
-        } // end for backendIds
-
-        // logging report
-        LOG.info("TabletMetaChecker has cleaned {} invalid tablet(s), scanned {} tablet(s) on {} backend(s) in {}ms," +
-                        " total tablets in recycle bin: {}, total ignored tablets: {}, up to 20 of ignored tablets: {}, " +
-                        "backend tablet count info(format: backend_id=curr_tablet_count:recycle_tablet_count): {}",
-                invalidTablets.size(), scannedTabletCount, backendIds.size(),
-                System.currentTimeMillis() - startTime,
-                backendTabletNumReport.values().stream().mapToLong(p -> p.second).sum(),
-                numIgnoredTabletCausedByAbnormalState, ignoreTablets,
-                backendTabletNumReport);
-    }
-
-=======
->>>>>>> 33f43619
     public Long getTabletIdByReplica(long replicaId) {
         readLock();
         try {
