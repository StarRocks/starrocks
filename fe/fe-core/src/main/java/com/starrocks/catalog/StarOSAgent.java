--- conflicted
+++ resolved
@@ -90,7 +90,6 @@
             }
         }
 
-<<<<<<< HEAD
         try (LockCloseable lock = new LockCloseable(rwLock.writeLock())) {
             try {
                 serviceId = client.bootstrapService("starrocks", SERVICE_NAME);
@@ -102,17 +101,6 @@
                 } else {
                     getServiceId();
                 }
-=======
-        try {
-            serviceId = client.bootstrapService("starrocks", serviceName);
-            LOG.info("get serviceId: {} by bootstrapService to starMgr", serviceId);
-        } catch (StarClientException e) {
-            if (e.getCode() != StatusCode.ALREADY_EXIST) {
-                LOG.warn(e);
-                System.exit(-1);
-            } else {
-                getServiceId(serviceName);
->>>>>>> d765a45c
             }
         }
     }
@@ -179,18 +167,9 @@
 
     private long getWorker(String workerIpPort) throws DdlException {
         long workerId = -1;
-<<<<<<< HEAD
         try (LockCloseable lock = new LockCloseable(rwLock.readLock())) {
             if (workerToId.containsKey(workerIpPort)) {
                 workerId = workerToId.get(workerIpPort);
-=======
-        try {
-            workerId = client.addWorker(serviceId, workerIpPort);
-        } catch (StarClientException e) {
-            if (e.getCode() != StatusCode.ALREADY_EXIST) {
-                LOG.warn(e);
-                return;
->>>>>>> d765a45c
             } else {
                 // When FE && staros restart, workerToId is Empty, but staros already persisted
                 // worker infos, so we need to get workerId from starMgr
@@ -212,24 +191,7 @@
     }
 
     public void removeWorker(String workerIpPort) throws DdlException {
-<<<<<<< HEAD
         prepare();
-=======
-        long workerId = -1;
-        if (workerToId.containsKey(workerIpPort)) {
-            workerId = workerToId.get(workerIpPort);
-        } else {
-            // When FE && staros restart, workerToId is Empty, but staros already persisted
-            // worker infos, so we need to get workerId from starMgr
-            try {
-                WorkerInfo workerInfo = client.getWorkerInfo(serviceId, workerIpPort);
-                workerId = workerInfo.getWorkerId();
-            } catch (StarClientException e) {
-                if (e.getCode() != StatusCode.NOT_EXIST) {
-                    throw new DdlException("Failed to get worker id from starMgr. error: "
-                            + e.getMessage());
-                }
->>>>>>> d765a45c
 
         long workerId = getWorker(workerIpPort);
 
