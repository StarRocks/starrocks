// This file is licensed under the Elastic License 2.0. Copyright 2021-present, StarRocks Limited.

package com.starrocks.catalog;

import com.google.common.collect.Lists;
import com.google.common.collect.Maps;
import com.google.common.collect.Sets;
import com.staros.client.StarClient;
import com.staros.client.StarClientException;
import com.staros.proto.ServiceInfo;
import com.staros.proto.WorkerInfo;
import com.starrocks.common.Config;
import org.apache.logging.log4j.LogManager;
import org.apache.logging.log4j.Logger;

import java.util.List;
import java.util.Map;
import java.util.Set;

/**
 * StarOSAgent is responsible for
 * 1. Encapsulation of StarClient api.
 * 2. Maintenance of StarOS worker to StarRocks backend map.
 */
public class StarOSAgent {
    private static final Logger LOG = LogManager.getLogger(StarOSAgent.class);

    private StarClient client;
    private long serviceId;
    private Map<String, Long> workerToId;
    private Map<Long, Long> workerToBackend;

    public StarOSAgent() {
        serviceId = -1;
        // check if Config.starmanager_address == FE address
        if (Config.integrate_staros) {
            String[] starMgrAddr = Config.starmgr_address.split(":");
            if (!starMgrAddr[0].equals("127.0.0.1")) {
                LOG.warn("Config.starmgr_address not equal 127.0.0.1, it is {}", starMgrAddr[0]);
                System.exit(-1);
            }
        }
        client = new StarClient();
        client.connectServer(Config.starmgr_address);

        workerToId = Maps.newHashMap();
        workerToBackend = Maps.newHashMap();
    }

    // for ut only
    public long getServiceId() {
        return serviceId;
    }

    // for ut only
    public void setServiceId(long id) {
        this.serviceId = id;
    }

    public List<Long> createShards(int numShards) {
        return Lists.newArrayList();
    }

    public long getPrimaryBackendIdByShard(long shardId) {
        return 0;
    }

    public Set<Long> getBackendIdsByShard(long shardId) {
        return Sets.newHashSet();
    }

<<<<<<< HEAD
    public long getWorkerIdfromBackendId(long backendId) {
        for (Map.Entry<Long, Long> entry : workerToBackend.entrySet()) {
            if (entry.getValue().equals(backendId)) {
                return entry.getKey();
            }
        }
        return -1;
    }

=======
>>>>>>> 7053c950
    public void registerAndBootstrapService(String serviceName) {
        if (serviceId != -1) {
            return;
        }

        try {
            client.registerService("starrocks");
        } catch (StarClientException e) {
            if (e.getCode() != StarClientException.ExceptionCode.ALREADY_EXIST) {
                LOG.warn(e);
                System.exit(-1);
            }
        }

        try {
            serviceId = client.bootstrapService("starrocks", serviceName);
            LOG.info("get serviceId: {} by bootstrapService to starMgr", serviceId);
        } catch (StarClientException e) {
            if (e.getCode() != StarClientException.ExceptionCode.ALREADY_EXIST) {
                LOG.warn(e);
                System.exit(-1);
            } else {
                getServiceId(serviceName);
            }
        }
    }

    public void getServiceId(String serviceName) {
        if (serviceId != -1) {
            return;
        }
        try {
            ServiceInfo serviceInfo = client.getServiceInfo(serviceName);
            serviceId = serviceInfo.getServiceId();
        } catch (StarClientException e) {
            LOG.warn(e);
            System.exit(-1);
        }
        LOG.info("get serviceId {} from starMgr", serviceId);
    }

    // for ut only
    public long getWorkerId(String workerIpPort) {
        return workerToId.get(workerIpPort);
    }

    public void addWorker(long backendId, String workerIpPort) {
        if (serviceId == -1) {
            LOG.warn("When addWorker serviceId is -1");
            return;
        }
        if (workerToId.containsKey(workerIpPort)) {
            return;
        }
        long workerId = -1;
        try {
            workerId = client.addWorker(serviceId, workerIpPort);
        } catch (StarClientException e) {
            if (e.getCode() != StarClientException.ExceptionCode.ALREADY_EXIST) {
                LOG.warn(e);
                return;
            } else {
                // get workerId from staros
                try {
                    WorkerInfo workerInfo = client.getWorkerInfo(serviceId, workerIpPort);
                    workerId = workerInfo.getWorkerId();
                } catch (StarClientException e2) {
                    LOG.warn(e2);
                    return;
                }
                LOG.info("worker {} already added in starMgr", workerId);
            }
        }

        workerToId.put(workerIpPort, workerId);
        workerToBackend.put(workerId, backendId);
        LOG.info("add worker {} success, backendId is {}", workerId, backendId);
    }
}<|MERGE_RESOLUTION|>--- conflicted
+++ resolved
@@ -69,18 +69,6 @@
         return Sets.newHashSet();
     }
 
-<<<<<<< HEAD
-    public long getWorkerIdfromBackendId(long backendId) {
-        for (Map.Entry<Long, Long> entry : workerToBackend.entrySet()) {
-            if (entry.getValue().equals(backendId)) {
-                return entry.getKey();
-            }
-        }
-        return -1;
-    }
-
-=======
->>>>>>> 7053c950
     public void registerAndBootstrapService(String serviceName) {
         if (serviceId != -1) {
             return;
