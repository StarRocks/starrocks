--- conflicted
+++ resolved
@@ -410,9 +410,6 @@
             }
         }
 
-<<<<<<< HEAD
-        LOG.info("finished dropping table[{}] in db[{}], tableId: {}", table.getName(), getOriginName(),
-=======
         // process related materialized views
         if (table.isOlapTable()) {
             OlapTable olapTable = (OlapTable) table;
@@ -425,8 +422,7 @@
             }
         }
 
-        LOG.info("finished dropping table[{}] in db[{}], tableId: {}", table.getName(), getFullName(),
->>>>>>> d3e83257
+        LOG.info("finished dropping table[{}] in db[{}], tableId: {}", table.getName(), getOriginName(),
                 table.getId());
         return batchTaskMap;
     }
