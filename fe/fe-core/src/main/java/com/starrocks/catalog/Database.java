// Copyright 2021-present StarRocks, Inc. All rights reserved.
//
// Licensed under the Apache License, Version 2.0 (the "License");
// you may not use this file except in compliance with the License.
// You may obtain a copy of the License at
//
//     https://www.apache.org/licenses/LICENSE-2.0
//
// Unless required by applicable law or agreed to in writing, software
// distributed under the License is distributed on an "AS IS" BASIS,
// WITHOUT WARRANTIES OR CONDITIONS OF ANY KIND, either express or implied.
// See the License for the specific language governing permissions and
// limitations under the License.

// This file is based on code available under the Apache license here:
//   https://github.com/apache/incubator-doris/blob/master/fe/fe-core/src/main/java/org/apache/doris/catalog/Database.java

// Licensed to the Apache Software Foundation (ASF) under one
// or more contributor license agreements.  See the NOTICE file
// distributed with this work for additional information
// regarding copyright ownership.  The ASF licenses this file
// to you under the Apache License, Version 2.0 (the
// "License"); you may not use this file except in compliance
// with the License.  You may obtain a copy of the License at
//
//   http://www.apache.org/licenses/LICENSE-2.0
//
// Unless required by applicable law or agreed to in writing,
// software distributed under the License is distributed on an
// "AS IS" BASIS, WITHOUT WARRANTIES OR CONDITIONS OF ANY
// KIND, either express or implied.  See the License for the
// specific language governing permissions and limitations
// under the License.

package com.starrocks.catalog;

import com.google.common.base.Preconditions;
import com.google.common.collect.Lists;
import com.google.common.collect.Maps;
import com.google.gson.annotations.SerializedName;
import com.starrocks.catalog.Table.TableType;
import com.starrocks.catalog.system.information.InfoSchemaDb;
import com.starrocks.catalog.system.sys.SysDb;
import com.starrocks.cluster.ClusterNamespace;
import com.starrocks.common.Config;
import com.starrocks.common.DdlException;
import com.starrocks.common.ErrorCode;
import com.starrocks.common.ErrorReport;
import com.starrocks.common.FeConstants;
import com.starrocks.common.Pair;
import com.starrocks.common.UserException;
import com.starrocks.common.io.Text;
import com.starrocks.common.io.Writable;
import com.starrocks.common.util.DebugUtil;
import com.starrocks.common.util.LogUtil;
import com.starrocks.common.util.Util;
import com.starrocks.common.util.concurrent.QueryableReentrantReadWriteLock;
import com.starrocks.persist.DropInfo;
import com.starrocks.server.CatalogMgr;
import com.starrocks.server.GlobalStateMgr;
import com.starrocks.system.SystemInfoService;
import org.apache.logging.log4j.LogManager;
import org.apache.logging.log4j.Logger;

import java.io.DataInput;
import java.io.DataOutput;
import java.io.IOException;
import java.nio.charset.StandardCharsets;
import java.util.ArrayList;
import java.util.Collections;
import java.util.List;
import java.util.Map;
import java.util.Map.Entry;
import java.util.Optional;
import java.util.Set;
import java.util.concurrent.ConcurrentHashMap;
import java.util.concurrent.ConcurrentMap;
import java.util.concurrent.TimeUnit;
import java.util.zip.Adler32;

/**
 * Internal representation of db-related metadata. Owned by GlobalStateMgr instance.
 * Not thread safe.
 * <p/>
 * The static initialization method loadDb is the only way to construct a Db
 * object.
 * <p/>
 * Tables are stored in a map from the table name to the table object. They may
 * be loaded 'eagerly' at construction or 'lazily' on first reference. Tables
 * are accessed via getTable which may trigger a metadata read in two cases: *
 * if the table has never been loaded * if the table loading failed on the
 * previous attempt
 */
public class Database extends MetaObject implements Writable {
    private static final Logger LOG = LogManager.getLogger(Database.class);
    // empirical value.
    // assume that the time a lock is held by thread is less than 100ms
    public static final long TRY_LOCK_TIMEOUT_MS = 100L;

    @SerializedName(value = "i")
    private long id;
    @SerializedName(value = "n")
    private String fullQualifiedName;
    // user define function
    @SerializedName(value = "f")
    private ConcurrentMap<String, List<Function>> name2Function = Maps.newConcurrentMap();
    @SerializedName(value = "d")
    private volatile long dataQuotaBytes;
    @SerializedName(value = "r")
    private volatile long replicaQuotaSize;

    private final Map<String, Table> nameToTable;
    private final Map<Long, Table> idToTable;

    // catalogName is set if the database comes from an external catalog
    private String catalogName;

    private QueryableReentrantReadWriteLock rwLock;

    private long lastSlowLockLogTime = 0;

    // This param is used to make sure db not dropped when leader node writes wal,
    // so this param does not need to be persistent,
    // and this param maybe not right when the db is dropped and the catalog has done a checkpoint,
    // but that's ok to meet our needs.
    private volatile boolean exist = true;

    // For external database location like hdfs://name_node:9000/user/hive/warehouse/test.db/
    private String location;

    public Database() {
        this(0, null);
    }

    public Database(long id, String name) {
        this(id, name, "");
    }

    public Database(long id, String name, String location) {
        this.id = id;
        this.fullQualifiedName = name;
        if (this.fullQualifiedName == null) {
            this.fullQualifiedName = "";
        }
        this.rwLock = new QueryableReentrantReadWriteLock(true);
        this.idToTable = new ConcurrentHashMap<>();
        this.nameToTable = new ConcurrentHashMap<>();
        this.dataQuotaBytes = FeConstants.DEFAULT_DB_DATA_QUOTA_BYTES;
        this.replicaQuotaSize = FeConstants.DEFAULT_DB_REPLICA_QUOTA_SIZE;
        this.location = location;
    }

    private String getOwnerInfo(Thread owner) {
        if (owner == null) {
            return "";
        }
        StringBuilder sb = new StringBuilder();
        sb.append("owner id: ").append(owner.getId()).append(", owner name: ")
                .append(owner.getName()).append(", owner stack: ").append(Util.dumpThread(owner, 50));
        return sb.toString();
    }

    private void logSlowLockEventIfNeeded(long startMs, String type, String threadDump) {
        long endMs = TimeUnit.MILLISECONDS.convert(System.nanoTime(), TimeUnit.NANOSECONDS);
        if (endMs - startMs > Config.slow_lock_threshold_ms &&
                endMs > lastSlowLockLogTime + Config.slow_lock_log_every_ms) {
            lastSlowLockLogTime = endMs;
            LOG.warn("slow db lock. type: {}, db id: {}, db name: {}, wait time: {}ms, " +
                            "former {}, current stack trace: {}", type, id, fullQualifiedName, endMs - startMs,
                    threadDump, LogUtil.getCurrentStackTrace());
        }
    }

    private void logTryLockFailureEvent(String type, String threadDump) {
        LOG.warn("try db lock failed. type: {}, current {}", type, threadDump);
    }

    public void readLock() {
        long startMs = TimeUnit.MILLISECONDS.convert(System.nanoTime(), TimeUnit.NANOSECONDS);
        String threadDump = getOwnerInfo(rwLock.getOwner());
        this.rwLock.sharedLock();
        logSlowLockEventIfNeeded(startMs, "readLock", threadDump);
    }

<<<<<<< HEAD
=======
    // this function make sure lock can only be obtained if the db has not been dropped
    public boolean readLockAndCheckExist() {
        long startMs = TimeUnit.MILLISECONDS.convert(System.nanoTime(), TimeUnit.NANOSECONDS);
        String threadDump = getOwnerInfo(rwLock.getOwner());
        this.rwLock.sharedLock();
        logSlowLockEventIfNeeded(startMs, "readLock", threadDump);
        if (exist) {
            return true;
        } else {
            this.rwLock.sharedUnlock();
            return false;
        }
    }

>>>>>>> c5b1342e
    public boolean tryReadLock(long timeout, TimeUnit unit) {
        try {
            long startMs = TimeUnit.MILLISECONDS.convert(System.nanoTime(), TimeUnit.NANOSECONDS);
            String threadDump = getOwnerInfo(rwLock.getOwner());
            if (!this.rwLock.trySharedLock(timeout, unit)) {
                logTryLockFailureEvent("readLock", threadDump);
                return false;
            }
            logSlowLockEventIfNeeded(startMs, "tryReadLock", threadDump);
            return true;
        } catch (InterruptedException e) {
            LOG.warn("failed to try read lock at db[" + id + "]", e);
            return false;
        }
    }

<<<<<<< HEAD
=======
    // this function make sure lock can only be obtained if the db has not been dropped
    public boolean tryReadLockAndCheckExist(long timeout, TimeUnit unit) {
        try {
            long startMs = TimeUnit.MILLISECONDS.convert(System.nanoTime(), TimeUnit.NANOSECONDS);
            String threadDump = getOwnerInfo(rwLock.getOwner());
            if (!this.rwLock.trySharedLock(timeout, unit)) {
                logTryLockFailureEvent("readLock", threadDump);
                return false;
            }
            logSlowLockEventIfNeeded(startMs, "tryReadLock", threadDump);
            if (exist) {
                return true;
            } else {
                this.rwLock.sharedUnlock();
                return false;
            }
        } catch (InterruptedException e) {
            LOG.warn("failed to try read lock at db[" + id + "]", e);
            Thread.currentThread().interrupt();
            return false;
        }
    }

>>>>>>> c5b1342e
    public void readUnlock() {
        this.rwLock.sharedUnlock();
    }

    public boolean isReadLockHeldByCurrentThread() {
        return this.rwLock.isReadLockHeldByCurrentThread();
    }

    public void writeLock() {
        long startMs = TimeUnit.MILLISECONDS.convert(System.nanoTime(), TimeUnit.NANOSECONDS);
        String threadDump = getOwnerInfo(rwLock.getOwner());
        this.rwLock.exclusiveLock();
        logSlowLockEventIfNeeded(startMs, "writeLock", threadDump);
    }

<<<<<<< HEAD
=======
    // this function make sure lock can only be obtained if the db has not been dropped
    public boolean writeLockAndCheckExist() {
        long startMs = TimeUnit.MILLISECONDS.convert(System.nanoTime(), TimeUnit.NANOSECONDS);
        String threadDump = getOwnerInfo(rwLock.getOwner());
        this.rwLock.exclusiveLock();
        logSlowLockEventIfNeeded(startMs, "writeLock", threadDump);
        if (exist) {
            return true;
        } else {
            this.rwLock.exclusiveUnlock();
            return false;
        }
    }

>>>>>>> c5b1342e
    public boolean tryWriteLock(long timeout, TimeUnit unit) {
        try {
            long startMs = TimeUnit.MILLISECONDS.convert(System.nanoTime(), TimeUnit.NANOSECONDS);
            String threadDump = getOwnerInfo(rwLock.getOwner());
            if (!this.rwLock.tryExclusiveLock(timeout, unit)) {
                logTryLockFailureEvent("writeLock", threadDump);
                return false;
            }
            logSlowLockEventIfNeeded(startMs, "tryWriteLock", threadDump);
            return true;
        } catch (InterruptedException e) {
            LOG.warn("failed to try write lock at db[" + id + "]", e);
            return false;
        }
    }

<<<<<<< HEAD
=======
    // this function make sure lock can only be obtained if the db has not been dropped
    public boolean tryWriteLockAndCheckExist(long timeout, TimeUnit unit) {
        try {
            long startMs = TimeUnit.MILLISECONDS.convert(System.nanoTime(), TimeUnit.NANOSECONDS);
            String threadDump = getOwnerInfo(rwLock.getOwner());
            if (!this.rwLock.tryExclusiveLock(timeout, unit)) {
                logTryLockFailureEvent("tryWriteLock", threadDump);
                return false;
            }
            logSlowLockEventIfNeeded(startMs, "tryWriteLock", threadDump);
            if (exist) {
                return true;
            } else {
                this.rwLock.exclusiveUnlock();
                return false;
            }
        } catch (InterruptedException e) {
            LOG.warn("failed to try write lock at db[" + id + "]", e);
            Thread.currentThread().interrupt();
            return false;
        }
    }

>>>>>>> c5b1342e
    public void writeUnlock() {
        this.rwLock.exclusiveUnlock();
    }

    public boolean isWriteLockHeldByCurrentThread() {
        return this.rwLock.isWriteLockHeldByCurrentThread();
    }

    public QueryableReentrantReadWriteLock getLock() {
        return this.rwLock;
    }

    public long getId() {
        return id;
    }

    /**
     * Get the unique id of database in string format, since we already ensure
     * the uniqueness of id for internal database, we just convert it to string
     * and return, for external database it's up to the implementation of connector.
     *
     * @return unique id of database in string format
     */
    public String getUUID() {
        if (CatalogMgr.isExternalCatalog(catalogName)) {
            return catalogName + "." + fullQualifiedName;
        }
        return Long.toString(id);
    }

    public String getOriginName() {
        return fullQualifiedName;
    }

    public String getFullName() {
        return fullQualifiedName;
    }

    public String getLocation() {
        return location;
    }

    public Database setLocation(String location) {
        this.location = location;
        return this;
    }

    public void setNameWithLock(String newName) {
        writeLock();
        try {
            this.fullQualifiedName = newName;
        } finally {
            writeUnlock();
        }
    }

    public void setDataQuotaWithLock(long newQuota) {
        Preconditions.checkArgument(newQuota >= 0L);
        LOG.info("database[{}] set quota from {} to {}", fullQualifiedName, dataQuotaBytes, newQuota);
        writeLock();
        try {
            this.dataQuotaBytes = newQuota;
        } finally {
            writeUnlock();
        }
    }

    public void setReplicaQuotaWithLock(long newQuota) {
        Preconditions.checkArgument(newQuota >= 0L);
        LOG.info("database[{}] set replica quota from {} to {}", fullQualifiedName, replicaQuotaSize, newQuota);
        writeLock();
        try {
            this.replicaQuotaSize = newQuota;
        } finally {
            writeUnlock();
        }
    }

    public long getDataQuota() {
        return dataQuotaBytes;
    }

    public long getReplicaQuota() {
        return replicaQuotaSize;
    }

    public long getUsedDataQuotaWithLock() {
        long usedDataQuota = 0;
        readLock();
        try {
            for (Table table : this.idToTable.values()) {
                if (!table.isOlapTableOrMaterializedView()) {
                    continue;
                }

                OlapTable olapTable = (OlapTable) table;
                usedDataQuota = usedDataQuota + olapTable.getDataSize();
            }
            return usedDataQuota;
        } finally {
            readUnlock();
        }
    }

    public long getReplicaQuotaLeftWithLock() {
        long usedReplicaQuota = 0;
        readLock();
        try {
            for (Table table : this.idToTable.values()) {
                if (!table.isOlapTableOrMaterializedView()) {
                    continue;
                }

                OlapTable olapTable = (OlapTable) table;
                usedReplicaQuota = usedReplicaQuota + olapTable.getReplicaCount();
            }

            long leftReplicaQuota = replicaQuotaSize - usedReplicaQuota;
            return Math.max(leftReplicaQuota, 0L);
        } finally {
            readUnlock();
        }
    }

    public void checkDataSizeQuota() throws DdlException {
        Pair<Double, String> quotaUnitPair = DebugUtil.getByteUint(dataQuotaBytes);
        String readableQuota = DebugUtil.DECIMAL_FORMAT_SCALE_3.format(quotaUnitPair.first) + " "
                + quotaUnitPair.second;
        long usedDataQuota = getUsedDataQuotaWithLock();
        long leftDataQuota = Math.max(dataQuotaBytes - usedDataQuota, 0);

        Pair<Double, String> leftQuotaUnitPair = DebugUtil.getByteUint(leftDataQuota);
        String readableLeftQuota = DebugUtil.DECIMAL_FORMAT_SCALE_3.format(leftQuotaUnitPair.first) + " "
                + leftQuotaUnitPair.second;

        LOG.info("database[{}] data quota: left bytes: {} / total: {}",
                fullQualifiedName, readableLeftQuota, readableQuota);

        if (leftDataQuota <= 0L) {
            throw new DdlException("Database[" + fullQualifiedName
                    + "] data size exceeds quota[" + readableQuota + "]");
        }
    }

    public void checkReplicaQuota() throws DdlException {
        long leftReplicaQuota = getReplicaQuotaLeftWithLock();
        LOG.info("database[{}] replica quota: left number: {} / total: {}",
                fullQualifiedName, leftReplicaQuota, replicaQuotaSize);

        if (leftReplicaQuota <= 0L) {
            throw new DdlException("Database[" + fullQualifiedName
                    + "] replica number exceeds quota[" + replicaQuotaSize + "]");
        }
    }

    public void checkQuota() throws DdlException {
        checkDataSizeQuota();
        checkReplicaQuota();
    }

    public boolean registerTableUnlocked(Table table) {
        if (table == null) {
            return false;
        }
        String tableName = table.getName();
        if (nameToTable.containsKey(tableName)) {
            return false;
        } else {
            idToTable.put(table.getId(), table);
            nameToTable.put(table.getName(), table);
            return true;
        }
    }

    public void dropTable(String tableName, boolean isSetIfExists, boolean isForce) throws DdlException {
        Table table;
        Runnable runnable;
        writeLock();
        try {
            table = getTable(tableName);
            if (table == null && isSetIfExists) {
                return;
            }
            if (table == null) {
                ErrorReport.reportDdlException(ErrorCode.ERR_BAD_TABLE_ERROR, tableName);
                return;
            }
            if (!isForce && GlobalStateMgr.getCurrentGlobalTransactionMgr().existCommittedTxns(id, table.getId(), null)) {
                throw new DdlException("There are still some transactions in the COMMITTED state waiting to be completed. " +
                        "The table [" + table.getName() +
                        "] cannot be dropped. If you want to forcibly drop(cannot be recovered)," +
                        " please use \"DROP TABLE <table> FORCE\".");
            }
            runnable = unprotectDropTable(table.getId(), isForce, false);
            DropInfo info = new DropInfo(id, table.getId(), -1L, isForce);
            GlobalStateMgr.getCurrentState().getEditLog().logDropTable(info);
        } finally {
            writeUnlock();
        }

        if (runnable != null) {
            runnable.run();
        }
        LOG.info("finished dropping table: {}, type:{} from db: {}, is force: {}", tableName, table.getType(), fullQualifiedName,
                isForce);
    }

    public Runnable unprotectDropTable(long tableId, boolean isForceDrop, boolean isReplay) {
        Runnable runnable;
        Table table = getTable(tableId);
        // delete from db meta
        if (table == null) {
            return null;
        }

        if (table instanceof OlapTable && table.hasAutoIncrementColumn()) {
            if (!isReplay) {
                ((OlapTable) table).sendDropAutoIncrementMapTask();
            }
        }

        table.onDrop(this, isForceDrop, isReplay);

        dropTable(table.getName());

        if (!isForceDrop) {
            Table oldTable = GlobalStateMgr.getCurrentState().getRecycleBin().recycleTable(id, table);
            runnable = (oldTable != null) ? oldTable.delete(isReplay) : null;
        } else {
            GlobalStateMgr.getCurrentState().removeAutoIncrementIdByTableId(tableId, isReplay);
            runnable = table.delete(isReplay);
        }

        LOG.info("finished dropping table[{}] in db[{}], tableId: {}", table.getName(), getOriginName(), tableId);
        return runnable;
    }

    public void dropTableWithLock(String tableName) {
        writeLock();
        try {
            Table table = this.nameToTable.get(tableName);
            if (table != null) {
                this.nameToTable.remove(tableName);
                this.idToTable.remove(table.getId());
            }
        } finally {
            writeUnlock();
        }
    }

    public void dropTable(String tableName) {
        Table table = this.nameToTable.get(tableName);
        if (table != null) {
            this.nameToTable.remove(tableName);
            this.idToTable.remove(table.getId());
        }
    }

    public List<Table> getTables() {
        return new ArrayList<Table>(idToTable.values());
    }

    public int getTableNumber() {
        return idToTable.size();
    }

    public List<Table> getViews() {
        List<Table> views = new ArrayList<>();
        for (Table table : idToTable.values()) {
            if (TableType.VIEW == table.getType()) {
                views.add(table);
            }
        }
        return views;
    }

    public List<MaterializedView> getMaterializedViews() {
        List<MaterializedView> materializedViews = new ArrayList<>();
        for (Table table : idToTable.values()) {
            if (table.isMaterializedView()) {
                materializedViews.add((MaterializedView) table);
            }
        }
        return materializedViews;
    }

    public Set<String> getTableNamesViewWithLock() {
        readLock();
        try {
            return Collections.unmodifiableSet(this.nameToTable.keySet());
        } finally {
            readUnlock();
        }
    }

    public Optional<Table> tryGetTable(String tableName) {
        return Optional.ofNullable(nameToTable.get(tableName));
    }

    public Optional<Table> tryGetTable(long tableId) {
        return Optional.ofNullable(idToTable.get(tableId));
    }

    public Table getTable(String tableName) {
        if (nameToTable.containsKey(tableName)) {
            return nameToTable.get(tableName);
        }
        return null;
    }

    public Optional<Table> mayGetTable(String tableName) {
        return Optional.ofNullable(nameToTable.get(tableName));
    }

    public Pair<Table, MaterializedIndexMeta> getMaterializedViewIndex(String mvName) {
        // TODO: add an index to speed it up.
        for (Table table : idToTable.values()) {
            if (table instanceof OlapTable) {
                OlapTable olapTable = (OlapTable) table;
                for (MaterializedIndexMeta mvMeta : olapTable.getVisibleIndexMetas()) {
                    String indexName = olapTable.getIndexNameById(mvMeta.getIndexId());
                    if (indexName == null) {
                        continue;
                    }
                    if (indexName.equals(mvName)) {
                        return Pair.create(table, mvMeta);
                    }
                }
            }
        }
        return null;
    }

    /**
     * This is a thread-safe method when idToTable is a concurrent hash map
     *
     * @param tableId
     * @return
     */
    public Table getTable(long tableId) {
        return idToTable.get(tableId);
    }

    public static Database read(DataInput in) throws IOException {
        Database db = new Database();
        db.readFields(in);
        return db;
    }

    @Override
    public int getSignature(int signatureVersion) {
        Adler32 adler32 = new Adler32();
        adler32.update(signatureVersion);
        adler32.update(this.fullQualifiedName.getBytes(StandardCharsets.UTF_8));
        return Math.abs((int) adler32.getValue());
    }

    public boolean isExist() {
        return exist;
    }

    @Override
    public void write(DataOutput out) throws IOException {
        super.write(out);

        out.writeLong(id);
        // compatible with old version
        if (fullQualifiedName.isEmpty()) {
            Text.writeString(out, fullQualifiedName);
        } else {
            Text.writeString(out, ClusterNamespace.getFullName(fullQualifiedName));
        }
        // write tables
        int numTables = nameToTable.size();
        out.writeInt(numTables);
        for (Map.Entry<String, Table> entry : nameToTable.entrySet()) {
            entry.getValue().write(out);
        }

        out.writeLong(dataQuotaBytes);
        Text.writeString(out, SystemInfoService.DEFAULT_CLUSTER);
        // compatible for dbState
        Text.writeString(out, "NORMAL");
        // NOTE: compatible attachDbName
        Text.writeString(out, "");

        // write functions
        out.writeInt(name2Function.size());
        for (Entry<String, List<Function>> entry : name2Function.entrySet()) {
            Text.writeString(out, entry.getKey());
            out.writeInt(entry.getValue().size());
            for (Function function : entry.getValue()) {
                function.write(out);
            }
        }

        out.writeLong(replicaQuotaSize);
    }

    public void readFields(DataInput in) throws IOException {
        super.readFields(in);

        id = in.readLong();
        fullQualifiedName = ClusterNamespace.getNameFromFullName(Text.readString(in));
        // read groups
        int numTables = in.readInt();
        for (int i = 0; i < numTables; ++i) {
            Table table = Table.read(in);
            nameToTable.put(table.getName(), table);
            idToTable.put(table.getId(), table);
        }

        // read quota
        dataQuotaBytes = in.readLong();
        // Compatible for Cluster
        Text.readString(in);
        // Compatible for dbState
        Text.readString(in);
        // Compatible for attachDbName
        Text.readString(in);

        int numEntries = in.readInt();
        for (int i = 0; i < numEntries; ++i) {
            String name = Text.readString(in);
            List<Function> functions = new ArrayList<>();
            int numFunctions = in.readInt();
            for (int j = 0; j < numFunctions; ++j) {
                functions.add(Function.read(in));
            }

            name2Function.put(name, functions);
        }

        replicaQuotaSize = in.readLong();
    }

    @Override
    public int hashCode() {
        return Long.hashCode(id);
    }

    public boolean equals(Object obj) {
        if (this == obj) {
            return true;
        }
        if (!(obj instanceof Database)) {
            return false;
        }

        Database database = (Database) obj;

        if (idToTable != database.idToTable) {
            if (idToTable.size() != database.idToTable.size()) {
                return false;
            }
            for (Entry<Long, Table> entry : idToTable.entrySet()) {
                long key = entry.getKey();
                if (!database.idToTable.containsKey(key)) {
                    return false;
                }
                if (!entry.getValue().equals(database.idToTable.get(key))) {
                    return false;
                }
            }
        }

        return (id == database.id) && (fullQualifiedName.equals(database.fullQualifiedName)
                && dataQuotaBytes == database.dataQuotaBytes);
    }

    public void setName(String name) {
        this.fullQualifiedName = name;
    }

    public void setCatalogName(String name) {
        this.catalogName = name;
    }

    public String getCatalogName() {
        return catalogName;
    }

    public synchronized void addFunction(Function function) throws UserException {
        addFunctionImpl(function, false);
        GlobalStateMgr.getCurrentState().getEditLog().logAddFunction(function);
    }

    public synchronized void replayAddFunction(Function function) {
        try {
            addFunctionImpl(function, true);
        } catch (UserException e) {
            Preconditions.checkArgument(false);
        }
    }

    public static void replayCreateFunctionLog(Function function) {
        String dbName = function.getFunctionName().getDb();
        Database db = GlobalStateMgr.getCurrentState().getDb(dbName);
        if (db == null) {
            throw new Error("unknown database when replay log, db=" + dbName);
        }
        db.replayAddFunction(function);
    }

    // return true if add success, false
    private void addFunctionImpl(Function function, boolean isReplay) throws UserException {
        String functionName = function.getFunctionName().getFunction();
        List<Function> existFuncs = name2Function.get(functionName);
        if (!isReplay) {
            if (existFuncs != null) {
                for (Function existFunc : existFuncs) {
                    if (function.compare(existFunc, Function.CompareMode.IS_IDENTICAL)) {
                        throw new UserException("function already exists");
                    }
                }
            }
            // Get function id for this UDF, use CatalogIdGenerator. Only get function id
            // when isReplay is false
            long functionId = GlobalStateMgr.getCurrentState().getNextId();
            // all user-defined functions id are negative to avoid conflicts with the builtin function
            function.setFunctionId(-functionId);
        }

        List<Function> functions = new ArrayList<>();
        if (existFuncs != null) {
            functions.addAll(existFuncs);
        }
        functions.add(function);
        name2Function.put(functionName, functions);
    }

    public synchronized void dropFunction(FunctionSearchDesc function) throws UserException {
        dropFunctionImpl(function);
        GlobalStateMgr.getCurrentState().getEditLog().logDropFunction(function);
    }

    public synchronized void replayDropFunction(FunctionSearchDesc functionSearchDesc) {
        try {
            dropFunctionImpl(functionSearchDesc);
        } catch (UserException e) {
            Preconditions.checkArgument(false);
        }
    }

    public static void replayDropFunctionLog(FunctionSearchDesc functionSearchDesc) {
        String dbName = functionSearchDesc.getName().getDb();
        Database db = GlobalStateMgr.getCurrentState().getDb(dbName);
        if (db == null) {
            throw new Error("unknown database when replay log, db=" + dbName);
        }
        db.replayDropFunction(functionSearchDesc);
    }

    public Function getFunction(FunctionSearchDesc function) {
        String functionName = function.getName().getFunction();
        List<Function> existFuncs = name2Function.get(functionName);
        if (existFuncs == null) {
            return null;
        }
        Function func = null;
        for (Function existFunc : existFuncs) {
            if (function.isIdentical(existFunc)) {
                func = existFunc;
                break;
            }
        }
        return func;
    }

    private void dropFunctionImpl(FunctionSearchDesc function) throws UserException {
        String functionName = function.getName().getFunction();
        List<Function> existFuncs = name2Function.get(functionName);
        if (existFuncs == null) {
            throw new UserException("Unknown function, function=" + function.toString());
        }
        boolean isFound = false;
        List<Function> newFunctions = new ArrayList<>();
        for (Function existFunc : existFuncs) {
            if (function.isIdentical(existFunc)) {
                isFound = true;
            } else {
                newFunctions.add(existFunc);
            }
        }
        if (!isFound) {
            throw new UserException("Unknown function, function=" + function.toString());
        }
        if (newFunctions.isEmpty()) {
            name2Function.remove(functionName);
        } else {
            name2Function.put(functionName, newFunctions);
        }
    }

    public synchronized Function getFunction(Function desc, Function.CompareMode mode) {
        List<Function> fns = name2Function.get(desc.getFunctionName().getFunction());
        if (fns == null) {
            return null;
        }
        return Function.getFunction(fns, desc, mode);
    }

    public synchronized List<Function> getFunctions() {
        List<Function> functions = Lists.newArrayList();
        for (Map.Entry<String, List<Function>> entry : name2Function.entrySet()) {
            functions.addAll(entry.getValue());
        }
        return functions;
    }

    public boolean isSystemDatabase() {
        return fullQualifiedName.equalsIgnoreCase(InfoSchemaDb.DATABASE_NAME) ||
                fullQualifiedName.equalsIgnoreCase(SysDb.DATABASE_NAME);
    }

    // the invoker should hold db's writeLock
    public void setExist(boolean exist) {
        this.exist = exist;
    }

    public boolean getExist() {
        return exist;
    }
}<|MERGE_RESOLUTION|>--- conflicted
+++ resolved
@@ -182,23 +182,6 @@
         logSlowLockEventIfNeeded(startMs, "readLock", threadDump);
     }
 
-<<<<<<< HEAD
-=======
-    // this function make sure lock can only be obtained if the db has not been dropped
-    public boolean readLockAndCheckExist() {
-        long startMs = TimeUnit.MILLISECONDS.convert(System.nanoTime(), TimeUnit.NANOSECONDS);
-        String threadDump = getOwnerInfo(rwLock.getOwner());
-        this.rwLock.sharedLock();
-        logSlowLockEventIfNeeded(startMs, "readLock", threadDump);
-        if (exist) {
-            return true;
-        } else {
-            this.rwLock.sharedUnlock();
-            return false;
-        }
-    }
-
->>>>>>> c5b1342e
     public boolean tryReadLock(long timeout, TimeUnit unit) {
         try {
             long startMs = TimeUnit.MILLISECONDS.convert(System.nanoTime(), TimeUnit.NANOSECONDS);
@@ -215,32 +198,6 @@
         }
     }
 
-<<<<<<< HEAD
-=======
-    // this function make sure lock can only be obtained if the db has not been dropped
-    public boolean tryReadLockAndCheckExist(long timeout, TimeUnit unit) {
-        try {
-            long startMs = TimeUnit.MILLISECONDS.convert(System.nanoTime(), TimeUnit.NANOSECONDS);
-            String threadDump = getOwnerInfo(rwLock.getOwner());
-            if (!this.rwLock.trySharedLock(timeout, unit)) {
-                logTryLockFailureEvent("readLock", threadDump);
-                return false;
-            }
-            logSlowLockEventIfNeeded(startMs, "tryReadLock", threadDump);
-            if (exist) {
-                return true;
-            } else {
-                this.rwLock.sharedUnlock();
-                return false;
-            }
-        } catch (InterruptedException e) {
-            LOG.warn("failed to try read lock at db[" + id + "]", e);
-            Thread.currentThread().interrupt();
-            return false;
-        }
-    }
-
->>>>>>> c5b1342e
     public void readUnlock() {
         this.rwLock.sharedUnlock();
     }
@@ -256,23 +213,6 @@
         logSlowLockEventIfNeeded(startMs, "writeLock", threadDump);
     }
 
-<<<<<<< HEAD
-=======
-    // this function make sure lock can only be obtained if the db has not been dropped
-    public boolean writeLockAndCheckExist() {
-        long startMs = TimeUnit.MILLISECONDS.convert(System.nanoTime(), TimeUnit.NANOSECONDS);
-        String threadDump = getOwnerInfo(rwLock.getOwner());
-        this.rwLock.exclusiveLock();
-        logSlowLockEventIfNeeded(startMs, "writeLock", threadDump);
-        if (exist) {
-            return true;
-        } else {
-            this.rwLock.exclusiveUnlock();
-            return false;
-        }
-    }
-
->>>>>>> c5b1342e
     public boolean tryWriteLock(long timeout, TimeUnit unit) {
         try {
             long startMs = TimeUnit.MILLISECONDS.convert(System.nanoTime(), TimeUnit.NANOSECONDS);
@@ -289,32 +229,6 @@
         }
     }
 
-<<<<<<< HEAD
-=======
-    // this function make sure lock can only be obtained if the db has not been dropped
-    public boolean tryWriteLockAndCheckExist(long timeout, TimeUnit unit) {
-        try {
-            long startMs = TimeUnit.MILLISECONDS.convert(System.nanoTime(), TimeUnit.NANOSECONDS);
-            String threadDump = getOwnerInfo(rwLock.getOwner());
-            if (!this.rwLock.tryExclusiveLock(timeout, unit)) {
-                logTryLockFailureEvent("tryWriteLock", threadDump);
-                return false;
-            }
-            logSlowLockEventIfNeeded(startMs, "tryWriteLock", threadDump);
-            if (exist) {
-                return true;
-            } else {
-                this.rwLock.exclusiveUnlock();
-                return false;
-            }
-        } catch (InterruptedException e) {
-            LOG.warn("failed to try write lock at db[" + id + "]", e);
-            Thread.currentThread().interrupt();
-            return false;
-        }
-    }
-
->>>>>>> c5b1342e
     public void writeUnlock() {
         this.rwLock.exclusiveUnlock();
     }
