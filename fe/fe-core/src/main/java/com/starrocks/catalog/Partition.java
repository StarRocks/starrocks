--- conflicted
+++ resolved
@@ -190,14 +190,11 @@
     }
 
     @Override
-<<<<<<< HEAD
-=======
     public long getBeforeRestoreId() {
         return beforeRestoreId;
     }
 
     @Override
->>>>>>> cbfcb9f4
     public void setImmutable(boolean isImmutable) {
         this.isImmutable.set(isImmutable);
     }
