// Copyright 2021-present StarRocks, Inc. All rights reserved.
//
// Licensed under the Apache License, Version 2.0 (the "License");
// you may not use this file except in compliance with the License.
// You may obtain a copy of the License at
//
//     https://www.apache.org/licenses/LICENSE-2.0
//
// Unless required by applicable law or agreed to in writing, software
// distributed under the License is distributed on an "AS IS" BASIS,
// WITHOUT WARRANTIES OR CONDITIONS OF ANY KIND, either express or implied.
// See the License for the specific language governing permissions and
// limitations under the License.

// This file is based on code available under the Apache license here:
//   https://github.com/apache/incubator-doris/blob/master/fe/fe-core/src/main/java/org/apache/doris/catalog/Partition.java

// Licensed to the Apache Software Foundation (ASF) under one
// or more contributor license agreements.  See the NOTICE file
// distributed with this work for additional information
// regarding copyright ownership.  The ASF licenses this file
// to you under the Apache License, Version 2.0 (the
// "License"); you may not use this file except in compliance
// with the License.  You may obtain a copy of the License at
//
//   http://www.apache.org/licenses/LICENSE-2.0
//
// Unless required by applicable law or agreed to in writing,
// software distributed under the License is distributed on an
// "AS IS" BASIS, WITHOUT WARRANTIES OR CONDITIONS OF ANY
// KIND, either express or implied.  See the License for the
// specific language governing permissions and limitations
// under the License.

package com.starrocks.catalog;

import com.google.common.base.Objects;
import com.google.common.collect.Maps;
import com.google.gson.annotations.SerializedName;
import com.starrocks.persist.gson.GsonPostProcessable;
import com.starrocks.persist.gson.GsonUtils;
import com.starrocks.server.GlobalStateMgr;
import com.starrocks.transaction.TransactionType;
import org.apache.logging.log4j.LogManager;
import org.apache.logging.log4j.Logger;

import java.io.IOException;
import java.util.ArrayList;
import java.util.Collection;
import java.util.Map;
import java.util.concurrent.atomic.AtomicBoolean;

/**
 * Internal representation of partition-related metadata.
 */
public class Partition extends MetaObject implements GsonPostProcessable {
    private static final Logger LOG = LogManager.getLogger(Partition.class);

    public static final long PARTITION_INIT_VERSION = 1L;

    public enum PartitionState {
        NORMAL,
        @Deprecated
        ROLLUP,
        @Deprecated
        SCHEMA_CHANGE
    }

    @SerializedName(value = "id")
    private long id;

    @SerializedName(value = "name")
    private String name;

    @SerializedName(value = "state")
    private PartitionState state;

    @SerializedName(value = "dpid")
    private long defaultPhysicalPartitionId;

    @SerializedName(value = "idToSubPartition")
    private Map<Long, PhysicalPartition> idToSubPartition = Maps.newHashMap();
    private Map<String, PhysicalPartition> nameToSubPartition = Maps.newTreeMap(String.CASE_INSENSITIVE_ORDER);

    @SerializedName(value = "distributionInfo")
    private DistributionInfo distributionInfo;

<<<<<<< HEAD
    public Partition(long id, String name, DistributionInfo distributionInfo) {
        this.id = id;
        this.name = name;
        this.state = PartitionState.NORMAL;
        this.distributionInfo = distributionInfo;
    }
=======
    @SerializedName(value = "shardGroupId")
    private long shardGroupId = PhysicalPartitionImpl.INVALID_SHARD_GROUP_ID;

    /* Physical Partition Member */
    @SerializedName(value = "isImmutable")
    private AtomicBoolean isImmutable = new AtomicBoolean(false);

    @SerializedName(value = "baseIndex")
    private MaterializedIndex baseIndex;
    /**
     * Visible rollup indexes are indexes which are visible to user.
     * User can do query on them, show them in related 'show' stmt.
     */
    @SerializedName(value = "idToVisibleRollupIndex")
    private Map<Long, MaterializedIndex> idToVisibleRollupIndex = Maps.newHashMap();
    /**
     * Shadow indexes are indexes which are not visible to user.
     * Query will not run on these shadow indexes, and user can not see them neither.
     * But load process will load data into these shadow indexes.
     */
    @SerializedName(value = "idToShadowIndex")
    private Map<Long, MaterializedIndex> idToShadowIndex = Maps.newHashMap();

    /**
     * committed version(hash): after txn is committed, set committed version(hash)
     * visible version(hash): after txn is published, set visible version
     * next version(hash): next version is set after finished committing, it should equal to committed version + 1
     */

    // not have committedVersion because committedVersion = nextVersion - 1
    @SerializedName(value = "visibleVersion")
    private volatile long visibleVersion;
    @SerializedName(value = "visibleVersionTime")
    private volatile long visibleVersionTime;
    @SerializedName(value = "nextVersion")
    private volatile long nextVersion;

    /*
     * in shared-nothing mode, data version is always equals to visible version
     * in shared-data mode, compactions increase visible version but not data version
     */
    @SerializedName(value = "dataVersion")
    private volatile long dataVersion;
    @SerializedName(value = "nextDataVersion")
    private volatile long nextDataVersion;

    /*
     * if the visible version and version epoch are unchanged, the data is unchanged
     */
    @SerializedName(value = "versionEpoch")
    private volatile long versionEpoch;
    @SerializedName(value = "versionTxnType")
    private volatile TransactionType versionTxnType;

    /**
     * ID of the transaction that has committed current visible version.
     * Just for tracing the txn log, no need to persist.
     */
    private volatile long visibleTxnId = -1;

    private volatile long lastVacuumTime = 0;

    private volatile long minRetainVersion = 0;
>>>>>>> 96207099

    private Partition() {
    }

    public Partition(long id, long physicalPartitionId, String name,
                     MaterializedIndex baseIndex,
                     DistributionInfo distributionInfo) {
        this(id, physicalPartitionId, name, baseIndex, distributionInfo, 0);
    }

    public Partition(long id, long physicalPartitionId, String name,
                     MaterializedIndex baseIndex,
                     DistributionInfo distributionInfo, long shardGroupId) {
        this.id = id;
        this.name = name;
        this.state = PartitionState.NORMAL;

        this.baseIndex = baseIndex;

        this.visibleVersion = PARTITION_INIT_VERSION;
        this.visibleVersionTime = System.currentTimeMillis();
        // PARTITION_INIT_VERSION == 1, so the first load version is 2 !!!
        this.nextVersion = this.visibleVersion + 1;
        this.dataVersion = this.visibleVersion;
        this.nextDataVersion = this.nextVersion;
        this.versionEpoch = this.nextVersionEpoch();
        this.versionTxnType = TransactionType.TXN_NORMAL;
        this.distributionInfo = distributionInfo;
<<<<<<< HEAD
        this.shardGroupId = shardGroupId;

        this.defaultPhysicalPartitionId = physicalPartitionId;
        PhysicalPartition physicalPartition = new PhysicalPartition(physicalPartitionId,
                generatePhysicalPartitionName(physicalPartitionId), id, shardGroupId, baseIndex);
        this.idToSubPartition.put(physicalPartitionId, physicalPartition);
        this.nameToSubPartition.put(name, physicalPartition);
=======
>>>>>>> 96207099
    }

    public Partition shallowCopy() {
        Partition partition = new Partition();
        partition.id = this.id;
        partition.name = this.name;
        partition.state = this.state;
        partition.baseIndex = this.baseIndex;
        partition.idToVisibleRollupIndex = Maps.newHashMap(this.idToVisibleRollupIndex);
        partition.idToShadowIndex = Maps.newHashMap(this.idToShadowIndex);
        partition.visibleVersion = this.visibleVersion;
        partition.visibleVersionTime = this.visibleVersionTime;
        partition.nextVersion = this.nextVersion;
        partition.dataVersion = this.dataVersion;
        partition.nextDataVersion = this.nextDataVersion;
        partition.versionEpoch = this.versionEpoch;
        partition.versionTxnType = this.versionTxnType;
        partition.distributionInfo = this.distributionInfo;
        partition.shardGroupId = this.shardGroupId;
        partition.defaultPhysicalPartitionId = this.defaultPhysicalPartitionId;
        partition.idToSubPartition = Maps.newHashMap(this.idToSubPartition);
        partition.nameToSubPartition = Maps.newHashMap(this.nameToSubPartition);
        return partition;
    }

    public void setIdForRestore(long id) {
        this.id = id;
    }

    public long getId() {
        return this.id;
    }

<<<<<<< HEAD
=======
    @Override
    public long getBeforeRestoreId() {
        return beforeRestoreId;
    }

    @Override
    public void setImmutable(boolean isImmutable) {
        this.isImmutable.set(isImmutable);
    }

    @Override
    public boolean isImmutable() {
        return this.isImmutable.get();
    }

    public void addSubPartition(PhysicalPartition subPartition) {
        if (subPartition instanceof PhysicalPartitionImpl) {
            if (subPartition.getName() == null) {
                subPartition.setName(generatePhysicalPartitionName(subPartition.getId()));
            }
            idToSubPartition.put(subPartition.getId(), (PhysicalPartitionImpl) subPartition);
            nameToSubPartition.put(subPartition.getName(), (PhysicalPartitionImpl) subPartition);
        }
    }

    public void removeSubPartition(long id) {
        PhysicalPartitionImpl subPartition = idToSubPartition.remove(id);
        if (subPartition != null) {
            nameToSubPartition.remove(subPartition.getName());
        }
    }

    public Collection<PhysicalPartition> getSubPartitions() {
        List<PhysicalPartition> subPartitions = idToSubPartition.values().stream().collect(Collectors.toList());
        subPartitions.add(this);
        return subPartitions;
    }

    public PhysicalPartition getSubPartition(long id) {
        return this.id == id ? this : idToSubPartition.get(id);
    }

    public PhysicalPartition getSubPartition(String name) {
        return this.name.equals(name) ? this : nameToSubPartition.get(name);
    }

    public long getParentId() {
        return this.id;
    }

    public void setParentId(long parentId) {
        return;
    }

    @Override
    public long getShardGroupId() {
        return this.shardGroupId;
    }

    public void setShardGroupId(long shardGroupId) {
        this.shardGroupId = shardGroupId;
    }

    @Override
    public List<Long> getShardGroupIds() {
        List<Long> result = new ArrayList<>();
        idToVisibleRollupIndex.values().stream().map(MaterializedIndex::getShardGroupId).forEach(result::add);
        idToShadowIndex.values().stream().map(MaterializedIndex::getShardGroupId).forEach(result::add);
        result.add(baseIndex.getShardGroupId());
        return result;
    }

>>>>>>> 96207099
    public void setName(String newName) {
        this.name = newName;
    }

    public String getName() {
        return this.name;
    }

    public void setState(PartitionState state) {
        this.state = state;
    }

    public PartitionState getState() {
        return this.state;
    }

    public DistributionInfo getDistributionInfo() {
        return distributionInfo;
    }

    public void setDistributionInfo(DistributionInfo distributionInfo) {
        this.distributionInfo = distributionInfo;
    }

    public void addSubPartition(PhysicalPartition subPartition) {
        if (idToSubPartition.size() == 0) {
            defaultPhysicalPartitionId = subPartition.getId();
        }
        if (subPartition.getName() == null) {
            subPartition.setName(generatePhysicalPartitionName(subPartition.getId()));
        }

        idToSubPartition.put(subPartition.getId(), subPartition);
        nameToSubPartition.put(subPartition.getName(), subPartition);
    }

    public void removeSubPartition(long id) {
        PhysicalPartition subPartition = idToSubPartition.remove(id);
        if (subPartition != null) {
            nameToSubPartition.remove(subPartition.getName());
        }
    }

    public Collection<PhysicalPartition> getSubPartitions() {
        return idToSubPartition.values();
    }

    public PhysicalPartition getSubPartition(long id) {
        return idToSubPartition.get(id);
    }

    public PhysicalPartition getSubPartition(String name) {
        return nameToSubPartition.get(name);
    }

    public PhysicalPartition getDefaultPhysicalPartition() {
        return idToSubPartition.get(defaultPhysicalPartitionId);
    }

    public boolean hasData() {
        boolean hasData = false;
        for (PhysicalPartition subPartition : getSubPartitions()) {
            hasData |= subPartition.hasStorageData();
        }
        return hasData;
    }

    public long getDataSize() {
        long dataSize = 0;
        for (PhysicalPartition subPartition : getSubPartitions()) {
            dataSize += subPartition.storageDataSize();
        }
        return dataSize;
    }

    public long getRowCount() {
        long rowCount = 0;
        for (PhysicalPartition subPartition : getSubPartitions()) {
            rowCount += subPartition.storageRowCount();
        }

        return rowCount;
    }

    public long getReplicaCount() {
        long replicaCount = 0;
        for (PhysicalPartition subPartition : getSubPartitions()) {
            replicaCount += subPartition.storageReplicaCount();
        }
        return replicaCount;
    }

    @Override
    public int hashCode() {
        return Objects.hashCode(id, distributionInfo);
    }

    @Override
    public boolean equals(Object obj) {
        if (this == obj) {
            return true;
        }
        if (!(obj instanceof Partition)) {
            return false;
        }

        Partition partition = (Partition) obj;
        return (id == partition.id) && distributionInfo.equals(partition.distributionInfo);
    }

    @Override
    public String toString() {
        StringBuilder buffer = new StringBuilder();
        buffer.append("partition_id: ").append(id).append("; ");
        buffer.append("name: ").append(name).append("; ");
        buffer.append("partition_state.name: ").append(state.name()).append("; ");
        buffer.append("distribution_info.type: ").append(distributionInfo.getType().name()).append("; ");
        buffer.append("distribution_info: ").append(distributionInfo.toString());

        return buffer.toString();
    }

    public String generatePhysicalPartitionName(long physicalPartitionId) {
        return this.name + '_' + physicalPartitionId;
    }

    @Override
    public void gsonPostProcess() throws IOException {
        if (dataVersion == 0) {
            dataVersion = visibleVersion;
        }
        if (nextDataVersion == 0) {
            nextDataVersion = nextVersion;
        }
        if (versionEpoch == 0) {
            versionEpoch = nextVersionEpoch();
        }
        if (versionTxnType == null) {
            versionTxnType = TransactionType.TXN_NORMAL;
        }

        for (PhysicalPartition subPartition : idToSubPartition.values()) {
            if (subPartition.getName() == null) {
                subPartition.setName(generatePhysicalPartitionName(subPartition.getId()));
            }
            if (subPartition.getBaseIndex().getShardGroupId() == PhysicalPartitionImpl.INVALID_SHARD_GROUP_ID) {
                subPartition.getBaseIndex().setShardGroupId(baseIndex.getShardGroupId());
            }
            nameToSubPartition.put(subPartition.getName(), subPartition);
        }

        if (defaultPhysicalPartitionId == 0) {
            String partitionJson = GsonUtils.GSON.toJson(this);
            PhysicalPartition physicalPartition = GsonUtils.GSON.fromJson(partitionJson, PhysicalPartition.class);
            physicalPartition.setParentId(id);

            long physicalPartitionId = id;
            defaultPhysicalPartitionId = physicalPartitionId;
            idToSubPartition.put(physicalPartitionId, physicalPartition);
            nameToSubPartition.put(generatePhysicalPartitionName(physicalPartitionId), physicalPartition);
        }
    }

    public void setDefaultPhysicalPartitionId(long defaultPhysicalPartitionId) {
        PhysicalPartition physicalPartition = getDefaultPhysicalPartition();
        physicalPartition.setIdForRestore(defaultPhysicalPartitionId);

        idToSubPartition.remove(this.defaultPhysicalPartitionId);
        nameToSubPartition.remove(generatePhysicalPartitionName(defaultPhysicalPartitionId));

        this.defaultPhysicalPartitionId = defaultPhysicalPartitionId;
        idToSubPartition.put(defaultPhysicalPartitionId, physicalPartition);
        nameToSubPartition.put(generatePhysicalPartitionName(defaultPhysicalPartitionId), physicalPartition);
    }

    /**************************************PhysicalPartition **********************************************/

    @SerializedName(value = "shardGroupId")
    private long shardGroupId;

    /* Physical Partition Member */
    @SerializedName(value = "isImmutable")
    private AtomicBoolean isImmutable = new AtomicBoolean(false);

    @SerializedName(value = "baseIndex")
    private MaterializedIndex baseIndex;
    /**
     * Visible rollup indexes are indexes which are visible to user.
     * User can do query on them, show them in related 'show' stmt.
     */
    @SerializedName(value = "idToVisibleRollupIndex")
    private Map<Long, MaterializedIndex> idToVisibleRollupIndex = Maps.newHashMap();
    /**
     * Shadow indexes are indexes which are not visible to user.
     * Query will not run on these shadow indexes, and user can not see them neither.
     * But load process will load data into these shadow indexes.
     */
    @SerializedName(value = "idToShadowIndex")
    private Map<Long, MaterializedIndex> idToShadowIndex = Maps.newHashMap();

    /**
     * committed version(hash): after txn is committed, set committed version(hash)
     * visible version(hash): after txn is published, set visible version
     * next version(hash): next version is set after finished committing, it should equal to committed version + 1
     */

    // not have committedVersion because committedVersion = nextVersion - 1
    @SerializedName(value = "visibleVersion")
    private volatile long visibleVersion;
    @SerializedName(value = "visibleVersionTime")
    private volatile long visibleVersionTime;
    @SerializedName(value = "nextVersion")
    private volatile long nextVersion;

    /*
     * in shared-nothing mode, data version is always equals to visible version
     * in shared-data mode, compactions increase visible version but not data version
     */
    @SerializedName(value = "dataVersion")
    private volatile long dataVersion;
    @SerializedName(value = "nextDataVersion")
    private volatile long nextDataVersion;

    /*
     * if the visible version and version epoch are unchanged, the data is unchanged
     */
    @SerializedName(value = "versionEpoch")
    private volatile long versionEpoch;
    @SerializedName(value = "versionTxnType")
    private volatile TransactionType versionTxnType;

    public long nextVersionEpoch() {
        return GlobalStateMgr.getCurrentState().getGtidGenerator().nextGtid();
    }
}<|MERGE_RESOLUTION|>--- conflicted
+++ resolved
@@ -45,7 +45,6 @@
 import org.apache.logging.log4j.Logger;
 
 import java.io.IOException;
-import java.util.ArrayList;
 import java.util.Collection;
 import java.util.Map;
 import java.util.concurrent.atomic.AtomicBoolean;
@@ -85,91 +84,21 @@
     @SerializedName(value = "distributionInfo")
     private DistributionInfo distributionInfo;
 
-<<<<<<< HEAD
     public Partition(long id, String name, DistributionInfo distributionInfo) {
         this.id = id;
         this.name = name;
         this.state = PartitionState.NORMAL;
         this.distributionInfo = distributionInfo;
     }
-=======
-    @SerializedName(value = "shardGroupId")
-    private long shardGroupId = PhysicalPartitionImpl.INVALID_SHARD_GROUP_ID;
-
-    /* Physical Partition Member */
-    @SerializedName(value = "isImmutable")
-    private AtomicBoolean isImmutable = new AtomicBoolean(false);
-
-    @SerializedName(value = "baseIndex")
-    private MaterializedIndex baseIndex;
-    /**
-     * Visible rollup indexes are indexes which are visible to user.
-     * User can do query on them, show them in related 'show' stmt.
-     */
-    @SerializedName(value = "idToVisibleRollupIndex")
-    private Map<Long, MaterializedIndex> idToVisibleRollupIndex = Maps.newHashMap();
-    /**
-     * Shadow indexes are indexes which are not visible to user.
-     * Query will not run on these shadow indexes, and user can not see them neither.
-     * But load process will load data into these shadow indexes.
-     */
-    @SerializedName(value = "idToShadowIndex")
-    private Map<Long, MaterializedIndex> idToShadowIndex = Maps.newHashMap();
-
-    /**
-     * committed version(hash): after txn is committed, set committed version(hash)
-     * visible version(hash): after txn is published, set visible version
-     * next version(hash): next version is set after finished committing, it should equal to committed version + 1
-     */
-
-    // not have committedVersion because committedVersion = nextVersion - 1
-    @SerializedName(value = "visibleVersion")
-    private volatile long visibleVersion;
-    @SerializedName(value = "visibleVersionTime")
-    private volatile long visibleVersionTime;
-    @SerializedName(value = "nextVersion")
-    private volatile long nextVersion;
-
-    /*
-     * in shared-nothing mode, data version is always equals to visible version
-     * in shared-data mode, compactions increase visible version but not data version
-     */
-    @SerializedName(value = "dataVersion")
-    private volatile long dataVersion;
-    @SerializedName(value = "nextDataVersion")
-    private volatile long nextDataVersion;
-
-    /*
-     * if the visible version and version epoch are unchanged, the data is unchanged
-     */
-    @SerializedName(value = "versionEpoch")
-    private volatile long versionEpoch;
-    @SerializedName(value = "versionTxnType")
-    private volatile TransactionType versionTxnType;
-
-    /**
-     * ID of the transaction that has committed current visible version.
-     * Just for tracing the txn log, no need to persist.
-     */
-    private volatile long visibleTxnId = -1;
-
-    private volatile long lastVacuumTime = 0;
-
-    private volatile long minRetainVersion = 0;
->>>>>>> 96207099
 
     private Partition() {
     }
 
-    public Partition(long id, long physicalPartitionId, String name,
+    public Partition(long id,
+                     long physicalPartitionId,
+                     String name,
                      MaterializedIndex baseIndex,
                      DistributionInfo distributionInfo) {
-        this(id, physicalPartitionId, name, baseIndex, distributionInfo, 0);
-    }
-
-    public Partition(long id, long physicalPartitionId, String name,
-                     MaterializedIndex baseIndex,
-                     DistributionInfo distributionInfo, long shardGroupId) {
         this.id = id;
         this.name = name;
         this.state = PartitionState.NORMAL;
@@ -185,16 +114,12 @@
         this.versionEpoch = this.nextVersionEpoch();
         this.versionTxnType = TransactionType.TXN_NORMAL;
         this.distributionInfo = distributionInfo;
-<<<<<<< HEAD
-        this.shardGroupId = shardGroupId;
 
         this.defaultPhysicalPartitionId = physicalPartitionId;
         PhysicalPartition physicalPartition = new PhysicalPartition(physicalPartitionId,
-                generatePhysicalPartitionName(physicalPartitionId), id, shardGroupId, baseIndex);
+                generatePhysicalPartitionName(physicalPartitionId), id, baseIndex);
         this.idToSubPartition.put(physicalPartitionId, physicalPartition);
-        this.nameToSubPartition.put(name, physicalPartition);
-=======
->>>>>>> 96207099
+        this.nameToSubPartition.put(physicalPartition.getName(), physicalPartition);
     }
 
     public Partition shallowCopy() {
@@ -228,81 +153,6 @@
         return this.id;
     }
 
-<<<<<<< HEAD
-=======
-    @Override
-    public long getBeforeRestoreId() {
-        return beforeRestoreId;
-    }
-
-    @Override
-    public void setImmutable(boolean isImmutable) {
-        this.isImmutable.set(isImmutable);
-    }
-
-    @Override
-    public boolean isImmutable() {
-        return this.isImmutable.get();
-    }
-
-    public void addSubPartition(PhysicalPartition subPartition) {
-        if (subPartition instanceof PhysicalPartitionImpl) {
-            if (subPartition.getName() == null) {
-                subPartition.setName(generatePhysicalPartitionName(subPartition.getId()));
-            }
-            idToSubPartition.put(subPartition.getId(), (PhysicalPartitionImpl) subPartition);
-            nameToSubPartition.put(subPartition.getName(), (PhysicalPartitionImpl) subPartition);
-        }
-    }
-
-    public void removeSubPartition(long id) {
-        PhysicalPartitionImpl subPartition = idToSubPartition.remove(id);
-        if (subPartition != null) {
-            nameToSubPartition.remove(subPartition.getName());
-        }
-    }
-
-    public Collection<PhysicalPartition> getSubPartitions() {
-        List<PhysicalPartition> subPartitions = idToSubPartition.values().stream().collect(Collectors.toList());
-        subPartitions.add(this);
-        return subPartitions;
-    }
-
-    public PhysicalPartition getSubPartition(long id) {
-        return this.id == id ? this : idToSubPartition.get(id);
-    }
-
-    public PhysicalPartition getSubPartition(String name) {
-        return this.name.equals(name) ? this : nameToSubPartition.get(name);
-    }
-
-    public long getParentId() {
-        return this.id;
-    }
-
-    public void setParentId(long parentId) {
-        return;
-    }
-
-    @Override
-    public long getShardGroupId() {
-        return this.shardGroupId;
-    }
-
-    public void setShardGroupId(long shardGroupId) {
-        this.shardGroupId = shardGroupId;
-    }
-
-    @Override
-    public List<Long> getShardGroupIds() {
-        List<Long> result = new ArrayList<>();
-        idToVisibleRollupIndex.values().stream().map(MaterializedIndex::getShardGroupId).forEach(result::add);
-        idToShadowIndex.values().stream().map(MaterializedIndex::getShardGroupId).forEach(result::add);
-        result.add(baseIndex.getShardGroupId());
-        return result;
-    }
-
->>>>>>> 96207099
     public void setName(String newName) {
         this.name = newName;
     }
@@ -444,44 +294,33 @@
             versionTxnType = TransactionType.TXN_NORMAL;
         }
 
+        if (defaultPhysicalPartitionId == 0) {
+            String partitionJson = GsonUtils.GSON.toJson(this);
+            PhysicalPartition physicalPartition = GsonUtils.GSON.fromJson(partitionJson, PhysicalPartition.class);
+            physicalPartition.setParentId(id);
+
+            long physicalPartitionId = id;
+            defaultPhysicalPartitionId = physicalPartitionId;
+            idToSubPartition.put(physicalPartitionId, physicalPartition);
+            nameToSubPartition.put(generatePhysicalPartitionName(physicalPartitionId), physicalPartition);
+        }
+
         for (PhysicalPartition subPartition : idToSubPartition.values()) {
             if (subPartition.getName() == null) {
                 subPartition.setName(generatePhysicalPartitionName(subPartition.getId()));
             }
-            if (subPartition.getBaseIndex().getShardGroupId() == PhysicalPartitionImpl.INVALID_SHARD_GROUP_ID) {
-                subPartition.getBaseIndex().setShardGroupId(baseIndex.getShardGroupId());
+            if (subPartition.getBaseIndex().getShardGroupId() == PhysicalPartition.INVALID_SHARD_GROUP_ID) {
+                subPartition.getBaseIndex().setShardGroupId(getDefaultPhysicalPartition().getShardGroupId());
             }
+
             nameToSubPartition.put(subPartition.getName(), subPartition);
         }
-
-        if (defaultPhysicalPartitionId == 0) {
-            String partitionJson = GsonUtils.GSON.toJson(this);
-            PhysicalPartition physicalPartition = GsonUtils.GSON.fromJson(partitionJson, PhysicalPartition.class);
-            physicalPartition.setParentId(id);
-
-            long physicalPartitionId = id;
-            defaultPhysicalPartitionId = physicalPartitionId;
-            idToSubPartition.put(physicalPartitionId, physicalPartition);
-            nameToSubPartition.put(generatePhysicalPartitionName(physicalPartitionId), physicalPartition);
-        }
-    }
-
-    public void setDefaultPhysicalPartitionId(long defaultPhysicalPartitionId) {
-        PhysicalPartition physicalPartition = getDefaultPhysicalPartition();
-        physicalPartition.setIdForRestore(defaultPhysicalPartitionId);
-
-        idToSubPartition.remove(this.defaultPhysicalPartitionId);
-        nameToSubPartition.remove(generatePhysicalPartitionName(defaultPhysicalPartitionId));
-
-        this.defaultPhysicalPartitionId = defaultPhysicalPartitionId;
-        idToSubPartition.put(defaultPhysicalPartitionId, physicalPartition);
-        nameToSubPartition.put(generatePhysicalPartitionName(defaultPhysicalPartitionId), physicalPartition);
     }
 
     /**************************************PhysicalPartition **********************************************/
 
     @SerializedName(value = "shardGroupId")
-    private long shardGroupId;
+    private long shardGroupId = PhysicalPartition.INVALID_SHARD_GROUP_ID;
 
     /* Physical Partition Member */
     @SerializedName(value = "isImmutable")
