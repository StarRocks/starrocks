// Copyright 2021-present StarRocks, Inc. All rights reserved.
//
// Licensed under the Apache License, Version 2.0 (the "License");
// you may not use this file except in compliance with the License.
// You may obtain a copy of the License at
//
//     https://www.apache.org/licenses/LICENSE-2.0
//
// Unless required by applicable law or agreed to in writing, software
// distributed under the License is distributed on an "AS IS" BASIS,
// WITHOUT WARRANTIES OR CONDITIONS OF ANY KIND, either express or implied.
// See the License for the specific language governing permissions and
// limitations under the License.

package com.starrocks.catalog.system.information;

import com.starrocks.catalog.Database;
import com.starrocks.catalog.Table;
import com.starrocks.catalog.system.SystemId;

import java.io.DataInput;
import java.io.DataOutput;
import java.io.IOException;

import static com.starrocks.catalog.InternalCatalog.DEFAULT_INTERNAL_CATALOG_NAME;
import static com.starrocks.server.CatalogMgr.isInternalCatalog;
import static java.util.Objects.requireNonNull;

// Information schema used for MySQL compatible.
public class InfoSchemaDb extends Database {
    public static final String DATABASE_NAME = "information_schema";

    public InfoSchemaDb() {
        this(DEFAULT_INTERNAL_CATALOG_NAME);
    }

    public InfoSchemaDb(String catalogName) {
        super(SystemId.INFORMATION_SCHEMA_DB_ID, DATABASE_NAME);
        requireNonNull(catalogName, "catalogName is null");
        super.setCatalogName(catalogName);

<<<<<<< HEAD
        super.registerTableUnlocked(TablesSystemTable.create(catalogName));
        super.registerTableUnlocked(PartitionsSystemTableSystemTable.create(catalogName));
        super.registerTableUnlocked(TablePrivilegesSystemTable.create(catalogName));
        super.registerTableUnlocked(ColumnPrivilegesSystemTable.create(catalogName));
        super.registerTableUnlocked(ReferentialConstraintsSystemTable.create(catalogName));
        super.registerTableUnlocked(KeyColumnUsageSystemTable.create(catalogName));
        super.registerTableUnlocked(RoutinesSystemTable.create(catalogName));
        super.registerTableUnlocked(SchemataSystemTable.create(catalogName));
        super.registerTableUnlocked(ColumnsSystemTable.create(catalogName));
        super.registerTableUnlocked(CharacterSetsSystemTable.create(catalogName));
        super.registerTableUnlocked(CollationsSystemTable.create(catalogName));
        super.registerTableUnlocked(TableConstraintsSystemTable.create(catalogName));
        super.registerTableUnlocked(EnginesSystemTable.create(catalogName));
        super.registerTableUnlocked(UserPrivilegesSystemTable.create(catalogName));
        super.registerTableUnlocked(SchemaPrivilegesSystemTable.create(catalogName));
        super.registerTableUnlocked(StatisticsSystemTable.create(catalogName));
        super.registerTableUnlocked(TriggersSystemTable.create(catalogName));
        super.registerTableUnlocked(EventsSystemTable.create(catalogName));
        super.registerTableUnlocked(ViewsSystemTable.create(catalogName));

        // tables that are only displayed in internal catalog
        if (isInternalCatalog(catalogName)) {
            super.registerTableUnlocked(TablesConfigSystemTable.create());
            super.registerTableUnlocked(SessionVariablesSystemTable.create());
            super.registerTableUnlocked(VerboseSessionVariablesSystemTable.create());
            super.registerTableUnlocked(GlobalVariablesSystemTable.create());
            super.registerTableUnlocked(TasksSystemTable.create());
            super.registerTableUnlocked(TaskRunsSystemTable.create());
            super.registerTableUnlocked(MaterializedViewsSystemTable.create());
            super.registerTableUnlocked(LoadsSystemTable.create());
            super.registerTableUnlocked(LoadTrackingLogsSystemTable.create());
            super.registerTableUnlocked(RoutineLoadJobsSystemTable.create());
            super.registerTableUnlocked(StreamLoadsSystemTable.create());
            super.registerTableUnlocked(BeCompactionsSystemTable.create());
            super.registerTableUnlocked(BeTabletsSystemTable.create());
            super.registerTableUnlocked(BeMetricsSystemTable.create());
            super.registerTableUnlocked(BeTxnsSystemTable.create());
            super.registerTableUnlocked(BeConfigsSystemTable.create());
            super.registerTableUnlocked(FeTabletSchedulesSystemTable.create());
            super.registerTableUnlocked(BeThreadsSystemTable.create());
            super.registerTableUnlocked(BeLogsSystemTable.create());
            super.registerTableUnlocked(BeBvarsSystemTable.create());
            super.registerTableUnlocked(BeCloudNativeCompactionsSystemTable.create());
            super.registerTableUnlocked(PipeFileSystemTable.create());
        }
=======
        super.registerTableUnlocked(TablesSystemTable.create());
        super.registerTableUnlocked(PartitionsSystemTableSystemTable.create());
        super.registerTableUnlocked(TablePrivilegesSystemTable.create());
        super.registerTableUnlocked(ColumnPrivilegesSystemTable.create());
        super.registerTableUnlocked(ReferentialConstraintsSystemTable.create());
        super.registerTableUnlocked(KeyColumnUsageSystemTable.create());
        super.registerTableUnlocked(RoutinesSystemTable.create());
        super.registerTableUnlocked(SchemataSystemTable.create());
        super.registerTableUnlocked(SessionVariablesSystemTable.create());
        super.registerTableUnlocked(GlobalVariablesSystemTable.create());
        super.registerTableUnlocked(VerboseSessionVariablesSystemTable.create());
        super.registerTableUnlocked(ColumnsSystemTable.create());
        super.registerTableUnlocked(CharacterSetsSystemTable.create());
        super.registerTableUnlocked(CollationsSystemTable.create());
        super.registerTableUnlocked(TableConstraintsSystemTable.create());
        super.registerTableUnlocked(EnginesSystemTable.create());
        super.registerTableUnlocked(UserPrivilegesSystemTable.create());
        super.registerTableUnlocked(SchemaPrivilegesSystemTable.create());
        super.registerTableUnlocked(StatisticsSystemTable.create());
        super.registerTableUnlocked(TriggersSystemTable.create());
        super.registerTableUnlocked(EventsSystemTable.create());
        super.registerTableUnlocked(ViewsSystemTable.create());
        super.registerTableUnlocked(TasksSystemTable.create());
        super.registerTableUnlocked(TaskRunsSystemTable.create());
        super.registerTableUnlocked(MaterializedViewsSystemTable.create());
        super.registerTableUnlocked(LoadsSystemTable.create());
        super.registerTableUnlocked(LoadTrackingLogsSystemTable.create());
        super.registerTableUnlocked(RoutineLoadJobsSystemTable.create());
        super.registerTableUnlocked(StreamLoadsSystemTable.create());
        super.registerTableUnlocked(TablesConfigSystemTable.create());
        super.registerTableUnlocked(BeCompactionsSystemTable.create());
        super.registerTableUnlocked(BeTabletsSystemTable.create());
        super.registerTableUnlocked(BeMetricsSystemTable.create());
        super.registerTableUnlocked(BeTxnsSystemTable.create());
        super.registerTableUnlocked(BeConfigsSystemTable.create());
        super.registerTableUnlocked(FeTabletSchedulesSystemTable.create());
        super.registerTableUnlocked(BeThreadsSystemTable.create());
        super.registerTableUnlocked(BeLogsSystemTable.create());
        super.registerTableUnlocked(BeBvarsSystemTable.create());
        super.registerTableUnlocked(BeCloudNativeCompactionsSystemTable.create());
        super.registerTableUnlocked(PipeFileSystemTable.create());
        super.registerTableUnlocked(PipesSystemTable.create());
>>>>>>> cc8231de
    }

    @Override
    public void dropTableWithLock(String name) {
        // Do nothing.
    }

    @Override
    public void dropTable(String name) {
        // Do nothing.
    }

    @Override
    public void write(DataOutput out) throws IOException {
        // Do nothing
    }

    public void readFields(DataInput in) throws IOException {
        throw new IOException("Not support.");
    }

    @Override
    public Table getTable(String name) {
        return super.getTable(name.toLowerCase());
    }

    public static boolean isInfoSchemaDb(String dbName) {
        if (dbName == null) {
            return false;
        }
        return DATABASE_NAME.equalsIgnoreCase(dbName);
    }

    public static boolean isInfoSchemaDb(Long dbID) {
        if (dbID == null) {
            return false;
        }
        return dbID.equals(SystemId.INFORMATION_SCHEMA_DB_ID);
    }
}<|MERGE_RESOLUTION|>--- conflicted
+++ resolved
@@ -39,7 +39,6 @@
         requireNonNull(catalogName, "catalogName is null");
         super.setCatalogName(catalogName);
 
-<<<<<<< HEAD
         super.registerTableUnlocked(TablesSystemTable.create(catalogName));
         super.registerTableUnlocked(PartitionsSystemTableSystemTable.create(catalogName));
         super.registerTableUnlocked(TablePrivilegesSystemTable.create(catalogName));
@@ -84,51 +83,8 @@
             super.registerTableUnlocked(BeBvarsSystemTable.create());
             super.registerTableUnlocked(BeCloudNativeCompactionsSystemTable.create());
             super.registerTableUnlocked(PipeFileSystemTable.create());
+            super.registerTableUnlocked(PipesSystemTable.create());
         }
-=======
-        super.registerTableUnlocked(TablesSystemTable.create());
-        super.registerTableUnlocked(PartitionsSystemTableSystemTable.create());
-        super.registerTableUnlocked(TablePrivilegesSystemTable.create());
-        super.registerTableUnlocked(ColumnPrivilegesSystemTable.create());
-        super.registerTableUnlocked(ReferentialConstraintsSystemTable.create());
-        super.registerTableUnlocked(KeyColumnUsageSystemTable.create());
-        super.registerTableUnlocked(RoutinesSystemTable.create());
-        super.registerTableUnlocked(SchemataSystemTable.create());
-        super.registerTableUnlocked(SessionVariablesSystemTable.create());
-        super.registerTableUnlocked(GlobalVariablesSystemTable.create());
-        super.registerTableUnlocked(VerboseSessionVariablesSystemTable.create());
-        super.registerTableUnlocked(ColumnsSystemTable.create());
-        super.registerTableUnlocked(CharacterSetsSystemTable.create());
-        super.registerTableUnlocked(CollationsSystemTable.create());
-        super.registerTableUnlocked(TableConstraintsSystemTable.create());
-        super.registerTableUnlocked(EnginesSystemTable.create());
-        super.registerTableUnlocked(UserPrivilegesSystemTable.create());
-        super.registerTableUnlocked(SchemaPrivilegesSystemTable.create());
-        super.registerTableUnlocked(StatisticsSystemTable.create());
-        super.registerTableUnlocked(TriggersSystemTable.create());
-        super.registerTableUnlocked(EventsSystemTable.create());
-        super.registerTableUnlocked(ViewsSystemTable.create());
-        super.registerTableUnlocked(TasksSystemTable.create());
-        super.registerTableUnlocked(TaskRunsSystemTable.create());
-        super.registerTableUnlocked(MaterializedViewsSystemTable.create());
-        super.registerTableUnlocked(LoadsSystemTable.create());
-        super.registerTableUnlocked(LoadTrackingLogsSystemTable.create());
-        super.registerTableUnlocked(RoutineLoadJobsSystemTable.create());
-        super.registerTableUnlocked(StreamLoadsSystemTable.create());
-        super.registerTableUnlocked(TablesConfigSystemTable.create());
-        super.registerTableUnlocked(BeCompactionsSystemTable.create());
-        super.registerTableUnlocked(BeTabletsSystemTable.create());
-        super.registerTableUnlocked(BeMetricsSystemTable.create());
-        super.registerTableUnlocked(BeTxnsSystemTable.create());
-        super.registerTableUnlocked(BeConfigsSystemTable.create());
-        super.registerTableUnlocked(FeTabletSchedulesSystemTable.create());
-        super.registerTableUnlocked(BeThreadsSystemTable.create());
-        super.registerTableUnlocked(BeLogsSystemTable.create());
-        super.registerTableUnlocked(BeBvarsSystemTable.create());
-        super.registerTableUnlocked(BeCloudNativeCompactionsSystemTable.create());
-        super.registerTableUnlocked(PipeFileSystemTable.create());
-        super.registerTableUnlocked(PipesSystemTable.create());
->>>>>>> cc8231de
     }
 
     @Override
