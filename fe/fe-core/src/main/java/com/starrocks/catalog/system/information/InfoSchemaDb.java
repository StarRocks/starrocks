--- conflicted
+++ resolved
@@ -88,14 +88,11 @@
             super.registerTableUnlocked(BeDataCacheMetricsTable.create());
             super.registerTableUnlocked(PartitionsMetaSystemTable.create());
             super.registerTableUnlocked(TemporaryTablesTable.create());
-<<<<<<< HEAD
             super.registerTableUnlocked(RecycleBinCatalogsTable.create());
-=======
             super.registerTableUnlocked(ColumnStatsUsageSystemTable.create());
             super.registerTableUnlocked(AnalyzeStatusSystemTable.create());
             super.registerTableUnlocked(ClusterSnapshotsTable.create());
             super.registerTableUnlocked(ClusterSnapshotJobsTable.create());
->>>>>>> 952799a2
         }
     }
 
