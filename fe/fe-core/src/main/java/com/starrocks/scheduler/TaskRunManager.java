--- conflicted
+++ resolved
@@ -7,11 +7,8 @@
 import com.starrocks.common.Config;
 import com.starrocks.common.util.QueryableReentrantLock;
 import com.starrocks.common.util.UUIDUtil;
-<<<<<<< HEAD
 import com.starrocks.qe.ConnectContext;
-=======
 import com.starrocks.common.util.Util;
->>>>>>> 2cb35754
 import com.starrocks.scheduler.persist.TaskRunStatus;
 import com.starrocks.scheduler.persist.TaskRunStatusChange;
 import com.starrocks.server.GlobalStateMgr;
@@ -74,7 +71,7 @@
         return new SubmitResult(queryId, SubmitResult.SubmitStatus.SUBMITTED);
     }
 
-<<<<<<< HEAD
+
     public boolean killTaskRun(Long taskId) {
         TaskRun taskRun = runningTaskRunMap.get(taskId);
         if (taskRun == null) {
@@ -86,7 +83,8 @@
             return true;
         }
         return false;
-=======
+    }
+
     // At present, only the manual and automatic tasks of the materialized view have different priorities.
     // The manual priority is higher. For manual tasks, we do not merge operations.
     // For automatic tasks, we will compare the definition, and if they are the same,
@@ -138,7 +136,6 @@
             }
         }
         return oldTaskRun;
->>>>>>> 2cb35754
     }
 
     // check if a running TaskRun is complete and remove it from running TaskRun map
