--- conflicted
+++ resolved
@@ -14,12 +14,6 @@
 
 package com.starrocks.meta.lock;
 
-<<<<<<< HEAD
-public class LockTimeoutException extends IllegalLockStateException {
-    public LockTimeoutException() {
-        super("");
-    }
-=======
 import com.google.common.base.Strings;
 
 public class LockTimeoutException extends RuntimeException {
@@ -28,5 +22,4 @@
         super(Strings.nullToEmpty(msg));
     }
 
->>>>>>> 12e79912
 }