// Copyright 2021-present StarRocks, Inc. All rights reserved.
//
// Licensed under the Apache License, Version 2.0 (the "License");
// you may not use this file except in compliance with the License.
// You may obtain a copy of the License at
//
//     https://www.apache.org/licenses/LICENSE-2.0
//
// Unless required by applicable law or agreed to in writing, software
// distributed under the License is distributed on an "AS IS" BASIS,
// WITHOUT WARRANTIES OR CONDITIONS OF ANY KIND, either express or implied.
// See the License for the specific language governing permissions and
// limitations under the License.


package com.starrocks.authentication;

<<<<<<< HEAD
import com.google.common.collect.Sets;
=======
import com.google.common.collect.Lists;
>>>>>>> 45d0b776
import com.google.gson.annotations.SerializedName;
import com.starrocks.analysis.StringLiteral;
import com.starrocks.catalog.Database;
import com.starrocks.catalog.InternalCatalog;
import com.starrocks.common.Config;
import com.starrocks.common.DdlException;
import com.starrocks.common.ErrorCode;
import com.starrocks.common.ErrorReport;
import com.starrocks.common.Pair;
<<<<<<< HEAD
import com.starrocks.qe.SessionVariable;
import com.starrocks.sql.ast.SetUserPropertyVar;

import java.util.Arrays;
import java.util.List;
import java.util.Set;
import java.util.regex.Pattern;
=======
import com.starrocks.connector.exception.StarRocksConnectorException;
import com.starrocks.qe.SessionVariable;
import com.starrocks.qe.VariableMgr;
import com.starrocks.server.CatalogMgr;
import com.starrocks.server.GlobalStateMgr;
import com.starrocks.server.MetadataMgr;
import com.starrocks.sql.ast.SystemVariable;
import com.starrocks.sql.ast.UserIdentity;
import org.apache.logging.log4j.LogManager;
import org.apache.logging.log4j.Logger;

import java.lang.reflect.Field;
import java.util.List;
import java.util.Map;
import java.util.TreeMap;
>>>>>>> 45d0b776

// UserProperty is a class that represents the properties that are identified.
public class UserProperty {
    private static final Logger LOG = LogManager.getLogger(UserProperty.class);

    // Because session variables does not include these two properties, we define them here.
    public static final String PROP_MAX_USER_CONNECTIONS = "max_user_connections";
    public static final String PROP_DATABASE = "database";
    // In order to keep consistent with database, we support user to set session.catalog = xxx or catalog = yyy
    public static final String PROP_CATALOG = SessionVariable.CATALOG;
    public static final String PROP_SESSION_PREFIX = "session.";

    public static final long MAX_CONN_DEFAULT_VALUE = 1024;
    public static final String CATALOG_DEFAULT_VALUE = InternalCatalog.DEFAULT_INTERNAL_CATALOG_NAME;
    public static final String DATABASE_DEFAULT_VALUE = "";

    // If the values is empty, we remove the key from the session variables.
    public static final String EMPTY_VALUE = "";

    @SerializedName(value = "m")
<<<<<<< HEAD
    private long maxConn = 1024;
    @SerializedName("l")
    private Set<String> labelsLocation = Sets.newHashSet(Arrays.asList(SessionVariable.DEFAULT_USER_LABELS_LOCATION));

    private static final String PROP_MAX_USER_CONNECTIONS = "max_user_connections";
    private static final String PROP_LABELS_LOCATION = "labels.location";
=======
    private long maxConn = MAX_CONN_DEFAULT_VALUE;

    @SerializedName(value = "d")
    private String database = DATABASE_DEFAULT_VALUE;
>>>>>>> 45d0b776

    @SerializedName(value = "c")
    private String catalog = CATALOG_DEFAULT_VALUE;

    @SerializedName(value = "s")
    private Map<String, String> sessionVariables = new TreeMap<>(String.CASE_INSENSITIVE_ORDER);

    public void update(String userName, List<Pair<String, String>> properties) throws DdlException {
        AuthenticationMgr authenticationMgr = GlobalStateMgr.getCurrentState().getAuthenticationMgr();
        UserIdentity user = authenticationMgr.getUserIdentityByName(userName);
        update(user, properties);
    }

<<<<<<< HEAD
    public void setLabelsLocation(Set<String> labelsLocation) {
        this.labelsLocation = labelsLocation;
    }

    public Set<String> getLabelsLocation() {
        return labelsLocation;
    }

    public void update(List<Pair<String, String>> properties) throws DdlException {
        // copy
        long newMaxConn = maxConn;
        Set<String> newLabelsLocation = labelsLocation;
=======
    // update the user properties
    // we should check the properties and throw exceptions if the properties are invalid
    public void update(UserIdentity user, List<Pair<String, String>> properties) throws DdlException {
        if (properties == null || properties.isEmpty()) {
            return;
        }
>>>>>>> 45d0b776

        String newDatabase = "";
        for (Pair<String, String> entry : properties) {
            String key = entry.first;
            String value = entry.second;

            if (key.equalsIgnoreCase(PROP_MAX_USER_CONNECTIONS)) {
                long newMaxConn = checkMaxConn(value);
                setMaxConn(newMaxConn);
            } else if (key.equalsIgnoreCase(PROP_DATABASE)) {
                // we do not check database existence here, because we should
                // check catalog existence first.
                newDatabase = value;
            } else if (key.equalsIgnoreCase(PROP_CATALOG)) {
                checkCatalog(value);
                setCatalog(value);
            } else if (key.startsWith(PROP_SESSION_PREFIX)) {
                String sessionKey = key.substring(PROP_SESSION_PREFIX.length());
                if (sessionKey.equalsIgnoreCase(PROP_CATALOG)) {
                    checkCatalog(value);
                    setCatalog(value);
                } else {
                    checkSessionVariable(sessionKey, value);
                    setSessionVariable(sessionKey, value);
                }
            } else {
                throw new DdlException("Unknown user property(" + key + ")");
            }
        }
        if (!newDatabase.isEmpty()) {
            checkDatabase(newDatabase);
            setDatabase(newDatabase);
        }
    }

    // We do not check the variable default_session_database and default_session_catalog here, because we have checked them
    // when set properties. And we never should throw exceptions, this may cause the system can be started normally.
    public void updateForReplayJournal(List<Pair<String, String>> properties) {
        for (Pair<String, String> entry : properties) {
            try {
                String key = entry.first;
                String value = entry.second;
                if (key.equalsIgnoreCase(PROP_MAX_USER_CONNECTIONS)) {
                    long maxConn = checkMaxConn(value);
                    setMaxConn(maxConn);
                } else if (key.equalsIgnoreCase(PROP_DATABASE)) {
                    setDatabase(value);
                } else if (key.equalsIgnoreCase(PROP_CATALOG)) {
                    setCatalog(value);
                } else if (key.startsWith(PROP_SESSION_PREFIX)) {
                    String sessionKey = key.substring(PROP_SESSION_PREFIX.length());
                    if (sessionKey.equalsIgnoreCase(PROP_CATALOG)) {
                        setCatalog(value);
                    } else {
                        setSessionVariable(sessionKey, value);
                    }
                }
            } catch (Exception e) {
                // we should never throw an exception when replaying journal
                LOG.warn("update user property from journal failed: ", e);
            }
        }
    }


    public String getCatalogDbName() {
        return getCatalog() + "." + getDatabase();
    }

    public long getMaxConn() {
        return maxConn;
    }

    public String getDatabase() {
        return database;
    }

    public void setDatabase(String sessionDatabase) {
        if (sessionDatabase.equalsIgnoreCase(EMPTY_VALUE)) {
            this.database = DATABASE_DEFAULT_VALUE;
        } else {
            this.database = sessionDatabase;
        }
    }

    public Map<String, String> getSessionVariables() {
        return sessionVariables;
    }

    public void setSessionVariables(Map<String, String> sessions) {
        this.sessionVariables = sessions;
    }

    // check the session variable
    private void checkSessionVariable(String sessionKey, String value) throws DdlException {
        if (value.equalsIgnoreCase(EMPTY_VALUE)) {
            return;
        }
        // check whether the variable exists
        SystemVariable variable = new SystemVariable(sessionKey, new StringLiteral(value));
        VariableMgr.checkSystemVariableExist(variable);

        // check whether the value is valid
        Field field = VariableMgr.getField(sessionKey);
        if (field == null || !canAssignValue(field, value)) {
            ErrorReport.reportDdlException(ErrorCode.ERR_WRONG_TYPE_FOR_VAR, value);
        }

        // check flags of the variable, e.g. whether the variable is read-only
        VariableMgr.checkUpdate(variable);
    }

    // check whether the catalog exist
    private void checkCatalog(String catalogName) throws DdlException {
        if (catalogName.equalsIgnoreCase(EMPTY_VALUE)) {
            return;
        }

        if (!CatalogMgr.isInternalCatalog(catalogName)) {
            if (!GlobalStateMgr.getCurrentState().getCatalogMgr().catalogExists(catalogName)) {
                ErrorReport.reportDdlException(ErrorCode.ERR_BAD_CATALOG_ERROR, catalogName);
            }
        }
    }

    // check whether the database exist
    // we need to reset the database if it checks failed
    private void checkDatabase(String newDatabase) {
        if (newDatabase.equalsIgnoreCase(DATABASE_DEFAULT_VALUE)) {
            return;
        }

        // check whether the database exists
        MetadataMgr metadataMgr = GlobalStateMgr.getCurrentState().getMetadataMgr();
        Database db = metadataMgr.getDb(getCatalog(), newDatabase);
        if (db == null) {
            String catalogDbName = getCatalogDbName();
            throw new StarRocksConnectorException(catalogDbName + " not exists");
        }
    }


    public static List<Pair<String, String>> changeToPairList(Map<String, String> properties) {
        List<Pair<String, String>> list = Lists.newArrayList();
        if (properties == null || properties.size() == 0) {
            return list;
        }

        for (Map.Entry<String, String> entry : properties.entrySet()) {
            list.add(Pair.create(entry.getKey(), entry.getValue()));
        }
        return list;
    }

    private boolean canAssignValue(Field field, String value) {
        Class<?> fieldType = field.getType();
        try {
            if (fieldType == int.class || fieldType == Integer.class) {
                Integer.parseInt(value);
            } else if (fieldType == boolean.class || fieldType == Boolean.class) {
                if (!value.equalsIgnoreCase("true") && !value.equalsIgnoreCase("false")) {
                    throw new IllegalArgumentException("Invalid boolean value");
                }
<<<<<<< HEAD
            } else if (key.equalsIgnoreCase(PROP_LABELS_LOCATION)) {
                if (keyArr.length != 2) {
                    throw new DdlException(PROP_LABELS_LOCATION + " format error");
                }
                //allowed format : "a:b" "a:b,c:d"
                String regex = "(\\s*[a-z_0-9]+\\s*:\\s*[a-z_0-9]+\\s*)(?:,\\s*([a-z_0-9]+\\s*:\\s*[a-z_0-9]+\\s*))*";
                if (!Pattern.compile(regex).matcher(value).matches()) {
                    throw new DdlException("invalid location format: " + value +
                            ", should be like: 'key:val' or 'key1:val1,key2:val2'");
                }
                newLabelsLocation = Sets.newHashSet(Arrays.asList(value.split(",")));
=======
            } else if (fieldType == byte.class || fieldType == Byte.class) {
                Byte.parseByte(value);
            } else if (fieldType == short.class || fieldType == Short.class) {
                Short.parseShort(value);
            } else if (fieldType == long.class || fieldType == Long.class) {
                Long.parseLong(value);
            } else if (fieldType == float.class || fieldType == Float.class) {
                Float.parseFloat(value);
            } else if (fieldType == double.class || fieldType == Double.class) {
                Double.parseDouble(value);
            } else if (fieldType == String.class) {
                return true;
>>>>>>> 45d0b776
            } else {
                return false;
            }
            return true;
        } catch (Exception e) {
            return false;
        }
    }

    private void setSessionVariable(String sessionKey, String value) {
        if (value.equalsIgnoreCase(EMPTY_VALUE)) {
            sessionVariables.remove(sessionKey);
        } else {
            sessionVariables.put(sessionKey, value);
        }
    }

    public String getCatalog() {
        return catalog;
    }

    public void setCatalog(String catalog) {
        if (catalog.equalsIgnoreCase(EMPTY_VALUE)) {
            this.catalog = CATALOG_DEFAULT_VALUE;
        } else {
            this.catalog = catalog;
        }
    }

    private long checkMaxConn(String value) throws DdlException {
        if (value.equalsIgnoreCase(EMPTY_VALUE)) {
            return MAX_CONN_DEFAULT_VALUE;
        }

        try {
            long newMaxConn = Long.parseLong(value);

            if (newMaxConn <= 0 || newMaxConn > 10000) {
                throw new DdlException(PROP_MAX_USER_CONNECTIONS + " is not valid, the value must be between 1 and 10000");
            }

            if (newMaxConn > Config.qe_max_connection) {
                throw new DdlException(
                        PROP_MAX_USER_CONNECTIONS + " is not valid, the value must be less than qe_max_connection(" +
                                Config.qe_max_connection + ")");
            }

            return newMaxConn;
        } catch (NumberFormatException e) {
            throw new DdlException(PROP_MAX_USER_CONNECTIONS + " is not a number");
        }
    }

<<<<<<< HEAD
        // set
        maxConn = newMaxConn;
        labelsLocation = newLabelsLocation;
=======
    private void setMaxConn(long value) {
        maxConn = value;
>>>>>>> 45d0b776
    }
}<|MERGE_RESOLUTION|>--- conflicted
+++ resolved
@@ -15,11 +15,8 @@
 
 package com.starrocks.authentication;
 
-<<<<<<< HEAD
+import com.google.common.collect.Lists;
 import com.google.common.collect.Sets;
-=======
-import com.google.common.collect.Lists;
->>>>>>> 45d0b776
 import com.google.gson.annotations.SerializedName;
 import com.starrocks.analysis.StringLiteral;
 import com.starrocks.catalog.Database;
@@ -29,15 +26,6 @@
 import com.starrocks.common.ErrorCode;
 import com.starrocks.common.ErrorReport;
 import com.starrocks.common.Pair;
-<<<<<<< HEAD
-import com.starrocks.qe.SessionVariable;
-import com.starrocks.sql.ast.SetUserPropertyVar;
-
-import java.util.Arrays;
-import java.util.List;
-import java.util.Set;
-import java.util.regex.Pattern;
-=======
 import com.starrocks.connector.exception.StarRocksConnectorException;
 import com.starrocks.qe.SessionVariable;
 import com.starrocks.qe.VariableMgr;
@@ -50,10 +38,12 @@
 import org.apache.logging.log4j.Logger;
 
 import java.lang.reflect.Field;
+import java.util.Arrays;
 import java.util.List;
 import java.util.Map;
+import java.util.Set;
 import java.util.TreeMap;
->>>>>>> 45d0b776
+import java.util.regex.Pattern;
 
 // UserProperty is a class that represents the properties that are identified.
 public class UserProperty {
@@ -65,34 +55,31 @@
     // In order to keep consistent with database, we support user to set session.catalog = xxx or catalog = yyy
     public static final String PROP_CATALOG = SessionVariable.CATALOG;
     public static final String PROP_SESSION_PREFIX = "session.";
+    public static final String PROP_LABELS_LOCATION = "labels.location";
 
     public static final long MAX_CONN_DEFAULT_VALUE = 1024;
     public static final String CATALOG_DEFAULT_VALUE = InternalCatalog.DEFAULT_INTERNAL_CATALOG_NAME;
     public static final String DATABASE_DEFAULT_VALUE = "";
+    public static final Set<String> LABELS_LOCATION_DEFAULT_VALUE = 
+                                          Sets.newHashSet(Arrays.asList(SessionVariable.DEFAULT_USER_LABELS_LOCATION));
 
     // If the values is empty, we remove the key from the session variables.
     public static final String EMPTY_VALUE = "";
 
     @SerializedName(value = "m")
-<<<<<<< HEAD
-    private long maxConn = 1024;
-    @SerializedName("l")
-    private Set<String> labelsLocation = Sets.newHashSet(Arrays.asList(SessionVariable.DEFAULT_USER_LABELS_LOCATION));
-
-    private static final String PROP_MAX_USER_CONNECTIONS = "max_user_connections";
-    private static final String PROP_LABELS_LOCATION = "labels.location";
-=======
     private long maxConn = MAX_CONN_DEFAULT_VALUE;
 
     @SerializedName(value = "d")
     private String database = DATABASE_DEFAULT_VALUE;
->>>>>>> 45d0b776
 
     @SerializedName(value = "c")
     private String catalog = CATALOG_DEFAULT_VALUE;
 
     @SerializedName(value = "s")
     private Map<String, String> sessionVariables = new TreeMap<>(String.CASE_INSENSITIVE_ORDER);
+    
+    @SerializedName("l")
+    private Set<String> labelsLocation = LABELS_LOCATION_DEFAULT_VALUE;
 
     public void update(String userName, List<Pair<String, String>> properties) throws DdlException {
         AuthenticationMgr authenticationMgr = GlobalStateMgr.getCurrentState().getAuthenticationMgr();
@@ -100,27 +87,12 @@
         update(user, properties);
     }
 
-<<<<<<< HEAD
-    public void setLabelsLocation(Set<String> labelsLocation) {
-        this.labelsLocation = labelsLocation;
-    }
-
-    public Set<String> getLabelsLocation() {
-        return labelsLocation;
-    }
-
-    public void update(List<Pair<String, String>> properties) throws DdlException {
-        // copy
-        long newMaxConn = maxConn;
-        Set<String> newLabelsLocation = labelsLocation;
-=======
     // update the user properties
     // we should check the properties and throw exceptions if the properties are invalid
     public void update(UserIdentity user, List<Pair<String, String>> properties) throws DdlException {
         if (properties == null || properties.isEmpty()) {
             return;
         }
->>>>>>> 45d0b776
 
         String newDatabase = "";
         for (Pair<String, String> entry : properties) {
@@ -146,6 +118,9 @@
                     checkSessionVariable(sessionKey, value);
                     setSessionVariable(sessionKey, value);
                 }
+            } else if (key.equalsIgnoreCase(PROP_LABELS_LOCATION)) {
+                Set<String> newLabelsLocation = checkLabelsLocation(value);
+                setLabelsLocation(newLabelsLocation);
             } else {
                 throw new DdlException("Unknown user property(" + key + ")");
             }
@@ -177,6 +152,9 @@
                     } else {
                         setSessionVariable(sessionKey, value);
                     }
+                } else if (key.equalsIgnoreCase(PROP_LABELS_LOCATION)) {
+                    Set<String> labelsLocation = checkLabelsLocation(value);
+                    setLabelsLocation(labelsLocation);
                 }
             } catch (Exception e) {
                 // we should never throw an exception when replaying journal
@@ -284,19 +262,6 @@
                 if (!value.equalsIgnoreCase("true") && !value.equalsIgnoreCase("false")) {
                     throw new IllegalArgumentException("Invalid boolean value");
                 }
-<<<<<<< HEAD
-            } else if (key.equalsIgnoreCase(PROP_LABELS_LOCATION)) {
-                if (keyArr.length != 2) {
-                    throw new DdlException(PROP_LABELS_LOCATION + " format error");
-                }
-                //allowed format : "a:b" "a:b,c:d"
-                String regex = "(\\s*[a-z_0-9]+\\s*:\\s*[a-z_0-9]+\\s*)(?:,\\s*([a-z_0-9]+\\s*:\\s*[a-z_0-9]+\\s*))*";
-                if (!Pattern.compile(regex).matcher(value).matches()) {
-                    throw new DdlException("invalid location format: " + value +
-                            ", should be like: 'key:val' or 'key1:val1,key2:val2'");
-                }
-                newLabelsLocation = Sets.newHashSet(Arrays.asList(value.split(",")));
-=======
             } else if (fieldType == byte.class || fieldType == Byte.class) {
                 Byte.parseByte(value);
             } else if (fieldType == short.class || fieldType == Short.class) {
@@ -309,7 +274,6 @@
                 Double.parseDouble(value);
             } else if (fieldType == String.class) {
                 return true;
->>>>>>> 45d0b776
             } else {
                 return false;
             }
@@ -363,13 +327,29 @@
         }
     }
 
-<<<<<<< HEAD
-        // set
-        maxConn = newMaxConn;
-        labelsLocation = newLabelsLocation;
-=======
     private void setMaxConn(long value) {
         maxConn = value;
->>>>>>> 45d0b776
+    }
+    
+    private Set<String> checkLabelsLocation(Set<String> value) throws DdlException {
+        if (value.equalsIgnoreCase(EMPTY_VALUE)) {
+            return LABELS_LOCATION_DEFAULT_VALUE;
+        }
+        //allowed format : "a:b" "a:b,c:d"
+        String regex = "(\\s*[a-z_0-9]+\\s*:\\s*[a-z_0-9]+\\s*)(?:,\\s*([a-z_0-9]+\\s*:\\s*[a-z_0-9]+\\s*))*";
+        if (!Pattern.compile(regex).matcher(value).matches()) {
+            throw new DdlException("invalid location format: " + value +
+                      ", should be like: 'key:val' or 'key1:val1,key2:val2'");
+        }
+        newLabelsLocation = Sets.newHashSet(Arrays.asList(value.split(",")));
+        return newLabelsLocation;
+    }
+    
+    public void setLabelsLocation(Set<String> labelsLocation) {
+        this.labelsLocation = labelsLocation;
+    }
+
+    public Set<String> getLabelsLocation() {
+        return labelsLocation;
     }
 }