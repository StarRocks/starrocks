// This file is licensed under the Elastic License 2.0. Copyright 2021-present, StarRocks Inc.

package com.starrocks.authentication;

import com.google.gson.annotations.SerializedName;
import com.starrocks.analysis.CreateUserStmt;
import com.starrocks.analysis.DropUserStmt;
import com.starrocks.analysis.UserIdentity;
import com.starrocks.common.DdlException;
import com.starrocks.persist.metablock.SRMetaBlockEOFException;
import com.starrocks.persist.metablock.SRMetaBlockException;
import com.starrocks.persist.metablock.SRMetaBlockReader;
import com.starrocks.persist.metablock.SRMetaBlockWriter;
import com.starrocks.privilege.PrivilegeException;
import com.starrocks.privilege.PrivilegeManager;
import com.starrocks.privilege.UserPrivilegeCollection;
import com.starrocks.server.GlobalStateMgr;
import com.starrocks.sql.ast.AlterUserStmt;
import org.apache.logging.log4j.LogManager;
import org.apache.logging.log4j.Logger;

import java.io.DataInputStream;
import java.io.DataOutputStream;
import java.io.IOException;
import java.util.HashMap;
import java.util.Iterator;
import java.util.Map;
import java.util.concurrent.locks.ReentrantReadWriteLock;

public class AuthenticationManager {
    private static final Logger LOG = LogManager.getLogger(AuthenticationManager.class);
    private static final String DEFAULT_PLUGIN = PlainPasswordAuthenticationProvider.PLUGIN_NAME;

    public static final String ROOT_USER = "root";

    // core data struction
    // user identity -> all the authentication infomation
    // will be manually serialized one by one
    private Map<UserIdentity, UserAuthenticationInfo> userToAuthenticationInfo = new HashMap<>();
    // For legacy reason, user property are set by username instead of full user identity.
    @SerializedName(value = "m")
    private Map<String, UserProperty> userNameToProperty = new HashMap<>();

    private final ReentrantReadWriteLock lock = new ReentrantReadWriteLock();

    private void readLock() {
        lock.readLock().lock();
    }

    private void readUnlock() {
        lock.readLock().unlock();
    }

    private void writeLock() {
        lock.writeLock().lock();
    }

    private void writeUnlock() {
        lock.writeLock().unlock();
    }

    public AuthenticationManager() {
        // default plugin
        AuthenticationProviderFactory.installPlugin(
                PlainPasswordAuthenticationProvider.PLUGIN_NAME, new PlainPasswordAuthenticationProvider());

        // default user
        UserIdentity rootUser = new UserIdentity(ROOT_USER, UserAuthenticationInfo.ANY_HOST);
        rootUser.setIsAnalyzed();
        UserAuthenticationInfo info = new UserAuthenticationInfo();
        try {
            info.setOrigUserHost(ROOT_USER, UserAuthenticationInfo.ANY_HOST);
        } catch (AuthenticationException e) {
            throw new RuntimeException("should not happened!", e);
        }
        info.setAuthPlugin(PlainPasswordAuthenticationProvider.PLUGIN_NAME);
        info.setPassword(new byte[0]);
        userToAuthenticationInfo.put(rootUser, info);
        userNameToProperty.put(rootUser.getQualifiedUser(), new UserProperty());
    }

    public boolean doesUserExist(UserIdentity userIdentity) {
        readLock();
        try {
            return userToAuthenticationInfo.containsKey(userIdentity);
        } finally {
            readUnlock();
        }
    }

    public long getMaxConn(String userName) {
        return userNameToProperty.get(userName).getMaxConn();
    }

    public String getDefaultPlugin() {
        return DEFAULT_PLUGIN;
    }

    public UserIdentity checkPassword(String remoteUser, String remoteHost, byte[] remotePasswd, byte[] randomString) {
        Iterator<Map.Entry<UserIdentity, UserAuthenticationInfo>> it = userToAuthenticationInfo.entrySet().iterator();
        while (it.hasNext()) {
            Map.Entry<UserIdentity, UserAuthenticationInfo> entry = it.next();
            UserAuthenticationInfo info = entry.getValue();
            if (info.match(remoteUser, remoteHost)) {
                try {
                    AuthenticationProvider provider = AuthenticationProviderFactory.create(info.getAuthPlugin());
                    provider.authenticate(remoteUser, remoteHost, remotePasswd, randomString, info);
                    return entry.getKey();
                } catch (AuthenticationException e) {
                    LOG.debug("failed to authentication, ", e);
                }
                return null;  // authentication failed
            }
        }
        LOG.debug("cannot find user {}@{}", remoteUser, remoteHost);
        return null; // cannot find user
    }

    public void createUser(CreateUserStmt stmt) throws DdlException {
        UserIdentity userIdentity = stmt.getUserIdent();
        UserAuthenticationInfo info = stmt.getAuthenticationInfo();
        writeLock();
        try {
<<<<<<< HEAD
            updateUserNoLock(userIdentity, info, false);
            UserProperty userProperty = null;
            if (!userNameToProperty.containsKey(userIdentity.getQualifiedUser())) {
                userProperty = new UserProperty();
                userNameToProperty.put(userIdentity.getQualifiedUser(), userProperty);
=======
            // validate authentication info by plugin
            String pluginName = stmt.getAuthPlugin();
            AuthenticationProvider provider = AuthenticationProviderFactory.create(pluginName);
            UserIdentity userIdentity = stmt.getUserIdent();
            UserAuthenticationInfo info = provider.validAuthenticationInfo(
                    userIdentity, stmt.getOriginalPassword(), stmt.getAuthString());
            info.setAuthPlugin(pluginName);
            info.setOrigUserHost(userIdentity.getQualifiedUser(), userIdentity.getHost());

            writeLock();
            try {
                updateUserNoLock(userIdentity, info, false);
                UserProperty userProperty = null;
                if (!userNameToProperty.containsKey(userIdentity.getQualifiedUser())) {
                    userProperty = new UserProperty();
                    userNameToProperty.put(userIdentity.getQualifiedUser(), userProperty);
                }
                GlobalStateMgr globalStateMgr = GlobalStateMgr.getCurrentState();
                PrivilegeManager privilegeManager = globalStateMgr.getPrivilegeManager();
                // init user privilege
                UserPrivilegeCollection collection = privilegeManager.onCreateUser(userIdentity);
                short pluginId = privilegeManager.getProviderPluginId();
                short pluginVersion = privilegeManager.getProviderPluginVerson();
                globalStateMgr.getEditLog().logCreateUser(
                        userIdentity, info, userProperty, collection, pluginId, pluginVersion);
            } finally {
                writeUnlock();
>>>>>>> f05ed867
            }
            GlobalStateMgr.getCurrentState().getEditLog().logCreateUser(userIdentity, info, userProperty);
        } catch (AuthenticationException e) {
            throw new DdlException("failed to create user " + userIdentity, e);
        } finally {
            writeUnlock();
        }
    }

    public void alterUser(AlterUserStmt stmt) throws DdlException {
        UserIdentity userIdentity = stmt.getUserIdent();
        UserAuthenticationInfo info = stmt.getAuthenticationInfo();
        writeLock();
        try {
            updateUserNoLock(userIdentity, info, true);
            GlobalStateMgr.getCurrentState().getEditLog().logAlterUser(userIdentity, info);
        } catch (AuthenticationException e) {
            throw new DdlException("failed to alter user " + userIdentity, e);
        } finally {
            writeUnlock();
        }
    }

    public void replayAlterUser(UserIdentity userIdentity, UserAuthenticationInfo info) throws AuthenticationException {
        writeLock();
        try {
            updateUserNoLock(userIdentity, info, true);
        } finally {
            writeUnlock();
        }
    }

    public void dropUser(DropUserStmt stmt) throws DdlException {
        UserIdentity userIdentity = stmt.getUserIdent();
        writeLock();
        try {
            dropUserNoLock(userIdentity);
            GlobalStateMgr.getCurrentState().getEditLog().logDropUser(userIdentity);
        } finally {
            writeUnlock();
        }
    }

    public void replayDropUser(UserIdentity userIdentity) throws DdlException {
        writeLock();
        try {
            dropUserNoLock(userIdentity);
        } finally {
            writeUnlock();
        }
    }

    private void dropUserNoLock(UserIdentity userIdentity) {
        // 1. remove from userToAuthenticationInfo
        if (!userToAuthenticationInfo.containsKey(userIdentity)) {
            LOG.warn("cannot find user {}", userIdentity);
            return;
        }
        userToAuthenticationInfo.remove(userIdentity);
        LOG.info("user {} is dropped", userIdentity);
        // 2. remove from userNameToProperty
        String userName = userIdentity.getQualifiedUser();
        if (! hasUserNameNoLock(userName)) {
            LOG.info("user property for {} is dropped: {}", userName, userNameToProperty.get(userName));
            userNameToProperty.remove(userName);
        }
        // 3. TODO remove authentication
    }

    public void replayCreateUser(
            UserIdentity userIdentity,
            UserAuthenticationInfo info,
            UserProperty userProperty,
            UserPrivilegeCollection privilegeCollection,
            short pluginId,
            short pluginVersion)
            throws AuthenticationException, PrivilegeException {
        writeLock();
        try {
            info.analyze();
            updateUserNoLock(userIdentity, info, false);
            if (userProperty != null) {
                userNameToProperty.put(userIdentity.getQualifiedUser(), userProperty);
            }

            GlobalStateMgr globalStateMgr = GlobalStateMgr.getCurrentState();
            globalStateMgr.getPrivilegeManager().replayUpdateUserPrivilegeCollection(
                    userIdentity, privilegeCollection, pluginId, pluginVersion);
        } finally {
            writeUnlock();
        }
    }

    private void updateUserNoLock(
            UserIdentity userIdentity, UserAuthenticationInfo info, boolean shouldExists) throws AuthenticationException {
        if (userToAuthenticationInfo.containsKey(userIdentity)) {
            if (! shouldExists) {
                throw new AuthenticationException("user " + userIdentity.getQualifiedUser() + " already exists");
            }
        } else {
            if (shouldExists) {
                throw new AuthenticationException("failed to find user " + userIdentity.getQualifiedUser());
            }
        }
        userToAuthenticationInfo.put(userIdentity, info);
    }

    private boolean hasUserNameNoLock(String userName) {
        for (UserIdentity userIdentity : userToAuthenticationInfo.keySet()) {
            if (userIdentity.getQualifiedUser().equals(userName)) {
                return true;
            }
        }
        return false;
    }

    /**
     * Use new image format by SRMetaBlockWriter/SRMetaBlockReader
     *
     * +------------------+
     * |     header       |
     * +------------------+
     * |                  |
     * |  Authentication  |
     * |     Manager      |
     * |                  |
     * +------------------+
     * |     numUser      |
     * +------------------+
     * | User Identify 1  |
     * +------------------+
     * |      User        |
     * |  Authentication  |
     * |     Info 1       |
     * +------------------+
     * | User Identify 2  |
     * +------------------+
     * |      User        |
     * |  Authentication  |
     * |     Info 2       |
     * +------------------+
     * |       ...        |
     * +------------------+
     * |      footer      |
     * +------------------+
     */
    public void save(DataOutputStream dos) throws IOException {
        try {
            // 1 json for myself,1 json for number of users, 2 json for each user(kv)
            final int cnt = 1 + 1 + userToAuthenticationInfo.size() * 2;
            SRMetaBlockWriter writer = new SRMetaBlockWriter(dos, AuthenticationManager.class.getName(), cnt);
            // 1 json for myself
            writer.writeJson(this);
            // 1 json for num user
            writer.writeJson(userToAuthenticationInfo.size());
            Iterator<Map.Entry<UserIdentity, UserAuthenticationInfo>> iterator =
                    userToAuthenticationInfo.entrySet().iterator();
            while (iterator.hasNext()) {
                // 2 json for each user(kv)
                Map.Entry<UserIdentity, UserAuthenticationInfo> entry = iterator.next();
                writer.writeJson(entry.getKey());
                writer.writeJson(entry.getValue());
            }
            LOG.info("saved {} users", userToAuthenticationInfo.size());
            writer.close();
        } catch (SRMetaBlockException e) {
            IOException exception = new IOException("failed to save AuthenticationManager!");
            exception.initCause(e);
            throw exception;
        }
    }

    public static AuthenticationManager load(DataInputStream dis) throws IOException, DdlException {
        try {
            SRMetaBlockReader reader = new SRMetaBlockReader(dis, AuthenticationManager.class.getName());
            AuthenticationManager ret = null;
            try {
                // 1 json for myself
                ret = (AuthenticationManager) reader.readJson(AuthenticationManager.class);
                ret.userToAuthenticationInfo = new HashMap<>();
                // 1 json for num user
                int numUser = (int) reader.readJson(int.class);
                LOG.info("loading {} users", numUser);
                for (int i = 0; i != numUser; ++i) {
                    // 2 json for each user(kv)
                    UserIdentity userIdentity = (UserIdentity) reader.readJson(UserIdentity.class);
                    UserAuthenticationInfo userAuthenticationInfo =
                            (UserAuthenticationInfo) reader.readJson(UserAuthenticationInfo.class);
                    userAuthenticationInfo.analyze();
                    ret.userToAuthenticationInfo.put(userIdentity, userAuthenticationInfo);
                }
            } catch (SRMetaBlockEOFException eofException) {
                LOG.warn("got EOF exception, ignore, ", eofException);
            } finally {
                reader.close();
            }
            assert ret != null; // can't be NULL
            LOG.info("loaded {} users", ret.userToAuthenticationInfo.size());
            return ret;
        } catch (SRMetaBlockException | AuthenticationException e) {
            throw new DdlException("failed to save AuthenticationManager!", e);
        }
    }
}<|MERGE_RESOLUTION|>--- conflicted
+++ resolved
@@ -121,43 +121,21 @@
         UserAuthenticationInfo info = stmt.getAuthenticationInfo();
         writeLock();
         try {
-<<<<<<< HEAD
             updateUserNoLock(userIdentity, info, false);
             UserProperty userProperty = null;
             if (!userNameToProperty.containsKey(userIdentity.getQualifiedUser())) {
                 userProperty = new UserProperty();
                 userNameToProperty.put(userIdentity.getQualifiedUser(), userProperty);
-=======
-            // validate authentication info by plugin
-            String pluginName = stmt.getAuthPlugin();
-            AuthenticationProvider provider = AuthenticationProviderFactory.create(pluginName);
-            UserIdentity userIdentity = stmt.getUserIdent();
-            UserAuthenticationInfo info = provider.validAuthenticationInfo(
-                    userIdentity, stmt.getOriginalPassword(), stmt.getAuthString());
-            info.setAuthPlugin(pluginName);
-            info.setOrigUserHost(userIdentity.getQualifiedUser(), userIdentity.getHost());
-
-            writeLock();
-            try {
-                updateUserNoLock(userIdentity, info, false);
-                UserProperty userProperty = null;
-                if (!userNameToProperty.containsKey(userIdentity.getQualifiedUser())) {
-                    userProperty = new UserProperty();
-                    userNameToProperty.put(userIdentity.getQualifiedUser(), userProperty);
-                }
-                GlobalStateMgr globalStateMgr = GlobalStateMgr.getCurrentState();
-                PrivilegeManager privilegeManager = globalStateMgr.getPrivilegeManager();
-                // init user privilege
-                UserPrivilegeCollection collection = privilegeManager.onCreateUser(userIdentity);
-                short pluginId = privilegeManager.getProviderPluginId();
-                short pluginVersion = privilegeManager.getProviderPluginVerson();
-                globalStateMgr.getEditLog().logCreateUser(
-                        userIdentity, info, userProperty, collection, pluginId, pluginVersion);
-            } finally {
-                writeUnlock();
->>>>>>> f05ed867
-            }
-            GlobalStateMgr.getCurrentState().getEditLog().logCreateUser(userIdentity, info, userProperty);
+            }
+            GlobalStateMgr globalStateMgr = GlobalStateMgr.getCurrentState();
+            PrivilegeManager privilegeManager = globalStateMgr.getPrivilegeManager();
+            // init user privilege
+            UserPrivilegeCollection collection = privilegeManager.onCreateUser(userIdentity);
+            short pluginId = privilegeManager.getProviderPluginId();
+            short pluginVersion = privilegeManager.getProviderPluginVerson();
+            globalStateMgr.getEditLog().logCreateUser(
+                    userIdentity, info, userProperty, collection, pluginId, pluginVersion);
+
         } catch (AuthenticationException e) {
             throw new DdlException("failed to create user " + userIdentity, e);
         } finally {
