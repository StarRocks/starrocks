// This file is licensed under the Elastic License 2.0. Copyright 2021-present, StarRocks Inc.

package com.starrocks.authentication;


<<<<<<< HEAD
=======
import com.google.gson.annotations.SerializedName;
import com.starrocks.analysis.CreateUserStmt;
>>>>>>> fc4e13d5
import com.starrocks.analysis.UserIdentity;
import com.starrocks.common.DdlException;
import com.starrocks.persist.metablock.SRMetaBlockEOFException;
import com.starrocks.persist.metablock.SRMetaBlockException;
import com.starrocks.persist.metablock.SRMetaBlockReader;
import com.starrocks.persist.metablock.SRMetaBlockWriter;
import com.starrocks.server.GlobalStateMgr;
import com.starrocks.sql.ast.CreateUserStmt;
import org.apache.logging.log4j.LogManager;
import org.apache.logging.log4j.Logger;

import java.io.DataInputStream;
import java.io.DataOutputStream;
import java.io.IOException;
import java.util.HashMap;
import java.util.Iterator;
import java.util.Map;
import java.util.concurrent.locks.ReentrantReadWriteLock;


public class AuthenticationManager {
    private static final Logger LOG = LogManager.getLogger(AuthenticationManager.class);
    private static final String DEFAULT_PLUGIN = PlainPasswordAuthenticationProvider.PLUGIN_NAME;

    public static final String ROOT_USER = "root";

    // core data struction
    // user identity -> all the authentication infomation
    // will be manually serialized one by one
    private Map<UserIdentity, UserAuthenticationInfo> userToAuthenticationInfo = new HashMap<>();
    // For legacy reason, user property are set by username instead of full user identity.
    @SerializedName(value = "m")
    private Map<String, UserProperty> userNameToProperty = new HashMap<>();

    private final ReentrantReadWriteLock lock = new ReentrantReadWriteLock();

    private void readLock() {
        lock.readLock().lock();
    }

    private void readUnlock() {
        lock.readLock().unlock();
    }

    private void writeLock() {
        lock.writeLock().lock();
    }

    private void writeUnlock() {
        lock.writeLock().unlock();
    }

    public void init() throws AuthenticationException {
        // default plugin
        AuthenticationProviderFactory.installPlugin(
                PlainPasswordAuthenticationProvider.PLUGIN_NAME, new PlainPasswordAuthenticationProvider());

        // default user
        UserIdentity rootUser = new UserIdentity(ROOT_USER, UserAuthenticationInfo.ANY_HOST);
        rootUser.setIsAnalyzed();
        UserAuthenticationInfo info = new UserAuthenticationInfo();
        info.setOrigUserHost(ROOT_USER, UserAuthenticationInfo.ANY_HOST);
        info.setAuthPlugin(PlainPasswordAuthenticationProvider.PLUGIN_NAME);
        info.setPassword(new byte[0]);
        userToAuthenticationInfo.put(rootUser, info);
        userNameToProperty.put(rootUser.getQualifiedUser(), new UserProperty());
    }

    public boolean doesUserExist(UserIdentity userIdentity) {
        readLock();
        try {
            return userToAuthenticationInfo.containsKey(userIdentity);
        } finally {
            readUnlock();
        }
    }

    public long getMaxConn(String userName) {
        return userNameToProperty.get(userName).getMaxConn();
    }

    public String getDefaultPlugin() {
        return DEFAULT_PLUGIN;
    }

    public UserIdentity checkPassword(String remoteUser, String remoteHost, byte[] remotePasswd, byte[] randomString) {
        Iterator<Map.Entry<UserIdentity, UserAuthenticationInfo>> it = userToAuthenticationInfo.entrySet().iterator();
        while (it.hasNext()) {
            Map.Entry<UserIdentity, UserAuthenticationInfo> entry = it.next();
            UserAuthenticationInfo info = entry.getValue();
            if (info.match(remoteUser, remoteHost)) {
                try {
                    AuthenticationProvider provider = AuthenticationProviderFactory.create(info.getAuthPlugin());
                    provider.authenticate(remoteUser, remoteHost, remotePasswd, randomString, info);
                    return entry.getKey();
                } catch (AuthenticationException e) {
                    LOG.debug("failed to authentication, ", e);
                }
                return null;  // authentication failed
            }
        }
        LOG.debug("cannot find user {}@{}", remoteUser, remoteHost);
        return null; // cannot find user
    }

    public void createUser(CreateUserStmt stmt) throws DdlException {
        try {
            // validate authentication info by plugin
            String pluginName = stmt.getAuthPlugin();
            AuthenticationProvider provider = AuthenticationProviderFactory.create(pluginName);
            UserIdentity userIdentity = stmt.getUserIdent();
            UserAuthenticationInfo info = provider.validAuthenticationInfo(
                    userIdentity, stmt.getOriginalPassword(), stmt.getAuthString());
            info.setAuthPlugin(pluginName);
            info.setOrigUserHost(userIdentity.getQualifiedUser(), userIdentity.getHost());

            writeLock();
            try {
                updateUserNoLock(userIdentity, info, false);
                UserProperty userProperty = null;
                if (!userNameToProperty.containsKey(userIdentity.getQualifiedUser())) {
                    userProperty = new UserProperty();
                    userNameToProperty.put(userIdentity.getQualifiedUser(), userProperty);
                }
                GlobalStateMgr.getCurrentState().getEditLog().logCreateUser(userIdentity, info, userProperty);
            } finally {
                writeUnlock();
            }
        } catch (AuthenticationException e) {
            throw new DdlException("failed to create user" + stmt.getUserIdent().toString(), e);
        }
    }

    public void replayCreateUser(
            UserIdentity userIdentity, UserAuthenticationInfo info, UserProperty userProperty)
            throws AuthenticationException {
        writeLock();
        try {
            info.analyze();
            updateUserNoLock(userIdentity, info, false);
            if (userProperty != null) {
                userNameToProperty.put(userIdentity.getQualifiedUser(), userProperty);
            }
        } finally {
            writeUnlock();
        }
    }

    private void updateUserNoLock(
            UserIdentity userIdentity, UserAuthenticationInfo info, boolean shouldExists) throws AuthenticationException {
        if (userToAuthenticationInfo.containsKey(userIdentity)) {
            if (! shouldExists) {
                throw new AuthenticationException("failed to find user " + userIdentity.getQualifiedUser());
            }
        } else {
            if (shouldExists) {
                throw new AuthenticationException("user " + userIdentity.getQualifiedUser() + " already exists");
            }
        }
        userToAuthenticationInfo.put(userIdentity, info);
    }

    /**
     * Use new image format by SRMetaBlockWriter/SRMetaBlockReader
     *
     * +------------------+
     * |     header       |
     * +------------------+
     * |                  |
     * |  Authentication  |
     * |     Manager      |
     * |                  |
     * +------------------+
     * |     numUser      |
     * +------------------+
     * | User Identify 1  |
     * +------------------+
     * |      User        |
     * |  Authentication  |
     * |     Info 1       |
     * +------------------+
     * | User Identify 2  |
     * +------------------+
     * |      User        |
     * |  Authentication  |
     * |     Info 2       |
     * +------------------+
     * |       ...        |
     * +------------------+
     * |      footer      |
     * +------------------+
     */
    public void save(DataOutputStream dos) throws IOException {
        try {
            // 1 json for myself,1 json for number of users, 2 json for each user(kv)
            final int cnt = 1 + 1 + userToAuthenticationInfo.size() * 2;
            SRMetaBlockWriter writer = new SRMetaBlockWriter(dos, AuthenticationManager.class.getName(), cnt);
            // 1 json for myself
            writer.writeJson(this);
            // 1 json for num user
            writer.writeJson(userToAuthenticationInfo.size());
            Iterator<Map.Entry<UserIdentity, UserAuthenticationInfo>> iterator =
                    userToAuthenticationInfo.entrySet().iterator();
            while (iterator.hasNext()) {
                // 2 json for each user(kv)
                Map.Entry<UserIdentity, UserAuthenticationInfo> entry = iterator.next();
                writer.writeJson(entry.getKey());
                writer.writeJson(entry.getValue());
            }
            writer.close();
        } catch (SRMetaBlockException e) {
            IOException exception = new IOException("failed to save AuthenticationManager!");
            exception.initCause(e);
            throw exception;
        }
    }

    public static AuthenticationManager load(DataInputStream dis) throws IOException, DdlException {
        try {
            SRMetaBlockReader reader = new SRMetaBlockReader(dis, AuthenticationManager.class.getName());
            AuthenticationManager ret = null;
            try {
                // 1 json for myself
                ret = (AuthenticationManager) reader.readJson(AuthenticationManager.class);
                ret.userToAuthenticationInfo = new HashMap<>();
                // 1 json for num user
                int numUser = (int) reader.readJson(int.class);
                LOG.info("loading {} users", numUser);
                for (int i = 0; i != numUser; ++i) {
                    // 2 json for each user(kv)
                    UserIdentity userIdentity = (UserIdentity) reader.readJson(UserIdentity.class);
                    UserAuthenticationInfo userAuthenticationInfo =
                            (UserAuthenticationInfo) reader.readJson(UserAuthenticationInfo.class);
                    userAuthenticationInfo.analyze();
                    ret.userToAuthenticationInfo.put(userIdentity, userAuthenticationInfo);
                }
            } catch (SRMetaBlockEOFException eofException) {
                LOG.warn("got EOF exception, ignore, ", eofException);
            } finally {
                reader.close();
            }
            assert ret != null; // can't be NULL
            LOG.info("loaded {} users", ret.userToAuthenticationInfo.size());
            return ret;
        } catch (SRMetaBlockException | AuthenticationException e) {
            throw new DdlException("failed to save AuthenticationManager!", e);
        }
    }
}<|MERGE_RESOLUTION|>--- conflicted
+++ resolved
@@ -3,11 +3,7 @@
 package com.starrocks.authentication;
 
 
-<<<<<<< HEAD
-=======
 import com.google.gson.annotations.SerializedName;
-import com.starrocks.analysis.CreateUserStmt;
->>>>>>> fc4e13d5
 import com.starrocks.analysis.UserIdentity;
 import com.starrocks.common.DdlException;
 import com.starrocks.persist.metablock.SRMetaBlockEOFException;
@@ -159,7 +155,7 @@
     private void updateUserNoLock(
             UserIdentity userIdentity, UserAuthenticationInfo info, boolean shouldExists) throws AuthenticationException {
         if (userToAuthenticationInfo.containsKey(userIdentity)) {
-            if (! shouldExists) {
+            if (!shouldExists) {
                 throw new AuthenticationException("failed to find user " + userIdentity.getQualifiedUser());
             }
         } else {
@@ -172,7 +168,7 @@
 
     /**
      * Use new image format by SRMetaBlockWriter/SRMetaBlockReader
-     *
+     * <p>
      * +------------------+
      * |     header       |
      * +------------------+
