// Copyright 2021-present StarRocks, Inc. All rights reserved.
//
// Licensed under the Apache License, Version 2.0 (the "License");
// you may not use this file except in compliance with the License.
// You may obtain a copy of the License at
//
//     https://www.apache.org/licenses/LICENSE-2.0
//
// Unless required by applicable law or agreed to in writing, software
// distributed under the License is distributed on an "AS IS" BASIS,
// WITHOUT WARRANTIES OR CONDITIONS OF ANY KIND, either express or implied.
// See the License for the specific language governing permissions and
// limitations under the License.

package com.starrocks.authentication;

import com.google.common.base.Preconditions;
import com.nimbusds.jose.JOSEException;
import com.nimbusds.jose.crypto.RSASSAVerifier;
import com.nimbusds.jose.jwk.JWK;
import com.nimbusds.jose.jwk.JWKSet;
import com.nimbusds.jwt.JWTClaimsSet;
import com.nimbusds.jwt.SignedJWT;

import java.security.interfaces.RSAPublicKey;
import java.text.ParseException;
<<<<<<< HEAD
import java.util.Date;
=======
import java.util.Arrays;
>>>>>>> ce2e8c6b

public class OpenIdConnectVerifier {

    public static void verify(String idToken,
                              String userName,
                              JWKSet jwkSet,
                              String principalFiled,
                              String[] requiredIssuer,
                              String[] requiredAudience) throws AuthenticationException {
        try {
            SignedJWT signedJWT = verifyJWT(idToken, jwkSet);
            JWTClaimsSet claims = signedJWT.getJWTClaimsSet();
            String jwtUserName = claims.getStringClaim(principalFiled);

            if (jwtUserName == null) {
                throw new AuthenticationException("Can not get specified principal " + principalFiled);
            }

            if (!jwtUserName.equalsIgnoreCase(userName)) {
                throw new AuthenticationException("Login name " + userName + " is not matched to user " + jwtUserName);
            }

<<<<<<< HEAD
            Date exp = claims.getExpirationTime();
            if (exp != null && exp.before(new Date())) {
                throw new AuthenticationException("JWT expired at " + exp);
            }

            if (requiredIssuer != null && !requiredIssuer.isEmpty() && !requiredIssuer.equals(claims.getIssuer())) {
=======
            if (requiredIssuer != null && requiredIssuer.length != 0 &&
                    !Arrays.asList(requiredIssuer).contains(claims.getIssuer())) {
>>>>>>> ce2e8c6b
                throw new AuthenticationException("Issuer (iss) field " + claims.getIssuer() + " is invalid");
            }

            if (requiredAudience != null && requiredAudience.length != 0 &&
                    !Arrays.stream(requiredAudience).anyMatch(claims.getAudience()::contains)) {
                throw new AuthenticationException("Audience (aud) field " + claims.getAudience() + " is invalid");
            }
        } catch (Exception e) {
            throw new AuthenticationException(e.getMessage());
        }
    }

    private static SignedJWT verifyJWT(String jwt, JWKSet jwkSet) throws AuthenticationException, ParseException, JOSEException {
        Preconditions.checkNotNull(jwt);

        SignedJWT signedJWT = SignedJWT.parse(jwt);
        String kid = signedJWT.getHeader().getKeyID();

        JWK jwk = jwkSet.getKeyByKeyId(kid);
        if (jwk == null) {
            throw new AuthenticationException("Cannot find public key for kid: " + kid);
        }

        RSAPublicKey publicKey = jwk.toRSAKey().toRSAPublicKey();
        RSASSAVerifier verifier = new RSASSAVerifier(publicKey);
        if (!signedJWT.verify(verifier)) {
            throw new AuthenticationException("JWT with kid " + kid + " is invalid");
        }
        return signedJWT;
    }
}<|MERGE_RESOLUTION|>--- conflicted
+++ resolved
@@ -24,11 +24,8 @@
 
 import java.security.interfaces.RSAPublicKey;
 import java.text.ParseException;
-<<<<<<< HEAD
 import java.util.Date;
-=======
 import java.util.Arrays;
->>>>>>> ce2e8c6b
 
 public class OpenIdConnectVerifier {
 
@@ -51,17 +48,13 @@
                 throw new AuthenticationException("Login name " + userName + " is not matched to user " + jwtUserName);
             }
 
-<<<<<<< HEAD
             Date exp = claims.getExpirationTime();
             if (exp != null && exp.before(new Date())) {
                 throw new AuthenticationException("JWT expired at " + exp);
             }
 
-            if (requiredIssuer != null && !requiredIssuer.isEmpty() && !requiredIssuer.equals(claims.getIssuer())) {
-=======
             if (requiredIssuer != null && requiredIssuer.length != 0 &&
                     !Arrays.asList(requiredIssuer).contains(claims.getIssuer())) {
->>>>>>> ce2e8c6b
                 throw new AuthenticationException("Issuer (iss) field " + claims.getIssuer() + " is invalid");
             }
 
