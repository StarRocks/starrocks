// Copyright 2021-present StarRocks, Inc. All rights reserved.
//
// Licensed under the Apache License, Version 2.0 (the "License");
// you may not use this file except in compliance with the License.
// You may obtain a copy of the License at
//
//     https://www.apache.org/licenses/LICENSE-2.0
//
// Unless required by applicable law or agreed to in writing, software
// distributed under the License is distributed on an "AS IS" BASIS,
// WITHOUT WARRANTIES OR CONDITIONS OF ANY KIND, either express or implied.
// See the License for the specific language governing permissions and
// limitations under the License.

// This file is based on code available under the Apache license here:
//   https://github.com/apache/incubator-doris/blob/master/fe/fe-core/src/main/java/org/apache/doris/common/proc/ProcService.java

// Licensed to the Apache Software Foundation (ASF) under one
// or more contributor license agreements.  See the NOTICE file
// distributed with this work for additional information
// regarding copyright ownership.  The ASF licenses this file
// to you under the Apache License, Version 2.0 (the
// "License"); you may not use this file except in compliance
// with the License.  You may obtain a copy of the License at
//
//   http://www.apache.org/licenses/LICENSE-2.0
//
// Unless required by applicable law or agreed to in writing,
// software distributed under the License is distributed on an
// "AS IS" BASIS, WITHOUT WARRANTIES OR CONDITIONS OF ANY
// KIND, either express or implied.  See the License for the
// specific language governing permissions and limitations
// under the License.

package com.starrocks.common.proc;

import com.google.common.base.Strings;
import com.starrocks.common.AnalysisException;
import com.starrocks.consistency.MetaRecoveryProdDir;
import com.starrocks.server.GlobalStateMgr;
import com.starrocks.warehouse.WarehouseProcDir;
import org.apache.logging.log4j.LogManager;
import org.apache.logging.log4j.Logger;

// proc service entry
public final class ProcService {
    private static final Logger LOG = LogManager.getLogger(ProcService.class);
    private static ProcService INSTANCE;
    private BaseProcDir root;

    private ProcService() {
        root = new BaseProcDir();
        root.register("backends", new BackendsProcDir(GlobalStateMgr.getCurrentState().getNodeMgr().getClusterInfo()));
        root.register("compute_nodes", new ComputeNodeProcDir(GlobalStateMgr.getCurrentState().getNodeMgr().getClusterInfo()));
        root.register("dbs", new DbsProcDir(GlobalStateMgr.getCurrentState()));
        root.register("jobs", new JobsDbProcDir(GlobalStateMgr.getCurrentState()));
        root.register("statistic", new StatisticProcDir(GlobalStateMgr.getCurrentState()));
        root.register("tasks", new TasksProcDir());
        root.register("frontends", new FrontendsProcNode(GlobalStateMgr.getCurrentState()));
        root.register("brokers", GlobalStateMgr.getCurrentState().getBrokerMgr().getProcNode());
        root.register("resources", GlobalStateMgr.getCurrentState().getResourceMgr().getProcNode());
        root.register("load_error_hub", new LoadErrorHubProcNode(GlobalStateMgr.getCurrentState()));
        root.register("transactions", new TransDbProcDir());
        root.register("monitor", new MonitorProcDir());
        root.register("current_queries", new CurrentQueryStatisticsProcDir());
        root.register("global_current_queries", new CurrentGlobalQueryStatisticsProcDir());
        root.register("current_backend_instances", new CurrentQueryBackendInstanceProcDir());
        root.register("cluster_balance", new ClusterBalanceProcDir());
        root.register("routine_loads", new RoutineLoadsProcDir());
        root.register("stream_loads", new StreamLoadsProcDir());
        root.register("colocation_group", new ColocationGroupProcDir());
        root.register("catalog", GlobalStateMgr.getCurrentState().getCatalogMgr().getProcNode());
        root.register("compactions", new CompactionsProcNode());
        root.register("warehouses", new WarehouseProcDir());
        root.register("meta_recovery", new MetaRecoveryProdDir());
        root.register("replications", new ReplicationsProcNode());
<<<<<<< HEAD
        root.register("auth", new AuthProcDir());
=======
        root.register("historical_nodes", new HistoricalNodeProcNode(GlobalStateMgr.getCurrentState()));
>>>>>>> 3b5479c9
    }

    // Get the corresponding PROC Node by the specified path
    // Currently, "..." is not supported , "." These wildcard characters are currently not
    // supported, but can handle cases like '//'
    // For space: the previous space field can be filtered out, and the space field will be
    // terminated when it is encountered later
    public ProcNodeInterface open(String path) throws AnalysisException {
        // input is invalid
        if (Strings.isNullOrEmpty(path)) {
            throw new AnalysisException("Path is null");
        }

        int last = 0;
        int pos = 0;
        int len = path.length();
        boolean meetRoot = false;
        boolean meetEnd = false;
        ProcNodeInterface curNode = null;

        while (pos < len && !meetEnd) {
            char ch = path.charAt(pos);
            switch (ch) {
                case '/':
                    if (!meetRoot) {
                        curNode = root;
                        meetRoot = true;
                    } else {
                        String name = path.substring(last, pos);
                        if (!(curNode instanceof ProcDirInterface)) {
                            String errMsg = path.substring(0, pos) + " is not a directory";
                            LOG.warn(errMsg);
                            throw new AnalysisException(errMsg);
                        }
                        curNode = ((ProcDirInterface) curNode).lookup(name);
                    }
                    // swallow next "/"
                    while (pos < len && path.charAt(pos) == '/') {
                        pos++;
                    }
                    // now assign last from pos(new start of file name)
                    last = pos;
                    break;
                case ' ':
                case '\t':
                case '\r':
                case '\n':
                    if (meetRoot) {
                        meetEnd = true;
                    } else {
                        last++;
                        pos++;
                    }
                    break;
                default:
                    if (!meetRoot) {
                        // starts without '/'
                        String errMsg = "Path(" + path + ") does not start with '/'";
                        LOG.warn(errMsg);
                        throw new AnalysisException(errMsg);
                    }
                    pos++;
                    break;
            }
        }
        // the last character of path is '/', the current is must a directory
        if (pos == last) {
            // now pos == path.length()
            if (curNode == null || !(curNode instanceof ProcDirInterface)) {
                String errMsg = path + " is not a directory";
                LOG.warn(errMsg);
                throw new AnalysisException(errMsg);
            }
            return curNode;
        }

        if (!(curNode instanceof ProcDirInterface)) {
            String errMsg = path.substring(0, pos) + " is not a directory";
            LOG.warn(errMsg);
            throw new AnalysisException(errMsg);
        }

        // Pos is used here because there is a possibility that the space field after path will be truncated early
        curNode = ((ProcDirInterface) curNode).lookup(path.substring(last, pos));
        if (curNode == null) {
            throw new AnalysisException("Cannot find path: " + path);
        }
        return curNode;
    }

    // Register node to name under root node
    public synchronized boolean register(String name, ProcNodeInterface node) {
        if (Strings.isNullOrEmpty(name) || node == null) {
            LOG.warn("register porc service invalid input.");
            return false;
        }
        if (root.lookup(name) != null) {
            LOG.warn("node(" + name + ") already exists.");
            return false;
        }
        return root.register(name, node);
    }

    public static ProcService getInstance() {
        if (INSTANCE == null) {
            INSTANCE = new ProcService();
        }
        return INSTANCE;
    }

    // Used to empty the registered content during testing
    public static void destroy() {
        INSTANCE = null;
    }

}<|MERGE_RESOLUTION|>--- conflicted
+++ resolved
@@ -74,11 +74,8 @@
         root.register("warehouses", new WarehouseProcDir());
         root.register("meta_recovery", new MetaRecoveryProdDir());
         root.register("replications", new ReplicationsProcNode());
-<<<<<<< HEAD
+        root.register("historical_nodes", new HistoricalNodeProcNode(GlobalStateMgr.getCurrentState()));
         root.register("auth", new AuthProcDir());
-=======
-        root.register("historical_nodes", new HistoricalNodeProcNode(GlobalStateMgr.getCurrentState()));
->>>>>>> 3b5479c9
     }
 
     // Get the corresponding PROC Node by the specified path
