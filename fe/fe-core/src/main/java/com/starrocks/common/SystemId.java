// Copyright 2021-present StarRocks, Inc. All rights reserved.
//
// Licensed under the Apache License, Version 2.0 (the "License");
// you may not use this file except in compliance with the License.
// You may obtain a copy of the License at
//
//     https://www.apache.org/licenses/LICENSE-2.0
//
// Unless required by applicable law or agreed to in writing, software
// distributed under the License is distributed on an "AS IS" BASIS,
// WITHOUT WARRANTIES OR CONDITIONS OF ANY KIND, either express or implied.
// See the License for the specific language governing permissions and
// limitations under the License.

package com.starrocks.common;

// used for system table.
// cannot bigger than 10000(GlobalStateMgr.NEXT_ID_INIT_VALUE)
public class SystemId {

    public static final long INFORMATION_SCHEMA_DB_ID = 1L;

    public static final long TABLES_ID = 2L;

    public static final long TABLE_PRIVILEGES_ID = 3L;

    public static final long REFERENTIAL_CONSTRAINTS_ID = 4L;

    public static final long KEY_COLUMN_USAGE_ID = 5L;

    public static final long ROUTINES_ID = 6L;

    public static final long SCHEMATA_ID = 7L;

    public static final long SESSION_VARIABLES_ID = 8L;

    public static final long GLOBAL_VARIABLES_ID = 9L;

    public static final long COLUMNS_ID = 10L;

    public static final long CHARACTER_SETS_ID = 11L;

    public static final long COLLATIONS_ID = 12L;

    public static final long TABLE_CONSTRAINTS_ID = 13L;

    public static final long ENGINES_ID = 14L;

    public static final long USER_PRIVILEGES_ID = 15L;

    public static final long SCHEMA_PRIVILEGES_ID = 16L;

    public static final long STATISTICS_ID = 17L;

    public static final long TRIGGERS_ID = 18L;

    public static final long EVENTS_ID = 19L;

    public static final long VIEWS_ID = 20L;

    public static final long TASKS_ID = 21L;

    public static final long TASK_RUNS_ID = 22L;

    public static final long MATERIALIZED_VIEWS_ID = 23L;

    public static final long TABLES_CONFIG_ID = 24L;

    public static final long VERBOSE_SESSION_VARIABLES_ID = 25L;

    public static final long BE_TABLETS_ID = 26L;

    public static final long BE_METRICS_ID = 27L;

    public static final long BE_TXNS_ID = 28L;

    public static final long BE_CONFIGS_ID = 29L;

    public static final long PARTITIONS_ID = 30L;

    public static final long COLUMN_PRIVILEGES_ID = 31L;

    public static final long LOADS_ID = 32L;

    public static final long LOAD_TRACKING_LOGS_ID = 33L;

    public static final long FE_SCHEDULES_ID = 34L;

    public static final long BE_COMPACTIONS_ID = 35L;

    public static final long BE_THREADS_ID = 36L;

    public static final long BE_LOGS_ID = 37L;

    public static final long BE_BVARS_ID = 38L;

<<<<<<< HEAD
    public static final long MYSQL_SCHEMA_DB_ID = 1001L;

    public static final long USER_ID = 1002L;
=======
    public static final long BE_CLOUD_NATIVE_COMPACTIONS = 39L;
>>>>>>> 25e236bb
}<|MERGE_RESOLUTION|>--- conflicted
+++ resolved
@@ -94,11 +94,10 @@
 
     public static final long BE_BVARS_ID = 38L;
 
-<<<<<<< HEAD
+    public static final long BE_CLOUD_NATIVE_COMPACTIONS = 39L;
+    
     public static final long MYSQL_SCHEMA_DB_ID = 1001L;
 
     public static final long USER_ID = 1002L;
-=======
-    public static final long BE_CLOUD_NATIVE_COMPACTIONS = 39L;
->>>>>>> 25e236bb
+
 }