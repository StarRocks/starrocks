--- conflicted
+++ resolved
@@ -85,11 +85,7 @@
             if (to.memCostBytes == null) {
                 to.memCostBytes = 0L;
             }
-<<<<<<< HEAD
-            to.memCostBytes = Math.max(to.memCostBytes, from.memCostBytes);
-=======
             to.memCostBytes = Math.max(from.memCostBytes, to.memCostBytes);
->>>>>>> 1659bcf4
         }
         if (from.spillBytes != null) {
             if (to.spillBytes == null) {
