// Copyright 2021-present StarRocks, Inc. All rights reserved.
//
// Licensed under the Apache License, Version 2.0 (the "License");
// you may not use this file except in compliance with the License.
// You may obtain a copy of the License at
//
//     https://www.apache.org/licenses/LICENSE-2.0
//
// Unless required by applicable law or agreed to in writing, software
// distributed under the License is distributed on an "AS IS" BASIS,
// WITHOUT WARRANTIES OR CONDITIONS OF ANY KIND, either express or implied.
// See the License for the specific language governing permissions and
// limitations under the License.

package com.starrocks.common.util.concurrent.lock;

import com.google.common.base.Objects;
import com.google.common.base.Preconditions;
import com.starrocks.catalog.Database;
import com.starrocks.common.Config;
import com.starrocks.common.ErrorCode;
import com.starrocks.common.ErrorReportException;
import com.starrocks.common.util.LogUtil;
import com.starrocks.common.util.Util;
import com.starrocks.common.util.concurrent.QueryableReentrantReadWriteLock;
import com.starrocks.server.GlobalStateMgr;
import org.apache.logging.log4j.LogManager;
import org.apache.logging.log4j.Logger;

import java.util.ArrayList;
import java.util.Collections;
import java.util.HashMap;
import java.util.List;
import java.util.Map;
import java.util.concurrent.TimeUnit;

public class Locker {
    private static final Logger LOG = LogManager.getLogger(Locker.class);

    /* The rid of the lock that this locker is waiting for. */
    private Long waitingForRid;

    /* The LockType corresponding to waitingFor. */
    private LockType waitingForType;

    /* The thread that created this locker */
    private final String threadName;
    private final long threadID;

    /* The thread stack that created this locker */
    private final String stackTrace;

    private final Map<Long, Long> lastSlowLockLogTimeMap = new HashMap<>();

    public Locker() {
        this.waitingForRid = null;
        this.waitingForType = null;
        /* Save the thread used to create the locker and thread stack. */
        this.threadID = Thread.currentThread().getId();
        this.threadName = Thread.currentThread().getName();
        this.stackTrace = getStackTrace();
    }

    /**
     * Attempt to acquire a lock of 'lockType' on resourceId
     *
     * @param rid      The resource id to lock
     * @param lockType Then lock type requested
     * @param timeout  milliseconds to time out after if lock couldn't be obtained.
     *                 0 means block indefinitely.
     * @throws LockTimeoutException    when the transaction time limit was exceeded.
     * @throws NotSupportLockException when not support param or operation
     */
    public void lock(long rid, LockType lockType, long timeout) throws IllegalLockStateException {
        if (timeout < 0) {
            throw new NotSupportLockException("lock timeout value cannot be less than 0");
        }

        LockManager lockManager = GlobalStateMgr.getCurrentState().getLockManager();
        lockManager.lock(rid, this, lockType, timeout);
    }

    public void lock(long rid, LockType lockType) throws IllegalLockStateException {
        this.lock(rid, lockType, 0);
    }

    /**
     * Release lock
     *
     * @param rid The resource id of the lock to release.
     * @throws IllegalMonitorStateException – if the current thread does not hold this lock
     */
    public void release(long rid, LockType lockType) {
        LockManager lockManager = GlobalStateMgr.getCurrentState().getLockManager();
        lockManager.release(rid, this, lockType);
    }

    /**
     * Before the new version of LockManager is fully enabled, it is used to be compatible with the original db lock logic.
     */
    public void lockDatabase(Database database, LockType lockType) {
<<<<<<< HEAD
        if (Config.lock_manager_enabled) {
            assert database != null;
=======
        if (Config.use_lock_manager) {
            Preconditions.checkNotNull(database);
>>>>>>> 68ade501
            try {
                lock(database.getId(), lockType, 0);
            } catch (IllegalLockStateException e) {
                ErrorReportException.report(ErrorCode.ERR_LOCK_ERROR, e.getMessage());
            }
        } else {
            if (lockType.isWriteLock()) {
                QueryableReentrantReadWriteLock rwLock = database.getRwLock();
                long startMs = TimeUnit.MILLISECONDS.convert(System.nanoTime(), TimeUnit.NANOSECONDS);
                String threadDump = getOwnerInfo(rwLock.getOwner());
                rwLock.exclusiveLock();
                logSlowLockEventIfNeeded(startMs, "writeLock", threadDump, database.getId(), database.getFullName());
            } else {
                QueryableReentrantReadWriteLock rwLock = database.getRwLock();
                long startMs = TimeUnit.MILLISECONDS.convert(System.nanoTime(), TimeUnit.NANOSECONDS);
                String threadDump = getOwnerInfo(rwLock.getOwner());
                rwLock.sharedLock();
                logSlowLockEventIfNeeded(startMs, "readLock", threadDump, database.getId(), database.getFullName());
            }
        }
    }

    /**
     * Before the new version of LockManager is fully enabled, it is used to be compatible with the original db lock logic.
     */
    public boolean tryLockDatabase(Database database, LockType lockType, long timeout) {
<<<<<<< HEAD
        if (Config.lock_manager_enabled) {
            assert database != null;
=======
        if (Config.use_lock_manager) {
            Preconditions.checkNotNull(database);
>>>>>>> 68ade501
            try {
                lock(database.getId(), lockType, timeout);
                return true;
            } catch (LockTimeoutException e) {
                return false;
            } catch (IllegalLockStateException e) {
                ErrorReportException.report(ErrorCode.ERR_LOCK_ERROR, e.getMessage());
                return false;
            }
        } else {
            Preconditions.checkState(lockType.equals(LockType.READ) || lockType.equals(LockType.WRITE));

            QueryableReentrantReadWriteLock rwLock = database.getRwLock();
            try {
                long startMs = TimeUnit.MILLISECONDS.convert(System.nanoTime(), TimeUnit.NANOSECONDS);
                String threadDump = getOwnerInfo(rwLock.getOwner());

                boolean result;
                if (lockType.isWriteLock()) {
                    result = rwLock.tryExclusiveLock(timeout, TimeUnit.MILLISECONDS);
                } else {
                    result = rwLock.trySharedLock(timeout, TimeUnit.MILLISECONDS);
                }

                if (!result) {
                    logTryLockFailureEvent(lockType.toString(), threadDump);
                    return false;
                } else {
                    logSlowLockEventIfNeeded(startMs, "try" + lockType, threadDump, database.getId(),
                            database.getFullName());
                    return true;
                }
            } catch (InterruptedException e) {
                LOG.warn("failed to try " + lockType + " lock at db[" + database.getId() + "]", e);
                return false;
            }
        }
    }

    private void logTryLockFailureEvent(String type, String threadDump) {
        LOG.warn("try db lock failed. type: {}, current {}", type, threadDump);
    }

    /**
     * Before the new version of LockManager is fully enabled, it is used to be compatible with the original db lock logic.
     */
    public boolean lockAndCheckExist(Database database, LockType lockType) {
        lockDatabase(database, lockType);
        if (database.getExist()) {
            return true;
        } else {
            unLockDatabase(database, lockType);
            return false;
        }
    }

    /**
     * Before the new version of LockManager is fully enabled, it is used to be compatible with the original db lock logic.
     */
    public void unLockDatabase(Database database, LockType lockType) {
<<<<<<< HEAD
        if (Config.lock_manager_enabled) {
            assert database != null;
=======
        if (Config.use_lock_manager) {
            Preconditions.checkNotNull(database);
>>>>>>> 68ade501
            release(database.getId(), lockType);
        } else {
            if (lockType.isWriteLock()) {
                QueryableReentrantReadWriteLock rwLock = database.getRwLock();
                rwLock.exclusiveUnlock();
            } else {
                QueryableReentrantReadWriteLock rwLock = database.getRwLock();
                rwLock.sharedUnlock();
            }
        }
    }

    private String getOwnerInfo(Thread owner) {
        if (owner == null) {
            return "";
        }
        StringBuilder sb = new StringBuilder();
        sb.append("owner id: ").append(owner.getId()).append(", owner name: ")
                .append(owner.getName()).append(", owner stack: ").append(Util.dumpThread(owner, 50));
        return sb.toString();
    }

    private void logSlowLockEventIfNeeded(long startMs, String type, String threadDump, Long databaseId,
                                          String fullQualifiedName) {
        long endMs = TimeUnit.MILLISECONDS.convert(System.nanoTime(), TimeUnit.NANOSECONDS);
        Long lastSlowLockLogTime = lastSlowLockLogTimeMap.getOrDefault(databaseId, 0L);
        if (endMs - startMs > Config.slow_lock_threshold_ms &&
                endMs > lastSlowLockLogTime + Config.slow_lock_log_every_ms) {
            lastSlowLockLogTime = endMs;
            lastSlowLockLogTimeMap.put(databaseId, lastSlowLockLogTime);
            LOG.warn("slow db lock. type: {}, db id: {}, db name: {}, wait time: {}ms, " +
                            "former {}, current stack trace: {}", type, databaseId, fullQualifiedName, endMs - startMs,
                    threadDump, LogUtil.getCurrentStackTrace());
        }
    }

    /**
     * Before the new version of LockManager is fully enabled, it is used to be compatible with the original db lock logic.
     */
    public boolean isWriteLockHeldByCurrentThread(Database database) {
        if (Config.lock_manager_enabled) {
            return true;
        } else {
            return database.getRwLock().isWriteLockHeldByCurrentThread();
        }
    }

    /**
     * Before the new version of LockManager is fully enabled, it is used to be compatible with the original db lock logic.
     */
    public void lockTablesWithIntensiveDbLock(Database database, List<Long> tableList, LockType lockType) {
<<<<<<< HEAD
        assert lockType == LockType.WRITE || lockType == LockType.READ;
        if (Config.lock_manager_enabled) {
            assert !tableList.isEmpty();
=======
        Preconditions.checkState(lockType.equals(LockType.READ) || lockType.equals(LockType.WRITE));
        List<Long> tableListClone = new ArrayList<>(tableList);

        if (Config.use_lock_manager) {
            Preconditions.checkState(!tableListClone.isEmpty());
>>>>>>> 68ade501

            try {
                if (lockType == LockType.WRITE) {
                    this.lock(database.getId(), LockType.INTENTION_EXCLUSIVE, 0);
                } else {
                    this.lock(database.getId(), LockType.INTENTION_SHARED, 0);
                }

                Collections.sort(tableListClone);
                for (Long rid : tableListClone) {
                    this.lock(rid, lockType, 0);
                }
            } catch (IllegalLockStateException e) {
                ErrorReportException.report(ErrorCode.ERR_LOCK_ERROR, e.getMessage());
            }
        } else {
            //Fallback to db lock
            lockDatabase(database, lockType);
        }
    }

    public boolean tryLockTablesWithIntensiveDbLock(Database database, List<Long> tableList, LockType lockType, long timeout) {
<<<<<<< HEAD
        assert lockType == LockType.WRITE || lockType == LockType.READ;
        if (Config.lock_manager_enabled) {
            assert !tableList.isEmpty();
=======
        Preconditions.checkState(lockType.equals(LockType.READ) || lockType.equals(LockType.WRITE));
        List<Long> tableListClone = new ArrayList<>(tableList);

        if (Config.use_lock_manager) {
            Preconditions.checkState(!tableListClone.isEmpty());
>>>>>>> 68ade501

            try {
                if (lockType == LockType.WRITE) {
                    this.lock(database.getId(), LockType.INTENTION_EXCLUSIVE, timeout);
                } else {
                    this.lock(database.getId(), LockType.INTENTION_SHARED, timeout);
                }
            } catch (IllegalLockStateException e) {
                return false;
            }

            List<Long> ridLockedList = new ArrayList<>();
            try {
                Collections.sort(tableListClone);
                for (Long rid : tableListClone) {
                    this.lock(rid, lockType, timeout);
                    ridLockedList.add(rid);
                }

                return true;
            } catch (IllegalLockStateException e) {
                if (lockType == LockType.WRITE) {
                    release(database.getId(), LockType.INTENTION_EXCLUSIVE);
                } else {
                    release(database.getId(), LockType.INTENTION_SHARED);
                }

                for (Long rid : ridLockedList) {
                    release(rid, lockType);
                }
                return false;
            }
        } else {
            //Fallback to db lock
            return tryLockDatabase(database, lockType, timeout);
        }
    }

    /**
     * Before the new version of LockManager is fully enabled, it is used to be compatible with the original db lock logic.
     */
    public void unLockTablesWithIntensiveDbLock(Database database, List<Long> tableList, LockType lockType) {
<<<<<<< HEAD
        if (Config.lock_manager_enabled) {
=======
        Preconditions.checkState(lockType.equals(LockType.READ) || lockType.equals(LockType.WRITE));
        List<Long> tableListClone = new ArrayList<>(tableList);

        if (Config.use_lock_manager) {
>>>>>>> 68ade501
            if (lockType == LockType.WRITE) {
                this.release(database.getId(), LockType.INTENTION_EXCLUSIVE);
            } else {
                this.release(database.getId(), LockType.INTENTION_SHARED);
            }
            Collections.sort(tableListClone);
            for (Long rid : tableListClone) {
                this.release(rid, lockType);
            }
        } else {
            //Fallback to db lock
            unLockDatabase(database, lockType);
        }
    }

    public Long getWaitingForRid() {
        return waitingForRid;
    }

    public LockType getWaitingForType() {
        return waitingForType;
    }

    public Long getThreadID() {
        return threadID;
    }

    void setWaitingFor(Long rid, LockType type) {
        waitingForRid = rid;
        waitingForType = type;
    }

    void clearWaitingFor() {
        waitingForRid = null;
        waitingForType = null;
    }

    private String getStackTrace() {
        StackTraceElement[] stackTrace = Thread.currentThread().getStackTrace();
        StackTraceElement element = stackTrace[3];
        int lastIdx = element.getClassName().lastIndexOf(".");
        return element.getClassName().substring(lastIdx + 1) + "." + element.getMethodName() + "():" + element.getLineNumber();
    }

    @Override
    public String toString() {
        return ("(" + threadName + "|" + threadID) + ")" + " [" + stackTrace + "]";
    }

    @Override
    public boolean equals(Object o) {
        if (this == o) {
            return true;
        }
        if (o == null || getClass() != o.getClass()) {
            return false;
        }
        Locker locker = (Locker) o;
        return threadID == locker.threadID;
    }

    @Override
    public int hashCode() {
        return Objects.hashCode(threadID);
    }
}<|MERGE_RESOLUTION|>--- conflicted
+++ resolved
@@ -99,13 +99,8 @@
      * Before the new version of LockManager is fully enabled, it is used to be compatible with the original db lock logic.
      */
     public void lockDatabase(Database database, LockType lockType) {
-<<<<<<< HEAD
-        if (Config.lock_manager_enabled) {
-            assert database != null;
-=======
-        if (Config.use_lock_manager) {
+        if (Config.lock_manager_enabled) {
             Preconditions.checkNotNull(database);
->>>>>>> 68ade501
             try {
                 lock(database.getId(), lockType, 0);
             } catch (IllegalLockStateException e) {
@@ -132,13 +127,8 @@
      * Before the new version of LockManager is fully enabled, it is used to be compatible with the original db lock logic.
      */
     public boolean tryLockDatabase(Database database, LockType lockType, long timeout) {
-<<<<<<< HEAD
-        if (Config.lock_manager_enabled) {
-            assert database != null;
-=======
-        if (Config.use_lock_manager) {
+        if (Config.lock_manager_enabled) {
             Preconditions.checkNotNull(database);
->>>>>>> 68ade501
             try {
                 lock(database.getId(), lockType, timeout);
                 return true;
@@ -199,13 +189,8 @@
      * Before the new version of LockManager is fully enabled, it is used to be compatible with the original db lock logic.
      */
     public void unLockDatabase(Database database, LockType lockType) {
-<<<<<<< HEAD
-        if (Config.lock_manager_enabled) {
-            assert database != null;
-=======
-        if (Config.use_lock_manager) {
+        if (Config.lock_manager_enabled) {
             Preconditions.checkNotNull(database);
->>>>>>> 68ade501
             release(database.getId(), lockType);
         } else {
             if (lockType.isWriteLock()) {
@@ -257,17 +242,11 @@
      * Before the new version of LockManager is fully enabled, it is used to be compatible with the original db lock logic.
      */
     public void lockTablesWithIntensiveDbLock(Database database, List<Long> tableList, LockType lockType) {
-<<<<<<< HEAD
-        assert lockType == LockType.WRITE || lockType == LockType.READ;
-        if (Config.lock_manager_enabled) {
-            assert !tableList.isEmpty();
-=======
         Preconditions.checkState(lockType.equals(LockType.READ) || lockType.equals(LockType.WRITE));
         List<Long> tableListClone = new ArrayList<>(tableList);
 
-        if (Config.use_lock_manager) {
+        if (Config.lock_manager_enabled) {
             Preconditions.checkState(!tableListClone.isEmpty());
->>>>>>> 68ade501
 
             try {
                 if (lockType == LockType.WRITE) {
@@ -290,17 +269,11 @@
     }
 
     public boolean tryLockTablesWithIntensiveDbLock(Database database, List<Long> tableList, LockType lockType, long timeout) {
-<<<<<<< HEAD
-        assert lockType == LockType.WRITE || lockType == LockType.READ;
-        if (Config.lock_manager_enabled) {
-            assert !tableList.isEmpty();
-=======
         Preconditions.checkState(lockType.equals(LockType.READ) || lockType.equals(LockType.WRITE));
         List<Long> tableListClone = new ArrayList<>(tableList);
 
-        if (Config.use_lock_manager) {
+        if (Config.lock_manager_enabled) {
             Preconditions.checkState(!tableListClone.isEmpty());
->>>>>>> 68ade501
 
             try {
                 if (lockType == LockType.WRITE) {
@@ -343,14 +316,10 @@
      * Before the new version of LockManager is fully enabled, it is used to be compatible with the original db lock logic.
      */
     public void unLockTablesWithIntensiveDbLock(Database database, List<Long> tableList, LockType lockType) {
-<<<<<<< HEAD
-        if (Config.lock_manager_enabled) {
-=======
         Preconditions.checkState(lockType.equals(LockType.READ) || lockType.equals(LockType.WRITE));
         List<Long> tableListClone = new ArrayList<>(tableList);
 
-        if (Config.use_lock_manager) {
->>>>>>> 68ade501
+        if (Config.lock_manager_enabled) {
             if (lockType == LockType.WRITE) {
                 this.release(database.getId(), LockType.INTENTION_EXCLUSIVE);
             } else {
