--- conflicted
+++ resolved
@@ -170,18 +170,10 @@
 
     public static final String PROPERTIES_MUTABLE_BUCKET_NUM = "mutable_bucket_num";
 
-<<<<<<< HEAD
-<<<<<<< HEAD
-=======
     public static final String PROPERTIES_ENABLE_LOAD_PROFILE = "enable_load_profile";
 
     public static final String PROPERTIES_BASE_COMPACTION_FORBIDDEN_TIME_RANGES = "base_compaction_forbidden_time_ranges";
 
->>>>>>> 1c8e4b9cfb ([Enhancement] Support disable table base compaction by time ranges (#50120))
-=======
-    public static final String PROPERTIES_ENABLE_LOAD_PROFILE = "enable_load_profile";
-
->>>>>>> dcd31449
     public static final String PROPERTIES_PRIMARY_INDEX_CACHE_EXPIRE_SEC = "primary_index_cache_expire_sec";
 
     public static final String PROPERTIES_TABLET_TYPE = "tablet_type";
@@ -459,11 +451,6 @@
         }
     }
 
-<<<<<<< HEAD
-<<<<<<< HEAD
-=======
-=======
->>>>>>> dcd31449
     public static boolean analyzeEnableLoadProfile(Map<String, String> properties) {
         boolean enableLoadProfile = false;
         if (properties != null && properties.containsKey(PROPERTIES_ENABLE_LOAD_PROFILE)) {
@@ -472,7 +459,6 @@
         return enableLoadProfile;
     }
 
-<<<<<<< HEAD
     public static String analyzeBaseCompactionForbiddenTimeRanges(Map<String, String> properties) {
         if (properties != null && properties.containsKey(PROPERTIES_BASE_COMPACTION_FORBIDDEN_TIME_RANGES)) {
             String forbiddenTimeRanges = properties.get(PROPERTIES_BASE_COMPACTION_FORBIDDEN_TIME_RANGES);
@@ -481,9 +467,6 @@
         return "";
     }
 
->>>>>>> 1c8e4b9cfb ([Enhancement] Support disable table base compaction by time ranges (#50120))
-=======
->>>>>>> dcd31449
     public static int analyzeAutoRefreshPartitionsLimit(Map<String, String> properties, MaterializedView mv) {
         if (mv.getRefreshScheme().getType() == MaterializedView.RefreshType.MANUAL) {
             throw new SemanticException(
