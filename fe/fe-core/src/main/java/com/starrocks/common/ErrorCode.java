--- conflicted
+++ resolved
@@ -316,15 +316,10 @@
     ERR_ACCESS_DENIED_FOR_EXTERNAL_ACCESS_CONTROLLER(5204, new byte[] {'4', '2', '0', '0', '0'},
             "Access denied; you need (at least one of) the %s privilege(s) on %s%s for this operation."),
 
-<<<<<<< HEAD
-    ERR_LOCK_ERROR(6030, new byte[] {'4', '2', '0', '0', '0'},
-=======
     /**
-     * 5500 - 5599: Lock
+     * 5300 - 5399: Lock and Transaction
      */
-    ERR_LOCK_ERROR(5501, new byte[] {'4', '2', '0', '0', '0'},
->>>>>>> 223d6389
-            "Attempt to acquire lock fail : %s");
+    ERR_LOCK_ERROR(5300, new byte[] {'5', '5', 'P', '0', '3'}, "Attempt to acquire lock fail : %s");
 
     ErrorCode(int code, byte[] sqlState, String errorMsg) {
         this.code = code;
