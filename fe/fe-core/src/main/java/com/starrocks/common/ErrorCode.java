// Copyright 2021-present StarRocks, Inc. All rights reserved.
//
// Licensed under the Apache License, Version 2.0 (the "License");
// you may not use this file except in compliance with the License.
// You may obtain a copy of the License at
//
//     https://www.apache.org/licenses/LICENSE-2.0
//
// Unless required by applicable law or agreed to in writing, software
// distributed under the License is distributed on an "AS IS" BASIS,
// WITHOUT WARRANTIES OR CONDITIONS OF ANY KIND, either express or implied.
// See the License for the specific language governing permissions and
// limitations under the License.

// This file is based on code available under the Apache license here:
//   https://github.com/apache/incubator-doris/blob/master/fe/fe-core/src/main/java/org/apache/doris/common/ErrorCode.java

// Licensed to the Apache Software Foundation (ASF) under one
// or more contributor license agreements.  See the NOTICE file
// distributed with this work for additional information
// regarding copyright ownership.  The ASF licenses this file
// to you under the Apache License, Version 2.0 (the
// "License"); you may not use this file except in compliance
// with the License.  You may obtain a copy of the License at
//
//   http://www.apache.org/licenses/LICENSE-2.0
//
// Unless required by applicable law or agreed to in writing,
// software distributed under the License is distributed on an
// "AS IS" BASIS, WITHOUT WARRANTIES OR CONDITIONS OF ANY
// KIND, either express or implied.  See the License for the
// specific language governing permissions and limitations
// under the License.

package com.starrocks.common;

import java.util.MissingFormatArgumentException;

/**
 * 1、ErrorCode: The most granular error message, recording the error cause at the bottom of the call stack
 * <p>
 * 2、SqlState: Coarse-grained error information is also recorded in ErrorCode
 * Main references: <a href="https://www.postgresql.org/docs/15/errcodes-appendix.html">...</a>
 * <p>
 * 3、ErrorType: The most coarse-grained error message, which determines the error category
 * based on the first two digits of SQLSTATE. For example, Internal Error, Syntax Error
 */
public enum ErrorCode {
    ERR_CANT_CREATE_TABLE(1005, new byte[] {'H', 'Y', '0', '0', '0'}, "Can't create table '%s' (errno: %s)"),
    ERR_DB_CREATE_EXISTS(1007, new byte[] {'H', 'Y', '0', '0', '0'}, "Can't create database '%s'; database exists"),
    ERR_DB_DROP_EXISTS(1008, new byte[] {'H', 'Y', '0', '0', '0'},
            "Can't drop database '%s'; database doesn't exist"),
    ERR_AUTHENTICATION_FAIL(1045, new byte[] {'2', '8', '0', '0', '0'},
            "Access denied for user '%s' (using password: %s)"),
    ERR_NO_DB_ERROR(1046, new byte[] {'3', 'D', '0', '0', '0'}, "No database selected"),
    ERR_UNKNOWN_COM_ERROR(1047, new byte[] {'0', '8', 'S', '0', '1'}, "Unknown command"),
    ERR_TABLE_EXISTS_ERROR(1050, new byte[] {'4', '2', 'S', '0', '1'}, "Table '%s' already exists"),
    ERR_NON_UNIQ_ERROR(1052, new byte[] {'2', '3', '0', '0', '0'}, "Column '%s' in is ambiguous"),
    ERR_ILLEGAL_COLUMN_REFERENCE_ERROR(1053, new byte[] {'2', '3', '0', '0', '1'},
            "Illegal column/field reference '%s' of semi-/anti-join"),
    ERR_BAD_FUNC_ERROR(1055, new byte[] {'4', '2', '0', '0', '0'}, "Unknown function '%s'"),
    ERR_WRONG_VALUE_COUNT(1058, new byte[] {'2', '1', 'S', '0', '1'}, "Column count doesn't match value count"),
    ERR_DUP_FIELDNAME(1060, new byte[] {'4', '2', 'S', '2', '1'}, "Duplicate column name '%s'"),
    ERR_NONUNIQ_TABLE(1066, new byte[] {'4', '2', '0', '0', '0'}, "Not unique table/alias: '%s'"),
    ERR_NO_SUCH_THREAD(1094, new byte[] {'H', 'Y', '0', '0', '0'}, "Unknown thread id: %d"),
    ERR_NO_TABLES_USED(1096, new byte[] {'H', 'Y', '0', '0', '0'}, "No tables used"),
    ERR_WRONG_DB_NAME(1102, new byte[] {'4', '2', '0', '0', '0'}, "Incorrect database name '%s'"),
    ERR_WRONG_TABLE_NAME(1104, new byte[] {'4', '2', '0', '0', '0'}, "Incorrect table name '%s'"),
    ERR_UNKNOWN_ERROR(1105, new byte[] {'H', 'Y', '0', '0', '0'}, "Unknown error"),
    ERR_FIELD_SPECIFIED_TWICE(1110, new byte[] {'4', '2', '0', '0', '0'}, "Column '%s' specified twice"),
    ERR_TABLE_MUST_HAVE_COLUMNS(1113, new byte[] {'4', '2', '0', '0', '0'}, "A table must have at least 1 column"),
    ERR_UNKNOWN_CHARACTER_SET(1115, new byte[] {'4', '2', '0', '0', '0'}, "Unknown character set: '%s'"),
    ERR_TOO_MANY_COLUMNS(1117, new byte[] {'4', '2', '0', '0', '0'},
            "The number of columns in a table must be less than or equal to %d," +
                    " Please decrease the number of columns or increase frontend config 'max_column_number_per_table'."),
    ERR_IP_NOT_ALLOWED(1130, new byte[] {'4', '2', '0', '0', '0'},
            "Host %s is not allowed to connect to this MySQL server"),
    ERR_NONEXISTING_GRANT(1141, new byte[] {'4', '2', '0', '0', '0'},
            "There is no such grant defined for user '%s' on host '%s'"),
    ERR_WRONG_COLUMN_NAME(1166, new byte[] {'4', '2', '0', '0', '0'}, "Incorrect column name '%s'"),
    ERR_UNKNOWN_SYSTEM_VARIABLE(1193, new byte[] {'H', 'Y', '0', '0', '0'}, "Unknown system variable '%s', " +
            "the most similar variables are %s"),
    ERR_TOO_MANY_USER_CONNECTIONS(1203, new byte[] {'4', '2', '0', '0', '0'},
            "User %s already has more than 'max_user_connections' active connections"),
    ERR_LOCAL_VARIABLE(1228, new byte[] {'H', 'Y', '0', '0', '0'},
            "Variable '%s' is a SESSION variable and can't be used with SET GLOBAL"),
    ERR_GLOBAL_VARIABLE(1229, new byte[] {'H', 'Y', '0', '0', '0'},
            "Variable '%s' is a GLOBAL variable and should be set with SET GLOBAL"),
    ERR_NO_DEFAULT(1230, new byte[] {'4', '2', '0', '0', '0'}, "Variable '%s' doesn't have a default value"),
    ERR_WRONG_VALUE_FOR_VAR(1231, new byte[] {'4', '2', '0', '0', '0'},
            "Variable '%s' can't be set to the value of '%s'"),
    ERR_WRONG_TYPE_FOR_VAR(1232, new byte[] {'4', '2', '0', '0', '0'}, "Incorrect argument type to variable '%s'"),
    ERR_DERIVED_MUST_HAVE_ALIAS(1248, new byte[] {'4', '2', '0', '0', '0'},
            "Every derived table must have its own alias"),
    ERR_NOT_SUPPORTED_AUTH_MODE(1251, new byte[] {'0', '8', '0', '0', '4'},
            "Client does not support authentication protocol requested by server; consider upgrading MySQL client"),
    ERR_UNKNOWN_STORAGE_ENGINE(1286, new byte[] {'4', '2', '0', '0', '0'}, "Unknown storage engine '%s'"),
    ERR_UNSUPPORTED_PS(1295, "HY000".getBytes(),
            "This command is not supported in the prepared statement protocol yet"),
    ERR_UNKNOWN_TIME_ZONE(1298, new byte[] {'H', 'Y', '0', '0', '0'}, "Unknown or incorrect time zone: '%s'"),
    ERR_WRONG_OBJECT(1347, new byte[] {'H', 'Y', '0', '0', '0'}, "'%s'.'%s' is not '%s'"),
    ERR_VIEW_WRONG_LIST(1353, new byte[] {'H', 'Y', '0', '0', '0'},
            "View's SELECT and view's field list have different column counts"),
    ERR_NO_DEFAULT_FOR_FIELD(1364, new byte[] {'H', 'Y', '0', '0', '0'},
            "Field '%s' is not null but doesn't have a default value"),
    ERR_NO_SUCH_QUERY(1365, new byte[] {'4', '2', '0', '0', '0'}, "Unknown query id: %s"),

    ERR_CANNOT_USER(1396, new byte[] {'H', 'Y', '0', '0', '0'}, "Operation %s failed for %s"),
    ERR_NON_INSERTABLE_TABLE(1471, new byte[] {'H', 'Y', '0', '0', '0'},
            "The target table %s of the %s is not insertable-into"),
    ERR_DROP_PARTITION_NON_EXISTENT(1507, new byte[] {'H', 'Y', '0', '0', '0'},
            "Error in list of partitions to %s"),
    ERR_DROP_LAST_PARTITION(1508, new byte[] {'H', 'Y', '0', '0', '0'},
            "Cannot remove all partitions, use DROP TABLE instead"),
    ERR_SAME_NAME_PARTITION(1517, new byte[] {'H', 'Y', '0', '0', '0'}, "Duplicate partition name %s"),
    ERR_AUTH_PLUGIN_NOT_LOADED(1524, new byte[] {'H', 'Y', '0', '0', '0'}, "Plugin '%s' is not loaded"),
    ERR_WRONG_PARTITION_NAME(1567, new byte[] {'H', 'Y', '0', '0', '0'}, "Incorrect partition name '%s'"),
    ERR_VARIABLE_IS_READONLY(1621, new byte[] {'H', 'Y', '0', '0', '0'}, "Variable '%s' is a read only variable"),
    ERR_UNKNOWN_PARTITION(1735, new byte[] {'H', 'Y', '0', '0', '0'}, "Unknown partition '%s' in table '%s'"),
    ERR_PARTITION_CLAUSE_ON_NONPARTITIONED(1747, new byte[] {'H', 'Y', '0', '0', '0'},
            "PARTITION () clause on non partitioned table"),
    ERR_EMPTY_PARTITION_IN_TABLE(1748, new byte[] {'H', 'Y', '0', '0', '0'},
            "data cannot be inserted into table with empty partition. " +
                    "Use `SHOW PARTITIONS FROM %s` to see the currently partitions of this table. "),

    // Following is StarRocks's error code, which start from 5000
    ERR_WRONG_PROC_PATH(5001, new byte[] {'H', 'Y', '0', '0', '0'}, "Proc path '%s' doesn't exist"),
    ERR_COL_NOT_MENTIONED(5002, new byte[] {'H', 'Y', '0', '0', '0'},
            "'%s' must be explicitly mentioned in column permutation"),
    ERR_OLAP_KEY_MUST_BEFORE_VALUE(5003, new byte[] {'H', 'Y', '0', '0', '0'},
            "Key column must before value column"),
    ERR_TABLE_MUST_HAVE_KEYS(5004, new byte[] {'H', 'Y', '0', '0', '0'},
            "Table must have at least 1 key column"),
    ERR_UNKNOWN_CLUSTER_ID(5005, new byte[] {'H', 'Y', '0', '0', '0'}, "Unknown cluster id '%s'"),
    ERR_UNKNOWN_PLAN_HINT(5006, new byte[] {'H', 'Y', '0', '0', '0'}, "Unknown plan hint '%s'"),
    ERR_PLAN_HINT_CONFILT(5007, new byte[] {'H', 'Y', '0', '0', '0'}, "Conflict plan hint '%s'"),
    ERR_INSERT_HINT_NOT_SUPPORT(5008, new byte[] {'H', 'Y', '0', '0', '0'},
            "INSERT hints are only supported for partitioned table"),
    ERR_PARTITION_CLAUSE_NO_ALLOWED(5009, new byte[] {'H', 'Y', '0', '0', '0'},
            "PARTITION clause is not valid for INSERT into unpartitioned table"),
    ERR_COL_NUMBER_NOT_MATCH(5010, new byte[] {'H', 'Y', '0', '0', '0'},
            "Number of columns don't equal number of SELECT statement's select list"),
    ERR_UNRESOLVED_TABLE_REF(5011, new byte[] {'H', 'Y', '0', '0', '0'},
            "Unresolved table reference '%s'"),
    ERR_BAD_NUMBER(5012, new byte[] {'H', 'Y', '0', '0', '0'}, "'%s' is not a number"),
    ERR_BAD_TIMEUNIT(5013, new byte[] {'H', 'Y', '0', '0', '0'}, "Unsupported time unit '%s'"),
    ERR_BAD_TABLE_STATE(5014, new byte[] {'H', 'Y', '0', '0', '0'}, "Table state is not NORMAL: '%s'"),
    ERR_BAD_PARTITION_STATE(5015, new byte[] {'H', 'Y', '0', '0', '0'}, "Partition state is not NORMAL: '%s':'%s'"),
    ERR_PARTITION_HAS_LOADING_JOBS(5016, new byte[] {'H', 'Y', '0', '0', '0'}, "Partition has loading jobs: '%s'"),
    ERR_NOT_KEY_COLUMN(5017, new byte[] {'H', 'Y', '0', '0', '0'}, "Column is not a key column: '%s'"),
    ERR_INVALID_VALUE(5018, new byte[] {'H', 'Y', '0', '0', '0'}, "Invalid %s: '%s'. Expected values should be %s"),
    ERR_NO_ALTER_OPERATION(5023, new byte[] {'H', 'Y', '0', '0', '0'},
            "No operation in alter statement"),
    ERR_TIMEOUT(5024, new byte[] {'5', '3', '4', '0', '0'}, "%s reached its timeout of %d seconds, %s"),
    ERR_UNSUPPORTED_TYPE_IN_CTAS(5026, new byte[] {'H', 'Y', '0', '0', '0'},
            "Unsupported type '%s' in create table as select statement"),
    ERR_MISSING_PARAM(5027, new byte[] {'H', 'Y', '0', '0', '0'}, "Missing param: %s "),
    ERR_WRONG_NAME_FORMAT(5063, new byte[] {'4', '2', '0', '0', '0'},
            "Incorrect %s name '%s'"),
    ERR_COMMON_ERROR(5064, new byte[] {'4', '2', '0', '0', '0'},
            "%s"),
    ERR_COLOCATE_TABLE_MUST_HAS_SAME_REPLICATION_NUM(5063, new byte[] {'4', '2', '0', '0', '0'},
            "Colocate tables must have same replication num: %s, with group %s," +
                    " partition info %s"),
    ERR_COLOCATE_TABLE_MUST_HAS_SAME_BUCKET_NUM(5063, new byte[] {'4', '2', '0', '0', '0'},
            "Colocate tables must have same bucket num: %s, with group %s," +
                    " current info %s"),
    ERR_COLOCATE_TABLE_MUST_HAS_SAME_DISTRIBUTION_COLUMN_SIZE(5063, new byte[] {'4', '2', '0', '0', '0'},
            "Colocate tables distribution columns size must be the same : %s, with group %s," +
                    " current info %s"),
    ERR_COLOCATE_TABLE_MUST_HAS_SAME_DISTRIBUTION_COLUMN_TYPE(5063, new byte[] {'4', '2', '0', '0', '0'},
            "Colocate tables distribution columns must have the same data type with group %s," +
                    " current col: %s, should be: %s, current info %s"),
    ERR_COLOCATE_NOT_COLOCATE_TABLE(5064, new byte[] {'4', '2', '0', '0', '0'},
            "Table %s is not a colocated table"),
    ERROR_DYNAMIC_PARTITION_TIME_UNIT(5065, new byte[] {'4', '2', '0', '0', '0'},
            "Unsupported time unit %s. Expect DAY/WEEK/MONTH/YEAR."),
    ERROR_DYNAMIC_PARTITION_START_ZERO(5066, new byte[] {'4', '2', '0', '0', '0'},
            "Dynamic partition start must less than 0"),
    ERROR_DYNAMIC_PARTITION_START_FORMAT(5066, new byte[] {'4', '2', '0', '0', '0'},
            "Invalid dynamic partition start %s"),
    ERROR_DYNAMIC_PARTITION_END_ZERO(5066, new byte[] {'4', '2', '0', '0', '0'},
            "Dynamic partition end must greater than 0"),
    ERROR_DYNAMIC_PARTITION_END_FORMAT(5066, new byte[] {'4', '2', '0', '0', '0'},
            "Invalid dynamic partition end %s"),
    ERROR_DYNAMIC_PARTITION_END_EMPTY(5066, new byte[] {'4', '2', '0', '0', '0'},
            "Dynamic partition end is empty"),
    ERROR_DYNAMIC_PARTITION_BUCKETS_FORMAT(5067, new byte[] {'4', '2', '0', '0', '0'},
            "Invalid dynamic partition buckets %s"),
    ERROR_DYNAMIC_PARTITION_BUCKETS_EMPTY(5066, new byte[] {'4', '2', '0', '0', '0'},
            "Dynamic partition buckets is empty"),
    ERROR_DYNAMIC_PARTITION_ENABLE(5068, new byte[] {'4', '2', '0', '0', '0'},
            "Invalid dynamic partition enable: %s. Expected true or false"),
    ERROR_DYNAMIC_PARTITION_PREFIX(5069, new byte[] {'4', '2', '0', '0', '0'},
            "Invalid dynamic partition prefix: %s."),
    ERR_OPERATION_DISABLED(5070, new byte[] {'4', '2', '0', '0', '0'},
            "Operation %s is disabled. %s"),
    ERROR_DYNAMIC_PARTITION_REPLICATION_NUM_ZERO(5071, new byte[] {'4', '2', '0', '0', '0'},
            "Dynamic partition replication num must greater than 0"),
    ERROR_DYNAMIC_PARTITION_REPLICATION_NUM_FORMAT(5072, new byte[] {'4', '2', '0', '0', '0'},
            "Invalid dynamic partition replication num: %s."),
    ERROR_CREATE_TABLE_LIKE_EMPTY(5073, new byte[] {'4', '2', '0', '0', '0'},
            "Origin create table stmt is empty"),
    ERROR_REFRESH_EXTERNAL_TABLE_FAILED(5074, new byte[] {'4', '2', '0', '0', '0'},
            "refresh external table failed: %s"),
    ERROR_CREATE_TABLE_LIKE_UNSUPPORTED_VIEW(5075, new byte[] {'4', '2', '0', '0', '0'},
            "Create table like does not support create view."),
    ERR_QUERY_CANCELLED_BY_CRASH(5077, new byte[] {'X', 'X', '0', '0', '0'},
            "Query cancelled by crash of backends."),
    ERR_BAD_CATALOG_ERROR(5078, new byte[] {'4', '2', '0', '0', '0'},
            "Unknown catalog '%s'"),
    ERROR_NO_RG_ERROR(5079, new byte[] {'4', '2', '0', '0', '0'},
            "Unknown resource group '%s' "),
    ERR_BAD_CATALOG_AND_DB_ERROR(5080, new byte[] {'4', '2', '0', '0', '0'},
            "Unknown catalog.db '%s'"),
    ERR_UNSUPPORTED_SQL_PATTERN(5081, new byte[] {'4', '2', '0', '0', '0'},
            "Only support like 'function_pattern' syntax."),
    ERR_WRONG_LABEL_NAME(5082, new byte[] {'4', '2', '0', '0', '0'},
            "Incorrect label name '%s'"),
    ERR_PRIVILEGE_TABLE_NOT_FOUND(5085, new byte[] {'4', '2', '0', '0', '0'},
            "Table not found when checking privilege"),
    ERR_PRIVILEGE_DB_NOT_FOUND(5086, new byte[] {'4', '2', '0', '0', '0'},
            "Db [%s] not found when checking privilege"),
    ERR_PRIVILEGE_ROUTINELODE_JOB_NOT_FOUND(5089, new byte[] {'4', '2', '0', '0', '0'},
            "Routine load job [%s] not found when checking privilege"),
    ERR_PRIVILEGE_EXPORT_JOB_NOT_FOUND(5090, new byte[] {'4', '2', '0', '0', '0'},
            "Export job [%s] not found when checking privilege"),
    ERROR_DYNAMIC_PARTITION_HISTORY_PARTITION_NUM_ZERO(5092, new byte[] {'4', '2', '0', '0', '0'},
            "Dynamic history partition num must greater than 0"),

    /*
      !!!!!!!!!!!!!!!!!!!!!!     IMPORTANT   !!!!!!!!!!!!!!!!!!!!!!
      <p>
      The following ErrorCode has been reviewed.
      If you want to add an error code, please add it in the specific
      number segment according to the number segment of your own module.
     */

    /**
     * 5100 - 5199: Configuration
     */
    ERROR_SET_CONFIG_FAILED(5101, new byte[] {'F', '0', '0', '0', '0'}, "Set config failed: %s"),
    ERROR_CONFIG_NOT_EXIST(5102, new byte[] {'F', '0', '0', '0', '0'}, "Config '%s' does not exist or is not mutable"),

    /**
     * 5200 - 5299: Authentication and Authorization
     */
    ERR_PASSWD_LENGTH(5201, new byte[] {'H', 'Y', '0', '0', '0'},
            "Password hash should be a %d-digit hexadecimal number"),
    ERR_SQL_IN_BLACKLIST_ERROR(5202, new byte[] {'4', '2', '0', '0', '0'},
            "Access denied; This sql is in blacklist, please contact your admin"),
    ERR_ACCESS_DENIED(5203, new byte[] {'4', '2', '0', '0', '0'},
            "Access denied; you need (at least one of) the %s privilege(s) on %s%s for this operation. " +
                    ErrorCode.ERR_ACCESS_DENIED_HINT_MSG_FORMAT),
    ERR_ACCESS_DENIED_FOR_EXTERNAL_ACCESS_CONTROLLER(5204, new byte[] {'4', '2', '0', '0', '0'},
            "Access denied; you need (at least one of) the %s privilege(s) on %s%s for this operation."),
<<<<<<< HEAD
    ERR_GROUP_ACCESS_DENY(5205, new byte[] {'4', '2', '0', '0', '0'},
            "Group Access Denied"),
=======
    ERR_SECURE_TRANSPORT_REQUIRED(5205, new byte[] {'H', 'Y', '0', '0', '0'},
            "Connections using insecure transport are prohibited"),
>>>>>>> c0f6fa8c

    /**
     * 5300 - 5399: Lock and Transaction
     */
    ERR_LOCK_ERROR(5300, new byte[] {'5', '5', 'P', '0', '3'}, "Failed to acquire lock: %s"),
    ERR_BEGIN_TXN_FAILED(5301, new byte[] {'5', '5', 'P', '0', '3'}, "Failed to begin transaction: %s"),
    ERR_TXN_NOT_EXIST(5302, new byte[] {'2', '5', 'P', '0', '1'}, "Transaction %s does not exist"),
    ERR_TXN_IMPORT_SAME_TABLE(5303, new byte[] {'2', '5', 'P', '0', '1'},
            "NOT allowed to read or write tables that have been subjected to DML operations before"),
    ERR_TXN_FORBID_CROSS_DB(5304, new byte[] {'2', '5', 'P', '0', '1'},
            "Cannot execute cross-database transactions. All DML target tables must belong to the same db"),

    /**
     * 5400 - 5499: Internal error
     */
    ERR_CHANGE_TO_SSL_CONNECTION_FAILED(5400, new byte[] {'X', 'X', '0', '0', '0'},
            "Failed to change to SSL connection"),
    ERR_FORWARD_TOO_MANY_TIMES(5401, new byte[] {'X', 'X', '0', '0', '0'}, "forward too many times %d"),

    /**
     * 5500 - 5599: DDL operation failure
     */
    ERR_LOC_AWARE_UNSUPPORTED_FOR_COLOCATE_TBL(5500, new byte[] {'4', '2', '0', '0', '0'},
            "table '%s' has location property and cannot be colocated"),
    ERR_BAD_DB_ERROR(5501, new byte[] {'3', 'F', '0', '0', '0'}, "Unknown database '%s'"),
    ERR_BAD_TABLE_ERROR(5502, new byte[] {'4', '2', '6', '0', '2'}, "Unknown table '%s'"),
    ERR_NOT_OLAP_TABLE(5503, new byte[] {'4', '2', '0', '0', '0'}, "Table '%s' is not a OLAP table"),
    ERR_MULTI_SUB_PARTITION(5504, new byte[] {'4', '2', '0', '0', '0'},
            "Partition '%s' has sub partitions, should specify the partition id"),
    ERR_NO_SUCH_PARTITION(5505, new byte[] {'4', '2', '0', '0', '0'}, "Partition '%s' doesn't exist"),
    ERR_NO_DEFAULT_STORAGE_VOLUME(5506, new byte[] {'5', '5', '0', '0', '0'},
            "The default storage volume does not exist. " +
                    "A default storage volume can be created by following these steps: " +
                    "1. Create a storage volume. 2. Set the storage volume as default"),
    ERR_GIN_REPLICATED_STORAGE_NOT_SUPPORTED(5507, new byte[] {'0', 'A', '0', '0', '0'},
            "Can not enable replicated storage when the table has GIN"),
    ERR_BATCH_DROP_PARTITION_UNSUPPORTED_FOR_NONRANGEPARTITIONINFO(5507, new byte[] {'4', '2', '0', '0', '0'},
            "Batch drop partition only support RangePartitionInfo"),
    ERR_BATCH_DROP_PARTITION_UNSUPPORTED_FOR_MULTIPARTITIONCOLUMNS(5508, new byte[] {'4', '2', '0', '0', '0'},
            "Batch deletion of partitions only support range partition tables with only a column, current column num is  [%s]"),
    ERR_BAD_FIELD_ERROR(5509, new byte[] {'4', '2', 'S', '2', '2'}, "Unknown column '%s' in '%s'"),
    ERR_TOO_MANY_BUCKETS(5510, new byte[] {'4', '2', '0', '0', '0'},
            "The number of buckets is too large, the maximum is %d. Please reduce the number of buckets " +
                    "or increase frontend config max_bucket_number_per_partition."),
    ERR_COLUMN_RENAME_ONLY_FOR_OLAP_TABLE(5511, new byte[] {'4', '2', '0', '0', '0'},
            "Column renaming is only supported for olap table"),
    ERR_CANNOT_RENAME_COLUMN_IN_INTERNAL_DB(5512, new byte[] {'4', '2', '0', '0', '0'},
            "Can not rename column in internal database: %s"),
    ERR_CANNOT_RENAME_COLUMN_OF_NOT_NORMAL_TABLE(5513, new byte[] {'4', '2', '0', '0', '0'},
            "Can not rename column of table in %s state"),
    ERR_CATALOG_EXISTED_ERROR(5514, new byte[] {'4', '2', '0', '0', '0'}, "Catalog '%s' already exists"),

    /**
     * 5600 - 5699: DML operation failure
     */
    ERR_NO_FILES_FOUND(5600, new byte[] {'5', '8', '0', '3', '0'},
            "No files were found matching the pattern(s) or path(s): '%s'. You should check whether there are " +
                    "files under the path, and make sure the process has the permission to access the path"),
    ERR_EXPR_REFERENCED_COLUMN_NOT_FOUND(5601, new byte[] {'4', '2', '0', '0', '0'},
            "Referenced column '%s' in expr '%s' can't be found in column list, derived column is '%s'"),
    ERR_MAPPING_EXPR_INVALID(5602, new byte[] {'4', '2', '0', '0', '0'},
            "Expr '%s' analyze error: %s, derived column is '%s'"),
    ERR_NO_PARTITIONS_HAVE_DATA_LOAD(5603, new byte[] {'0', '2', '0', '0', '0'},
            "No partitions have data available for loading. If you are sure there may be no data to be loaded, " +
                    "you can use `ADMIN SET FRONTEND CONFIG ('empty_load_as_error' = 'false')` " +
                    "to ensure such load jobs can succeed"),
    ERR_INSERT_COLUMN_COUNT_MISMATCH(5604, new byte[] {'4', '2', '6', '0', '1'},
            "Inserted target column count: %d doesn't match select/value column count: %d"),
    ERR_ILLEGAL_BYTES_LENGTH(5605, new byte[] {'4', '2', '0', '0', '0'}, "The valid bytes length for '%s' is [%d, %d]"),
    ERR_TOO_MANY_ERROR_ROWS(5606, new byte[] {'2', '2', '0', '0', '0'},
            "%s. Check the 'TrackingSQL' field for detailed information. If you are sure that the data has many errors, " +
                    "you can set '%s' property to a greater value through ALTER ROUTINE LOAD and RESUME the job"),
    ERR_ROUTINE_LOAD_OFFSET_INVALID(5607, new byte[] {'0', '2', '0', '0', '0'},
            "Consume offset: %d is greater than the latest offset: %d in kafka partition: %d. " +
                    "You can modify 'kafka_offsets' property through ALTER ROUTINE LOAD and RESUME the job"),
    ERR_INSERT_COLUMN_NAME_MISMATCH(5608, new byte[] {'4', '2', '6', '0', '1'},
            "%s column: %s has no matching %s column"),
    ERR_FAILED_WHEN_INSERT(5609, new byte[] {'2', '2', '0', '0', '0'}, "Failed when executing INSERT : '%s'"),
    ERR_LOAD_HAS_FILTERED_DATA(5610, new byte[] {'2', '2', '0', '0', '0'}, "Insert has filtered data : %s"),
    ERR_LOAD_DATA_PARSE_ERROR(5611, new byte[] {'2', '2', '0', '0', '0'},
            "%s. Check the 'TrackingSQL' field for detailed information."),

    /**
     * 5700 - 5799: Partition
     */
    ERR_ADD_PARTITION_WITH_ERROR_PARTITION_TYPE(5700, new byte[] {'4', '2', '0', '0', '0'},
            "Cannot add a Range partition to a table that partition type is not of Range"),

    ERR_ADD_PARTITION_WITH_ERROR_STEP_LENGTH(5701, new byte[] {'4', '2', '0', '0', '0'},
            "Step length [%d] in the operation is not equal to the partition step length [%d] stored in the table"),

    ERR_MULTI_PARTITION_COLUMN_NOT_SUPPORT_ADD_MULTI_RANGE(5702, new byte[] {'4', '2', '0', '0', '0'},
            "Can't add multi range partition to multi partition column table"),

    ERR_MULTI_PARTITION_STEP_LQ_ZERO(5703, new byte[] {'4', '2', '0', '0', '0'},
            "The interval of the Multi-Range Partition must be greater than 0"),

    /**
     * 5800 - 5899: Pipe
     */
    ERR_BAD_PIPE_STATEMENT(5800, new byte[] {'4', '2', '0', '0', '0'}, "Bad pipe statement: '%s'"),
    ERR_UNKNOWN_PIPE(5801, new byte[] {'4', '2', '0', '0', '0'}, "Unknown pipe '%s'"),
    ERR_PIPE_EXISTS(5802, new byte[] {'4', '2', '0', '0', '0'}, "Pipe exists"),
    ERR_UNKNOWN_PROPERTY(5803, new byte[] {'4', '2', '0', '0', '0'}, "Unknown property %s"),

    /**
     * 5900 - 5999: warehouse
     */
    ERR_UNKNOWN_WAREHOUSE(5901, new byte[] {'4', '2', '0', '0', '0'}, "Warehouse %s not exist."),
    ERR_WAREHOUSE_EXISTS(5902, new byte[] {'4', '2', '0', '0', '0'}, "Warehouse %s already exists."),
    ERR_WAREHOUSE_SUSPENDED(5903, new byte[] {'4', '2', '0', '0', '0'}, "Warehouse %s has been suspended."),
    ERR_WAREHOUSE_UNAVAILABLE(5904, new byte[] {'4', '2', '0', '0', '0'}, "Warehouse %s is not available."),
    ERR_NO_NODES_IN_WAREHOUSE(5905, new byte[] {'4', '2', '0', '0', '0'},
            "No alive backend or compute node in warehouse %s."),
    ERR_INVALID_WAREHOUSE_NAME(5906, new byte[] {'4', '2', '0', '0', '0'}, "Warehouse name can not be null or empty"),
    ERR_NOT_SUPPORTED_STATEMENT_IN_SHARED_NOTHING_MODE(5907, new byte[] {'4', '2', '0', '0', '0'},
            "unsupported statement in shared_nothing mode"),

    /**
     * 6000 - 6100: Planner
     */
    ERR_PLAN_VALIDATE_ERROR(6000, new byte[] {'0', '7', '0', '0', '0'},
            "Incorrect logical plan found in operator: %s. Invalid reason: %s"),
    ERR_INVALID_DATE_ERROR(6001, new byte[] {'2', '2', '0', '0', '0'}, "Incorrect %s value %s"),

    ERR_INVALID_PARAMETER(6013, new byte[] {'4', '2', '0', '0', '0'}, "Invalid parameter %s"),

    ERR_MISSING_KEY_COLUMNS(6014, new byte[] {'4', '2', '0', '0', '0'},
            "missing key columns:%s for primary key table"),

    ERR_MISSING_DEPENDENCY_FOR_GENERATED_COLUMN(6015, new byte[] {'4', '2', '0', '0', '0'},
            "missing dependency column for generated column %s"),
    ;

    public static final String ERR_ACCESS_DENIED_HINT_MSG_FORMAT = "Please ask the admin to grant permission(s) or" +
            " try activating existing roles using <set [default] role>. Current role(s): %s. Inactivated role(s): %s.";

    ErrorCode(int code, byte[] sqlState, String errorMsg) {
        this.code = code;
        this.sqlState = sqlState;
        this.errorMsg = errorMsg;
    }

    // This is error code
    private final int code;
    // This sql state is compatible with ANSI SQL
    private final byte[] sqlState;
    // Error message format
    private final String errorMsg;

    public int getCode() {
        return code;
    }

    public byte[] getSqlState() {
        return sqlState;
    }

    public String formatErrorMsg(Object... args) {
        try {
            return String.format(errorMsg, args);
        } catch (MissingFormatArgumentException e) {
            return errorMsg;
        }
    }
}<|MERGE_RESOLUTION|>--- conflicted
+++ resolved
@@ -254,13 +254,10 @@
                     ErrorCode.ERR_ACCESS_DENIED_HINT_MSG_FORMAT),
     ERR_ACCESS_DENIED_FOR_EXTERNAL_ACCESS_CONTROLLER(5204, new byte[] {'4', '2', '0', '0', '0'},
             "Access denied; you need (at least one of) the %s privilege(s) on %s%s for this operation."),
-<<<<<<< HEAD
-    ERR_GROUP_ACCESS_DENY(5205, new byte[] {'4', '2', '0', '0', '0'},
-            "Group Access Denied"),
-=======
     ERR_SECURE_TRANSPORT_REQUIRED(5205, new byte[] {'H', 'Y', '0', '0', '0'},
             "Connections using insecure transport are prohibited"),
->>>>>>> c0f6fa8c
+    ERR_GROUP_ACCESS_DENY(5206, new byte[] {'4', '2', '0', '0', '0'},
+            "Group Access Denied"),
 
     /**
      * 5300 - 5399: Lock and Transaction
