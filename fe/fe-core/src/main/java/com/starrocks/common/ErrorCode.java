// Copyright 2021-present StarRocks, Inc. All rights reserved.
//
// Licensed under the Apache License, Version 2.0 (the "License");
// you may not use this file except in compliance with the License.
// You may obtain a copy of the License at
//
//     https://www.apache.org/licenses/LICENSE-2.0
//
// Unless required by applicable law or agreed to in writing, software
// distributed under the License is distributed on an "AS IS" BASIS,
// WITHOUT WARRANTIES OR CONDITIONS OF ANY KIND, either express or implied.
// See the License for the specific language governing permissions and
// limitations under the License.

// This file is based on code available under the Apache license here:
//   https://github.com/apache/incubator-doris/blob/master/fe/fe-core/src/main/java/org/apache/doris/common/ErrorCode.java

// Licensed to the Apache Software Foundation (ASF) under one
// or more contributor license agreements.  See the NOTICE file
// distributed with this work for additional information
// regarding copyright ownership.  The ASF licenses this file
// to you under the Apache License, Version 2.0 (the
// "License"); you may not use this file except in compliance
// with the License.  You may obtain a copy of the License at
//
//   http://www.apache.org/licenses/LICENSE-2.0
//
// Unless required by applicable law or agreed to in writing,
// software distributed under the License is distributed on an
// "AS IS" BASIS, WITHOUT WARRANTIES OR CONDITIONS OF ANY
// KIND, either express or implied.  See the License for the
// specific language governing permissions and limitations
// under the License.

package com.starrocks.common;

import java.util.MissingFormatArgumentException;

// Error code used to indicate what error happened.
public enum ErrorCode {
    // Try our best to compatible with MySQL's
    ERR_CANT_CREATE_TABLE(1005, new byte[] {'H', 'Y', '0', '0', '0'}, "Can't create table '%s' (errno: %s)"),
    ERR_DB_CREATE_EXISTS(1007, new byte[] {'H', 'Y', '0', '0', '0'}, "Can't create database '%s'; database exists"),
    ERR_DB_DROP_EXISTS(1008, new byte[] {'H', 'Y', '0', '0', '0'},
            "Can't drop database '%s'; database doesn't exist"),
    ERR_AUTHENTICATION_FAIL(1045, new byte[] {'2', '8', '0', '0', '0'},
            "Access denied for user '%s' (using password: %s)"),
    ERR_NO_DB_ERROR(1046, new byte[] {'3', 'D', '0', '0', '0'}, "No database selected"),
    ERR_UNKNOWN_COM_ERROR(1047, new byte[] {'0', '8', 'S', '0', '1'}, "Unknown command"),
    ERR_BAD_DB_ERROR(1049, new byte[] {'4', '2', '0', '0', '0'}, "Unknown database '%s'"),
    ERR_TABLE_EXISTS_ERROR(1050, new byte[] {'4', '2', 'S', '0', '1'}, "Table '%s' already exists"),
    ERR_BAD_TABLE_ERROR(1051, new byte[] {'4', '2', 'S', '0', '2'}, "Unknown table '%s'"),
    ERR_NON_UNIQ_ERROR(1052, new byte[] {'2', '3', '0', '0', '0'}, "Column '%s' in is ambiguous"),
    ERR_ILLEGAL_COLUMN_REFERENCE_ERROR(1053, new byte[] {'2', '3', '0', '0', '1'},
            "Illegal column/field reference '%s' of semi-/anti-join"),
    ERR_BAD_FIELD_ERROR(1054, new byte[] {'4', '2', 'S', '2', '2'}, "Unknown column '%s' in '%s'"),
    ERR_BAD_FUNC_ERROR(1055, new byte[] {'4', '2', '0', '0', '0'}, "Unknown function '%s'"),
    ERR_WRONG_VALUE_COUNT(1058, new byte[] {'2', '1', 'S', '0', '1'}, "Column count doesn't match value count"),
    ERR_DUP_FIELDNAME(1060, new byte[] {'4', '2', 'S', '2', '1'}, "Duplicate column name '%s'"),
    ERR_NONUNIQ_TABLE(1066, new byte[] {'4', '2', '0', '0', '0'}, "Not unique table/alias: '%s'"),
    ERR_NO_CATALOG_ERROR(1090, new byte[] {'4', '2', '0', '0', '0'}, "No catalog selected"),
    ERR_NO_SUCH_THREAD(1094, new byte[] {'H', 'Y', '0', '0', '0'}, "Unknown thread id: %d"),
    ERR_KILL_DENIED_ERROR(1095, new byte[] {'H', 'Y', '0', '0', '0'}, "You are not owner of thread %d"),
    ERR_NO_TABLES_USED(1096, new byte[] {'H', 'Y', '0', '0', '0'}, "No tables used"),
    ERR_WRONG_DB_NAME(1102, new byte[] {'4', '2', '0', '0', '0'}, "Incorrect database name '%s'"),
    ERR_WRONG_TABLE_NAME(1104, new byte[] {'4', '2', '0', '0', '0'}, "Incorrect table name '%s'"),
    ERR_UNKNOWN_ERROR(1105, new byte[] {'H', 'Y', '0', '0', '0'}, "Unknown error"),
    ERR_FIELD_SPECIFIED_TWICE(1110, new byte[] {'4', '2', '0', '0', '0'}, "Column '%s' specified twice"),
    ERR_INVALID_GROUP_FUNC_USE(1111, new byte[] {'H', 'Y', '0', '0', '0'}, "Invalid use of group function"),
    ERR_TABLE_MUST_HAVE_COLUMNS(1113, new byte[] {'4', '2', '0', '0', '0'}, "A table must have at least 1 column"),
    ERR_UNKNOWN_CHARACTER_SET(1115, new byte[] {'4', '2', '0', '0', '0'}, "Unknown character set: '%s'"),
    ERR_IP_NOT_ALLOWED(1130, new byte[] {'4', '2', '0', '0', '0'},
            "Host %s is not allowed to connect to this MySQL server"),
    ERR_NONEXISTING_GRANT(1141, new byte[] {'4', '2', '0', '0', '0'},
            "There is no such grant defined for user '%s' on host '%s'"),
    ERR_WRONG_COLUMN_NAME(1166, new byte[] {'4', '2', '0', '0', '0'}, "Incorrect column name '%s'"),
    ERR_UNKNOWN_SYSTEM_VARIABLE(1193, new byte[] {'H', 'Y', '0', '0', '0'}, "Unknown system variable '%s', " +
            "the most similar variables are %s"),
    ERR_TOO_MANY_USER_CONNECTIONS(1203, new byte[] {'4', '2', '0', '0', '0'},
            "User %s already has more than 'max_user_connections' active connections"),
    ERR_LOCAL_VARIABLE(1228, new byte[] {'H', 'Y', '0', '0', '0'},
            "Variable '%s' is a SESSION variable and can't be used with SET GLOBAL"),
    ERR_GLOBAL_VARIABLE(1229, new byte[] {'H', 'Y', '0', '0', '0'},
            "Variable '%s' is a GLOBAL variable and should be set with SET GLOBAL"),
    ERR_NO_DEFAULT(1230, new byte[] {'4', '2', '0', '0', '0'}, "Variable '%s' doesn't have a default value"),
    ERR_WRONG_VALUE_FOR_VAR(1231, new byte[] {'4', '2', '0', '0', '0'},
            "Variable '%s' can't be set to the value of '%s'"),
    ERR_WRONG_TYPE_FOR_VAR(1232, new byte[] {'4', '2', '0', '0', '0'}, "Incorrect argument type to variable '%s'"),
    ERR_DERIVED_MUST_HAVE_ALIAS(1248, new byte[] {'4', '2', '0', '0', '0'},
            "Every derived table must have its own alias"),
    ERR_NOT_SUPPORTED_AUTH_MODE(1251, new byte[] {'0', '8', '0', '0', '4'},
            "Client does not support authentication protocol requested by server; consider upgrading MySQL client"),
    ERR_UNKNOWN_STORAGE_ENGINE(1286, new byte[] {'4', '2', '0', '0', '0'}, "Unknown storage engine '%s'"),
    ERR_UNKNOWN_TIME_ZONE(1298, new byte[] {'H', 'Y', '0', '0', '0'}, "Unknown or incorrect time zone: '%s'"),
    ERR_WRONG_OBJECT(1347, new byte[] {'H', 'Y', '0', '0', '0'}, "'%s'.'%s' is not '%s'"),
    ERR_VIEW_WRONG_LIST(1353, new byte[] {'H', 'Y', '0', '0', '0'},
            "View's SELECT and view's field list have different column counts"),
    ERR_NO_DEFAULT_FOR_FIELD(1364, new byte[] {'H', 'Y', '0', '0', '0'},
            "Field '%s' is not null but doesn't have a default value"),

    ERR_CANNOT_USER(1396, new byte[] {'H', 'Y', '0', '0', '0'}, "Operation %s failed for %s"),
    ERR_NON_INSERTABLE_TABLE(1471, new byte[] {'H', 'Y', '0', '0', '0'},
            "The target table %s of the %s is not insertable-into"),
    ERR_DROP_PARTITION_NON_EXISTENT(1507, new byte[] {'H', 'Y', '0', '0', '0'},
            "Error in list of partitions to %s"),
    ERR_DROP_LAST_PARTITION(1508, new byte[] {'H', 'Y', '0', '0', '0'},
            "Cannot remove all partitions, use DROP TABLE instead"),
    ERR_SAME_NAME_PARTITION(1517, new byte[] {'H', 'Y', '0', '0', '0'}, "Duplicate partition name %s"),
    ERR_AUTH_PLUGIN_NOT_LOADED(1524, new byte[] {'H', 'Y', '0', '0', '0'}, "Plugin '%s' is not loaded"),
    ERR_WRONG_PARTITION_NAME(1567, new byte[] {'H', 'Y', '0', '0', '0'}, "Incorrect partition name '%s'"),
    ERR_VARIABLE_IS_READONLY(1621, new byte[] {'H', 'Y', '0', '0', '0'}, "Variable '%s' is a read only variable"),
    ERR_UNKNOWN_PARTITION(1735, new byte[] {'H', 'Y', '0', '0', '0'}, "Unknown partition '%s' in table '%s'"),
    ERR_PARTITION_CLAUSE_ON_NONPARTITIONED(1747, new byte[] {'H', 'Y', '0', '0', '0'},
            "PARTITION () clause on non partitioned table"),
    ERR_EMPTY_PARTITION_IN_TABLE(1748, new byte[] {'H', 'Y', '0', '0', '0'},
            "data cannot be inserted into table with empty partition. " +
                    "Use `SHOW PARTITIONS FROM %s` to see the currently partitions of this table. "),
    ERR_NO_SUCH_PARTITION(1749, new byte[] {'H', 'Y', '0', '0', '0'}, "partition '%s' doesn't exist"),

    // Following is StarRocks's error code, which start from 5000
    ERR_NOT_OLAP_TABLE(5000, new byte[] {'H', 'Y', '0', '0', '0'}, "Table '%s' is not a OLAP table"),
    ERR_WRONG_PROC_PATH(5001, new byte[] {'H', 'Y', '0', '0', '0'}, "Proc path '%s' doesn't exist"),
    ERR_COL_NOT_MENTIONED(5002, new byte[] {'H', 'Y', '0', '0', '0'},
            "'%s' must be explicitly mentioned in column permutation"),
    ERR_OLAP_KEY_MUST_BEFORE_VALUE(5003, new byte[] {'H', 'Y', '0', '0', '0'},
            "Key column must before value column"),
    ERR_TABLE_MUST_HAVE_KEYS(5004, new byte[] {'H', 'Y', '0', '0', '0'},
            "Table must have at least 1 key column"),
    ERR_UNKNOWN_CLUSTER_ID(5005, new byte[] {'H', 'Y', '0', '0', '0'}, "Unknown cluster id '%s'"),
    ERR_UNKNOWN_PLAN_HINT(5006, new byte[] {'H', 'Y', '0', '0', '0'}, "Unknown plan hint '%s'"),
    ERR_PLAN_HINT_CONFILT(5007, new byte[] {'H', 'Y', '0', '0', '0'}, "Conflict plan hint '%s'"),
    ERR_INSERT_HINT_NOT_SUPPORT(5008, new byte[] {'H', 'Y', '0', '0', '0'},
            "INSERT hints are only supported for partitioned table"),
    ERR_PARTITION_CLAUSE_NO_ALLOWED(5009, new byte[] {'H', 'Y', '0', '0', '0'},
            "PARTITION clause is not valid for INSERT into unpartitioned table"),
    ERR_COL_NUMBER_NOT_MATCH(5010, new byte[] {'H', 'Y', '0', '0', '0'},
            "Number of columns don't equal number of SELECT statement's select list"),
    ERR_UNRESOLVED_TABLE_REF(5011, new byte[] {'H', 'Y', '0', '0', '0'},
            "Unresolved table reference '%s'"),
    ERR_BAD_NUMBER(5012, new byte[] {'H', 'Y', '0', '0', '0'}, "'%s' is not a number"),
    ERR_BAD_TIMEUNIT(5013, new byte[] {'H', 'Y', '0', '0', '0'}, "Unsupported time unit '%s'"),
    ERR_BAD_TABLE_STATE(5014, new byte[] {'H', 'Y', '0', '0', '0'}, "Table state is not NORMAL: '%s'"),
    ERR_BAD_PARTITION_STATE(5015, new byte[] {'H', 'Y', '0', '0', '0'}, "Partition state is not NORMAL: '%s':'%s'"),
    ERR_PARTITION_HAS_LOADING_JOBS(5016, new byte[] {'H', 'Y', '0', '0', '0'}, "Partition has loading jobs: '%s'"),
    ERR_NOT_KEY_COLUMN(5017, new byte[] {'H', 'Y', '0', '0', '0'}, "Column is not a key column: '%s'"),
    ERR_INVALID_VALUE(5018, new byte[] {'H', 'Y', '0', '0', '0'}, "Invalid value format: '%s'"),
    ERR_REPLICA_NOT_CATCH_UP_WITH_VERSION(5019, new byte[] {'H', 'Y', '0', '0', '0'},
            "Replica does not catch up with version: '%s':'%s'"),
    ERR_BACKEND_OFFLINE(5021, new byte[] {'H', 'Y', '0', '0', '0'}, "Backend is offline: '%s'"),
    ERR_BAD_PARTS_IN_UNPARTITION_TABLE(5022, new byte[] {'H', 'Y', '0', '0', '0'},
            "Number of partitions in unpartitioned table is not 1"),
    ERR_NO_ALTER_OPERATION(5023, new byte[] {'H', 'Y', '0', '0', '0'},
            "No operation in alter statement"),
    ERR_QUERY_TIMEOUT(5024, new byte[] {'H', 'Y', '0', '0', '0'},
            "Query timeout. %s"),
    ERR_FAILED_WHEN_INSERT(5025, new byte[] {'H', 'Y', '0', '0', '0'}, "Failed when INSERT execute"),
    ERR_UNSUPPORTED_TYPE_IN_CTAS(5026, new byte[] {'H', 'Y', '0', '0', '0'},
            "Unsupported type '%s' in create table as select statement"),
    ERR_MISSING_PARAM(5027, new byte[] {'H', 'Y', '0', '0', '0'}, "Missing param: %s "),
    ERR_CLUSTER_NO_EXISTS(5028, new byte[] {'H', 'Y', '0', '0', '0'}, "Unknown cluster '%s'"),
    ERR_CLUSTER_NO_AUTHORITY(5030, new byte[] {'H', 'Y', '0', '0', '0'},
            "User '%s' has no permissions '%s' cluster"),
    ERR_CLUSTER_NO_PARAMETER(5031, new byte[] {'H', 'Y', '0', '0', '0'}, "No parameter or parameter is incorrect"),
    ERR_CLUSTER_NO_INSTANCE_NUM(5032, new byte[] {'H', 'Y', '0', '0', '0'}, "No assign property instance_num"),
    ERR_CLUSTER_HAS_EXIST(5034, new byte[] {'H', 'Y', '0', '0', '0'}, "Cluster '%s' has exist"),
    ERR_CLUSTER_INSTANCE_NUM_WRONG(5035, new byte[] {'H', 'Y', '0', '0', '0'}, "Property instance_num is wrong"),
    ERR_CLUSTER_BE_NOT_ENOUGH(5036, new byte[] {'H', 'Y', '0', '0', '0'}, "BE is not enough"),
    ERR_CLUSTER_DELETE_DB_EXIST(5037, new byte[] {'H', 'Y', '0', '0', '0'},
            "All databases in cluster must be dropped before dropping cluster"),
    ERR_CLUSTER_DELETE_BE_ID_ERROR(5038, new byte[] {'H', 'Y', '0', '0', '0'}, "There is no BE's id in the System"),
    ERR_CLUSTER_UNKNOWN_ERROR(5040, new byte[] {'4', '2', '0', '0', '0'}, "Unknown cluster '%s'"),
    ERR_CLUSTER_NAME_NULL(5041, new byte[] {'4', '2', '0', '0', '0'}, "No cluster name"),
    ERR_CLUSTER_NO_PERMISSIONS(5042, new byte[] {'4', '2', '0', '0', '0'}, "No permissions"),
    ERR_CLUSTER_CREATE_INSTANCE_NUM_ERROR(5043, new byte[] {'4', '2', '0', '0', '0'},
            "Instance num can't be less than or equal 0"),
    ERR_CLUSTER_SRC_CLUSTER_NOT_EXIST(5046, new byte[] {'4', '2', '0', '0', '0'}, "Src cluster '%s' does not exist"),
    ERR_CLUSTER_DEST_CLUSTER_NOT_EXIST(5047, new byte[] {'4', '2', '0', '0', '0'},
            "Dest cluster '%s' does not exist"),
    ERR_CLUSTER_SRC_DB_NOT_EXIST(5048, new byte[] {'4', '2', '0', '0', '0'}, "Src db '%s' no exist"),
    ERR_CLUSTER_DES_DB_NO_EXIT(5049, new byte[] {'4', '2', '0', '0', '0'}, "Dest db '%s' no exist"),
    ERR_CLUSTER_NO_SELECT_CLUSTER(5050, new byte[] {'4', '2', '0', '0', '0'}, "Please enter cluster"),
    ERR_CLUSTER_MIGRATION_NO_LINK(5051, new byte[] {'4', '2', '0', '0', '0'}, "Db %s must be linked to %s at first"),
    ERR_CLUSTER_BACKEND_ERROR(5052, new byte[] {'4', '2', '0', '0', '0'},
            "Cluster has internal error, wrong backend info"),
    ERR_CLUSTER_MIGRATION_NO_EXIT(5053, new byte[] {'4', '2', '0', '0', '0'},
            "There isn't migration from '%s' to '%s'"),
    ERR_CLUSTER_DB_STATE_LINK_OR_MIGRATE(5054, new byte[] {'4', '2', '0', '0', '0'},
            "Db %s is linked or being migrated"),
    ERR_CLUSTER_MIGRATE_SAME_CLUSTER(5055, new byte[] {'4', '2', '0', '0', '0'},
            "Migrate or link can't be in same cluster"),
    ERR_CLUSTER_DELETE_DB_ERR(5056, new byte[] {'4', '2', '0', '0', '0'},
            "Can't delete db '%s', linked or migrating"),
    ERR_CLUSTER_RENAME_DB_ERR(5056, new byte[] {'4', '2', '0', '0', '0'},
            "Can't rename db '%s', linked or migrating"),
    ERR_CLUSTER_MIGRATE_BE_NOT_ENOUGH(5056, new byte[] {'4', '2', '0', '0', '0'},
            "BE in the cluster '%s' is not enough"),
    ERR_CLUSTER_ALTER_BE_NO_CHANGE(5056, new byte[] {'4', '2', '0', '0', '0'},
            "There is %d instance already"),
    ERR_CLUSTER_ALTER_BE_IN_DECOMMISSION(5059, new byte[] {'4', '2', '0', '0', '0'},
            "Cluster '%s' has backends in decommission"),
    ERR_WRONG_CLUSTER_NAME(5062, new byte[] {'4', '2', '0', '0', '0'},
            "Incorrect cluster name '%s'(name 'default_cluster' is a reserved name)"),
    ERR_WRONG_NAME_FORMAT(5063, new byte[] {'4', '2', '0', '0', '0'},
            "Incorrect %s name '%s'"),
    ERR_COMMON_ERROR(5064, new byte[] {'4', '2', '0', '0', '0'},
            "%s"),
    ERR_COLOCATE_FEATURE_DISABLED(5063, new byte[] {'4', '2', '0', '0', '0'},
            "Colocate feature is disabled by Admin"),
    ERR_COLOCATE_TABLE_NOT_EXIST(5063, new byte[] {'4', '2', '0', '0', '0'},
            "Colocate table '%s' does not exist"),
    ERR_COLOCATE_TABLE_MUST_BE_OLAP_TABLE(5063, new byte[] {'4', '2', '0', '0', '0'},
            "Colocate table '%s' must be OLAP table"),
    ERR_COLOCATE_TABLE_MUST_HAS_SAME_REPLICATION_NUM(5063, new byte[] {'4', '2', '0', '0', '0'},
            "Colocate tables must have same replication num: %s, with group %s," +
                    " partition info %s"),
    ERR_COLOCATE_TABLE_MUST_HAS_SAME_BUCKET_NUM(5063, new byte[] {'4', '2', '0', '0', '0'},
            "Colocate tables must have same bucket num: %s, with group %s," +
                    " current info %s"),
    ERR_COLOCATE_TABLE_MUST_HAS_SAME_DISTRIBUTION_COLUMN_SIZE(5063, new byte[] {'4', '2', '0', '0', '0'},
            "Colocate tables distribution columns size must be the same : %s, with group %s," +
                    " current info %s"),
    ERR_COLOCATE_TABLE_MUST_HAS_SAME_DISTRIBUTION_COLUMN_TYPE(5063, new byte[] {'4', '2', '0', '0', '0'},
            "Colocate tables distribution columns must have the same data type with group %s," +
                    " current col: %s, should be: %s, current info %s"),
    ERR_COLOCATE_NOT_COLOCATE_TABLE(5064, new byte[] {'4', '2', '0', '0', '0'},
            "Table %s is not a colocated table"),
    ERR_INVALID_OPERATION(5065, new byte[] {'4', '2', '0', '0', '0'}, "Operation %s is invalid"),
    ERROR_DYNAMIC_PARTITION_TIME_UNIT(5065, new byte[] {'4', '2', '0', '0', '0'},
            "Unsupported time unit %s. Expect DAY/WEEK/MONTH/YEAR."),
    ERROR_DYNAMIC_PARTITION_START_ZERO(5066, new byte[] {'4', '2', '0', '0', '0'},
            "Dynamic partition start must less than 0"),
    ERROR_DYNAMIC_PARTITION_START_FORMAT(5066, new byte[] {'4', '2', '0', '0', '0'},
            "Invalid dynamic partition start %s"),
    ERROR_DYNAMIC_PARTITION_END_ZERO(5066, new byte[] {'4', '2', '0', '0', '0'},
            "Dynamic partition end must greater than 0"),
    ERROR_DYNAMIC_PARTITION_END_FORMAT(5066, new byte[] {'4', '2', '0', '0', '0'},
            "Invalid dynamic partition end %s"),
    ERROR_DYNAMIC_PARTITION_END_EMPTY(5066, new byte[] {'4', '2', '0', '0', '0'},
            "Dynamic partition end is empty"),
    ERROR_DYNAMIC_PARTITION_BUCKETS_FORMAT(5067, new byte[] {'4', '2', '0', '0', '0'},
            "Invalid dynamic partition buckets %s"),
    ERROR_DYNAMIC_PARTITION_BUCKETS_EMPTY(5066, new byte[] {'4', '2', '0', '0', '0'},
            "Dynamic partition buckets is empty"),
    ERROR_DYNAMIC_PARTITION_ENABLE(5068, new byte[] {'4', '2', '0', '0', '0'},
            "Invalid dynamic partition enable: %s. Expected true or false"),
    ERROR_DYNAMIC_PARTITION_PREFIX(5069, new byte[] {'4', '2', '0', '0', '0'},
            "Invalid dynamic partition prefix: %s."),
    ERR_OPERATION_DISABLED(5070, new byte[] {'4', '2', '0', '0', '0'},
            "Operation %s is disabled. %s"),
    ERROR_DYNAMIC_PARTITION_REPLICATION_NUM_ZERO(5071, new byte[] {'4', '2', '0', '0', '0'},
            "Dynamic partition replication num must greater than 0"),
    ERROR_DYNAMIC_PARTITION_REPLICATION_NUM_FORMAT(5072, new byte[] {'4', '2', '0', '0', '0'},
            "Invalid dynamic partition replication num: %s."),
    ERROR_CREATE_TABLE_LIKE_EMPTY(5073, new byte[] {'4', '2', '0', '0', '0'},
            "Origin create table stmt is empty"),
    ERROR_REFRESH_EXTERNAL_TABLE_FAILED(5074, new byte[] {'4', '2', '0', '0', '0'},
            "refresh external table failed: %s"),
    ERROR_CREATE_TABLE_LIKE_UNSUPPORTED_VIEW(5075, new byte[] {'4', '2', '0', '0', '0'},
            "Create table like does not support create view."),
    ERROR_SET_CONFIG_FAILED(5076, new byte[] {'4', '2', '0', '0', '0'},
            "set config failed: %s"),
    ERR_QUERY_EXCEPTION(5077, new byte[] {'4', '2', '0', '0', '0'},
            "Query cancelled by crash of backends."),
    ERR_BAD_CATALOG_ERROR(5078, new byte[] {'4', '2', '0', '0', '0'},
            "Unknown catalog '%s'"),
    ERROR_NO_RG_ERROR(5079, new byte[] {'4', '2', '0', '0', '0'},
            "Unknown resource group '%s' "),
    ERR_BAD_CATALOG_AND_DB_ERROR(5080, new byte[] {'4', '2', '0', '0', '0'},
            "Unknown catalog.db '%s'"),
    ERR_UNSUPPORTED_SQL_PATTERN(5081, new byte[] {'4', '2', '0', '0', '0'},
            "Only support like 'function_pattern' syntax."),
    ERR_WRONG_LABEL_NAME(5082, new byte[] {'4', '2', '0', '0', '0'},
            "Incorrect label name '%s'"),
    ERR_CHANGE_TO_SSL_CONNECTION_FAILED(5083, new byte[] {'4', '2', '0', '0', '0'},
            "Change to ssl connection failed"),
    ERR_PRIVILEGE_TABLE_NOT_FOUND(5085, new byte[] {'4', '2', '0', '0', '0'},
            "Table not found when checking privilege"),
    ERR_PRIVILEGE_DB_NOT_FOUND(5086, new byte[] {'4', '2', '0', '0', '0'},
            "Db [%s] not found when checking privilege"),
    ERR_PRIVILEGE_ROUTINELODE_JOB_NOT_FOUND(5089, new byte[] {'4', '2', '0', '0', '0'},
            "Routine load job [%s] not found when checking privilege"),
    ERR_PRIVILEGE_EXPORT_JOB_NOT_FOUND(5090, new byte[] {'4', '2', '0', '0', '0'},
            "Export job [%s] not found when checking privilege"),
    ERROR_DYNAMIC_PARTITION_HISTORY_PARTITION_NUM_ZERO(5092, new byte[] {'4', '2', '0', '0', '0'},
            "Dynamic history partition num must greater than 0"),
    ERR_PLAN_VALIDATE_ERROR(6000, new byte[] {'0', '7', '0', '0', '0'},
            "Incorrect logical plan found in operator: %s. Invalid reason: %s"),
    ERR_INVALID_DATE_ERROR(6001, new byte[] {'2', '2', '0', '0', '0'}, "Incorrect %s value %s"),

    ERR_BAD_WAREHOUSE_ERROR(6002, new byte[] {'4', '2', '0', '0', '0'},
            "Unknown warehouse '%s'"),

    ERR_BAD_PIPE_STATEMENT(6010, new byte[] {'4', '2', '0', '0', '0'}, "Bad pipe statement: '%s'"),
    ERR_UNKNOWN_PIPE(6011, new byte[] {'4', '2', '0', '0', '0'}, "Unknown pipe '%s'"),
    ERR_PIPE_EXISTS(6012, new byte[] {'4', '2', '0', '0', '0'}, "Pipe exists"),
    ERR_UNKNOWN_PROPERTY(6013, new byte[] {'4', '2', '0', '0', '0'}, "Unknown property %s"),
    ERR_INVALID_PARAMETER(6013, new byte[] {'4', '2', '0', '0', '0'}, "Invalid parameter %s"),

<<<<<<< HEAD
    ERR_PRIVILEGE_STORAGE_VOLUME_DENIED(6020, new byte[] {'4', '2', '0', '0', '0'},
            "Access denied for user '%s' to storage volume '%s' when checking privilege"),

    ERR_LOCK_ERROR(6030, new byte[] {'4', '2', '0', '0', '0'},
            "Attempt to acquire lock fail : %s");
=======
    /*
     * The following ErrorCode has been reviewed.
     * If you want to add an error code, please add it in the specific
     * number segment according to the number segment of your own module.
     */

    /**
     * 5200 - 5299: Authentication and Authorization
     */
    ERR_PASSWD_LENGTH(5201, new byte[] {'H', 'Y', '0', '0', '0'},
            "Password hash should be a %d-digit hexadecimal number"),
    ERR_SQL_IN_BLACKLIST_ERROR(5202, new byte[] {'4', '2', '0', '0', '0'},
            "Access denied; This sql is in blacklist, please contact your admin"),
    ERR_ACCESS_DENIED(5203, new byte[] {'4', '2', '0', '0', '0'},
            "Access denied; you need (at least one of) the %s privilege(s) on %s%s for this operation. " +
                    "Please ask the admin to grant permission(s) or try activating existing roles using <set [default] role>. " +
                    "Current role(s): %s. Inactivated role(s): %s."),
    ERR_ACCESS_DENIED_FOR_EXTERNAL_ACCESS_CONTROLLER(5204, new byte[] {'4', '2', '0', '0', '0'},
            "Access denied; you need (at least one of) the %s privilege(s) on %s%s for this operation."),
    ;
>>>>>>> e80ab792

    ErrorCode(int code, byte[] sqlState, String errorMsg) {
        this.code = code;
        this.sqlState = sqlState;
        this.errorMsg = errorMsg;
    }

    // This is error code
    private final int code;
    // This sql state is compatible with ANSI SQL
    private final byte[] sqlState;
    // Error message format
    private final String errorMsg;

    public int getCode() {
        return code;
    }

    public byte[] getSqlState() {
        return sqlState;
    }

    public String formatErrorMsg(Object... args) {
        try {
            return String.format(errorMsg, args);
        } catch (MissingFormatArgumentException e) {
            return errorMsg;
        }
    }
}<|MERGE_RESOLUTION|>--- conflicted
+++ resolved
@@ -296,13 +296,6 @@
     ERR_UNKNOWN_PROPERTY(6013, new byte[] {'4', '2', '0', '0', '0'}, "Unknown property %s"),
     ERR_INVALID_PARAMETER(6013, new byte[] {'4', '2', '0', '0', '0'}, "Invalid parameter %s"),
 
-<<<<<<< HEAD
-    ERR_PRIVILEGE_STORAGE_VOLUME_DENIED(6020, new byte[] {'4', '2', '0', '0', '0'},
-            "Access denied for user '%s' to storage volume '%s' when checking privilege"),
-
-    ERR_LOCK_ERROR(6030, new byte[] {'4', '2', '0', '0', '0'},
-            "Attempt to acquire lock fail : %s");
-=======
     /*
      * The following ErrorCode has been reviewed.
      * If you want to add an error code, please add it in the specific
@@ -322,8 +315,12 @@
                     "Current role(s): %s. Inactivated role(s): %s."),
     ERR_ACCESS_DENIED_FOR_EXTERNAL_ACCESS_CONTROLLER(5204, new byte[] {'4', '2', '0', '0', '0'},
             "Access denied; you need (at least one of) the %s privilege(s) on %s%s for this operation."),
-    ;
->>>>>>> e80ab792
+
+    /**
+     * 5500 - 5599: Lock
+     */
+    ERR_LOCK_ERROR(5501, new byte[] {'4', '2', '0', '0', '0'},
+            "Attempt to acquire lock fail : %s");
 
     ErrorCode(int code, byte[] sqlState, String errorMsg) {
         this.code = code;
