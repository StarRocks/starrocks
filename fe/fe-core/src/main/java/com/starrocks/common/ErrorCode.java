// Copyright 2021-present StarRocks, Inc. All rights reserved.
//
// Licensed under the Apache License, Version 2.0 (the "License");
// you may not use this file except in compliance with the License.
// You may obtain a copy of the License at
//
//     https://www.apache.org/licenses/LICENSE-2.0
//
// Unless required by applicable law or agreed to in writing, software
// distributed under the License is distributed on an "AS IS" BASIS,
// WITHOUT WARRANTIES OR CONDITIONS OF ANY KIND, either express or implied.
// See the License for the specific language governing permissions and
// limitations under the License.

// This file is based on code available under the Apache license here:
//   https://github.com/apache/incubator-doris/blob/master/fe/fe-core/src/main/java/org/apache/doris/common/ErrorCode.java

// Licensed to the Apache Software Foundation (ASF) under one
// or more contributor license agreements.  See the NOTICE file
// distributed with this work for additional information
// regarding copyright ownership.  The ASF licenses this file
// to you under the Apache License, Version 2.0 (the
// "License"); you may not use this file except in compliance
// with the License.  You may obtain a copy of the License at
//
//   http://www.apache.org/licenses/LICENSE-2.0
//
// Unless required by applicable law or agreed to in writing,
// software distributed under the License is distributed on an
// "AS IS" BASIS, WITHOUT WARRANTIES OR CONDITIONS OF ANY
// KIND, either express or implied.  See the License for the
// specific language governing permissions and limitations
// under the License.

package com.starrocks.common;

import java.util.MissingFormatArgumentException;

// Error code used to indicate what error happened.
public enum ErrorCode {
    // Try our best to compatible with MySQL's
    ERR_CANT_CREATE_TABLE(1005, new byte[] {'H', 'Y', '0', '0', '0'}, "Can't create table '%s' (errno: %s)"),
    ERR_DB_CREATE_EXISTS(1007, new byte[] {'H', 'Y', '0', '0', '0'}, "Can't create database '%s'; database exists"),
    ERR_DB_DROP_EXISTS(1008, new byte[] {'H', 'Y', '0', '0', '0'},
            "Can't drop database '%s'; database doesn't exist"),
    ERR_AUTHENTICATION_FAIL(1045, new byte[] {'2', '8', '0', '0', '0'},
            "Access denied for user '%s' (using password: %s)"),
    ERR_NO_DB_ERROR(1046, new byte[] {'3', 'D', '0', '0', '0'}, "No database selected"),
    ERR_UNKNOWN_COM_ERROR(1047, new byte[] {'0', '8', 'S', '0', '1'}, "Unknown command"),
    ERR_TABLE_EXISTS_ERROR(1050, new byte[] {'4', '2', 'S', '0', '1'}, "Table '%s' already exists"),
    ERR_NON_UNIQ_ERROR(1052, new byte[] {'2', '3', '0', '0', '0'}, "Column '%s' in is ambiguous"),
    ERR_ILLEGAL_COLUMN_REFERENCE_ERROR(1053, new byte[] {'2', '3', '0', '0', '1'},
            "Illegal column/field reference '%s' of semi-/anti-join"),
    ERR_BAD_FIELD_ERROR(1054, new byte[] {'4', '2', 'S', '2', '2'}, "Unknown column '%s' in '%s'"),
    ERR_BAD_FUNC_ERROR(1055, new byte[] {'4', '2', '0', '0', '0'}, "Unknown function '%s'"),
    ERR_WRONG_VALUE_COUNT(1058, new byte[] {'2', '1', 'S', '0', '1'}, "Column count doesn't match value count"),
    ERR_DUP_FIELDNAME(1060, new byte[] {'4', '2', 'S', '2', '1'}, "Duplicate column name '%s'"),
    ERR_NONUNIQ_TABLE(1066, new byte[] {'4', '2', '0', '0', '0'}, "Not unique table/alias: '%s'"),
    ERR_NO_SUCH_THREAD(1094, new byte[] {'H', 'Y', '0', '0', '0'}, "Unknown thread id: %d"),
    ERR_NO_TABLES_USED(1096, new byte[] {'H', 'Y', '0', '0', '0'}, "No tables used"),
    ERR_WRONG_DB_NAME(1102, new byte[] {'4', '2', '0', '0', '0'}, "Incorrect database name '%s'"),
    ERR_WRONG_TABLE_NAME(1104, new byte[] {'4', '2', '0', '0', '0'}, "Incorrect table name '%s'"),
    ERR_UNKNOWN_ERROR(1105, new byte[] {'H', 'Y', '0', '0', '0'}, "Unknown error"),
    ERR_FIELD_SPECIFIED_TWICE(1110, new byte[] {'4', '2', '0', '0', '0'}, "Column '%s' specified twice"),
    ERR_TABLE_MUST_HAVE_COLUMNS(1113, new byte[] {'4', '2', '0', '0', '0'}, "A table must have at least 1 column"),
    ERR_UNKNOWN_CHARACTER_SET(1115, new byte[] {'4', '2', '0', '0', '0'}, "Unknown character set: '%s'"),
    ERR_IP_NOT_ALLOWED(1130, new byte[] {'4', '2', '0', '0', '0'},
            "Host %s is not allowed to connect to this MySQL server"),
    ERR_NONEXISTING_GRANT(1141, new byte[] {'4', '2', '0', '0', '0'},
            "There is no such grant defined for user '%s' on host '%s'"),
    ERR_WRONG_COLUMN_NAME(1166, new byte[] {'4', '2', '0', '0', '0'}, "Incorrect column name '%s'"),
    ERR_UNKNOWN_SYSTEM_VARIABLE(1193, new byte[] {'H', 'Y', '0', '0', '0'}, "Unknown system variable '%s', " +
            "the most similar variables are %s"),
    ERR_TOO_MANY_USER_CONNECTIONS(1203, new byte[] {'4', '2', '0', '0', '0'},
            "User %s already has more than 'max_user_connections' active connections"),
    ERR_LOCAL_VARIABLE(1228, new byte[] {'H', 'Y', '0', '0', '0'},
            "Variable '%s' is a SESSION variable and can't be used with SET GLOBAL"),
    ERR_GLOBAL_VARIABLE(1229, new byte[] {'H', 'Y', '0', '0', '0'},
            "Variable '%s' is a GLOBAL variable and should be set with SET GLOBAL"),
    ERR_NO_DEFAULT(1230, new byte[] {'4', '2', '0', '0', '0'}, "Variable '%s' doesn't have a default value"),
    ERR_WRONG_VALUE_FOR_VAR(1231, new byte[] {'4', '2', '0', '0', '0'},
            "Variable '%s' can't be set to the value of '%s'"),
    ERR_WRONG_TYPE_FOR_VAR(1232, new byte[] {'4', '2', '0', '0', '0'}, "Incorrect argument type to variable '%s'"),
    ERR_DERIVED_MUST_HAVE_ALIAS(1248, new byte[] {'4', '2', '0', '0', '0'},
            "Every derived table must have its own alias"),
    ERR_NOT_SUPPORTED_AUTH_MODE(1251, new byte[] {'0', '8', '0', '0', '4'},
            "Client does not support authentication protocol requested by server; consider upgrading MySQL client"),
    ERR_UNKNOWN_STORAGE_ENGINE(1286, new byte[] {'4', '2', '0', '0', '0'}, "Unknown storage engine '%s'"),
    ERR_UNSUPPORTED_PS(1295, "HY000".getBytes(),
            "This command is not supported in the prepared statement protocol yet"),
    ERR_UNKNOWN_TIME_ZONE(1298, new byte[] {'H', 'Y', '0', '0', '0'}, "Unknown or incorrect time zone: '%s'"),
    ERR_WRONG_OBJECT(1347, new byte[] {'H', 'Y', '0', '0', '0'}, "'%s'.'%s' is not '%s'"),
    ERR_VIEW_WRONG_LIST(1353, new byte[] {'H', 'Y', '0', '0', '0'},
            "View's SELECT and view's field list have different column counts"),
    ERR_NO_DEFAULT_FOR_FIELD(1364, new byte[] {'H', 'Y', '0', '0', '0'},
            "Field '%s' is not null but doesn't have a default value"),

    ERR_CANNOT_USER(1396, new byte[] {'H', 'Y', '0', '0', '0'}, "Operation %s failed for %s"),
    ERR_NON_INSERTABLE_TABLE(1471, new byte[] {'H', 'Y', '0', '0', '0'},
            "The target table %s of the %s is not insertable-into"),
    ERR_DROP_PARTITION_NON_EXISTENT(1507, new byte[] {'H', 'Y', '0', '0', '0'},
            "Error in list of partitions to %s"),
    ERR_DROP_LAST_PARTITION(1508, new byte[] {'H', 'Y', '0', '0', '0'},
            "Cannot remove all partitions, use DROP TABLE instead"),
    ERR_SAME_NAME_PARTITION(1517, new byte[] {'H', 'Y', '0', '0', '0'}, "Duplicate partition name %s"),
    ERR_AUTH_PLUGIN_NOT_LOADED(1524, new byte[] {'H', 'Y', '0', '0', '0'}, "Plugin '%s' is not loaded"),
    ERR_WRONG_PARTITION_NAME(1567, new byte[] {'H', 'Y', '0', '0', '0'}, "Incorrect partition name '%s'"),
    ERR_VARIABLE_IS_READONLY(1621, new byte[] {'H', 'Y', '0', '0', '0'}, "Variable '%s' is a read only variable"),
    ERR_UNKNOWN_PARTITION(1735, new byte[] {'H', 'Y', '0', '0', '0'}, "Unknown partition '%s' in table '%s'"),
    ERR_PARTITION_CLAUSE_ON_NONPARTITIONED(1747, new byte[] {'H', 'Y', '0', '0', '0'},
            "PARTITION () clause on non partitioned table"),
    ERR_EMPTY_PARTITION_IN_TABLE(1748, new byte[] {'H', 'Y', '0', '0', '0'},
            "data cannot be inserted into table with empty partition. " +
                    "Use `SHOW PARTITIONS FROM %s` to see the currently partitions of this table. "),

    // Following is StarRocks's error code, which start from 5000
    ERR_WRONG_PROC_PATH(5001, new byte[] {'H', 'Y', '0', '0', '0'}, "Proc path '%s' doesn't exist"),
    ERR_COL_NOT_MENTIONED(5002, new byte[] {'H', 'Y', '0', '0', '0'},
            "'%s' must be explicitly mentioned in column permutation"),
    ERR_OLAP_KEY_MUST_BEFORE_VALUE(5003, new byte[] {'H', 'Y', '0', '0', '0'},
            "Key column must before value column"),
    ERR_TABLE_MUST_HAVE_KEYS(5004, new byte[] {'H', 'Y', '0', '0', '0'},
            "Table must have at least 1 key column"),
    ERR_UNKNOWN_CLUSTER_ID(5005, new byte[] {'H', 'Y', '0', '0', '0'}, "Unknown cluster id '%s'"),
    ERR_UNKNOWN_PLAN_HINT(5006, new byte[] {'H', 'Y', '0', '0', '0'}, "Unknown plan hint '%s'"),
    ERR_PLAN_HINT_CONFILT(5007, new byte[] {'H', 'Y', '0', '0', '0'}, "Conflict plan hint '%s'"),
    ERR_INSERT_HINT_NOT_SUPPORT(5008, new byte[] {'H', 'Y', '0', '0', '0'},
            "INSERT hints are only supported for partitioned table"),
    ERR_PARTITION_CLAUSE_NO_ALLOWED(5009, new byte[] {'H', 'Y', '0', '0', '0'},
            "PARTITION clause is not valid for INSERT into unpartitioned table"),
    ERR_COL_NUMBER_NOT_MATCH(5010, new byte[] {'H', 'Y', '0', '0', '0'},
            "Number of columns don't equal number of SELECT statement's select list"),
    ERR_UNRESOLVED_TABLE_REF(5011, new byte[] {'H', 'Y', '0', '0', '0'},
            "Unresolved table reference '%s'"),
    ERR_BAD_NUMBER(5012, new byte[] {'H', 'Y', '0', '0', '0'}, "'%s' is not a number"),
    ERR_BAD_TIMEUNIT(5013, new byte[] {'H', 'Y', '0', '0', '0'}, "Unsupported time unit '%s'"),
    ERR_BAD_TABLE_STATE(5014, new byte[] {'H', 'Y', '0', '0', '0'}, "Table state is not NORMAL: '%s'"),
    ERR_BAD_PARTITION_STATE(5015, new byte[] {'H', 'Y', '0', '0', '0'}, "Partition state is not NORMAL: '%s':'%s'"),
    ERR_PARTITION_HAS_LOADING_JOBS(5016, new byte[] {'H', 'Y', '0', '0', '0'}, "Partition has loading jobs: '%s'"),
    ERR_NOT_KEY_COLUMN(5017, new byte[] {'H', 'Y', '0', '0', '0'}, "Column is not a key column: '%s'"),
    ERR_INVALID_VALUE(5018, new byte[] {'H', 'Y', '0', '0', '0'}, "Invalid value format: '%s'"),
    ERR_NO_ALTER_OPERATION(5023, new byte[] {'H', 'Y', '0', '0', '0'},
            "No operation in alter statement"),
    ERR_QUERY_TIMEOUT(5024, new byte[] {'H', 'Y', '0', '0', '0'},
            "Query timeout. %s"),
    ERR_FAILED_WHEN_INSERT(5025, new byte[] {'H', 'Y', '0', '0', '0'}, "Failed when INSERT execute"),
    ERR_UNSUPPORTED_TYPE_IN_CTAS(5026, new byte[] {'H', 'Y', '0', '0', '0'},
            "Unsupported type '%s' in create table as select statement"),
    ERR_MISSING_PARAM(5027, new byte[] {'H', 'Y', '0', '0', '0'}, "Missing param: %s "),
    ERR_WRONG_NAME_FORMAT(5063, new byte[] {'4', '2', '0', '0', '0'},
            "Incorrect %s name '%s'"),
    ERR_COMMON_ERROR(5064, new byte[] {'4', '2', '0', '0', '0'},
            "%s"),
    ERR_COLOCATE_TABLE_MUST_HAS_SAME_REPLICATION_NUM(5063, new byte[] {'4', '2', '0', '0', '0'},
            "Colocate tables must have same replication num: %s, with group %s," +
                    " partition info %s"),
    ERR_COLOCATE_TABLE_MUST_HAS_SAME_BUCKET_NUM(5063, new byte[] {'4', '2', '0', '0', '0'},
            "Colocate tables must have same bucket num: %s, with group %s," +
                    " current info %s"),
    ERR_COLOCATE_TABLE_MUST_HAS_SAME_DISTRIBUTION_COLUMN_SIZE(5063, new byte[] {'4', '2', '0', '0', '0'},
            "Colocate tables distribution columns size must be the same : %s, with group %s," +
                    " current info %s"),
    ERR_COLOCATE_TABLE_MUST_HAS_SAME_DISTRIBUTION_COLUMN_TYPE(5063, new byte[] {'4', '2', '0', '0', '0'},
            "Colocate tables distribution columns must have the same data type with group %s," +
                    " current col: %s, should be: %s, current info %s"),
    ERR_COLOCATE_NOT_COLOCATE_TABLE(5064, new byte[] {'4', '2', '0', '0', '0'},
            "Table %s is not a colocated table"),
    ERROR_DYNAMIC_PARTITION_TIME_UNIT(5065, new byte[] {'4', '2', '0', '0', '0'},
            "Unsupported time unit %s. Expect DAY/WEEK/MONTH/YEAR."),
    ERROR_DYNAMIC_PARTITION_START_ZERO(5066, new byte[] {'4', '2', '0', '0', '0'},
            "Dynamic partition start must less than 0"),
    ERROR_DYNAMIC_PARTITION_START_FORMAT(5066, new byte[] {'4', '2', '0', '0', '0'},
            "Invalid dynamic partition start %s"),
    ERROR_DYNAMIC_PARTITION_END_ZERO(5066, new byte[] {'4', '2', '0', '0', '0'},
            "Dynamic partition end must greater than 0"),
    ERROR_DYNAMIC_PARTITION_END_FORMAT(5066, new byte[] {'4', '2', '0', '0', '0'},
            "Invalid dynamic partition end %s"),
    ERROR_DYNAMIC_PARTITION_END_EMPTY(5066, new byte[] {'4', '2', '0', '0', '0'},
            "Dynamic partition end is empty"),
    ERROR_DYNAMIC_PARTITION_BUCKETS_FORMAT(5067, new byte[] {'4', '2', '0', '0', '0'},
            "Invalid dynamic partition buckets %s"),
    ERROR_DYNAMIC_PARTITION_BUCKETS_EMPTY(5066, new byte[] {'4', '2', '0', '0', '0'},
            "Dynamic partition buckets is empty"),
    ERROR_DYNAMIC_PARTITION_ENABLE(5068, new byte[] {'4', '2', '0', '0', '0'},
            "Invalid dynamic partition enable: %s. Expected true or false"),
    ERROR_DYNAMIC_PARTITION_PREFIX(5069, new byte[] {'4', '2', '0', '0', '0'},
            "Invalid dynamic partition prefix: %s."),
    ERR_OPERATION_DISABLED(5070, new byte[] {'4', '2', '0', '0', '0'},
            "Operation %s is disabled. %s"),
    ERROR_DYNAMIC_PARTITION_REPLICATION_NUM_ZERO(5071, new byte[] {'4', '2', '0', '0', '0'},
            "Dynamic partition replication num must greater than 0"),
    ERROR_DYNAMIC_PARTITION_REPLICATION_NUM_FORMAT(5072, new byte[] {'4', '2', '0', '0', '0'},
            "Invalid dynamic partition replication num: %s."),
    ERROR_CREATE_TABLE_LIKE_EMPTY(5073, new byte[] {'4', '2', '0', '0', '0'},
            "Origin create table stmt is empty"),
    ERROR_REFRESH_EXTERNAL_TABLE_FAILED(5074, new byte[] {'4', '2', '0', '0', '0'},
            "refresh external table failed: %s"),
    ERROR_CREATE_TABLE_LIKE_UNSUPPORTED_VIEW(5075, new byte[] {'4', '2', '0', '0', '0'},
            "Create table like does not support create view."),
    ERROR_SET_CONFIG_FAILED(5076, new byte[] {'4', '2', '0', '0', '0'},
            "set config failed: %s"),
    ERR_QUERY_EXCEPTION(5077, new byte[] {'4', '2', '0', '0', '0'},
            "Query cancelled by crash of backends."),
    ERR_BAD_CATALOG_ERROR(5078, new byte[] {'4', '2', '0', '0', '0'},
            "Unknown catalog '%s'"),
    ERROR_NO_RG_ERROR(5079, new byte[] {'4', '2', '0', '0', '0'},
            "Unknown resource group '%s' "),
    ERR_BAD_CATALOG_AND_DB_ERROR(5080, new byte[] {'4', '2', '0', '0', '0'},
            "Unknown catalog.db '%s'"),
    ERR_UNSUPPORTED_SQL_PATTERN(5081, new byte[] {'4', '2', '0', '0', '0'},
            "Only support like 'function_pattern' syntax."),
    ERR_WRONG_LABEL_NAME(5082, new byte[] {'4', '2', '0', '0', '0'},
            "Incorrect label name '%s'"),
    ERR_PRIVILEGE_TABLE_NOT_FOUND(5085, new byte[] {'4', '2', '0', '0', '0'},
            "Table not found when checking privilege"),
    ERR_PRIVILEGE_DB_NOT_FOUND(5086, new byte[] {'4', '2', '0', '0', '0'},
            "Db [%s] not found when checking privilege"),
    ERR_PRIVILEGE_ROUTINELODE_JOB_NOT_FOUND(5089, new byte[] {'4', '2', '0', '0', '0'},
            "Routine load job [%s] not found when checking privilege"),
    ERR_PRIVILEGE_EXPORT_JOB_NOT_FOUND(5090, new byte[] {'4', '2', '0', '0', '0'},
            "Export job [%s] not found when checking privilege"),
    ERROR_DYNAMIC_PARTITION_HISTORY_PARTITION_NUM_ZERO(5092, new byte[] {'4', '2', '0', '0', '0'},
            "Dynamic history partition num must greater than 0"),
    ERR_PLAN_VALIDATE_ERROR(6000, new byte[] {'0', '7', '0', '0', '0'},
            "Incorrect logical plan found in operator: %s. Invalid reason: %s"),
    ERR_INVALID_DATE_ERROR(6001, new byte[] {'2', '2', '0', '0', '0'}, "Incorrect %s value %s"),

    ERR_BAD_WAREHOUSE_ERROR(6002, new byte[] {'4', '2', '0', '0', '0'},
            "Unknown warehouse '%s'"),

    ERR_BAD_PIPE_STATEMENT(6010, new byte[] {'4', '2', '0', '0', '0'}, "Bad pipe statement: '%s'"),
    ERR_UNKNOWN_PIPE(6011, new byte[] {'4', '2', '0', '0', '0'}, "Unknown pipe '%s'"),
    ERR_PIPE_EXISTS(6012, new byte[] {'4', '2', '0', '0', '0'}, "Pipe exists"),
    ERR_UNKNOWN_PROPERTY(6013, new byte[] {'4', '2', '0', '0', '0'}, "Unknown property %s"),
    ERR_INVALID_PARAMETER(6013, new byte[] {'4', '2', '0', '0', '0'}, "Invalid parameter %s"),

    /*
     * The following ErrorCode has been reviewed.
     * If you want to add an error code, please add it in the specific
     * number segment according to the number segment of your own module.
     */

    /**
     * 5200 - 5299: Authentication and Authorization
     */
    ERR_PASSWD_LENGTH(5201, new byte[] {'H', 'Y', '0', '0', '0'},
            "Password hash should be a %d-digit hexadecimal number"),
    ERR_SQL_IN_BLACKLIST_ERROR(5202, new byte[] {'4', '2', '0', '0', '0'},
            "Access denied; This sql is in blacklist, please contact your admin"),
    ERR_ACCESS_DENIED(5203, new byte[] {'4', '2', '0', '0', '0'},
            "Access denied; you need (at least one of) the %s privilege(s) on %s%s for this operation. " +
                    "Please ask the admin to grant permission(s) or try activating existing roles using <set [default] role>. " +
                    "Current role(s): %s. Inactivated role(s): %s."),
    ERR_ACCESS_DENIED_FOR_EXTERNAL_ACCESS_CONTROLLER(5204, new byte[] {'4', '2', '0', '0', '0'},
            "Access denied; you need (at least one of) the %s privilege(s) on %s%s for this operation."),

    /**
     * 5300 - 5399: Lock and Transaction
     */
    ERR_LOCK_ERROR(5300, new byte[] {'5', '5', 'P', '0', '3'}, "Failed to acquire lock: %s"),
    ERR_BEGIN_TXN_FAILED(5301, new byte[] {'5', '5', 'P', '0', '3'}, "Failed to begin transaction: %s"),

    /**
     * 5400 - 5499: Internal error
     */
    ERR_CHANGE_TO_SSL_CONNECTION_FAILED(5400, new byte[] {'X', 'X', '0', '0', '0'},
            "Failed to change to SSL connection"),
    ERR_FORWARD_TOO_MANY_TIMES(5401, new byte[] {'X', 'X', '0', '0', '0'}, "forward too many times %d"),

    /**
     * 5500 - 5599: DDL operation failure
     */
    ERR_LOC_AWARE_UNSUPPORTED_FOR_COLOCATE_TBL(5500, new byte[] {'4', '2', '0', '0', '0'},
            "table '%s' has location property and cannot be colocated"),
<<<<<<< HEAD

    /**
     * 10000 - 10099: warehouse
     */
    ERR_UNKNOWN_WAREHOUSE(10001, new byte[] {'4', '2', '0', '0', '0'}, "Warehouse '%s' not exist.")
=======
    ERR_BAD_DB_ERROR(5501, new byte[] {'3', 'F', '0', '0', '0'}, "Unknown database '%s'"),
    ERR_BAD_TABLE_ERROR(5502, new byte[] {'4', '2', '6', '0', '2'}, "Unknown table '%s'"),
    ERR_NOT_OLAP_TABLE(5503, new byte[] {'4', '2', '0', '0', '0'}, "Table '%s' is not a OLAP table"),
    ERR_MULTI_SUB_PARTITION(5504, new byte[] {'4', '2', '0', '0', '0'},
            "Partition '%s' has sub partitions, should specify the partition id"),
    ERR_NO_SUCH_PARTITION(5505, new byte[] {'4', '2', '0', '0', '0'}, "Partition '%s' doesn't exist"),
>>>>>>> 76ee0189
    ;

    ErrorCode(int code, byte[] sqlState, String errorMsg) {
        this.code = code;
        this.sqlState = sqlState;
        this.errorMsg = errorMsg;
    }

    // This is error code
    private final int code;
    // This sql state is compatible with ANSI SQL
    private final byte[] sqlState;
    // Error message format
    private final String errorMsg;

    public int getCode() {
        return code;
    }

    public byte[] getSqlState() {
        return sqlState;
    }

    public String formatErrorMsg(Object... args) {
        try {
            return String.format(errorMsg, args);
        } catch (MissingFormatArgumentException e) {
            return errorMsg;
        }
    }
}<|MERGE_RESOLUTION|>--- conflicted
+++ resolved
@@ -272,20 +272,17 @@
      */
     ERR_LOC_AWARE_UNSUPPORTED_FOR_COLOCATE_TBL(5500, new byte[] {'4', '2', '0', '0', '0'},
             "table '%s' has location property and cannot be colocated"),
-<<<<<<< HEAD
-
-    /**
-     * 10000 - 10099: warehouse
-     */
-    ERR_UNKNOWN_WAREHOUSE(10001, new byte[] {'4', '2', '0', '0', '0'}, "Warehouse '%s' not exist.")
-=======
     ERR_BAD_DB_ERROR(5501, new byte[] {'3', 'F', '0', '0', '0'}, "Unknown database '%s'"),
     ERR_BAD_TABLE_ERROR(5502, new byte[] {'4', '2', '6', '0', '2'}, "Unknown table '%s'"),
     ERR_NOT_OLAP_TABLE(5503, new byte[] {'4', '2', '0', '0', '0'}, "Table '%s' is not a OLAP table"),
     ERR_MULTI_SUB_PARTITION(5504, new byte[] {'4', '2', '0', '0', '0'},
             "Partition '%s' has sub partitions, should specify the partition id"),
     ERR_NO_SUCH_PARTITION(5505, new byte[] {'4', '2', '0', '0', '0'}, "Partition '%s' doesn't exist"),
->>>>>>> 76ee0189
+
+    /**
+     * 10000 - 10099: warehouse
+     */
+    ERR_UNKNOWN_WAREHOUSE(10001, new byte[] {'4', '2', '0', '0', '0'}, "Warehouse '%s' not exist.")
     ;
 
     ErrorCode(int code, byte[] sqlState, String errorMsg) {
