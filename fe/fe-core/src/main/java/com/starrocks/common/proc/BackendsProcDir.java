// This file is made available under Elastic License 2.0.
// This file is based on code available under the Apache license here:
//   https://github.com/apache/incubator-doris/blob/master/fe/fe-core/src/main/java/org/apache/doris/common/proc/BackendsProcDir.java

// Licensed to the Apache Software Foundation (ASF) under one
// or more contributor license agreements.  See the NOTICE file
// distributed with this work for additional information
// regarding copyright ownership.  The ASF licenses this file
// to you under the Apache License, Version 2.0 (the
// "License"); you may not use this file except in compliance
// with the License.  You may obtain a copy of the License at
//
//   http://www.apache.org/licenses/LICENSE-2.0
//
// Unless required by applicable law or agreed to in writing,
// software distributed under the License is distributed on an
// "AS IS" BASIS, WITHOUT WARRANTIES OR CONDITIONS OF ANY
// KIND, either express or implied.  See the License for the
// specific language governing permissions and limitations
// under the License.

package com.starrocks.common.proc;

import com.google.common.base.Preconditions;
import com.google.common.base.Stopwatch;
import com.google.common.base.Strings;
import com.google.common.collect.ImmutableList;
import com.google.common.collect.Lists;
import com.google.gson.Gson;
import com.starrocks.alter.DecommissionBackendJob.DecommissionType;
import com.starrocks.cluster.Cluster;
import com.starrocks.common.AnalysisException;
import com.starrocks.common.Config;
import com.starrocks.common.Pair;
import com.starrocks.common.util.DebugUtil;
import com.starrocks.common.util.ListComparator;
import com.starrocks.common.util.TimeUtils;
import com.starrocks.server.GlobalStateMgr;
import com.starrocks.system.Backend;
import com.starrocks.system.BackendCoreStat;
import com.starrocks.system.SystemInfoService;
import org.apache.logging.log4j.LogManager;
import org.apache.logging.log4j.Logger;

import java.util.ArrayList;
import java.util.LinkedList;
import java.util.List;
import java.util.concurrent.TimeUnit;

public class BackendsProcDir implements ProcDirInterface {
    private static final Logger LOG = LogManager.getLogger(BackendsProcDir.class);

    public static final ImmutableList<String> TITLE_NAMES = new ImmutableList.Builder<String>()
<<<<<<< HEAD
            .add("BackendId").add("Cluster").add("IP").add("HostName").add("HeartbeatPort")
            .add("BePort").add("HttpPort").add("BrpcPort").add("StarletPort").add("WorkerId")
            .add("LastStartTime").add("LastHeartbeat").add("Alive").add("SystemDecommissioned")
            .add("ClusterDecommissioned").add("TabletNum").add("DataUsedCapacity").add("AvailCapacity")
            .add("TotalCapacity").add("UsedPct").add("MaxDiskUsedPct").add("ErrMsg").add("Version")
            .add("Status").add("DataTotalCapacity").add("DataUsedPct").add("CpuCores").build();
=======
            .add("BackendId").add("Cluster").add("Host").add("HeartbeatPort")
            .add("BePort").add("HttpPort").add("BrpcPort").add("LastStartTime").add("LastHeartbeat").add("Alive")
            .add("SystemDecommissioned").add("ClusterDecommissioned").add("TabletNum")
            .add("DataUsedCapacity").add("AvailCapacity").add("TotalCapacity").add("UsedPct")
            .add("MaxDiskUsedPct").add("ErrMsg").add("Version").add("Status").add("DataTotalCapacity")
            .add("DataUsedPct").add("CpuCores").build();
>>>>>>> b7e313c7

    private SystemInfoService clusterInfoService;

    public BackendsProcDir(SystemInfoService clusterInfoService) {
        this.clusterInfoService = clusterInfoService;
    }

    @Override
    public ProcResult fetchResult() throws AnalysisException {
        Preconditions.checkNotNull(clusterInfoService);

        BaseProcResult result = new BaseProcResult();
        result.setNames(TITLE_NAMES);

        final List<List<String>> backendInfos = getClusterBackendInfos(null);
        for (List<String> backendInfo : backendInfos) {
            List<String> oneInfo = new ArrayList<>(backendInfo.size());
            oneInfo.addAll(backendInfo);
            result.addRow(oneInfo);
        }
        return result;
    }

    /**
     * get backends of cluster
     *
     * @param clusterName
     * @return
     */
    public static List<List<String>> getClusterBackendInfos(String clusterName) {
        final SystemInfoService clusterInfoService = GlobalStateMgr.getCurrentSystemInfo();
        List<List<String>> backendInfos = new LinkedList<>();
        List<Long> backendIds;
        if (!Strings.isNullOrEmpty(clusterName)) {
            final Cluster cluster = GlobalStateMgr.getCurrentState().getCluster(clusterName);
            // root not in any cluster
            if (null == cluster) {
                return backendInfos;
            }
            backendIds = cluster.getBackendIdList();
        } else {
            backendIds = clusterInfoService.getBackendIds(false);
            if (backendIds == null) {
                return backendInfos;
            }
        }

        long start = System.currentTimeMillis();
        Stopwatch watch = Stopwatch.createUnstarted();
        List<List<Comparable>> comparableBackendInfos = new LinkedList<>();
        for (long backendId : backendIds) {
            Backend backend = clusterInfoService.getBackend(backendId);
            if (backend == null) {
                continue;
            }

            watch.start();
            long tabletNum = GlobalStateMgr.getCurrentInvertedIndex().getTabletNumByBackendId(backendId);
            watch.stop();
            List<Comparable> backendInfo = Lists.newArrayList();
            backendInfo.add(String.valueOf(backendId));

            backendInfo.add(backend.getOwnerClusterName());
            backendInfo.add(backend.getHost());
            if (Strings.isNullOrEmpty(clusterName)) {
                backendInfo.add(String.valueOf(backend.getHeartbeatPort()));
                backendInfo.add(String.valueOf(backend.getBePort()));
                backendInfo.add(String.valueOf(backend.getHttpPort()));
                backendInfo.add(String.valueOf(backend.getBrpcPort()));
                if (Config.integrate_staros) {
                    backendInfo.add(String.valueOf(backend.getStarletPort()));
                    long workerId = GlobalStateMgr.getCurrentState().getStarOSAgent().getWorkerIdfromBackendId(backendId);
                    backendInfo.add(String.valueOf(workerId));
                }
            }
            backendInfo.add(TimeUtils.longToTimeString(backend.getLastStartTime()));
            backendInfo.add(TimeUtils.longToTimeString(backend.getLastUpdateMs()));
            backendInfo.add(String.valueOf(backend.isAlive()));
            if (backend.isDecommissioned() && backend.getDecommissionType() == DecommissionType.ClusterDecommission) {
                backendInfo.add("false");
                backendInfo.add("true");
            } else if (backend.isDecommissioned()
                    && backend.getDecommissionType() == DecommissionType.SystemDecommission) {
                backendInfo.add("true");
                backendInfo.add("false");
            } else {
                backendInfo.add("false");
                backendInfo.add("false");
            }
            backendInfo.add(tabletNum);

            // capacity
            // data used
            long dataUsedB = backend.getDataUsedCapacityB();
            Pair<Double, String> usedCapacity = DebugUtil.getByteUint(dataUsedB);
            backendInfo.add(DebugUtil.DECIMAL_FORMAT_SCALE_3.format(usedCapacity.first) + " " + usedCapacity.second);
            // available
            long availB = backend.getAvailableCapacityB();
            Pair<Double, String> availCapacity = DebugUtil.getByteUint(availB);
            backendInfo.add(DebugUtil.DECIMAL_FORMAT_SCALE_3.format(availCapacity.first) + " " + availCapacity.second);
            // total
            long totalB = backend.getTotalCapacityB();
            Pair<Double, String> totalCapacity = DebugUtil.getByteUint(totalB);
            backendInfo.add(DebugUtil.DECIMAL_FORMAT_SCALE_3.format(totalCapacity.first) + " " + totalCapacity.second);

            // used percent
            double used = 0.0;
            if (totalB <= 0) {
                used = 0.0;
            } else {
                used = (double) (totalB - availB) * 100 / totalB;
            }
            backendInfo.add(String.format("%.2f", used) + " %");
            backendInfo.add(String.format("%.2f", backend.getMaxDiskUsedPct() * 100) + " %");

            backendInfo.add(backend.getHeartbeatErrMsg());
            backendInfo.add(backend.getVersion());
            backendInfo.add(new Gson().toJson(backend.getBackendStatus()));

            // data total
            long dataTotalB = backend.getDataTotalCapacityB();
            Pair<Double, String> dataTotalCapacity = DebugUtil.getByteUint(dataTotalB);
            backendInfo.add(DebugUtil.DECIMAL_FORMAT_SCALE_3.format(dataTotalCapacity.first) + " " +
                    dataTotalCapacity.second);

            // data used percent
            double dataUsed = 0.0;
            if (dataTotalB <= 0) {
                dataUsed = 0.0;
            } else {
                dataUsed = (double) dataUsedB * 100 / dataTotalB;
            }
            backendInfo.add(String.format("%.2f", dataUsed) + " %");

            // Num CPU cores
            backendInfo.add(BackendCoreStat.getCoresOfBe(backendId));

            comparableBackendInfos.add(backendInfo);
        }

        // backends proc node get result too slow, add log to observer.
        LOG.info("backends proc get tablet num cost: {}, total cost: {}",
                watch.elapsed(TimeUnit.MILLISECONDS), (System.currentTimeMillis() - start));

        // sort by cluster name, host name
        ListComparator<List<Comparable>> comparator = new ListComparator<List<Comparable>>(1, 3);
        comparableBackendInfos.sort(comparator);

        for (List<Comparable> backendInfo : comparableBackendInfos) {
            List<String> oneInfo = new ArrayList<String>(backendInfo.size());
            for (Comparable element : backendInfo) {
                oneInfo.add(element.toString());
            }
            backendInfos.add(oneInfo);
        }

        return backendInfos;
    }

    @Override
    public boolean register(String name, ProcNodeInterface node) {
        return false;
    }

    @Override
    public ProcNodeInterface lookup(String beIdStr) throws AnalysisException {
        if (Strings.isNullOrEmpty(beIdStr)) {
            throw new AnalysisException("Backend id is null");
        }

        long backendId = -1L;
        try {
            backendId = Long.parseLong(beIdStr);
        } catch (NumberFormatException e) {
            throw new AnalysisException("Invalid backend id format: " + beIdStr);
        }

        Backend backend = clusterInfoService.getBackend(backendId);
        if (backend == null) {
            throw new AnalysisException("Backend[" + backendId + "] does not exist.");
        }

        return new BackendProcNode(backend);
    }

}

<|MERGE_RESOLUTION|>--- conflicted
+++ resolved
@@ -51,21 +51,12 @@
     private static final Logger LOG = LogManager.getLogger(BackendsProcDir.class);
 
     public static final ImmutableList<String> TITLE_NAMES = new ImmutableList.Builder<String>()
-<<<<<<< HEAD
             .add("BackendId").add("Cluster").add("IP").add("HostName").add("HeartbeatPort")
             .add("BePort").add("HttpPort").add("BrpcPort").add("StarletPort").add("WorkerId")
             .add("LastStartTime").add("LastHeartbeat").add("Alive").add("SystemDecommissioned")
             .add("ClusterDecommissioned").add("TabletNum").add("DataUsedCapacity").add("AvailCapacity")
             .add("TotalCapacity").add("UsedPct").add("MaxDiskUsedPct").add("ErrMsg").add("Version")
             .add("Status").add("DataTotalCapacity").add("DataUsedPct").add("CpuCores").build();
-=======
-            .add("BackendId").add("Cluster").add("Host").add("HeartbeatPort")
-            .add("BePort").add("HttpPort").add("BrpcPort").add("LastStartTime").add("LastHeartbeat").add("Alive")
-            .add("SystemDecommissioned").add("ClusterDecommissioned").add("TabletNum")
-            .add("DataUsedCapacity").add("AvailCapacity").add("TotalCapacity").add("UsedPct")
-            .add("MaxDiskUsedPct").add("ErrMsg").add("Version").add("Status").add("DataTotalCapacity")
-            .add("DataUsedPct").add("CpuCores").build();
->>>>>>> b7e313c7
 
     private SystemInfoService clusterInfoService;
 
