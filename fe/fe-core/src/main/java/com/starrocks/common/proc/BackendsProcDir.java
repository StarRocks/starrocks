--- conflicted
+++ resolved
@@ -50,17 +50,6 @@
 public class BackendsProcDir implements ProcDirInterface {
     private static final Logger LOG = LogManager.getLogger(BackendsProcDir.class);
 
-<<<<<<< HEAD
-    public static final ImmutableList<String> TITLE_NAMES = new ImmutableList.Builder<String>()
-            .add("BackendId").add("Cluster").add("IP").add("HostName").add("HeartbeatPort")
-            .add("BePort").add("HttpPort").add("BrpcPort").add("StarletPort").add("WorkerId")
-            .add("LastStartTime").add("LastHeartbeat").add("Alive").add("SystemDecommissioned")
-            .add("ClusterDecommissioned").add("TabletNum").add("DataUsedCapacity").add("AvailCapacity")
-            .add("TotalCapacity").add("UsedPct").add("MaxDiskUsedPct").add("ErrMsg").add("Version")
-            .add("Status").add("DataTotalCapacity").add("DataUsedPct").add("CpuCores").build();
-
-    public static final int HOSTNAME_INDEX = 3;
-=======
     public static final ImmutableList<String> TITLE_NAMES;
     static {
         ImmutableList.Builder<String> builder = new ImmutableList.Builder<String>()
@@ -75,7 +64,6 @@
         }
         TITLE_NAMES = builder.build();
     }
->>>>>>> 97e4f77d
 
     private SystemInfoService clusterInfoService;
 
