--- conflicted
+++ resolved
@@ -1699,7 +1699,6 @@
     @ConfField(mutable = true)
     public static boolean enable_new_publish_mechanism = false;
 
-<<<<<<< HEAD
     /**
      * Normally FE will quit when replaying a bad journal. This configuration provides a bypass mechanism.
      * If this was set to a positive value, FE will skip the corresponding bad journals before it quits.
@@ -1707,8 +1706,7 @@
      */
     @ConfField(mutable = true)
     public static String metadata_journal_skip_bad_journal_ids = "";
-=======
+
     @ConfField(mutable = true)
     public static boolean recursive_dir_search_enabled = false;
->>>>>>> c759c037
 }