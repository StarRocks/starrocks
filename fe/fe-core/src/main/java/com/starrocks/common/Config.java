// This file is made available under Elastic License 2.0.
// This file is based on code available under the Apache license here:
//   https://github.com/apache/incubator-doris/blob/master/fe/fe-core/src/main/java/org/apache/doris/common/Config.java

// Licensed to the Apache Software Foundation (ASF) under one
// or more contributor license agreements.  See the NOTICE file
// distributed with this work for additional information
// regarding copyright ownership.  The ASF licenses this file
// to you under the Apache License, Version 2.0 (the
// "License"); you may not use this file except in compliance
// with the License.  You may obtain a copy of the License at
//
//   http://www.apache.org/licenses/LICENSE-2.0
//
// Unless required by applicable law or agreed to in writing,
// software distributed under the License is distributed on an
// "AS IS" BASIS, WITHOUT WARRANTIES OR CONDITIONS OF ANY
// KIND, either express or implied.  See the License for the
// specific language governing permissions and limitations
// under the License.

package com.starrocks.common;

import com.starrocks.StarRocksFE;

public class Config extends ConfigBase {

    /**
     * The max size of one sys log and audit log
     */
    @ConfField
    public static int log_roll_size_mb = 1024; // 1 GB

    /**
     * sys_log_dir:
     * This specifies FE log dir. FE will produces 2 log files:
     * fe.log:      all logs of FE process.
     * fe.warn.log  all WARNING and ERROR log of FE process.
     * <p>
     * sys_log_level:
     * INFO, WARNING, ERROR, FATAL
     * <p>
     * sys_log_roll_num:
     * Maximal FE log files to be kept within an sys_log_roll_interval.
     * default is 10, which means there will be at most 10 log files in a day
     * <p>
     * sys_log_verbose_modules:
     * Verbose modules. VERBOSE level is implemented by log4j DEBUG level.
     * eg:
     * sys_log_verbose_modules = com.starrocks.globalStateMgr
     * This will only print debug log of files in package com.starrocks.globalStateMgr and all its sub packages.
     * <p>
     * sys_log_roll_interval:
     * DAY:  log suffix is yyyyMMdd
     * HOUR: log suffix is yyyyMMddHH
     * <p>
     * sys_log_delete_age:
     * default is 7 days, if log's last modify time is 7 days ago, it will be deleted.
     * support format:
     * 7d      7 days
     * 10h     10 hours
     * 60m     60 mins
     * 120s    120 seconds
     */
    @ConfField
    public static String sys_log_dir = StarRocksFE.STARROCKS_HOME_DIR + "/log";
    @ConfField
    public static String sys_log_level = "INFO";
    @ConfField
    public static int sys_log_roll_num = 10;
    @ConfField
    public static String[] sys_log_verbose_modules = {};
    @ConfField
    public static String sys_log_roll_interval = "DAY";
    @ConfField
    public static String sys_log_delete_age = "7d";
    @Deprecated
    @ConfField
    public static String sys_log_roll_mode = "SIZE-MB-1024";

    /**
     * audit_log_dir:
     * This specifies FE audit log dir.
     * Audit log fe.audit.log contains all requests with related infos such as user, host, cost, status, etc.
     * <p>
     * audit_log_roll_num:
     * Maximal FE audit log files to be kept within an audit_log_roll_interval.
     * <p>
     * audit_log_modules:
     * Slow query contains all queries which cost exceed *qe_slow_log_ms*
     * <p>
     * qe_slow_log_ms:
     * If the response time of a query exceed this threshold, it will be recored in audit log as slow_query.
     * <p>
     * audit_log_roll_interval:
     * DAY:  log suffix is yyyyMMdd
     * HOUR: log suffix is yyyyMMddHH
     * <p>
     * audit_log_delete_age:
     * default is 30 days, if log's last modify time is 30 days ago, it will be deleted.
     * support format:
     * 7d      7 days
     * 10h     10 hours
     * 60m     60 mins
     * 120s    120 seconds
     */
    @ConfField
    public static String audit_log_dir = StarRocksFE.STARROCKS_HOME_DIR + "/log";
    @ConfField
    public static int audit_log_roll_num = 90;
    @ConfField
    public static String[] audit_log_modules = {"slow_query", "query"};
    @ConfField(mutable = true)
    public static long qe_slow_log_ms = 5000;
    @ConfField
    public static String audit_log_roll_interval = "DAY";
    @ConfField
    public static String audit_log_delete_age = "30d";

    /**
     * dump_log_dir:
     * This specifies FE dump log dir.
     * Dump log fe.dump.log contains all dump information which query has Exception
     * <p>
     * dump_log_roll_num:
     * Maximal FE log files to be kept within an dump_log_roll_interval.
     * <p>
     * dump_log_modules:
     * Dump information for an abnormal query.
     * <p>
     * dump_log_roll_interval:
     * DAY:  log suffix is yyyyMMdd
     * HOUR: log suffix is yyyyMMddHH
     * <p>
     * dump_log_delete_age:
     * default is 7 days, if log's last modify time is 7 days ago, it will be deleted.
     * support format:
     * 7d      7 days
     * 10h     10 hours
     * 60m     60 mins
     * 120s    120 seconds
     */
    @ConfField
    public static String dump_log_dir = StarRocksFE.STARROCKS_HOME_DIR + "/log";
    @ConfField
    public static int dump_log_roll_num = 10;
    @ConfField
    public static String[] dump_log_modules = {"query"};
    @ConfField
    public static String dump_log_roll_interval = "DAY";
    @ConfField
    public static String dump_log_delete_age = "7d";

    /**
     * plugin_dir:
     * plugin install directory
     */
    @ConfField
    public static String plugin_dir = System.getenv("STARROCKS_HOME") + "/plugins";

    @ConfField(mutable = true)
    public static boolean plugin_enable = true;

    /**
     * Labels of finished or cancelled load jobs will be removed
     * 1. after *label_keep_max_second*
     * or
     * 2. jobs total num > *label_keep_max_num*
     * The removed labels can be reused.
     * Set a short time will lower the FE memory usage.
     * (Because all load jobs' info is kept in memory before being removed)
     */
    @ConfField(mutable = true)
    public static int label_keep_max_second = 3 * 24 * 3600; // 3 days

    /**
     * for load job managed by LoadManager, such as Insert, Broker load and Spark load.
     */
    @ConfField(mutable = true)
    public static int label_keep_max_num = 1000;

    /**
     * Load label cleaner will run every *label_clean_interval_second* to clean the outdated jobs.
     */
    @ConfField
    public static int label_clean_interval_second = 4 * 3600; // 4 hours

    /**
     * The max keep time of some kind of jobs.
     * like schema change job and rollup job.
     */
    @ConfField(mutable = true)
    public static int history_job_keep_max_second = 7 * 24 * 3600; // 7 days

    /**
     * the transaction will be cleaned after transaction_clean_interval_second seconds if the transaction is visible or aborted
     * we should make this interval as short as possible and each clean cycle as soon as possible
     */
    @ConfField
    public static int transaction_clean_interval_second = 30;

    // Configurations for meta data durability
    /**
     * StarRocks meta data will be saved here.
     * The storage of this dir is highly recommended as to be:
     * 1. High write performance (SSD)
     * 2. Safe (RAID)
     */
    @ConfField
    public static String meta_dir = StarRocksFE.STARROCKS_HOME_DIR + "/meta";

    /**
     * temp dir is used to save intermediate results of some process, such as backup and restore process.
     * file in this dir will be cleaned after these process is finished.
     */
    @ConfField
    public static String tmp_dir = StarRocksFE.STARROCKS_HOME_DIR + "/temp_dir";

    /**
     * Edit log type.
     * BDB: write log to bdbje
     * LOCAL: deprecated.
     */
    @ConfField
    public static String edit_log_type = "BDB";

    /**
     * bdbje port
     */
    @ConfField
    public static int edit_log_port = 9010;

    /**
     * Master FE will save image every *edit_log_roll_num* meta journals.
     */
    @ConfField(mutable = true)
    public static int edit_log_roll_num = 50000;

    /**
     * whether ignore unknown log id
     * when fe rolls back to low version, there may be log id that low version fe can not recognise
     * if set to true, fe will ignore those id
     * or fe will exit
     */
    @ConfField(mutable = true)
    public static boolean ignore_unknown_log_id = false;

    /**
     * Non-master FE will stop offering service
     * if meta data delay gap exceeds *meta_delay_toleration_second*
     */
    @ConfField(mutable = true)
    public static int meta_delay_toleration_second = 300;    // 5 min

    /**
     * Master FE sync policy of bdbje.
     * If you only deploy one Follower FE, set this to 'SYNC'. If you deploy more than 3 Follower FE,
     * you can set this and the following 'replica_sync_policy' to WRITE_NO_SYNC.
     * more info, see: http://docs.oracle.com/cd/E17277_02/html/java/com/sleepycat/je/Durability.SyncPolicy.html
     */
    @ConfField
    public static String master_sync_policy = "SYNC"; // SYNC, NO_SYNC, WRITE_NO_SYNC

    /**
     * Follower FE sync policy of bdbje.
     */
    @ConfField
    public static String replica_sync_policy = "SYNC"; // SYNC, NO_SYNC, WRITE_NO_SYNC

    /**
     * Replica ack policy of bdbje.
     * more info, see: http://docs.oracle.com/cd/E17277_02/html/java/com/sleepycat/je/Durability.ReplicaAckPolicy.html
     */
    @ConfField
    public static String replica_ack_policy = "SIMPLE_MAJORITY"; // ALL, NONE, SIMPLE_MAJORITY

    /**
     * The heartbeat timeout of bdbje between master and follower.
     * the default is 30 seconds, which is same as default value in bdbje.
     * If the network is experiencing transient problems, of some unexpected long java GC annoying you,
     * you can try to increase this value to decrease the chances of false timeouts
     */
    @ConfField
    public static int bdbje_heartbeat_timeout_second = 30;

    /**
     * The timeout for bdbje replica ack
     */
    @ConfField
    public static int bdbje_replica_ack_timeout_second = 10;

    /**
     * The lock timeout of bdbje operation
     * If there are many LockTimeoutException in FE WARN log, you can try to increase this value
     */
    @ConfField
    public static int bdbje_lock_timeout_second = 1;

    /**
     * Set the maximum acceptable clock skew between non-master FE to Master FE host.
     * This value is checked whenever a non-master FE establishes a connection to master FE via BDBJE.
     * The connection is abandoned if the clock skew is larger than this value.
     */
    @ConfField
    public static long max_bdbje_clock_delta_ms = 5000; // 5s

    /**
     * bdb je log level
     * If you want to print all levels of logs, set to ALL
     */
    @ConfField
    public static String bdbje_log_level = "INFO";

    /**
     * the max txn number which bdbje can rollback when trying to rejoin the group
     */
    @ConfField
    public static int txn_rollback_limit = 100;

    /**
     * num of thread to handle heartbeat events in heartbeat_mgr.
     */
    @ConfField
    public static int heartbeat_mgr_threads_num = 8;

    /**
     * blocking queue size to store heartbeat task in heartbeat_mgr.
     */
    @ConfField
    public static int heartbeat_mgr_blocking_queue_size = 1024;

    /**
     * max num of thread to handle agent task in agent task thread-pool.
     */
    @ConfField
    public static int max_agent_task_threads_num = 4096;

    /**
     * This config will decide whether to resend agent task when create_time for agent_task is set,
     * only when current_time - create_time > agent_task_resend_wait_time_ms can ReportHandler do resend agent task
     */
    @ConfField(mutable = true)
    public static long agent_task_resend_wait_time_ms = 5000;

    /**
     * If true, FE will reset bdbje replication group(that is, to remove all electable nodes info)
     * and is supposed to start as Master.
     * If all the electable nodes can not start, we can copy the meta data
     * to another node and set this config to true to try to restart the FE.
     */
    @ConfField
    public static String metadata_failure_recovery = "false";

    /**
     * If true, non-master FE will ignore the meta data delay gap between Master FE and its self,
     * even if the metadata delay gap exceeds *meta_delay_toleration_second*.
     * Non-master FE will still offer read service.
     * <p>
     * This is helpful when you try to stop the Master FE for a relatively long time for some reason,
     * but still wish the non-master FE can offer read service.
     */
    @ConfField(mutable = true)
    public static boolean ignore_meta_check = false;

    /**
     * Specified an IP for frontend, instead of the ip get by *InetAddress.getByName*.
     * This can be used when *InetAddress.getByName* get an unexpected IP address.
     * Default is "0.0.0.0", which means not set.
     * CAN NOT set this as a hostname, only IP.
     */
    @ConfField
    public static String frontend_address = "0.0.0.0";

    /**
     * Declare a selection strategy for those servers have many ips.
     * Note that there should at most one ip match this list.
     * this is a list in semicolon-delimited format, in CIDR notation, e.g. 10.10.10.0/24
     * If no ip match this rule, will choose one randomly.
     */
    @ConfField
    public static String priority_networks = "";

    /**
     * Fe http port
     * Currently, all FEs' http port must be same.
     */
    @ConfField
    public static int http_port = 8030;

    /**
     * The backlog_num for netty http server
     * When you enlarge this backlog_num, you should ensure it's value larger than
     * the linux /proc/sys/net/core/somaxconn config
     */
    @ConfField
    public static int http_backlog_num = 1024;

    /**
     * Cluster name will be shown as the title of web page
     */
    @ConfField
    public static String cluster_name = "StarRocks Cluster";

    /**
     * FE thrift server port
     */
    @ConfField
    public static int rpc_port = 9020;

    /**
     * The connection timeout and socket timeout config for thrift server
     * The value for thrift_client_timeout_ms is set to be larger than zero to prevent
     * some hang up problems in java.net.SocketInputStream.socketRead0
     */
    @ConfField
    public static int thrift_client_timeout_ms = 0;

    /**
     * The backlog_num for thrift server
     * When you enlarge this backlog_num, you should ensure it's value larger than
     * the linux /proc/sys/net/core/somaxconn config
     */
    @ConfField
    public static int thrift_backlog_num = 1024;

    /**
     * Define thrift server's server model, default is TThreadPoolServer model
     */
    @ConfField
    public static String thrift_server_type = ThriftServer.THREAD_POOL;

    // May be necessary to modify the following BRPC configurations in high concurrency scenarios.

    // The size of BRPC connection pool. It will limit the concurrency of sending requests, because
    // each request must borrow a connection from the pool.
    @ConfField
    public static int brpc_connection_pool_size = 16;

    // BRPC idle wait time (ms)
    @ConfField
    public static int brpc_idle_wait_max_time = 10000;

    /**
     * FE mysql server port
     */
    @ConfField
    public static int query_port = 9030;

    /**
     * The backlog_num for mysql nio server
     * When you enlarge this backlog_num, you should ensure it's value larger than
     * the linux /proc/sys/net/core/somaxconn config
     */
    @ConfField
    public static int mysql_nio_backlog_num = 1024;

    /**
     * mysql service nio option.
     */
    @ConfField
    public static boolean mysql_service_nio_enabled = true;

    /**
     * num of thread to handle io events in mysql.
     */
    @ConfField
    public static int mysql_service_io_threads_num = 4;

    /**
     * max num of thread to handle task in mysql.
     */
    @ConfField
    public static int max_mysql_service_task_threads_num = 4096;

    /**
     * node(FE or BE) will be considered belonging to the same StarRocks cluster if they have same cluster id.
     * Cluster id is usually a random integer generated when master FE start at first time.
     * You can also sepecify one.
     */
    @ConfField
    public static int cluster_id = -1;

    /**
     * If a backend is down for *max_backend_down_time_second*, a BACKEND_DOWN event will be triggered.
     * Do not set this if you know what you are doing.
     */
    @ConfField(mutable = true)
    public static int max_backend_down_time_second = 3600; // 1h

    /**
     * If set to true, the backend will be automatically dropped after finishing decommission.
     * If set to false, the backend will not be dropped and remaining in DECOMMISSION state.
     */
    @ConfField(mutable = true)
    public static boolean drop_backend_after_decommission = true;

    // Configurations for load, clone, create table, alter table etc. We will rarely change them
    /**
     * Maximal waiting time for creating a single replica.
     * eg.
     * if you create a table with #m tablets and #n replicas for each tablet,
     * the create table request will run at most (m * n * tablet_create_timeout_second) before timeout.
     */
    @ConfField(mutable = true)
    public static int tablet_create_timeout_second = 1;

    /**
     * minimal intervals between two publish version action
     */
    @ConfField
    public static int publish_version_interval_ms = 10;

    /**
     * The thrift server max worker threads
     */
    @ConfField
    public static int thrift_server_max_worker_threads = 4096;

    /**
     * Maximal wait seconds for straggler node in load
     * eg.
     * there are 3 replicas A, B, C
     * load is already quorum finished(A,B) at t1 and C is not finished
     * if (current_time - t1) > 300s, then StarRocks will treat C as a failure node
     * will call transaction manager to commit the transaction and tell transaction manager
     * that C is failed
     * <p>
     * This is also used when waiting for publish tasks
     * <p>
     * TODO this parameter is the default value for all job and the DBA could specify it for separate job
     */
    @ConfField(mutable = true)
    public static int load_straggler_wait_second = 300;

    /**
     * The load scheduler running interval.
     * A load job will transfer its state from PENDING to LOADING to FINISHED.
     * The load scheduler will transfer load job from PENDING to LOADING
     * while the txn callback will transfer load job from LOADING to FINISHED.
     * So a load job will cost at most one interval to finish when the concurrency has not reached the upper limit.
     */
    @ConfField
    public static int load_checker_interval_second = 5;

    /**
     * Default broker load timeout
     */
    @ConfField(mutable = true)
    public static int broker_load_default_timeout_second = 14400; // 4 hour

    /**
     * Maximal bytes that a single broker scanner will read.
     * Do not set this if you know what you are doing.
     */
    @ConfField(mutable = true)
    public static long min_bytes_per_broker_scanner = 67108864L; // 64MB

    /**
     * Maximal concurrency of broker scanners.
     * Do not set this if you know what you are doing.
     */
    @ConfField(mutable = true)
    public static int max_broker_concurrency = 100;

    /**
     * Default insert load timeout
     */
    @ConfField(mutable = true)
    public static int insert_load_default_timeout_second = 3600; // 1 hour

    /**
     * Default stream load and streaming mini load timeout
     */
    @ConfField(mutable = true)
    public static int stream_load_default_timeout_second = 600; // 600s

    /**
     * Max stream load and streaming mini load timeout
     */
    @ConfField(mutable = true)
    public static int max_stream_load_timeout_second = 259200; // 3days

    /**
     * Max load timeout applicable to all type of load except for stream load
     */
    @ConfField(mutable = true)
    public static int max_load_timeout_second = 259200; // 3days

    /**
     * Min stream load timeout applicable to all type of load
     */
    @ConfField(mutable = true)
    public static int min_load_timeout_second = 1; // 1s

    // Configurations for spark load
    /**
     * Default spark dpp version
     */
    @ConfField
    public static String spark_dpp_version = "1.0.0";
    /**
     * Default spark load timeout
     */
    @ConfField(mutable = true)
    public static int spark_load_default_timeout_second = 86400; // 1 day

    /**
     * Default spark home dir
     */
    @ConfField
    public static String spark_home_default_dir = StarRocksFE.STARROCKS_HOME_DIR + "/lib/spark2x";

    /**
     * Default spark dependencies path
     */
    @ConfField
    public static String spark_resource_path = "";

    /**
     * The specified spark launcher log dir
     */
    @ConfField
    public static String spark_launcher_log_dir = sys_log_dir + "/spark_launcher_log";

    /**
     * Default yarn client path
     */
    @ConfField
    public static String yarn_client_path = StarRocksFE.STARROCKS_HOME_DIR + "/lib/yarn-client/hadoop/bin/yarn";

    /**
     * Default yarn config file directory
     * Each time before running the yarn command, we need to check that the
     * config file exists under this path, and if not, create them.
     */
    @ConfField
    public static String yarn_config_dir = StarRocksFE.STARROCKS_HOME_DIR + "/lib/yarn-config";

    /**
     * Default number of waiting jobs for routine load and version 2 of load
     * This is a desired number.
     * In some situation, such as switch the master, the current number is maybe more than desired_max_waiting_jobs
     */
    @ConfField(mutable = true)
    public static int desired_max_waiting_jobs = 100;

    /**
     * maximun concurrent running txn num including prepare, commit txns under a single db
     * txn manager will reject coming txns
     */
    @ConfField(mutable = true)
    public static int max_running_txn_num_per_db = 100;

    /**
     * The load task executor pool size. This pool size limits the max running load tasks.
     * Currently, it only limits the load task of broker load, pending and loading phases.
     * It should be less than 'max_running_txn_num_per_db'
     */
    @ConfField(mutable = false)
    public static int async_load_task_pool_size = 10;

    /**
     * Same meaning as *tablet_create_timeout_second*, but used when delete a tablet.
     */
    @ConfField(mutable = true)
    public static int tablet_delete_timeout_second = 2;
    /**
     * The high water of disk capacity used percent.
     * This is used for calculating load score of a backend.
     */
    @ConfField(mutable = true)
    public static double capacity_used_percent_high_water = 0.75;
    /**
     * Maximal timeout of ALTER TABLE request. Set long enough to fit your table data size.
     */
    @ConfField(mutable = true)
    public static int alter_table_timeout_second = 86400; // 1day
    /**
     * When create a table(or partition), you can specify its storage medium(HDD or SSD).
     * If not set, this specifies the default medium when creat.
     */
    @ConfField
    public static String default_storage_medium = "HDD";
    /**
     * When create a table(or partition), you can specify its storage medium(HDD or SSD).
     * If set to SSD, this specifies the default duration that tablets will stay on SSD.
     * After that, tablets will be moved to HDD automatically.
     * You can set storage cooldown time in CREATE TABLE stmt.
     */
    @ConfField
    public static long storage_cooldown_second = 30 * 24 * 3600L; // 30 days
    /**
     * After dropping database(table/partition), you can recover it by using RECOVER stmt.
     * And this specifies the maximal data retention time. After time, the data will be deleted permanently.
     */
    @ConfField(mutable = true)
    public static long catalog_trash_expire_second = 86400L; // 1day
    /**
     * Parallel load fragment instance num in single host
     */
    @ConfField(mutable = true)
    public static int load_parallel_instance_num = 1;

    /**
     * Export checker's running interval.
     */
    @ConfField
    public static int export_checker_interval_second = 5;
    /**
     * Limitation of the concurrency of running export jobs.
     * Default is 5.
     * 0 is unlimited
     */
    @ConfField(mutable = true)
    public static int export_running_job_num_limit = 5;
    /**
     * Default timeout of export jobs.
     */
    @ConfField(mutable = true)
    public static int export_task_default_timeout_second = 2 * 3600; // 2h
    /**
     * Max bytes of data exported by each export task on each BE.
     * Used to split the export job for parallel processing.
     * Calculated according to the size of compressed data, default is 256M.
     */
    @ConfField(mutable = true)
    public static long export_max_bytes_per_be_per_task = 268435456; // 256M
    /**
     * Size of export task thread pool, default is 5.
     */
    @ConfField(mutable = false)
    public static int export_task_pool_size = 5;

    // Configurations for consistency check
    /**
     * Consistency checker will run from *consistency_check_start_time* to *consistency_check_end_time*.
     * Default is from 23:00 to 04:00
     */
    @ConfField
    public static String consistency_check_start_time = "23";
    @ConfField
    public static String consistency_check_end_time = "4";
    /**
     * Default timeout of a single consistency check task. Set long enough to fit your tablet size.
     */
    @ConfField(mutable = true)
    public static long check_consistency_default_timeout_second = 600; // 10 min

    // Configurations for query engine
    /**
     * Maximal number of connections per FE.
     */
    @ConfField
    public static int qe_max_connection = 1024;

    /**
     * Maximal number of thread in connection-scheduler-pool.
     */
    @ConfField
    public static int max_connection_scheduler_threads_num = 4096;
    /**
     * Limit on the number of expr children of an expr tree.
     * Exceed this limit may cause long analysis time while holding database read lock.
     * Do not set this if you know what you are doing.
     */
    @ConfField(mutable = true)
    public static int expr_children_limit = 10000;
    /**
     * Limit on the depth of an expr tree.
     * Exceed this limit may cause long analysis time while holding db read lock.
     * Do not set this if you know what you are doing.
     */
    @ConfField(mutable = true)
    public static int expr_depth_limit = 3000;

    /**
     * Used to limit element num of InPredicate in delete statement.
     */
    @ConfField(mutable = true)
    public static int max_allowed_in_element_num_of_delete = 10000;

    /**
     * only limit for Row-based storage.
     * set to Integer.MAX_VALUE, cause starrocks is already Column-based storage
     */
    @ConfField(mutable = true)
    public static int max_layout_length_per_row = Integer.MAX_VALUE;

    /**
     * The multi cluster feature will be deprecated in version 0.12
     * set this config to true will disable all operations related to cluster feature, include:
     * create/drop cluster
     * add free backend/add backend to cluster/decommission cluster balance
     * change the backends num of cluster
     * link/migration db
     */
    @ConfField(mutable = true)
    public static boolean disable_cluster_feature = true;

    /**
     * control materialized view
     */
    @ConfField(mutable = true)
    public static boolean enable_materialized_view = true;

    @ConfField(mutable = true)
    public static boolean enable_udf = false;

    @ConfField(mutable = true)
    public static boolean enable_decimal_v3 = true;

    @ConfField(mutable = true)
    public static boolean enable_sql_blacklist = false;

    /**
     * If set to true, dynamic partition feature will open
     */
    @ConfField(mutable = true)
    public static boolean dynamic_partition_enable = true;

    /**
     * Decide how often to check dynamic partition
     */
    @ConfField(mutable = true)
    public static long dynamic_partition_check_interval_seconds = 600;

    /**
     * The number of query retries.
     * A query may retry if we encounter RPC exception and no result has been sent to user.
     * You may reduce this number to avoid Avalanche disaster.
     */
    @ConfField(mutable = true)
    public static int max_query_retry_time = 2;

    /**
     * In order not to wait too long for create table(index), set a max timeout.
     */
    @ConfField(mutable = true)
    public static int max_create_table_timeout_second = 60;

    // Configurations for backup and restore
    /**
     * Plugins' path for BACKUP and RESTORE operations. Currently deprecated.
     */
    @Deprecated
    @ConfField
    public static String backup_plugin_path = "/tools/trans_file_tool/trans_files.sh";

    // default timeout of backup job
    @ConfField(mutable = true)
    public static int backup_job_default_timeout_ms = 86400 * 1000; // 1 day

    // If use k8s deploy manager locally, set this to true and prepare the certs files
    @ConfField
    public static boolean with_k8s_certs = false;

    // Set runtime locale when exec some cmds
    @ConfField
    public static String locale = "zh_CN.UTF-8";

    /**
     * 'storage_high_watermark_usage_percent' limit the max capacity usage percent of a Backend storage path.
     * 'storage_min_left_capacity_bytes' limit the minimum left capacity of a Backend storage path.
     * If both limitations are reached, this storage path can not be chose as tablet balance destination.
     * But for tablet recovery, we may exceed these limit for keeping data integrity as much as possible.
     */
    @ConfField(mutable = true)
    public static int storage_high_watermark_usage_percent = 85;
    @ConfField(mutable = true)
    public static long storage_min_left_capacity_bytes = 2 * 1024 * 1024 * 1024; // 2G

    /**
     * If capacity of disk reach the 'storage_flood_stage_usage_percent' and 'storage_flood_stage_left_capacity_bytes',
     * the following operation will be rejected:
     * 1. load job
     * 2. restore job
     */
    @ConfField(mutable = true)
    public static int storage_flood_stage_usage_percent = 95;
    @ConfField(mutable = true)
    public static long storage_flood_stage_left_capacity_bytes = 1 * 1024 * 1024 * 1024; // 1G

    // update interval of tablet stat
    // All frontends will get tablet stat from all backends at each interval
    @ConfField
    public static int tablet_stat_update_interval_second = 300;  // 5 min

    /**
     * The tryLock timeout configuration of globalStateMgr lock.
     * Normally it does not need to change, unless you need to test something.
     */
    @ConfField(mutable = true)
    public static long catalog_try_lock_timeout_ms = 5000; // 5 sec

    /**
     * if this is set to true
     * all pending load job will failed when call begin txn api
     * all prepare load job will failed when call commit txn api
     * all committed load job will waiting to be published
     */
    @ConfField(mutable = true)
    public static boolean disable_load_job = false;

    /*
     * One master daemon thread will update database used data quota for db txn manager
     * every db_used_data_quota_update_interval_secs
     */
    @ConfField
    public static int db_used_data_quota_update_interval_secs = 300;

    /**
     * Load using hadoop cluster will be deprecated in future.
     * Set to true to disable this kind of load.
     */
    @ConfField(mutable = true)
    public static boolean disable_hadoop_load = false;

    /**
     * the factor of delay time before deciding to repair tablet.
     * if priority is VERY_HIGH, repair it immediately.
     * HIGH, delay tablet_repair_delay_factor_second * 1;
     * NORMAL: delay tablet_repair_delay_factor_second * 2;
     * LOW: delay tablet_repair_delay_factor_second * 3;
     */
    @ConfField(mutable = true)
    public static long tablet_repair_delay_factor_second = 60;

    /**
     * the default slot number per path in tablet scheduler
     * TODO(cmy): remove this config and dynamically adjust it by clone task statistic
     */
    @ConfField
    public static int schedule_slot_num_per_path = 2;

    @ConfField
    public static String tablet_balancer_strategy = "disk_and_tablet";

    /**
     * FOR BeLoadBalancer:
     * the threshold of cluster balance score, if a backend's load score is 10% lower than average score,
     * this backend will be marked as LOW load, if load score is 10% higher than average score, HIGH load
     * will be marked.
     * <p>
     * FOR DiskAndTabletLoadBalancer:
     * upper limit of the difference in disk usage of all backends, exceeding this threshold will cause
     * disk balance
     */
    @ConfField(mutable = true)
    public static double balance_load_score_threshold = 0.1; // 10%

    /**
     * For DiskAndTabletLoadBalancer:
     * if all backends disk usage is lower than this threshold, disk balance will never happen
     */
    @ConfField(mutable = true)
    public static double balance_load_disk_safe_threshold = 0.5; // 50%

    /**
     * if set to true, TabletScheduler will not do balance.
     */
    @ConfField(mutable = true)
    public static boolean disable_balance = false;

    // if the number of scheduled tablets in TabletScheduler exceed max_scheduling_tablets
    // skip checking.
    @ConfField(mutable = true)
    public static int max_scheduling_tablets = 2000;

    // if the number of balancing tablets in TabletScheduler exceed max_balancing_tablets,
    // no more balance check
    @ConfField(mutable = true)
    public static int max_balancing_tablets = 100;

    // This threshold is to avoid piling up too many report task in FE, which may cause OOM exception.
    // In some large StarRocks cluster, eg: 100 Backends with ten million replicas, a tablet report may cost
    // several seconds after some modification of metadata(drop partition, etc..).
    // And one Backend will report tablets info every 1 min, so unlimited receiving reports is unacceptable.
    // TODO(cmy): we will optimize the processing speed of tablet report in future, but now, just discard
    // the report if queue size exceeding limit.
    // Some online time cost:
    // 1. disk report: 0-1 ms
    // 2. task report: 0-1 ms
    // 3. tablet report
    //      10000 replicas: 200ms
    @ConfField(mutable = true)
    public static int report_queue_size = 100;

    /**
     * If set to true, metric collector will be run as a daemon timer to collect metrics at fix interval
     */
    @ConfField
    public static boolean enable_metric_calculator = true;

    /**
     * the max routine load job num, including NEED_SCHEDULED, RUNNING, PAUSE
     */
    @ConfField(mutable = true)
    public static int max_routine_load_job_num = 100;

    /**
     * the max concurrent routine load task num of a single routine load job
     */
    @ConfField(mutable = true)
    public static int max_routine_load_task_concurrent_num = 5;

    /**
     * the max concurrent routine load task num per BE.
     * This is to limit the num of routine load tasks sending to a BE, and it should also less
     * than BE config 'routine_load_thread_pool_size'(default 10),
     * which is the routine load task thread pool size on BE.
     */
    @ConfField(mutable = true)
    public static int max_routine_load_task_num_per_be = 5;

    /**
     * max load size for each routine load task
     */
    @ConfField(mutable = true)
    public static long max_routine_load_batch_size = 500 * 1024 * 1024; // 500M

    /**
     * consume data time for each routine load task
     */
    @ConfField(mutable = true)
    public static long routine_load_task_consume_second = 3;

    /**
     * routine load task timeout
     * should bigger than 2 * routine_load_task_consume_second
     * but can not be less than 10s because when one be down the load time will be at least 10s
     */
    @ConfField(mutable = true)
    public static long routine_load_task_timeout_second = 15;

    /**
     * it can't auto-resume routine load job as long as one of the backends is down
     */
    @ConfField(mutable = true)
    public static int max_tolerable_backend_down_num = 0;

    /**
     * a period for auto resume routine load
     */
    @ConfField(mutable = true)
    public static int period_of_auto_resume_min = 5;

    /**
     * The max number of files store in SmallFileMgr
     */
    @ConfField(mutable = true)
    public static int max_small_file_number = 100;

    /**
     * The max size of a single file store in SmallFileMgr
     */
    @ConfField(mutable = true)
    public static int max_small_file_size_bytes = 1024 * 1024; // 1MB

    /**
     * Save small files
     */
    @ConfField
    public static String small_file_dir = StarRocksFE.STARROCKS_HOME_DIR + "/small_files";

    /**
     * The following 1 configs can set to true to disable the automatic colocate tables's relocate and balance.
     * if *disable_colocate_balance* is set to true, ColocateTableBalancer will not balance colocate tables.
     */
    @ConfField(mutable = true)
    public static boolean disable_colocate_balance = false;

    /**
     * If set to true, the insert stmt with processing error will still return a label to user.
     * And user can use this label to check the load job's status.
     * The default value is false, which means if insert operation encounter errors,
     * exception will be thrown to user client directly without load label.
     */
    @ConfField(mutable = true)
    public static boolean using_old_load_usage_pattern = false;

    /**
     * control rollup job concurrent limit
     */
    @ConfField(mutable = true)
    public static int max_running_rollup_job_num_per_table = 1;

    /**
     * If set to true, FE will check backend available capacity by storage medium when create table
     */
    @ConfField(mutable = true)
    public static boolean enable_strict_storage_medium_check = false;

    /**
     * if set to false, auth check will be disable, in case some goes wrong with the new privilege system.
     */
    @ConfField
    public static boolean enable_auth_check = true;

    /**
     * ldap server host for authentication_ldap_simple
     */
    @ConfField(mutable = true)
    public static String authentication_ldap_simple_server_host = "";

    /**
     * ldap server port for authentication_ldap_simple
     */
    @ConfField(mutable = true)
    public static int authentication_ldap_simple_server_port = 389;

    /**
     * users search base in ldap directory for authentication_ldap_simple
     */
    @ConfField(mutable = true)
    public static String authentication_ldap_simple_bind_base_dn = "";

    /**
     * the name of the attribute that specifies user names in LDAP directory entries for authentication_ldap_simple
     */
    @ConfField(mutable = true)
    public static String authentication_ldap_simple_user_search_attr = "uid";

    /**
     * the root DN to search users for authentication_ldap_simple
     */
    @ConfField(mutable = true)
    public static String authentication_ldap_simple_bind_root_dn = "";

    /**
     * the root DN password to search users for authentication_ldap_simple
     */
    @ConfField(mutable = true)
    public static String authentication_ldap_simple_bind_root_pwd = "";

    // For forward compatibility, will be removed later.
    // check token when download image file.
    @ConfField
    public static boolean enable_token_check = true;

    /**
     * Cluster token used for internal authentication.
     */
    @ConfField
    public static String auth_token = "";

    /**
     * If set to true and the jar that use to authentication is loaded in fe, kerberos authentication is supported.
     */
    @ConfField(mutable = true)
    public static boolean enable_authentication_kerberos = false;

    /**
     * If kerberos authentication is enabled, the configuration must be filled.
     * like "starrocks-fe/<HOSTNAME>@STARROCKS.COM".
     * <p>
     * Service principal name (SPN) is sent to clients that attempt to authenticate using Kerberos.
     * The SPN must be present in the database managed by the KDC server, and its key file
     * needs to be exported and configured. See authentication_kerberos_service_key_tab for details.
     */
    @ConfField(mutable = true)
    public static String authentication_kerberos_service_principal = "";

    /**
     * If kerberos authentication is enabled, the configuration must be filled.
     * like "$HOME/path/to/your/starrocks-fe.keytab"
     * <p>
     * The keytab file for authenticating tickets received from clients.
     * This file must exist and contain a valid key for the SPN or authentication of clients will fail.
     * Export keytab file requires KDC administrator to operate.
     * for example: ktadd -norandkey -k /path/to/starrocks-fe.keytab starrocks-fe/<HOSTNAME>@STARROCKS.COM
     */
    @ConfField(mutable = true)
    public static String authentication_kerberos_service_key_tab = "";

    /**
     * In some cases, some tablets may have all replicas damaged or lost.
     * At this time, the data has been lost, and the damaged tablets
     * will cause the entire query to fail, and the remaining healthy tablets cannot be queried.
     * In this case, you can set this configuration to true.
     * The system will replace damaged tablets with empty tablets to ensure that the query
     * can be executed. (but at this time the data has been lost, so the query results may be inaccurate)
     */
    @ConfField(mutable = true)
    public static boolean recover_with_empty_tablet = false;

    /**
     * min_clone_task_timeout_sec and max_clone_task_timeout_sec is to limit the
     * min and max timeout of a clone task.
     * Under normal circumstances, the timeout of a clone task is estimated by
     * the amount of data and the minimum transmission speed(5MB/s).
     * But in special cases, you may need to manually set these two configs
     * to ensure that the clone task will not fail due to timeout.
     */
    @ConfField(mutable = true)
    public static long min_clone_task_timeout_sec = 3 * 60; // 3min
    @ConfField(mutable = true)
    public static long max_clone_task_timeout_sec = 2 * 60 * 60; // 2h

    @ConfField(mutable = true)
    public static long max_planner_scalar_rewrite_num = 100000;

    /**
     * a period of create statistics table automatically by the StatisticsMetaManager
     */
    @ConfField(mutable = true)
    public static long statistics_manager_sleep_time_sec = 60 * 10;

    // The statistic
    @ConfField
    public static long statistic_cache_columns = 100000;

    /**
     * The collect thread work interval
     */
    @ConfField(mutable = true)
    public static long statistic_collect_interval_sec = 120 * 60;

    /**
     * The column statistic update interval
     */
    @ConfField(mutable = true)
    public static long statistic_update_interval_sec = 24 * 60 * 60;

    /**
     * The row number of sample collect, default 20w rows
     */
    @ConfField(mutable = true)
    public static long statistic_sample_collect_rows = 200000;

    /**
     * statistic collect flag
     */
    @ConfField(mutable = true)
    public static boolean enable_statistic_collect = true;

    /**
     * If set to true, Planner will try to select replica of tablet on same host as this Frontend.
     * This may reduce network transmission in following case:
     * 1. N hosts with N Backends and N Frontends deployed.
     * 2. The data has N replicas.
     * 3. High concurrency queries are sent to all Frontends evenly
     * In this case, all Frontends can only use local replicas to do the query.
     */
    @ConfField(mutable = true)
    public static boolean enable_local_replica_selection = false;

    /**
     * This will limit the max recursion depth of hash distribution pruner.
     * eg: where a in (5 elements) and b in (4 elements) and c in (3 elements) and d in (2 elements).
     * a/b/c/d are distribution columns, so the recursion depth will be 5 * 4 * 3 * 2 = 120, larger than 100,
     * So that distribution pruner will not work and just return all buckets.
     * <p>
     * Increase the depth can support distribution pruning for more elements, but may cost more CPU.
     */
    @ConfField(mutable = true)
    public static int max_distribution_pruner_recursion_depth = 100;

    /**
     * Used to limit num of partition for one batch partition clause
     */
    @ConfField(mutable = true)
    public static long max_partitions_in_one_batch = 4096;

    /**
     * Used to limit num of agent task for one be. currently only for drop task.
     */
    @ConfField(mutable = true)
    public static int max_agent_tasks_send_per_be = 10000;

    /**
     * num of thread to handle hive meta load concurrency.
     */
    @ConfField
    public static int hive_meta_load_concurrency = 4;

    @ConfField
    public static long hive_meta_cache_refresh_interval_s = 3600L * 2L;

    @ConfField
    public static long hive_meta_cache_ttl_s = 3600L * 24L;

    /**
     * Hive MetaStore Client socket timeout in seconds.
     */
    @ConfField
    public static long hive_meta_store_timeout_s = 10L;

    /**
     * If set to true, StarRocks will automatically synchronize hms metadata to the cache in fe.
     */
    @ConfField
    public static boolean enable_hms_events_incremental_sync = false;

    /**
     * HMS polling interval in milliseconds.
     */
    @ConfField
    public static int hms_events_polling_interval_ms = 5000;

    /**
     * Maximum number of events to poll in each RPC.
     */
    @ConfField(mutable = true)
    public static int hms_events_batch_size_per_rpc = 500;

    /**
     * If set to true, StarRocks will process events in parallel.
     */
    @ConfField(mutable = true)
    public static boolean enable_hms_parallel_process_evens = true;

    /**
     * Num of thread to process events in parallel.
     */
    @ConfField
    public static int hms_process_events_parallel_num = 4;

    /**
     * Metastore event processor refresh table column statistic interval in seconds.
     */
    @ConfField(mutable = true)
    public static int hms_refresh_columns_statistic_interval_s = 600;

    /**
     * Used to split files stored in dfs such as object storage
     * or hdfs into smaller files for hive external table
     */
    @ConfField(mutable = true)
    public static long hive_max_split_size = 64L * 1024L * 1024L;

    /**
     * fe will call es api to get es index shard info every es_state_sync_interval_secs
     */
    @ConfField
    public static long es_state_sync_interval_second = 10;

    /**
     * If set to true, StarRocks will check if the compiled and running versions of Java are compatible
     */
    @ConfField
    public static boolean check_java_version = true;

    /**
     * connection and socket timeout for broker client
     */
    @ConfField
    public static int broker_client_timeout_ms = 10000;

    /**
     * Unused config field, leave it here for backward compatibility
     */
    @Deprecated
    @ConfField(mutable = true)
    public static boolean vectorized_load_enable = true;

    /**
     * Unused config field, leave it here for backward compatibility
     */
    @Deprecated
    @ConfField(mutable = true)
    public static boolean enable_vectorized_file_load = true;

    /**
     * Whether to collect routine load process metrics.
     * Be careful to turn this on, because this will call kafka api to get the partition's latest offset.
     */
    @ConfField(mutable = true)
    public static boolean enable_routine_load_lag_metrics = false;

    @ConfField(mutable = true)
    public static boolean enable_collect_query_detail_info = false;

    /**
     * Min lag of routine load job to show in metrics
     * Only show the routine load job whose lag is larger than min_routine_load_lag_for_metrics
     */
    @ConfField(mutable = true)
    public static long min_routine_load_lag_for_metrics = 10000;

    /**
     * The heartbeat timeout of be/broker/fe.
     * the default is 5 seconds
     */
    @ConfField(mutable = true)
    public static int heartbeat_timeout_second = 5;

    /**
     * The heartbeat retry times of be/broker/fe.
     * the default is 3
     */
    @ConfField(mutable = true)
    public static int heartbeat_retry_times = 3;

    /**
     * Temporary use, it will be removed later.
     * Set true if using StarOS to manage tablets, such as storage medium is S3.
     */
    @ConfField
    public static boolean use_staros = false;
    /**
     * default bucket number when create OLAP table without buckets info
     */
    @ConfField(mutable = true)
    public static int default_bucket_num = 10;

<<<<<<< HEAD
    @ConfField
    public static boolean enable_dict_optimize_routine_load = false;
=======
    @ConfField(mutable = true)
    public static boolean enable_experimental_mv = false;
>>>>>>> 61f87c4b
}<|MERGE_RESOLUTION|>--- conflicted
+++ resolved
@@ -1403,11 +1403,9 @@
     @ConfField(mutable = true)
     public static int default_bucket_num = 10;
 
-<<<<<<< HEAD
+    @ConfField(mutable = true)
+    public static boolean enable_experimental_mv = false;
+  
     @ConfField
     public static boolean enable_dict_optimize_routine_load = false;
-=======
-    @ConfField(mutable = true)
-    public static boolean enable_experimental_mv = false;
->>>>>>> 61f87c4b
 }