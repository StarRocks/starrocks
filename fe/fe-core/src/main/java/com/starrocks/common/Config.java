--- conflicted
+++ resolved
@@ -1488,17 +1488,14 @@
             "in materialized view creation/ctas")
     public static boolean transform_type_prefer_string_for_varchar = true;
 
-<<<<<<< HEAD
-
     @ConfField(mutable = true, comment = "Whether to enable automatic repairing of materialized views " +
             "that are broken due to base table schema changes")
     public static boolean enable_mv_automatic_repairing_for_broken_base_tables = true;
-=======
+
     @ConfField(mutable = true, comment = "Whether materialized view rewrite should consider underlying table data layout " +
             "(e.g., colocation property, table sort keys) when deciding rewrite applicability: enable/disable/force"
     )
     public static String mv_rewrite_consider_data_layout_mode = "enable";
->>>>>>> 55667efd
 
     /**
      * The number of query retries.
