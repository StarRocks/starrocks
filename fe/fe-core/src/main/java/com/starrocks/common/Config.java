--- conflicted
+++ resolved
@@ -2623,18 +2623,15 @@
     @ConfField(mutable = true)
     public static long json_file_size_limit = 4294967296L;
 
-<<<<<<< HEAD
+    @ConfField(mutable = true)
+    public static boolean allow_system_reserved_names = false;
+
+    @ConfField(mutable = true)
+    public static boolean use_lock_manager = false;
+
     /*
      * The routine load is set as paused after any task of this job has failed for more than the interval.
      */
     @ConfField(mutable = true)
     public static long routine_load_failure_pause_interval_second = 24L * 3600L;
-
-=======
-    @ConfField(mutable = true)
-    public static boolean allow_system_reserved_names = false;
-
-    @ConfField(mutable = true)
-    public static boolean use_lock_manager = false;
->>>>>>> ceb50bce
 }