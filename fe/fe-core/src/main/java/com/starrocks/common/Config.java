// Copyright 2021-present StarRocks, Inc. All rights reserved.
//
// Licensed under the Apache License, Version 2.0 (the "License");
// you may not use this file except in compliance with the License.
// You may obtain a copy of the License at
//
//     https://www.apache.org/licenses/LICENSE-2.0
//
// Unless required by applicable law or agreed to in writing, software
// distributed under the License is distributed on an "AS IS" BASIS,
// WITHOUT WARRANTIES OR CONDITIONS OF ANY KIND, either express or implied.
// See the License for the specific language governing permissions and
// limitations under the License.

// This file is based on code available under the Apache license here:
//   https://github.com/apache/incubator-doris/blob/master/fe/fe-core/src/main/java/org/apache/doris/common/Config.java

// Licensed to the Apache Software Foundation (ASF) under one
// or more contributor license agreements.  See the NOTICE file
// distributed with this work for additional information
// regarding copyright ownership.  The ASF licenses this file
// to you under the Apache License, Version 2.0 (the
// "License"); you may not use this file except in compliance
// with the License.  You may obtain a copy of the License at
//
//   http://www.apache.org/licenses/LICENSE-2.0
//
// Unless required by applicable law or agreed to in writing,
// software distributed under the License is distributed on an
// "AS IS" BASIS, WITHOUT WARRANTIES OR CONDITIONS OF ANY
// KIND, either express or implied.  See the License for the
// specific language governing permissions and limitations
// under the License.

package com.starrocks.common;

import com.starrocks.StarRocksFE;
import com.starrocks.catalog.LocalTablet;
import com.starrocks.catalog.Replica;

public class Config extends ConfigBase {

    /**
     * The max size of one sys log and audit log
     */
    @ConfField
    public static int log_roll_size_mb = 1024; // 1 GB

    /**
     * sys_log_dir:
     * This specifies FE log dir. FE will produce 2 kinds of log files:
     * fe.log:      all logs of FE process.
     * fe.warn.log  all WARNING and ERROR log of FE process.
     * <p>
     * sys_log_level:
     * INFO, WARNING, ERROR, FATAL
     * <p>
     * sys_log_roll_num:
     * Maximal FE log files to be kept within a sys_log_roll_interval.
     * default is 10, which means there will be at most 10 log files in a day
     * <p>
     * sys_log_verbose_modules:
     * Verbose modules. VERBOSE level is implemented by log4j DEBUG level.
     * eg:
     * sys_log_verbose_modules = com.starrocks.globalStateMgr
     * This will only print debug log of files in package com.starrocks.globalStateMgr and all its sub packages.
     * <p>
     * sys_log_roll_interval:
     * DAY:  log suffix is yyyyMMdd
     * HOUR: log suffix is yyyyMMddHH
     * <p>
     * sys_log_delete_age:
     * default is 7 days, if log's last modify time is 7 days ago, it will be deleted.
     * support format:
     * 7d      7 days
     * 10h     10 hours
     * 60m     60 mins
     * 120s    120 seconds
     */
    @ConfField
    public static String sys_log_dir = StarRocksFE.STARROCKS_HOME_DIR + "/log";
    @ConfField
    public static String sys_log_level = "INFO";
    @ConfField
    public static int sys_log_roll_num = 10;
    @ConfField
    public static String[] sys_log_verbose_modules = {};
    @ConfField
    public static String sys_log_roll_interval = "DAY";
    @ConfField
    public static String sys_log_delete_age = "7d";
    @Deprecated
    @ConfField
    public static String sys_log_roll_mode = "SIZE-MB-1024";
    /**
     * Log to file by default. set to `true` if you want to log to console
     */
    @ConfField
    public static boolean sys_log_to_console = false;

    /**
     * audit_log_dir:
     * This specifies FE audit log dir.
     * Audit log fe.audit.log contains all requests with related infos such as user, host, cost, status, etc.
     * <p>
     * audit_log_roll_num:
     * Maximal FE audit log files to be kept within an audit_log_roll_interval.
     * <p>
     * audit_log_modules:
     * Slow query contains all queries which cost exceed *qe_slow_log_ms*
     * <p>
     * qe_slow_log_ms:
     * If the response time of a query exceed this threshold, it will be recorded in audit log as slow_query.
     * <p>
     * audit_log_roll_interval:
     * DAY:  log suffix is yyyyMMdd
     * HOUR: log suffix is yyyyMMddHH
     * <p>
     * audit_log_delete_age:
     * default is 30 days, if log's last modify time is 30 days ago, it will be deleted.
     * support format:
     * 7d      7 days
     * 10h     10 hours
     * 60m     60 mins
     * 120s    120 seconds
     */
    @ConfField
    public static String audit_log_dir = StarRocksFE.STARROCKS_HOME_DIR + "/log";
    @ConfField
    public static int audit_log_roll_num = 90;
    @ConfField
    public static String[] audit_log_modules = {"slow_query", "query"};
    @ConfField(mutable = true)
    public static long qe_slow_log_ms = 5000;
    @ConfField
    public static String audit_log_roll_interval = "DAY";
    @ConfField
    public static String audit_log_delete_age = "30d";

    @ConfField(mutable = true)
    public static long slow_lock_threshold_ms = 3000L;

    @ConfField(mutable = true)
    public static long slow_lock_log_every_ms = 3000L;

    @ConfField
    public static String custom_config_dir = "/conf";

    /**
     * dump_log_dir:
     * This specifies FE dump log dir.
     * Dump log fe.dump.log contains all dump information which query has Exception
     * <p>
     * dump_log_roll_num:
     * Maximal FE log files to be kept within a dump_log_roll_interval.
     * <p>
     * dump_log_modules:
     * Dump information for an abnormal query.
     * <p>
     * dump_log_roll_interval:
     * DAY:  log suffix is yyyyMMdd
     * HOUR: log suffix is yyyyMMddHH
     * <p>
     * dump_log_delete_age:
     * default is 7 days, if log's last modify time is 7 days ago, it will be deleted.
     * support format:
     * 7d      7 days
     * 10h     10 hours
     * 60m     60 mins
     * 120s    120 seconds
     */
    @ConfField
    public static String dump_log_dir = StarRocksFE.STARROCKS_HOME_DIR + "/log";
    @ConfField
    public static int dump_log_roll_num = 10;
    @ConfField
    public static String[] dump_log_modules = {"query"};
    @ConfField
    public static String dump_log_roll_interval = "DAY";
    @ConfField
    public static String dump_log_delete_age = "7d";

    /**
     * big_query_log_dir:
     * This specifies FE big query log dir.
     * Dump log fe.big_query.log contains all information about big query.
     * The structure of each log record is very similar to the audit log.
     * If the cpu cost of a query exceeds big_query_log_cpu_second_threshold,
     * or scan rows exceeds big_query_log_scan_rows_threshold,
     * or scan bytes exceeds big_query_log_scan_bytes_threshold,
     * we will consider it as a big query.
     * These thresholds are defined by the user.
     * <p>
     * big_query_log_roll_num:
     * Maximal FE log files to be kept within a big_query_log_roll_interval.
     * <p>
     * big_query_log_modules:
     * Information for all big queries.
     * <p>
     * big_query_log_roll_interval:
     * DAY:  log suffix is yyyyMMdd
     * HOUR: log suffix is yyyyMMddHH
     * <p>
     * big_query_log_delete_age:
     * default is 7 days, if log's last modify time is 7 days ago, it will be deleted.
     * support format:
     * 7d      7 days
     * 10h     10 hours
     * 60m     60 mins
     * 120s    120 seconds
     */
    @ConfField
    public static String big_query_log_dir = StarRocksFE.STARROCKS_HOME_DIR + "/log";
    @ConfField
    public static int big_query_log_roll_num = 10;
    @ConfField
    public static String[] big_query_log_modules = {"query"};
    @ConfField
    public static String big_query_log_roll_interval = "DAY";
    @ConfField
    public static String big_query_log_delete_age = "7d";

    /**
     * Log the COSTS plan, if the query is cancelled due to a crash of the backend or RpcException.
     * It is only effective when enable_collect_query_detail_info is set to false, since the plan will be recorded
     * in the query detail when enable_collect_query_detail_info is true.
     */
    @ConfField(mutable = true)
    public static boolean log_plan_cancelled_by_crash_be = true;

    /**
     * Used to limit the maximum number of partitions that can be created when creating a dynamic partition table,
     * to avoid creating too many partitions at one time.
     */
    @ConfField(mutable = true)
    public static int max_dynamic_partition_num = 500;

    /**
     * plugin_dir:
     * plugin install directory
     */
    @ConfField
    public static String plugin_dir = System.getenv("STARROCKS_HOME") + "/plugins";

    @ConfField(mutable = true)
    public static boolean plugin_enable = true;

    /**
     * Labels of finished or cancelled load jobs will be removed
     * 1. after *label_keep_max_second*
     * or
     * 2. jobs total num > *label_keep_max_num*
     * The removed labels can be reused.
     * Set a short time will lower the FE memory usage.
     * (Because all load jobs' info is kept in memory before being removed)
     */
    @ConfField(mutable = true)
    public static int label_keep_max_second = 3 * 24 * 3600; // 3 days

    /**
     * for load job managed by LoadManager, such as Insert, Broker load and Spark load.
     */
    @ConfField(mutable = true)
    public static int label_keep_max_num = 1000;

    /**
     * StreamLoadTasks hold by StreamLoadMgr will be cleaned
     */
    @ConfField(mutable = true)
    public static int stream_load_task_keep_max_num = 1000;

    /**
     * StreamLoadTasks of finished or cancelled can be removed
     * 1. after *stream_load_task_keep_max_second*
     * or
     * 2. tasks total num > *stream_load_task_keep_max_num*
     */
    @ConfField(mutable = true)
    public static int stream_load_task_keep_max_second = 3 * 24 * 3600; // 3 days

    /**
     * Load label cleaner will run every *label_clean_interval_second* to clean the outdated jobs.
     */
    @ConfField
    public static int label_clean_interval_second = 4 * 3600; // 4 hours

    /**
     * For Task framework do some background operation like cleanup Task/TaskRun.
     * It will run every *task_check_interval_second* to do background job.
     */
    @ConfField
    public static int task_check_interval_second = 4 * 3600; // 4 hours

    /**
     * for task set expire time
     */
    @ConfField(mutable = true)
    public static int task_ttl_second = 24 * 3600;         // 1 day

    /**
     * for task run set expire time
     */
    @ConfField(mutable = true)
    public static int task_runs_ttl_second = 24 * 3600;     // 1 day

    /**
     * max history task num kept
     */
    @ConfField(mutable = true)
    public static int task_runs_max_history_number = 10000;

    /**
     * The max keep time of some kind of jobs.
     * like schema change job and rollup job.
     */
    @ConfField(mutable = true)
    public static int history_job_keep_max_second = 7 * 24 * 3600; // 7 days

    /**
     * the transaction will be cleaned after transaction_clean_interval_second seconds if the transaction is visible or aborted
     * we should make this interval as short as possible and each clean cycle as soon as possible
     */
    @ConfField
    public static int transaction_clean_interval_second = 30;

    // Configurations for meta data durability
    /**
     * StarRocks metadata will be saved here.
     * The storage of this dir is highly recommended as to be:
     * 1. High write performance (SSD)
     * 2. Safe (RAID)
     */
    @ConfField
    public static String meta_dir = StarRocksFE.STARROCKS_HOME_DIR + "/meta";

    /**
     * temp dir is used to save intermediate results of some process, such as backup and restore process.
     * file in this dir will be cleaned after these process is finished.
     */
    @ConfField
    public static String tmp_dir = StarRocksFE.STARROCKS_HOME_DIR + "/temp_dir";

    /**
     * Edit log type.
     * BDB: write log to bdbje
     * LOCAL: deprecated.
     */
    @ConfField
    public static String edit_log_type = "BDB";

    /**
     * bdbje port
     */
    @ConfField
    public static int edit_log_port = 9010;

    /**
     * Leader FE will save image every *edit_log_roll_num* meta journals.
     */
    @ConfField(mutable = true)
    public static int edit_log_roll_num = 50000;

    /**
     * whether ignore unknown log id
     * when fe rolls back to low version, there may be log id that low version fe can not recognise
     * if set to true, fe will ignore those id
     * or fe will exit
     */
    @ConfField(mutable = true)
    public static boolean ignore_unknown_log_id = false;

    /**
     * hdfs_read_buffer_size_kb for reading hdfs
     */
    @ConfField(mutable = true)
    public static int hdfs_read_buffer_size_kb = 8192;

    /**
     * hdfs_write_buffer_size_kb for writing hdfs
     */
    @ConfField(mutable = true)
    public static int hdfs_write_buffer_size_kb = 1024;

    /**
     * expire seconds for unused file system manager
     */
    @ConfField(mutable = true, aliases = {"hdfs_file_sytem_expire_seconds"})
    public static int hdfs_file_system_expire_seconds = 300;

    /**
     * Non-master FE will stop offering service
     * if metadata delay gap exceeds *meta_delay_toleration_second*
     */
    @ConfField(mutable = true)
    public static int meta_delay_toleration_second = 300;    // 5 min

    /**
     * Leader FE sync policy of bdbje.
     * If you only deploy one Follower FE, set this to 'SYNC'. If you deploy more than 3 Follower FE,
     * you can set this and the following 'replica_sync_policy' to WRITE_NO_SYNC.
     * more info, see:
     * <a href="http://docs.oracle.com/cd/E17277_02/html/java/com/sleepycat/je/Durability.SyncPolicy.html">SyncPolicy</a>
     */
    @ConfField
    public static String master_sync_policy = "SYNC"; // SYNC, NO_SYNC, WRITE_NO_SYNC

    /**
     * Follower FE sync policy of bdbje.
     */
    @ConfField
    public static String replica_sync_policy = "SYNC"; // SYNC, NO_SYNC, WRITE_NO_SYNC

    /**
     * Replica ack policy of bdbje.
     * more info, see:
     * <a href="http://docs.oracle.com/cd/E17277_02/html/java/com/sleepycat/je/Durability.ReplicaAckPolicy.html">ReplicaAckPolicy</a>
     */
    @ConfField
    public static String replica_ack_policy = "SIMPLE_MAJORITY"; // ALL, NONE, SIMPLE_MAJORITY

    /**
     * The heartbeat timeout of bdbje between master and follower.
     * the default is 30 seconds, which is same as default value in bdbje.
     * If the network is experiencing transient problems, of some unexpected long java GC annoying you,
     * you can try to increase this value to decrease the chances of false timeouts
     */
    @ConfField
    public static int bdbje_heartbeat_timeout_second = 30;

    /**
     * The timeout for bdbje replica ack
     */
    @ConfField
    public static int bdbje_replica_ack_timeout_second = 10;

    /**
     * The lock timeout of bdbje operation
     * If there are many LockTimeoutException in FE WARN log, you can try to increase this value
     */
    @ConfField
    public static int bdbje_lock_timeout_second = 1;

    /**
     * Set the maximum acceptable clock skew between non-leader FE to Leader FE host.
     * This value is checked whenever a non-leader FE establishes a connection to leader FE via BDBJE.
     * The connection is abandoned if the clock skew is larger than this value.
     */
    @ConfField
    public static long max_bdbje_clock_delta_ms = 5000; // 5s

    /**
     * bdb je log level
     * If you want to print all levels of logs, set to ALL
     */
    @ConfField
    public static String bdbje_log_level = "INFO";

    /**
     * bdb je cleaner thread number
     */
    @ConfField
    public static int bdbje_cleaner_threads = 1;

    /**
     * The cost of replaying the replication stream as compared to the cost of
     * performing a network restore, represented as a percentage.  Specifies
     * the relative cost of using a log file as the source of transactions to
     * replay on a replica as compared to using the file as part of a network
     * restore.  This parameter is used to determine whether a cleaned log file
     * that could be used to support replay should be removed because a network
     * restore would be more efficient.  The value is typically larger than
     * 100, to represent that replay is usually more expensive than network
     * restore for a given amount of log data due to the cost of replaying
     * transactions.  If the value is 0, then the parameter is disabled, and no
     * log files will be retained based on the relative costs of replay and
     * network restore.
     *
     * <p>Note that log files are always retained if they are known to be
     * needed to support replication for electable replicas that have been in
     * contact with the master within the REP_STREAM_TIMEOUT(default is 30min) period,
     * or by any replica currently performing replication. This parameter only
     * applies to the retention of additional files that might be useful to
     * secondary nodes that are out of contact, or to electable nodes that have
     * been out of contact for longer than REP_STREAM_TIMEOUT.</p>
     *
     * <p>To disable the retention of these additional files, set this
     * parameter to zero.</p>
     * <p>
     * If the bdb dir expands, set this param to 0.
     */
    @ConfField
    public static int bdbje_replay_cost_percent = 150;

    /**
     * For the version of 5.7, bdb-je will reserve unprotected files (which can be deleted safely) as much as possible,
     * this param (default is 0 in bdb-je, which means unlimited) controls the limit of reserved unprotected files.
     */
    @ConfField
    public static long bdbje_reserved_disk_size = 512L * 1024 * 1024;

    /**
     * the max txn number which bdbje can roll back when trying to rejoin the group
     */
    @ConfField
    public static int txn_rollback_limit = 100;

    /**
     * num of thread to handle heartbeat events in heartbeat_mgr.
     */
    @ConfField
    public static int heartbeat_mgr_threads_num = 8;

    /**
     * blocking queue size to store heartbeat task in heartbeat_mgr.
     */
    @ConfField
    public static int heartbeat_mgr_blocking_queue_size = 1024;

    /**
     * num of thread to handle profile processing
     */
    @ConfField
    public static int profile_process_threads_num = 2;

    /**
     * blocking queue size to store profile process task
     */
    @ConfField
    public static int profile_process_blocking_queue_size = profile_process_threads_num * 128;

    /**
     * max num of thread to handle agent task in agent task thread-pool.
     */
    @ConfField
    public static int max_agent_task_threads_num = 4096;

    /**
     * This config will decide whether to resend agent task when create_time for agent_task is set,
     * only when current_time - create_time > agent_task_resend_wait_time_ms can ReportHandler do resend agent task
     */
    @ConfField(mutable = true)
    public static long agent_task_resend_wait_time_ms = 5000;

    /**
     * If true, FE will reset bdbje replication group(that is, to remove all electable nodes' info)
     * and is supposed to start as Leader.
     * If all the electable nodes can not start, we can copy the metadata
     * to another node and set this config to true to try to restart the FE.
     */
    @ConfField
    public static String metadata_failure_recovery = "false";

    /**
     * If the bdb data is corrupted, and you want to start the cluster only with image, set this param to true
     */
    @ConfField
    public static boolean start_with_incomplete_meta = false;

    /**
     * If true, non-leader FE will ignore the metadata delay gap between Leader FE and its self,
     * even if the metadata delay gap exceeds *meta_delay_toleration_second*.
     * Non-leader FE will still offer read service.
     * <p>
     * This is helpful when you try to stop the Leader FE for a relatively long time for some reason,
     * but still wish the non-leader FE can offer read service.
     */
    @ConfField(mutable = true)
    public static boolean ignore_meta_check = false;

    /**
     * Specified an IP for frontend, instead of the ip get by *InetAddress.getByName*.
     * This can be used when *InetAddress.getByName* get an unexpected IP address.
     * Default is "0.0.0.0", which means not set.
     * CAN NOT set this as a hostname, only IP.
     */
    @ConfField
    public static String frontend_address = "0.0.0.0";

    /**
     * Declare a selection strategy for those servers have many ips.
     * Note that there should at most one ip match this list.
     * this is a list in semicolon-delimited format, in CIDR notation, e.g. 10.10.10.0/24
     * If no ip match this rule, will choose one randomly.
     */
    @ConfField
    public static String priority_networks = "";

    /**
     * Fe http port
     * Currently, all FEs' http port must be same.
     */
    @ConfField
    public static int http_port = 8030;

    /**
     * The backlog_num for netty http server
     * When you enlarge this backlog_num, you should ensure its value larger than
     * the linux /proc/sys/net/core/somaxconn config
     */
    @ConfField
    public static int http_backlog_num = 1024;

    @ConfField
    public static int http_max_initial_line_length = 4096;

    @ConfField
    public static int http_max_header_size = 32768;

    @ConfField
    public static int http_max_chunk_size = 8192;

    /**
     * If a request takes longer than the configured time, a log will be generated to trace it.
     */
    @ConfField(mutable = true)
    public static int http_slow_request_threshold_ms = 5000;

    /**
     * When obtaining hardware information, some sensitive commands will be executed indirectly through
     * the oshi library, such as: getent passwd
     * If you have higher requirements for security, you can turn off the acquisition of this information
     */
    @ConfField(mutable = true)
    public static boolean http_web_page_display_hardware = true;

    /**
     * Cluster name will be shown as the title of web page
     */
    @ConfField
    public static String cluster_name = "StarRocks Cluster";

    /**
     * FE thrift server port
     */
    @ConfField
    public static int rpc_port = 9020;

    /**
     * The connection timeout and socket timeout config for thrift server
     * The value for thrift_client_timeout_ms is set to be larger than zero to prevent
     * some hang up problems in java.net.SocketInputStream.socketRead0
     */
    @ConfField
    public static int thrift_client_timeout_ms = 5000;

    /**
     * The backlog_num for thrift server
     * When you enlarge this backlog_num, you should ensure its value larger than
     * the linux /proc/sys/net/core/somaxconn config
     */
    @ConfField
    public static int thrift_backlog_num = 1024;

    /**
     * the timeout for thrift rpc call
     */
    @ConfField(mutable = true)
    public static int thrift_rpc_timeout_ms = 10000;

    /**
     * the retry times for thrift rpc call
     */
    @ConfField(mutable = true)
    public static int thrift_rpc_retry_times = 3;

    @ConfField
    public static boolean thrift_rpc_strict_mode = true;

    // thrift rpc max body limit size. -1 means unlimited
    @ConfField
    public static int thrift_rpc_max_body_size = -1;

    // May be necessary to modify the following BRPC configurations in high concurrency scenarios.

    // The size of BRPC connection pool. It will limit the concurrency of sending requests, because
    // each request must borrow a connection from the pool.
    @ConfField
    public static int brpc_connection_pool_size = 16;

    // BRPC idle wait time (ms)
    @ConfField
    public static int brpc_idle_wait_max_time = 10000;

    /**
     * FE mysql server port
     */
    @ConfField
    public static int query_port = 9030;

    /**
     * The backlog_num for mysql nio server
     * When you enlarge this backlog_num, you should ensure its value larger than
     * the linux /proc/sys/net/core/somaxconn config
     */
    @ConfField
    public static int mysql_nio_backlog_num = 1024;

    /**
     * mysql service nio option.
     */
    @ConfField
    public static boolean mysql_service_nio_enabled = true;

    /**
     * num of thread to handle io events in mysql.
     */
    @ConfField
    public static int mysql_service_io_threads_num = 4;

    /**
     * max num of thread to handle task in mysql.
     */
    @ConfField
    public static int max_mysql_service_task_threads_num = 4096;

    /**
     * max num of thread to handle task for http sql.
     */
    @ConfField
    public static int max_http_sql_service_task_threads_num = 4096;

    /**
     * modifies the version string returned by following situations:
     * select version();
     * handshake packet version.
     * global variable version.
     */
    @ConfField(mutable = true)
    public static String mysql_server_version = "5.1.0";

    /**
     * node(FE or BE) will be considered belonging to the same StarRocks cluster if they have same cluster id.
     * Cluster id is usually a random integer generated when master FE start at first time.
     * You can also specify one.
     */
    @ConfField
    public static int cluster_id = -1;

    /**
     * If a backend is down for *max_backend_down_time_second*, a BACKEND_DOWN event will be triggered.
     * Do not set this if you know what you are doing.
     */
    @ConfField(mutable = true)
    public static int max_backend_down_time_second = 3600; // 1h

    /**
     * If set to true, the backend will be automatically dropped after finishing decommission.
     * If set to false, the backend will not be dropped and remaining in DECOMMISSION state.
     */
    @ConfField(mutable = true)
    public static boolean drop_backend_after_decommission = true;

    // Configurations for load, clone, create table, alter table etc. We will rarely change them
    /**
     * Maximal waiting time for creating a single replica.
     * e.g.
     * if you create a table with #m tablets and #n replicas for each tablet,
     * the create table request will run at most (m * n * tablet_create_timeout_second) before timeout.
     */
    @ConfField(mutable = true)
    public static int tablet_create_timeout_second = 10;

    /**
     * minimal intervals between two publish version action
     */
    @ConfField
    public static int publish_version_interval_ms = 10;

    @ConfField(mutable = true)
    public static boolean lake_enable_batch_publish_version  = false;

    @ConfField(mutable = true)
    public static int lake_batch_publish_max_version_num = 10;

    @ConfField(mutable = true)
    public static int lake_batch_publish_min_version_num = 1;

    /**
     * The thrift server max worker threads
     */
    @ConfField(mutable = true)
    public static int thrift_server_max_worker_threads = 4096;

    /**
     * If there is no thread to handle new request, the request will be pend to a queue,
     * the pending queue size is thrift_server_queue_size
     */
    @ConfField
    public static int thrift_server_queue_size = 4096;

    /**
     * Maximal wait seconds for straggler node in load
     * eg.
     * there are 3 replicas A, B, C
     * load is already quorum finished(A,B) at t1 and C is not finished
     * if (current_time - t1) > 300s, then StarRocks will treat C as a failure node
     * will call transaction manager to commit the transaction and tell transaction manager
     * that C is failed
     * <p>
     * This is also used when waiting for publish tasks
     * <p>
     * TODO this parameter is the default value for all job and the DBA could specify it for separate job
     */
    @ConfField(mutable = true)
    public static int load_straggler_wait_second = 300;

    /**
     * The load scheduler running interval.
     * A load job will transfer its state from PENDING to LOADING to FINISHED.
     * The load scheduler will transfer load job from PENDING to LOADING
     * while the txn callback will transfer load job from LOADING to FINISHED.
     * So a load job will cost at most one interval to finish when the concurrency has not reached the upper limit.
     */
    @ConfField
    public static int load_checker_interval_second = 5;

    @ConfField(mutable = true)
    public static long lock_checker_interval_second = 30;

    /**
     * Check of deadlock is time consuming. Open it only when tracking problems.
     */
    @ConfField(mutable = true)
    public static boolean lock_checker_enable_deadlock_check = false;

    /**
     * Default broker load timeout
     */
    @ConfField(mutable = true)
    public static int broker_load_default_timeout_second = 14400; // 4 hour

    /**
     * Default timeout of spark submit task and wait for yarn response
     */
    @ConfField
    public static long spark_load_submit_timeout_second = 300; // 5min

    /**
     * Maximal bytes that a single broker scanner will read.
     * Do not set this if you know what you are doing.
     */
    @ConfField(mutable = true)
    public static long min_bytes_per_broker_scanner = 67108864L; // 64MB

    /**
     * Default insert load timeout
     */
    @ConfField(mutable = true)
    public static int insert_load_default_timeout_second = 3600; // 1 hour

    /**
     * Default stream load and streaming mini load timeout
     */
    @ConfField(mutable = true)
    public static int stream_load_default_timeout_second = 600; // 600s

    /**
     * Max stream load and streaming mini load timeout
     */
    @ConfField(mutable = true)
    public static int max_stream_load_timeout_second = 259200; // 3days

    /**
     * Max stream load load batch size
     */
    @ConfField(mutable = true)
    public static int max_stream_load_batch_size_mb = 100;

    /**
     * Stream load max txn num per BE, less than 0 means no limit
     */
    @ConfField(mutable = true)
    public static int stream_load_max_txn_num_per_be = -1;

    /**
     * Default prepared transaction timeout
     */
    @ConfField(mutable = true)
    public static int prepared_transaction_default_timeout_second = 86400; // 1day

    /**
     * Max load timeout applicable to all type of load except for stream load
     */
    @ConfField(mutable = true)
    public static int max_load_timeout_second = 259200; // 3days

    /**
     * Min stream load timeout applicable to all type of load
     */
    @ConfField(mutable = true)
    public static int min_load_timeout_second = 1; // 1s

    // Configurations for spark load
    /**
     * Default spark dpp version
     */
    @ConfField
    public static String spark_dpp_version = "1.0.0";
    /**
     * Default spark load timeout
     */
    @ConfField(mutable = true)
    public static int spark_load_default_timeout_second = 86400; // 1 day

    /**
     * Default spark home dir
     */
    @ConfField
    public static String spark_home_default_dir = StarRocksFE.STARROCKS_HOME_DIR + "/lib/spark2x";

    /**
     * Default spark dependencies path
     */
    @ConfField
    public static String spark_resource_path = "";

    /**
     * The specified spark launcher log dir
     */
    @ConfField
    public static String spark_launcher_log_dir = sys_log_dir + "/spark_launcher_log";

    /**
     * Default yarn client path
     */
    @ConfField
    public static String yarn_client_path = StarRocksFE.STARROCKS_HOME_DIR + "/lib/yarn-client/hadoop/bin/yarn";

    /**
     * Default yarn config file directory
     * Each time before running the yarn command, we need to check that the
     * config file exists under this path, and if not, create them.
     */
    @ConfField
    public static String yarn_config_dir = StarRocksFE.STARROCKS_HOME_DIR + "/lib/yarn-config";

    /**
     * Default number of waiting jobs for routine load and version 2 of load
     * This is a desired number.
     * In some situation, such as switch the master, the current number is maybe more than desired_max_waiting_jobs
     */
    @ConfField(mutable = true)
    public static int desired_max_waiting_jobs = 1024;

    /**
     * maximum concurrent running txn num including prepare, commit txns under a single db
     * txn manager will reject coming txns
     */
    @ConfField(mutable = true)
    public static int max_running_txn_num_per_db = 1000;

    /**
     * The load task executor pool size. This pool size limits the max running load tasks.
     * Currently, it only limits the load task of broker load, pending and loading phases.
     * It should be less than 'max_running_txn_num_per_db'
     */
    @ConfField(mutable = true, aliases = {"async_load_task_pool_size"})
    public static int max_broker_load_job_concurrency = 5;

    /**
     * Same meaning as *tablet_create_timeout_second*, but used when delete a tablet.
     */
    @ConfField(mutable = true)
    public static int tablet_delete_timeout_second = 2;
    /**
     * The high water of disk capacity used percent.
     * This is used for calculating load score of a backend.
     */
    @ConfField(mutable = true)
    public static double capacity_used_percent_high_water = 0.75;
    /**
     * Maximal timeout of ALTER TABLE request. Set long enough to fit your table data size.
     */
    @ConfField(mutable = true)
    public static int alter_table_timeout_second = 86400; // 1day

    /**
     * The alter handler max worker threads
     */
    @ConfField
    public static int alter_max_worker_threads = 4;

    /**
     * The alter handler max queue size for worker threads
     */
    @ConfField
    public static int alter_max_worker_queue_size = 4096;

    /**
     * If set to true, FE will check backend available capacity by storage medium when create table
     * <p>
     * The default value should better set to true because if user
     * has a deployment with only SSD or HDD medium storage paths,
     * create an incompatible table with cause balance problem(SSD tablet cannot move to HDD path, vice versa).
     * But currently for compatible reason, we keep it to false.
     */
    @ConfField(mutable = true)
    public static boolean enable_strict_storage_medium_check = false;

    /**
     * After dropping database(table/partition), you can recover it by using RECOVER stmt.
     * And this specifies the maximal data retention time. After time, the data will be deleted permanently.
     */
    @ConfField(mutable = true)
    public static long catalog_trash_expire_second = 86400L; // 1day

    /**
     * Parallel load fragment instance num in single host
     */
    @ConfField(mutable = true)
    public static int load_parallel_instance_num = 1;

    /**
     * Export checker's running interval.
     */
    @ConfField
    public static int export_checker_interval_second = 5;
    /**
     * Limitation of the concurrency of running export jobs.
     * Default is 5.
     * 0 is unlimited
     */
    @ConfField(mutable = true)
    public static int export_running_job_num_limit = 5;
    /**
     * Limitation of the pending TaskRun queue length.
     * Default is 500.
     */
    @ConfField(mutable = true)
    public static int task_runs_queue_length = 500;
    /**
     * Limitation of the running TaskRun.
     * Default is 4.
     */
    @ConfField(mutable = true)
    public static int task_runs_concurrency = 4;

    /**
     * max num of thread to handle task runs in task runs executor thread-pool.
     */
    @ConfField
    public static int max_task_runs_threads_num = 512;

    /**
     * Default timeout of export jobs.
     */
    @ConfField(mutable = true)
    public static int export_task_default_timeout_second = 2 * 3600; // 2h
    /**
     * Max bytes of data exported by each export task on each BE.
     * Used to split the export job for parallel processing.
     * Calculated according to the size of compressed data, default is 256M.
     */
    @ConfField(mutable = true)
    public static long export_max_bytes_per_be_per_task = 268435456; // 256M
    /**
     * Size of export task thread pool, default is 5.
     */
    @ConfField
    public static int export_task_pool_size = 5;

    // Configurations for consistency check
    /**
     * Consistency checker will run from *consistency_check_start_time* to *consistency_check_end_time*.
     * Default is from 23:00 to 04:00
     */
    @ConfField
    public static String consistency_check_start_time = "23";
    @ConfField
    public static String consistency_check_end_time = "4";
    /**
     * Default timeout of a single consistency check task. Set long enough to fit your tablet size.
     */
    @ConfField(mutable = true)
    public static long check_consistency_default_timeout_second = 600; // 10 min
    @ConfField(mutable = true)
    public static long consistency_tablet_meta_check_interval_ms = 2 * 3600 * 1000L; // every 2 hours

    // Configurations for query engine
    /**
     * Maximal number of connections per FE.
     */
    @ConfField
    public static int qe_max_connection = 1024;

    /**
     * Maximal number of thread in connection-scheduler-pool.
     */
    @ConfField
    public static int max_connection_scheduler_threads_num = 4096;

    /**
     * Used to limit element num of InPredicate in delete statement.
     */
    @ConfField(mutable = true)
    public static int max_allowed_in_element_num_of_delete = 10000;

    /**
     * control materialized view
     */
    @ConfField(mutable = true)
    public static boolean enable_materialized_view = true;

    /**
     * Control whether to enable spill for all materialized views in the refresh mv.
     */
    @ConfField(mutable = true)
    public static boolean enable_materialized_view_spill = true;

    /**
     * When the materialized view fails to start FE due to metadata problems,
     * you can try to open this configuration,
     * and he can ignore some metadata exceptions.
     */
    @ConfField(mutable = true)
    public static boolean ignore_materialized_view_error = false;

    /**
     * whether backup materialized views in backing databases. If not, will skip backing materialized views.
     */
    @ConfField(mutable = true)
    public static boolean enable_backup_materialized_view = true;

    /**
     * To avoid too many related materialized view causing too much fe memory and decreasing performance, set N
     * to determine which strategy you choose:
     *  N <0      : always use non lock optimization and no copy related materialized views which
     *      may cause metadata concurrency problem but can reduce many lock conflict time and metadata memory-copy consume.
     *  N = 0    : always not use non lock optimization
     *  N > 0    : use non lock optimization when related mvs's num <= N, otherwise don't use non lock optimization
     */
    @ConfField(mutable = true)
    public static int skip_whole_phase_lock_mv_limit = 5;

    @ConfField
    public static boolean enable_udf = false;

    @ConfField(mutable = true)
    public static boolean enable_decimal_v3 = true;

    @ConfField(mutable = true)
    public static boolean enable_sql_blacklist = false;

    /**
     * If set to true, dynamic partition feature will open
     */
    @ConfField(mutable = true)
    public static boolean dynamic_partition_enable = true;

    /**
     * Decide how often to check dynamic partition
     */
    @ConfField(mutable = true)
    public static long dynamic_partition_check_interval_seconds = 600;

    /**
     * If batch creation of partitions is allowed to create half of the partitions, it is easy to generate holes.
     * By default, this is not enabled. If it is turned on, the partitions built by batch creation syntax will
     * not allow partial creation.
     */
    @ConfField(mutable = true)
    public static boolean enable_create_partial_partition_in_batch = false;

    /**
     * The number of query retries.
     * A query may retry if we encounter RPC exception and no result has been sent to user.
     * You may reduce this number to avoid Avalanche disaster.
     */
    @ConfField(mutable = true)
    public static int max_query_retry_time = 2;

    /**
     * In order not to wait too long for create table(index), set a max timeout.
     */
    @ConfField(mutable = true)
    public static int max_create_table_timeout_second = 600;

    @ConfField(mutable = true, comment = "The maximum number of replicas to create serially." +
            "If actual replica count exceeds this, replicas will be created concurrently.")
    public static int create_table_max_serial_replicas = 128;

    // Configurations for backup and restore
    /**
     * Plugins' path for BACKUP and RESTORE operations. Currently, deprecated.
     */
    @Deprecated
    @ConfField
    public static String backup_plugin_path = "/tools/trans_file_tool/trans_files.sh";

    // default timeout of backup job
    @ConfField(mutable = true)
    public static int backup_job_default_timeout_ms = 86400 * 1000; // 1 day

    // Set runtime locale when exec some cmds
    @ConfField
    public static String locale = "zh_CN.UTF-8";

    /**
     * 'storage_usage_soft_limit_percent' limit the max capacity usage percent of a Backend storage path.
     * 'storage_usage_soft_limit_left_bytes' limit the minimum left capacity of a Backend storage path.
     * If both limitations are reached, this storage path can not be chosen as tablet balance destination.
     * But for tablet recovery, we may exceed these limit for keeping data integrity as much as possible.
     */
    @ConfField(mutable = true, aliases = {"storage_high_watermark_usage_percent"})
    public static int storage_usage_soft_limit_percent = 90;
    @ConfField(mutable = true, aliases = {"storage_min_left_capacity_bytes"})
    public static long storage_usage_soft_limit_reserve_bytes = 200L * 1024 * 1024 * 1024; // 200GB

    /**
     * If capacity of disk reach the 'storage_usage_hard_limit_percent' and 'storage_usage_hard_limit_reserve_bytes',
     * the following operation will be rejected:
     * 1. load job
     * 2. restore job
     */
    @ConfField(mutable = true, aliases = {"storage_flood_stage_usage_percent"})
    public static int storage_usage_hard_limit_percent = 95;
    @ConfField(mutable = true, aliases = {"storage_flood_stage_left_capacity_bytes"})
    public static long storage_usage_hard_limit_reserve_bytes = 100L * 1024L * 1024 * 1024; // 100GB

    /**
     * update interval of tablet stat
     * All frontends will get tablet stat from all backends at each interval
     */
    @ConfField
    public static int tablet_stat_update_interval_second = 300;  // 5 min

    /**
     * The tryLock timeout configuration of globalStateMgr lock.
     * Normally it does not need to change, unless you need to test something.
     */
    @ConfField(mutable = true)
    public static long catalog_try_lock_timeout_ms = 5000; // 5 sec

    /**
     * if this is set to true
     * all pending load job will fail when call begin txn api
     * all prepare load job will fail when call commit txn api
     * all committed load job will wait to be published
     */
    @ConfField(mutable = true)
    public static boolean disable_load_job = false;

    /*
     * One master daemon thread will update database used data quota for db txn manager
     * every db_used_data_quota_update_interval_secs
     */
    @ConfField
    public static int db_used_data_quota_update_interval_secs = 300;

    /**
     * Load using hadoop cluster will be deprecated in the future.
     * Set to true to disable this kind of load.
     */
    @ConfField(mutable = true)
    public static boolean disable_hadoop_load = false;

    /**
     * the default slot number per path in tablet scheduler
     * TODO(cmy): remove this config and dynamically adjust it by clone task statistic
     */
    @ConfField(mutable = true, aliases = {"schedule_slot_num_per_path"})
    public static int tablet_sched_slot_num_per_path = 8;

    // if the number of scheduled tablets in TabletScheduler exceed max_scheduling_tablets
    // skip checking.
    @ConfField(mutable = true, aliases = {"max_scheduling_tablets"})
    public static int tablet_sched_max_scheduling_tablets = 10000;

    /**
     * if set to true, TabletScheduler will not do balance.
     */
    @ConfField(mutable = true, aliases = {"disable_balance"})
    public static boolean tablet_sched_disable_balance = false;

    /**
     * The following configuration can set to true to disable the automatic colocate tables' relocation and balance.
     * if *disable_colocate_balance* is set to true, ColocateTableBalancer will not balance colocate tables.
     */
    @ConfField(mutable = true, aliases = {"disable_colocate_balance"})
    public static boolean tablet_sched_disable_colocate_balance = false;

    /**
     * When setting to true, disable the overall balance behavior for colocate groups which treats all the groups
     * in all databases as a whole and balances the replica distribution between all of them.
     * See `ColocateBalancer.relocateAndBalanceAllGroups` for more details.
     * Notice: set `tablet_sched_disable_colocate_balance` to true will disable all the colocate balance behavior,
     * including this behavior and the per-group balance behavior. This configuration is only to disable the overall
     * balance behavior.
     */
    @ConfField(mutable = true)
    public static boolean tablet_sched_disable_colocate_overall_balance = true;

    @ConfField(mutable = true)
    public static long[] tablet_sched_colocate_balance_high_prio_backends = {};

    @ConfField(mutable = true)
    public static boolean tablet_sched_always_force_decommission_replica = false;

    /**
     * For certain deployment, like k8s pods + pvc, the replica is not lost even the
     * corresponding backend is detected as dead, because the replica data is persisted
     * on a pvc which is backed by a remote storage service, such as AWS EBS. And later,
     * k8s control place will schedule a new pod and attach the pvc to it which will
     * restore the replica to a {@link Replica.ReplicaState#NORMAL} state immediately. But normally
     * the {@link com.starrocks.clone.TabletScheduler} of Starrocks will start to schedule
     * {@link LocalTablet.TabletStatus#REPLICA_MISSING} tasks and create new replicas in a short time.
     * After new pod scheduling is completed, {@link com.starrocks.clone.TabletScheduler} has
     * to delete the redundant healthy replica which cause resource waste and may also affect
     * the loading process.
     *
     * <p>When a backend is considered to be dead, this configuration specifies how long the
     * {@link com.starrocks.clone.TabletScheduler} should wait before starting to schedule
     * {@link LocalTablet.TabletStatus#REPLICA_MISSING} tasks. It is intended to leave some time for
     * the external scheduler like k8s to handle the repair process before internal scheduler kicks in
     * or for the system administrator to restart and put the backend online in time.
     * To be noticed, it only affects the dead backend situation, the scheduler
     * may still schedule {@link LocalTablet.TabletStatus#REPLICA_MISSING} tasks because of
     * other reasons, like manually setting a replica as bad, actively decommission a backend etc.
     *
     * <p>Currently this configuration only works for non-colocate tables, for colocate tables,
     * refer to {@link Config#tablet_sched_colocate_be_down_tolerate_time_s}.
     *
     * <p>For more discussion on this issue, see
     * <a href="https://github.com/StarRocks/starrocks-kubernetes-operator/issues/49">issue49</a>
     */
    @ConfField(mutable = true)
    public static long tablet_sched_be_down_tolerate_time_s = 900; // 15 min

    /**
     * If BE is down beyond this time, tablets on that BE of colocate table will be migrated to other available BEs
     */
    @ConfField(mutable = true)
    public static long tablet_sched_colocate_be_down_tolerate_time_s = 12L * 3600L;

    // if the number of balancing tablets in TabletScheduler exceed max_balancing_tablets,
    // no more balance check
    @ConfField(mutable = true, aliases = {"max_balancing_tablets"})
    public static int tablet_sched_max_balancing_tablets = 500;

    /**
     * When create a table(or partition), you can specify its storage medium(HDD or SSD).
     * If set to SSD, this specifies the default duration that tablets will stay on SSD.
     * After that, tablets will be moved to HDD automatically.
     * You can set storage cooldown time in CREATE TABLE stmt.
     */
    @ConfField(mutable = true, aliases = {"storage_cooldown_second"})
    public static long tablet_sched_storage_cooldown_second = -1L; // won't cool down by default

    /**
     * If the tablet in scheduler queue has not been scheduled for tablet_sched_max_not_being_scheduled_interval_ms,
     * its priority will upgrade.
     * default is 15min
     */
    @ConfField(mutable = true)
    public static long tablet_sched_max_not_being_scheduled_interval_ms = 15 * 60 * 1000;

    /**
     * FOR DiskAndTabletLoadBalancer:
     * upper limit of the difference in disk usage of all backends, exceeding this threshold will cause
     * disk balance
     */
    @ConfField(mutable = true, aliases = {"balance_load_score_threshold"})
    public static double tablet_sched_balance_load_score_threshold = 0.1; // 10%

    /**
     * For DiskAndTabletLoadBalancer:
     * if all backends disk usage is lower than this threshold, disk balance will never happen
     */
    @ConfField(mutable = true, aliases = {"balance_load_disk_safe_threshold"})
    public static double tablet_sched_balance_load_disk_safe_threshold = 0.5; // 50%

    /**
     * the factor of delay time before deciding to repair tablet.
     * if priority is VERY_HIGH, repair it immediately.
     * HIGH, delay tablet_repair_delay_factor_second * 1;
     * NORMAL: delay tablet_repair_delay_factor_second * 2;
     * LOW: delay tablet_repair_delay_factor_second * 3;
     */
    @ConfField(mutable = true, aliases = {"tablet_repair_delay_factor_second"})
    public static long tablet_sched_repair_delay_factor_second = 60;

    /**
     * min_clone_task_timeout_sec and max_clone_task_timeout_sec is to limit the
     * min and max timeout of a clone task.
     * Under normal circumstances, the timeout of a clone task is estimated by
     * the amount of data and the minimum transmission speed(5MB/s).
     * But in special cases, you may need to manually set these two configs
     * to ensure that the clone task will not fail due to timeout.
     */
    @ConfField(mutable = true, aliases = {"min_clone_task_timeout_sec"})
    public static long tablet_sched_min_clone_task_timeout_sec = 3 * 60L; // 3min
    @ConfField(mutable = true, aliases = {"max_clone_task_timeout_sec"})
    public static long tablet_sched_max_clone_task_timeout_sec = 2 * 60 * 60L; // 2h

    /**
     * tablet checker's check interval in seconds
     */
    @ConfField
    public static int tablet_sched_checker_interval_seconds = 20;

    @ConfField(mutable = true)
    public static int tablet_sched_max_migration_task_sent_once = 1000;

    @ConfField(mutable = true)
    public static long tablet_sched_consecutive_full_clone_delay_sec = 180; // 3min

    @ConfField(mutable = true, comment = "How much time we should wait before dropping the tablet from BE on tablet report")
    public static long tablet_report_drop_tablet_delay_sec = 120;

    /**
     * After checked tablet_checker_partition_batch_num partitions, db lock will be released,
     * so that other threads can get the lock.
     */
    @ConfField(mutable = true)
    public static int tablet_checker_partition_batch_num = 500;

    @Deprecated
    @ConfField(mutable = true)
    public static int report_queue_size = 100;

    /**
     * If set to true, metric collector will be run as a daemon timer to collect metrics at fix interval
     */
    @ConfField
    public static boolean enable_metric_calculator = true;

    /**
     * enable replicated storage as default table engine
     */
    @ConfField(mutable = true)
    public static boolean enable_replicated_storage_as_default_engine = true;

    /**
     * enable schedule insert query by row count
     */
    @ConfField(mutable = true)
    public static boolean enable_schedule_insert_query_by_row_count = true;

    /**
     * the max concurrent routine load task num of a single routine load job
     */
    @ConfField(mutable = true)
    public static int max_routine_load_task_concurrent_num = 5;

    /**
     * the max concurrent routine load task num per BE.
     * This is to limit the num of routine load tasks sending to a BE.
     */
    @ConfField(mutable = true)
    public static int max_routine_load_task_num_per_be = 16;

    /**
     * max load size for each routine load task
     */
    @ConfField(mutable = true)
    public static long max_routine_load_batch_size = 4294967296L; // 4GB

    /**
     * consume data time for each routine load task
     */
    @ConfField(mutable = true)
    public static long routine_load_task_consume_second = 15;

    /**
     * routine load task timeout
     * should bigger than 2 * routine_load_task_consume_second
     * but can not be less than 10s because when one be down the load time will be at least 10s
     */
    @ConfField(mutable = true)
    public static long routine_load_task_timeout_second = 60;

    /**
     * kafka util request timeout
     */
    @ConfField(mutable = true)
    public static long routine_load_kafka_timeout_second = 12;

    /**
     * pulsar util request timeout
     */
    @ConfField(mutable = true)
    public static long routine_load_pulsar_timeout_second = 12;

    /**
     * it can't auto-resume routine load job as long as one of the backends is down
     */
    @ConfField(mutable = true)
    public static int max_tolerable_backend_down_num = 0;

    /**
     * a period for auto resume routine load
     */
    @ConfField(mutable = true)
    public static int period_of_auto_resume_min = 5;

    /**
     * The max number of files store in SmallFileMgr
     */
    @ConfField(mutable = true)
    public static int max_small_file_number = 100;

    /**
     * The max size of a single file store in SmallFileMgr
     */
    @ConfField(mutable = true)
    public static int max_small_file_size_bytes = 1024 * 1024; // 1MB

    /**
     * Save small files
     */
    @ConfField
    public static String small_file_dir = StarRocksFE.STARROCKS_HOME_DIR + "/small_files";

    /**
     * control rollup job concurrent limit
     */
    @ConfField(mutable = true)
    public static int max_running_rollup_job_num_per_table = 1;

    /**
     * if set to false, auth check will be disabled, in case something goes wrong with the new privilege system.
     */
    @ConfField
    public static boolean enable_auth_check = true;

    /**
     * If set to false, auth check for StarRocks external table will be disabled. The check
     * only happens on the target cluster.
     */
    @ConfField(mutable = true)
    public static boolean enable_starrocks_external_table_auth_check = true;

    /**
     * The authentication_chain configuration specifies the sequence of security integrations
     * that will be used to authenticate a user. Each security integration in the chain will be
     * tried in the order they are defined until one of them successfully authenticates the user.
     * The configuration should specify a list of names of the security integrations
     * that will be used in the chain.
     * <p>
     * For example, if user specifies the value with {"ldap", "native"}, SR will first try to authenticate
     * a user whose authentication info may exist in a ldap server, if failed, SR will continue trying to
     * authenticate the user to check whether it's a native user in SR, i.e. it's created by SR and
     * its authentication info is stored in SR metadata.
     * <p>
     * For more information about security integration, you can refer to
     * {@link com.starrocks.authentication.SecurityIntegration}
     */
    @ConfField(mutable = true)
    public static String[] authentication_chain = {AUTHENTICATION_CHAIN_MECHANISM_NATIVE};

    /**
     * ldap server host for authentication_ldap_simple
     */
    @ConfField(mutable = true)
    public static String authentication_ldap_simple_server_host = "";

    /**
     * ldap server port for authentication_ldap_simple
     */
    @ConfField(mutable = true)
    public static int authentication_ldap_simple_server_port = 389;

    /**
     * users search base in ldap directory for authentication_ldap_simple
     */
    @ConfField(mutable = true)
    public static String authentication_ldap_simple_bind_base_dn = "";

    /**
     * the name of the attribute that specifies usernames in LDAP directory entries for authentication_ldap_simple
     */
    @ConfField(mutable = true)
    public static String authentication_ldap_simple_user_search_attr = "uid";

    /**
     * the root DN to search users for authentication_ldap_simple
     */
    @ConfField(mutable = true)
    public static String authentication_ldap_simple_bind_root_dn = "";

    /**
     * the root DN password to search users for authentication_ldap_simple
     */
    @ConfField(mutable = true)
    public static String authentication_ldap_simple_bind_root_pwd = "";

    // For forward compatibility, will be removed later.
    // check token when download image file.
    @ConfField
    public static boolean enable_token_check = true;

    /**
     * Cluster token used for internal authentication.
     */
    @ConfField
    public static String auth_token = "";

    /**
     * If set to true and the jar that use to authentication is loaded in fe, kerberos authentication is supported.
     */
    @ConfField(mutable = true)
    public static boolean enable_authentication_kerberos = false;

    /**
     * If kerberos authentication is enabled, the configuration must be filled.
     * like "starrocks-fe/<HOSTNAME>@STARROCKS.COM".
     * <p>
     * Service principal name (SPN) is sent to clients that attempt to authenticate using Kerberos.
     * The SPN must be present in the database managed by the KDC server, and its key file
     * needs to be exported and configured. See authentication_kerberos_service_key_tab for details.
     */
    @ConfField(mutable = true)
    public static String authentication_kerberos_service_principal = "";

    /**
     * If kerberos authentication is enabled, the configuration must be filled.
     * like "$HOME/path/to/your/starrocks-fe.keytab"
     * <p>
     * The keytab file for authenticating tickets received from clients.
     * This file must exist and contain a valid key for the SPN or authentication of clients will fail.
     * Export keytab file requires KDC administrator to operate.
     * for example: ktadd -norandkey -k /path/to/starrocks-fe.keytab starrocks-fe/<HOSTNAME>@STARROCKS.COM
     */
    @ConfField(mutable = true)
    public static String authentication_kerberos_service_key_tab = "";

    /**
     * When set to true, we cannot drop user named 'admin' or grant/revoke role to/from user named 'admin',
     * except that we're root user.
     */
    @ConfField(mutable = true)
    public static boolean authorization_enable_admin_user_protection = false;

    /**
     * When set to true, guava cache is used to cache the privilege collection
     * for a specified user.
     */
    @ConfField(mutable = true)
    public static boolean authorization_enable_priv_collection_cache = true;

    /**
     * In some cases, some tablets may have all replicas damaged or lost.
     * At this time, the data has been lost, and the damaged tablets
     * will cause the entire query to fail, and the remaining healthy tablets cannot be queried.
     * In this case, you can set this configuration to true.
     * The system will replace damaged tablets with empty tablets to ensure that the query
     * can be executed. (but at this time the data has been lost, so the query results may be inaccurate)
     */
    @ConfField(mutable = true)
    public static boolean recover_with_empty_tablet = false;

    /**
     * Limit on the number of expr children of an expr tree.
     */
    @ConfField(mutable = true)
    public static int expr_children_limit = 10000;

    @ConfField(mutable = true)
    public static long max_planner_scalar_rewrite_num = 100000;

    /**
     * statistic collect flag
     */
    @ConfField(mutable = true)
    public static boolean enable_statistic_collect = true;

    /**
     * auto statistic collect on first load flag
     */
    @ConfField(mutable = true)
    public static boolean enable_statistic_collect_on_first_load = true;

    /**
     * max await time for collect statistic for loading
     */
    @ConfField(mutable = true)
    public static long semi_sync_collect_statistic_await_seconds = 30;

    /**
     * The start time of day when auto-updates are enabled
     */
    @ConfField(mutable = true)
    public static String statistic_auto_analyze_start_time = "00:00:00";

    /**
     * The end time of day when auto-updates are enabled
     */
    @ConfField(mutable = true)
    public static String statistic_auto_analyze_end_time = "23:59:59";

    /**
     * a period of create statistics table automatically by the StatisticsMetaManager
     */
    @ConfField(mutable = true)
    public static long statistic_manager_sleep_time_sec = 60; // 60s

    /**
     * Analyze status keep time in catalog
     */
    @ConfField(mutable = true)
    public static long statistic_analyze_status_keep_second = 3 * 24 * 3600L; // 3d

    /**
     * Enable statistics collection profile
     */
    @ConfField(mutable = true)
    public static boolean enable_statistics_collect_profile = false;

    /**
     * Check expire partition statistics data when StarRocks start up
     */
    @ConfField(mutable = true)
    public static boolean statistic_check_expire_partition = true;

    /**
     * The collect thread work interval
     */
    @ConfField(mutable = true)
    public static long statistic_collect_interval_sec = 5L * 60L; // 5m

    /**
     * Num of thread to handle statistic collect(analyze command)
     */
    @ConfField(mutable = true)
    public static int statistic_analyze_task_pool_size = 3;

    /**
     * statistic collect query timeout
     */
    @ConfField(mutable = true)
    public static long statistic_collect_query_timeout = 3600; // 1h

    @ConfField
    public static long statistic_cache_columns = 100000;

    /**
     * The size of the thread-pool which will be used to refresh statistic caches
     */
    @ConfField
    public static int statistic_cache_thread_pool_size = 10;

    @ConfField
    public static int slot_manager_response_thread_pool_size = 16;

    @ConfField
    public static long statistic_dict_columns = 100000;

    /**
     * The column statistic cache update interval
     */
    @ConfField(mutable = true)
    public static long statistic_update_interval_sec = 24L * 60L * 60L;

    @ConfField(mutable = true)
    public static long statistic_collect_too_many_version_sleep = 600000; // 10min
    /**
     * Enable full statistics collection
     */
    @ConfField(mutable = true)
    public static boolean enable_collect_full_statistic = true;

    /**
     * Statistics collection threshold
     */
    @ConfField(mutable = true)
    public static double statistic_auto_collect_ratio = 0.8;

    @ConfField(mutable = true)
    public static long statistic_full_collect_buffer = 1024L * 1024 * 20; // 20MB

    // If the health in statistic_full_collect_interval is lower than this value,
    // choose collect sample statistics first
    @ConfField(mutable = true)
    public static double statistic_auto_collect_sample_threshold = 0.3;

    @ConfField(mutable = true)
    public static long statistic_auto_collect_small_table_size = 5L * 1024 * 1024 * 1024; // 5G

    @ConfField(mutable = true)
    public static long statistic_auto_collect_small_table_rows = 10000000; // 10M

    @ConfField(mutable = true)
    public static long statistic_auto_collect_small_table_interval = 0; // unit: second, default 0

    @ConfField(mutable = true)
    public static long statistic_auto_collect_large_table_interval = 3600L * 12; // unit: second, default 12h

    /**
     * Full statistics collection max data size
     */
    @ConfField(mutable = true)
    public static long statistic_max_full_collect_data_size = 100L * 1024 * 1024 * 1024; // 100G

    /**
     * Max row count in statistics collect per query
     */
    @ConfField(mutable = true)
    public static long statistic_collect_max_row_count_per_query = 5000000000L; //5 billion

    /**
     * The row number of sample collect, default 20w rows
     */
    @ConfField(mutable = true)
    public static long statistic_sample_collect_rows = 200000;

    /**
     * default bucket size of histogram statistics
     */
    @ConfField(mutable = true)
    public static long histogram_buckets_size = 64;

    /**
     * default most common value size of histogram statistics
     */
    @ConfField(mutable = true)
    public static long histogram_mcv_size = 100;

    /**
     * default sample ratio of histogram statistics
     */
    @ConfField(mutable = true)
    public static double histogram_sample_ratio = 0.1;

    /**
     * Max row count of histogram statistics
     */
    @ConfField(mutable = true)
    public static long histogram_max_sample_row_count = 10000000;

    /**
     * If set to true, Planner will try to select replica of tablet on same host as this Frontend.
     * This may reduce network transmission in following case:
     * 1. N hosts with N Backends and N Frontends deployed.
     * 2. The data has N replicas.
     * 3. High concurrency queries are sent to all Frontends evenly
     * In this case, all Frontends can only use local replicas to do the query.
     */
    @ConfField(mutable = true)
    public static boolean enable_local_replica_selection = false;

    /**
     * This will limit the max recursion depth of hash distribution pruner.
     * eg: where `a` in (5 elements) and `b` in (4 elements) and `c` in (3 elements) and `d` in (2 elements).
     * a/b/c/d are distribution columns, so the recursion depth will be 5 * 4 * 3 * 2 = 120, larger than 100,
     * So that distribution pruner will not work and just return all buckets.
     * <p>
     * Increase the depth can support distribution pruning for more elements, but may cost more CPU.
     */
    @ConfField(mutable = true)
    public static int max_distribution_pruner_recursion_depth = 100;

    /**
     * Used to limit num of partition for one batch partition clause
     */
    @ConfField(mutable = true)
    public static long max_partitions_in_one_batch = 4096;

    /**
     * Used to limit num of partition for automatic partition table automatically created
     */
    @ConfField(mutable = true)
    public static long max_automatic_partition_number = 4096;

    /**
     * enable automatic bucket for random distribution table
     */
    @ConfField(mutable = true)
    public static boolean enable_automatic_bucket = true;

    /**
     * default bucket size of automatic bucket table
     */
    @ConfField(mutable = true)
    public static long default_automatic_bucket_size = 4 * 1024 * 1024 * 1024L;

    /**
     * Used to limit num of agent task for one be. currently only for drop task.
     */
    @ConfField(mutable = true)
    public static int max_agent_tasks_send_per_be = 10000;

    /**
     * min num of thread to refresh hive meta
     */
    @ConfField
    public static int hive_meta_cache_refresh_min_threads = 50;

    /**
     * num of thread to handle hive meta load concurrency.
     */
    @ConfField
    public static int hive_meta_load_concurrency = 4;

    /**
     * The interval of lazy refreshing hive metastore cache
     */
    @ConfField
    public static long hive_meta_cache_refresh_interval_s = 3600L * 2L;

    /**
     * Hive metastore cache ttl
     */
    @ConfField
    public static long hive_meta_cache_ttl_s = 3600L * 24L;

    /**
     * Remote file's metadata from hdfs or s3 cache ttl
     */
    @ConfField
    public static long remote_file_cache_ttl_s = 3600 * 36L;

    /**
     * The maximum number of partitions to fetch from the metastore in one RPC.
     */
    @ConfField
    public static int max_hive_partitions_per_rpc = 5000;

    /**
     * The interval of lazy refreshing remote file's metadata cache
     */
    @ConfField
    public static long remote_file_cache_refresh_interval_s = 60;

    /**
     * Number of threads to load remote file's metadata concurrency.
     */
    @ConfField
    public static int remote_file_metadata_load_concurrency = 32;

    /**
     * Hive MetaStore Client socket timeout in seconds.
     */
    @ConfField
    public static long hive_meta_store_timeout_s = 10L;

    /**
     * If set to true, StarRocks will automatically synchronize hms metadata to the cache in fe.
     */
    @ConfField
    public static boolean enable_hms_events_incremental_sync = false;

    /**
     * HMS polling interval in milliseconds.
     */
    @ConfField
    public static int hms_events_polling_interval_ms = 5000;

    /**
     * Maximum number of events to poll in each RPC.
     */
    @ConfField(mutable = true)
    public static int hms_events_batch_size_per_rpc = 500;

    /**
     * If set to true, StarRocks will process events in parallel.
     */
    @ConfField(mutable = true)
    public static boolean enable_hms_parallel_process_evens = true;

    /**
     * Num of thread to process events in parallel.
     */
    @ConfField
    public static int hms_process_events_parallel_num = 4;

    /**
     * Used to split files stored in dfs such as object storage
     * or hdfs into smaller files for hive external table
     */
    @ConfField(mutable = true)
    public static long hive_max_split_size = 64L * 1024L * 1024L;

    /**
     * Enable background refresh all external tables all partitions metadata on internal catalog.
     */
    @ConfField(mutable = true)
    public static boolean enable_background_refresh_connector_metadata = true;

    /**
     * Enable background refresh all external tables all partitions metadata based on resource in internal catalog.
     */
    @ConfField
    public static boolean enable_background_refresh_resource_table_metadata = false;

    /**
     * Number of threads to refresh remote file's metadata concurrency.
     */
    @ConfField
    public static int background_refresh_file_metadata_concurrency = 4;

    /**
     * Background refresh external table metadata interval in milliseconds.
     */
    @ConfField(mutable = true)
    public static int background_refresh_metadata_interval_millis = 600000;

    /**
     * The duration of background refresh external table metadata since the table last access.
     */
    @ConfField(mutable = true)
    public static long background_refresh_metadata_time_secs_since_last_access_secs = 3600L * 24L;

    /**
     * Enable refresh hive partition statistics.
     * The `getPartitionColumnStats()` requests of hive metastore has a high latency, and some users env may return timeout.
     */
    @ConfField(mutable = true)
    public static boolean enable_refresh_hive_partitions_statistics = true;

    /**
     * size of iceberg worker pool
     */
    @ConfField(mutable = true)
    public static boolean enable_iceberg_custom_worker_thread = false;

    /**
     * size of iceberg worker pool
     */
    @ConfField(mutable = true)
    public static long iceberg_worker_num_threads = Runtime.getRuntime().availableProcessors();

    /**
     * size of iceberg table refresh pool
     */
    @ConfField(mutable = true)
    public static int iceberg_table_refresh_threads = 128;

    /**
     * interval to remove cached table in iceberg refresh cache
     */
    @ConfField(mutable = true)
    public static int iceberg_table_refresh_expire_sec = 86400;

    /**
     * iceberg metadata cache dir
     */
    @ConfField(mutable = true)
    public static String iceberg_metadata_cache_disk_path = StarRocksFE.STARROCKS_HOME_DIR + "/caches/iceberg";

    /**
     * iceberg metadata memory cache total size, default 512MB
     */
    @ConfField(mutable = true)
    public static long iceberg_metadata_memory_cache_capacity = 536870912L;

    /**
     * iceberg metadata memory cache expiration time, default 86500s
     */
    @ConfField(mutable = true)
    public static long iceberg_metadata_memory_cache_expiration_seconds = 86500;

    /**
     * enable iceberg metadata disk cache, default false
     */
    @ConfField(mutable = true)
    public static boolean enable_iceberg_metadata_disk_cache = false;

    /**
     * iceberg metadata disk cache total size, default 2GB
     */
    @ConfField(mutable = true)
    public static long iceberg_metadata_disk_cache_capacity = 2147483648L;

    /**
     * iceberg metadata disk cache expire after access
     */
    @ConfField
    public static long iceberg_metadata_disk_cache_expiration_seconds = 7L * 24L * 60L * 60L;

    /**
     * iceberg metadata cache max entry size, default 8MB
     */
    @ConfField(mutable = true)
    public static long iceberg_metadata_cache_max_entry_size = 8388608L;

    /**
     * fe will call es api to get es index shard info every es_state_sync_interval_secs
     */
    @ConfField
    public static long es_state_sync_interval_second = 10;

    /**
     * connection and socket timeout for broker client
     */
    @ConfField
    public static int broker_client_timeout_ms = 120000;

    /**
     * Unused config field, leave it here for backward compatibility
     */
    @Deprecated
    @ConfField(mutable = true)
    public static boolean vectorized_load_enable = true;

    /**
     * Enable pipeline engine load
     */
    @Deprecated
    @ConfField(mutable = true)
    public static boolean enable_pipeline_load = true;

    /**
     * Enable shuffle load
     */
    @ConfField(mutable = true)
    public static boolean enable_shuffle_load = true;

    /**
     * Eliminate shuffle load by replicated storage
     */
    @ConfField(mutable = true)
    public static boolean eliminate_shuffle_load_by_replicated_storage = true;

    /**
     * Unused config field, leave it here for backward compatibility
     */
    @Deprecated
    @ConfField(mutable = true)
    public static boolean enable_vectorized_file_load = true;

    /**
     * Whether to collect routine load process metrics.
     * Be careful to turn this on, because this will call kafka api to get the partition's latest offset.
     */
    @ConfField(mutable = true)
    public static boolean enable_routine_load_lag_metrics = false;

    @ConfField(mutable = true)
    public static boolean enable_collect_query_detail_info = false;

    /**
     *  StarRocks-manager pull queries every 1 second
     *  metrics calculate query latency every 15 second
     *  do not set cacheTime lower than these time
     */
    @ConfField(mutable = true)
    public static long query_detail_cache_time_nanosecond = 30000000000L;

    /**
     * Min lag of routine load job to show in metrics
     * Only show the routine load job whose lag is larger than min_routine_load_lag_for_metrics
     */
    @ConfField(mutable = true)
    public static long min_routine_load_lag_for_metrics = 10000;

    /**
     * The heartbeat timeout of be/broker/fe.
     * the default is 5 seconds
     */
    @ConfField(mutable = true)
    public static int heartbeat_timeout_second = 5;

    /**
     * The heartbeat retry times of be/broker/fe.
     * the default is 3
     */
    @ConfField(mutable = true)
    public static int heartbeat_retry_times = 3;

    /**
     * shared_data: means run on cloud-native
     * shared_nothing: means run on local
     * hybrid: run on both, not production ready, should only be used in test environment now.
     */
    @ConfField
    public static String run_mode = "shared_nothing";

    /**
     * empty shard group clean threshold (by create time).
     */
    @ConfField
    public static long shard_group_clean_threshold_sec = 3600L;

    /**
     * fe sync with star mgr meta interval in seconds
     */
    @ConfField
    public static long star_mgr_meta_sync_interval_sec = 600L;

    // ***********************************************************
    // * BEGIN: Cloud native meta server related configurations
    // ***********************************************************
    /**
     * Cloud native meta server rpc listen port
     */
    @ConfField
    public static int cloud_native_meta_port = 6090;
    /**
     * Whether volume can be created from conf. If it is enabled, a builtin storage volume may be created.
     */
    @ConfField
    public static boolean enable_load_volume_from_conf = true;
    // remote storage related configuration
    @ConfField(comment = "storage type for cloud native table. Available options: \"S3\", \"HDFS\", \"AZBLOB\". case-insensitive")
    public static String cloud_native_storage_type = "S3";

    // HDFS storage configuration
    /**
     * cloud native storage: hdfs storage url
     */
    @ConfField
    public static String cloud_native_hdfs_url = "";

    // AWS S3 storage configuration
    @ConfField
    public static String aws_s3_path = "";
    @ConfField
    public static String aws_s3_region = "";
    @ConfField
    public static String aws_s3_endpoint = "";

    // AWS credential configuration
    @ConfField
    public static boolean aws_s3_use_aws_sdk_default_behavior = false;
    @ConfField
    public static boolean aws_s3_use_instance_profile = false;

    @ConfField
    public static String aws_s3_access_key = "";
    @ConfField
    public static String aws_s3_secret_key = "";

    @ConfField
    public static String aws_s3_iam_role_arn = "";
    @ConfField
    public static String aws_s3_external_id = "";

    // Enables or disables SSL connections to AWS services. Not support for now
    // @ConfField
    // public static String aws_s3_enable_ssl = "true";

    // azure blob
    @ConfField
    public static String azure_blob_endpoint = "";
    @ConfField
    public static String azure_blob_path = "";

    @ConfField
    public static String azure_blob_shared_key = "";
    @ConfField
    public static String azure_blob_sas_token = "";
    @ConfField(mutable = true)
    public static int starmgr_grpc_timeout_seconds = 5;

    // ***********************************************************
    // * END: of Cloud native meta server related configurations
    // ***********************************************************

    @ConfField(mutable = true)
    public static boolean enable_experimental_mv = true;

    /**
     * Whether to support colocate mv index in olap table sink, tablet sink will only send chunk once
     * if enabled to speed up the sync mv's transformation performance.
     */
    @ConfField(mutable = true)
    public static boolean enable_colocate_mv_index = true;

    /**
     * Each automatic partition will create a hidden partition, which is not displayed to the user by default.
     * Sometimes this display can be enabled to check problems.
     */
    @ConfField(mutable = true)
    public static boolean enable_display_shadow_partitions = false;

    @ConfField
    public static boolean enable_dict_optimize_routine_load = false;

    @ConfField(mutable = true)
    public static boolean enable_dict_optimize_stream_load = true;

    /**
     * If set to true, the following rules will apply to see if the password is secure upon the creation of a user.
     * 1. The length of the password should be no less than 8.
     * 2. The password should contain at least one digit, one lowercase letter, one uppercase letter
     */
    @ConfField(mutable = true)
    public static boolean enable_validate_password = false;

    /**
     * If set to false, changing the password to the previous one is not allowed.
     */
    @ConfField(mutable = true)
    public static boolean enable_password_reuse = true;
    /**
     * If set to false, when the load is empty, success is returned.
     * Otherwise, `all partitions have no load data` is returned.
     */
    @ConfField(mutable = true)
    public static boolean empty_load_as_error = true;

    /**
     * after wait quorum_publish_wait_time_ms, will do quorum publish
     * In order to avoid unnecessary CLONE, we increase the timeout as much as possible
     */
    @ConfField(mutable = true, aliases = {"quorom_publish_wait_time_ms"})
    public static int quorum_publish_wait_time_ms = 5000;

    /**
     * FE journal queue size
     * Write log will fail if queue is full
     **/
    @ConfField(mutable = true)
    public static int metadata_journal_queue_size = 1000;

    /**
     * The maximum size(key+value) of journal entity to write as a batch
     * Increase this configuration if journal queue is always full
     * TODO: set default value
     **/
    @ConfField(mutable = true)
    public static int metadata_journal_max_batch_size_mb = 10;

    /**
     * The maximum number of journal entity to write as a batch
     * Increase this configuration if journal queue is always full
     * TODO: set default value
     **/
    @ConfField(mutable = true)
    public static int metadata_journal_max_batch_cnt = 100;

    /**
     * jaeger tracing endpoint, empty thing disables tracing
     */
    @ConfField
    public static String jaeger_grpc_endpoint = "";

    @ConfField
    public static String lake_compaction_selector = "ScoreSelector";

    @ConfField
    public static String lake_compaction_sorter = "ScoreSorter";

    @ConfField(mutable = true)
    public static long lake_compaction_simple_selector_min_versions = 3;

    @ConfField(mutable = true)
    public static long lake_compaction_simple_selector_threshold_versions = 10;

    @ConfField(mutable = true)
    public static long lake_compaction_simple_selector_threshold_seconds = 300;

    @ConfField(mutable = true)
    public static double lake_compaction_score_selector_min_score = 10.0;

    @ConfField(mutable = true, comment = "-1 means calculate the value in an adaptive way. set this value to 0 " +
            "will disable compaction.")
    public static int lake_compaction_max_tasks = -1;

    @ConfField(mutable = true)
    public static int lake_compaction_history_size = 12;

    @ConfField(mutable = true)
    public static int lake_compaction_fail_history_size = 12;

    @ConfField(mutable = true, comment = "the max number of threads for lake table publishing version")
    public static int lake_publish_version_max_threads = 512;

    @ConfField(mutable = true, comment = "the max number of previous version files to keep")
    public static int lake_autovacuum_max_previous_versions = 0;

    @ConfField(comment = "how many partitions can autovacuum be executed simultaneously at most")
    public static int lake_autovacuum_parallel_partitions = 8;

    @ConfField(mutable = true, comment = "the minimum delay between autovacuum runs on any given partition")
    public static long lake_autovacuum_partition_naptime_seconds = 180;

    @ConfField(mutable = true, comment =
            "History versions within this time range will not be deleted by auto vacuum.\n" +
            "REMINDER: Set this to a value longer than the maximum possible execution time of queries, to avoid deletion of " +
            "versions still being accessed.\n" +
            "NOTE: Increasing this value may increase the space usage of the remote storage system.")
    public static long lake_autovacuum_grace_period_minutes = 5;

    @ConfField(mutable = true, comment =
            "time threshold in hours, if a partition has not been updated for longer than this " +
            "threshold, auto vacuum operations will no longer be triggered for that partition.\n" +
            "Only takes effect for tables in clusters with run_mode=shared_data.\n")
    public static long lake_autovacuum_stale_partition_threshold = 12;

    @ConfField(mutable = true, comment =
            "Whether enable throttling ingestion speed when compaction score exceeds the threshold.\n" +
            "Only takes effect for tables in clusters with run_mode=shared_data.")
    public static boolean lake_enable_ingest_slowdown = false;

    @ConfField(mutable = true, comment =
            "Compaction score threshold above which ingestion speed slowdown is applied.\n" +
            "NOTE: The actual effective value is the max of the configured value and " +
            "'lake_compaction_score_selector_min_score'.")
    public static long lake_ingest_slowdown_threshold = 100;

    @ConfField(mutable = true, comment =
            "Ratio to reduce ingestion speed for each point of compaction score over the threshold.\n" +
            "E.g. 0.05 ratio, 10min normal ingestion, exceed threshold by:\n" +
            " - 1 point -> Delay by 0.05 (30secs)\n" +
            " - 5 points -> Delay by 0.25 (2.5mins)")
    public static double lake_ingest_slowdown_ratio = 0.1;

    @ConfField(mutable = true, comment =
            "The upper limit for compaction score, only takes effect when lake_enable_ingest_slowdown=true.\n" +
            "When the compaction score exceeds this value, data ingestion transactions will be prevented from\n" +
            "committing. This is a soft limit, the actual compaction score may exceed the configured bound.\n" +
            "The effective value will be set to the higher of the configured value here and " +
            "lake_compaction_score_selector_min_score.\n" +
            "A value of 0 represents no limit.")
    public static long lake_compaction_score_upper_bound = 0;

    @ConfField(mutable = true)
    public static boolean enable_new_publish_mechanism = false;

    @ConfField(mutable = true)
    public static boolean enable_sync_publish = true;
    /**
     * Normally FE will quit when replaying a bad journal. This configuration provides a bypass mechanism.
     * If this was set to a positive value, FE will skip the corresponding bad journals before it quits.
     * e.g. 495501,495503
     */
    @ConfField(mutable = true)
    public static String metadata_journal_skip_bad_journal_ids = "";

    /**
     * Number of profile infos reserved by `ProfileManager` for recently executed query.
     * Default value: 500
     */
    @ConfField(mutable = true)
    public static int profile_info_reserved_num = 500;

    /**
     * Number of stream load profile infos reserved by `ProfileManager` for recently executed stream load and routine load task.
     * Default value: 500
     */
    @ConfField(mutable = true)
    public static int load_profile_info_reserved_num = 500;

    /**
     * format of profile infos reserved by `ProfileManager` for recently executed query.
     * Default value: "default"
     */
    @ConfField(mutable = true)
    public static String profile_info_format = "default";

    /**
     * Max number of roles that can be granted to user including all direct roles and all parent roles
     * Used in new RBAC framework after 3.0 released
     **/
    @ConfField(mutable = true)
    public static int privilege_max_total_roles_per_user = 64;

    /**
     * Max role inheritance depth allowed. To avoid bad performance when merging privileges.
     **/
    @ConfField(mutable = true)
    public static int privilege_max_role_depth = 16;

    /**
     * ignore invalid privilege & authentication when upgraded to new RBAC privilege framework in 3.0
     */
    @ConfField(mutable = true)
    public static boolean ignore_invalid_privilege_authentications = false;

    /**
     * the keystore file path
     */
    @ConfField
    public static String ssl_keystore_location = "";

    /**
     * the password of keystore file
     */
    @ConfField
    public static String ssl_keystore_password = "";

    /**
     * the password of private key
     */
    @ConfField
    public static String ssl_key_password = "";

    /**
     * the truststore file path
     */
    @ConfField
    public static String ssl_truststore_location = "";

    /**
     * the password of truststore file
     */
    @ConfField
    public static String ssl_truststore_password = "";

    /**
     * ignore check db status when show proc '/catalog/catalog_name'
     */
    @ConfField(mutable = true)
    public static boolean enable_check_db_state = true;

    @ConfField
    public static long binlog_ttl_second = 60 * 30; // 30min

    @ConfField
    public static long binlog_max_size = Long.MAX_VALUE; // no limit

    /**
     * Enable check if the cluster is under safe mode or not
     **/
    @ConfField(mutable = true)
    public static boolean enable_safe_mode = false;

    /**
     * The safe mode checker thread work interval
     */
    @ConfField(mutable = true)
    public static long safe_mode_checker_interval_sec = 5;

    /**
     * Enable auto create tablet when creating table and add partition
     **/
    @ConfField(mutable = true)
    public static boolean enable_auto_tablet_distribution = true;

    /**
     * default size of minimum cache size of auto increment id allocation
     **/
    @ConfField(mutable = true)
    public static int auto_increment_cache_size = 100000;

    /**
     * Enable the experimental temporary table feature
     */
    @ConfField(mutable = true)
    public static boolean enable_experimental_temporary_table = false;

    @ConfField(mutable = true)
    public static long max_per_node_grep_log_limit = 500000;

    @ConfField
    public static boolean enable_execute_script_on_frontend = true;

    @ConfField(mutable = true)
    public static short default_replication_num = 3;

    /**
     * The default scheduler interval for alter jobs.
     */
    @ConfField(mutable = true)
    public static int alter_scheduler_interval_millisecond = 10000;

    /**
     * The default scheduler interval for routine loads.
     */
    @ConfField(mutable = true)
    public static int routine_load_scheduler_interval_millisecond = 10000;

    /**
     * Only when the stream load time exceeds this value,
     * the profile will be put into the profileManager
     */
    @ConfField(mutable = true)
    public static long stream_load_profile_collect_second = 10; //10s

    /**
     * If set to <= 0, means that no limitation.
     */
    @ConfField(mutable = true)
    public static int max_upload_task_per_be = 0;

    /**
     * If set to <= 0, means that no limitation.
     */
    @ConfField(mutable = true)
    public static int max_download_task_per_be = 0;

    /*
     * Using persistent index in primary key table by default when creating table.
     */
    @ConfField(mutable = true)
    public static boolean enable_persistent_index_by_default = true;

    /**
     * timeout for external table commit
     */
    @ConfField(mutable = true)
    public static int external_table_commit_timeout_ms = 10000; // 10s

    @ConfField(mutable = true)
    public static boolean enable_fast_schema_evolution = true;
  
    @ConfField(mutable = false)
    public static int pipe_listener_interval_millis = 1000;
    @ConfField(mutable = false)
    public static int pipe_scheduler_interval_millis = 1000;

    @ConfField(mutable = true)
    public static long mv_active_checker_interval_seconds = 60;

    /**
     * Whether enable to active inactive materialized views automatically by the daemon thread or not.
     */
    @ConfField(mutable = true)
    public static boolean enable_mv_automatic_active_check = true;

    /**
     * The refresh partition number when refreshing materialized view at once by default.
     */
    @ConfField(mutable = true)
    public static int default_mv_partition_refresh_number = 1;

    /**
     * Whether analyze the mv after refresh in async mode.
     */
    @ConfField(mutable = true)
    public static boolean mv_auto_analyze_async = true;

    /**
     * To prevent the external catalog from displaying too many entries in the grantsTo system table,
     * you can use this variable to ignore the entries in the external catalog
     */
    @ConfField(mutable = true)
    public static boolean enable_show_external_catalog_privilege = true;

    /**
     * Loading or compaction must be stopped for primary_key_disk_schedule_time
     * seconds before it can be scheduled
     */
    @ConfField(mutable = true)
    public static int primary_key_disk_schedule_time = 3600; // 1h

    @ConfField(mutable = true)
    public static String access_control = "native";

    @ConfField(mutable = true)
    public static int catalog_metadata_cache_size = 500;

    /**
     * mv plan cache expire interval in seconds
     */
    @ConfField(mutable = true)
    public static long mv_plan_cache_expire_interval_sec = 24L * 60L * 60L;

    /**
     * mv plan cache expire interval in seconds
     */
    @ConfField(mutable = true)
    public static long mv_plan_cache_max_size = 1000;

    /**
     * Checking the connectivity of port opened by FE,
     * mainly used for checking edit log port currently.
     */
    @ConfField(mutable = true)
    public static long port_connectivity_check_interval_sec = 60;

    @ConfField(mutable = true)
    public static long port_connectivity_check_retry_times = 3;

    @ConfField(mutable = true)
    public static int port_connectivity_check_timeout_ms = 10000;

    // This limit limits the maximum size of json file to load.
    @ConfField(mutable = true)
    public static long json_file_size_limit = 4294967296L;

    @ConfField(mutable = true)
    public static boolean allow_system_reserved_names = false;

    @ConfField(mutable = true)
    public static boolean use_lock_manager = false;

    @ConfField(mutable = true)
<<<<<<< HEAD
    public static int lock_table_num = 32;

    @ConfField(mutable = true)
    public static boolean dead_lock_detection = true;

    @ConfField(mutable = true)
    public static long dead_lock_detection_delay_time_ms = 3000; // 3s
=======
    public static long routine_load_unstable_threshold_second = 3600;
    /**
     * dictionary cache refresh task thread pool size
     */
    @ConfField(mutable = true)
    public static int refresh_dictionary_cache_thread_num = 2;
>>>>>>> c32f2a55
}<|MERGE_RESOLUTION|>--- conflicted
+++ resolved
@@ -2667,7 +2667,6 @@
     public static boolean use_lock_manager = false;
 
     @ConfField(mutable = true)
-<<<<<<< HEAD
     public static int lock_table_num = 32;
 
     @ConfField(mutable = true)
@@ -2675,12 +2674,12 @@
 
     @ConfField(mutable = true)
     public static long dead_lock_detection_delay_time_ms = 3000; // 3s
-=======
+
+    @ConfField(mutable = true)
     public static long routine_load_unstable_threshold_second = 3600;
     /**
      * dictionary cache refresh task thread pool size
      */
     @ConfField(mutable = true)
     public static int refresh_dictionary_cache_thread_num = 2;
->>>>>>> c32f2a55
 }