--- conflicted
+++ resolved
@@ -2397,13 +2397,11 @@
     @ConfField(mutable = true)
     public static int external_table_commit_timeout_ms = 10000; // 10s
 
-<<<<<<< HEAD
     @ConfField(mutable = true)
     public static boolean allow_default_light_schema_change = false;
-=======
+  
     @ConfField(mutable = false)
     public static int pipe_listener_interval_millis = 1000;
     @ConfField(mutable = false)
     public static int pipe_scheduler_interval_millis = 1000;
->>>>>>> 8daa6a4c
 }