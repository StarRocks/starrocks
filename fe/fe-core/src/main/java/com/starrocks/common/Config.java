// This file is made available under Elastic License 2.0.
// This file is based on code available under the Apache license here:
//   https://github.com/apache/incubator-doris/blob/master/fe/fe-core/src/main/java/org/apache/doris/common/Config.java

// Licensed to the Apache Software Foundation (ASF) under one
// or more contributor license agreements.  See the NOTICE file
// distributed with this work for additional information
// regarding copyright ownership.  The ASF licenses this file
// to you under the Apache License, Version 2.0 (the
// "License"); you may not use this file except in compliance
// with the License.  You may obtain a copy of the License at
//
//   http://www.apache.org/licenses/LICENSE-2.0
//
// Unless required by applicable law or agreed to in writing,
// software distributed under the License is distributed on an
// "AS IS" BASIS, WITHOUT WARRANTIES OR CONDITIONS OF ANY
// KIND, either express or implied.  See the License for the
// specific language governing permissions and limitations
// under the License.

package com.starrocks.common;

import com.starrocks.StarRocksFE;

public class Config extends ConfigBase {

    /**
     * The max size of one sys log and audit log
     */
    @ConfField
    public static int log_roll_size_mb = 1024; // 1 GB

    /**
     * sys_log_dir:
     * This specifies FE log dir. FE will produces 2 log files:
     * fe.log:      all logs of FE process.
     * fe.warn.log  all WARNING and ERROR log of FE process.
     * <p>
     * sys_log_level:
     * INFO, WARNING, ERROR, FATAL
     * <p>
     * sys_log_roll_num:
     * Maximal FE log files to be kept within an sys_log_roll_interval.
     * default is 10, which means there will be at most 10 log files in a day
     * <p>
     * sys_log_verbose_modules:
     * Verbose modules. VERBOSE level is implemented by log4j DEBUG level.
     * eg:
     * sys_log_verbose_modules = com.starrocks.globalStateMgr
     * This will only print debug log of files in package com.starrocks.globalStateMgr and all its sub packages.
     * <p>
     * sys_log_roll_interval:
     * DAY:  log suffix is yyyyMMdd
     * HOUR: log suffix is yyyyMMddHH
     * <p>
     * sys_log_delete_age:
     * default is 7 days, if log's last modify time is 7 days ago, it will be deleted.
     * support format:
     * 7d      7 days
     * 10h     10 hours
     * 60m     60 mins
     * 120s    120 seconds
     */
    @ConfField
    public static String sys_log_dir = StarRocksFE.STARROCKS_HOME_DIR + "/log";
    @ConfField
    public static String sys_log_level = "INFO";
    @ConfField
    public static int sys_log_roll_num = 10;
    @ConfField
    public static String[] sys_log_verbose_modules = {};
    @ConfField
    public static String sys_log_roll_interval = "DAY";
    @ConfField
    public static String sys_log_delete_age = "7d";
    @Deprecated
    @ConfField
    public static String sys_log_roll_mode = "SIZE-MB-1024";
    /**
     * Log to file by default. set to `true` if want to log to console
     */
    @ConfField
    public static boolean sys_log_to_console = false;

    /**
     * audit_log_dir:
     * This specifies FE audit log dir.
     * Audit log fe.audit.log contains all requests with related infos such as user, host, cost, status, etc.
     * <p>
     * audit_log_roll_num:
     * Maximal FE audit log files to be kept within an audit_log_roll_interval.
     * <p>
     * audit_log_modules:
     * Slow query contains all queries which cost exceed *qe_slow_log_ms*
     * <p>
     * qe_slow_log_ms:
     * If the response time of a query exceed this threshold, it will be recored in audit log as slow_query.
     * <p>
     * audit_log_roll_interval:
     * DAY:  log suffix is yyyyMMdd
     * HOUR: log suffix is yyyyMMddHH
     * <p>
     * audit_log_delete_age:
     * default is 30 days, if log's last modify time is 30 days ago, it will be deleted.
     * support format:
     * 7d      7 days
     * 10h     10 hours
     * 60m     60 mins
     * 120s    120 seconds
     */
    @ConfField
    public static String audit_log_dir = StarRocksFE.STARROCKS_HOME_DIR + "/log";
    @ConfField
    public static int audit_log_roll_num = 90;
    @ConfField
    public static String[] audit_log_modules = {"slow_query", "query"};
    @ConfField(mutable = true)
    public static long qe_slow_log_ms = 5000;
    @ConfField
    public static String audit_log_roll_interval = "DAY";
    @ConfField
    public static String audit_log_delete_age = "30d";

    @ConfField(mutable = true)
    public static long slow_lock_threshold_ms = 3000L;

    @ConfField(mutable = true)
    public static long slow_lock_log_every_ms = 3000L;

    /**
     * dump_log_dir:
     * This specifies FE dump log dir.
     * Dump log fe.dump.log contains all dump information which query has Exception
     * <p>
     * dump_log_roll_num:
     * Maximal FE log files to be kept within an dump_log_roll_interval.
     * <p>
     * dump_log_modules:
     * Dump information for an abnormal query.
     * <p>
     * dump_log_roll_interval:
     * DAY:  log suffix is yyyyMMdd
     * HOUR: log suffix is yyyyMMddHH
     * <p>
     * dump_log_delete_age:
     * default is 7 days, if log's last modify time is 7 days ago, it will be deleted.
     * support format:
     * 7d      7 days
     * 10h     10 hours
     * 60m     60 mins
     * 120s    120 seconds
     */
    @ConfField
    public static String dump_log_dir = StarRocksFE.STARROCKS_HOME_DIR + "/log";
    @ConfField
    public static int dump_log_roll_num = 10;
    @ConfField
    public static String[] dump_log_modules = {"query"};
    @ConfField
    public static String dump_log_roll_interval = "DAY";
    @ConfField
    public static String dump_log_delete_age = "7d";

    /**
     * Used to limit the maximum number of partitions that can be created when creating a dynamic partition table,
     * to avoid creating too many partitions at one time.
     */
    @ConfField(mutable = true)
    public static int max_dynamic_partition_num = 500;

    /**
     * plugin_dir:
     * plugin install directory
     */
    @ConfField
    public static String plugin_dir = System.getenv("STARROCKS_HOME") + "/plugins";

    @ConfField(mutable = true)
    public static boolean plugin_enable = true;

    /**
     * Labels of finished or cancelled load jobs will be removed
     * 1. after *label_keep_max_second*
     * or
     * 2. jobs total num > *label_keep_max_num*
     * The removed labels can be reused.
     * Set a short time will lower the FE memory usage.
     * (Because all load jobs' info is kept in memory before being removed)
     */
    @ConfField(mutable = true)
    public static int label_keep_max_second = 3 * 24 * 3600; // 3 days

    /**
     * for load job managed by LoadManager, such as Insert, Broker load and Spark load.
     */
    @ConfField(mutable = true)
    public static int label_keep_max_num = 1000;

    /**
     * Load label cleaner will run every *label_clean_interval_second* to clean the outdated jobs.
     */
    @ConfField
    public static int label_clean_interval_second = 4 * 3600; // 4 hours

    /**
     * For Task framework do some background operation like cleanup Task/TaskRun.
     * It will run every *task_check_interval_second* to do background job.
     */
    @ConfField
    public static int task_check_interval_second = 4 * 3600; // 4 hours

    /**
     * for task set expire time
     */
    @ConfField(mutable = true)
    public static int task_ttl_second = 24 * 3600;         // 1 day

    /**
     * for task run set expire time
     */
    @ConfField(mutable = true)
    public static int task_runs_ttl_second = 24 * 3600;     // 1 day

    /**
     * max history task num kept
     */
    @ConfField(mutable = true)
    public static int task_runs_max_history_number = 10000;

    /**
     * The max keep time of some kind of jobs.
     * like schema change job and rollup job.
     */
    @ConfField(mutable = true)
    public static int history_job_keep_max_second = 7 * 24 * 3600; // 7 days

    /**
     * the transaction will be cleaned after transaction_clean_interval_second seconds if the transaction is visible or aborted
     * we should make this interval as short as possible and each clean cycle as soon as possible
     */
    @ConfField
    public static int transaction_clean_interval_second = 30;

    // Configurations for meta data durability
    /**
     * StarRocks meta data will be saved here.
     * The storage of this dir is highly recommended as to be:
     * 1. High write performance (SSD)
     * 2. Safe (RAID)
     */
    @ConfField
    public static String meta_dir = StarRocksFE.STARROCKS_HOME_DIR + "/meta";

    /**
     * temp dir is used to save intermediate results of some process, such as backup and restore process.
     * file in this dir will be cleaned after these process is finished.
     */
    @ConfField
    public static String tmp_dir = StarRocksFE.STARROCKS_HOME_DIR + "/temp_dir";

    /**
     * Edit log type.
     * BDB: write log to bdbje
     * LOCAL: deprecated.
     */
    @ConfField
    public static String edit_log_type = "BDB";

    /**
     * bdbje port
     */
    @ConfField
    public static int edit_log_port = 9010;

    /**
     * Leader FE will save image every *edit_log_roll_num* meta journals.
     */
    @ConfField(mutable = true)
    public static int edit_log_roll_num = 50000;

    /**
     * whether ignore unknown log id
     * when fe rolls back to low version, there may be log id that low version fe can not recognise
     * if set to true, fe will ignore those id
     * or fe will exit
     */
    @ConfField(mutable = true)
    public static boolean ignore_unknown_log_id = false;

    /**
     * hdfs_read_buffer_size_kb for reading hdfs
     */
    @ConfField(mutable = true)
    public static int hdfs_read_buffer_size_kb = 8192;

    /**
     * hdfs_write_buffer_size_kb for writing hdfs
     */
    @ConfField(mutable = true)
    public static int hdfs_write_buffer_size_kb = 1024;

    /**
     * expire seconds for unused file system manager
     */
    @ConfField(mutable = true)
    public static int hdfs_file_sytem_expire_seconds = 300;

    /**
     * Non-master FE will stop offering service
     * if meta data delay gap exceeds *meta_delay_toleration_second*
     */
    @ConfField(mutable = true)
    public static int meta_delay_toleration_second = 300;    // 5 min

    /**
     * Leader FE sync policy of bdbje.
     * If you only deploy one Follower FE, set this to 'SYNC'. If you deploy more than 3 Follower FE,
     * you can set this and the following 'replica_sync_policy' to WRITE_NO_SYNC.
     * more info, see: http://docs.oracle.com/cd/E17277_02/html/java/com/sleepycat/je/Durability.SyncPolicy.html
     */
    @ConfField
    public static String master_sync_policy = "SYNC"; // SYNC, NO_SYNC, WRITE_NO_SYNC

    /**
     * Follower FE sync policy of bdbje.
     */
    @ConfField
    public static String replica_sync_policy = "SYNC"; // SYNC, NO_SYNC, WRITE_NO_SYNC

    /**
     * Replica ack policy of bdbje.
     * more info, see: http://docs.oracle.com/cd/E17277_02/html/java/com/sleepycat/je/Durability.ReplicaAckPolicy.html
     */
    @ConfField
    public static String replica_ack_policy = "SIMPLE_MAJORITY"; // ALL, NONE, SIMPLE_MAJORITY

    /**
     * The heartbeat timeout of bdbje between master and follower.
     * the default is 30 seconds, which is same as default value in bdbje.
     * If the network is experiencing transient problems, of some unexpected long java GC annoying you,
     * you can try to increase this value to decrease the chances of false timeouts
     */
    @ConfField
    public static int bdbje_heartbeat_timeout_second = 30;

    /**
     * The timeout for bdbje replica ack
     */
    @ConfField
    public static int bdbje_replica_ack_timeout_second = 10;

    /**
     * The lock timeout of bdbje operation
     * If there are many LockTimeoutException in FE WARN log, you can try to increase this value
     */
    @ConfField
    public static int bdbje_lock_timeout_second = 1;

    /**
     * Set the maximum acceptable clock skew between non-leader FE to Leader FE host.
     * This value is checked whenever a non-leader FE establishes a connection to leader FE via BDBJE.
     * The connection is abandoned if the clock skew is larger than this value.
     */
    @ConfField
    public static long max_bdbje_clock_delta_ms = 5000; // 5s

    /**
     * bdb je log level
     * If you want to print all levels of logs, set to ALL
     */
    @ConfField
    public static String bdbje_log_level = "INFO";

    /**
     * bdb je cleaner thread number
     */
    @ConfField
    public static int bdbje_cleaner_threads = 1;

    /**
     * The cost of replaying the replication stream as compared to the cost of
     * performing a network restore, represented as a percentage.  Specifies
     * the relative cost of using a log file as the source of transactions to
     * replay on a replica as compared to using the file as part of a network
     * restore.  This parameter is used to determine whether a cleaned log file
     * that could be used to support replay should be removed because a network
     * restore would be more efficient.  The value is typically larger than
     * 100, to represent that replay is usually more expensive than network
     * restore for a given amount of log data due to the cost of replaying
     * transactions.  If the value is 0, then the parameter is disabled, and no
     * log files will be retained based on the relative costs of replay and
     * network restore.
     *
     * <p>Note that log files are always retained if they are known to be
     * needed to support replication for electable replicas that have been in
     * contact with the master within the REP_STREAM_TIMEOUT(default is 30min) period,
     * or by any replica currently performing replication. This parameter only
     * applies to the retention of additional files that might be useful to
     * secondary nodes that are out of contact, or to electable nodes that have
     * been out of contact for longer than REP_STREAM_TIMEOUT.</p>
     *
     * <p>To disable the retention of these additional files, set this
     * parameter to zero.</p>
     * <p>
     * If the bdb dir expands, set this param to 0.
     */
    @ConfField
    public static int bdbje_replay_cost_percent = 150;

    /**
     * the max txn number which bdbje can rollback when trying to rejoin the group
     */
    @ConfField
    public static int txn_rollback_limit = 100;

    /**
     * num of thread to handle heartbeat events in heartbeat_mgr.
     */
    @ConfField
    public static int heartbeat_mgr_threads_num = 8;

    /**
     * blocking queue size to store heartbeat task in heartbeat_mgr.
     */
    @ConfField
    public static int heartbeat_mgr_blocking_queue_size = 1024;

    /**
     * max num of thread to handle agent task in agent task thread-pool.
     */
    @ConfField
    public static int max_agent_task_threads_num = 4096;

    /**
     * This config will decide whether to resend agent task when create_time for agent_task is set,
     * only when current_time - create_time > agent_task_resend_wait_time_ms can ReportHandler do resend agent task
     */
    @ConfField(mutable = true)
    public static long agent_task_resend_wait_time_ms = 5000;

    /**
     * If true, FE will reset bdbje replication group(that is, to remove all electable nodes info)
     * and is supposed to start as Leader.
     * If all the electable nodes can not start, we can copy the meta data
     * to another node and set this config to true to try to restart the FE.
     */
    @ConfField
    public static String metadata_failure_recovery = "false";

    /**
     * If the bdb data is corrupted, and you want to start the cluster only with image, set this param to true
     */
    @ConfField
    public static boolean start_with_incomplete_meta = false;

    /**
     * If true, non-leader FE will ignore the meta data delay gap between Leader FE and its self,
     * even if the metadata delay gap exceeds *meta_delay_toleration_second*.
     * Non-leader FE will still offer read service.
     * <p>
     * This is helpful when you try to stop the Leader FE for a relatively long time for some reason,
     * but still wish the non-leader FE can offer read service.
     */
    @ConfField(mutable = true)
    public static boolean ignore_meta_check = false;

    /**
     * Specified an IP for frontend, instead of the ip get by *InetAddress.getByName*.
     * This can be used when *InetAddress.getByName* get an unexpected IP address.
     * Default is "0.0.0.0", which means not set.
     * CAN NOT set this as a hostname, only IP.
     */
    @ConfField
    public static String frontend_address = "0.0.0.0";

    /**
     * Declare a selection strategy for those servers have many ips.
     * Note that there should at most one ip match this list.
     * this is a list in semicolon-delimited format, in CIDR notation, e.g. 10.10.10.0/24
     * If no ip match this rule, will choose one randomly.
     */
    @ConfField
    public static String priority_networks = "";

    /**
     * Fe http port
     * Currently, all FEs' http port must be same.
     */
    @ConfField
    public static int http_port = 8030;

    /**
     * The backlog_num for netty http server
     * When you enlarge this backlog_num, you should ensure it's value larger than
     * the linux /proc/sys/net/core/somaxconn config
     */
    @ConfField
    public static int http_backlog_num = 1024;

    @ConfField
    public static int http_max_initial_line_length = 4096;

    @ConfField
    public static int http_max_header_size = 8192;

    @ConfField
    public static int http_max_chunk_size = 8192;

    /**
     * Cluster name will be shown as the title of web page
     */
    @ConfField
    public static String cluster_name = "StarRocks Cluster";

    /**
     * FE thrift server port
     */
    @ConfField
    public static int rpc_port = 9020;

    /**
     * The connection timeout and socket timeout config for thrift server
     * The value for thrift_client_timeout_ms is set to be larger than zero to prevent
     * some hang up problems in java.net.SocketInputStream.socketRead0
     */
    @ConfField
    public static int thrift_client_timeout_ms = 5000;

    /**
     * The backlog_num for thrift server
     * When you enlarge this backlog_num, you should ensure it's value larger than
     * the linux /proc/sys/net/core/somaxconn config
     */
    @ConfField
    public static int thrift_backlog_num = 1024;

    /**
     * Define thrift server's server model, default is TThreadPoolServer model
     */
    @ConfField
    public static String thrift_server_type = ThriftServer.THREAD_POOL;

    /**
     * the timeout for thrift rpc call
     */
    @ConfField(mutable = true)
    public static int thrift_rpc_timeout_ms = 10000;

    /**
     * the retry times for thrift rpc call
     */
    @ConfField(mutable = true)
    public static int thrift_rpc_retry_times = 3;

    // May be necessary to modify the following BRPC configurations in high concurrency scenarios.

    // The size of BRPC connection pool. It will limit the concurrency of sending requests, because
    // each request must borrow a connection from the pool.
    @ConfField
    public static int brpc_connection_pool_size = 16;

    // BRPC idle wait time (ms)
    @ConfField
    public static int brpc_idle_wait_max_time = 10000;

    /**
     * FE mysql server port
     */
    @ConfField
    public static int query_port = 9030;

    /**
     * The backlog_num for mysql nio server
     * When you enlarge this backlog_num, you should ensure it's value larger than
     * the linux /proc/sys/net/core/somaxconn config
     */
    @ConfField
    public static int mysql_nio_backlog_num = 1024;

    /**
     * mysql service nio option.
     */
    @ConfField
    public static boolean mysql_service_nio_enabled = true;

    /**
     * num of thread to handle io events in mysql.
     */
    @ConfField
    public static int mysql_service_io_threads_num = 4;

    /**
     * max num of thread to handle task in mysql.
     */
    @ConfField
    public static int max_mysql_service_task_threads_num = 4096;

    /**
     * modifies the version string returned by following situations:
     * select version();
     * handshake packet version.
     * global variable version.
     */
    @ConfField
    public static String mysql_server_version = "5.1.0";

    /**
     * node(FE or BE) will be considered belonging to the same StarRocks cluster if they have same cluster id.
     * Cluster id is usually a random integer generated when master FE start at first time.
     * You can also sepecify one.
     */
    @ConfField
    public static int cluster_id = -1;

    /**
     * If a backend is down for *max_backend_down_time_second*, a BACKEND_DOWN event will be triggered.
     * Do not set this if you know what you are doing.
     */
    @ConfField(mutable = true)
    public static int max_backend_down_time_second = 3600; // 1h

    /**
     * If set to true, the backend will be automatically dropped after finishing decommission.
     * If set to false, the backend will not be dropped and remaining in DECOMMISSION state.
     */
    @ConfField(mutable = true)
    public static boolean drop_backend_after_decommission = true;

    // Configurations for load, clone, create table, alter table etc. We will rarely change them
    /**
     * Maximal waiting time for creating a single replica.
     * eg.
     * if you create a table with #m tablets and #n replicas for each tablet,
     * the create table request will run at most (m * n * tablet_create_timeout_second) before timeout.
     */
    @ConfField(mutable = true)
    public static int tablet_create_timeout_second = 1;

    /**
     * minimal intervals between two publish version action
     */
    @ConfField
    public static int publish_version_interval_ms = 10;

    /**
     * The thrift server max worker threads
     */
    @ConfField(mutable = true)
    public static int thrift_server_max_worker_threads = 4096;

    /**
     * If there is no thread to handle new request, the request will be pend to a queue,
     * the pending queue size is thrift_server_queue_size
     */
    @ConfField
    public static int thrift_server_queue_size = 4096;

    /**
     * Maximal wait seconds for straggler node in load
     * eg.
     * there are 3 replicas A, B, C
     * load is already quorum finished(A,B) at t1 and C is not finished
     * if (current_time - t1) > 300s, then StarRocks will treat C as a failure node
     * will call transaction manager to commit the transaction and tell transaction manager
     * that C is failed
     * <p>
     * This is also used when waiting for publish tasks
     * <p>
     * TODO this parameter is the default value for all job and the DBA could specify it for separate job
     */
    @ConfField(mutable = true)
    public static int load_straggler_wait_second = 300;

    /**
     * The load scheduler running interval.
     * A load job will transfer its state from PENDING to LOADING to FINISHED.
     * The load scheduler will transfer load job from PENDING to LOADING
     * while the txn callback will transfer load job from LOADING to FINISHED.
     * So a load job will cost at most one interval to finish when the concurrency has not reached the upper limit.
     */
    @ConfField
    public static int load_checker_interval_second = 5;

    /**
     * Default broker load timeout
     */
    @ConfField(mutable = true)
    public static int broker_load_default_timeout_second = 14400; // 4 hour

    /**
     * Maximal bytes that a single broker scanner will read.
     * Do not set this if you know what you are doing.
     */
    @ConfField(mutable = true)
    public static long min_bytes_per_broker_scanner = 67108864L; // 64MB

    /**
     * Maximal concurrency of broker scanners.
     * Do not set this if you know what you are doing.
     */
    @ConfField(mutable = true)
    public static int max_broker_concurrency = 100;

    /**
     * Default insert load timeout
     */
    @ConfField(mutable = true)
    public static int insert_load_default_timeout_second = 3600; // 1 hour

    /**
     * Default stream load and streaming mini load timeout
     */
    @ConfField(mutable = true)
    public static int stream_load_default_timeout_second = 600; // 600s

    /**
     * Max stream load and streaming mini load timeout
     */
    @ConfField(mutable = true)
    public static int max_stream_load_timeout_second = 259200; // 3days

    /**
     * Max stream load load batch size
     */
    @ConfField(mutable = true)
    public static int max_stream_load_batch_size_mb = 100;

    /**
     * Default prepared transaction timeout
     */
    @ConfField(mutable = true)
    public static int prepared_transaction_default_timeout_second = 86400; // 1day

    /**
     * Max load timeout applicable to all type of load except for stream load
     */
    @ConfField(mutable = true)
    public static int max_load_timeout_second = 259200; // 3days

    /**
     * Min stream load timeout applicable to all type of load
     */
    @ConfField(mutable = true)
    public static int min_load_timeout_second = 1; // 1s

    // Configurations for spark load
    /**
     * Default spark dpp version
     */
    @ConfField
    public static String spark_dpp_version = "1.0.0";
    /**
     * Default spark load timeout
     */
    @ConfField(mutable = true)
    public static int spark_load_default_timeout_second = 86400; // 1 day

    /**
     * Default spark home dir
     */
    @ConfField
    public static String spark_home_default_dir = StarRocksFE.STARROCKS_HOME_DIR + "/lib/spark2x";

    /**
     * Default spark dependencies path
     */
    @ConfField
    public static String spark_resource_path = "";

    /**
     * The specified spark launcher log dir
     */
    @ConfField
    public static String spark_launcher_log_dir = sys_log_dir + "/spark_launcher_log";

    /**
     * Default yarn client path
     */
    @ConfField
    public static String yarn_client_path = StarRocksFE.STARROCKS_HOME_DIR + "/lib/yarn-client/hadoop/bin/yarn";

    /**
     * Default yarn config file directory
     * Each time before running the yarn command, we need to check that the
     * config file exists under this path, and if not, create them.
     */
    @ConfField
    public static String yarn_config_dir = StarRocksFE.STARROCKS_HOME_DIR + "/lib/yarn-config";

    /**
     * Default number of waiting jobs for routine load and version 2 of load
     * This is a desired number.
     * In some situation, such as switch the master, the current number is maybe more than desired_max_waiting_jobs
     */
    @ConfField(mutable = true)
    public static int desired_max_waiting_jobs = 100;

    /**
     * maximun concurrent running txn num including prepare, commit txns under a single db
     * txn manager will reject coming txns
     */
    @ConfField(mutable = true)
    public static int max_running_txn_num_per_db = 100;

    /**
     * The load task executor pool size. This pool size limits the max running load tasks.
     * Currently, it only limits the load task of broker load, pending and loading phases.
     * It should be less than 'max_running_txn_num_per_db'
     */
    @ConfField
    public static int async_load_task_pool_size = 10;

    /**
     * Same meaning as *tablet_create_timeout_second*, but used when delete a tablet.
     */
    @ConfField(mutable = true)
    public static int tablet_delete_timeout_second = 2;
    /**
     * The high water of disk capacity used percent.
     * This is used for calculating load score of a backend.
     */
    @ConfField(mutable = true)
    public static double capacity_used_percent_high_water = 0.75;
    /**
     * Maximal timeout of ALTER TABLE request. Set long enough to fit your table data size.
     */
    @ConfField(mutable = true)
    public static int alter_table_timeout_second = 86400; // 1day

    /**
     * The alter handler max worker threads
     */
    @ConfField
    public static int alter_max_worker_threads = 4;

    /**
     * The alter handler max queue size for worker threads
     */
    @ConfField
    public static int alter_max_worker_queue_size = 4096;

    /**
     * If set to true, FE will check backend available capacity by storage medium when create table
     * <p>
     * The default value should better set to true because if user
     * has a deployment with only SSD or HDD medium storage paths,
     * create an incompatible table with cause balance problem(SSD tablet cannot move to HDD path, vice versa).
     * But currently for compatible reason, we keep it to false.
     */
    @ConfField(mutable = true)
    public static boolean enable_strict_storage_medium_check = false;

    /**
     * After dropping database(table/partition), you can recover it by using RECOVER stmt.
     * And this specifies the maximal data retention time. After time, the data will be deleted permanently.
     */
    @ConfField(mutable = true)
    public static long catalog_trash_expire_second = 86400L; // 1day

    /**
     * Parallel load fragment instance num in single host
     */
    @ConfField(mutable = true)
    public static int load_parallel_instance_num = 1;

    /**
     * Export checker's running interval.
     */
    @ConfField
    public static int export_checker_interval_second = 5;
    /**
     * Limitation of the concurrency of running export jobs.
     * Default is 5.
     * 0 is unlimited
     */
    @ConfField(mutable = true)
    public static int export_running_job_num_limit = 5;
    /**
     * Limitation of the pending TaskRun queue length.
     * Default is 500.
     */
    @ConfField(mutable = true)
    public static int task_runs_queue_length = 500;
    /**
     * Limitation of the running TaskRun.
     * Default is 20.
     */
    @ConfField(mutable = true)
    public static int task_runs_concurrency = 20;
    /**
     * Default timeout of export jobs.
     */
    @ConfField(mutable = true)
    public static int export_task_default_timeout_second = 2 * 3600; // 2h
    /**
     * Max bytes of data exported by each export task on each BE.
     * Used to split the export job for parallel processing.
     * Calculated according to the size of compressed data, default is 256M.
     */
    @ConfField(mutable = true)
    public static long export_max_bytes_per_be_per_task = 268435456; // 256M
    /**
     * Size of export task thread pool, default is 5.
     */
    @ConfField
    public static int export_task_pool_size = 5;

    // Configurations for consistency check
    /**
     * Consistency checker will run from *consistency_check_start_time* to *consistency_check_end_time*.
     * Default is from 23:00 to 04:00
     */
    @ConfField
    public static String consistency_check_start_time = "23";
    @ConfField
    public static String consistency_check_end_time = "4";
    /**
     * Default timeout of a single consistency check task. Set long enough to fit your tablet size.
     */
    @ConfField(mutable = true)
    public static long check_consistency_default_timeout_second = 600; // 10 min

    // Configurations for query engine
    /**
     * Maximal number of connections per FE.
     */
    @ConfField
    public static int qe_max_connection = 1024;

    /**
     * Maximal number of thread in connection-scheduler-pool.
     */
    @ConfField
    public static int max_connection_scheduler_threads_num = 4096;

    /**
     * Used to limit element num of InPredicate in delete statement.
     */
    @ConfField(mutable = true)
    public static int max_allowed_in_element_num_of_delete = 10000;

    /**
     * control materialized view
     */
    @ConfField(mutable = true)
    public static boolean enable_materialized_view = true;

    @ConfField(mutable = true)
    public static boolean enable_udf = false;

    @ConfField(mutable = true)
    public static boolean enable_decimal_v3 = true;

    @ConfField(mutable = true)
    public static boolean enable_sql_blacklist = false;

    /**
     * If set to true, dynamic partition feature will open
     */
    @ConfField(mutable = true)
    public static boolean dynamic_partition_enable = true;

    /**
     * Decide how often to check dynamic partition
     */
    @ConfField(mutable = true)
    public static long dynamic_partition_check_interval_seconds = 600;

    /**
     * The number of query retries.
     * A query may retry if we encounter RPC exception and no result has been sent to user.
     * You may reduce this number to avoid Avalanche disaster.
     */
    @ConfField(mutable = true)
    public static int max_query_retry_time = 2;

    /**
     * In order not to wait too long for create table(index), set a max timeout.
     */
    @ConfField(mutable = true)
    public static int max_create_table_timeout_second = 600;

    // Configurations for backup and restore
    /**
     * Plugins' path for BACKUP and RESTORE operations. Currently deprecated.
     */
    @Deprecated
    @ConfField
    public static String backup_plugin_path = "/tools/trans_file_tool/trans_files.sh";

    // default timeout of backup job
    @ConfField(mutable = true)
    public static int backup_job_default_timeout_ms = 86400 * 1000; // 1 day

    // Set runtime locale when exec some cmds
    @ConfField
    public static String locale = "zh_CN.UTF-8";

    /**
     * 'storage_high_watermark_usage_percent' limit the max capacity usage percent of a Backend storage path.
     * 'storage_min_left_capacity_bytes' limit the minimum left capacity of a Backend storage path.
     * If both limitations are reached, this storage path can not be chosen as tablet balance destination.
     * But for tablet recovery, we may exceed these limit for keeping data integrity as much as possible.
     */
    @ConfField(mutable = true)
    public static int storage_high_watermark_usage_percent = 85;
    @ConfField(mutable = true)
    public static long storage_min_left_capacity_bytes = 2L * 1024 * 1024 * 1024; // 2G

    /**
     * If capacity of disk reach the 'storage_flood_stage_usage_percent' and 'storage_flood_stage_left_capacity_bytes',
     * the following operation will be rejected:
     * 1. load job
     * 2. restore job
     */
    @ConfField(mutable = true)
    public static int storage_flood_stage_usage_percent = 95;
    @ConfField(mutable = true)
    public static long storage_flood_stage_left_capacity_bytes = 1024L * 1024 * 1024; // 1G

    // update interval of tablet stat
    // All frontends will get tablet stat from all backends at each interval
    @ConfField
    public static int tablet_stat_update_interval_second = 300;  // 5 min

    /**
     * The tryLock timeout configuration of globalStateMgr lock.
     * Normally it does not need to change, unless you need to test something.
     */
    @ConfField(mutable = true)
    public static long catalog_try_lock_timeout_ms = 5000; // 5 sec

    /**
     * if this is set to true
     * all pending load job will failed when call begin txn api
     * all prepare load job will failed when call commit txn api
     * all committed load job will waiting to be published
     */
    @ConfField(mutable = true)
    public static boolean disable_load_job = false;

    /*
     * One master daemon thread will update database used data quota for db txn manager
     * every db_used_data_quota_update_interval_secs
     */
    @ConfField
    public static int db_used_data_quota_update_interval_secs = 300;

    /**
     * Load using hadoop cluster will be deprecated in future.
     * Set to true to disable this kind of load.
     */
    @ConfField(mutable = true)
    public static boolean disable_hadoop_load = false;

    /**
     * the default slot number per path in tablet scheduler
     * TODO(cmy): remove this config and dynamically adjust it by clone task statistic
     */
    @ConfField(mutable = true, aliases = {"schedule_slot_num_per_path"})
    public static int tablet_sched_slot_num_per_path = 8;

    // if the number of scheduled tablets in TabletScheduler exceed max_scheduling_tablets
    // skip checking.
    @ConfField(mutable = true, aliases = {"max_scheduling_tablets"})
    public static int tablet_sched_max_scheduling_tablets = 2000;

    /**
     * if set to true, TabletScheduler will not do balance.
     */
    @ConfField(mutable = true, aliases = {"disable_balance"})
    public static boolean tablet_sched_disable_balance = false;

    /**
     * The following 1 configs can set to true to disable the automatic colocate tables's relocate and balance.
     * if *disable_colocate_balance* is set to true, ColocateTableBalancer will not balance colocate tables.
     */
    @ConfField(mutable = true, aliases = {"disable_colocate_balance"})
    public static boolean tablet_sched_disable_colocate_balance = false;

    /**
     * If BE is down beyond this time, tablets on that BE of colcoate table will be migrated to other available BEs
     * When setting to true, disable the overall balance behavior for colocate groups which treats all the groups
     * in all databases as a whole and balances the replica distribution between all of them.
     * See `ColocateBalancer.relocateAndBalanceAllGroups` for more details.
     * Notice: set `tablet_sched_disable_colocate_balance` to true will disable all the colocate balance behavior,
     * including this behavior and the per-group balance behavior. This configuration is only to disable the overall
     * balance behavior.
     */
    @ConfField(mutable = true)
    public static boolean tablet_sched_disable_colocate_overall_balance = false;

    /**
     * If BE is down beyond this time, tablets on that BE of colocate table will be migrated to other available BEs
     */
    @ConfField(mutable = true)
    public static long tablet_sched_colocate_be_down_tolerate_time_s = 12L * 3600L;

    // if the number of balancing tablets in TabletScheduler exceed max_balancing_tablets,
    // no more balance check
    @ConfField(mutable = true, aliases = {"max_balancing_tablets"})
    public static int tablet_sched_max_balancing_tablets = 100;

    /**
     * When create a table(or partition), you can specify its storage medium(HDD or SSD).
     * If set to SSD, this specifies the default duration that tablets will stay on SSD.
     * After that, tablets will be moved to HDD automatically.
     * You can set storage cooldown time in CREATE TABLE stmt.
     */
    @ConfField(mutable = true, aliases = {"storage_cooldown_second"})
    public static long tablet_sched_storage_cooldown_second = -1L; // won't cool down by default

    /**
<<<<<<< HEAD
     * enable replicated storage as default table engine
     */
    @ConfField(mutable = true)
    public static boolean enable_replicated_storage_as_default_engine = true;

    /**
     * FOR BeLoadBalancer:
     * the threshold of cluster balance score, if a backend's load score is 10% lower than average score,
     * this backend will be marked as LOW load, if load score is 10% higher than average score, HIGH load
     * will be marked.
     * <p>
=======
>>>>>>> 92af1fdb
     * FOR DiskAndTabletLoadBalancer:
     * upper limit of the difference in disk usage of all backends, exceeding this threshold will cause
     * disk balance
     */
    @ConfField(mutable = true, aliases = {"balance_load_score_threshold"})
    public static double tablet_sched_balance_load_score_threshold = 0.1; // 10%

    /**
     * For DiskAndTabletLoadBalancer:
     * if all backends disk usage is lower than this threshold, disk balance will never happen
     */
    @ConfField(mutable = true, aliases = {"balance_load_disk_safe_threshold"})
    public static double tablet_sched_balance_load_disk_safe_threshold = 0.5; // 50%

    /**
     * the factor of delay time before deciding to repair tablet.
     * if priority is VERY_HIGH, repair it immediately.
     * HIGH, delay tablet_repair_delay_factor_second * 1;
     * NORMAL: delay tablet_repair_delay_factor_second * 2;
     * LOW: delay tablet_repair_delay_factor_second * 3;
     */
    @ConfField(mutable = true, aliases = {"tablet_repair_delay_factor_second"})
    public static long tablet_sched_repair_delay_factor_second = 60;

    /**
     * min_clone_task_timeout_sec and max_clone_task_timeout_sec is to limit the
     * min and max timeout of a clone task.
     * Under normal circumstances, the timeout of a clone task is estimated by
     * the amount of data and the minimum transmission speed(5MB/s).
     * But in special cases, you may need to manually set these two configs
     * to ensure that the clone task will not fail due to timeout.
     */
    @ConfField(mutable = true, aliases = {"min_clone_task_timeout_sec"})
    public static long tablet_sched_min_clone_task_timeout_sec = 3 * 60L; // 3min
    @ConfField(mutable = true, aliases = {"max_clone_task_timeout_sec"})
    public static long tablet_sched_max_clone_task_timeout_sec = 2 * 60 * 60L; // 2h

    /**
     * tablet checker's check interval in seconds
     */
    @ConfField
    public static int tablet_sched_checker_interval_seconds = 20;

    @ConfField(mutable = true)
    public static int tablet_sched_max_migration_task_sent_once = 1000;

    /**
     * After checked tablet_checker_partition_batch_num partitions, db lock will be released,
     * so that other threads can get the lock.
     */
    @ConfField(mutable = true)
    public static int tablet_checker_partition_batch_num = 500;

    @Deprecated
    @ConfField(mutable = true)
    public static int report_queue_size = 100;

    /**
     * If set to true, metric collector will be run as a daemon timer to collect metrics at fix interval
     */
    @ConfField
    public static boolean enable_metric_calculator = true;

    /**
     * the max routine load job num, including NEED_SCHEDULED, RUNNING, PAUSE
     */
    @ConfField(mutable = true)
    public static int max_routine_load_job_num = 100;

    /**
     * the max concurrent routine load task num of a single routine load job
     */
    @ConfField(mutable = true)
    public static int max_routine_load_task_concurrent_num = 5;

    /**
     * the max concurrent routine load task num per BE.
     * This is to limit the num of routine load tasks sending to a BE, and it should also less
     * than BE config 'routine_load_thread_pool_size'(default 10),
     * which is the routine load task thread pool size on BE.
     */
    @ConfField(mutable = true)
    public static int max_routine_load_task_num_per_be = 5;

    /**
     * max load size for each routine load task
     */
    @ConfField(mutable = true)
    public static long max_routine_load_batch_size = 4294967296L; // 4GB

    /**
     * consume data time for each routine load task
     */
    @ConfField(mutable = true)
    public static long routine_load_task_consume_second = 15;

    /**
     * routine load task timeout
     * should bigger than 2 * routine_load_task_consume_second
     * but can not be less than 10s because when one be down the load time will be at least 10s
     */
    @ConfField(mutable = true)
    public static long routine_load_task_timeout_second = 60;

    /**
     * kafka util request timeout
     */
    @ConfField(mutable = true)
    public static long routine_load_kafka_timeout_second = 12;

    /**
     * pulsar util request timeout
     */
    @ConfField(mutable = true)
    public static long routine_load_pulsar_timeout_second = 12;

    /**
     * it can't auto-resume routine load job as long as one of the backends is down
     */
    @ConfField(mutable = true)
    public static int max_tolerable_backend_down_num = 0;

    /**
     * a period for auto resume routine load
     */
    @ConfField(mutable = true)
    public static int period_of_auto_resume_min = 5;

    /**
     * The max number of files store in SmallFileMgr
     */
    @ConfField(mutable = true)
    public static int max_small_file_number = 100;

    /**
     * The max size of a single file store in SmallFileMgr
     */
    @ConfField(mutable = true)
    public static int max_small_file_size_bytes = 1024 * 1024; // 1MB

    /**
     * Save small files
     */
    @ConfField
    public static String small_file_dir = StarRocksFE.STARROCKS_HOME_DIR + "/small_files";

    /**
     * control rollup job concurrent limit
     */
    @ConfField(mutable = true)
    public static int max_running_rollup_job_num_per_table = 1;

    /**
     * if set to false, auth check will be disable, in case some goes wrong with the new privilege system.
     */
    @ConfField
    public static boolean enable_auth_check = true;

    /**
     * If set to false, auth check for StarRocks external table will be disabled. The check
     * only happens on the target cluster.
     */
    @ConfField(mutable = true)
    public static boolean enable_starrocks_external_table_auth_check = true;

    /**
     * ldap server host for authentication_ldap_simple
     */
    @ConfField(mutable = true)
    public static String authentication_ldap_simple_server_host = "";

    /**
     * ldap server port for authentication_ldap_simple
     */
    @ConfField(mutable = true)
    public static int authentication_ldap_simple_server_port = 389;

    /**
     * users search base in ldap directory for authentication_ldap_simple
     */
    @ConfField(mutable = true)
    public static String authentication_ldap_simple_bind_base_dn = "";

    /**
     * the name of the attribute that specifies user names in LDAP directory entries for authentication_ldap_simple
     */
    @ConfField(mutable = true)
    public static String authentication_ldap_simple_user_search_attr = "uid";

    /**
     * the root DN to search users for authentication_ldap_simple
     */
    @ConfField(mutable = true)
    public static String authentication_ldap_simple_bind_root_dn = "";

    /**
     * the root DN password to search users for authentication_ldap_simple
     */
    @ConfField(mutable = true)
    public static String authentication_ldap_simple_bind_root_pwd = "";

    // For forward compatibility, will be removed later.
    // check token when download image file.
    @ConfField
    public static boolean enable_token_check = true;

    /**
     * Cluster token used for internal authentication.
     */
    @ConfField
    public static String auth_token = "";

    /**
     * If set to true and the jar that use to authentication is loaded in fe, kerberos authentication is supported.
     */
    @ConfField(mutable = true)
    public static boolean enable_authentication_kerberos = false;

    /**
     * If kerberos authentication is enabled, the configuration must be filled.
     * like "starrocks-fe/<HOSTNAME>@STARROCKS.COM".
     * <p>
     * Service principal name (SPN) is sent to clients that attempt to authenticate using Kerberos.
     * The SPN must be present in the database managed by the KDC server, and its key file
     * needs to be exported and configured. See authentication_kerberos_service_key_tab for details.
     */
    @ConfField(mutable = true)
    public static String authentication_kerberos_service_principal = "";

    /**
     * If kerberos authentication is enabled, the configuration must be filled.
     * like "$HOME/path/to/your/starrocks-fe.keytab"
     * <p>
     * The keytab file for authenticating tickets received from clients.
     * This file must exist and contain a valid key for the SPN or authentication of clients will fail.
     * Export keytab file requires KDC administrator to operate.
     * for example: ktadd -norandkey -k /path/to/starrocks-fe.keytab starrocks-fe/<HOSTNAME>@STARROCKS.COM
     */
    @ConfField(mutable = true)
    public static String authentication_kerberos_service_key_tab = "";

    /**
     * In some cases, some tablets may have all replicas damaged or lost.
     * At this time, the data has been lost, and the damaged tablets
     * will cause the entire query to fail, and the remaining healthy tablets cannot be queried.
     * In this case, you can set this configuration to true.
     * The system will replace damaged tablets with empty tablets to ensure that the query
     * can be executed. (but at this time the data has been lost, so the query results may be inaccurate)
     */
    @ConfField(mutable = true)
    public static boolean recover_with_empty_tablet = false;

    /**
     * Limit on the number of expr children of an expr tree.
     */
    @ConfField(mutable = true)
    public static int expr_children_limit = 10000;

    @ConfField(mutable = true)
    public static long max_planner_scalar_rewrite_num = 100000;

    /**
     * statistic collect flag
     */
    @ConfField(mutable = true)
    public static boolean enable_statistic_collect = true;

    /**
     * The start time of day when auto-updates are enabled
     */
    @ConfField(mutable = true)
    public static String statistic_auto_analyze_start_time = "00:00:00";

    /**
     * The end time of day when auto-updates are enabled
     */
    @ConfField(mutable = true)
    public static String statistic_auto_analyze_end_time = "23:59:59";

    /**
     * a period of create statistics table automatically by the StatisticsMetaManager
     */
    @ConfField(mutable = true)
    public static long statistic_manager_sleep_time_sec = 60; // 60s

    /**
     * Analyze status keep time in catalog
     */
    @ConfField(mutable = true)
    public static long statistic_analyze_status_keep_second = 3 * 24 * 3600L; // 3d

    /**
     * The collect thread work interval
     */
    @ConfField(mutable = true)
    public static long statistic_collect_interval_sec = 5L * 60L; // 5m

    /**
     * Num of thread to handle statistic collect
     */
    @ConfField(mutable = true)
    public static int statistic_collect_concurrency = 3;

    /**
     * statistic collect query timeout
     */
    @ConfField(mutable = true)
    public static long statistic_collect_query_timeout = 3600; // 1h

    @ConfField
    public static long statistic_cache_columns = 100000;

    @ConfField
    public static long statistic_dict_columns = 100000;

    /**
     * The column statistic cache update interval
     */
    @ConfField(mutable = true)
    public static long statistic_update_interval_sec = 24L * 60L * 60L;

    @ConfField(mutable = true)
    public static long statistic_collect_too_many_version_sleep = 600000; // 10min
    /**
     * Enable full statistics collection
     */
    @ConfField(mutable = true)
    public static boolean enable_collect_full_statistic = true;

    /**
     * Statistics collection threshold
     */
    @ConfField(mutable = true)
    public static double statistic_auto_collect_ratio = 0.8;

    @ConfField(mutable = true)
    public static long statistic_full_collect_buffer = 1024L * 1024 * 20; // 20MB

    // If the health in statistic_full_collect_interval is lower than this value,
    // choose collect sample statistics first
    @ConfField(mutable = true)
    public static double statistic_auto_collect_sample_threshold = 0.3;

    @ConfField(mutable = true)
    public static long statistic_auto_collect_small_table_size = 5L * 1024 * 1024 * 1024; // 5G

    @ConfField(mutable = true)
    public static long statistic_auto_collect_small_table_interval = 0; // unit: second, default 0

    @ConfField(mutable = true)
    public static long statistic_auto_collect_large_table_interval = 3600L * 12; // unit: second, default 12h

    /**
     * Full statistics collection max data size
     */
    @ConfField(mutable = true)
    public static long statistic_max_full_collect_data_size = 100L * 1024 * 1024 * 1024; // 100G

    /**
     * Max row count in statistics collect per query
     */
    @ConfField(mutable = true)
    public static long statistic_collect_max_row_count_per_query = 5000000000L; //5 billion

    /**
     * The row number of sample collect, default 20w rows
     */
    @ConfField(mutable = true)
    public static long statistic_sample_collect_rows = 200000;

    /**
     * default bucket size of histogram statistics
     */
    @ConfField(mutable = true)
    public static long histogram_buckets_size = 64;

    /**
     * default most common value size of histogram statistics
     */
    @ConfField(mutable = true)
    public static long histogram_mcv_size = 100;

    /**
     * default sample ratio of histogram statistics
     */
    @ConfField(mutable = true)
    public static double histogram_sample_ratio = 0.1;

    /**
     * Max row count of histogram statistics
     */
    @ConfField(mutable = true)
    public static long histogram_max_sample_row_count = 10000000;

    /**
     * If set to true, Planner will try to select replica of tablet on same host as this Frontend.
     * This may reduce network transmission in following case:
     * 1. N hosts with N Backends and N Frontends deployed.
     * 2. The data has N replicas.
     * 3. High concurrency queries are sent to all Frontends evenly
     * In this case, all Frontends can only use local replicas to do the query.
     */
    @ConfField(mutable = true)
    public static boolean enable_local_replica_selection = false;

    /**
     * This will limit the max recursion depth of hash distribution pruner.
     * eg: where a in (5 elements) and b in (4 elements) and c in (3 elements) and d in (2 elements).
     * a/b/c/d are distribution columns, so the recursion depth will be 5 * 4 * 3 * 2 = 120, larger than 100,
     * So that distribution pruner will not work and just return all buckets.
     * <p>
     * Increase the depth can support distribution pruning for more elements, but may cost more CPU.
     */
    @ConfField(mutable = true)
    public static int max_distribution_pruner_recursion_depth = 100;

    /**
     * Used to limit num of partition for one batch partition clause
     */
    @ConfField(mutable = true)
    public static long max_partitions_in_one_batch = 4096;

    /**
     * Used to limit num of agent task for one be. currently only for drop task.
     */
    @ConfField(mutable = true)
    public static int max_agent_tasks_send_per_be = 10000;

    /**
     * min num of thread to refresh hive meta
     */
    @ConfField
    public static int hive_meta_cache_refresh_min_threads = 50;

    /**
     * num of thread to handle hive meta load concurrency.
     */
    @ConfField
    public static int hive_meta_load_concurrency = 4;

    /**
     * The interval of lazy refreshing hive metastore cache
     */
    @ConfField
    public static long hive_meta_cache_refresh_interval_s = 3600L * 2L;

    /**
     * Hive metastore cache ttl
     */
    @ConfField
    public static long hive_meta_cache_ttl_s = 3600L * 24L;

    /**
     * Remote file's metadata from hdfs or s3 cache ttl
     */
    @ConfField
    public static long remote_file_cache_ttl_s = 3600 * 36L;

    /**
     * The maximum number of partitions to fetch from the metastore in one RPC.
     */
    @ConfField
    public static int max_hive_partitions_per_rpc = 5000;

    /**
     * The interval of lazy refreshing remote file's metadata cache
     */
    @ConfField
    public static long remote_file_cache_refresh_interval_s = 60;

    /**
     * Number of threads to load remote file's metadata concurrency.
     */
    @ConfField
    public static int remote_file_metadata_load_concurrency = 32;

    /**
     * Hive MetaStore Client socket timeout in seconds.
     */
    @ConfField
    public static long hive_meta_store_timeout_s = 10L;

    /**
     * If set to true, StarRocks will automatically synchronize hms metadata to the cache in fe.
     */
    @ConfField
    public static boolean enable_hms_events_incremental_sync = false;

    /**
     * HMS polling interval in milliseconds.
     */
    @ConfField
    public static int hms_events_polling_interval_ms = 5000;

    /**
     * Maximum number of events to poll in each RPC.
     */
    @ConfField(mutable = true)
    public static int hms_events_batch_size_per_rpc = 500;

    /**
     * If set to true, StarRocks will process events in parallel.
     */
    @ConfField(mutable = true)
    public static boolean enable_hms_parallel_process_evens = true;

    /**
     * Num of thread to process events in parallel.
     */
    @ConfField
    public static int hms_process_events_parallel_num = 4;

    /**
     * Used to split files stored in dfs such as object storage
     * or hdfs into smaller files for hive external table
     */
    @ConfField(mutable = true)
    public static long hive_max_split_size = 64L * 1024L * 1024L;

    /**
     * Enable background refresh all external tables all partitions metadata on internal catalog.
     */
    @ConfField
    public static boolean enable_background_refresh_connector_metadata = false;

    /**
     * Enable background refresh all external tables all partitions metadata based on resource in internal catalog.
     */
    @ConfField
    public static boolean enable_background_refresh_resource_table_metadata = false;

    /**
     * Number of threads to refresh remote file's metadata concurrency.
     */
    @ConfField
    public static int background_refresh_file_metadata_concurrency = 4;

    /**
     * Background refresh external table metadata interval in milliseconds.
     */
    @ConfField(mutable = true)
    public static int background_refresh_metadata_interval_millis = 600000;

    /**
     * The duration of background refresh external table metadata since the table last access.
     */
    @ConfField(mutable = true)
    public static long background_refresh_metadata_time_secs_since_last_access_secs = 3600L * 24L;

    /**
     * Enable refresh hive partition statistics.
     * The `getPartitionColumnStats()` requests of hive metastore has a high latency, and some users env may return timeout.
     */
    @ConfField(mutable = true)
    public static boolean enable_refresh_hive_partitions_statistics = true;

    /**
     * size of iceberg worker pool
     */
    @ConfField(mutable = true)
    public static boolean enable_iceberg_custom_worker_thread = false;

    /**
     * size of iceberg worker pool
     */
    @ConfField(mutable = true)
    public static long iceberg_worker_num_threads = 64;

    /**
     * size of iceberg table refresh pool
     */
    @ConfField(mutable = true)
    public static int iceberg_table_refresh_threads = 128;

    /**
     * interval to remove cached table in iceberg refresh cache
     */
    @ConfField(mutable = true)
    public static int iceberg_table_refresh_expire_sec = 86400;

    /**
     * fe will call es api to get es index shard info every es_state_sync_interval_secs
     */
    @ConfField
    public static long es_state_sync_interval_second = 10;

    /**
     * If set to true, StarRocks will check if the compiled and running versions of Java are compatible
     */
    @ConfField
    public static boolean check_java_version = true;

    /**
     * connection and socket timeout for broker client
     */
    @ConfField
    public static int broker_client_timeout_ms = 120000;

    /**
     * Unused config field, leave it here for backward compatibility
     */
    @Deprecated
    @ConfField(mutable = true)
    public static boolean vectorized_load_enable = true;

    /**
     * Enable pipeline engine load
     */
    @ConfField(mutable = true)
    public static boolean enable_pipeline_load = true;

    /**
     * Enable shuffle load
     */
    @ConfField(mutable = true)
    public static boolean enable_shuffle_load = true;

    /**
     * Unused config field, leave it here for backward compatibility
     */
    @Deprecated
    @ConfField(mutable = true)
    public static boolean enable_vectorized_file_load = true;

    /**
     * Whether to collect routine load process metrics.
     * Be careful to turn this on, because this will call kafka api to get the partition's latest offset.
     */
    @ConfField(mutable = true)
    public static boolean enable_routine_load_lag_metrics = false;

    @ConfField(mutable = true)
    public static boolean enable_collect_query_detail_info = false;

    /**
     * Min lag of routine load job to show in metrics
     * Only show the routine load job whose lag is larger than min_routine_load_lag_for_metrics
     */
    @ConfField(mutable = true)
    public static long min_routine_load_lag_for_metrics = 10000;

    /**
     * The heartbeat timeout of be/broker/fe.
     * the default is 5 seconds
     */
    @ConfField(mutable = true)
    public static int heartbeat_timeout_second = 5;

    /**
     * The heartbeat retry times of be/broker/fe.
     * the default is 3
     */
    @ConfField(mutable = true)
    public static int heartbeat_retry_times = 3;

    /**
     * Temporary use, it will be removed later.
     * Set true if using StarOS to manage tablets for StarRocks lake table.
     */
    @ConfField
    public static boolean use_staros = false;
    @ConfField
    public static String starmgr_address = "127.0.0.1:6090";
    @ConfField
    public static boolean integrate_starmgr = false;
    @ConfField
    public static String starmgr_s3_bucket = "";
    @ConfField
    public static String starmgr_s3_region = "";
    @ConfField
    public static String starmgr_s3_endpoint = "";
    @ConfField
    public static String starmgr_s3_ak = "";
    @ConfField
    public static String starmgr_s3_sk = "";

    @ConfField
    public static String hdfs_url = "";

    /* default file store type used */
    @ConfField
    public static String default_fs_type = "S3";

    /**
     * default storage cache ttl of lake table
     */
    @ConfField(mutable = true)
    public static long lake_default_storage_cache_ttl_seconds = 2592000L;

    @ConfField(mutable = true)
    public static boolean enable_experimental_mv = true;

    @ConfField
    public static boolean enable_dict_optimize_routine_load = false;

    @ConfField(mutable = true)
    public static boolean enable_dict_optimize_stream_load = true;

    /**
     * If set to true, the following rules will apply to see if the password is secure upon the creation of a user.
     * 1. The length of the password should be no less than 8.
     * 2. The password should contain at least one digit, one lowercase letter, one uppercase letter
     */
    @ConfField(mutable = true)
    public static boolean enable_validate_password = false;

    /**
     * If set to false, changing the password to the previous one is not allowed.
     */
    @ConfField(mutable = true)
    public static boolean enable_password_reuse = true;
    /**
     * If set to false, when the load is empty, success is returned.
     * Otherwise, `all partitions have no load data` is returned.
     */
    @ConfField(mutable = true)
    public static boolean empty_load_as_error = true;

    /**
     * after wait quorom_publish_wait_time_ms, will do quorum publish
     * In order to avoid unnecessary CLONE, we increase the timeout as much as possible
     */
    @ConfField(mutable = true)
    public static int quorom_publish_wait_time_ms = 5000;

    /**
     * FE journal queue size
     * Write log will fail if queue is full
     **/
    @ConfField(mutable = true)
    public static int metadata_journal_queue_size = 1000;

    /**
     * The maxium size(key+value) of journal entity to write as a batch
     * Increase this configuration if journal queue is always full
     * TODO: set default value
     **/
    @ConfField(mutable = true)
    public static int metadata_journal_max_batch_size_mb = 10;

    /**
     * The maxium number of journal entity to write as a batch
     * Increase this configuration if journal queue is always full
     * TODO: set default value
     **/
    @ConfField(mutable = true)
    public static int metadata_journal_max_batch_cnt = 100;

    /**
     * jaeger tracing endpoint, empty thing disables tracing
     */
    @ConfField
    public static String jaeger_grpc_endpoint = "";

    @ConfField
    public static String lake_compaction_selector = "SimpleSelector";

    @ConfField
    public static String lake_compaction_sorter = "RandomSorter";

    @ConfField
    public static long lake_compaction_simple_selector_min_versions = 3;

    @ConfField
    public static long lake_compaction_simple_selector_threshold_versions = 10;

    @ConfField
    public static long lake_compaction_simple_selector_threshold_seconds = 300;

    /**
     * -1 means calculate the value in an adaptive way.
     * 0 will disable compaction.
     */
    @ConfField
    public static int lake_compaction_max_tasks = -1;

    @ConfField(mutable = true)
    public static boolean enable_new_publish_mechanism = false;

    /**
     * Normally FE will quit when replaying a bad journal. This configuration provides a bypass mechanism.
     * If this was set to a positive value, FE will skip the corresponding bad journals before it quits.
     * e.g 495501,495503
     */
    @ConfField(mutable = true)
    public static String metadata_journal_skip_bad_journal_ids = "";

    /**
     * Number of profile infos reserved by `ProfileManager` for recently executed query.
     * Default value: 500
     */
    @ConfField(mutable = true)
    public static int profile_info_reserved_num = 500;

    /**
     * Max number of roles that can be granted to user including all direct roles and all parent roles
     * Used in new RBAC framework after 3.0 released
     **/
    @ConfField(mutable = true)
    public static int privilege_max_total_roles_per_user = 64;

    /**
     * Max role inheritance depth allowed. To avoid bad performance when merging privileges.
     **/
    @ConfField(mutable = true)
    public static int privilege_max_role_depth = 16;

    /**
     * ignore invalid privilege & authentication when upgraded to new RBAC privilege framework in 3.0
     */
    @ConfField(mutable = true)
    public static boolean ignore_invalid_privilege_authentications = false;

    /**
     * the keystore file path
     */
    @ConfField
    public static String ssl_keystore_location = "";

    /**
     * the password of keystore file
     */
    @ConfField
    public static String ssl_keystore_password = "";

    /**
     * the password of private key
     */
    @ConfField
    public static String ssl_key_password = "";

    /**
     * the truststore file path
     */
    @ConfField
    public static String ssl_truststore_location = "";

    /**
     * the password of truststore file
     */
    @ConfField
    public static String ssl_truststore_password = "";

    /**
     * ignore check db status when show proc '/catalog/catalog_name'
     */
    @ConfField(mutable = true)
    public static boolean enable_check_db_state = true;

    /**
     * Enable auto create tablet when creating table and add partition
     **/
    @ConfField(mutable = true)
    public static boolean enable_auto_tablet_distribution = false;

    @ConfField(mutable = true)
    public static long max_per_node_grep_log_limit = 500000;

    @ConfField
    public static boolean enable_execute_script_on_frontend = true;
}<|MERGE_RESOLUTION|>--- conflicted
+++ resolved
@@ -1112,20 +1112,11 @@
     public static long tablet_sched_storage_cooldown_second = -1L; // won't cool down by default
 
     /**
-<<<<<<< HEAD
      * enable replicated storage as default table engine
      */
     @ConfField(mutable = true)
     public static boolean enable_replicated_storage_as_default_engine = true;
 
-    /**
-     * FOR BeLoadBalancer:
-     * the threshold of cluster balance score, if a backend's load score is 10% lower than average score,
-     * this backend will be marked as LOW load, if load score is 10% higher than average score, HIGH load
-     * will be marked.
-     * <p>
-=======
->>>>>>> 92af1fdb
      * FOR DiskAndTabletLoadBalancer:
      * upper limit of the difference in disk usage of all backends, exceeding this threshold will cause
      * disk balance
