--- conflicted
+++ resolved
@@ -2617,11 +2617,17 @@
     public static long json_file_size_limit = 4294967296L;
 
     @ConfField(mutable = true)
-<<<<<<< HEAD
-=======
     public static boolean allow_system_reserved_names = false;
 
     @ConfField(mutable = true)
->>>>>>> fe74f044
     public static boolean use_lock_manager = false;
+
+    @ConfField(mutable = true)
+    public static int lock_table_num = 32;
+
+    @ConfField(mutable = true)
+    public static boolean dead_lock_detection = true;
+
+    @ConfField(mutable = true)
+    public static long dead_lock_detection_delay_time_ms = 3000; // 3s
 }