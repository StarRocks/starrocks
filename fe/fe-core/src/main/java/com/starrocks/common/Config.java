--- conflicted
+++ resolved
@@ -1505,7 +1505,6 @@
      * In order to avoid unnecessary CLONE, we increase the timeout as much as possible
      */
     @ConfField(mutable = true)
-<<<<<<< HEAD
     public static int quorom_publish_wait_time_ms = 500;
 
     /**
@@ -1530,8 +1529,6 @@
      **/
     @ConfField(mutable = true)
     public static int batch_journal_cnt = 100;
-=======
-    public static int quorom_publish_wait_time_ms = 5000;
 
     /**
      * Fqdn function switch, 
@@ -1539,5 +1536,4 @@
      */
     @ConfField(mutable = true)
     public static boolean enable_fqdn_func = false;
->>>>>>> 659f86bd
 }