// Copyright 2021-present StarRocks, Inc. All rights reserved.
//
// Licensed under the Apache License, Version 2.0 (the "License");
// you may not use this file except in compliance with the License.
// You may obtain a copy of the License at
//
//     https://www.apache.org/licenses/LICENSE-2.0
//
// Unless required by applicable law or agreed to in writing, software
// distributed under the License is distributed on an "AS IS" BASIS,
// WITHOUT WARRANTIES OR CONDITIONS OF ANY KIND, either express or implied.
// See the License for the specific language governing permissions and
// limitations under the License.

// This file is based on code available under the Apache license here:
//   https://github.com/apache/incubator-doris/blob/master/fe/fe-core/src/main/java/org/apache/doris/plugin/AuditEvent.java

// Licensed to the Apache Software Foundation (ASF) under one
// or more contributor license agreements.  See the NOTICE file
// distributed with this work for additional information
// regarding copyright ownership.  The ASF licenses this file
// to you under the Apache License, Version 2.0 (the
// "License"); you may not use this file except in compliance
// with the License.  You may obtain a copy of the License at
//
//   http://www.apache.org/licenses/LICENSE-2.0
//
// Unless required by applicable law or agreed to in writing,
// software distributed under the License is distributed on an
// "AS IS" BASIS, WITHOUT WARRANTIES OR CONDITIONS OF ANY
// KIND, either express or implied.  See the License for the
// specific language governing permissions and limitations
// under the License.

package com.starrocks.plugin;

import com.google.common.base.Joiner;
import com.starrocks.server.WarehouseManager;

import java.lang.annotation.Retention;
import java.lang.annotation.RetentionPolicy;
import java.util.List;

/*
 * AuditEvent contains all information about audit log info.
 * It should be created by AuditEventBuilder. For example:
 *
 *      AuditEvent event = new AuditEventBuilder()
 *          .setEventType(AFTER_QUERY)
 *          .setClientIp(xxx)
 *          ...
 *          .build();
 */
public class AuditEvent {
    public enum EventType {
        CONNECTION,
        DISCONNECTION,
        BEFORE_QUERY,
        AFTER_QUERY,
    }

    @Retention(RetentionPolicy.RUNTIME)
    public @interface AuditField {
        String value() default "";

        boolean ignore_zero() default false;
    }

    public EventType type;

    // all fields which is about to be audit should be annotated by "@AuditField"
    // make them all "public" so that easy to visit.
    @AuditField(value = "Timestamp")
    public long timestamp = -1;
    @AuditField(value = "Client")
    public String clientIp = "";
    // The original login user
    @AuditField(value = "User")
    public String user = "";
    // The user used to authorize
    // `User` could be different from `AuthorizedUser` if impersonated
    @AuditField(value = "AuthorizedUser")
    public String authorizedUser = "";
    @AuditField(value = "ResourceGroup")
    public String resourceGroup = "";
    @AuditField(value = "Catalog")
    public String catalog = "";
    @AuditField(value = "Db")
    public String db = "";
    @AuditField(value = "State")
    public String state = "";
    @AuditField(value = "ErrorCode")
    public String errorCode = "";
    @AuditField(value = "Time")
    public long queryTime = -1;
    @AuditField(value = "ScanBytes")
    public long scanBytes = -1;
    @AuditField(value = "ScanRows")
    public long scanRows = -1;
    @AuditField(value = "ReturnRows")
    public long returnRows = -1;
    @AuditField(value = "CpuCostNs", ignore_zero = true)
    public long cpuCostNs = -1;
    @AuditField(value = "MemCostBytes", ignore_zero = true)
    public long memCostBytes = -1;
    @AuditField(value = "StmtId")
    public long stmtId = -1;
    @AuditField(value = "QueryId")
    public String queryId = "";
    @AuditField(value = "IsQuery")
    public boolean isQuery = false;
    @AuditField(value = "feIp")
    public String feIp = "";
    @AuditField(value = "Stmt")
    public String stmt = "";
    @AuditField(value = "Digest")
    public String digest = "";
    @AuditField(value = "PlanCpuCost")
    public double planCpuCosts = -1;
    @AuditField(value = "PlanMemCost")
    public double planMemCosts = -1;
    @AuditField(value = "PendingTimeMs")
    public long pendingTimeMs = -1;
    @AuditField(value = "Slots")
    public int numSlots = -1;
    @AuditField(value = "BigQueryLogCPUSecondThreshold")
    public long bigQueryLogCPUSecondThreshold = -1;
    @AuditField(value = "BigQueryLogScanBytesThreshold")
    public long bigQueryLogScanBytesThreshold = -1;
    @AuditField(value = "BigQueryLogScanRowsThreshold")
    public long bigQueryLogScanRowsThreshold = -1;
    @AuditField(value = "SpilledBytes", ignore_zero = true)
    public long spilledBytes = -1;
    @AuditField(value = "Warehouse")
    public String warehouse = WarehouseManager.DEFAULT_WAREHOUSE_NAME;

    // Materialized View usage info
    @AuditField(value = "CandidateMVs", ignore_zero = true)
    public String candidateMvs;
    @AuditField(value = "HitMvs", ignore_zero = true)
    public String hitMVs;

    @AuditField(value = "Features", ignore_zero = true)
    public String features;
    @AuditField(value = "PredictMemBytes", ignore_zero = true)
    public long predictMemBytes = 0;

    @AuditField(value = "IsForwardToLeader")
    public boolean isForwardToLeader = false;

    @AuditField(value = "QueryFEAllocatedMemory")
    public long queryFeMemory = 0;

    @AuditField(value = "SessionId")
    public String sessionId = "";
    
    @AuditField(value = "CustomQueryId")
    public String customQueryId = "";

    @AuditField(value = "TransmittedBytes")
    public long transmittedBytes = -1;

    public static class AuditEventBuilder {

        private AuditEvent auditEvent = new AuditEvent();

        public AuditEventBuilder() {
        }

        public void reset() {
            auditEvent = new AuditEvent();
        }

        public AuditEventBuilder setEventType(EventType eventType) {
            auditEvent.type = eventType;
            return this;
        }

        public AuditEventBuilder setTimestamp(long timestamp) {
            auditEvent.timestamp = timestamp;
            return this;
        }

        public AuditEventBuilder setClientIp(String clientIp) {
            auditEvent.clientIp = clientIp;
            return this;
        }

        public AuditEventBuilder setUser(String user) {
            auditEvent.user = user;
            return this;
        }

        public AuditEventBuilder setAuthorizedUser(String authorizedUser) {
            auditEvent.authorizedUser = authorizedUser;
            return this;
        }

        public AuditEventBuilder setResourceGroup(String resourceGroup) {
            auditEvent.resourceGroup = resourceGroup;
            return this;
        }

        public AuditEventBuilder setCatalog(String catalog) {
            auditEvent.catalog = catalog;
            return this;
        }

        public AuditEventBuilder setDb(String db) {
            auditEvent.db = db;
            return this;
        }

        public AuditEventBuilder setState(String state) {
            auditEvent.state = state;
            return this;
        }

        public AuditEventBuilder setErrorCode(String errorCode) {
            auditEvent.errorCode = errorCode;
            return this;
        }

        public AuditEventBuilder setQueryTime(long queryTime) {
            auditEvent.queryTime = queryTime;
            return this;
        }

        public AuditEventBuilder setScanBytes(long scanBytes) {
            auditEvent.scanBytes = scanBytes;
            return this;
        }

        public AuditEventBuilder setScanRows(long scanRows) {
            auditEvent.scanRows = scanRows;
            return this;
        }

        public AuditEventBuilder setReturnRows(long returnRows) {
            auditEvent.returnRows = returnRows;
            return this;
        }

        public AuditEventBuilder addScanBytes(long scanBytes) {
            if (auditEvent.scanBytes == -1) {
                auditEvent.scanBytes = scanBytes;
            } else {
                auditEvent.scanBytes += scanBytes;
            }
            return this;
        }

        public AuditEventBuilder addScanRows(long scanRows) {
            if (auditEvent.scanRows == -1) {
                auditEvent.scanRows = scanRows;
            } else {
                auditEvent.scanRows += scanRows;
            }
            return this;
        }

        /**
         * Cpu cost in nanoseconds
         */
        public AuditEventBuilder setCpuCostNs(long cpuNs) {
            auditEvent.cpuCostNs = cpuNs;
            return this;
        }

        public AuditEventBuilder addCpuCostNs(long cpuNs) {
            if (auditEvent.cpuCostNs == -1) {
                auditEvent.cpuCostNs = cpuNs;
            } else {
                auditEvent.cpuCostNs += cpuNs;
            }
            return this;
        }

        public AuditEventBuilder addMemCostBytes(long memCostBytes) {
            if (auditEvent.memCostBytes == -1) {
                auditEvent.memCostBytes = memCostBytes;
            } else {
                auditEvent.memCostBytes = Math.max(auditEvent.memCostBytes, memCostBytes);
            }
            return this;
        }

        public AuditEventBuilder addSpilledBytes(long spilledBytes) {
            if (auditEvent.spilledBytes == -1) {
                auditEvent.spilledBytes = spilledBytes;
            } else {
                auditEvent.spilledBytes += spilledBytes;
            }
            return this;
        }

        public AuditEventBuilder setWarehouse(String warehouse) {
            auditEvent.warehouse = warehouse;
            return this;
        }

        public AuditEventBuilder setStmtId(long stmtId) {
            auditEvent.stmtId = stmtId;
            return this;
        }

        public AuditEventBuilder setQueryId(String queryId) {
            auditEvent.queryId = queryId;
            return this;
        }

        public AuditEventBuilder setIsQuery(boolean isQuery) {
            auditEvent.isQuery = isQuery;
            return this;
        }

        public AuditEventBuilder setFeIp(String feIp) {
            auditEvent.feIp = feIp;
            return this;
        }

        public AuditEventBuilder setStmt(String stmt) {
            auditEvent.stmt = stmt;
            return this;
        }

        public AuditEventBuilder setDigest(String digest) {
            auditEvent.digest = digest;
            return this;
        }

        public AuditEventBuilder setPlanCpuCosts(double cpuCosts) {
            auditEvent.planCpuCosts = cpuCosts;
            return this;
        }

        public AuditEventBuilder setPlanMemCosts(double memCosts) {
            auditEvent.planMemCosts = memCosts;
            return this;
        }

        public AuditEventBuilder setPlanFeatures(String features) {
            auditEvent.features = features;
            return this;
        }

        public AuditEventBuilder setPendingTimeMs(long pendingTimeMs) {
            auditEvent.pendingTimeMs = pendingTimeMs;
            return this;
        }

        public AuditEventBuilder setNumSlots(int numSlots) {
            auditEvent.numSlots = numSlots;
            return this;
        }

        public AuditEventBuilder setPredictMemBytes(long memBytes) {
            auditEvent.predictMemBytes = memBytes;
            return this;
        }

        public AuditEventBuilder setBigQueryLogCPUSecondThreshold(long bigQueryLogCPUSecondThreshold) {
            auditEvent.bigQueryLogCPUSecondThreshold = bigQueryLogCPUSecondThreshold;
            return this;
        }

        public AuditEventBuilder setBigQueryLogScanBytesThreshold(long bigQueryLogScanBytesThreshold) {
            auditEvent.bigQueryLogScanBytesThreshold = bigQueryLogScanBytesThreshold;
            return this;
        }

        public AuditEventBuilder setBigQueryLogScanRowsThreshold(long bigQueryLogScanRowsThreshold) {
            auditEvent.bigQueryLogScanRowsThreshold = bigQueryLogScanRowsThreshold;
            return this;
        }

        public AuditEventBuilder setCandidateMvs(List<String> mvs) {
            this.auditEvent.candidateMvs = Joiner.on(",").join(mvs);
            return this;
        }

        public AuditEventBuilder setHitMvs(List<String> mvs) {
            this.auditEvent.hitMVs = Joiner.on(",").join(mvs);
            return this;
        }

        public String getHitMvs() {
            return this.auditEvent.hitMVs;
        }

        public AuditEventBuilder setIsForwardToLeader(boolean isForwardToLeader) {
            auditEvent.isForwardToLeader = isForwardToLeader;
            return this;
        }

        public AuditEventBuilder setQueryFeMemory(long queryFeMemory) {
            auditEvent.queryFeMemory = queryFeMemory;
            return this;
        }

        public AuditEventBuilder setSessionId(String sessionId) {
            auditEvent.sessionId = sessionId;
            return this;
        }

<<<<<<< HEAD
        public AuditEventBuilder setCustomQueryId(String customQueryId) {
            auditEvent.customQueryId = customQueryId;
=======
        public AuditEventBuilder addTransmittedBytes(long transmittedBytes) {
            if (auditEvent.transmittedBytes == -1) {
                auditEvent.transmittedBytes = transmittedBytes;
            } else {
                auditEvent.transmittedBytes += transmittedBytes;
            }
>>>>>>> 45e91a3f
            return this;
        }

        public AuditEvent build() {
            return this.auditEvent;
        }

        // Copy execution statistics from another audit event
        public void copyExecStatsFrom(AuditEvent event) {
            this.auditEvent.cpuCostNs = event.cpuCostNs;
            this.auditEvent.memCostBytes = event.memCostBytes;
            this.auditEvent.scanBytes = event.scanBytes;
            this.auditEvent.scanRows = event.scanRows;
            this.auditEvent.spilledBytes = event.spilledBytes;
            this.auditEvent.returnRows = event.returnRows;
            this.auditEvent.transmittedBytes = event.transmittedBytes;
        }
    }
}<|MERGE_RESOLUTION|>--- conflicted
+++ resolved
@@ -403,17 +403,17 @@
             return this;
         }
 
-<<<<<<< HEAD
         public AuditEventBuilder setCustomQueryId(String customQueryId) {
             auditEvent.customQueryId = customQueryId;
-=======
+            return this;
+        }
+
         public AuditEventBuilder addTransmittedBytes(long transmittedBytes) {
             if (auditEvent.transmittedBytes == -1) {
                 auditEvent.transmittedBytes = transmittedBytes;
             } else {
                 auditEvent.transmittedBytes += transmittedBytes;
             }
->>>>>>> 45e91a3f
             return this;
         }
 
