--- conflicted
+++ resolved
@@ -151,13 +151,11 @@
     @AuditField(value = "QueryFEAllocatedMemory")
     public long queryFeMemory = 0;
 
-<<<<<<< HEAD
+    @AuditField(value = "SessionId")
+    public String sessionId = "";
+
     @AuditField(value = "SentBytes")
     public long sentBytes = -1;
-=======
-    @AuditField(value = "SessionId")
-    public String sessionId = "";
->>>>>>> a915101a
 
     public static class AuditEventBuilder {
 
@@ -397,17 +395,17 @@
             return this;
         }
 
-<<<<<<< HEAD
+        public AuditEventBuilder setSessionId(String sessionId) {
+            auditEvent.sessionId = sessionId;
+            return this;
+        }
+      
         public AuditEventBuilder addSentBytes(long sentBytes) {
             if (auditEvent.sentBytes == -1) {
                 auditEvent.sentBytes = sentBytes;
             } else {
                 auditEvent.sentBytes += sentBytes;
             }
-=======
-        public AuditEventBuilder setSessionId(String sessionId) {
-            auditEvent.sessionId = sessionId;
->>>>>>> a915101a
             return this;
         }
 
