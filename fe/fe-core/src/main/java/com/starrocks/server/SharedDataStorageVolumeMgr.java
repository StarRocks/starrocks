// Copyright 2021-present StarRocks, Inc. All rights reserved.
//
// Licensed under the Apache License, Version 2.0 (the "License");
// you may not use this file except in compliance with the License.
// You may obtain a copy of the License at
//
//     https://www.apache.org/licenses/LICENSE-2.0
//
// Unless required by applicable law or agreed to in writing, software
// distributed under the License is distributed on an "AS IS" BASIS,
// WITHOUT WARRANTIES OR CONDITIONS OF ANY KIND, either express or implied.
// See the License for the specific language governing permissions and
// limitations under the License.

package com.starrocks.server;

import com.staros.proto.FileStoreInfo;
import com.staros.util.LockCloseable;
import com.starrocks.common.AlreadyExistsException;
import com.starrocks.common.AnalysisException;
import com.starrocks.common.Config;
import com.starrocks.common.DdlException;
import com.starrocks.credential.CloudConfigurationConstants;
import com.starrocks.storagevolume.StorageVolume;

import java.util.ArrayList;
import java.util.HashMap;
import java.util.List;
import java.util.Map;
import java.util.Optional;
import java.util.stream.Collectors;

public class SharedDataStorageVolumeMgr extends StorageVolumeMgr {
    public static final String BUILTIN_STORAGE_VOLUME = "builtin_storage_volume";

    @Override
    public StorageVolume getStorageVolumeByName(String svKey) throws AnalysisException {
        try (LockCloseable lock = new LockCloseable(rwLock.readLock())) {
            try {
                FileStoreInfo fileStoreInfo = GlobalStateMgr.getCurrentState().getStarOSAgent().getFileStoreByName(svKey);
                if (fileStoreInfo == null) {
                    return null;
                }
                return StorageVolume.fromFileStoreInfo(fileStoreInfo);
            } catch (DdlException e) {
                throw new AnalysisException(e.getMessage());
            }
        }
    }

    @Override
<<<<<<< HEAD
    public StorageVolume getStorageVolume(String storageVolumeId) {
        // TODO: should be supported by staros. We use id for persistence, storage volume needs to be got by id.
        return null;
=======
    public StorageVolume getStorageVolume(String storageVolumeId) throws AnalysisException {
        try (LockCloseable lock = new LockCloseable(rwLock.readLock())) {
            try {
                FileStoreInfo fileStoreInfo = GlobalStateMgr.getCurrentState().getStarOSAgent().getFileStore(storageVolumeId);
                if (fileStoreInfo == null) {
                    return null;
                }
                return StorageVolume.fromFileStoreInfo(fileStoreInfo);
            } catch (DdlException e) {
                throw new AnalysisException(e.getMessage());
            }
        }
>>>>>>> d5e8da62
    }

    @Override
    public List<String> listStorageVolumeNames() throws DdlException {
        try (LockCloseable lock = new LockCloseable(rwLock.readLock())) {
            return GlobalStateMgr.getCurrentState().getStarOSAgent().listFileStore()
                    .stream().map(FileStoreInfo::getFsName).collect(Collectors.toList());
        }
    }

    @Override
    protected String createInternalNoLock(String name, String svType, List<String> locations,
                                          Map<String, String> params, Optional<Boolean> enabled, String comment)
            throws AnalysisException, DdlException {
        FileStoreInfo fileStoreInfo = StorageVolume.createFileStoreInfo(name, svType,
                locations, params, enabled.orElse(true), comment);
        return GlobalStateMgr.getCurrentState().getStarOSAgent().addFileStore(fileStoreInfo);
    }

    @Override
    protected void updateInternalNoLock(StorageVolume sv) throws DdlException {
        GlobalStateMgr.getCurrentState().getStarOSAgent().updateFileStore(sv.toFileStoreInfo());
    }

    @Override
    protected void removeInternalNoLock(StorageVolume sv) throws DdlException {
        GlobalStateMgr.getCurrentState().getStarOSAgent().removeFileStoreByName(sv.getName());
    }

    public void createOrUpdateBuiltinStorageVolume() throws DdlException, AnalysisException, AlreadyExistsException {
        if (Config.cloud_native_storage_type.isEmpty()) {
            return;
        }

        List<String> locations = parseLocationsFromConfig();
        Map<String, String> params = parseParamsFromConfig();

        try (LockCloseable lock = new LockCloseable(rwLock.writeLock())) {
            if (exists(BUILTIN_STORAGE_VOLUME)) {
                updateStorageVolume(BUILTIN_STORAGE_VOLUME, params, Optional.empty(), "");
            } else {
                createStorageVolume(BUILTIN_STORAGE_VOLUME,
                        Config.cloud_native_storage_type, locations, params, Optional.of(true), "");
                if (getDefaultStorageVolumeId().isEmpty()) {
                    setDefaultStorageVolume(BUILTIN_STORAGE_VOLUME);
                }
            }
        }
    }

    private List<String> parseLocationsFromConfig() {
        List<String> locations = new ArrayList<>();
        switch (Config.cloud_native_storage_type.toLowerCase()) {
            case "s3":
                locations.add("s3://" + Config.aws_s3_path);
                break;
            case "hdfs":
                locations.add("hdfs://" + Config.cloud_native_hdfs_url);
                break;
            case "azblob":
                // TODO
            default:
                return locations;
        }
        return locations;
    }

    private Map<String, String> parseParamsFromConfig() {
        Map<String, String> params = new HashMap<>();
        switch (Config.cloud_native_storage_type.toLowerCase()) {
            case "s3":
                params.put(CloudConfigurationConstants.AWS_S3_ACCESS_KEY, Config.aws_s3_access_key);
                params.put(CloudConfigurationConstants.AWS_S3_SECRET_KEY, Config.aws_s3_secret_key);
                params.put(CloudConfigurationConstants.AWS_S3_REGION, Config.aws_s3_region);
                params.put(CloudConfigurationConstants.AWS_S3_ENDPOINT, Config.aws_s3_endpoint);
                params.put(CloudConfigurationConstants.AWS_S3_EXTERNAL_ID, Config.aws_s3_external_id);
                params.put(CloudConfigurationConstants.AWS_S3_IAM_ROLE_ARN, Config.aws_s3_iam_role_arn);
                break;
            case "hdfs":
                // TODO
            case "azblob":
                // TODO
            default:
                return params;
        }
        return params;
    }
}<|MERGE_RESOLUTION|>--- conflicted
+++ resolved
@@ -21,6 +21,7 @@
 import com.starrocks.common.Config;
 import com.starrocks.common.DdlException;
 import com.starrocks.credential.CloudConfigurationConstants;
+import com.starrocks.sql.analyzer.SemanticException;
 import com.starrocks.storagevolume.StorageVolume;
 
 import java.util.ArrayList;
@@ -34,7 +35,7 @@
     public static final String BUILTIN_STORAGE_VOLUME = "builtin_storage_volume";
 
     @Override
-    public StorageVolume getStorageVolumeByName(String svKey) throws AnalysisException {
+    public StorageVolume getStorageVolumeByName(String svKey) {
         try (LockCloseable lock = new LockCloseable(rwLock.readLock())) {
             try {
                 FileStoreInfo fileStoreInfo = GlobalStateMgr.getCurrentState().getStarOSAgent().getFileStoreByName(svKey);
@@ -43,18 +44,13 @@
                 }
                 return StorageVolume.fromFileStoreInfo(fileStoreInfo);
             } catch (DdlException e) {
-                throw new AnalysisException(e.getMessage());
+                throw new SemanticException(e.getMessage());
             }
         }
     }
 
     @Override
-<<<<<<< HEAD
     public StorageVolume getStorageVolume(String storageVolumeId) {
-        // TODO: should be supported by staros. We use id for persistence, storage volume needs to be got by id.
-        return null;
-=======
-    public StorageVolume getStorageVolume(String storageVolumeId) throws AnalysisException {
         try (LockCloseable lock = new LockCloseable(rwLock.readLock())) {
             try {
                 FileStoreInfo fileStoreInfo = GlobalStateMgr.getCurrentState().getStarOSAgent().getFileStore(storageVolumeId);
@@ -63,10 +59,9 @@
                 }
                 return StorageVolume.fromFileStoreInfo(fileStoreInfo);
             } catch (DdlException e) {
-                throw new AnalysisException(e.getMessage());
+                throw new SemanticException(e.getMessage());
             }
         }
->>>>>>> d5e8da62
     }
 
     @Override
