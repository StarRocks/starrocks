--- conflicted
+++ resolved
@@ -52,11 +52,8 @@
 import com.starrocks.connector.RemoteFileInfo;
 import com.starrocks.connector.exception.StarRocksConnectorException;
 import com.starrocks.qe.ConnectContext;
-<<<<<<< HEAD
+import com.starrocks.sql.ast.AlterTableStmt;
 import com.starrocks.sql.ast.CreateTableLikeStmt;
-=======
-import com.starrocks.sql.ast.AlterTableStmt;
->>>>>>> 0bba6aff
 import com.starrocks.sql.ast.CreateTableStmt;
 import com.starrocks.sql.ast.DropTableStmt;
 import com.starrocks.sql.optimizer.OptimizerContext;
@@ -276,18 +273,13 @@
         }
     }
 
-<<<<<<< HEAD
     public void createTableLike(CreateTableLikeStmt stmt) throws DdlException {
-=======
-    public void alterTable(AlterTableStmt stmt) throws UserException {
->>>>>>> 0bba6aff
         String catalogName = stmt.getCatalogName();
         Optional<ConnectorMetadata> connectorMetadata = getOptionalMetadata(catalogName);
 
         if (connectorMetadata.isPresent()) {
             String dbName = stmt.getDbName();
             String tableName = stmt.getTableName();
-<<<<<<< HEAD
             if (tableExists(catalogName, dbName, tableName)) {
                 if (stmt.isSetIfNotExists()) {
                     LOG.info("create table[{}] which already exists", tableName);
@@ -299,7 +291,16 @@
             connectorMetadata.get().createTableLike(stmt);
         } else {
             throw new DdlException("Invalid catalog " + catalogName + " , ConnectorMetadata doesn't exist");
-=======
+        }
+    }
+
+    public void alterTable(AlterTableStmt stmt) throws UserException {
+        String catalogName = stmt.getCatalogName();
+        Optional<ConnectorMetadata> connectorMetadata = getOptionalMetadata(catalogName);
+
+        if (connectorMetadata.isPresent()) {
+            String dbName = stmt.getDbName();
+            String tableName = stmt.getTableName();
             if (getDb(catalogName, dbName) == null) {
                 throw new DdlException("Database '" + dbName + "' does not exist in catalog '" + catalogName + "'");
             }
@@ -311,7 +312,6 @@
             connectorMetadata.get().alterTable(stmt);
         } else {
             throw new  DdlException("Invalid catalog " + catalogName + " , ConnectorMetadata doesn't exist");
->>>>>>> 0bba6aff
         }
     }
 
