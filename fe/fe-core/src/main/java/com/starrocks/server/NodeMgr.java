// Copyright 2021-present StarRocks, Inc. All rights reserved.
//
// Licensed under the Apache License, Version 2.0 (the "License");
// you may not use this file except in compliance with the License.
// You may obtain a copy of the License at
//
//     https://www.apache.org/licenses/LICENSE-2.0
//
// Unless required by applicable law or agreed to in writing, software
// distributed under the License is distributed on an "AS IS" BASIS,
// WITHOUT WARRANTIES OR CONDITIONS OF ANY KIND, either express or implied.
// See the License for the specific language governing permissions and
// limitations under the License.

// This file is based on code available under the Apache license here:
//   https://github.com/apache/incubator-doris/blob/master/fe/fe-core/src/main/java/org/apache/doris/qe/ConnectProcessor.java

// Licensed to the Apache Software Foundation (ASF) under one
// or more contributor license agreements.  See the NOTICE file
// distributed with this work for additional information
// regarding copyright ownership.  The ASF licenses this file
// to you under the Apache License, Version 2.0 (the
// "License"); you may not use this file except in compliance
// with the License.  You may obtain a copy of the License at
//
//   http://www.apache.org/licenses/LICENSE-2.0
//
// Unless required by applicable law or agreed to in writing,
// software distributed under the License is distributed on an
// "AS IS" BASIS, WITHOUT WARRANTIES OR CONDITIONS OF ANY
// KIND, either express or implied.  See the License for the
// specific language governing permissions and limitations
// under the License.

package com.starrocks.server;

import com.google.common.base.Preconditions;
import com.google.common.base.Strings;
import com.google.common.collect.Lists;
import com.google.gson.annotations.SerializedName;
import com.google.gson.stream.JsonReader;
import com.starrocks.catalog.BrokerMgr;
import com.starrocks.common.Config;
import com.starrocks.common.DdlException;
import com.starrocks.common.Pair;
import com.starrocks.common.util.NetUtils;
import com.starrocks.ha.BDBHA;
import com.starrocks.ha.FrontendNodeType;
import com.starrocks.ha.LeaderInfo;
import com.starrocks.http.meta.MetaBaseAction;
import com.starrocks.leader.MetaHelper;
import com.starrocks.persist.ImageFormatVersion;
import com.starrocks.persist.ImageLoader;
import com.starrocks.persist.ImageWriter;
import com.starrocks.persist.Storage;
import com.starrocks.persist.StorageInfo;
import com.starrocks.persist.gson.GsonUtils;
import com.starrocks.persist.metablock.SRMetaBlockEOFException;
import com.starrocks.persist.metablock.SRMetaBlockException;
import com.starrocks.persist.metablock.SRMetaBlockID;
import com.starrocks.persist.metablock.SRMetaBlockReader;
import com.starrocks.persist.metablock.SRMetaBlockWriter;
import com.starrocks.qe.QueryStatisticsInfo;
import com.starrocks.rpc.ThriftConnectionPool;
import com.starrocks.rpc.ThriftRPCRequestExecutor;
import com.starrocks.service.FrontendOptions;
import com.starrocks.sql.analyzer.SemanticException;
import com.starrocks.sql.ast.ModifyFrontendAddressClause;
import com.starrocks.staros.StarMgrServer;
import com.starrocks.system.Frontend;
import com.starrocks.system.SystemInfoService;
import com.starrocks.thrift.TGetQueryStatisticsRequest;
import com.starrocks.thrift.TGetQueryStatisticsResponse;
import com.starrocks.thrift.TNetworkAddress;
import com.starrocks.thrift.TStatusCode;
import org.apache.logging.log4j.LogManager;
import org.apache.logging.log4j.Logger;

import java.io.File;
import java.io.IOException;
import java.io.InputStreamReader;
import java.net.HttpURLConnection;
import java.net.URL;
import java.net.URLEncoder;
import java.net.UnknownHostException;
import java.nio.charset.StandardCharsets;
import java.util.List;
import java.util.Map;
import java.util.concurrent.ConcurrentHashMap;
import java.util.concurrent.ConcurrentLinkedQueue;
import java.util.concurrent.atomic.AtomicInteger;
import java.util.function.Consumer;
import java.util.stream.Collectors;

public class NodeMgr {
    private static final Logger LOG = LogManager.getLogger(NodeMgr.class);
    private static final int HTTP_TIMEOUT_SECOND = 5;

    /**
     * LeaderInfo
     */
    @SerializedName(value = "r")
    private volatile int leaderRpcPort;
    @SerializedName(value = "h")
    private volatile int leaderHttpPort;
    @SerializedName(value = "ip")
    private volatile String leaderIp;

    /**
     * Frontends
     * <p>
     * frontends : name -> Frontend
     * removedFrontends: removed frontends' name. used for checking if name is duplicated in bdbje
     */
    @SerializedName(value = "f")
    private ConcurrentHashMap<String, Frontend> frontends = new ConcurrentHashMap<>();
    @SerializedName(value = "rf")
    private ConcurrentLinkedQueue<String> removedFrontends = new ConcurrentLinkedQueue<>();

    /**
     * Backends and Compute Node
     */
    @SerializedName(value = "s")
    private SystemInfoService systemInfo;

    /**
     * Broker
     */
    @SerializedName(value = "b")
    private BrokerMgr brokerMgr;

    private boolean isFirstTimeStartUp = false;
    private boolean isElectable;

    // node name is used for bdbje NodeName.
    private String nodeName;
    private FrontendNodeType role;

    private int clusterId;
    private String token;
    private String runMode;
    private String imageDir;

    private final List<Pair<String, Integer>> helperNodes = Lists.newArrayList();
    private Pair<String, Integer> selfNode = null;

    private final AtomicInteger leaderChangeListenerIndex = new AtomicInteger();
    private final Map<Integer, Consumer<LeaderInfo>> leaderChangeListeners = new ConcurrentHashMap<>();

    public NodeMgr() {
        this.role = FrontendNodeType.UNKNOWN;
        this.leaderRpcPort = 0;
        this.leaderHttpPort = 0;
        this.leaderIp = "";
        this.systemInfo = new SystemInfoService();

        this.brokerMgr = new BrokerMgr();
    }

    // For test
    protected NodeMgr(FrontendNodeType role, String nodeName, Pair<String, Integer> selfNode) {
        this.role = role;
        this.nodeName = nodeName;
        this.selfNode = selfNode;
    }

    public void initialize(String[] args) throws Exception {
        getCheckedSelfHostPort();
        getHelperNodes(args);
    }

    private boolean tryLock(boolean mustLock) {
        return GlobalStateMgr.getCurrentState().tryLock(mustLock);
    }

    private void unlock() {
        GlobalStateMgr.getCurrentState().unlock();
    }

    public void registerLeaderChangeListener(Consumer<LeaderInfo> listener) {
        Integer index = leaderChangeListenerIndex.getAndIncrement();
        leaderChangeListeners.put(index, listener);
    }

    public List<Frontend> getAllFrontends() {
        return Lists.newArrayList(frontends.values());
    }

    // All frontends except self
    public List<Frontend> getOtherFrontends() {
        return frontends
                .values()
                .stream()
                .filter(frontend -> !frontend.getNodeName().equals(nodeName))
                .collect(Collectors.toList());
    }

    public List<Frontend> getFrontends(FrontendNodeType nodeType) {
        if (nodeType == null) {
            // get all
            return Lists.newArrayList(frontends.values());
        }

        List<Frontend> result = Lists.newArrayList();
        for (Frontend frontend : frontends.values()) {
            if (frontend.getRole() == nodeType) {
                result.add(frontend);
            }
        }

        return result;
    }

    public List<String> getRemovedFrontendNames() {
        return Lists.newArrayList(removedFrontends);
    }

    public SystemInfoService getClusterInfo() {
        return this.systemInfo;
    }

    public BrokerMgr getBrokerMgr() {
        return brokerMgr;
    }

    public boolean isVersionAndRoleFilesNotExist() {
        File roleFile = new File(this.imageDir, Storage.ROLE_FILE);
        File versionFile = new File(this.imageDir, Storage.VERSION_FILE);
        return !roleFile.exists() && !versionFile.exists();
    }

    private void removeMetaFileIfExist(String fileName) {
        try {
            File file = new File(this.imageDir, fileName);
            if (file.exists()) {
                if (file.delete()) {
                    LOG.warn("Deleted file {}, maybe because the firstly startup failed.", file.getAbsolutePath());
                } else {
                    LOG.warn("Failed to delete role file {}.", file.getAbsolutePath());
                }
            }
        } catch (Exception e) {
            LOG.warn("Exception occurs while deleting file {}, reason: {}", fileName, e.getMessage());
        }
    }

    public void removeClusterIdAndRole() {
        removeMetaFileIfExist(Storage.ROLE_FILE);
        removeMetaFileIfExist(Storage.VERSION_FILE);
    }

    public void getClusterIdAndRoleOnStartup() throws IOException {
        File roleFile = new File(this.imageDir, Storage.ROLE_FILE);
        File versionFile = new File(this.imageDir, Storage.VERSION_FILE);

        boolean isVersionFileChanged = false;

        Storage storage = new Storage(this.imageDir);

        // prepare starmgr dir
        if (RunMode.isSharedDataMode()) {
            String subDir = this.imageDir + StarMgrServer.IMAGE_SUBDIR;
            File dir = new File(subDir);
            if (!dir.exists()) { // subDir might not exist
                LOG.info("create image dir for star mgr, {}.", dir.getAbsolutePath());
                if (!dir.mkdir()) {
                    LOG.error("create image dir for star mgr failed! exit now.");
                    System.exit(-1);
                }
            }
        }

        // if helper node is point to self, or there is ROLE and VERSION file in local.
        // get the node type from local
        if (isMyself() || (roleFile.exists() && versionFile.exists())) {

            if (!isMyself()) {
                LOG.info("find ROLE and VERSION file in local, ignore helper nodes: {}", helperNodes);
            }

            // check file integrity, if has.
            if ((roleFile.exists() && !versionFile.exists())
                    || (!roleFile.exists() && versionFile.exists())) {
                LOG.error("role file and version file must both exist or both not exist. "
                        + "please specific one helper node to recover. will exit.");
                System.exit(-1);
            }

            // ATTN:
            // If the version file and role file does not exist and the helper node is itself,
            // this should be the very beginning startup of the cluster, so we create ROLE and VERSION file,
            // set isFirstTimeStartUp to true, and add itself to frontends list.
            // If ROLE and VERSION file is deleted for some reason, we may arbitrarily start this node as
            // FOLLOWER, which may cause UNDEFINED behavior.
            // Everything may be OK if the origin role is exactly FOLLOWER,
            // but if not, FE process will exit somehow.
            if (!roleFile.exists()) {
                // The very first time to start the first node of the cluster.
                // It should became a Master node (Master node's role is also FOLLOWER, which means electable)

                // For compatibility. Because this is the very first time to start, so we arbitrarily choose
                // a new name for this node
                role = FrontendNodeType.FOLLOWER;
                nodeName = genFeNodeName(selfNode.first, selfNode.second, false /* new style */);
                storage.writeFrontendRoleAndNodeName(role, nodeName);
                LOG.info("very first time to start this node. role: {}, node name: {}", role.name(), nodeName);
            } else {
                role = storage.getRole();
                nodeName = storage.getNodeName();
                if (Strings.isNullOrEmpty(nodeName)) {
                    // In normal case, if ROLE file exist, role and nodeName should both exist.
                    // But we will get a empty nodeName after upgrading.
                    // So for forward compatibility, we use the "old-style" way of naming: "ip_port",
                    // and update the ROLE file.
                    nodeName = genFeNodeName(selfNode.first, selfNode.second, true/* old style */);
                    storage.writeFrontendRoleAndNodeName(role, nodeName);
                    LOG.info("forward compatibility. role: {}, node name: {}", role.name(), nodeName);
                } else if (Config.bdbje_reset_election_group
                        && !isFeNodeNameValid(nodeName, selfNode.first, selfNode.second)) {
                    // Invalid node name, usually happened when the image dir is copied from another node.
                    // Correct the node name
                    String oldNodeName = nodeName;
                    nodeName = genFeNodeName(selfNode.first, selfNode.second, false /* new style */);
                    storage.writeFrontendRoleAndNodeName(role, nodeName);
                    LOG.info("correct the node name {} to new node name: {}, role: {}", oldNodeName, nodeName,
                            role.name());
                }
            }
            Preconditions.checkNotNull(role);
            Preconditions.checkNotNull(nodeName);

            if (!versionFile.exists()) {
                clusterId = Storage.newClusterID();
                token = Strings.isNullOrEmpty(Config.auth_token) ?
                        Storage.newToken() : Config.auth_token;
                storage = new Storage(clusterId, token, this.imageDir);
                isVersionFileChanged = true;

                isFirstTimeStartUp = true;
                Frontend self = new Frontend(role, nodeName, selfNode.first, selfNode.second);
                // We don't need to check if frontends already contains self.
                // frontends must be empty cause no image is loaded and no journal is replayed yet.
                // And this frontend will be persisted later after opening bdbje environment.
                frontends.put(nodeName, self);
            } else {
                clusterId = storage.getClusterID();
                if (storage.getToken() == null) {
                    token = Strings.isNullOrEmpty(Config.auth_token) ?
                            Storage.newToken() : Config.auth_token;
                    LOG.info("new token={}", token);
                    storage.setToken(token);
                    isVersionFileChanged = true;
                } else {
                    token = storage.getToken();
                }
                runMode = storage.getRunMode();
                isFirstTimeStartUp = false;
            }
        } else {
            // try to get role and node name from helper node,
            // this loop will not end until we get certain role type and name
            while (true) {
                if (!getFeNodeTypeAndNameFromHelpers()) {
                    LOG.warn("current node is not added to the group. please add it first. "
                            + "sleep 5 seconds and retry, current helper nodes: {}", helperNodes);
                    try {
                        Thread.sleep(5000);
                        continue;
                    } catch (InterruptedException e) {
                        LOG.warn("Failed to execute sleep", e);
                        System.exit(-1);
                    }
                }

                break;
            }

            Preconditions.checkState(helperNodes.size() == 1);
            Preconditions.checkNotNull(role);
            Preconditions.checkNotNull(nodeName);

            Pair<String, Integer> rightHelperNode = helperNodes.get(0);

            storage = new Storage(this.imageDir);
            if (roleFile.exists() && (role != storage.getRole() || !nodeName.equals(storage.getNodeName()))
                    || !roleFile.exists()) {
                storage.writeFrontendRoleAndNodeName(role, nodeName);
            }
            if (!versionFile.exists()) {
                // If the version file doesn't exist, download it from helper node
                if (!getVersionFileFromHelper(rightHelperNode)) {
                    System.exit(-1);
                }

                // NOTE: cluster_id will be init when Storage object is constructed,
                //       so we new one.
                storage = new Storage(this.imageDir);
                clusterId = storage.getClusterID();
                token = storage.getToken();
                runMode = storage.getRunMode();
                if (Strings.isNullOrEmpty(token)) {
                    token = Config.auth_token;
                    isVersionFileChanged = true;
                }
                if (Strings.isNullOrEmpty(runMode)) {
                    // The version of helper node is less than 3.0, run at SAHRED_NOTHING mode and save the run
                    // mode in version file later.
                    runMode = RunMode.SHARED_NOTHING.getName();
                    storage.setRunMode(runMode);
                    isVersionFileChanged = true;
                }
            } else {
                // If the version file exist, read the cluster id and check the
                // id with helper node to make sure they are identical
                clusterId = storage.getClusterID();
                token = storage.getToken();
                runMode = storage.getRunMode();
                if (Strings.isNullOrEmpty(runMode)) {
                    // No run mode saved in the version file, we're upgrading an old cluster of version less than 3.0.
                    runMode = RunMode.SHARED_NOTHING.getName();
                    storage.setRunMode(runMode);
                    isVersionFileChanged = true;
                }
                try {
                    URL idURL = new URL("http://" + NetUtils.getHostPortInAccessibleFormat(
                            rightHelperNode.first, Config.http_port) + "/check");
                    HttpURLConnection conn = null;
                    conn = (HttpURLConnection) idURL.openConnection();
                    conn.setConnectTimeout(2 * 1000);
                    conn.setReadTimeout(2 * 1000);

                    String remoteToken = conn.getHeaderField(MetaBaseAction.TOKEN);
                    if (token == null && remoteToken != null) {
                        LOG.info("get token from helper node. token={}.", remoteToken);
                        token = remoteToken;
                        isVersionFileChanged = true;
                        storage.reload();
                    }
                    if (Config.enable_token_check) {
                        Preconditions.checkNotNull(token);
                        Preconditions.checkNotNull(remoteToken);
                        if (!token.equals(remoteToken)) {
                            LOG.error("token is not equal with helper node {}. will exit.", rightHelperNode.first);
                            System.exit(-1);
                        }
                    }

                    String remoteRunMode = conn.getHeaderField(MetaBaseAction.RUN_MODE);
                    if (Strings.isNullOrEmpty(remoteRunMode)) {
                        // The version of helper node is less than 3.0
                        remoteRunMode = RunMode.SHARED_NOTHING.getName();
                    }

                    if (!runMode.equalsIgnoreCase(remoteRunMode)) {
                        LOG.error("Unmatched run mode with helper node {}: {} vs {}, will exit .",
                                rightHelperNode.first, runMode, remoteRunMode);
                        System.exit(-1);
                    }
                } catch (Exception e) {
                    LOG.warn("fail to check cluster_id and token with helper node.", e);
                    System.exit(-1);
                }
            }
            getNewImageOnStartup(rightHelperNode, "");
            if (RunMode.isSharedDataMode()) { // get star mgr image
                getNewImageOnStartup(rightHelperNode, StarMgrServer.IMAGE_SUBDIR);
            }
        }

        if (Strings.isNullOrEmpty(runMode)) {
            if (isFirstTimeStartUp) {
                runMode = RunMode.name();
                storage.setRunMode(runMode);
                isVersionFileChanged = true;
            } else if (RunMode.isSharedDataMode()) {
                LOG.error("Upgrading from a cluster with version less than 3.0 to a cluster with run mode {} of " +
                        "version 3.0 or above is disallowed. will exit", RunMode.name());
                System.exit(-1);
            }
        } else if (!runMode.equalsIgnoreCase(RunMode.name())) {
            LOG.error("Unmatched run mode between config file and version file: {} vs {}. will exit! ",
                    RunMode.name(), runMode);
            System.exit(-1);
        } // else nothing to do

        if (isVersionFileChanged) {
            storage.writeVersionFile();
        }

        // Tell user current run_mode
        LOG.info("Current run_mode is {}", runMode);

        isElectable = role.equals(FrontendNodeType.FOLLOWER);

        Preconditions.checkState(helperNodes.size() == 1);
        LOG.info("Got role: {}, node name: {} and run_mode: {}", role.name(), nodeName, runMode);
    }

    // Get the role info and node name from helper node.
    // return false if failed.
    private boolean getFeNodeTypeAndNameFromHelpers() {
        // we try to get info from helper nodes, once we get the right helper node,
        // other helper nodes will be ignored and removed.
        Pair<String, Integer> rightHelperNode = null;
        for (Pair<String, Integer> helperNode : helperNodes) {
            try {
                String accessibleHostPort = NetUtils.getHostPortInAccessibleFormat(helperNode.first, Config.http_port);
                String encodedAddress = URLEncoder.encode(selfNode.first,
                        StandardCharsets.UTF_8.toString());
                URL url = new URL("http://" + accessibleHostPort + "/role?host=" + encodedAddress +
                        "&port=" + selfNode.second);
                HttpURLConnection conn = null;
                conn = (HttpURLConnection) url.openConnection();
                if (conn.getResponseCode() != 200) {
                    LOG.warn("failed to get fe node type from helper node: {}. response code: {}",
                            helperNode, conn.getResponseCode());
                    continue;
                }

                String type = conn.getHeaderField("role");
                if (type == null) {
                    LOG.warn("failed to get fe node type from helper node: {}.", helperNode);
                    continue;
                }
                role = FrontendNodeType.valueOf(type);
                nodeName = conn.getHeaderField("name");

                // get role and node name before checking them, because we want to throw any exception
                // as early as we encounter.

                if (role == FrontendNodeType.UNKNOWN) {
                    LOG.warn("frontend {} is not added to cluster yet. role UNKNOWN", selfNode);
                    return false;
                }

                if (Strings.isNullOrEmpty(nodeName)) {
                    // For forward compatibility, we use old-style name: "ip_port"
                    nodeName = genFeNodeName(selfNode.first, selfNode.second, true /* old style */);
                }
            } catch (Exception e) {
                LOG.warn("failed to get fe node type from helper node: {}.", helperNode, e);
                continue;
            }

            LOG.info("get fe node type {}, name {} from {}:{}", role, nodeName, helperNode.first, Config.http_port);
            rightHelperNode = helperNode;
            break;
        }

        if (rightHelperNode == null) {
            return false;
        }

        helperNodes.clear();
        helperNodes.add(rightHelperNode);
        return true;
    }

    private boolean isMyself() {
        Preconditions.checkNotNull(selfNode);
        Preconditions.checkNotNull(helperNodes);
        LOG.debug("self: {}. helpers: {}", selfNode, helperNodes);
        // if helper nodes contain it self, remove other helpers
        boolean containSelf = false;
        for (Pair<String, Integer> helperNode : helperNodes) {
            if (selfNode.equals(helperNode)) {
                containSelf = true;
                break;
            }
        }
        if (containSelf) {
            helperNodes.clear();
            helperNodes.add(selfNode);
        }

        return containSelf;
    }

    private StorageInfo getStorageInfo(URL url) throws IOException {
        HttpURLConnection connection = null;
        try {
            connection = (HttpURLConnection) url.openConnection();
            connection.setConnectTimeout(HTTP_TIMEOUT_SECOND * 1000);
            connection.setReadTimeout(HTTP_TIMEOUT_SECOND * 1000);

            InputStreamReader inputStreamReader = new InputStreamReader(connection.getInputStream());
            JsonReader jsonReader = new JsonReader(inputStreamReader);
            return GsonUtils.GSON.fromJson(jsonReader, StorageInfo.class);
        } finally {
            if (connection != null) {
                connection.disconnect();
            }
        }
    }

    private void getHelperNodes(String[] args) {
        String helpers = null;
        for (int i = 0; i < args.length; i++) {
            if (args[i].equalsIgnoreCase("-helper")) {
                if (i + 1 >= args.length) {
                    System.out.println("-helper need parameter host:port,host:port");
                    System.exit(-1);
                }
                helpers = args[i + 1];
                if (!helpers.contains(":")) {
                    System.out.print("helper's format seems was wrong [" + helpers + "]");
                    System.out.println(", eg. host:port,host:port");
                    System.exit(-1);
                }
                break;
            }
        }

        if (helpers != null) {
            String[] splittedHelpers = helpers.split(",");
            for (String helper : splittedHelpers) {
                Pair<String, Integer> helperHostPort = SystemInfoService.validateHostAndPort(helper, false);
                if (helperHostPort.equals(selfNode)) {
                    /*
                     * If user specified the helper node to this FE itself,
                     * we will stop the starting FE process and report an error.
                     * First, it is meaningless to point the helper to itself.
                     * Secondly, when some users add FE for the first time, they will mistakenly
                     * point the helper that should have pointed to the Master to themselves.
                     * In this case, some errors have caused users to be troubled.
                     * So here directly exit the program and inform the user to avoid unnecessary trouble.
                     */
                    throw new SemanticException(
                            "Do not specify the helper node to FE itself. "
                                    + "Please specify it to the existing running Leader or Follower FE");
                }
                helperNodes.add(helperHostPort);
            }
        } else {
            // If helper node is not designated, use local node as helper node.
            helperNodes.add(Pair.create(selfNode.first, Config.edit_log_port));
        }

        LOG.info("get helper nodes: {}", helperNodes);
    }

    private void getCheckedSelfHostPort() {
        selfNode = new Pair<>(FrontendOptions.getLocalHostAddress(), Config.edit_log_port);
        /*
         * For the first time, if the master start up failed, it will also fail to restart.
         * Check port using before create meta files to avoid this problem.
         */
        try {
            if (NetUtils.isPortUsing(selfNode.first, selfNode.second)) {
                LOG.error("edit_log_port {} is already in use. will exit.", selfNode.second);
                System.exit(-1);
            }
        } catch (UnknownHostException e) {
            LOG.error(e.getMessage(), e);
            System.exit(-1);
        }
        LOG.debug("get self node: {}", selfNode);
    }

    public Pair<String, Integer> getHelperNode() {
        Preconditions.checkState(helperNodes.size() >= 1);
        return this.helperNodes.get(0);
    }

    public List<Pair<String, Integer>> getHelperNodes() {
        return Lists.newArrayList(helperNodes);
    }

    /*
     * If the current node is not in the frontend list, then exit. This may
     * happen when this node is removed from frontend list, and the drop
     * frontend log is deleted because of checkpoint.
     */
    public void checkCurrentNodeExist() {
        if (Config.bdbje_reset_election_group) {
            return;
        }

        Frontend fe = checkFeExist(selfNode.first, selfNode.second);
        if (fe == null) {
            LOG.error("current node is not added to the cluster, will exit");
            System.exit(-1);
        } else if (fe.getRole() != role) {
            LOG.error("current node role is {} not match with frontend recorded role {}. will exit", role,
                    fe.getRole());
            System.exit(-1);
        }
    }

    private boolean getVersionFileFromHelper(Pair<String, Integer> helperNode) throws IOException {
        String url = "http://" + NetUtils.getHostPortInAccessibleFormat(
                helperNode.first, Config.http_port) + "/version";
        LOG.info("Downloading version file from {}", url);
        try {
            File dir = new File(this.imageDir);
            MetaHelper.getRemoteFile(url, HTTP_TIMEOUT_SECOND * 1000,
                    MetaHelper.getOutputStream(Storage.VERSION_FILE, dir));
            MetaHelper.complete(Storage.VERSION_FILE, dir);
            return true;
        } catch (Exception e) {
            LOG.warn("Fail to download version file from {}:{}", url, e.getMessage());
        }

        return false;
    }

    /**
     * When a new node joins in the cluster for the first time, it will download image from the helper at the very beginning
     * Exception are free to raise on initialized phase
     */
    private void getNewImageOnStartup(Pair<String, Integer> helperNode, String subDir) throws IOException {
        String dirStr = this.imageDir + subDir;
        ImageLoader imageLoader = new ImageLoader(dirStr);
        long localImageVersion = imageLoader.getImageJournalId();

        String accessibleHostPort = NetUtils.getHostPortInAccessibleFormat(helperNode.first, Config.http_port);
        URL infoUrl = new URL("http://" + accessibleHostPort + "/info?subdir=" + subDir);
        StorageInfo remoteStorageInfo = getStorageInfo(infoUrl);
        long remoteImageVersion = remoteStorageInfo.getImageJournalId();
        if (remoteImageVersion > localImageVersion) {
            String url = "http://" + accessibleHostPort + "/image?"
                    + "version=" + remoteImageVersion
                    + "&subdir=" + subDir
                    + "&image_format_version=" + remoteStorageInfo.getImageFormatVersion();
            LOG.info("start to download image.{} version:{}, from {}", remoteImageVersion,
                    remoteStorageInfo.getImageFormatVersion(), url);
            File dir;
            if (remoteStorageInfo.getImageFormatVersion() == ImageFormatVersion.v1) {
                dir = new File(dirStr);
            } else {
                dir = new File(dirStr, remoteStorageInfo.getImageFormatVersion().toString());
            }
            MetaHelper.downloadImageFile(url, HTTP_TIMEOUT_SECOND * 1000, Long.toString(remoteImageVersion), dir);
        } else {
            LOG.info("skip download image for {}, current version {} >= version {} from {}",
                    dirStr, localImageVersion, remoteImageVersion, helperNode);
        }
    }

    public void addFrontend(FrontendNodeType role, String host, int editLogPort) throws DdlException {
        if (!tryLock(false)) {
            throw new DdlException("Failed to acquire globalStateMgr lock. Try again");
        }
        try {
            try {
                if (checkFeExistByIpOrFqdn(host)) {
                    throw new DdlException("FE with the same host: " + host + " already exists");
                }
            } catch (UnknownHostException e) {
                LOG.warn("failed to get right ip by fqdn {}", host, e);
                throw new DdlException("unknown fqdn host: " + host);
            }

            String nodeName = genFeNodeName(host, editLogPort, false /* new name style */);

            if (removedFrontends.contains(nodeName)) {
                throw new DdlException("frontend name already exists " + nodeName + ". Try again");
            }

            Frontend fe = new Frontend(role, nodeName, host, editLogPort);
            frontends.put(nodeName, fe);
            if (role == FrontendNodeType.FOLLOWER) {
                helperNodes.add(Pair.create(host, editLogPort));
            }
            if (GlobalStateMgr.getCurrentState().getHaProtocol() instanceof BDBHA) {
                BDBHA bdbha = (BDBHA) GlobalStateMgr.getCurrentState().getHaProtocol();
                if (role == FrontendNodeType.FOLLOWER) {
                    bdbha.addUnstableNode(host, getFollowerCnt());
                }

                // In some cases, for example, fe starts with the outdated meta, the node name that has been dropped
                // will remain in bdb.
                // So we should remove those nodes before joining the group,
                // or it will throws NodeConflictException (New or moved node:xxxx, is configured with the socket address:
                // xxx. It conflicts with the socket already used by the member: xxxx)
                bdbha.removeNodeIfExist(host, editLogPort, nodeName);
            }

            GlobalStateMgr.getCurrentState().getEditLog().logAddFrontend(fe);
        } finally {
            unlock();
        }
    }

    public void modifyFrontendHost(ModifyFrontendAddressClause modifyFrontendAddressClause) throws DdlException {
        String toBeModifyHost = modifyFrontendAddressClause.getSrcHost();
        String fqdn = modifyFrontendAddressClause.getDestHost();
        if (toBeModifyHost.equals(selfNode.first) && role == FrontendNodeType.LEADER) {
            throw new DdlException("can not modify current master node.");
        }
        if (!tryLock(false)) {
            throw new DdlException("Failed to acquire globalStateMgr lock. Try again");
        }
        try {
            Frontend preUpdateFe = getFeByHost(toBeModifyHost);
            if (preUpdateFe == null) {
                throw new DdlException(String.format("frontend [%s] not found", toBeModifyHost));
            }

            Frontend existFe = null;
            for (Frontend fe : frontends.values()) {
                if (fe.getHost().equals(fqdn)) {
                    existFe = fe;
                }
            }

            if (null != existFe) {
                throw new DdlException("frontend with host [" + fqdn + "] already exists ");
            }

            // step 1 update the fe information stored in bdb
            BDBHA bdbha = (BDBHA) GlobalStateMgr.getCurrentState().getHaProtocol();
            bdbha.updateFrontendHostAndPort(preUpdateFe.getNodeName(), fqdn, preUpdateFe.getEditLogPort());
            // step 2 update the fe information stored in memory
            preUpdateFe.updateHostAndEditLogPort(fqdn, preUpdateFe.getEditLogPort());
            frontends.put(preUpdateFe.getNodeName(), preUpdateFe);

            // editLog
            GlobalStateMgr.getCurrentState().getEditLog().logUpdateFrontend(preUpdateFe);
            LOG.info("send update fe editlog success, fe info is [{}]", preUpdateFe.toString());
        } finally {
            unlock();
        }
    }

    public void dropFrontend(FrontendNodeType role, String host, int port) throws DdlException {
        if (NetUtils.isSameIP(host, selfNode.first) && port == selfNode.second &&
                GlobalStateMgr.getCurrentState().getFeType() == FrontendNodeType.LEADER) {
            throw new DdlException("can not drop current master node.");
        }
        if (!tryLock(false)) {
            throw new DdlException("Failed to acquire globalStateMgr lock. Try again");
        }
        Frontend fe = null;
        try {
            fe = unprotectCheckFeExist(host, port);
            if (fe == null) {
                throw new DdlException("frontend does not exist[" +
                        NetUtils.getHostPortInAccessibleFormat(host, port) + "]");
            }
            if (fe.getRole() != role) {
                throw new DdlException(role.toString() + " does not exist[" +
                        NetUtils.getHostPortInAccessibleFormat(host, port) + "]");
            }
            frontends.remove(fe.getNodeName());
            removedFrontends.add(fe.getNodeName());

            if (fe.getRole() == FrontendNodeType.FOLLOWER) {
                GlobalStateMgr.getCurrentState().getHaProtocol().removeElectableNode(fe.getNodeName());
                helperNodes.remove(Pair.create(host, port));

                BDBHA ha = (BDBHA) GlobalStateMgr.getCurrentState().getHaProtocol();
                ha.removeUnstableNode(host, getFollowerCnt());
            }
            GlobalStateMgr.getCurrentState().getEditLog().logRemoveFrontend(fe);
        } finally {
            unlock();

            if (fe != null) {
                dropFrontendHook(fe);
            }
        }
    }

    private void dropFrontendHook(Frontend fe) {
        GlobalStateMgr.getCurrentState().getSlotManager().notifyFrontendDeadAsync(fe.getNodeName());

        GlobalStateMgr.getCurrentState().getCheckpointController().cancelCheckpoint(fe.getNodeName(), "FE is dropped");
        if (RunMode.isSharedDataMode()) {
            StarMgrServer.getCurrentState().getCheckpointController().cancelCheckpoint(fe.getNodeName(), "FE is dropped");
        }
    }

    public void replayAddFrontend(Frontend fe) {
        tryLock(true);
        try {
            Frontend existFe = unprotectCheckFeExist(fe.getHost(), fe.getEditLogPort());
            if (existFe != null) {
                LOG.warn("fe {} already exist.", existFe);
                if (existFe.getRole() != fe.getRole()) {
                    /*
                     * This may happen if:
                     * 1. first, add a FE as OBSERVER.
                     * 2. This OBSERVER is restarted with ROLE and VERSION file being DELETED.
                     *    In this case, this OBSERVER will be started as a FOLLOWER, and add itself to the frontends.
                     * 3. this "FOLLOWER" begin to load image or replay journal,
                     *    then find the origin OBSERVER in image or journal.
                     * This will cause UNDEFINED behavior, so it is better to exit and fix it manually.
                     */
                    System.err.println("Try to add an already exist FE with different role" + fe.getRole());
                    System.exit(-1);
                }
                return;
            }
            frontends.put(fe.getNodeName(), fe);
            if (fe.getRole() == FrontendNodeType.FOLLOWER) {
                helperNodes.add(Pair.create(fe.getHost(), fe.getEditLogPort()));
            }
        } finally {
            unlock();
        }
    }

    public void replayUpdateFrontend(Frontend frontend) {
        tryLock(true);
        try {
            Frontend fe = frontends.get(frontend.getNodeName());
            if (fe == null) {
                LOG.error("try to update frontend, but " + frontend.toString() + " does not exist.");
                return;
            }
            fe.updateHostAndEditLogPort(frontend.getHost(), frontend.getEditLogPort());
            frontends.put(fe.getNodeName(), fe);
            LOG.info("update fe successfully, fe info is [{}]", frontend.toString());
        } finally {
            unlock();
        }
    }

    public void replayDropFrontend(Frontend frontend) {
        tryLock(true);
        Frontend removedFe = null;
        try {
            removedFe = frontends.remove(frontend.getNodeName());
            if (removedFe == null) {
                LOG.error(frontend.toString() + " does not exist.");
                return;
            }
            if (removedFe.getRole() == FrontendNodeType.FOLLOWER) {
                helperNodes.remove(Pair.create(removedFe.getHost(), removedFe.getEditLogPort()));
            }

            removedFrontends.add(removedFe.getNodeName());
        } finally {
            unlock();

            if (removedFe != null) {
                GlobalStateMgr.getCurrentState().getSlotManager().notifyFrontendDeadAsync(removedFe.getNodeName());
            }
        }
    }

    public boolean checkFeExistByRPCPort(String host, int rpcPort) {
        try {
            tryLock(true);
            return frontends
                    .values()
                    .stream()
                    .anyMatch(fe -> fe.getHost().equals(host) && fe.getRpcPort() == rpcPort);
        } finally {
            unlock();
        }
    }

    public Frontend checkFeExist(String host, int port) {
        tryLock(true);
        try {
            return unprotectCheckFeExist(host, port);
        } finally {
            unlock();
        }
    }

    public Frontend unprotectCheckFeExist(String host, int port) {
        for (Frontend fe : frontends.values()) {
            if (fe.getEditLogPort() == port && NetUtils.isSameIP(fe.getHost(), host)) {
                return fe;
            }
        }
        return null;
    }

    protected boolean checkFeExistByIpOrFqdn(String ipOrFqdn) throws UnknownHostException {
        Pair<String, String> targetIpAndFqdn = NetUtils.getIpAndFqdnByHost(ipOrFqdn);

        for (Frontend fe : frontends.values()) {
            Pair<String, String> curIpAndFqdn;
            try {
                curIpAndFqdn = NetUtils.getIpAndFqdnByHost(fe.getHost());
            } catch (UnknownHostException e) {
                LOG.warn("failed to get right ip by fqdn {}", fe.getHost(), e);
                if (targetIpAndFqdn.second.equals(fe.getHost())
                        && !Strings.isNullOrEmpty(targetIpAndFqdn.second)) {
                    return true;
                }
                continue;
            }
            // target, cur has same ip
            if (targetIpAndFqdn.first.equals(curIpAndFqdn.first)) {
                return true;
            }
            // target, cur has same fqdn and both of them are not equal ""
            if (targetIpAndFqdn.second.equals(curIpAndFqdn.second)
                    && !Strings.isNullOrEmpty(targetIpAndFqdn.second)) {
                return true;
            }
        }

        return false;
    }

    public Frontend getFeByHost(String ipOrFqdn) {
        // This host could be Ip, or fqdn
        Pair<String, String> targetPair;
        try {
            targetPair = NetUtils.getIpAndFqdnByHost(ipOrFqdn);
        } catch (UnknownHostException e) {
            LOG.warn("failed to get right ip by fqdn {}", e.getMessage());
            return null;
        }
        for (Frontend fe : frontends.values()) {
            Pair<String, String> curPair;
            try {
                curPair = NetUtils.getIpAndFqdnByHost(fe.getHost());
            } catch (UnknownHostException e) {
                LOG.warn("failed to get right ip by fqdn {}", e.getMessage());
                continue;
            }
            // target, cur has same ip
            if (NetUtils.isSameIP(targetPair.first, curPair.first)) {
                return fe;
            }
            // target, cur has same fqdn and both of them are not equal ""
            if (targetPair.second.equals(curPair.second) && !curPair.second.equals("")) {
                return fe;
            }
        }
        return null;
    }

    public Frontend getFeByName(String name) {
        return frontends.get(name);
    }

    public Frontend getSelfFe() {
        return frontends.get(nodeName);
    }

    public int getFollowerCnt() {
        int cnt = 0;
        for (Frontend fe : frontends.values()) {
            if (fe.getRole() == FrontendNodeType.FOLLOWER) {
                cnt++;
            }
        }
        return cnt;
    }

    public int getClusterId() {
        return this.clusterId;
    }

    public String getToken() {
        return token;
    }

    public FrontendNodeType getRole() {
        return this.role;
    }

    public Pair<String, Integer> getSelfNode() {
        return this.selfNode;
    }

    public Pair<String, Integer> getSelfIpAndRpcPort() {
        return Pair.create(FrontendOptions.getLocalHostAddress(), Config.rpc_port);
    }

    public String getNodeName() {
        return this.nodeName;
    }

    public Pair<String, Integer> getLeaderIpAndRpcPort() {
        if (GlobalStateMgr.getServingState().isReady()) {
            return new Pair<>(this.leaderIp, this.leaderRpcPort);
        } else {
            String leaderNodeName = GlobalStateMgr.getServingState().getHaProtocol().getLeaderNodeName();
            Frontend frontend = frontends.get(leaderNodeName);
            return new Pair<>(frontend.getHost(), frontend.getRpcPort());
        }
    }

    public TNetworkAddress getLeaderRpcEndpoint() {
        Pair<String, Integer> ipAndRpcPort = getLeaderIpAndRpcPort();
        return new TNetworkAddress(ipAndRpcPort.first, ipAndRpcPort.second);
    }

    public Pair<String, Integer> getLeaderIpAndHttpPort() {
        if (GlobalStateMgr.getServingState().isReady()) {
            return new Pair<>(this.leaderIp, this.leaderHttpPort);
        } else {
            String leaderNodeName = GlobalStateMgr.getServingState().getHaProtocol().getLeaderNodeName();
            Frontend frontend = frontends.get(leaderNodeName);
            return new Pair<>(frontend.getHost(), Config.http_port);
        }
    }

    public String getLeaderIp() {
        if (GlobalStateMgr.getServingState().isReady()) {
            return this.leaderIp;
        } else {
            String leaderNodeName = GlobalStateMgr.getServingState().getHaProtocol().getLeaderNodeName();
            return frontends.get(leaderNodeName).getHost();
        }
    }

    public void setLeader(LeaderInfo info) {
        this.leaderIp = info.getIp();
        this.leaderHttpPort = info.getHttpPort();
        this.leaderRpcPort = info.getRpcPort();

        leaderChangeListeners.values().forEach(listener -> listener.accept(info));
    }

    public List<QueryStatisticsInfo> getQueryStatisticsInfoFromOtherFEs() {
        List<QueryStatisticsInfo> statisticsItems = Lists.newArrayList();
        TGetQueryStatisticsRequest request = new TGetQueryStatisticsRequest();

        List<Frontend> allFrontends = getAllFrontends();
        for (Frontend fe : allFrontends) {
            if (fe.getHost().equals(getSelfNode().first)) {
                continue;
            }

            try {
                TGetQueryStatisticsResponse response = ThriftRPCRequestExecutor.call(
                        ThriftConnectionPool.frontendPool,
                        new TNetworkAddress(fe.getHost(), fe.getRpcPort()),
                                Config.thrift_rpc_timeout_ms,
                                Config.thrift_rpc_retry_times,
                                client -> client.getQueryStatistics(request));
                if (response.getStatus().getStatus_code() != TStatusCode.OK) {
                    LOG.warn("getQueryStatisticsInfo to remote fe: {} failed", fe.getHost());
                } else if (response.isSetQueryStatistics_infos()) {
                    response.getQueryStatistics_infos().stream()
                            .map(QueryStatisticsInfo::fromThrift)
                            .forEach(statisticsItems::add);
                }
            } catch (Exception e) {
                LOG.warn("getQueryStatisticsInfo to remote fe: {} failed", fe.getHost(), e);
            }
        }

        return statisticsItems;
    }

<<<<<<< HEAD
    public void setConfig(AdminSetConfigStmt stmt) throws DdlException {
        String user = ConnectContext.get().getCurrentUserIdentity().getUser();
        setFrontendConfig(stmt.getConfig().getMap(), stmt.isPersistent(), user);
        List<Frontend> allFrontends = getFrontends(null);
        int timeout = ConnectContext.get().getExecTimeout() * 1000 + Config.thrift_rpc_timeout_ms;
        StringBuilder errMsg = new StringBuilder();
        for (Frontend fe : allFrontends) {
            if (fe.getHost().equals(getSelfNode().first)) {
                continue;
            }
            errMsg.append(callFrontNodeSetConfig(stmt, fe, timeout, errMsg));
        }
        if (!errMsg.isEmpty()) {
            ErrorReport.reportDdlException(ErrorCode.ERROR_SET_CONFIG_FAILED, errMsg.toString());
        }
    }

    private StringBuilder callFrontNodeSetConfig(AdminSetConfigStmt stmt, Frontend fe, int timeout, StringBuilder errMsg) {
        TSetConfigRequest request = new TSetConfigRequest();
        request.setKeys(Lists.newArrayList(stmt.getConfig().getKey()));
        request.setValues(Lists.newArrayList(stmt.getConfig().getValue()));
        request.setIs_persistent(stmt.isPersistent());
        request.setUser_identity(ConnectContext.get().getCurrentUserIdentity().getUser());
        try {
            TSetConfigResponse response = ThriftRPCRequestExecutor.call(
                    ThriftConnectionPool.frontendPool,
                    new TNetworkAddress(fe.getHost(), fe.getRpcPort()),
                    timeout,
                    client -> client.setConfig(request));
            TStatus status = response.getStatus();
            if (status.getStatus_code() != TStatusCode.OK) {
                errMsg.append("set config for fe[").append(fe.getHost()).append("] failed: ");
                if (status.getError_msgs() != null && status.getError_msgs().size() > 0) {
                    errMsg.append(String.join(",", status.getError_msgs()));
                }
                errMsg.append(";");
            }
        } catch (Exception e) {
            LOG.warn("set remote fe: {} config failed", fe.getHost(), e);
            errMsg.append("set config for fe[").append(fe.getHost()).append("] failed: ").append(e.getMessage());
        }
        return errMsg;
    }

    public void setFrontendConfig(Map<String, String> configs, boolean isPersisted, String userIdentity) throws DdlException {
        for (Map.Entry<String, String> entry : configs.entrySet()) {
            ConfigBase.setMutableConfig(entry.getKey(), entry.getValue(), isPersisted, userIdentity);
        }
    }

=======
>>>>>>> e52cb9e6
    public Frontend getMySelf() {
        return frontends.get(nodeName);
    }

    public ConcurrentHashMap<String, Frontend> getFrontends() {
        return frontends;
    }

    public void resetFrontends() {
        frontends.clear();
        Frontend self = new Frontend(role, nodeName, selfNode.first, selfNode.second);
        frontends.put(self.getNodeName(), self);
        // reset helper nodes
        helperNodes.clear();
        helperNodes.add(selfNode);

        GlobalStateMgr.getCurrentState().getEditLog().logResetFrontends(self);
    }

    public void replayResetFrontends(Frontend frontend) {
        frontends.clear();
        frontends.put(frontend.getNodeName(), frontend);
        // reset helper nodes
        helperNodes.clear();
        helperNodes.add(Pair.create(frontend.getHost(), frontend.getEditLogPort()));
    }

    public void save(ImageWriter imageWriter) throws IOException, SRMetaBlockException {
        SRMetaBlockWriter writer = imageWriter.getBlockWriter(SRMetaBlockID.NODE_MGR, 1);
        writer.writeJson(this);
        writer.close();
    }

    public void load(SRMetaBlockReader reader) throws IOException, SRMetaBlockException, SRMetaBlockEOFException {
        NodeMgr nodeMgr = reader.readJson(NodeMgr.class);

        leaderRpcPort = nodeMgr.leaderRpcPort;
        leaderHttpPort = nodeMgr.leaderHttpPort;
        leaderIp = nodeMgr.leaderIp;

        frontends = nodeMgr.frontends;
        removedFrontends = nodeMgr.removedFrontends;

        for (Frontend fe : frontends.values()) {
            if (fe.getRole() == FrontendNodeType.FOLLOWER) {
                helperNodes.add(Pair.create(fe.getHost(), fe.getEditLogPort()));
            }
        }

        systemInfo = nodeMgr.systemInfo;
        brokerMgr = nodeMgr.brokerMgr;
    }

    public void setLeaderInfo() {
        this.leaderIp = FrontendOptions.getLocalHostAddress();
        this.leaderRpcPort = Config.rpc_port;
        this.leaderHttpPort = Config.http_port;
        LeaderInfo info = new LeaderInfo(this.leaderIp, this.leaderHttpPort, this.leaderRpcPort);
        GlobalStateMgr.getCurrentState().getEditLog().logLeaderInfo(info);

        leaderChangeListeners.values().forEach(listener -> listener.accept(info));
    }

    public boolean isFirstTimeStartUp() {
        return isFirstTimeStartUp;
    }

    public boolean isElectable() {
        return isElectable;
    }

    public void setImageDir(String imageDir) {
        this.imageDir = imageDir;
    }

    public static String genFeNodeName(String host, int port, boolean isOldStyle) {
        String name = host + "_" + port;
        if (isOldStyle) {
            return name;
        } else {
            return name + "_" + System.currentTimeMillis();
        }
    }

    public static boolean isFeNodeNameValid(String nodeName, String host, int port) {
        return nodeName.startsWith(host + "_" + port);
    }
}<|MERGE_RESOLUTION|>--- conflicted
+++ resolved
@@ -1144,7 +1144,6 @@
         return statisticsItems;
     }
 
-<<<<<<< HEAD
     public void setConfig(AdminSetConfigStmt stmt) throws DdlException {
         String user = ConnectContext.get().getCurrentUserIdentity().getUser();
         setFrontendConfig(stmt.getConfig().getMap(), stmt.isPersistent(), user);
@@ -1195,8 +1194,6 @@
         }
     }
 
-=======
->>>>>>> e52cb9e6
     public Frontend getMySelf() {
         return frontends.get(nodeName);
     }
