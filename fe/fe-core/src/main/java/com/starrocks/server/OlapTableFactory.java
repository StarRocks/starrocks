// Copyright 2021-present StarRocks, Inc. All rights reserved.
//
// Licensed under the Apache License, Version 2.0 (the "License");
// you may not use this file except in compliance with the License.
// You may obtain a copy of the License at
//
//     https://www.apache.org/licenses/LICENSE-2.0
//
// Unless required by applicable law or agreed to in writing, software
// distributed under the License is distributed on an "AS IS" BASIS,
// WITHOUT WARRANTIES OR CONDITIONS OF ANY KIND, either express or implied.
// See the License for the specific language governing permissions and
// limitations under the License.

package com.starrocks.server;

import com.google.common.base.Preconditions;
import com.google.common.collect.Maps;
import com.google.common.collect.Sets;
import com.starrocks.analysis.BloomFilterIndexUtil;
import com.starrocks.binlog.BinlogConfig;
import com.starrocks.catalog.ColocateTableIndex;
import com.starrocks.catalog.Column;
import com.starrocks.catalog.ColumnId;
import com.starrocks.catalog.DataProperty;
import com.starrocks.catalog.Database;
import com.starrocks.catalog.DistributionInfo;
import com.starrocks.catalog.ExpressionRangePartitionInfo;
import com.starrocks.catalog.ExternalOlapTable;
import com.starrocks.catalog.HashDistributionInfo;
import com.starrocks.catalog.KeysType;
import com.starrocks.catalog.ListPartitionInfo;
import com.starrocks.catalog.OlapTable;
import com.starrocks.catalog.Partition;
import com.starrocks.catalog.PartitionInfo;
import com.starrocks.catalog.PartitionType;
import com.starrocks.catalog.RangePartitionInfo;
import com.starrocks.catalog.SinglePartitionInfo;
import com.starrocks.catalog.Table;
import com.starrocks.catalog.TableIndexes;
import com.starrocks.catalog.constraint.ForeignKeyConstraint;
import com.starrocks.catalog.constraint.UniqueConstraint;
import com.starrocks.common.AnalysisException;
import com.starrocks.common.Config;
import com.starrocks.common.DdlException;
import com.starrocks.common.FeConstants;
import com.starrocks.common.Pair;
import com.starrocks.common.util.DynamicPartitionUtil;
import com.starrocks.common.util.PropertyAnalyzer;
import com.starrocks.common.util.Util;
import com.starrocks.lake.DataCacheInfo;
import com.starrocks.lake.LakeTable;
import com.starrocks.lake.StorageInfo;
import com.starrocks.qe.ConnectContext;
import com.starrocks.sql.analyzer.SemanticException;
import com.starrocks.sql.ast.AddRollupClause;
import com.starrocks.sql.ast.AlterClause;
import com.starrocks.sql.ast.CreateTableStmt;
import com.starrocks.sql.ast.CreateTemporaryTableStmt;
import com.starrocks.sql.ast.DistributionDesc;
import com.starrocks.sql.ast.ExpressionPartitionDesc;
import com.starrocks.sql.ast.IndexDef.IndexType;
import com.starrocks.sql.ast.KeysDesc;
import com.starrocks.sql.ast.ListPartitionDesc;
import com.starrocks.sql.ast.PartitionDesc;
import com.starrocks.sql.ast.RangePartitionDesc;
import com.starrocks.sql.ast.SingleRangePartitionDesc;
import com.starrocks.sql.common.MetaUtils;
import com.starrocks.thrift.TCompressionType;
import com.starrocks.thrift.TPersistentIndexType;
import com.starrocks.thrift.TStorageType;
import com.starrocks.thrift.TTabletType;
import org.apache.commons.lang3.StringUtils;
import org.apache.logging.log4j.LogManager;
import org.apache.logging.log4j.Logger;
import org.threeten.extra.PeriodDuration;

import java.util.ArrayList;
import java.util.HashSet;
import java.util.List;
import java.util.Map;
import java.util.Set;
import java.util.stream.Collectors;
import javax.validation.constraints.NotNull;

public class OlapTableFactory implements AbstractTableFactory {

    private static final Logger LOG = LogManager.getLogger(OlapTableFactory.class);
    public static final OlapTableFactory INSTANCE = new OlapTableFactory();

    private OlapTableFactory() {
    }

    @Override
    @NotNull
    public Table createTable(LocalMetastore metastore, Database db, CreateTableStmt stmt) throws DdlException {
        GlobalStateMgr stateMgr = metastore.getStateMgr();
        ColocateTableIndex colocateTableIndex = metastore.getColocateTableIndex();
        String tableName = stmt.getTableName();

        if (stmt instanceof CreateTemporaryTableStmt) {
            LOG.debug("begin create temp table {}.{} in session {}",
                    db.getFullName(), tableName, ((CreateTemporaryTableStmt) stmt).getSessionId());
        } else {
            LOG.debug("begin create olap table: {}", tableName);
        }

        // create columns
        List<Column> baseSchema = stmt.getColumns();
        metastore.validateColumns(baseSchema);

        // create partition info
        PartitionDesc partitionDesc = stmt.getPartitionDesc();
        PartitionInfo partitionInfo;
        Map<String, Long> partitionNameToId = Maps.newHashMap();
        if (partitionDesc != null) {
            // gen partition id first
            if (partitionDesc instanceof RangePartitionDesc) {
                RangePartitionDesc rangePartitionDesc = (RangePartitionDesc) partitionDesc;
                for (SingleRangePartitionDesc desc : rangePartitionDesc.getSingleRangePartitionDescs()) {
                    long partitionId = metastore.getNextId();
                    partitionNameToId.put(desc.getPartitionName(), partitionId);
                }
            } else if (partitionDesc instanceof ListPartitionDesc) {
                ListPartitionDesc listPartitionDesc = (ListPartitionDesc) partitionDesc;
                listPartitionDesc.findAllPartitionNames()
                        .forEach(partitionName -> partitionNameToId.put(partitionName, metastore.getNextId()));
            } else if (partitionDesc instanceof ExpressionPartitionDesc) {
                ExpressionPartitionDesc expressionPartitionDesc = (ExpressionPartitionDesc) partitionDesc;
                for (SingleRangePartitionDesc desc : expressionPartitionDesc.getRangePartitionDesc()
                        .getSingleRangePartitionDescs()) {
                    long partitionId = metastore.getNextId();
                    partitionNameToId.put(desc.getPartitionName(), partitionId);
                }

                DynamicPartitionUtil.checkIfExpressionPartitionAllowed(stmt.getProperties(),
                        expressionPartitionDesc.getExpr());

            } else {
                throw new DdlException("Currently only support range or list partition with engine type olap");
            }
            partitionInfo = partitionDesc.toPartitionInfo(baseSchema, partitionNameToId, false);

            // Automatic partitioning needs to ensure that at least one tablet is opened.
            if (partitionInfo.isAutomaticPartition()) {
                long partitionId = metastore.getNextId();
                String replicateNum = String.valueOf(RunMode.defaultReplicationNum());
                if (stmt.getProperties() != null) {
                    replicateNum = stmt.getProperties().getOrDefault("replication_num",
                            String.valueOf(RunMode.defaultReplicationNum()));
                }
                partitionInfo.createAutomaticShadowPartition(baseSchema, partitionId, replicateNum);
                partitionNameToId.put(ExpressionRangePartitionInfo.AUTOMATIC_SHADOW_PARTITION_NAME, partitionId);
            }

        } else {
            if (DynamicPartitionUtil.checkDynamicPartitionPropertiesExist(stmt.getProperties())) {
                throw new DdlException("Only support dynamic partition properties on range partition table");
            }
            long partitionId = metastore.getNextId();
            // use table name as single partition name
            partitionNameToId.put(tableName, partitionId);
            partitionInfo = new SinglePartitionInfo();
        }

        // get keys type
        KeysDesc keysDesc = stmt.getKeysDesc();
        Preconditions.checkNotNull(keysDesc);
        KeysType keysType = keysDesc.getKeysType();

        // create distribution info
        DistributionDesc distributionDesc = stmt.getDistributionDesc();
        Preconditions.checkNotNull(distributionDesc);
        DistributionInfo distributionInfo = distributionDesc.toDistributionInfo(baseSchema);

        short shortKeyColumnCount = 0;
        List<Integer> sortKeyIdxes = new ArrayList<>();
        if (stmt.getSortKeys() != null) {
            Set<Integer> addedSortKey = new HashSet<>();
            List<String> baseSchemaNames = baseSchema.stream().map(Column::getName).collect(Collectors.toList());
            for (String column : stmt.getSortKeys()) {
                int idx = baseSchemaNames.indexOf(column);
                if (idx == -1) {
                    throw new DdlException("Invalid column '" + column + "': not exists in all columns.");
                }
                if (!addedSortKey.add(idx)) {
                    throw new DdlException("Duplicate sort key column " + column + " is not allowed.");
                }
                sortKeyIdxes.add(idx);
            }
            shortKeyColumnCount =
                    GlobalStateMgr.calcShortKeyColumnCount(baseSchema, stmt.getProperties(), sortKeyIdxes);
        } else {
            shortKeyColumnCount = GlobalStateMgr.calcShortKeyColumnCount(baseSchema, stmt.getProperties());
        }
        LOG.debug("create table[{}] short key column count: {}", tableName, shortKeyColumnCount);
        // indexes
        TableIndexes indexes = new TableIndexes(stmt.getIndexes());

        // set base index info to table
        // this should be done before create partition.
        Map<String, String> properties = stmt.getProperties();

        // create table
        long tableId = GlobalStateMgr.getCurrentState().getNextId();
        OlapTable table;
        // only OlapTable support light schema change so far
        Boolean useFastSchemaEvolution = true;
        if (stmt.isExternal()) {
            table = new ExternalOlapTable(db.getId(), tableId, tableName, baseSchema, keysType, partitionInfo,
                    distributionInfo, indexes, properties);
            if (GlobalStateMgr.getCurrentState().getNodeMgr()
                    .checkFeExistByRPCPort(((ExternalOlapTable) table).getSourceTableHost(),
                            ((ExternalOlapTable) table).getSourceTablePort())) {
                throw new DdlException("can not create OLAP external table of self cluster");
            }
            useFastSchemaEvolution = false;
        } else if (stmt.isOlapEngine()) {
            RunMode runMode = RunMode.getCurrentRunMode();
            String volume = "";
            if (properties != null && properties.containsKey(PropertyAnalyzer.PROPERTIES_STORAGE_VOLUME)) {
                volume = properties.remove(PropertyAnalyzer.PROPERTIES_STORAGE_VOLUME);
            }
            if (runMode == RunMode.SHARED_DATA) {
                if (volume.equals(StorageVolumeMgr.LOCAL)) {
                    throw new DdlException("Cannot create table " +
                            "without persistent volume in current run mode \"" + runMode + "\"");
                }
                table = new LakeTable(tableId, tableName, baseSchema, keysType, partitionInfo, distributionInfo, indexes);
                StorageVolumeMgr svm = GlobalStateMgr.getCurrentState().getStorageVolumeMgr();
                if (table.isCloudNativeTable() && !svm.bindTableToStorageVolume(volume, db.getId(), tableId)) {
                    throw new DdlException(String.format("Storage volume %s not exists", volume));
                }
                String storageVolumeId = svm.getStorageVolumeIdOfTable(tableId);
                metastore.setLakeStorageInfo(db, table, storageVolumeId, properties);
            } else {
                table = new OlapTable(tableId, tableName, baseSchema, keysType, partitionInfo, distributionInfo, indexes);
            }
            // set session id for temporary table
            if (stmt instanceof CreateTemporaryTableStmt) {
                CreateTemporaryTableStmt createTemporaryTableStmt = (CreateTemporaryTableStmt) stmt;
                Preconditions.checkArgument(createTemporaryTableStmt.getSessionId() != null,
                        "temporary table must set session id");
                table.setSessionId(createTemporaryTableStmt.getSessionId());
            }
        } else {
            throw new DdlException("Unrecognized engine \"" + stmt.getEngineName() + "\"");
        }

        try {
            table.setComment(stmt.getComment());

            // set base index id
            long baseIndexId = metastore.getNextId();
            table.setBaseIndexId(baseIndexId);

            // get use light schema change
            try {
                useFastSchemaEvolution &= PropertyAnalyzer.analyzeUseFastSchemaEvolution(properties);
            } catch (AnalysisException e) {
                throw new DdlException(e.getMessage());
            }
            table.setUseFastSchemaEvolution(useFastSchemaEvolution);
            for (Column column : baseSchema) {
                column.setUniqueId(table.incAndGetMaxColUniqueId());
            }
            List<Integer> sortKeyUniqueIds = new ArrayList<>();
            if (useFastSchemaEvolution) {
                for (Integer idx : sortKeyIdxes) {
                    sortKeyUniqueIds.add(baseSchema.get(idx).getUniqueId());
                }
            } else {
                LOG.debug("table: {} doesn't use light schema change", table.getName());
            }

            // analyze bloom filter columns
            Set<String> bfColumns = null;
            double bfFpp = 0;
            try {
                bfColumns = PropertyAnalyzer.analyzeBloomFilterColumns(properties, baseSchema,
                        table.getKeysType() == KeysType.PRIMARY_KEYS);
                if (bfColumns != null && bfColumns.isEmpty()) {
                    bfColumns = null;
                }

                bfFpp = PropertyAnalyzer.analyzeBloomFilterFpp(properties);
                if (bfColumns != null && bfFpp == 0) {
                    bfFpp = FeConstants.DEFAULT_BLOOM_FILTER_FPP;
                } else if (bfColumns == null) {
                    bfFpp = 0;
                }

                Set<ColumnId> bfColumnIds = null;
                if (bfColumns != null && !bfColumns.isEmpty()) {
                    bfColumnIds = Sets.newTreeSet(ColumnId.CASE_INSENSITIVE_ORDER);
                    bfColumnIds.addAll(bfColumns.stream().map(ColumnId::create).collect(Collectors.toSet()));
                }
                table.setBloomFilterInfo(bfColumnIds, bfFpp);

                BloomFilterIndexUtil.analyseBfWithNgramBf(table, new HashSet<>(stmt.getIndexes()), bfColumnIds);
            } catch (AnalysisException e) {
                throw new DdlException(e.getMessage());
            }

            // analyze replication_num
            short replicationNum = RunMode.defaultReplicationNum();
            String logReplicationNum = "";
            try {
                boolean isReplicationNumSet =
                        properties != null && properties.containsKey(PropertyAnalyzer.PROPERTIES_REPLICATION_NUM);
                if (properties != null) {
                    logReplicationNum = properties.get(PropertyAnalyzer.PROPERTIES_REPLICATION_NUM);
                }
                replicationNum = PropertyAnalyzer.analyzeReplicationNum(properties, replicationNum);
                if (isReplicationNumSet) {
                    table.setReplicationNum(replicationNum);
                }
            } catch (AnalysisException ex) {
                throw new DdlException(String.format("%s table=%s, properties.replication_num=%s",
                        ex.getMessage(), table.getName(), logReplicationNum));
            }

            // analyze location property
            PropertyAnalyzer.analyzeLocation(table, properties);

            // set in memory
            boolean isInMemory =
                    PropertyAnalyzer.analyzeBooleanProp(properties, PropertyAnalyzer.PROPERTIES_INMEMORY, false);
            table.setIsInMemory(isInMemory);

            Pair<Boolean, Boolean> analyzeRet = PropertyAnalyzer.analyzeEnablePersistentIndex(properties,
                    table.getKeysType() == KeysType.PRIMARY_KEYS);
            boolean enablePersistentIndex = analyzeRet.first;
            boolean enablePersistentIndexByUser = analyzeRet.second;
            if (enablePersistentIndex && table.isCloudNativeTable()) {
                TPersistentIndexType persistentIndexType;
                try {
                    persistentIndexType = PropertyAnalyzer.analyzePersistentIndexType(properties);
                } catch (AnalysisException e) {
                    throw new DdlException(e.getMessage());
                }
                // Judge there are whether compute nodes without storagePath or not.
                // Cannot create cloud native table with persistent_index = true when ComputeNode without storagePath
                Set<Long> cnUnSetStoragePath =
                        GlobalStateMgr.getCurrentState().getNodeMgr().getClusterInfo().getAvailableComputeNodeIds().
                                stream()
                                .filter(id -> !GlobalStateMgr.getCurrentState().getNodeMgr().getClusterInfo().getComputeNode(id).
                                        isSetStoragePath()).collect(Collectors.toSet());
                if (cnUnSetStoragePath.size() != 0 && persistentIndexType == TPersistentIndexType.LOCAL) {
                    // Check CN storage path when using local persistent index
                    if (enablePersistentIndexByUser) {
                        throw new DdlException("Cannot create cloud native table with local persistent index" +
                                "when ComputeNode without storage_path, nodeId:" + cnUnSetStoragePath);
                    } else {
                        // if user has not requested persistent index, switch it to false
                        enablePersistentIndex = false;
                    }
                }
                if (enablePersistentIndex) {
                    table.setPersistentIndexType(persistentIndexType);
                }
            }
            table.setEnablePersistentIndex(enablePersistentIndex);

            try {
                table.setPrimaryIndexCacheExpireSec(PropertyAnalyzer.analyzePrimaryIndexCacheExpireSecProp(properties,
                        PropertyAnalyzer.PROPERTIES_PRIMARY_INDEX_CACHE_EXPIRE_SEC, 0));
            } catch (AnalysisException e) {
                throw new DdlException(e.getMessage());
            }

            if (properties != null && (properties.containsKey(PropertyAnalyzer.PROPERTIES_BINLOG_ENABLE) ||
                    properties.containsKey(PropertyAnalyzer.PROPERTIES_BINLOG_MAX_SIZE) ||
                    properties.containsKey(PropertyAnalyzer.PROPERTIES_BINLOG_TTL))) {
                try {
                    boolean enableBinlog = PropertyAnalyzer.analyzeBooleanProp(properties,
                            PropertyAnalyzer.PROPERTIES_BINLOG_ENABLE, false);
                    long binlogTtl = PropertyAnalyzer.analyzeLongProp(properties,
                            PropertyAnalyzer.PROPERTIES_BINLOG_TTL, Config.binlog_ttl_second);
                    long binlogMaxSize = PropertyAnalyzer.analyzeLongProp(properties,
                            PropertyAnalyzer.PROPERTIES_BINLOG_MAX_SIZE, Config.binlog_max_size);
                    BinlogConfig binlogConfig = new BinlogConfig(0, enableBinlog,
                            binlogTtl, binlogMaxSize);
                    table.setCurBinlogConfig(binlogConfig);
                    LOG.info("create table {} set binlog config, enable_binlog = {}, binlogTtl = {}, binlog_max_size = {}",
                            tableName, enableBinlog, binlogTtl, binlogMaxSize);
                } catch (AnalysisException e) {
                    throw new DdlException(e.getMessage());
                }
            }

            try {
                long bucketSize = PropertyAnalyzer.analyzeLongProp(properties,
                        PropertyAnalyzer.PROPERTIES_BUCKET_SIZE, Config.default_automatic_bucket_size);
                if (bucketSize >= 0) {
                    table.setAutomaticBucketSize(bucketSize);
                } else {
                    throw new DdlException("Illegal bucket size: " + bucketSize);
                }
            } catch (AnalysisException e) {
                throw new DdlException(e.getMessage());
            }

            try {
                long mutableBucketNum = PropertyAnalyzer.analyzeLongProp(properties,
                        PropertyAnalyzer.PROPERTIES_MUTABLE_BUCKET_NUM, 0);
                if (mutableBucketNum >= 0) {
                    table.setMutableBucketNum(mutableBucketNum);
                } else {
                    throw new DdlException("Illegal mutable bucket num: " + mutableBucketNum);
                }
            } catch (AnalysisException e) {
                throw new DdlException(e.getMessage());
            }

<<<<<<< HEAD
<<<<<<< HEAD
=======
=======
>>>>>>> dcd31449
            if (PropertyAnalyzer.analyzeBooleanProp(properties, PropertyAnalyzer.PROPERTIES_ENABLE_LOAD_PROFILE, false)) {
                table.setEnableLoadProfile(true);
            }

<<<<<<< HEAD
            try {
                table.setBaseCompactionForbiddenTimeRanges(PropertyAnalyzer.analyzeBaseCompactionForbiddenTimeRanges(properties));
                if (!table.getBaseCompactionForbiddenTimeRanges().isEmpty()) {
                    if (table instanceof OlapTable) {
                        OlapTable olapTable = (OlapTable) table;
                        if (olapTable.getKeysType() == KeysType.PRIMARY_KEYS
                                || olapTable.isCloudNativeTableOrMaterializedView()) {
                            throw new SemanticException("Property " +
                                    PropertyAnalyzer.PROPERTIES_BASE_COMPACTION_FORBIDDEN_TIME_RANGES +
                                    " not support primary keys table or cloud native table");
                        }
                    }
                    GlobalStateMgr.getCurrentState().getCompactionControlScheduler().updateTableForbiddenTimeRanges(
                            table.getId(), table.getBaseCompactionForbiddenTimeRanges());
                }
                if (properties != null) {
                    properties.remove(PropertyAnalyzer.PROPERTIES_BASE_COMPACTION_FORBIDDEN_TIME_RANGES);
                }
            } catch (Exception e) {
                throw new DdlException(e.getMessage());
            }

>>>>>>> 1c8e4b9cfb ([Enhancement] Support disable table base compaction by time ranges (#50120))
=======
>>>>>>> dcd31449
            // write quorum
            try {
                table.setWriteQuorum(PropertyAnalyzer.analyzeWriteQuorum(properties));
            } catch (AnalysisException e) {
                throw new DdlException(e.getMessage());
            }

            // replicated storage
            table.setEnableReplicatedStorage(
                    PropertyAnalyzer.analyzeBooleanProp(
                            properties, PropertyAnalyzer.PROPERTIES_REPLICATED_STORAGE,
                            Config.enable_replicated_storage_as_default_engine));

            if (table.enableReplicatedStorage().equals(false)) {
                for (Column col : baseSchema) {
                    if (col.isAutoIncrement()) {
                        throw new DdlException("Table with AUTO_INCREMENT column must use Replicated Storage");
                    }
                }
            }

            boolean hasGin = table.getIndexes().stream().anyMatch(index -> index.getIndexType() == IndexType.GIN);
            if (hasGin && table.enableReplicatedStorage()) {
                throw new SemanticException("GIN does not support replicated mode");
            }

            TTabletType tabletType = TTabletType.TABLET_TYPE_DISK;
            try {
                tabletType = PropertyAnalyzer.analyzeTabletType(properties);
            } catch (AnalysisException e) {
                throw new DdlException(e.getMessage());
            }

            if (table.isCloudNativeTable()) {
                if (properties != null) {
                    try {
                        PeriodDuration duration = PropertyAnalyzer.analyzeDataCachePartitionDuration(properties);
                        if (duration != null) {
                            table.setDataCachePartitionDuration(duration);
                        }
                    } catch (AnalysisException e) {
                        throw new DdlException(e.getMessage());
                    }
                }
            }

            if (properties != null) {
                if (properties.containsKey(PropertyAnalyzer.PROPERTIES_STORAGE_COOLDOWN_TTL) ||
                        properties.containsKey(PropertyAnalyzer.PROPERTIES_STORAGE_COOLDOWN_TIME)) {
                    if (table.getKeysType() == KeysType.PRIMARY_KEYS) {
                        throw new DdlException("Primary key table does not support storage medium cool down currently.");
                    }
                    if (partitionInfo instanceof ListPartitionInfo) {
                        throw new DdlException("List partition table does not support storage medium cool down currently.");
                    }
                    if (partitionInfo instanceof RangePartitionInfo) {
                        RangePartitionInfo rangePartitionInfo = (RangePartitionInfo) partitionInfo;
                        List<Column> partitionColumns = rangePartitionInfo.getPartitionColumns(
                                MetaUtils.buildIdToColumn(baseSchema));
                        if (partitionColumns.size() > 1) {
                            throw new DdlException("Multi-column range partition table " +
                                    "does not support storage medium cool down currently.");
                        }
                        Column column = partitionColumns.get(0);
                        if (!column.getType().getPrimitiveType().isDateType()) {
                            throw new DdlException("Only support partition is date type for" +
                                    " storage medium cool down currently.");
                        }
                    }
                }
            }

            if (properties != null) {
                try {
                    PeriodDuration duration = PropertyAnalyzer.analyzeStorageCoolDownTTL(properties, false);
                    if (duration != null) {
                        table.setStorageCoolDownTTL(duration);
                    }
                } catch (AnalysisException e) {
                    throw new DdlException(e.getMessage());
                }
            }

            if (partitionInfo.getType() == PartitionType.UNPARTITIONED) {
                // if this is an unpartitioned table, we should analyze data property and replication num here.
                // if this is a partitioned table, there properties are already analyzed in RangePartitionDesc analyze phase.

                // use table name as this single partition name
                long partitionId = partitionNameToId.get(tableName);
                DataProperty dataProperty = null;
                try {
                    boolean hasMedium = false;
                    if (properties != null) {
                        hasMedium = properties.containsKey(PropertyAnalyzer.PROPERTIES_STORAGE_MEDIUM);
                    }
                    dataProperty = PropertyAnalyzer.analyzeDataProperty(properties,
                            DataProperty.getInferredDefaultDataProperty(), false);
                    if (hasMedium) {
                        table.setStorageMedium(dataProperty.getStorageMedium());
                    }
                } catch (AnalysisException e) {
                    throw new DdlException(e.getMessage());
                }
                Preconditions.checkNotNull(dataProperty);
                partitionInfo.setDataProperty(partitionId, dataProperty);
                partitionInfo.setReplicationNum(partitionId, replicationNum);
                partitionInfo.setIsInMemory(partitionId, isInMemory);
                partitionInfo.setTabletType(partitionId, tabletType);
                StorageInfo storageInfo = table.getTableProperty().getStorageInfo();
                DataCacheInfo dataCacheInfo = storageInfo == null ? null : storageInfo.getDataCacheInfo();
                partitionInfo.setDataCacheInfo(partitionId, dataCacheInfo);
            }

            // check colocation properties
            String colocateGroup = PropertyAnalyzer.analyzeColocate(properties);
            if (StringUtils.isNotEmpty(colocateGroup)) {
                if (!distributionInfo.supportColocate()) {
                    throw new DdlException("random distribution does not support 'colocate_with'");
                }

                colocateTableIndex.addTableToGroup(db, table, colocateGroup, false /* expectLakeTable */);
            }

            // get base index storage type. default is COLUMN
            TStorageType baseIndexStorageType;
            try {
                baseIndexStorageType = PropertyAnalyzer.analyzeStorageType(properties, table);
            } catch (AnalysisException e) {
                throw new DdlException(e.getMessage());
            }
            Preconditions.checkNotNull(baseIndexStorageType);
            // set base index meta
            int schemaVersion = 0;
            try {
                schemaVersion = PropertyAnalyzer.analyzeSchemaVersion(properties);
            } catch (AnalysisException e) {
                throw new DdlException(e.getMessage());
            }
            int schemaHash = Util.schemaHash(schemaVersion, baseSchema, bfColumns, bfFpp);

            if (stmt.getSortKeys() != null) {
                table.setIndexMeta(baseIndexId, tableName, baseSchema, schemaVersion, schemaHash,
                        shortKeyColumnCount, baseIndexStorageType, keysType, null, sortKeyIdxes,
                        sortKeyUniqueIds);
            } else {
                table.setIndexMeta(baseIndexId, tableName, baseSchema, schemaVersion, schemaHash,
                        shortKeyColumnCount, baseIndexStorageType, keysType, null);
            }

            for (AlterClause alterClause : stmt.getRollupAlterClauseList()) {
                AddRollupClause addRollupClause = (AddRollupClause) alterClause;

                Long baseRollupIndex = table.getIndexIdByName(tableName);

                // get storage type for rollup index
                TStorageType rollupIndexStorageType = null;
                try {
                    rollupIndexStorageType = PropertyAnalyzer.analyzeStorageType(addRollupClause.getProperties(), table);
                } catch (AnalysisException e) {
                    throw new DdlException(e.getMessage());
                }
                Preconditions.checkNotNull(rollupIndexStorageType);
                // set rollup index meta to olap table
                List<Column> rollupColumns = stateMgr.getRollupHandler().checkAndPrepareMaterializedView(addRollupClause,
                        table, baseRollupIndex);
                short rollupShortKeyColumnCount =
                        GlobalStateMgr.calcShortKeyColumnCount(rollupColumns, addRollupClause.getProperties());
                int rollupSchemaHash = Util.schemaHash(schemaVersion, rollupColumns, bfColumns, bfFpp);
                long rollupIndexId = metastore.getNextId();
                table.setIndexMeta(rollupIndexId, addRollupClause.getRollupName(), rollupColumns, schemaVersion,
                        rollupSchemaHash, rollupShortKeyColumnCount, rollupIndexStorageType, keysType);
            }

            // analyze version info
            Long version = null;
            try {
                version = PropertyAnalyzer.analyzeVersionInfo(properties);
            } catch (AnalysisException e) {
                throw new DdlException(e.getMessage());
            }
            Preconditions.checkNotNull(version);

            // storage_format is not necessary, remove storage_format if exists.
            if (properties != null) {
                properties.remove("storage_format");
            }

            //storage type
            table.setStorageType(baseIndexStorageType.name());

            // get compression type
            TCompressionType compressionType = TCompressionType.LZ4_FRAME;
            Integer compressionLevel = -1;
            try {
                Pair<TCompressionType, Integer> result = PropertyAnalyzer.analyzeCompressionType(properties);
                compressionType = result.first;
                compressionLevel = result.second;
            } catch (AnalysisException e) {
                throw new DdlException(e.getMessage());
            }
            table.setCompressionType(compressionType);
            table.setCompressionLevel(compressionLevel);

            // partition live number
            int partitionLiveNumber;
            if (properties != null && properties.containsKey(PropertyAnalyzer.PROPERTIES_PARTITION_LIVE_NUMBER)) {
                partitionLiveNumber = PropertyAnalyzer.analyzePartitionLiveNumber(properties, true);
                table.setPartitionLiveNumber(partitionLiveNumber);
            }

            // analyze partition ttl duration
            Pair<String, PeriodDuration> ttlDuration = null;
            if (properties != null && properties.containsKey(PropertyAnalyzer.PROPERTIES_PARTITION_TTL)) {
                ttlDuration = PropertyAnalyzer.analyzePartitionTTL(properties, true);
                if (ttlDuration == null) {
                    throw new DdlException("Invalid partition ttl duration");
                }
                table.getTableProperty().getProperties().put(PropertyAnalyzer.PROPERTIES_PARTITION_TTL, ttlDuration.first);
                table.getTableProperty().setPartitionTTL(ttlDuration.second);
            }

            try {
                processConstraint(db, table, properties);
            } catch (AnalysisException e) {
                throw new DdlException(
                        String.format("processing constraint failed when creating table:%s. exception msg:%s",
                                table.getName(), e.getMessage()), e);
            }

            // a set to record every new tablet created when create table
            // if failed in any step, use this set to do clear things
            Set<Long> tabletIdSet = new HashSet<Long>();

            long warehouseId = WarehouseManager.DEFAULT_WAREHOUSE_ID;
            if (ConnectContext.get() != null) {
                warehouseId = ConnectContext.get().getCurrentWarehouseId();
            }

            // do not create partition for external table
            if (table.isOlapOrCloudNativeTable()) {
                if (partitionInfo.getType() == PartitionType.UNPARTITIONED) {
                    if (properties != null && !properties.isEmpty()) {
                        // here, all properties should be checked
                        throw new DdlException("Unknown properties: " + properties);
                    }

                    // this is a 1-level partitioned table, use table name as partition name
                    long partitionId = partitionNameToId.get(tableName);
                    Partition partition = metastore.createPartition(db, table, partitionId, tableName, version, tabletIdSet,
                            warehouseId);
                    metastore.buildPartitions(db, table, partition.getSubPartitions().stream().collect(Collectors.toList()),
                            warehouseId);
                    table.addPartition(partition);
                } else if (partitionInfo.isRangePartition() || partitionInfo.getType() == PartitionType.LIST) {
                    try {
                        // just for remove entries in stmt.getProperties(),
                        // and then check if there still has unknown properties
                        boolean hasMedium = false;
                        if (properties != null) {
                            hasMedium = properties.containsKey(PropertyAnalyzer.PROPERTIES_STORAGE_MEDIUM);
                        }
                        DataProperty dataProperty = PropertyAnalyzer.analyzeDataProperty(properties,
                                DataProperty.getInferredDefaultDataProperty(), false);
                        DynamicPartitionUtil.checkAndSetDynamicPartitionProperty(table, properties);
                        if (table.dynamicPartitionExists() && table.getColocateGroup() != null) {
                            HashDistributionInfo info = (HashDistributionInfo) distributionInfo;
                            if (info.getBucketNum() !=
                                    table.getTableProperty().getDynamicPartitionProperty().getBuckets()) {
                                throw new DdlException("dynamic_partition.buckets should equal the distribution buckets"
                                        + " if creating a colocate table");
                            }
                        }
                        if (hasMedium) {
                            table.setStorageMedium(dataProperty.getStorageMedium());
                        }
                        if (properties != null && !properties.isEmpty()) {
                            // here, all properties should be checked
                            throw new DdlException("Unknown properties: " + properties);
                        }
                    } catch (AnalysisException e) {
                        throw new DdlException(e.getMessage());
                    }

                    // this is a 2-level partitioned tables
                    List<Partition> partitions = new ArrayList<>(partitionNameToId.size());
                    for (Map.Entry<String, Long> entry : partitionNameToId.entrySet()) {
                        Partition partition = metastore.createPartition(db, table, entry.getValue(), entry.getKey(), version,
                                tabletIdSet, warehouseId);
                        partitions.add(partition);
                    }
                    // It's ok if partitions is empty.
                    metastore.buildPartitions(db, table, partitions.stream().map(Partition::getSubPartitions)
                            .flatMap(p -> p.stream()).collect(Collectors.toList()), warehouseId);
                    for (Partition partition : partitions) {
                        table.addPartition(partition);
                    }
                } else {
                    throw new DdlException("Unsupported partition method: " + partitionInfo.getType().name());
                }
                // if binlog_enable is true when creating table,
                // then set binlogAvailableVersion without statistics through reportHandler
                if (table.isBinlogEnabled()) {
                    Map<String, String> binlogAvailableVersion = table.buildBinlogAvailableVersion();
                    table.setBinlogAvailableVersion(binlogAvailableVersion);
                    LOG.info("set binlog available version when create table, tableName : {}, partitions : {}",
                            tableName, binlogAvailableVersion.toString());
                }
            }

            // process lake table colocation properties, after partition and tablet creation
            colocateTableIndex.addTableToGroup(db, table, colocateGroup, true /* expectLakeTable */);
        } catch (DdlException e) {
            GlobalStateMgr.getCurrentState().getStorageVolumeMgr().unbindTableToStorageVolume(tableId);
            throw e;
        }

        return table;
    }

    private void processConstraint(
            Database db, OlapTable olapTable, Map<String, String> properties) throws AnalysisException {
        List<UniqueConstraint> uniqueConstraints = PropertyAnalyzer.analyzeUniqueConstraint(properties, db, olapTable);
        olapTable.setUniqueConstraints(uniqueConstraints);

        List<ForeignKeyConstraint> foreignKeyConstraints =
                PropertyAnalyzer.analyzeForeignKeyConstraint(properties, db, olapTable);
        olapTable.setForeignKeyConstraints(foreignKeyConstraints);
    }

}<|MERGE_RESOLUTION|>--- conflicted
+++ resolved
@@ -413,16 +413,10 @@
                 throw new DdlException(e.getMessage());
             }
 
-<<<<<<< HEAD
-<<<<<<< HEAD
-=======
-=======
->>>>>>> dcd31449
             if (PropertyAnalyzer.analyzeBooleanProp(properties, PropertyAnalyzer.PROPERTIES_ENABLE_LOAD_PROFILE, false)) {
                 table.setEnableLoadProfile(true);
             }
 
-<<<<<<< HEAD
             try {
                 table.setBaseCompactionForbiddenTimeRanges(PropertyAnalyzer.analyzeBaseCompactionForbiddenTimeRanges(properties));
                 if (!table.getBaseCompactionForbiddenTimeRanges().isEmpty()) {
@@ -445,9 +439,6 @@
                 throw new DdlException(e.getMessage());
             }
 
->>>>>>> 1c8e4b9cfb ([Enhancement] Support disable table base compaction by time ranges (#50120))
-=======
->>>>>>> dcd31449
             // write quorum
             try {
                 table.setWriteQuorum(PropertyAnalyzer.analyzeWriteQuorum(properties));
