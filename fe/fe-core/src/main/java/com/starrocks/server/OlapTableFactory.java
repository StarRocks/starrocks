--- conflicted
+++ resolved
@@ -229,16 +229,6 @@
                 table = new OlapTable(tableId, tableName, baseSchema, keysType, partitionInfo, distributionInfo, indexes);
                 table.setStorageVolume(StorageVolumeMgr.LOCAL);
             }
-<<<<<<< HEAD
-
-            if (table.isCloudNativeTable() && !runMode.isAllowCreateLakeTable()) {
-                throw new DdlException("Cannot create table with persistent volume in current run mode \"" + runMode + "\"");
-            }
-            if (table.isOlapTable() && !runMode.isAllowCreateOlapTable()) {
-                throw new DdlException("Cannot create table without persistent volume in current run mode \"" + runMode + "\"");
-            }
-=======
->>>>>>> 8daa6a4c
         } else {
             throw new DdlException("Unrecognized engine \"" + stmt.getEngineName() + "\"");
         }
@@ -408,20 +398,6 @@
         }
 
         // check colocation properties
-<<<<<<< HEAD
-        String colocateGroup = null;
-        try {
-            colocateGroup = PropertyAnalyzer.analyzeColocate(properties);
-            boolean addedToColocateGroup = colocateTableIndex.addTableToGroup(db, table,
-                    colocateGroup, false /* expectLakeTable */);
-            if (table instanceof ExternalOlapTable == false && addedToColocateGroup) {
-                // Colocate table should keep the same bucket number across the partitions
-                DistributionInfo defaultDistributionInfo = table.getDefaultDistributionInfo();
-                if (defaultDistributionInfo.getBucketNum() == 0) {
-                    int bucketNum = CatalogUtils.calBucketNumAccordingToBackends();
-                    defaultDistributionInfo.setBucketNum(bucketNum);
-                }
-=======
         String colocateGroup = PropertyAnalyzer.analyzeColocate(properties);
         boolean addedToColocateGroup = colocateTableIndex.addTableToGroup(db, table,
                 colocateGroup, false /* expectLakeTable */);
@@ -431,7 +407,6 @@
             if (defaultDistributionInfo.getBucketNum() == 0) {
                 int bucketNum = CatalogUtils.calBucketNumAccordingToBackends();
                 defaultDistributionInfo.setBucketNum(bucketNum);
->>>>>>> 8daa6a4c
             }
         }
 
