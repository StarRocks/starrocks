--- conflicted
+++ resolved
@@ -450,34 +450,19 @@
             }
 
             try {
-<<<<<<< HEAD
-                long bucketSize = PropertyAnalyzer.analyzeLongProp(properties,
-                        PropertyAnalyzer.PROPERTIES_BUCKET_SIZE, -1);
-                if (bucketSize >= 0) {
-=======
                 Optional<Long> bucketSize = PropertyAnalyzer.analyzeLongProp(properties,
                         PropertyAnalyzer.PROPERTIES_BUCKET_SIZE);
                 if (bucketSize.isPresent() && bucketSize.get() >= 0) {
->>>>>>> da277363
                     if (!table.allowBucketSizeSetting()) {
                         throw new DdlException(
                                 "Setting bucket size is not allowed: only supported for tables with RANDOM " +
                                         "distribution and when 'enable_automatic_bucket' is enabled.");
-<<<<<<< HEAD
-                    }
-                    table.setAutomaticBucketSize(bucketSize);
-                } else if (bucketSize == -1) {
-                    if (table.allowBucketSizeSetting()) {
-                        table.setAutomaticBucketSize(Config.default_automatic_bucket_size);
-                    }
-=======
                     }
                     table.setAutomaticBucketSize(bucketSize.get());
                 } else if (bucketSize.isEmpty()) {
                     if (table.allowBucketSizeSetting()) {
                         table.setAutomaticBucketSize(Config.default_automatic_bucket_size);
                     }
->>>>>>> da277363
                 } else {
                     throw new DdlException("Illegal bucket size: " + bucketSize.get());
                 }
