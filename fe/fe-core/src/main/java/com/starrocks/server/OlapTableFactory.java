// Copyright 2021-present StarRocks, Inc. All rights reserved.
//
// Licensed under the Apache License, Version 2.0 (the "License");
// you may not use this file except in compliance with the License.
// You may obtain a copy of the License at
//
//     https://www.apache.org/licenses/LICENSE-2.0
//
// Unless required by applicable law or agreed to in writing, software
// distributed under the License is distributed on an "AS IS" BASIS,
// WITHOUT WARRANTIES OR CONDITIONS OF ANY KIND, either express or implied.
// See the License for the specific language governing permissions and
// limitations under the License.

package com.starrocks.server;

import com.google.common.base.Preconditions;
import com.google.common.collect.Maps;
import com.starrocks.analysis.KeysDesc;
import com.starrocks.binlog.BinlogConfig;
import com.starrocks.catalog.CatalogUtils;
import com.starrocks.catalog.ColocateTableIndex;
import com.starrocks.catalog.Column;
import com.starrocks.catalog.DataProperty;
import com.starrocks.catalog.Database;
import com.starrocks.catalog.DistributionInfo;
import com.starrocks.catalog.ExpressionRangePartitionInfo;
import com.starrocks.catalog.ExternalOlapTable;
import com.starrocks.catalog.ForeignKeyConstraint;
import com.starrocks.catalog.HashDistributionInfo;
import com.starrocks.catalog.KeysType;
import com.starrocks.catalog.OlapTable;
import com.starrocks.catalog.Partition;
import com.starrocks.catalog.PartitionInfo;
import com.starrocks.catalog.PartitionType;
import com.starrocks.catalog.SinglePartitionInfo;
import com.starrocks.catalog.Table;
import com.starrocks.catalog.TableIndexes;
import com.starrocks.catalog.UniqueConstraint;
import com.starrocks.common.AnalysisException;
import com.starrocks.common.Config;
import com.starrocks.common.DdlException;
import com.starrocks.common.FeConstants;
import com.starrocks.common.util.DynamicPartitionUtil;
import com.starrocks.common.util.PropertyAnalyzer;
import com.starrocks.common.util.Util;
import com.starrocks.lake.DataCacheInfo;
import com.starrocks.lake.LakeTable;
import com.starrocks.lake.StorageInfo;
import com.starrocks.sql.ast.AddRollupClause;
import com.starrocks.sql.ast.AlterClause;
import com.starrocks.sql.ast.CreateTableStmt;
import com.starrocks.sql.ast.DistributionDesc;
import com.starrocks.sql.ast.ExpressionPartitionDesc;
import com.starrocks.sql.ast.ListPartitionDesc;
import com.starrocks.sql.ast.PartitionDesc;
import com.starrocks.sql.ast.RangePartitionDesc;
import com.starrocks.sql.ast.SingleRangePartitionDesc;
import com.starrocks.storagevolume.StorageVolume;
import com.starrocks.thrift.TCompressionType;
import com.starrocks.thrift.TStorageType;
import com.starrocks.thrift.TTabletType;
import org.apache.logging.log4j.LogManager;
import org.apache.logging.log4j.Logger;
import org.threeten.extra.PeriodDuration;

import java.util.ArrayList;
import java.util.Collections;
import java.util.HashSet;
import java.util.List;
import java.util.Map;
import java.util.Set;
import java.util.stream.Collectors;
import javax.validation.constraints.NotNull;

public class OlapTableFactory implements AbstractTableFactory {

    private static final Logger LOG = LogManager.getLogger(OlapTableFactory.class);
    public static final OlapTableFactory INSTANCE = new OlapTableFactory();

    private OlapTableFactory() {
    }

    @Override
    @NotNull
    public Table createTable(LocalMetastore metastore, Database db, CreateTableStmt stmt) throws DdlException {
        GlobalStateMgr stateMgr = metastore.getStateMgr();
        ColocateTableIndex colocateTableIndex = metastore.getColocateTableIndex();
        String tableName = stmt.getTableName();

        LOG.debug("begin create olap table: {}", tableName);

        // create columns
        List<Column> baseSchema = stmt.getColumns();
        metastore.validateColumns(baseSchema);

        // create partition info
        PartitionDesc partitionDesc = stmt.getPartitionDesc();
        PartitionInfo partitionInfo;
        Map<String, Long> partitionNameToId = Maps.newHashMap();
        if (partitionDesc != null) {
            // gen partition id first
            if (partitionDesc instanceof RangePartitionDesc) {
                RangePartitionDesc rangePartitionDesc = (RangePartitionDesc) partitionDesc;
                for (SingleRangePartitionDesc desc : rangePartitionDesc.getSingleRangePartitionDescs()) {
                    long partitionId = metastore.getNextId();
                    partitionNameToId.put(desc.getPartitionName(), partitionId);
                }
            } else if (partitionDesc instanceof ListPartitionDesc) {
                ListPartitionDesc listPartitionDesc = (ListPartitionDesc) partitionDesc;
                listPartitionDesc.findAllPartitionNames()
                        .forEach(partitionName -> partitionNameToId.put(partitionName, metastore.getNextId()));
            } else if (partitionDesc instanceof ExpressionPartitionDesc) {
                ExpressionPartitionDesc expressionPartitionDesc = (ExpressionPartitionDesc) partitionDesc;
                for (SingleRangePartitionDesc desc : expressionPartitionDesc.getRangePartitionDesc()
                        .getSingleRangePartitionDescs()) {
                    long partitionId = metastore.getNextId();
                    partitionNameToId.put(desc.getPartitionName(), partitionId);
                }

                DynamicPartitionUtil.checkIfAutomaticPartitionAllowed(stmt.getProperties());

            } else {
                throw new DdlException("Currently only support range or list partition with engine type olap");
            }
            partitionInfo = partitionDesc.toPartitionInfo(baseSchema, partitionNameToId, false);

            // Automatic partitioning needs to ensure that at least one tablet is opened.
            if (partitionInfo.isAutomaticPartition()) {
                long partitionId = metastore.getNextId();
                String replicateNum = String.valueOf(RunMode.defaultReplicationNum());
                if (stmt.getProperties() != null) {
                    replicateNum = stmt.getProperties().getOrDefault("replication_num",
                            String.valueOf(RunMode.defaultReplicationNum()));
                }
                partitionInfo.createAutomaticShadowPartition(partitionId, replicateNum);
                partitionNameToId.put(ExpressionRangePartitionInfo.AUTOMATIC_SHADOW_PARTITION_NAME, partitionId);
            }

        } else {
            if (DynamicPartitionUtil.checkDynamicPartitionPropertiesExist(stmt.getProperties())) {
                throw new DdlException("Only support dynamic partition properties on range partition table");
            }
            long partitionId = metastore.getNextId();
            // use table name as single partition name
            partitionNameToId.put(tableName, partitionId);
            partitionInfo = new SinglePartitionInfo();
        }

        // get keys type
        KeysDesc keysDesc = stmt.getKeysDesc();
        Preconditions.checkNotNull(keysDesc);
        KeysType keysType = keysDesc.getKeysType();

        // create distribution info
        DistributionDesc distributionDesc = stmt.getDistributionDesc();
        Preconditions.checkNotNull(distributionDesc);
        DistributionInfo distributionInfo = distributionDesc.toDistributionInfo(baseSchema);

        short shortKeyColumnCount = 0;
        List<Integer> sortKeyIdxes = new ArrayList<>();
        if (stmt.getSortKeys() != null) {
            List<String> baseSchemaNames = baseSchema.stream().map(Column::getName).collect(Collectors.toList());
            for (String column : stmt.getSortKeys()) {
                int idx = baseSchemaNames.indexOf(column);
                if (idx == -1) {
                    throw new DdlException("Invalid column '" + column + "': not exists in all columns.");
                }
                sortKeyIdxes.add(idx);
            }
            shortKeyColumnCount =
                    GlobalStateMgr.calcShortKeyColumnCount(baseSchema, stmt.getProperties(), sortKeyIdxes);
        } else {
            shortKeyColumnCount = GlobalStateMgr.calcShortKeyColumnCount(baseSchema, stmt.getProperties());
        }
        LOG.debug("create table[{}] short key column count: {}", tableName, shortKeyColumnCount);
        // indexes
        TableIndexes indexes = new TableIndexes(stmt.getIndexes());

        // set base index info to table
        // this should be done before create partition.
        Map<String, String> properties = stmt.getProperties();

        // create table
        long tableId = GlobalStateMgr.getCurrentState().getNextId();
        OlapTable table;
        if (stmt.isExternal()) {
            table = new ExternalOlapTable(db.getId(), tableId, tableName, baseSchema, keysType, partitionInfo,
                    distributionInfo, indexes, properties);
            if (GlobalStateMgr.getCurrentState().getNodeMgr()
                    .checkFeExistByRPCPort(((ExternalOlapTable) table).getSourceTableHost(),
                            ((ExternalOlapTable) table).getSourceTablePort())) {
                throw new DdlException("can not create OLAP external table of self cluster");
            }
        } else if (stmt.isOlapEngine()) {
            RunMode runMode = RunMode.getCurrentRunMode();
            String volume = "";
            if (properties != null && properties.containsKey(PropertyAnalyzer.PROPERTIES_STORAGE_VOLUME)) {
                volume = properties.remove(PropertyAnalyzer.PROPERTIES_STORAGE_VOLUME);
            }
            if (runMode == RunMode.SHARED_DATA) {
                if (volume.equals(StorageVolumeMgr.LOCAL)) {
                    throw new DdlException("Cannot create table " +
                            "without persistent volume in current run mode \"" + runMode + "\"");
                }
                StorageVolumeMgr svm = GlobalStateMgr.getCurrentState().getStorageVolumeMgr();
                StorageVolume sv = null;
                if (volume.isEmpty()) {
                    String dbStorageVolumeId = svm.getStorageVolumeIdOfDb(db.getId());
                    if (dbStorageVolumeId != null) {
                        sv = svm.getStorageVolume(dbStorageVolumeId);
                    } else {
                        sv = svm.getStorageVolumeByName(SharedDataStorageVolumeMgr.BUILTIN_STORAGE_VOLUME);
                    }
                } else if (volume.equals(StorageVolumeMgr.DEFAULT)) {
                    sv = svm.getDefaultStorageVolume();
                } else {
                    sv = svm.getStorageVolumeByName(volume);
                }
                if (sv == null) {
                    throw new DdlException("Unknown storage volume \"" + volume + "\"");
                }
                table = new LakeTable(tableId, tableName, baseSchema, keysType, partitionInfo, distributionInfo, indexes);
                String storageVolumeId = sv.getId();
                metastore.setLakeStorageInfo(table, storageVolumeId, properties);
                if (!svm.bindTableToStorageVolume(sv.getId(), table.getId())) {
                    throw new DdlException(String.format("Storage volume with id %s not exists", storageVolumeId));
                }
                table.setStorageVolume(sv.getName());
            } else {
                table = new OlapTable(tableId, tableName, baseSchema, keysType, partitionInfo, distributionInfo, indexes);
                table.setStorageVolume(StorageVolumeMgr.LOCAL);
            }
        } else {
            throw new DdlException("Unrecognized engine \"" + stmt.getEngineName() + "\"");
        }

        try {
            table.setComment(stmt.getComment());

            // set base index id
            long baseIndexId = metastore.getNextId();
            table.setBaseIndexId(baseIndexId);

<<<<<<< HEAD
        // get use light schema change
        Boolean useLightSchemaChange;
        try {
            useLightSchemaChange = PropertyAnalyzer.analyzeUseLightSchemaChange(properties);
        } catch (AnalysisException e) {
            throw new DdlException(e.getMessage());
        }
        // only support olap table use light schema change optimization
        useLightSchemaChange = useLightSchemaChange;
        table.setUseLightSchemaChange(useLightSchemaChange);
        if (useLightSchemaChange) {
            for (Column column : baseSchema) {
                column.setUniqueId(table.incAndGetMaxColUniqueId());
                LOG.debug("table: {}, newColumn: {}, uniqueId: {}", table.getName(), column.getName(),
                        column.getUniqueId());
            }
        } else {
            LOG.debug("table: {} doesn't use light schema change", table.getName());
        }

        // analyze bloom filter columns
        Set<String> bfColumns = null;
        double bfFpp = 0;
        try {
            bfColumns = PropertyAnalyzer.analyzeBloomFilterColumns(properties, baseSchema,
                    table.getKeysType() == KeysType.PRIMARY_KEYS);
            if (bfColumns != null && bfColumns.isEmpty()) {
                bfColumns = null;
=======
            // analyze bloom filter columns
            Set<String> bfColumns = null;
            double bfFpp = 0;
            try {
                bfColumns = PropertyAnalyzer.analyzeBloomFilterColumns(properties, baseSchema,
                        table.getKeysType() == KeysType.PRIMARY_KEYS);
                if (bfColumns != null && bfColumns.isEmpty()) {
                    bfColumns = null;
                }

                bfFpp = PropertyAnalyzer.analyzeBloomFilterFpp(properties);
                if (bfColumns != null && bfFpp == 0) {
                    bfFpp = FeConstants.DEFAULT_BLOOM_FILTER_FPP;
                } else if (bfColumns == null) {
                    bfFpp = 0;
                }

                table.setBloomFilterInfo(bfColumns, bfFpp);
            } catch (AnalysisException e) {
                throw new DdlException(e.getMessage());
>>>>>>> 956b9a49
            }

            // analyze replication_num
            short replicationNum = RunMode.defaultReplicationNum();
            try {
                boolean isReplicationNumSet =
                        properties != null && properties.containsKey(PropertyAnalyzer.PROPERTIES_REPLICATION_NUM);
                replicationNum = PropertyAnalyzer.analyzeReplicationNum(properties, replicationNum);
                if (isReplicationNumSet) {
                    table.setReplicationNum(replicationNum);
                }
            } catch (AnalysisException e) {
                throw new DdlException(e.getMessage());
            }

            // set in memory
            boolean isInMemory =
                    PropertyAnalyzer.analyzeBooleanProp(properties, PropertyAnalyzer.PROPERTIES_INMEMORY, false);
            table.setIsInMemory(isInMemory);

            boolean enablePersistentIndex =
                    PropertyAnalyzer.analyzeBooleanProp(properties, PropertyAnalyzer.PROPERTIES_ENABLE_PERSISTENT_INDEX,
                            false);
            if (enablePersistentIndex && table.isCloudNativeTable()) {
                throw new DdlException("Cannot create cloud native table with persistent index yet");
            }

            table.setEnablePersistentIndex(enablePersistentIndex);

            if (properties != null && (properties.containsKey(PropertyAnalyzer.PROPERTIES_BINLOG_ENABLE) ||
                    properties.containsKey(PropertyAnalyzer.PROPERTIES_BINLOG_MAX_SIZE) ||
                    properties.containsKey(PropertyAnalyzer.PROPERTIES_BINLOG_TTL))) {
                try {
                    boolean enableBinlog = PropertyAnalyzer.analyzeBooleanProp(properties,
                            PropertyAnalyzer.PROPERTIES_BINLOG_ENABLE, false);
                    long binlogTtl = PropertyAnalyzer.analyzeLongProp(properties,
                            PropertyAnalyzer.PROPERTIES_BINLOG_TTL, Config.binlog_ttl_second);
                    long binlogMaxSize = PropertyAnalyzer.analyzeLongProp(properties,
                            PropertyAnalyzer.PROPERTIES_BINLOG_MAX_SIZE, Config.binlog_max_size);
                    BinlogConfig binlogConfig = new BinlogConfig(0, enableBinlog,
                            binlogTtl, binlogMaxSize);
                    table.setCurBinlogConfig(binlogConfig);
                    LOG.info("create table {} set binlog config, enable_binlog = {}, binlogTtl = {}, binlog_max_size = {}",
                            tableName, enableBinlog, binlogTtl, binlogMaxSize);
                } catch (AnalysisException e) {
                    throw new DdlException(e.getMessage());
                }
            }

            // write quorum
            try {
                table.setWriteQuorum(PropertyAnalyzer.analyzeWriteQuorum(properties));
            } catch (AnalysisException e) {
                throw new DdlException(e.getMessage());
            }

            // replicated storage
            table.setEnableReplicatedStorage(
                    PropertyAnalyzer.analyzeBooleanProp(
                            properties, PropertyAnalyzer.PROPERTIES_REPLICATED_STORAGE,
                            Config.enable_replicated_storage_as_default_engine));

            if (table.enableReplicatedStorage().equals(false)) {
                for (Column col : baseSchema) {
                    if (col.isAutoIncrement()) {
                        throw new DdlException("Table with AUTO_INCREMENT column must use Replicated Storage");
                    }
                }
            }

            TTabletType tabletType = TTabletType.TABLET_TYPE_DISK;
            try {
                tabletType = PropertyAnalyzer.analyzeTabletType(properties);
            } catch (AnalysisException e) {
                throw new DdlException(e.getMessage());
            }

            if (table.isCloudNativeTable() && properties != null) {
                try {
                    PeriodDuration duration = PropertyAnalyzer.analyzeDataCachePartitionDuration(properties);
                    if (duration != null) {
                        table.setDataCachePartitionDuration(duration);
                    }
                } catch (AnalysisException e) {
                    throw new DdlException(e.getMessage());
                }
            }

            if (partitionInfo.getType() == PartitionType.UNPARTITIONED) {
                // if this is an unpartitioned table, we should analyze data property and replication num here.
                // if this is a partitioned table, there properties are already analyzed in RangePartitionDesc analyze phase.

                // use table name as this single partition name
                long partitionId = partitionNameToId.get(tableName);
                DataProperty dataProperty = null;
                try {
                    boolean hasMedium = false;
                    if (properties != null) {
                        hasMedium = properties.containsKey(PropertyAnalyzer.PROPERTIES_STORAGE_MEDIUM);
                    }
                    dataProperty = PropertyAnalyzer.analyzeDataProperty(properties,
                            DataProperty.getInferredDefaultDataProperty(), false);
                    if (hasMedium) {
                        table.setStorageMedium(dataProperty.getStorageMedium());
                    }
                } catch (AnalysisException e) {
                    throw new DdlException(e.getMessage());
                }
                Preconditions.checkNotNull(dataProperty);
                partitionInfo.setDataProperty(partitionId, dataProperty);
                partitionInfo.setReplicationNum(partitionId, replicationNum);
                partitionInfo.setIsInMemory(partitionId, isInMemory);
                partitionInfo.setTabletType(partitionId, tabletType);
                StorageInfo storageInfo = table.getTableProperty().getStorageInfo();
                DataCacheInfo dataCacheInfo = storageInfo == null ? null : storageInfo.getDataCacheInfo();
                partitionInfo.setDataCacheInfo(partitionId, dataCacheInfo);
            }

            // check colocation properties
            String colocateGroup = PropertyAnalyzer.analyzeColocate(properties);
            boolean addedToColocateGroup = colocateTableIndex.addTableToGroup(db, table,
                    colocateGroup, false /* expectLakeTable */);
            if (!(table instanceof ExternalOlapTable) && addedToColocateGroup) {
                // Colocate table should keep the same bucket number across the partitions
                DistributionInfo defaultDistributionInfo = table.getDefaultDistributionInfo();
                if (defaultDistributionInfo.getBucketNum() == 0) {
                    int bucketNum = CatalogUtils.calBucketNumAccordingToBackends();
                    defaultDistributionInfo.setBucketNum(bucketNum);
                }
            }

            // get base index storage type. default is COLUMN
            TStorageType baseIndexStorageType = null;
            try {
                baseIndexStorageType = PropertyAnalyzer.analyzeStorageType(properties);
            } catch (AnalysisException e) {
                throw new DdlException(e.getMessage());
            }
            Preconditions.checkNotNull(baseIndexStorageType);
            // set base index meta
            int schemaVersion = 0;
            try {
                schemaVersion = PropertyAnalyzer.analyzeSchemaVersion(properties);
            } catch (AnalysisException e) {
                throw new DdlException(e.getMessage());
            }
            int schemaHash = Util.schemaHash(schemaVersion, baseSchema, bfColumns, bfFpp);

            if (stmt.getSortKeys() != null) {
                table.setIndexMeta(baseIndexId, tableName, baseSchema, schemaVersion, schemaHash,
                        shortKeyColumnCount, baseIndexStorageType, keysType, null, sortKeyIdxes);
            } else {
                table.setIndexMeta(baseIndexId, tableName, baseSchema, schemaVersion, schemaHash,
                        shortKeyColumnCount, baseIndexStorageType, keysType, null);
            }

            for (AlterClause alterClause : stmt.getRollupAlterClauseList()) {
                AddRollupClause addRollupClause = (AddRollupClause) alterClause;

                Long baseRollupIndex = table.getIndexIdByName(tableName);

                // get storage type for rollup index
                TStorageType rollupIndexStorageType = null;
                try {
                    rollupIndexStorageType = PropertyAnalyzer.analyzeStorageType(addRollupClause.getProperties());
                } catch (AnalysisException e) {
                    throw new DdlException(e.getMessage());
                }
                Preconditions.checkNotNull(rollupIndexStorageType);
                // set rollup index meta to olap table
                List<Column> rollupColumns = stateMgr.getRollupHandler().checkAndPrepareMaterializedView(addRollupClause,
                        table, baseRollupIndex);
                short rollupShortKeyColumnCount =
                        GlobalStateMgr.calcShortKeyColumnCount(rollupColumns, alterClause.getProperties());
                int rollupSchemaHash = Util.schemaHash(schemaVersion, rollupColumns, bfColumns, bfFpp);
                long rollupIndexId = metastore.getNextId();
                table.setIndexMeta(rollupIndexId, addRollupClause.getRollupName(), rollupColumns, schemaVersion,
                        rollupSchemaHash, rollupShortKeyColumnCount, rollupIndexStorageType, keysType);
            }

            // analyze version info
            Long version = null;
            try {
                version = PropertyAnalyzer.analyzeVersionInfo(properties);
            } catch (AnalysisException e) {
                throw new DdlException(e.getMessage());
            }
            Preconditions.checkNotNull(version);

            // storage_format is not necessary, remove storage_format if exist.
            if (properties != null) {
                properties.remove("storage_format");
            }

            // get compression type
            TCompressionType compressionType = TCompressionType.LZ4_FRAME;
            try {
                compressionType = PropertyAnalyzer.analyzeCompressionType(properties);
            } catch (AnalysisException e) {
                throw new DdlException(e.getMessage());
            }
            table.setCompressionType(compressionType);

            // partition live number
            int partitionLiveNumber;
            if (properties != null && properties.containsKey(PropertyAnalyzer.PROPERTIES_PARTITION_LIVE_NUMBER)) {
                try {
                    partitionLiveNumber = PropertyAnalyzer.analyzePartitionLiveNumber(properties, true);
                } catch (AnalysisException e) {
                    throw new DdlException(e.getMessage());
                }
                table.setPartitionLiveNumber(partitionLiveNumber);
            }

            try {
                processConstraint(db, table, properties);
            } catch (AnalysisException e) {
                throw new DdlException(
                        String.format("processing constraint failed when creating table:%s. exception msg:%s",
                                table.getName(), e.getMessage()), e);
            }

            // a set to record every new tablet created when create table
            // if failed in any step, use this set to do clear things
            Set<Long> tabletIdSet = new HashSet<Long>();

            // do not create partition for external table
            if (table.isOlapOrCloudNativeTable()) {
                if (partitionInfo.getType() == PartitionType.UNPARTITIONED) {
                    if (properties != null && !properties.isEmpty()) {
                        // here, all properties should be checked
                        throw new DdlException("Unknown properties: " + properties);
                    }

                    // this is a 1-level partitioned table, use table name as partition name
                    long partitionId = partitionNameToId.get(tableName);
                    Partition partition = metastore.createPartition(db, table, partitionId, tableName, version, tabletIdSet);
                    metastore.buildPartitions(db, table, Collections.singletonList(partition));
                    table.addPartition(partition);
                } else if (partitionInfo.isRangePartition() || partitionInfo.getType() == PartitionType.LIST) {
                    try {
                        // just for remove entries in stmt.getProperties(),
                        // and then check if there still has unknown properties
                        boolean hasMedium = false;
                        if (properties != null) {
                            hasMedium = properties.containsKey(PropertyAnalyzer.PROPERTIES_STORAGE_MEDIUM);
                        }
                        DataProperty dataProperty = PropertyAnalyzer.analyzeDataProperty(properties,
                                DataProperty.getInferredDefaultDataProperty(), false);
                        DynamicPartitionUtil.checkAndSetDynamicPartitionProperty(table, properties);
                        if (table.dynamicPartitionExists() && table.getColocateGroup() != null) {
                            HashDistributionInfo info = (HashDistributionInfo) distributionInfo;
                            if (info.getBucketNum() !=
                                    table.getTableProperty().getDynamicPartitionProperty().getBuckets()) {
                                throw new DdlException("dynamic_partition.buckets should equal the distribution buckets"
                                        + " if creating a colocate table");
                            }
                        }
                        if (hasMedium) {
                            table.setStorageMedium(dataProperty.getStorageMedium());
                        }
                        if (properties != null && !properties.isEmpty()) {
                            // here, all properties should be checked
                            throw new DdlException("Unknown properties: " + properties);
                        }
                    } catch (AnalysisException e) {
                        throw new DdlException(e.getMessage());
                    }

                    // this is a 2-level partitioned tables
                    List<Partition> partitions = new ArrayList<>(partitionNameToId.size());
                    for (Map.Entry<String, Long> entry : partitionNameToId.entrySet()) {
                        Partition partition = metastore.createPartition(db, table, entry.getValue(), entry.getKey(), version,
                                tabletIdSet);
                        partitions.add(partition);
                    }
                    // It's ok if partitions is empty.
                    metastore.buildPartitions(db, table, partitions);
                    for (Partition partition : partitions) {
                        table.addPartition(partition);
                    }
                } else {
                    throw new DdlException("Unsupported partition method: " + partitionInfo.getType().name());
                }
                // if binlog_enable is true when creating table,
                // then set binlogAvailableVersion without statistics through reportHandler
                if (table.isBinlogEnabled()) {
                    Map<String, String> binlogAvailableVersion = table.buildBinlogAvailableVersion();
                    table.setBinlogAvailableVersion(binlogAvailableVersion);
                    LOG.info("set binlog available version when create table, tableName : {}, partitions : {}",
                            tableName, binlogAvailableVersion.toString());
                }
            }

            // process lake table colocation properties, after partition and tablet creation
            colocateTableIndex.addTableToGroup(db, table, colocateGroup, true /* expectLakeTable */);
        } catch (DdlException e) {
            if (RunMode.getCurrentRunMode() == RunMode.SHARED_DATA) {
                GlobalStateMgr.getCurrentState().getStorageVolumeMgr().unbindTableToStorageVolume(tableId);
            }
            throw e;
        }

        // NOTE: The table has been added to the database, and the following procedure cannot throw exception.
        LOG.info("Successfully create table[{};{}]", tableName, tableId);
        return table;
    }

    private void processConstraint(
            Database db, OlapTable olapTable, Map<String, String> properties) throws AnalysisException {
        List<UniqueConstraint> uniqueConstraints = PropertyAnalyzer.analyzeUniqueConstraint(properties, db, olapTable);
        if (uniqueConstraints != null) {
            olapTable.setUniqueConstraints(uniqueConstraints);
        }

        List<ForeignKeyConstraint> foreignKeyConstraints =
                PropertyAnalyzer.analyzeForeignKeyConstraint(properties, db, olapTable);
        if (foreignKeyConstraints != null) {
            olapTable.setForeignKeyConstraints(foreignKeyConstraints);
        }
    }

}<|MERGE_RESOLUTION|>--- conflicted
+++ resolved
@@ -242,36 +242,26 @@
             long baseIndexId = metastore.getNextId();
             table.setBaseIndexId(baseIndexId);
 
-<<<<<<< HEAD
-        // get use light schema change
-        Boolean useLightSchemaChange;
-        try {
-            useLightSchemaChange = PropertyAnalyzer.analyzeUseLightSchemaChange(properties);
-        } catch (AnalysisException e) {
-            throw new DdlException(e.getMessage());
-        }
-        // only support olap table use light schema change optimization
-        useLightSchemaChange = useLightSchemaChange;
-        table.setUseLightSchemaChange(useLightSchemaChange);
-        if (useLightSchemaChange) {
-            for (Column column : baseSchema) {
-                column.setUniqueId(table.incAndGetMaxColUniqueId());
-                LOG.debug("table: {}, newColumn: {}, uniqueId: {}", table.getName(), column.getName(),
-                        column.getUniqueId());
-            }
-        } else {
-            LOG.debug("table: {} doesn't use light schema change", table.getName());
-        }
-
-        // analyze bloom filter columns
-        Set<String> bfColumns = null;
-        double bfFpp = 0;
-        try {
-            bfColumns = PropertyAnalyzer.analyzeBloomFilterColumns(properties, baseSchema,
-                    table.getKeysType() == KeysType.PRIMARY_KEYS);
-            if (bfColumns != null && bfColumns.isEmpty()) {
-                bfColumns = null;
-=======
+            // get use light schema change
+            Boolean useLightSchemaChange;
+            try {
+                useLightSchemaChange = PropertyAnalyzer.analyzeUseLightSchemaChange(properties);
+            } catch (AnalysisException e) {
+                throw new DdlException(e.getMessage());
+            }
+            // only support olap table use light schema change optimization
+            useLightSchemaChange = useLightSchemaChange;
+            table.setUseLightSchemaChange(useLightSchemaChange);
+            if (useLightSchemaChange) {
+                for (Column column : baseSchema) {
+                    column.setUniqueId(table.incAndGetMaxColUniqueId());
+                    LOG.debug("table: {}, newColumn: {}, uniqueId: {}", table.getName(), column.getName(),
+                            column.getUniqueId());
+                }
+            } else {
+                LOG.debug("table: {} doesn't use light schema change", table.getName());
+            }
+            
             // analyze bloom filter columns
             Set<String> bfColumns = null;
             double bfFpp = 0;
@@ -292,7 +282,6 @@
                 table.setBloomFilterInfo(bfColumns, bfFpp);
             } catch (AnalysisException e) {
                 throw new DdlException(e.getMessage());
->>>>>>> 956b9a49
             }
 
             // analyze replication_num
