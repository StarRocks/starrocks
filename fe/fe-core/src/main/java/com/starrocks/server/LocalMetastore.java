// This file is made available under Elastic License 2.0.
// This file is based on code available under the Apache license here:
//   https://github.com/apache/incubator-doris/blob/master/fe/fe-core/src/main/java/org/apache/doris/qe/ConnectProcessor.java

// Licensed to the Apache Software Foundation (ASF) under one
// or more contributor license agreements.  See the NOTICE file
// distributed with this work for additional information
// regarding copyright ownership.  The ASF licenses this file
// to you under the Apache License, Version 2.0 (the
// "License"); you may not use this file except in compliance
// with the License.  You may obtain a copy of the License at
//
//   http://www.apache.org/licenses/LICENSE-2.0
//
// Unless required by applicable law or agreed to in writing,
// software distributed under the License is distributed on an
// "AS IS" BASIS, WITHOUT WARRANTIES OR CONDITIONS OF ANY
// KIND, either express or implied.  See the License for the
// specific language governing permissions and limitations
// under the License.

package com.starrocks.server;

import com.google.common.annotations.VisibleForTesting;
import com.google.common.base.Joiner;
import com.google.common.base.Preconditions;
import com.google.common.base.Strings;
import com.google.common.collect.HashMultimap;
import com.google.common.collect.ImmutableList;
import com.google.common.collect.Lists;
import com.google.common.collect.Maps;
import com.google.common.collect.Multimap;
import com.google.common.collect.Sets;
import com.staros.proto.ShardStorageInfo;
import com.starrocks.analysis.AddPartitionClause;
import com.starrocks.analysis.AddRollupClause;
import com.starrocks.analysis.AdminCheckTabletsStmt;
import com.starrocks.analysis.AdminSetReplicaStatusStmt;
import com.starrocks.analysis.AlterClause;
import com.starrocks.analysis.AlterDatabaseQuotaStmt;
import com.starrocks.analysis.AlterDatabaseRename;
import com.starrocks.analysis.AlterTableStmt;
import com.starrocks.analysis.AlterViewStmt;
import com.starrocks.analysis.CancelAlterTableStmt;
import com.starrocks.analysis.ColumnDef;
import com.starrocks.analysis.ColumnRenameClause;
import com.starrocks.analysis.CreateMaterializedViewStmt;
import com.starrocks.analysis.CreateTableLikeStmt;
import com.starrocks.analysis.CreateTableStmt;
import com.starrocks.analysis.CreateViewStmt;
import com.starrocks.analysis.DistributionDesc;
import com.starrocks.analysis.DropMaterializedViewStmt;
import com.starrocks.analysis.DropPartitionClause;
import com.starrocks.analysis.DropTableStmt;
import com.starrocks.analysis.IntLiteral;
import com.starrocks.analysis.KeysDesc;
import com.starrocks.analysis.ListPartitionDesc;
import com.starrocks.analysis.MultiItemListPartitionDesc;
import com.starrocks.analysis.MultiRangePartitionDesc;
import com.starrocks.analysis.PartitionDesc;
import com.starrocks.analysis.PartitionRenameClause;
import com.starrocks.analysis.RangePartitionDesc;
import com.starrocks.analysis.RecoverDbStmt;
import com.starrocks.analysis.RecoverPartitionStmt;
import com.starrocks.analysis.RecoverTableStmt;
import com.starrocks.analysis.ReplacePartitionClause;
import com.starrocks.analysis.RollupRenameClause;
import com.starrocks.analysis.ShowAlterStmt;
import com.starrocks.analysis.SingleItemListPartitionDesc;
import com.starrocks.analysis.SingleRangePartitionDesc;
import com.starrocks.analysis.StatementBase;
import com.starrocks.analysis.TableName;
import com.starrocks.analysis.TableRef;
import com.starrocks.analysis.TableRenameClause;
import com.starrocks.analysis.TruncateTableStmt;
import com.starrocks.analysis.TypeDef;
import com.starrocks.catalog.CatalogRecycleBin;
import com.starrocks.catalog.CatalogUtils;
import com.starrocks.catalog.ColocateGroupSchema;
import com.starrocks.catalog.ColocateTableIndex;
import com.starrocks.catalog.Column;
import com.starrocks.catalog.DataProperty;
import com.starrocks.catalog.Database;
import com.starrocks.catalog.DistributionInfo;
import com.starrocks.catalog.DynamicPartitionProperty;
import com.starrocks.catalog.EsTable;
import com.starrocks.catalog.ExternalOlapTable;
import com.starrocks.catalog.HashDistributionInfo;
import com.starrocks.catalog.HiveTable;
import com.starrocks.catalog.HudiTable;
import com.starrocks.catalog.IcebergTable;
import com.starrocks.catalog.InfoSchemaDb;
import com.starrocks.catalog.JDBCTable;
import com.starrocks.catalog.KeysType;
import com.starrocks.catalog.ListPartitionInfo;
import com.starrocks.catalog.LocalTablet;
import com.starrocks.catalog.MaterializedIndex;
import com.starrocks.catalog.MaterializedIndex.IndexExtState;
import com.starrocks.catalog.MaterializedIndexMeta;
import com.starrocks.catalog.MaterializedView;
import com.starrocks.catalog.MysqlTable;
import com.starrocks.catalog.OlapTable;
import com.starrocks.catalog.Partition;
import com.starrocks.catalog.PartitionInfo;
import com.starrocks.catalog.PartitionType;
import com.starrocks.catalog.RangePartitionInfo;
import com.starrocks.catalog.RefreshType;
import com.starrocks.catalog.Replica;
import com.starrocks.catalog.SinglePartitionInfo;
import com.starrocks.catalog.Table;
import com.starrocks.catalog.TableIndexes;
import com.starrocks.catalog.TableProperty;
import com.starrocks.catalog.Tablet;
import com.starrocks.catalog.TabletInvertedIndex;
import com.starrocks.catalog.TabletMeta;
import com.starrocks.catalog.Type;
import com.starrocks.catalog.View;
import com.starrocks.clone.DynamicPartitionScheduler;
import com.starrocks.cluster.Cluster;
import com.starrocks.cluster.ClusterNamespace;
import com.starrocks.common.AlreadyExistsException;
import com.starrocks.common.AnalysisException;
import com.starrocks.common.Config;
import com.starrocks.common.DdlException;
import com.starrocks.common.ErrorCode;
import com.starrocks.common.ErrorReport;
import com.starrocks.common.FeConstants;
import com.starrocks.common.FeMetaVersion;
import com.starrocks.common.MarkedCountDownLatch;
import com.starrocks.common.MetaNotFoundException;
import com.starrocks.common.NotImplementedException;
import com.starrocks.common.Pair;
import com.starrocks.common.Status;
import com.starrocks.common.UserException;
import com.starrocks.common.util.DynamicPartitionUtil;
import com.starrocks.common.util.PropertyAnalyzer;
import com.starrocks.common.util.TimeUtils;
import com.starrocks.common.util.Util;
import com.starrocks.connector.ConnectorMetadata;
import com.starrocks.lake.LakeTable;
import com.starrocks.lake.LakeTablet;
import com.starrocks.lake.StorageInfo;
import com.starrocks.meta.MetaContext;
import com.starrocks.persist.AddPartitionsInfo;
import com.starrocks.persist.BackendIdsUpdateInfo;
import com.starrocks.persist.BackendTabletsInfo;
import com.starrocks.persist.ColocatePersistInfo;
import com.starrocks.persist.DatabaseInfo;
import com.starrocks.persist.DropDbInfo;
import com.starrocks.persist.DropPartitionInfo;
import com.starrocks.persist.EditLog;
import com.starrocks.persist.ListPartitionPersistInfo;
import com.starrocks.persist.ModifyPartitionInfo;
import com.starrocks.persist.ModifyTableColumnOperationLog;
import com.starrocks.persist.ModifyTablePropertyOperationLog;
import com.starrocks.persist.MultiEraseTableInfo;
import com.starrocks.persist.OperationType;
import com.starrocks.persist.PartitionPersistInfo;
import com.starrocks.persist.PartitionPersistInfoV2;
import com.starrocks.persist.RecoverInfo;
import com.starrocks.persist.ReplacePartitionOperationLog;
import com.starrocks.persist.ReplicaPersistInfo;
import com.starrocks.persist.SetReplicaStatusOperationLog;
import com.starrocks.persist.TableInfo;
import com.starrocks.persist.TruncateTableInfo;
import com.starrocks.qe.ConnectContext;
import com.starrocks.scheduler.Constants;
import com.starrocks.scheduler.ExecuteOption;
import com.starrocks.scheduler.Task;
import com.starrocks.scheduler.TaskBuilder;
import com.starrocks.scheduler.TaskManager;
import com.starrocks.scheduler.persist.TaskSchedule;
import com.starrocks.sql.ast.AlterMaterializedViewStatement;
import com.starrocks.sql.ast.AsyncRefreshSchemeDesc;
import com.starrocks.sql.ast.CreateMaterializedViewStatement;
import com.starrocks.sql.ast.RefreshSchemeDesc;
import com.starrocks.sql.optimizer.Utils;
import com.starrocks.sql.optimizer.statistics.IDictManager;
import com.starrocks.system.Backend;
import com.starrocks.system.SystemInfoService;
import com.starrocks.task.AgentBatchTask;
import com.starrocks.task.AgentTask;
import com.starrocks.task.AgentTaskExecutor;
import com.starrocks.task.AgentTaskQueue;
import com.starrocks.task.CreateReplicaTask;
import com.starrocks.task.DropReplicaTask;
import com.starrocks.thrift.TStatusCode;
import com.starrocks.thrift.TStorageFormat;
import com.starrocks.thrift.TStorageMedium;
import com.starrocks.thrift.TStorageType;
import com.starrocks.thrift.TTabletMetaType;
import com.starrocks.thrift.TTabletType;
import com.starrocks.thrift.TTaskType;
import org.apache.hadoop.util.ThreadUtil;
import org.apache.hudi.common.model.HoodieRecord;
import org.apache.logging.log4j.LogManager;
import org.apache.logging.log4j.Logger;

import java.io.DataInputStream;
import java.io.DataOutputStream;
import java.io.IOException;
import java.util.ArrayList;
import java.util.Arrays;
import java.util.Collection;
import java.util.Collections;
import java.util.HashMap;
import java.util.HashSet;
import java.util.List;
import java.util.Map;
import java.util.Set;
import java.util.concurrent.ConcurrentHashMap;
import java.util.concurrent.TimeUnit;
import java.util.stream.Collectors;

import static com.starrocks.server.GlobalStateMgr.NEXT_ID_INIT_VALUE;
import static com.starrocks.server.GlobalStateMgr.isCheckpointThread;

public class LocalMetastore implements ConnectorMetadata {
    private static final Logger LOG = LogManager.getLogger(LocalMetastore.class);

    private final ConcurrentHashMap<Long, Database> idToDb = new ConcurrentHashMap<>();
    private final ConcurrentHashMap<String, Database> fullNameToDb = new ConcurrentHashMap<>();

    private Cluster defaultCluster;

    private final GlobalStateMgr stateMgr;
    private EditLog editLog;
    private final CatalogRecycleBin recycleBin;
    private ColocateTableIndex colocateTableIndex;
    private final SystemInfoService systemInfoService;

    public LocalMetastore(GlobalStateMgr globalStateMgr, CatalogRecycleBin recycleBin,
                          ColocateTableIndex colocateTableIndex, SystemInfoService systemInfoService) {
        this.stateMgr = globalStateMgr;
        this.recycleBin = recycleBin;
        this.colocateTableIndex = colocateTableIndex;
        this.systemInfoService = systemInfoService;
    }

    private boolean tryLock(boolean mustLock) {
        return stateMgr.tryLock(mustLock);
    }

    private void unlock() {
        stateMgr.unlock();
    }

    private long getNextId() {
        return stateMgr.getNextId();
    }

    public void setEditLog(EditLog editLog) {
        this.editLog = editLog;
    }

    public void recreateTabletInvertIndex() {
        if (isCheckpointThread()) {
            return;
        }

        // create inverted index
        TabletInvertedIndex invertedIndex = GlobalStateMgr.getCurrentInvertedIndex();
        for (Database db : this.fullNameToDb.values()) {
            long dbId = db.getId();
            for (Table table : db.getTables()) {
                if (!table.isNativeTable()) {
                    continue;
                }

                OlapTable olapTable = (OlapTable) table;
                long tableId = olapTable.getId();
                Collection<Partition> allPartitions = olapTable.getAllPartitions();
                for (Partition partition : allPartitions) {
                    long partitionId = partition.getId();
                    TStorageMedium medium = olapTable.getPartitionInfo().getDataProperty(
                            partitionId).getStorageMedium();
<<<<<<< HEAD
                    for (MaterializedIndex index : partition
                            .getMaterializedIndices(MaterializedIndex.IndexExtState.ALL)) {
=======
                    boolean useStarOS = partition.isUseStarOS();
                    for (MaterializedIndex index : partition.getMaterializedIndices(
                            MaterializedIndex.IndexExtState.ALL)) {
>>>>>>> c7a4a45d
                        long indexId = index.getId();
                        int schemaHash = olapTable.getSchemaHashByIndexId(indexId);
                        TabletMeta tabletMeta = new TabletMeta(dbId, tableId, partitionId, indexId, schemaHash, medium,
                                table.isLakeTable());
                        for (Tablet tablet : index.getTablets()) {
                            long tabletId = tablet.getId();
                            invertedIndex.addTablet(tabletId, tabletMeta);
                            if (table.isLocalTable()) {
                                for (Replica replica : ((LocalTablet) tablet).getReplicas()) {
                                    invertedIndex.addReplica(tabletId, replica);
                                    if (MetaContext.get().getMetaVersion() < FeMetaVersion.VERSION_48) {
                                        // set replica's schema hash
                                        replica.setSchemaHash(schemaHash);
                                    }
                                }
                            }
                        }
                    } // end for indices
                } // end for partitions
            } // end for tables
        } // end for dbs
    }

    public long loadDb(DataInputStream dis, long checksum) throws IOException {
        int dbCount = dis.readInt();
        long newChecksum = checksum ^ dbCount;
        for (long i = 0; i < dbCount; ++i) {
            Database db = new Database();
            db.readFields(dis);
            newChecksum ^= db.getId();
            idToDb.put(db.getId(), db);
            fullNameToDb.put(db.getFullName(), db);
            stateMgr.getGlobalTransactionMgr().addDatabaseTransactionMgr(db.getId());
            db.getMaterializedViews().stream().forEach(Table::onCreate);
        }
        LOG.info("finished replay databases from image");
        return newChecksum;
    }

    public long saveDb(DataOutputStream dos, long checksum) throws IOException {
        int dbCount = idToDb.size() - 1;
        checksum ^= dbCount;
        dos.writeInt(dbCount);
        for (Map.Entry<Long, Database> entry : idToDb.entrySet()) {
            Database db = entry.getValue();
            String dbName = db.getFullName();
            // Don't write information_schema db meta
            if (!InfoSchemaDb.isInfoSchemaDb(dbName)) {
                checksum ^= entry.getKey();
                db.readLock();
                try {
                    db.write(dos);
                } finally {
                    db.readUnlock();
                }
            }
        }
        return checksum;
    }

    @Override
    public void createDb(String dbName) throws DdlException, AlreadyExistsException {
        long id = 0L;
        if (!tryLock(false)) {
            throw new DdlException("Failed to acquire globalStateMgr lock. Try again");
        }
        try {
            if (fullNameToDb.containsKey(dbName)) {
                throw new AlreadyExistsException("Database Already Exists");
            } else {
                id = getNextId();
                Database db = new Database(id, dbName);
                unprotectCreateDb(db);
                editLog.logCreateDb(db);
            }
        } finally {
            unlock();
        }
        LOG.info("createDb dbName = " + dbName + ", id = " + id);
    }

    // For replay edit log, needn't lock metadata
    public void unprotectCreateDb(Database db) {
        idToDb.put(db.getId(), db);
        fullNameToDb.put(db.getFullName(), db);
        final Cluster cluster = defaultCluster;
        cluster.addDb(db.getFullName(), db.getId());
        stateMgr.getGlobalTransactionMgr().addDatabaseTransactionMgr(db.getId());
    }

    public ConcurrentHashMap<Long, Database> getIdToDb() {
        return idToDb;
    }

    public void replayCreateDb(Database db) {
        tryLock(true);
        try {
            unprotectCreateDb(db);
            LOG.info("finish replay create db, name: {}, id: {}", db.getFullName(), db.getId());
        } finally {
            unlock();
        }
    }

    @Override
    public void dropDb(String dbName, boolean isForceDrop) throws DdlException, MetaNotFoundException {
        // 1. check if database exists
        if (!tryLock(false)) {
            throw new DdlException("Failed to acquire globalStateMgr lock. Try again");
        }
        try {
            if (!fullNameToDb.containsKey(dbName)) {
                throw new MetaNotFoundException("Database not found");
            }

            // 2. drop tables in db
            Database db = this.fullNameToDb.get(dbName);
            HashMap<Long, AgentBatchTask> batchTaskMap;
            db.writeLock();
            try {
                if (!isForceDrop) {
                    if (stateMgr.getGlobalTransactionMgr()
                            .existCommittedTxns(db.getId(), null, null)) {
                        throw new DdlException(
                                "There are still some transactions in the COMMITTED state waiting to be completed. " +
                                        "The database [" + dbName +
                                        "] cannot be dropped. If you want to forcibly drop(cannot be recovered)," +
                                        " please use \"DROP database FORCE\".");
                    }
                }

                // save table names for recycling
                Set<String> tableNames = db.getTableNamesWithLock();
                batchTaskMap = unprotectDropDb(db, isForceDrop, false);
                if (!isForceDrop) {
                    recycleBin.recycleDatabase(db, tableNames);
                } else {
                    stateMgr.onEraseDatabase(db.getId());
                }
            } finally {
                db.writeUnlock();
            }
            sendDropTabletTasks(batchTaskMap);

            // 3. remove db from globalStateMgr
            idToDb.remove(db.getId());
            fullNameToDb.remove(db.getFullName());
            final Cluster cluster = defaultCluster;
            cluster.removeDb(dbName, db.getId());
            DropDbInfo info = new DropDbInfo(dbName, isForceDrop);
            editLog.logDropDb(info);

            LOG.info("finish drop database[{}], id: {}, is force : {}", dbName, db.getId(), isForceDrop);
        } finally {
            unlock();
        }
    }

    public HashMap<Long, AgentBatchTask> unprotectDropDb(Database db, boolean isForeDrop, boolean isReplay) {
        HashMap<Long, AgentBatchTask> batchTaskMap = new HashMap<>();
        for (Table table : db.getTables()) {
            HashMap<Long, AgentBatchTask> dropTasks = db.unprotectDropTable(table.getId(), isForeDrop, isReplay);
            if (!isReplay) {
                for (Long backendId : dropTasks.keySet()) {
                    AgentBatchTask batchTask = batchTaskMap.get(backendId);
                    if (batchTask == null) {
                        batchTask = new AgentBatchTask();
                        batchTaskMap.put(backendId, batchTask);
                    }
                    batchTask.addTasks(backendId, dropTasks.get(backendId).getAllTasks());
                }
            }
        }
        return batchTaskMap;
    }

    public void replayDropDb(String dbName, boolean isForceDrop) throws DdlException {
        tryLock(true);
        try {
            Database db = fullNameToDb.get(dbName);
            db.writeLock();
            try {
                Set<String> tableNames = db.getTableNamesWithLock();
                unprotectDropDb(db, isForceDrop, true);
                if (!isForceDrop) {
                    recycleBin.recycleDatabase(db, tableNames);
                } else {
                    stateMgr.onEraseDatabase(db.getId());
                }
            } finally {
                db.writeUnlock();
            }

            fullNameToDb.remove(dbName);
            idToDb.remove(db.getId());
            final Cluster cluster = defaultCluster;
            cluster.removeDb(dbName, db.getId());

            LOG.info("finish replay drop db, name: {}, id: {}", dbName, db.getId());
        } finally {
            unlock();
        }
    }

    public void recoverDatabase(RecoverDbStmt recoverStmt) throws DdlException {
        // check is new db with same name already exist
        if (getDb(recoverStmt.getDbName()) != null) {
            throw new DdlException("Database[" + recoverStmt.getDbName() + "] already exist.");
        }

        Database db = recycleBin.recoverDatabase(recoverStmt.getDbName());

        // add db to globalStateMgr
        if (!tryLock(false)) {
            throw new DdlException("Failed to acquire globalStateMgr lock. Try again");
        }
        try {
            if (fullNameToDb.containsKey(db.getFullName())) {
                throw new DdlException("Database[" + db.getFullName() + "] already exist.");
                // it's ok that we do not put db back to CatalogRecycleBin
                // cause this db cannot recover any more
            }

            fullNameToDb.put(db.getFullName(), db);
            idToDb.put(db.getId(), db);
            final Cluster cluster = defaultCluster;
            cluster.addDb(db.getFullName(), db.getId());

            // log
            RecoverInfo recoverInfo = new RecoverInfo(db.getId(), -1L, -1L);
            editLog.logRecoverDb(recoverInfo);
        } finally {
            unlock();
        }

        LOG.info("finish recover database, name: {}, id: {}", recoverStmt.getDbName(), db.getId());
    }

    public void recoverTable(RecoverTableStmt recoverStmt) throws DdlException {
        String dbName = recoverStmt.getDbName();

        Database db = null;
        if ((db = getDb(dbName)) == null) {
            ErrorReport.reportDdlException(ErrorCode.ERR_BAD_DB_ERROR, dbName);
        }

        String tableName = recoverStmt.getTableName();
        db.writeLock();
        try {
            Table table = db.getTable(tableName);
            if (table != null) {
                ErrorReport.reportDdlException(ErrorCode.ERR_TABLE_EXISTS_ERROR, tableName);
            }

            if (!recycleBin.recoverTable(db, tableName)) {
                ErrorReport.reportDdlException(ErrorCode.ERR_BAD_TABLE_ERROR, tableName);
            }
        } finally {
            db.writeUnlock();
        }
    }

    public void recoverPartition(RecoverPartitionStmt recoverStmt) throws DdlException {
        String dbName = recoverStmt.getDbName();

        Database db = null;
        if ((db = getDb(dbName)) == null) {
            ErrorReport.reportDdlException(ErrorCode.ERR_BAD_DB_ERROR, dbName);
        }

        String tableName = recoverStmt.getTableName();
        db.writeLock();
        try {
            Table table = db.getTable(tableName);
            if (table == null) {
                ErrorReport.reportDdlException(ErrorCode.ERR_BAD_TABLE_ERROR, tableName);
            }

            if (table.getType() != Table.TableType.OLAP) {
                throw new DdlException("table[" + tableName + "] is not OLAP table");
            }
            OlapTable olapTable = (OlapTable) table;

            String partitionName = recoverStmt.getPartitionName();
            if (olapTable.getPartition(partitionName) != null) {
                throw new DdlException("partition[" + partitionName + "] already exist in table[" + tableName + "]");
            }

            recycleBin.recoverPartition(db.getId(), olapTable, partitionName);
        } finally {
            db.writeUnlock();
        }
    }

    public void replayEraseDatabase(long dbId) {
        recycleBin.replayEraseDatabase(dbId);
    }

    public void replayRecoverDatabase(RecoverInfo info) {
        long dbId = info.getDbId();
        Database db = recycleBin.replayRecoverDatabase(dbId);

        // add db to globalStateMgr
        replayCreateDb(db);

        LOG.info("replay recover db[{}], name: {}", dbId, db.getFullName());
    }

    public void alterDatabaseQuota(AlterDatabaseQuotaStmt stmt) throws DdlException {
        String dbName = stmt.getDbName();
        Database db = getDb(dbName);
        if (db == null) {
            ErrorReport.reportDdlException(ErrorCode.ERR_BAD_DB_ERROR, dbName);
        }

        AlterDatabaseQuotaStmt.QuotaType quotaType = stmt.getQuotaType();
        if (quotaType == AlterDatabaseQuotaStmt.QuotaType.DATA) {
            db.setDataQuotaWithLock(stmt.getQuota());
        } else if (quotaType == AlterDatabaseQuotaStmt.QuotaType.REPLICA) {
            db.setReplicaQuotaWithLock(stmt.getQuota());
        }
        long quota = stmt.getQuota();
        DatabaseInfo dbInfo = new DatabaseInfo(dbName, "", quota, quotaType);
        editLog.logAlterDb(dbInfo);
    }

    public void replayAlterDatabaseQuota(String dbName, long quota, AlterDatabaseQuotaStmt.QuotaType quotaType) {
        Database db = getDb(dbName);
        Preconditions.checkNotNull(db);
        if (quotaType == AlterDatabaseQuotaStmt.QuotaType.DATA) {
            db.setDataQuotaWithLock(quota);
        } else if (quotaType == AlterDatabaseQuotaStmt.QuotaType.REPLICA) {
            db.setReplicaQuotaWithLock(quota);
        }
    }

    public void renameDatabase(AlterDatabaseRename stmt) throws DdlException {
        String fullDbName = stmt.getDbName();
        String newFullDbName = stmt.getNewDbName();

        if (fullDbName.equals(newFullDbName)) {
            throw new DdlException("Same database name");
        }

        Database db;
        Cluster cluster;
        if (!tryLock(false)) {
            throw new DdlException("Failed to acquire globalStateMgr lock. Try again");
        }
        try {
            cluster = defaultCluster;
            if (cluster == null) {
                ErrorReport.reportDdlException(ErrorCode.ERR_CLUSTER_NO_EXISTS, SystemInfoService.DEFAULT_CLUSTER);
            }
            // check if db exists
            db = fullNameToDb.get(fullDbName);
            if (db == null) {
                ErrorReport.reportDdlException(ErrorCode.ERR_BAD_DB_ERROR, fullDbName);
            }

            // check if name is already used
            if (fullNameToDb.get(newFullDbName) != null) {
                throw new DdlException("Database name[" + newFullDbName + "] is already used");
            }
            cluster.removeDb(db.getFullName(), db.getId());
            cluster.addDb(newFullDbName, db.getId());
            // 1. rename db
            db.setNameWithLock(newFullDbName);

            // 2. add to meta. check again
            fullNameToDb.remove(fullDbName);
            fullNameToDb.put(newFullDbName, db);

            DatabaseInfo dbInfo =
                    new DatabaseInfo(fullDbName, newFullDbName, -1L, AlterDatabaseQuotaStmt.QuotaType.NONE);
            editLog.logDatabaseRename(dbInfo);
        } finally {
            unlock();
        }

        LOG.info("rename database[{}] to [{}], id: {}", fullDbName, newFullDbName, db.getId());
    }

    public void replayRenameDatabase(String dbName, String newDbName) {
        tryLock(true);
        try {
            Database db = fullNameToDb.get(dbName);
            Cluster cluster = defaultCluster;
            cluster.removeDb(db.getFullName(), db.getId());
            db.setName(newDbName);
            cluster.addDb(newDbName, db.getId());
            fullNameToDb.remove(dbName);
            fullNameToDb.put(newDbName, db);

            LOG.info("replay rename database {} to {}, id: {}", dbName, newDbName, db.getId());
        } finally {
            unlock();
        }
    }

    /**
     * Following is the step to create an olap table:
     * 1. create columns
     * 2. create partition info
     * 3. create distribution info
     * 4. set table id and base index id
     * 5. set bloom filter columns
     * 6. set and build TableProperty includes:
     * 6.1. dynamicProperty
     * 6.2. replicationNum
     * 6.3. inMemory
     * 6.4. storageFormat
     * 7. set index meta
     * 8. check colocation properties
     * 9. create tablet in BE
     * 10. add this table to FE's meta
     * 11. add this table to ColocateGroup if necessary
     */
    @Override
    public void createTable(CreateTableStmt stmt) throws DdlException {
        String engineName = stmt.getEngineName();
        String dbName = stmt.getDbName();
        String tableName = stmt.getTableName();

        // check if db exists
        Database db = getDb(stmt.getDbName());
        if (db == null) {
            ErrorReport.reportDdlException(ErrorCode.ERR_BAD_DB_ERROR, dbName);
        }

        // only internal table should check quota and cluster capacity
        if (!stmt.isExternal()) {
            // check cluster capacity
            systemInfoService.checkClusterCapacity();
            // check db quota
            db.checkQuota();
        }

        // check if table exists in db
        db.readLock();
        try {
            if (db.getTable(tableName) != null) {
                if (stmt.isSetIfNotExists()) {
                    LOG.info("create table[{}] which already exists", tableName);
                    return;
                } else {
                    ErrorReport.reportDdlException(ErrorCode.ERR_TABLE_EXISTS_ERROR, tableName);
                }
            }
        } finally {
            db.readUnlock();
        }

        if (stmt.isOlapOrLakeEngine()) {
            createOlapOrLakeTable(db, stmt);
            return;
        } else if (engineName.equalsIgnoreCase("mysql")) {
            createMysqlTable(db, stmt);
            return;
        } else if (engineName.equalsIgnoreCase("elasticsearch") || engineName.equalsIgnoreCase("es")) {
            createEsTable(db, stmt);
            return;
        } else if (engineName.equalsIgnoreCase("hive")) {
            createHiveTable(db, stmt);
            return;
        } else if (engineName.equalsIgnoreCase("iceberg")) {
            createIcebergTable(db, stmt);
            return;
        } else if (engineName.equalsIgnoreCase("hudi")) {
            createHudiTable(db, stmt);
            return;
        } else if (engineName.equalsIgnoreCase("jdbc")) {
            createJDBCTable(db, stmt);
            return;
        } else {
            ErrorReport.reportDdlException(ErrorCode.ERR_UNKNOWN_STORAGE_ENGINE, engineName);
        }
        Preconditions.checkState(false);
    }

    public void createTableLike(CreateTableLikeStmt stmt) throws DdlException {
        try {
            Database db = getDb(stmt.getExistedDbName());
            List<String> createTableStmt = Lists.newArrayList();
            db.readLock();
            try {
                Table table = db.getTable(stmt.getExistedTableName());
                if (table == null) {
                    ErrorReport.reportDdlException(ErrorCode.ERR_BAD_TABLE_ERROR, stmt.getExistedTableName());
                }
                GlobalStateMgr.getDdlStmt(stmt.getDbName(), table, createTableStmt, null, null, false, false);
                if (createTableStmt.isEmpty()) {
                    ErrorReport.reportDdlException(ErrorCode.ERROR_CREATE_TABLE_LIKE_EMPTY, "CREATE");
                }
            } finally {
                db.readUnlock();
            }
            StatementBase statementBase = com.starrocks.sql.parser.SqlParser.parse(createTableStmt.get(0),
                    ConnectContext.get().getSessionVariable().getSqlMode()).get(0);
            com.starrocks.sql.analyzer.Analyzer.analyze(statementBase, ConnectContext.get());
            if (statementBase instanceof CreateTableStmt) {
                CreateTableStmt parsedCreateTableStmt = (CreateTableStmt) statementBase;
                parsedCreateTableStmt.setTableName(stmt.getTableName());
                if (stmt.isSetIfNotExists()) {
                    parsedCreateTableStmt.setIfNotExists();
                }
                createTable(parsedCreateTableStmt);
            } else if (statementBase instanceof CreateViewStmt) {
                ErrorReport.reportDdlException(ErrorCode.ERROR_CREATE_TABLE_LIKE_UNSUPPORTED_VIEW);
            }
        } catch (UserException e) {
            throw new DdlException("Failed to execute CREATE TABLE LIKE " + stmt.getExistedTableName() + ". Reason: " +
                    e.getMessage(), e);
        }
    }

    @Override
    public void addPartitions(Database db, String tableName, AddPartitionClause addPartitionClause)
            throws DdlException, AnalysisException {
        PartitionDesc partitionDesc = addPartitionClause.getPartitionDesc();
        if (partitionDesc instanceof SingleItemListPartitionDesc
                || partitionDesc instanceof MultiItemListPartitionDesc
                || partitionDesc instanceof SingleRangePartitionDesc) {
            addPartitions(db, tableName, ImmutableList.of(partitionDesc),
                    addPartitionClause);
        } else if (partitionDesc instanceof MultiRangePartitionDesc) {
            db.readLock();
            RangePartitionInfo rangePartitionInfo;
            Map<String, String> tableProperties;
            try {
                Table table = db.getTable(tableName);
                CatalogUtils.checkTableExist(db, tableName);
                CatalogUtils.checkTableTypeOLAP(db, table);
                OlapTable olapTable = (OlapTable) table;
                tableProperties = olapTable.getTableProperty().getProperties();
                PartitionInfo partitionInfo = olapTable.getPartitionInfo();
                rangePartitionInfo = (RangePartitionInfo) partitionInfo;
            } finally {
                db.readUnlock();
            }

            if (rangePartitionInfo == null) {
                throw new DdlException("Alter batch get partition info failed.");
            }

            List<Column> partitionColumns = rangePartitionInfo.getPartitionColumns();
            if (partitionColumns.size() != 1) {
                throw new DdlException("Alter batch build partition only support single range column.");
            }

            Column firstPartitionColumn = partitionColumns.get(0);
            MultiRangePartitionDesc multiRangePartitionDesc = (MultiRangePartitionDesc) partitionDesc;
            Map<String, String> properties = addPartitionClause.getProperties();
            if (properties == null) {
                properties = Maps.newHashMap();
            }
            if (tableProperties != null && tableProperties.containsKey(DynamicPartitionProperty.START_DAY_OF_WEEK)) {
                properties.put(DynamicPartitionProperty.START_DAY_OF_WEEK,
                        tableProperties.get(DynamicPartitionProperty.START_DAY_OF_WEEK));
            }
            List<SingleRangePartitionDesc> singleRangePartitionDescs = multiRangePartitionDesc
                    .convertToSingle(firstPartitionColumn.getType(), properties);
            List<PartitionDesc> partitionDescs = singleRangePartitionDescs.stream().map(item -> {
                PartitionDesc desc = item;
                return desc;
            }).collect(Collectors.toList());
            addPartitions(db, tableName, partitionDescs, addPartitionClause);
        }
    }

    private OlapTable checkTable(Database db, String tableName) throws DdlException {
        CatalogUtils.checkTableExist(db, tableName);
        Table table = db.getTable(tableName);
        CatalogUtils.checkTableTypeOLAP(db, table);
        OlapTable olapTable = (OlapTable) table;
        CatalogUtils.checkTableState(olapTable, tableName);
        return olapTable;
    }

    private void checkPartitionType(PartitionInfo partitionInfo) throws DdlException {
        PartitionType partitionType = partitionInfo.getType();
        if (partitionType != PartitionType.RANGE && partitionType != PartitionType.LIST) {
            throw new DdlException("Only support adding partition to range/list partitioned table");
        }
    }

    private void analyzeAddPartition(OlapTable olapTable, List<PartitionDesc> partitionDescs,
                                     AddPartitionClause addPartitionClause, PartitionInfo partitionInfo)
            throws DdlException, AnalysisException, NotImplementedException {

        Set<String> existPartitionNameSet =
                CatalogUtils.checkPartitionNameExistForAddPartitions(olapTable, partitionDescs);
        // partition properties is prior to clause properties
        // clause properties is prior to table properties
        Map<String, String> properties = Maps.newHashMap();
        properties = getOrSetDefaultProperties(olapTable, properties);
        Map<String, String> clauseProperties = addPartitionClause.getProperties();
        if (clauseProperties != null && !clauseProperties.isEmpty()) {
            properties.putAll(clauseProperties);
        }

        for (PartitionDesc partitionDesc : partitionDescs) {
            Map<String, String> cloneProperties = Maps.newHashMap(properties);
            Map<String, String> sourceProperties = partitionDesc.getProperties();
            if (sourceProperties != null && !sourceProperties.isEmpty()) {
                cloneProperties.putAll(sourceProperties);
            }

            if (partitionDesc instanceof SingleRangePartitionDesc) {
                RangePartitionInfo rangePartitionInfo = (RangePartitionInfo) partitionInfo;
                SingleRangePartitionDesc singleRangePartitionDesc = ((SingleRangePartitionDesc) partitionDesc);
                singleRangePartitionDesc.analyze(rangePartitionInfo.getPartitionColumns().size(), cloneProperties);
                if (!existPartitionNameSet.contains(singleRangePartitionDesc.getPartitionName())) {
                    rangePartitionInfo.checkAndCreateRange(singleRangePartitionDesc,
                            addPartitionClause.isTempPartition());
                }
            } else if (partitionDesc instanceof SingleItemListPartitionDesc
                    || partitionDesc instanceof MultiItemListPartitionDesc) {
                List<ColumnDef> columnDefList = partitionInfo.getPartitionColumns().stream()
                        .map(item -> new ColumnDef(item.getName(), new TypeDef(item.getType())))
                        .collect(Collectors.toList());
                partitionDesc.analyze(columnDefList, cloneProperties);
                CatalogUtils.checkPartitionValuesExistForAddListPartition(olapTable, partitionDesc);
            } else {
                throw new DdlException("Only support adding partition to range/list partitioned table");
            }
        }
    }

    private DistributionInfo getDistributionInfo(OlapTable olapTable, AddPartitionClause addPartitionClause)
            throws DdlException {
        DistributionInfo distributionInfo;
        List<Column> baseSchema = olapTable.getBaseSchema();
        DistributionInfo defaultDistributionInfo = olapTable.getDefaultDistributionInfo();
        DistributionDesc distributionDesc = addPartitionClause.getDistributionDesc();
        if (distributionDesc != null) {
            distributionInfo = distributionDesc.toDistributionInfo(baseSchema);
            // for now. we only support modify distribution's bucket num
            if (distributionInfo.getType() != defaultDistributionInfo.getType()) {
                throw new DdlException("Cannot assign different distribution type. default is: "
                        + defaultDistributionInfo.getType());
            }

            if (distributionInfo.getType() == DistributionInfo.DistributionInfoType.HASH) {
                HashDistributionInfo hashDistributionInfo = (HashDistributionInfo) distributionInfo;
                List<Column> newDistriCols = hashDistributionInfo.getDistributionColumns();
                List<Column> defaultDistriCols = ((HashDistributionInfo) defaultDistributionInfo)
                        .getDistributionColumns();
                if (!newDistriCols.equals(defaultDistriCols)) {
                    throw new DdlException("Cannot assign hash distribution with different distribution cols. "
                            + "default is: " + defaultDistriCols);
                }
                if (hashDistributionInfo.getBucketNum() <= 0) {
                    throw new DdlException("Cannot assign hash distribution buckets less than 1");
                }
            }
        } else {
            distributionInfo = defaultDistributionInfo;
        }
        return distributionInfo;
    }

    private void checkColocation(Database db, OlapTable olapTable, DistributionInfo distributionInfo,
                                 List<PartitionDesc> partitionDescs)
            throws DdlException {
        if (colocateTableIndex.isColocateTable(olapTable.getId())) {
            String fullGroupName = db.getId() + "_" + olapTable.getColocateGroup();
            ColocateGroupSchema groupSchema = colocateTableIndex.getGroupSchema(fullGroupName);
            Preconditions.checkNotNull(groupSchema);
            groupSchema.checkDistribution(distributionInfo);
            for (PartitionDesc partitionDesc : partitionDescs) {
                groupSchema.checkReplicationNum(partitionDesc.getReplicationNum());
            }
        }
    }

    private void checkDataProperty(List<PartitionDesc> partitionDescs) {
        for (PartitionDesc partitionDesc : partitionDescs) {
            DataProperty dataProperty = partitionDesc.getPartitionDataProperty();
            Preconditions.checkNotNull(dataProperty);
        }
    }

    private List<Partition> createPartitionList(Database db, OlapTable copiedTable, List<PartitionDesc> partitionDescs,
                                                HashMap<String, Set<Long>> partitionNameToTabletSet,
                                                Set<Long> tabletIdSetForAll)
            throws DdlException {
        List<Partition> partitionList = Lists.newArrayListWithCapacity(partitionDescs.size());
        for (PartitionDesc partitionDesc : partitionDescs) {
            long partitionId = getNextId();
            DataProperty dataProperty = partitionDesc.getPartitionDataProperty();
            String partitionName = partitionDesc.getPartitionName();
            Long version = partitionDesc.getVersionInfo();
            Set<Long> tabletIdSet = Sets.newHashSet();

            copiedTable.getPartitionInfo().setDataProperty(partitionId, dataProperty);
            copiedTable.getPartitionInfo().setTabletType(partitionId, partitionDesc.getTabletType());
            copiedTable.getPartitionInfo()
                    .setReplicationNum(partitionId, partitionDesc.getReplicationNum());
            copiedTable.getPartitionInfo().setIsInMemory(partitionId, partitionDesc.isInMemory());

            Partition partition =
                    createPartition(db, copiedTable, partitionId, partitionName, version, tabletIdSet);

            partitionList.add(partition);
            tabletIdSetForAll.addAll(tabletIdSet);
            partitionNameToTabletSet.put(partitionName, tabletIdSet);
        }
        return partitionList;
    }

    private void checkIfMetaChange(OlapTable olapTable, OlapTable copiedTable, String tableName) throws DdlException {
        // rollup index may be added or dropped during add partition operation.
        // schema may be changed during add partition operation.
        boolean metaChanged = false;
        if (olapTable.getIndexNameToId().size() != copiedTable.getIndexNameToId().size()) {
            metaChanged = true;
        } else {
            // compare schemaHash
            for (Map.Entry<Long, MaterializedIndexMeta> entry : olapTable.getIndexIdToMeta().entrySet()) {
                long indexId = entry.getKey();
                if (!copiedTable.getIndexIdToMeta().containsKey(indexId)) {
                    metaChanged = true;
                    break;
                }
                if (copiedTable.getIndexIdToMeta().get(indexId).getSchemaHash() !=
                        entry.getValue().getSchemaHash()) {
                    metaChanged = true;
                    break;
                }
            }
        }

        if (metaChanged) {
            throw new DdlException("Table[" + tableName + "]'s meta has been changed. try again.");
        }
    }

    private void updatePartitionInfo(PartitionInfo partitionInfo, List<Partition> partitionList,
                                     List<PartitionDesc> partitionDescs, Set<String> existPartitionNameSet,
                                     AddPartitionClause addPartitionClause, OlapTable olapTable)
            throws DdlException {
        boolean isTempPartition = addPartitionClause.isTempPartition();
        if (partitionInfo instanceof RangePartitionInfo) {
            RangePartitionInfo rangePartitionInfo = (RangePartitionInfo) partitionInfo;
            rangePartitionInfo.handleNewRangePartitionDescs(partitionDescs,
                    partitionList, existPartitionNameSet, isTempPartition);
        } else if (partitionInfo instanceof ListPartitionInfo) {
            ListPartitionInfo listPartitionInfo = (ListPartitionInfo) partitionInfo;
            listPartitionInfo.handleNewListPartitionDescs(partitionDescs,
                    partitionList, existPartitionNameSet, isTempPartition);
        } else {
            throw new DdlException("Only support adding partition to range/list partitioned table");
        }

        if (isTempPartition) {
            for (Partition partition : partitionList) {
                if (!existPartitionNameSet.contains(partition.getName())) {
                    olapTable.addTempPartition(partition);
                }
            }
        } else {
            for (Partition partition : partitionList) {
                if (!existPartitionNameSet.contains(partition.getName())) {
                    olapTable.addPartition(partition);
<<<<<<< HEAD
=======
                }
            }
        }
    }

    private void addRangePartitionLog(Database db, OlapTable olapTable, List<PartitionDesc> partitionDescs,
                                      AddPartitionClause addPartitionClause, PartitionInfo partitionInfo,
                                      List<Partition> partitionList, Set<String> existPartitionNameSet) {
        boolean isTempPartition = addPartitionClause.isTempPartition();
        int partitionLen = partitionList.size();
        // Forward compatible with previous log formats
        // Version 1.15 is compatible if users only use single-partition syntax.
        // Otherwise, the followers will be crash when reading the new log
        if (partitionLen == 1) {
            Partition partition = partitionList.get(0);
            if (existPartitionNameSet.contains(partition.getName())) {
                LOG.info("add partition[{}] which already exists", partition.getName());
                return;
            }
            long partitionId = partition.getId();
            PartitionPersistInfo info = new PartitionPersistInfo(db.getId(), olapTable.getId(), partition,
                    ((RangePartitionInfo) partitionInfo).getRange(partitionId),
                    partitionDescs.get(0).getPartitionDataProperty(),
                    partitionInfo.getReplicationNum(partitionId),
                    partitionInfo.getIsInMemory(partitionId),
                    isTempPartition);
            editLog.logAddPartition(info);

            LOG.info("succeed in creating partition[{}], name: {}, temp: {}", partitionId,
                    partition.getName(), isTempPartition);
        } else {
            List<PartitionPersistInfo> partitionInfoList = Lists.newArrayListWithCapacity(partitionLen);
            for (int i = 0; i < partitionLen; i++) {
                Partition partition = partitionList.get(i);
                if (!existPartitionNameSet.contains(partition.getName())) {
                    PartitionPersistInfo info =
                            new PartitionPersistInfo(db.getId(), olapTable.getId(), partition,
                                    ((RangePartitionInfo) partitionInfo).getRange(partition.getId()),
                                    partitionDescs.get(i).getPartitionDataProperty(),
                                    partitionInfo.getReplicationNum(partition.getId()),
                                    partitionInfo.getIsInMemory(partition.getId()),
                                    isTempPartition);
                    partitionInfoList.add(info);
>>>>>>> c7a4a45d
                }
            }
        }
    }

    private void addRangePartitionLog(Database db, OlapTable olapTable, List<PartitionDesc> partitionDescs,
                                      AddPartitionClause addPartitionClause, PartitionInfo partitionInfo,
                                      List<Partition> partitionList, Set<String> existPartitionNameSet) {
        boolean isTempPartition = addPartitionClause.isTempPartition();
        int partitionLen = partitionList.size();
        // Forward compatible with previous log formats
        // Version 1.15 is compatible if users only use single-partition syntax.
        // Otherwise, the followers will be crash when reading the new log
        if (partitionLen == 1) {
            Partition partition = partitionList.get(0);
            if (existPartitionNameSet.contains(partition.getName())) {
                LOG.info("add partition[{}] which already exists", partition.getName());
                return;
            }
            long partitionId = partition.getId();
            PartitionPersistInfo info = new PartitionPersistInfo(db.getId(), olapTable.getId(), partition,
                    ((RangePartitionInfo) partitionInfo).getRange(partitionId),
                    partitionDescs.get(0).getPartitionDataProperty(),
                    partitionInfo.getReplicationNum(partitionId),
                    partitionInfo.getIsInMemory(partitionId),
                    isTempPartition);
            editLog.logAddPartition(info);

            LOG.info("succeed in creating partition[{}], name: {}, temp: {}", partitionId,
                    partition.getName(), isTempPartition);
        } else {
            List<PartitionPersistInfo> partitionInfoList = Lists.newArrayListWithCapacity(partitionLen);
            for (int i = 0; i < partitionLen; i++) {
                Partition partition = partitionList.get(i);
                if (!existPartitionNameSet.contains(partition.getName())) {
                    PartitionPersistInfo info =
                            new PartitionPersistInfo(db.getId(), olapTable.getId(), partition,
                                    ((RangePartitionInfo) partitionInfo).getRange(partition.getId()),
                                    partitionDescs.get(i).getPartitionDataProperty(),
                                    partitionInfo.getReplicationNum(partition.getId()),
                                    partitionInfo.getIsInMemory(partition.getId()),
                                    isTempPartition);
                    partitionInfoList.add(info);
                }
            }

            AddPartitionsInfo infos = new AddPartitionsInfo(partitionInfoList);
            editLog.logAddPartitions(infos);

            for (Partition partition : partitionList) {
                LOG.info("succeed in creating partitions[{}], name: {}, temp: {}", partition.getId(),
                        partition.getName(), isTempPartition);
            }
        }
    }

    private void addListPartitionLog(Database db, OlapTable olapTable, List<PartitionDesc> partitionDescs,
                                     AddPartitionClause addPartitionClause, PartitionInfo partitionInfo,
                                     List<Partition> partitionList, Set<String> existPartitionNameSet)
            throws DdlException {
        if (partitionList == null || partitionList.size() != 1) {
            throw new DdlException("Only support add one partition when add list partition now");
        }

        boolean isTempPartition = addPartitionClause.isTempPartition();
        Partition partition = partitionList.get(0);
        if (existPartitionNameSet.contains(partition.getName())) {
            LOG.info("add partition[{}] which already exists", partition.getName());
            return;
        }
        long partitionId = partition.getId();
        PartitionPersistInfoV2 info = new ListPartitionPersistInfo(db.getId(), olapTable.getId(), partition,
                partitionDescs.get(0).getPartitionDataProperty(),
                partitionInfo.getReplicationNum(partitionId),
                partitionInfo.getIsInMemory(partitionId),
                isTempPartition,
                ((ListPartitionInfo) partitionInfo).getIdToValues().get(partitionId),
                ((ListPartitionInfo) partitionInfo).getIdToMultiValues().get(partitionId));
        editLog.logAddPartition(info);

        LOG.info("succeed in creating list partition[{}], name: {}, temp: {}", partitionId,
                partition.getName(), isTempPartition);
    }

    private void addPartitionLog(Database db, OlapTable olapTable, List<PartitionDesc> partitionDescs,
                                 AddPartitionClause addPartitionClause, PartitionInfo partitionInfo,
                                 List<Partition> partitionList, Set<String> existPartitionNameSet)
            throws DdlException {
        PartitionType partitionType = partitionInfo.getType();
        if (partitionType == PartitionType.RANGE) {
            addRangePartitionLog(db, olapTable, partitionDescs, addPartitionClause, partitionInfo, partitionList,
                    existPartitionNameSet);
        } else if (partitionType == PartitionType.LIST) {
            addListPartitionLog(db, olapTable, partitionDescs, addPartitionClause, partitionInfo, partitionList,
                    existPartitionNameSet);
        } else {
            throw new DdlException("Only support adding partition log to range/list partitioned table");
        }
    }

    private void cleanExistPartitionNameSet(Set<String> existPartitionNameSet,
                                            HashMap<String, Set<Long>> partitionNameToTabletSet) {
        for (String partitionName : existPartitionNameSet) {
            Set<Long> existPartitionTabletSet = partitionNameToTabletSet.get(partitionName);
            if (existPartitionTabletSet == null) {
                // should not happen
                continue;
            }
            for (Long tabletId : existPartitionTabletSet) {
                // createPartitionWithIndices create duplicate tablet that if not exists scenario
                // so here need to clean up those created tablets which partition already exists from invert index
                GlobalStateMgr.getCurrentInvertedIndex().deleteTablet(tabletId);
            }
        }
    }

    private void cleanTabletIdSetForAll(Set<Long> tabletIdSetForAll) {
        for (Long tabletId : tabletIdSetForAll) {
            GlobalStateMgr.getCurrentInvertedIndex().deleteTablet(tabletId);
        }
    }

    private void addPartitions(Database db, String tableName, List<PartitionDesc> partitionDescs,
                               AddPartitionClause addPartitionClause) throws DdlException {
        DistributionInfo distributionInfo;
        OlapTable olapTable;
        OlapTable copiedTable;

        db.readLock();
        try {
            olapTable = checkTable(db, tableName);

            // get partition info
            PartitionInfo partitionInfo = olapTable.getPartitionInfo();

            // check partition type
            checkPartitionType(partitionInfo);

            // analyze add partition
            analyzeAddPartition(olapTable, partitionDescs, addPartitionClause, partitionInfo);

            // get distributionInfo
            distributionInfo = getDistributionInfo(olapTable, addPartitionClause);

            // check colocation
            checkColocation(db, olapTable, distributionInfo, partitionDescs);

            AddPartitionsInfo infos = new AddPartitionsInfo(partitionInfoList);
            editLog.logAddPartitions(infos);

            for (Partition partition : partitionList) {
                LOG.info("succeed in creating partitions[{}], name: {}, temp: {}", partition.getId(),
                        partition.getName(), isTempPartition);
            }
        }
    }

    private void addListPartitionLog(Database db, OlapTable olapTable, List<PartitionDesc> partitionDescs,
                                     AddPartitionClause addPartitionClause, PartitionInfo partitionInfo,
                                     List<Partition> partitionList, Set<String> existPartitionNameSet)
            throws DdlException {
        if (partitionList == null || partitionList.size() != 1) {
            throw new DdlException("Only support add one partition when add list partition now");
        }

        boolean isTempPartition = addPartitionClause.isTempPartition();
        Partition partition = partitionList.get(0);
        if (existPartitionNameSet.contains(partition.getName())) {
            LOG.info("add partition[{}] which already exists", partition.getName());
            return;
        }
        long partitionId = partition.getId();
        PartitionPersistInfoV2 info = new ListPartitionPersistInfo(db.getId(), olapTable.getId(), partition,
                partitionDescs.get(0).getPartitionDataProperty(),
                partitionInfo.getReplicationNum(partitionId),
                partitionInfo.getIsInMemory(partitionId),
                isTempPartition,
                ((ListPartitionInfo) partitionInfo).getIdToValues().get(partitionId),
                ((ListPartitionInfo) partitionInfo).getIdToMultiValues().get(partitionId));
        editLog.logAddPartition(info);

        LOG.info("succeed in creating list partition[{}], name: {}, temp: {}", partitionId,
                partition.getName(), isTempPartition);
    }

    private void addPartitionLog(Database db, OlapTable olapTable, List<PartitionDesc> partitionDescs,
                                 AddPartitionClause addPartitionClause, PartitionInfo partitionInfo,
                                 List<Partition> partitionList, Set<String> existPartitionNameSet)
            throws DdlException {
        PartitionType partitionType = partitionInfo.getType();
        if (partitionType == PartitionType.RANGE) {
            addRangePartitionLog(db, olapTable, partitionDescs, addPartitionClause, partitionInfo, partitionList,
                    existPartitionNameSet);
        } else if (partitionType == PartitionType.LIST) {
            addListPartitionLog(db, olapTable, partitionDescs, addPartitionClause, partitionInfo, partitionList,
                    existPartitionNameSet);
        } else {
            throw new DdlException("Only support adding partition log to range/list partitioned table");
        }
    }

    private void cleanExistPartitionNameSet(Set<String> existPartitionNameSet,
                                            HashMap<String, Set<Long>> partitionNameToTabletSet) {
        for (String partitionName : existPartitionNameSet) {
            Set<Long> existPartitionTabletSet = partitionNameToTabletSet.get(partitionName);
            if (existPartitionTabletSet == null) {
                // should not happen
                continue;
            }
            for (Long tabletId : existPartitionTabletSet) {
                // createPartitionWithIndices create duplicate tablet that if not exists scenario
                // so here need to clean up those created tablets which partition already exists from invert index
                GlobalStateMgr.getCurrentInvertedIndex().deleteTablet(tabletId);
            }
        }
    }

    private void cleanTabletIdSetForAll(Set<Long> tabletIdSetForAll) {
        for (Long tabletId : tabletIdSetForAll) {
            GlobalStateMgr.getCurrentInvertedIndex().deleteTablet(tabletId);
        }
    }

    private void addPartitions(Database db, String tableName, List<PartitionDesc> partitionDescs,
                               AddPartitionClause addPartitionClause) throws DdlException {
        DistributionInfo distributionInfo;
        OlapTable olapTable;
        OlapTable copiedTable;

        db.readLock();
        try {
            olapTable = checkTable(db, tableName);

            // get partition info
            PartitionInfo partitionInfo = olapTable.getPartitionInfo();

            // check partition type
            checkPartitionType(partitionInfo);

            // analyze add partition
            analyzeAddPartition(olapTable, partitionDescs, addPartitionClause, partitionInfo);

            // get distributionInfo
            distributionInfo = getDistributionInfo(olapTable, addPartitionClause);

            // check colocation
            checkColocation(db, olapTable, distributionInfo, partitionDescs);

            copiedTable = olapTable.selectiveCopy(null, false, MaterializedIndex.IndexExtState.VISIBLE);
            copiedTable.setDefaultDistributionInfo(distributionInfo);
        } catch (AnalysisException | NotImplementedException e) {
            throw new DdlException(e.getMessage());
        } finally {
            db.readUnlock();
        }

        Preconditions.checkNotNull(distributionInfo);
        Preconditions.checkNotNull(olapTable);
        Preconditions.checkNotNull(copiedTable);

        // create partition outside db lock
        checkDataProperty(partitionDescs);

        Set<Long> tabletIdSetForAll = Sets.newHashSet();
        HashMap<String, Set<Long>> partitionNameToTabletSet = Maps.newHashMap();
        try {
            // create partition list
            List<Partition> partitionList =
                    createPartitionList(db, copiedTable, partitionDescs, partitionNameToTabletSet, tabletIdSetForAll);

            // build partitions
            buildPartitions(db, copiedTable, partitionList);

            // check again
            db.writeLock();
            Set<String> existPartitionNameSet = Sets.newHashSet();
            try {
                olapTable = checkTable(db, tableName);
                existPartitionNameSet = CatalogUtils.checkPartitionNameExistForAddPartitions(olapTable,
                        partitionDescs);
                if (existPartitionNameSet.size() > 0) {
                    for (String partitionName : existPartitionNameSet) {
                        LOG.info("add partition[{}] which already exists", partitionName);
                    }
                }

                // check if meta changed
                checkIfMetaChange(olapTable, copiedTable, tableName);

                // get partition info
                PartitionInfo partitionInfo = olapTable.getPartitionInfo();

                // check partition type
                checkPartitionType(partitionInfo);

                // update partition info
                updatePartitionInfo(partitionInfo, partitionList, partitionDescs, existPartitionNameSet,
                        addPartitionClause, olapTable);

                // add partition log
                addPartitionLog(db, olapTable, partitionDescs, addPartitionClause, partitionInfo, partitionList,
                        existPartitionNameSet);
            } finally {
                cleanExistPartitionNameSet(existPartitionNameSet, partitionNameToTabletSet);
                db.writeUnlock();
            }
        } catch (DdlException e) {
            cleanTabletIdSetForAll(tabletIdSetForAll);
            throw new DdlException(e.getMessage());
        }
    }

    public Map<String, String> getOrSetDefaultProperties(OlapTable olapTable, Map<String, String> sourceProperties) {
        // partition properties should inherit table properties
        Short replicationNum = olapTable.getDefaultReplicationNum();
        if (sourceProperties == null) {
            sourceProperties = Maps.newConcurrentMap();
        }
        if (!sourceProperties.containsKey(PropertyAnalyzer.PROPERTIES_REPLICATION_NUM)) {
            sourceProperties.put(PropertyAnalyzer.PROPERTIES_REPLICATION_NUM, replicationNum.toString());
        }
        if (!sourceProperties.containsKey(PropertyAnalyzer.PROPERTIES_INMEMORY)) {
            sourceProperties.put(PropertyAnalyzer.PROPERTIES_INMEMORY, olapTable.isInMemory().toString());
        }
        Map<String, String> tableProperty = olapTable.getTableProperty().getProperties();
        if (tableProperty != null && tableProperty.containsKey(PropertyAnalyzer.PROPERTIES_STORAGE_MEDIUM)) {
            sourceProperties.put(PropertyAnalyzer.PROPERTIES_STORAGE_MEDIUM,
                    tableProperty.get(PropertyAnalyzer.PROPERTIES_STORAGE_MEDIUM));
        }
        return sourceProperties;
    }

    public void replayAddPartition(PartitionPersistInfoV2 info) throws DdlException {
<<<<<<< HEAD
=======
        Database db = this.getDb(info.getDbId());
        db.writeLock();
        try {
            OlapTable olapTable = (OlapTable) db.getTable(info.getTableId());
            Partition partition = info.getPartition();

            PartitionInfo partitionInfo = olapTable.getPartitionInfo();
            if (info.isTempPartition()) {
                olapTable.addTempPartition(partition);
            } else {
                olapTable.addPartition(partition);
            }

            PartitionType partitionType = partitionInfo.getType();
            if (partitionType == PartitionType.LIST) {
                try {
                    ((ListPartitionInfo) partitionInfo).unprotectHandleNewPartitionDesc(
                            info.asListPartitionPersistInfo());
                } catch (AnalysisException e) {
                    throw new DdlException(e.getMessage());
                }
            } else if (partitionType == PartitionType.RANGE) {
                ((RangePartitionInfo) partitionInfo).unprotectHandleNewSinglePartitionDesc(
                        info.asRangePartitionPersistInfo());
            } else {
                throw new DdlException("Only support adding partition to range/list partitioned table");
            }

            if (!isCheckpointThread()) {
                // add to inverted index
                TabletInvertedIndex invertedIndex = GlobalStateMgr.getCurrentInvertedIndex();
                for (MaterializedIndex index : partition.getMaterializedIndices(IndexExtState.ALL)) {
                    long indexId = index.getId();
                    int schemaHash = olapTable.getSchemaHashByIndexId(indexId);
                    TabletMeta tabletMeta = new TabletMeta(info.getDbId(), info.getTableId(), partition.getId(),
                            index.getId(), schemaHash, info.getDataProperty().getStorageMedium());
                    for (Tablet tablet : index.getTablets()) {
                        long tabletId = tablet.getId();
                        invertedIndex.addTablet(tabletId, tabletMeta);
                        for (Replica replica : ((LocalTablet) tablet).getReplicas()) {
                            invertedIndex.addReplica(tabletId, replica);
                        }
                    }
                }
            }
        } finally {
            db.writeUnlock();
        }
    }

    public void replayAddPartition(PartitionPersistInfo info) throws DdlException {
>>>>>>> c7a4a45d
        Database db = this.getDb(info.getDbId());
        db.writeLock();
        try {
            OlapTable olapTable = (OlapTable) db.getTable(info.getTableId());
            Partition partition = info.getPartition();

            PartitionInfo partitionInfo = olapTable.getPartitionInfo();
            if (info.isTempPartition()) {
                olapTable.addTempPartition(partition);
            } else {
                olapTable.addPartition(partition);
            }

            PartitionType partitionType = partitionInfo.getType();
            if (partitionType == PartitionType.LIST) {
                try {
                    ((ListPartitionInfo) partitionInfo).unprotectHandleNewPartitionDesc(
                            info.asListPartitionPersistInfo());
                } catch (AnalysisException e) {
                    throw new DdlException(e.getMessage());
                }
            } else if (partitionType == PartitionType.RANGE) {
                ((RangePartitionInfo) partitionInfo).unprotectHandleNewSinglePartitionDesc(
                        info.asRangePartitionPersistInfo());
            } else {
                throw new DdlException("Only support adding partition to range/list partitioned table");
            }

            if (!isCheckpointThread()) {
                // add to inverted index
                TabletInvertedIndex invertedIndex = GlobalStateMgr.getCurrentInvertedIndex();
                for (MaterializedIndex index : partition.getMaterializedIndices(IndexExtState.ALL)) {
                    long indexId = index.getId();
                    int schemaHash = olapTable.getSchemaHashByIndexId(indexId);
                    TabletMeta tabletMeta = new TabletMeta(info.getDbId(), info.getTableId(), partition.getId(),
                            index.getId(), schemaHash, info.getDataProperty().getStorageMedium());
                    for (Tablet tablet : index.getTablets()) {
                        long tabletId = tablet.getId();
                        invertedIndex.addTablet(tabletId, tabletMeta);
                        for (Replica replica : ((LocalTablet) tablet).getReplicas()) {
                            invertedIndex.addReplica(tabletId, replica);
                        }
                    }
                }
            }
        } finally {
            db.writeUnlock();
        }
    }

    public void replayAddPartition(PartitionPersistInfo info) throws DdlException {
        Database db = this.getDb(info.getDbId());
        db.writeLock();
        try {
            OlapTable olapTable = (OlapTable) db.getTable(info.getTableId());
            Partition partition = info.getPartition();

            PartitionInfo partitionInfo = olapTable.getPartitionInfo();
            if (info.isTempPartition()) {
                olapTable.addTempPartition(partition);
            } else {
                olapTable.addPartition(partition);
            }

            if (partitionInfo.getType() == PartitionType.RANGE) {
                ((RangePartitionInfo) partitionInfo).unprotectHandleNewSinglePartitionDesc(partition.getId(),
                        info.isTempPartition(), info.getRange(), info.getDataProperty(), info.getReplicationNum(),
                        info.isInMemory());
            } else {
                partitionInfo.addPartition(
                        partition.getId(), info.getDataProperty(), info.getReplicationNum(), info.isInMemory());
            }
            replayMvAddPartition(info, olapTable, partition);
            if (!isCheckpointThread()) {
                // add to inverted index
                TabletInvertedIndex invertedIndex = GlobalStateMgr.getCurrentInvertedIndex();
                for (MaterializedIndex index : partition.getMaterializedIndices(MaterializedIndex.IndexExtState.ALL)) {
                    long indexId = index.getId();
                    int schemaHash = olapTable.getSchemaHashByIndexId(indexId);
                    TabletMeta tabletMeta = new TabletMeta(info.getDbId(), info.getTableId(), partition.getId(),
                            index.getId(), schemaHash, info.getDataProperty().getStorageMedium());
                    for (Tablet tablet : index.getTablets()) {
                        long tabletId = tablet.getId();
                        invertedIndex.addTablet(tabletId, tabletMeta);
                        for (Replica replica : ((LocalTablet) tablet).getReplicas()) {
                            invertedIndex.addReplica(tabletId, replica);
                        }
                    }
                }
            }
        } finally {
            db.writeUnlock();
        }
    }

    private void replayMvAddPartition(PartitionPersistInfo info, OlapTable olapTable, Partition partition) {
        if (olapTable.getType() == Table.TableType.MATERIALIZED_VIEW && !info.isTempPartition()) {
            ((MaterializedView) olapTable).addPartitionRef(partition);
        }
    }

    public void dropPartition(Database db, Table table, DropPartitionClause clause) throws DdlException {
        OlapTable olapTable = (OlapTable) table;
        Preconditions.checkArgument(db.isWriteLockHeldByCurrentThread());

        String partitionName = clause.getPartitionName();
        boolean isTempPartition = clause.isTempPartition();

        if (olapTable.getState() != OlapTable.OlapTableState.NORMAL) {
            throw new DdlException("Table[" + olapTable.getName() + "]'s state is not NORMAL");
        }

        if (!olapTable.checkPartitionNameExist(partitionName, isTempPartition)) {
            if (clause.isSetIfExists()) {
                LOG.info("drop partition[{}] which does not exist", partitionName);
                return;
            } else {
                ErrorReport.reportDdlException(ErrorCode.ERR_DROP_PARTITION_NON_EXISTENT, partitionName);
            }
        }

        PartitionInfo partitionInfo = olapTable.getPartitionInfo();
        if (partitionInfo.getType() != PartitionType.RANGE) {
            throw new DdlException("Alter table [" + olapTable.getName() + "] failed. Not a partitioned table");
        }

        // drop
        if (isTempPartition) {
            olapTable.dropTempPartition(partitionName, true);
        } else {
            if (!clause.isForceDrop()) {
                Partition partition = olapTable.getPartition(partitionName);
                if (partition != null) {
                    if (stateMgr.getGlobalTransactionMgr()
                            .existCommittedTxns(db.getId(), olapTable.getId(), partition.getId())) {
                        throw new DdlException(
                                "There are still some transactions in the COMMITTED state waiting to be completed." +
                                        " The partition [" + partitionName +
                                        "] cannot be dropped. If you want to forcibly drop(cannot be recovered)," +
                                        " please use \"DROP partition FORCE\".");
                    }
                }
            }
            olapTable.dropPartition(db.getId(), partitionName, clause.isForceDrop());
        }

        // log
        DropPartitionInfo info = new DropPartitionInfo(db.getId(), olapTable.getId(), partitionName, isTempPartition,
                clause.isForceDrop());
        editLog.logDropPartition(info);

        LOG.info("succeed in droping partition[{}], is temp : {}, is force : {}", partitionName, isTempPartition,
                clause.isForceDrop());
    }

    public void replayDropPartition(DropPartitionInfo info) {
        Database db = this.getDb(info.getDbId());
        db.writeLock();
        try {
            OlapTable olapTable = (OlapTable) db.getTable(info.getTableId());
            if (info.isTempPartition()) {
                olapTable.dropTempPartition(info.getPartitionName(), true);
            } else {
                olapTable.dropPartition(info.getDbId(), info.getPartitionName(), info.isForceDrop());
                if (olapTable.getType() == Table.TableType.MATERIALIZED_VIEW) {
                    ((MaterializedView) olapTable).dropPartitionNameRef(info.getPartitionName());
                }
            }
        } finally {
            db.writeUnlock();
        }
    }

    public void replayErasePartition(long partitionId) throws DdlException {
        recycleBin.replayErasePartition(partitionId);
    }

    public void replayRecoverPartition(RecoverInfo info) {
        long dbId = info.getDbId();
        Database db = getDb(dbId);
        db.writeLock();
        try {
            Table table = db.getTable(info.getTableId());
            recycleBin.replayRecoverPartition((OlapTable) table, info.getPartitionId());
        } finally {
            db.writeUnlock();
        }
    }

    private Partition createPartition(Database db, OlapTable table, long partitionId, String partitionName,
                                      Long version, Set<Long> tabletIdSet) throws DdlException {
        return createPartitionCommon(db, table, partitionId, partitionName, table.getPartitionInfo(), version,
                tabletIdSet);
    }

    private Partition createPartitionCommon(Database db, OlapTable table, long partitionId, String partitionName,
                                            PartitionInfo partitionInfo, Long version, Set<Long> tabletIdSet)
            throws DdlException {
        Map<Long, MaterializedIndex> indexMap = new HashMap<>();
        for (long indexId : table.getIndexIdToMeta().keySet()) {
            MaterializedIndex rollup = new MaterializedIndex(indexId, MaterializedIndex.IndexState.NORMAL);
            indexMap.put(indexId, rollup);
        }
        DistributionInfo distributionInfo = table.getDefaultDistributionInfo();
        Partition partition =
                new Partition(partitionId, partitionName, indexMap.get(table.getBaseIndexId()), distributionInfo);

        // version
        if (version != null) {
            partition.updateVisibleVersion(version);
        }

        short replicationNum = partitionInfo.getReplicationNum(partitionId);
        TStorageMedium storageMedium = partitionInfo.getDataProperty(partitionId).getStorageMedium();
        for (Map.Entry<Long, MaterializedIndex> entry : indexMap.entrySet()) {
            long indexId = entry.getKey();
            MaterializedIndex index = entry.getValue();
            MaterializedIndexMeta indexMeta = table.getIndexIdToMeta().get(indexId);

            // create tablets
            TabletMeta tabletMeta =
                    new TabletMeta(db.getId(), table.getId(), partitionId, indexId, indexMeta.getSchemaHash(),
                            storageMedium, table.isLakeTable());
            if (table.isLakeTable()) {
                createLakeTablets((LakeTable) table, partitionId, index, distributionInfo, replicationNum, tabletMeta,
                        tabletIdSet);
            } else {
                createOlapTablets(index, Replica.ReplicaState.NORMAL, distributionInfo,
                        partition.getVisibleVersion(), replicationNum, tabletMeta, tabletIdSet);
            }
            if (index.getId() != table.getBaseIndexId()) {
                // add rollup index to partition
                partition.createRollupIndex(index);
            }
        }
        return partition;
    }

    private void buildPartitions(Database db, OlapTable table, List<Partition> partitions) throws DdlException {
        if (partitions.isEmpty()) {
            return;
        }
        int numAliveBackends = systemInfoService.getBackendIds(true).size();
        int numReplicas = 0;
        for (Partition partition : partitions) {
            numReplicas += partition.getReplicaCount();
        }

        if (partitions.size() >= 3 && numAliveBackends >= 3 && numReplicas >= numAliveBackends * 500) {
            LOG.info("creating {} partitions of table {} concurrently", partitions.size(), table.getName());
            buildPartitionsConcurrently(db.getId(), table, partitions, numReplicas, numAliveBackends);
        } else if (numAliveBackends > 0) {
            buildPartitionsSequentially(db.getId(), table, partitions, numReplicas, numAliveBackends);
        } else {
            throw new DdlException("no alive backend");
        }
    }

    private int countMaxTasksPerBackend(List<CreateReplicaTask> tasks) {
        Map<Long, Integer> tasksPerBackend = new HashMap<>();
        for (CreateReplicaTask task : tasks) {
            tasksPerBackend.compute(task.getBackendId(), (k, v) -> (v == null) ? 1 : v + 1);
        }
        return Collections.max(tasksPerBackend.values());
    }

    private void buildPartitionsSequentially(long dbId, OlapTable table, List<Partition> partitions, int numReplicas,
                                             int numBackends) throws DdlException {
        // Try to bundle at least 200 CreateReplicaTask's in a single AgentBatchTask.
        // The number 200 is just an experiment value that seems to work without obvious problems, feel free to
        // change it if you have a better choice.
        int avgReplicasPerPartition = numReplicas / partitions.size();
        int partitionGroupSize = Math.max(1, numBackends * 200 / Math.max(1, avgReplicasPerPartition));
        for (int i = 0; i < partitions.size(); i += partitionGroupSize) {
            int endIndex = Math.min(partitions.size(), i + partitionGroupSize);
            List<CreateReplicaTask> tasks = buildCreateReplicaTasks(dbId, table, partitions.subList(i, endIndex));
            int partitionCount = endIndex - i;
            int indexCountPerPartition = partitions.get(i).getVisibleMaterializedIndicesCount();
            int timeout = Config.tablet_create_timeout_second * countMaxTasksPerBackend(tasks);
            // Compatible with older versions, `Config.max_create_table_timeout_second` is the timeout time for a single index.
            // Here we assume that all partitions have the same number of indexes.
            int maxTimeout = partitionCount * indexCountPerPartition * Config.max_create_table_timeout_second;
            try {
                sendCreateReplicaTasksAndWaitForFinished(tasks, Math.min(timeout, maxTimeout));
                tasks.clear();
            } finally {
                for (CreateReplicaTask task : tasks) {
                    AgentTaskQueue.removeTask(task.getBackendId(), TTaskType.CREATE, task.getSignature());
                }
            }
        }
    }

    private void buildPartitionsConcurrently(long dbId, OlapTable table, List<Partition> partitions, int numReplicas,
                                             int numBackends) throws DdlException {
        int timeout = numReplicas / numBackends * Config.tablet_create_timeout_second;
        int numIndexes = partitions.stream().mapToInt(Partition::getVisibleMaterializedIndicesCount).sum();
        int maxTimeout = numIndexes * Config.max_create_table_timeout_second;
        MarkedCountDownLatch<Long, Long> countDownLatch = new MarkedCountDownLatch<>(numReplicas);
        Thread t = new Thread(() -> {
            Map<Long, List<Long>> taskSignatures = new HashMap<>();
            try {
                int numFinishedTasks;
                int numSendedTasks = 0;
                for (Partition partition : partitions) {
                    if (!countDownLatch.getStatus().ok()) {
                        break;
                    }
                    List<CreateReplicaTask> tasks = buildCreateReplicaTasks(dbId, table, partition);
                    for (CreateReplicaTask task : tasks) {
                        List<Long> signatures =
                                taskSignatures.computeIfAbsent(task.getBackendId(), k -> new ArrayList<>());
                        signatures.add(task.getSignature());
                    }
                    sendCreateReplicaTasks(tasks, countDownLatch);
                    numSendedTasks += tasks.size();
                    numFinishedTasks = numReplicas - (int) countDownLatch.getCount();
                    // Since there is no mechanism to cancel tasks, if we send a lot of tasks at once and some error or timeout
                    // occurs in the middle of the process, it will create a lot of useless replicas that will be deleted soon and
                    // waste machine resources. Sending a lot of tasks at once may also block other users' tasks for a long time.
                    // To avoid these situations, new tasks are sent only when the average number of tasks on each node is less
                    // than 200.
                    // (numSendedTasks - numFinishedTasks) is number of tasks that have been sent but not yet finished.
                    while (numSendedTasks - numFinishedTasks > 200 * numBackends) {
                        ThreadUtil.sleepAtLeastIgnoreInterrupts(100);
                        numFinishedTasks = numReplicas - (int) countDownLatch.getCount();
                    }
                }
                countDownLatch.await();
                if (countDownLatch.getStatus().ok()) {
                    taskSignatures.clear();
                }
            } catch (Exception e) {
                LOG.warn(e);
                countDownLatch.countDownToZero(new Status(TStatusCode.UNKNOWN, e.toString()));
            } finally {
                for (Map.Entry<Long, List<Long>> entry : taskSignatures.entrySet()) {
                    for (Long signature : entry.getValue()) {
                        AgentTaskQueue.removeTask(entry.getKey(), TTaskType.CREATE, signature);
                    }
                }
            }
        }, "partition-build");
        t.start();
        try {
            waitForFinished(countDownLatch, Math.min(timeout, maxTimeout));
        } catch (Exception e) {
            countDownLatch.countDownToZero(new Status(TStatusCode.UNKNOWN, e.getMessage()));
            throw e;
        }
    }

    private List<CreateReplicaTask> buildCreateReplicaTasks(long dbId, OlapTable table, List<Partition> partitions)
            throws DdlException {
        List<CreateReplicaTask> tasks = new ArrayList<>();
        for (Partition partition : partitions) {
            tasks.addAll(buildCreateReplicaTasks(dbId, table, partition));
        }
        return tasks;
    }

    private List<CreateReplicaTask> buildCreateReplicaTasks(long dbId, OlapTable table, Partition partition)
            throws DdlException {
        ArrayList<CreateReplicaTask> tasks = new ArrayList<>((int) partition.getReplicaCount());
        for (MaterializedIndex index : partition.getMaterializedIndices(MaterializedIndex.IndexExtState.VISIBLE)) {
            tasks.addAll(buildCreateReplicaTasks(dbId, table, partition, index));
        }
        return tasks;
    }

    private List<CreateReplicaTask> buildCreateReplicaTasks(long dbId, OlapTable table, Partition partition,
                                                            MaterializedIndex index) throws DdlException {
        List<CreateReplicaTask> tasks = new ArrayList<>((int) index.getReplicaCount());
        MaterializedIndexMeta indexMeta = table.getIndexMetaByIndexId(index.getId());
        for (Tablet tablet : index.getTablets()) {
            if (table.isLakeTable()) {
                long primaryBackendId = -1;
                try {
                    primaryBackendId = ((LakeTablet) tablet).getPrimaryBackendId();
                } catch (UserException e) {
                    throw new DdlException(e.getMessage());
                }

                CreateReplicaTask task = new CreateReplicaTask(
                        primaryBackendId,
                        dbId,
                        table.getId(),
                        partition.getId(),
                        index.getId(),
                        tablet.getId(),
                        indexMeta.getShortKeyColumnCount(),
                        indexMeta.getSchemaHash(),
                        partition.getVisibleVersion(),
                        indexMeta.getKeysType(),
                        indexMeta.getStorageType(),
                        table.getPartitionInfo().getDataProperty(partition.getId()).getStorageMedium(),
                        indexMeta.getSchema(),
                        table.getBfColumns(),
                        table.getBfFpp(),
                        null,
                        table.getIndexes(),
                        table.getPartitionInfo().getIsInMemory(partition.getId()),
                        table.enablePersistentIndex(),
                        TTabletType.TABLET_TYPE_LAKE);
                tasks.add(task);
            } else {
                for (Replica replica : ((LocalTablet) tablet).getReplicas()) {
                    CreateReplicaTask task = new CreateReplicaTask(
                            replica.getBackendId(),
                            dbId,
                            table.getId(),
                            partition.getId(),
                            index.getId(),
                            tablet.getId(),
                            indexMeta.getShortKeyColumnCount(),
                            indexMeta.getSchemaHash(),
                            partition.getVisibleVersion(),
                            indexMeta.getKeysType(),
                            indexMeta.getStorageType(),
                            table.getPartitionInfo().getDataProperty(partition.getId()).getStorageMedium(),
                            indexMeta.getSchema(),
                            table.getBfColumns(),
                            table.getBfFpp(),
                            null,
                            table.getIndexes(),
                            table.getPartitionInfo().getIsInMemory(partition.getId()),
                            table.enablePersistentIndex(),
                            table.getPartitionInfo().getTabletType(partition.getId()));
                    tasks.add(task);
                }
            }
        }
        return tasks;
    }

    // NOTE: Unfinished tasks will NOT be removed from the AgentTaskQueue.
    private void sendCreateReplicaTasksAndWaitForFinished(List<CreateReplicaTask> tasks, long timeout)
            throws DdlException {
        MarkedCountDownLatch<Long, Long> countDownLatch = new MarkedCountDownLatch<>(tasks.size());
        sendCreateReplicaTasks(tasks, countDownLatch);
        waitForFinished(countDownLatch, timeout);
    }

    private void sendCreateReplicaTasks(List<CreateReplicaTask> tasks,
                                        MarkedCountDownLatch<Long, Long> countDownLatch) {
        HashMap<Long, AgentBatchTask> batchTaskMap = new HashMap<>();
        for (CreateReplicaTask task : tasks) {
            task.setLatch(countDownLatch);
            countDownLatch.addMark(task.getBackendId(), task.getTabletId());
            AgentBatchTask batchTask = batchTaskMap.get(task.getBackendId());
            if (batchTask == null) {
                batchTask = new AgentBatchTask();
                batchTaskMap.put(task.getBackendId(), batchTask);
            }
            batchTask.addTask(task);
        }
        for (Map.Entry<Long, AgentBatchTask> entry : batchTaskMap.entrySet()) {
            AgentTaskQueue.addBatchTask(entry.getValue());
            AgentTaskExecutor.submit(entry.getValue());
        }
    }

    // REQUIRE: must set countDownLatch to error stat before throw an exception.
    private void waitForFinished(MarkedCountDownLatch<Long, Long> countDownLatch, long timeout) throws DdlException {
        try {
            if (countDownLatch.await(timeout, TimeUnit.SECONDS)) {
                if (!countDownLatch.getStatus().ok()) {
                    String errMsg = "fail to create tablet: " + countDownLatch.getStatus().getErrorMsg();
                    LOG.warn(errMsg);
                    throw new DdlException(errMsg);
                }
            } else { // timed out
                List<Map.Entry<Long, Long>> unfinishedMarks = countDownLatch.getLeftMarks();
                List<Map.Entry<Long, Long>> firstThree =
                        unfinishedMarks.subList(0, Math.min(unfinishedMarks.size(), 3));
                StringBuilder sb = new StringBuilder("fail to create tablet: timed out. unfinished replicas");
                sb.append("(").append(firstThree.size()).append("/").append(unfinishedMarks.size()).append("): ");
                // Show details of the first 3 unfinished tablets.
                for (Map.Entry<Long, Long> mark : firstThree) {
                    sb.append(mark.getValue()); // TabletId
                    sb.append('(');
                    Backend backend = stateMgr.getClusterInfo().getBackend(mark.getKey());
                    sb.append(backend != null ? backend.getHost() : "N/A");
                    sb.append(") ");
                }
                sb.append(" timeout=").append(timeout).append("s");
                String errMsg = sb.toString();
                LOG.warn(errMsg);
                countDownLatch.countDownToZero(new Status(TStatusCode.TIMEOUT, "timed out"));
                throw new DdlException(errMsg);
            }
        } catch (InterruptedException e) {
            LOG.warn(e);
            countDownLatch.countDownToZero(new Status(TStatusCode.CANCELLED, "cancelled"));
        }
    }

    /*
     * generate and check columns' order and key's existence
     */
    private void validateColumns(List<Column> columns) throws DdlException {
        if (columns.isEmpty()) {
            ErrorReport.reportDdlException(ErrorCode.ERR_TABLE_MUST_HAVE_COLUMNS);
        }

        boolean encounterValue = false;
        boolean hasKey = false;
        for (Column column : columns) {
            if (column.isKey()) {
                if (encounterValue) {
                    ErrorReport.reportDdlException(ErrorCode.ERR_OLAP_KEY_MUST_BEFORE_VALUE);
                }
                hasKey = true;
            } else {
                encounterValue = true;
            }
        }

        if (!hasKey) {
            ErrorReport.reportDdlException(ErrorCode.ERR_TABLE_MUST_HAVE_KEYS);
        }
    }

    // only for test
    public void setColocateTableIndex(ColocateTableIndex colocateTableIndex) {
        this.colocateTableIndex = colocateTableIndex;
    }

    // Create olap|lake table and related base index synchronously.
    // Currently, there are two differences between lake table and olap table
    // 1. Lake table needs to get storage group from StarMgr.
    // 2. Tablet is different.
    private void createOlapOrLakeTable(Database db, CreateTableStmt stmt) throws DdlException {
        String tableName = stmt.getTableName();
        LOG.debug("begin create olap table: {}", tableName);

        // create columns
        List<Column> baseSchema = stmt.getColumns();
        validateColumns(baseSchema);

        // create partition info
        PartitionDesc partitionDesc = stmt.getPartitionDesc();
        PartitionInfo partitionInfo;
        Map<String, Long> partitionNameToId = Maps.newHashMap();
        if (partitionDesc != null) {
            // gen partition id first
            if (partitionDesc instanceof RangePartitionDesc) {
                RangePartitionDesc rangePartitionDesc = (RangePartitionDesc) partitionDesc;
                for (SingleRangePartitionDesc desc : rangePartitionDesc.getSingleRangePartitionDescs()) {
                    long partitionId = getNextId();
                    partitionNameToId.put(desc.getPartitionName(), partitionId);
                }
            } else if (partitionDesc instanceof ListPartitionDesc) {
                ListPartitionDesc listPartitionDesc = (ListPartitionDesc) partitionDesc;
                listPartitionDesc.findAllPartitionNames()
                        .forEach(partitionName -> partitionNameToId.put(partitionName, getNextId()));
            } else {
                throw new DdlException("Currently only support range or list partition with engine type olap");
            }
            partitionInfo = partitionDesc.toPartitionInfo(baseSchema, partitionNameToId, false);
        } else {
            if (DynamicPartitionUtil.checkDynamicPartitionPropertiesExist(stmt.getProperties())) {
                throw new DdlException("Only support dynamic partition properties on range partition table");
            }
            long partitionId = getNextId();
            // use table name as single partition name
            partitionNameToId.put(tableName, partitionId);
            partitionInfo = new SinglePartitionInfo();
        }

        // get keys type
        KeysDesc keysDesc = stmt.getKeysDesc();
        Preconditions.checkNotNull(keysDesc);
        KeysType keysType = keysDesc.getKeysType();

        // create distribution info
        DistributionDesc distributionDesc = stmt.getDistributionDesc();
        Preconditions.checkNotNull(distributionDesc);
        DistributionInfo distributionInfo = distributionDesc.toDistributionInfo(baseSchema);

        // calc short key column count
        short shortKeyColumnCount = GlobalStateMgr.calcShortKeyColumnCount(baseSchema, stmt.getProperties());
        LOG.debug("create table[{}] short key column count: {}", tableName, shortKeyColumnCount);

        // indexes
        TableIndexes indexes = new TableIndexes(stmt.getIndexes());

        // set base index info to table
        // this should be done before create partition.
        Map<String, String> properties = stmt.getProperties();

        // create table
        long tableId = GlobalStateMgr.getCurrentState().getNextId();
        OlapTable olapTable = null;
        if (stmt.isExternal()) {
            olapTable = new ExternalOlapTable(db.getId(), tableId, tableName, baseSchema, keysType, partitionInfo,
                    distributionInfo, indexes, properties);
        } else {
            if (stmt.isLakeEngine()) {
                olapTable = new LakeTable(tableId, tableName, baseSchema, keysType, partitionInfo,
                        distributionInfo, indexes);

                // storage cache property
                boolean enableStorageCache = PropertyAnalyzer.analyzeBooleanProp(
                        properties, PropertyAnalyzer.PROPERTIES_ENABLE_STORAGE_CACHE, false);
                long storageCacheTtlS = 0;
                try {
                    storageCacheTtlS = PropertyAnalyzer.analyzeLongProp(
                            properties, PropertyAnalyzer.PROPERTIES_STORAGE_CACHE_TTL, 0);
                } catch (AnalysisException e) {
                    throw new DdlException(e.getMessage());
                }
                if (storageCacheTtlS < -1) {
                    throw new DdlException("Storage cache ttl should not be less than -1");
                }
                if (!enableStorageCache && storageCacheTtlS != 0) {
                    throw new DdlException("Storage cache ttl should be 0 when cache is disabled");
                }
                if (enableStorageCache && storageCacheTtlS == 0) {
                    storageCacheTtlS = Config.storage_cooldown_second;
                }

                // get service shard storage info from StarMgr
                ShardStorageInfo shardStorageInfo = stateMgr.getStarOSAgent().getServiceShardStorageInfo();

                ((LakeTable) olapTable).setStorageInfo(shardStorageInfo, enableStorageCache, storageCacheTtlS);
            } else {
                Preconditions.checkState(stmt.isOlapEngine());
                olapTable = new OlapTable(tableId, tableName, baseSchema, keysType, partitionInfo,
                        distributionInfo, indexes);
            }
        }
        olapTable.setComment(stmt.getComment());

        // set base index id
        long baseIndexId = getNextId();
        olapTable.setBaseIndexId(baseIndexId);

        // analyze bloom filter columns
        Set<String> bfColumns = null;
        double bfFpp = 0;
        try {
            bfColumns = PropertyAnalyzer.analyzeBloomFilterColumns(properties, baseSchema,
                    olapTable.getKeysType() == KeysType.PRIMARY_KEYS);
            if (bfColumns != null && bfColumns.isEmpty()) {
                bfColumns = null;
            }

            bfFpp = PropertyAnalyzer.analyzeBloomFilterFpp(properties);
            if (bfColumns != null && bfFpp == 0) {
                bfFpp = FeConstants.default_bloom_filter_fpp;
            } else if (bfColumns == null) {
                bfFpp = 0;
            }

            olapTable.setBloomFilterInfo(bfColumns, bfFpp);
        } catch (AnalysisException e) {
            throw new DdlException(e.getMessage());
        }

        // analyze replication_num
        short replicationNum = FeConstants.default_replication_num;
        try {
            boolean isReplicationNumSet =
                    properties != null && properties.containsKey(PropertyAnalyzer.PROPERTIES_REPLICATION_NUM);
            replicationNum = PropertyAnalyzer.analyzeReplicationNum(properties, replicationNum);
            if (isReplicationNumSet) {
                olapTable.setReplicationNum(replicationNum);
            }
        } catch (AnalysisException e) {
            throw new DdlException(e.getMessage());
        }

        // set in memory
        boolean isInMemory =
                PropertyAnalyzer.analyzeBooleanProp(properties, PropertyAnalyzer.PROPERTIES_INMEMORY, false);
        olapTable.setIsInMemory(isInMemory);

        boolean enablePersistentIndex =
                PropertyAnalyzer.analyzeBooleanProp(properties, PropertyAnalyzer.PROPERTIES_ENABLE_PERSISTENT_INDEX,
                        false);
        olapTable.setEnablePersistentIndex(enablePersistentIndex);

        TTabletType tabletType = TTabletType.TABLET_TYPE_DISK;
        try {
            tabletType = PropertyAnalyzer.analyzeTabletType(properties);
        } catch (AnalysisException e) {
            throw new DdlException(e.getMessage());
        }

        if (partitionInfo.getType() == PartitionType.UNPARTITIONED) {
            // if this is an unpartitioned table, we should analyze data property and replication num here.
            // if this is a partitioned table, there properties are already analyzed in RangePartitionDesc analyze phase.

            // use table name as this single partition name
            long partitionId = partitionNameToId.get(tableName);
            DataProperty dataProperty = null;
            try {
                boolean hasMedium = false;
                if (properties != null) {
                    hasMedium = properties.containsKey(PropertyAnalyzer.PROPERTIES_STORAGE_MEDIUM);
                }
                dataProperty = PropertyAnalyzer.analyzeDataProperty(properties, DataProperty.DEFAULT_DATA_PROPERTY);
                if (hasMedium) {
                    olapTable.setStorageMedium(dataProperty.getStorageMedium());
                }
            } catch (AnalysisException e) {
                throw new DdlException(e.getMessage());
            }
            Preconditions.checkNotNull(dataProperty);
            partitionInfo.setDataProperty(partitionId, dataProperty);
            partitionInfo.setReplicationNum(partitionId, replicationNum);
            partitionInfo.setIsInMemory(partitionId, isInMemory);
            partitionInfo.setTabletType(partitionId, tabletType);
            partitionInfo.setStorageInfo(partitionId, olapTable.getTableProperty().getStorageInfo());
        }

        // check colocation properties
        try {
            String colocateGroup = PropertyAnalyzer.analyzeColocate(properties);
            if (!Strings.isNullOrEmpty(colocateGroup)) {
                String fullGroupName = db.getId() + "_" + colocateGroup;
                ColocateGroupSchema groupSchema = colocateTableIndex.getGroupSchema(fullGroupName);
                if (groupSchema != null) {
                    // group already exist, check if this table can be added to this group
                    groupSchema.checkColocateSchema(olapTable);
                }
                // add table to this group, if group does not exist, create a new one
                colocateTableIndex.addTableToGroup(db.getId(), olapTable, colocateGroup,
                        null /* generate group id inside */);
                olapTable.setColocateGroup(colocateGroup);
            }
        } catch (AnalysisException e) {
            throw new DdlException(e.getMessage());
        }

        // get base index storage type. default is COLUMN
        TStorageType baseIndexStorageType = null;
        try {
            baseIndexStorageType = PropertyAnalyzer.analyzeStorageType(properties);
        } catch (AnalysisException e) {
            throw new DdlException(e.getMessage());
        }
        Preconditions.checkNotNull(baseIndexStorageType);
        // set base index meta
        int schemaVersion = 0;
        try {
            schemaVersion = PropertyAnalyzer.analyzeSchemaVersion(properties);
        } catch (AnalysisException e) {
            throw new DdlException(e.getMessage());
        }
        int schemaHash = Util.schemaHash(schemaVersion, baseSchema, bfColumns, bfFpp);
        olapTable.setIndexMeta(baseIndexId, tableName, baseSchema, schemaVersion, schemaHash,
                shortKeyColumnCount, baseIndexStorageType, keysType);

        for (AlterClause alterClause : stmt.getRollupAlterClauseList()) {
            AddRollupClause addRollupClause = (AddRollupClause) alterClause;

            Long baseRollupIndex = olapTable.getIndexIdByName(tableName);

            // get storage type for rollup index
            TStorageType rollupIndexStorageType = null;
            try {
                rollupIndexStorageType = PropertyAnalyzer.analyzeStorageType(addRollupClause.getProperties());
            } catch (AnalysisException e) {
                throw new DdlException(e.getMessage());
            }
            Preconditions.checkNotNull(rollupIndexStorageType);
            // set rollup index meta to olap table
            List<Column> rollupColumns = stateMgr.getRollupHandler().checkAndPrepareMaterializedView(addRollupClause,
                    olapTable, baseRollupIndex, false);
            short rollupShortKeyColumnCount =
                    GlobalStateMgr.calcShortKeyColumnCount(rollupColumns, alterClause.getProperties());
            int rollupSchemaHash = Util.schemaHash(schemaVersion, rollupColumns, bfColumns, bfFpp);
            long rollupIndexId = getNextId();
            olapTable.setIndexMeta(rollupIndexId, addRollupClause.getRollupName(), rollupColumns, schemaVersion,
                    rollupSchemaHash, rollupShortKeyColumnCount, rollupIndexStorageType, keysType);
        }

        // analyze version info
        Long version = null;
        try {
            version = PropertyAnalyzer.analyzeVersionInfo(properties);
        } catch (AnalysisException e) {
            throw new DdlException(e.getMessage());
        }
        Preconditions.checkNotNull(version);

        // get storage format
        TStorageFormat storageFormat = TStorageFormat.DEFAULT; // default means it's up to BE's config
        try {
            storageFormat = PropertyAnalyzer.analyzeStorageFormat(properties);
        } catch (AnalysisException e) {
            throw new DdlException(e.getMessage());
        }
        olapTable.setStorageFormat(storageFormat);

        // a set to record every new tablet created when create table
        // if failed in any step, use this set to do clear things
        Set<Long> tabletIdSet = new HashSet<Long>();

        boolean createTblSuccess = false;
        boolean addToColocateGroupSuccess = false;
        // create partition
        try {
            // do not create partition for external table
            if (olapTable.isOlapOrLakeTable()) {
                if (partitionInfo.getType() == PartitionType.UNPARTITIONED) {
                    // this is a 1-level partitioned table, use table name as partition name
                    long partitionId = partitionNameToId.get(tableName);
                    Partition partition = createPartition(db, olapTable, partitionId, tableName, version, tabletIdSet);
                    buildPartitions(db, olapTable, Collections.singletonList(partition));
                    olapTable.addPartition(partition);
                } else if (partitionInfo.getType() == PartitionType.RANGE
                        || partitionInfo.getType() == PartitionType.LIST) {
                    try {
                        // just for remove entries in stmt.getProperties(),
                        // and then check if there still has unknown properties
                        boolean hasMedium = false;
                        if (properties != null) {
                            hasMedium = properties.containsKey(PropertyAnalyzer.PROPERTIES_STORAGE_MEDIUM);
                        }
                        DataProperty dataProperty = PropertyAnalyzer.analyzeDataProperty(properties,
                                DataProperty.DEFAULT_DATA_PROPERTY);
                        DynamicPartitionUtil
                                .checkAndSetDynamicPartitionBuckets(properties, distributionDesc.getBuckets());
                        DynamicPartitionUtil.checkAndSetDynamicPartitionProperty(olapTable, properties);
                        if (olapTable.dynamicPartitionExists() && olapTable.getColocateGroup() != null) {
                            HashDistributionInfo info = (HashDistributionInfo) distributionInfo;
                            if (info.getBucketNum() !=
                                    olapTable.getTableProperty().getDynamicPartitionProperty().getBuckets()) {
                                throw new DdlException("dynamic_partition.buckets should equal the distribution buckets"
                                        + " if creating a colocate table");
                            }
                        }
                        if (hasMedium) {
                            olapTable.setStorageMedium(dataProperty.getStorageMedium());
                        }
                        if (properties != null && !properties.isEmpty()) {
                            // here, all properties should be checked
                            throw new DdlException("Unknown properties: " + properties);
                        }
                    } catch (AnalysisException e) {
                        throw new DdlException(e.getMessage());
                    }

                    // this is a 2-level partitioned tables
                    List<Partition> partitions = new ArrayList<>(partitionNameToId.size());
                    for (Map.Entry<String, Long> entry : partitionNameToId.entrySet()) {
                        Partition partition = createPartition(db, olapTable, entry.getValue(), entry.getKey(), version,
                                tabletIdSet);
                        partitions.add(partition);
                    }
                    // It's ok if partitions is empty.
                    buildPartitions(db, olapTable, partitions);
                    for (Partition partition : partitions) {
                        olapTable.addPartition(partition);
                    }
                } else {
                    throw new DdlException("Unsupported partition method: " + partitionInfo.getType().name());
                }
            }

            // check database exists again, because database can be dropped when creating table
            if (!tryLock(false)) {
                throw new DdlException("Failed to acquire globalStateMgr lock. Try again");
            }
            try {
                if (getDb(db.getId()) == null) {
                    throw new DdlException("database has been dropped when creating table");
                }
                createTblSuccess = db.createTableWithLock(olapTable, false);
                if (!createTblSuccess) {
                    if (!stmt.isSetIfNotExists()) {
                        ErrorReport
                                .reportDdlException(ErrorCode.ERR_CANT_CREATE_TABLE, tableName, "table already exists");
                    } else {
                        LOG.info("Create table[{}] which already exists", tableName);
                        return;
                    }
                }
            } finally {
                unlock();
            }

            // NOTE: The table has been added to the database, and the following procedure cannot throw exception.

            // we have added these index to memory, only need to persist here
            if (colocateTableIndex.isColocateTable(tableId)) {
                ColocateTableIndex.GroupId groupId = colocateTableIndex.getGroup(tableId);
                List<List<Long>> backendsPerBucketSeq = colocateTableIndex.getBackendsPerBucketSeq(groupId);
                ColocatePersistInfo info =
                        ColocatePersistInfo.createForAddTable(groupId, tableId, backendsPerBucketSeq);
                editLog.logColocateAddTable(info);
                addToColocateGroupSuccess = true;
            }
            LOG.info("Successfully create table[{};{}]", tableName, tableId);
            // register or remove table from DynamicPartition after table created
            DynamicPartitionUtil.registerOrRemoveDynamicPartitionTable(db.getId(), olapTable);
            stateMgr.getDynamicPartitionScheduler().createOrUpdateRuntimeInfo(
                    tableName, DynamicPartitionScheduler.LAST_UPDATE_TIME, TimeUtils.getCurrentFormatTime());
        } finally {
            if (!createTblSuccess) {
                for (Long tabletId : tabletIdSet) {
                    GlobalStateMgr.getCurrentInvertedIndex().deleteTablet(tabletId);
                }
                // lakeTable need to delete tablet and shard
                if (olapTable.isLakeTable()) {
                    stateMgr.getShardManager().getShardDeleter().addUnusedShardId(tabletIdSet);
                    editLog.logAddUnusedShard(tabletIdSet);
                }
            }
            // only remove from memory, because we have not persist it
            if (colocateTableIndex.isColocateTable(tableId) && !addToColocateGroupSuccess) {
                colocateTableIndex.removeTable(tableId);
            }
        }
    }

    private void createMysqlTable(Database db, CreateTableStmt stmt) throws DdlException {
        String tableName = stmt.getTableName();

        List<Column> columns = stmt.getColumns();

        long tableId = GlobalStateMgr.getCurrentState().getNextId();
        MysqlTable mysqlTable = new MysqlTable(tableId, tableName, columns, stmt.getProperties());
        mysqlTable.setComment(stmt.getComment());

        // check database exists again, because database can be dropped when creating table
        if (!tryLock(false)) {
            throw new DdlException("Failed to acquire globalStateMgr lock. Try again");
        }
        try {
            if (getDb(db.getId()) == null) {
                throw new DdlException("database has been dropped when creating table");
            }
            if (!db.createTableWithLock(mysqlTable, false)) {
                if (!stmt.isSetIfNotExists()) {
                    ErrorReport.reportDdlException(ErrorCode.ERR_CANT_CREATE_TABLE, tableName, "table already exists");
                } else {
                    LOG.info("Create table[{}] which already exists", tableName);
                    return;
                }
            }
        } finally {
            unlock();
        }

        LOG.info("Successfully create table[{}-{}]", tableName, tableId);
    }

    private void createEsTable(Database db, CreateTableStmt stmt) throws DdlException {
        String tableName = stmt.getTableName();

        // create columns
        List<Column> baseSchema = stmt.getColumns();
        validateColumns(baseSchema);

        // create partition info
        PartitionDesc partitionDesc = stmt.getPartitionDesc();
        PartitionInfo partitionInfo = null;
        Map<String, Long> partitionNameToId = Maps.newHashMap();
        if (partitionDesc != null) {
            partitionInfo = partitionDesc.toPartitionInfo(baseSchema, partitionNameToId, false);
        } else {
            long partitionId = getNextId();
            // use table name as single partition name
            partitionNameToId.put(tableName, partitionId);
            partitionInfo = new SinglePartitionInfo();
        }

        long tableId = GlobalStateMgr.getCurrentState().getNextId();
        EsTable esTable = new EsTable(tableId, tableName, baseSchema, stmt.getProperties(), partitionInfo);
        esTable.setComment(stmt.getComment());

        // check database exists again, because database can be dropped when creating table
        if (!tryLock(false)) {
            throw new DdlException("Failed to acquire globalStateMgr lock. Try again");
        }
        try {
            if (getDb(db.getId()) == null) {
                throw new DdlException("database has been dropped when creating table");
            }
            if (!db.createTableWithLock(esTable, false)) {
                if (!stmt.isSetIfNotExists()) {
                    ErrorReport.reportDdlException(ErrorCode.ERR_CANT_CREATE_TABLE, tableName, "table already exists");
                } else {
                    LOG.info("create table[{}] which already exists", tableName);
                    return;
                }
            }
        } finally {
            unlock();
        }

        LOG.info("successfully create table{} with id {}", tableName, tableId);
    }

    private void createHiveTable(Database db, CreateTableStmt stmt) throws DdlException {
        String tableName = stmt.getTableName();
        List<Column> columns = stmt.getColumns();
        long tableId = getNextId();
        HiveTable hiveTable = new HiveTable(tableId, tableName, columns, stmt.getProperties());
        // partition key, commented for show partition key
        String partitionCmt = "PARTITION BY (" + String.join(", ", hiveTable.getPartitionColumnNames()) + ")";
        if (Strings.isNullOrEmpty(stmt.getComment())) {
            hiveTable.setComment(partitionCmt);
        } else {
            hiveTable.setComment(stmt.getComment());
        }

        // check database exists again, because database can be dropped when creating table
        if (!tryLock(false)) {
            throw new DdlException("Failed to acquire globalStateMgr lock. Try again");
        }
        try {
            if (getDb(db.getId()) == null) {
                throw new DdlException("database has been dropped when creating table");
            }
            if (!db.createTableWithLock(hiveTable, false)) {
                if (!stmt.isSetIfNotExists()) {
                    ErrorReport.reportDdlException(ErrorCode.ERR_CANT_CREATE_TABLE, tableName, "table already exists");
                } else {
                    LOG.info("create table[{}] which already exists", tableName);
                    return;
                }
            }
        } finally {
            unlock();
        }

        LOG.info("successfully create table[{}-{}]", tableName, tableId);
    }

    private void createIcebergTable(Database db, CreateTableStmt stmt) throws DdlException {
        String tableName = stmt.getTableName();
        List<Column> columns = stmt.getColumns();
        long tableId = getNextId();
        IcebergTable icebergTable = new IcebergTable(tableId, tableName, columns, stmt.getProperties());
        if (!Strings.isNullOrEmpty(stmt.getComment())) {
            icebergTable.setComment(stmt.getComment());
        }

        // check database exists again, because database can be dropped when creating table
        if (!tryLock(false)) {
            throw new DdlException("Failed to acquire globalStateMgr lock. Try again");
        }
        try {
            if (getDb(db.getId()) == null) {
                throw new DdlException("database has been dropped when creating table");
            }
            if (!db.createTableWithLock(icebergTable, false)) {
                if (!stmt.isSetIfNotExists()) {
                    ErrorReport.reportDdlException(ErrorCode.ERR_CANT_CREATE_TABLE, tableName, "table already exists");
                } else {
                    LOG.info("create table[{}] which already exists", tableName);
                    return;
                }
            }
        } finally {
            unlock();
        }

        LOG.info("successfully create table[{}-{}]", tableName, tableId);
    }

    private void createHudiTable(Database db, CreateTableStmt stmt) throws DdlException {
        String tableName = stmt.getTableName();
        List<Column> columns = stmt.getColumns();

        Set<String> metaFields = new HashSet<>(Arrays.asList(
                HoodieRecord.COMMIT_TIME_METADATA_FIELD,
                HoodieRecord.COMMIT_SEQNO_METADATA_FIELD,
                HoodieRecord.RECORD_KEY_METADATA_FIELD,
                HoodieRecord.PARTITION_PATH_METADATA_FIELD,
                HoodieRecord.FILENAME_METADATA_FIELD));
        Set<String> includedMetaFields = columns.stream().map(Column::getName)
                .filter(metaFields::contains).collect(Collectors.toSet());
        metaFields.removeAll(includedMetaFields);
        metaFields.forEach(f -> columns.add(new Column(f, Type.STRING, true)));

        long tableId = getNextId();
        HudiTable hudiTable = new HudiTable(tableId, tableName, columns, stmt.getProperties());
        // partition key, commented for show partition key
        String partitionCmt = "PARTITION BY (" + String.join(", ", hudiTable.getPartitionColumnNames()) + ")";
        if (Strings.isNullOrEmpty(stmt.getComment())) {
            hudiTable.setComment(partitionCmt);
        } else {
            hudiTable.setComment(stmt.getComment());
        }

        // check database exists again, because database can be dropped when creating table
        if (!tryLock(false)) {
            throw new DdlException("Failed to acquire globalStateMgr lock. Try again");
        }
        try {
            if (getDb(db.getFullName()) == null) {
                throw new DdlException("Database has been dropped when creating table");
            }
            if (!db.createTableWithLock(hudiTable, false)) {
                if (!stmt.isSetIfNotExists()) {
                    ErrorReport.reportDdlException(ErrorCode.ERR_CANT_CREATE_TABLE, tableName, "table already exists");
                } else {
                    LOG.info("Create table[{}] which already exists", tableName);
                    return;
                }
            }
        } finally {
            unlock();
        }

        LOG.info("Successfully create table[{}-{}]", tableName, tableId);
    }

    private void createJDBCTable(Database db, CreateTableStmt stmt) throws DdlException {
        String tableName = stmt.getTableName();
        List<Column> columns = stmt.getColumns();
        Map<String, String> properties = stmt.getProperties();
        long tableId = getNextId();
        JDBCTable jdbcTable = new JDBCTable(tableId, tableName, columns, properties);

        if (!tryLock(false)) {
            throw new DdlException("Failed to acquire globalStateMgr lock. Try again");
        }

        try {
            if (getDb(db.getFullName()) == null) {
                throw new DdlException("database has been dropped when creating table");
            }
            if (!db.createTableWithLock(jdbcTable, false)) {
                if (!stmt.isSetIfNotExists()) {
                    ErrorReport.reportDdlException(ErrorCode.ERR_CANT_CREATE_TABLE, tableName, "table already exists");
                } else {
                    LOG.info("create table [{}] which already exists", tableName);
                    return;
                }
            }
        } finally {
            unlock();
        }

        LOG.info("successfully create jdbc table[{}-{}]", tableName, tableId);
    }

    public void replayCreateTable(String dbName, Table table) {
        Database db = this.fullNameToDb.get(dbName);
        db.createTableWithLock(table, true);

        if (!isCheckpointThread()) {
            // add to inverted index
            if (table.isOlapOrLakeTable()) {
                TabletInvertedIndex invertedIndex = GlobalStateMgr.getCurrentInvertedIndex();
                OlapTable olapTable = (OlapTable) table;
                long dbId = db.getId();
                long tableId = table.getId();
                for (Partition partition : olapTable.getAllPartitions()) {
                    long partitionId = partition.getId();
                    TStorageMedium medium = olapTable.getPartitionInfo().getDataProperty(
                            partitionId).getStorageMedium();
<<<<<<< HEAD
                    for (MaterializedIndex mIndex : partition
                            .getMaterializedIndices(MaterializedIndex.IndexExtState.ALL)) {
=======
                    boolean useStarOS = partition.isUseStarOS();
                    for (MaterializedIndex mIndex : partition.getMaterializedIndices(
                            MaterializedIndex.IndexExtState.ALL)) {
>>>>>>> c7a4a45d
                        long indexId = mIndex.getId();
                        int schemaHash = olapTable.getSchemaHashByIndexId(indexId);
                        TabletMeta tabletMeta = new TabletMeta(dbId, tableId, partitionId, indexId, schemaHash, medium,
                                table.isLakeTable());
                        for (Tablet tablet : mIndex.getTablets()) {
                            long tabletId = tablet.getId();
                            invertedIndex.addTablet(tabletId, tabletMeta);
                            if (table.isOlapTable()) {
                                for (Replica replica : ((LocalTablet) tablet).getReplicas()) {
                                    invertedIndex.addReplica(tabletId, replica);
                                }
                            }
                        }
                    }
                } // end for partitions
                DynamicPartitionUtil.registerOrRemoveDynamicPartitionTable(dbId, olapTable);
            }
        }
    }

    public void replayCreateMaterializedView(String dbName, MaterializedView materializedView) {
        Database db = this.fullNameToDb.get(dbName);
        db.createMaterializedWithLock(materializedView, true);

        if (!isCheckpointThread()) {
            // add to inverted index
            TabletInvertedIndex invertedIndex = GlobalStateMgr.getCurrentInvertedIndex();
            long dbId = db.getId();
            long mvId = materializedView.getId();
            for (Partition partition : materializedView.getAllPartitions()) {
                long partitionId = partition.getId();
                TStorageMedium medium = materializedView.getPartitionInfo().getDataProperty(
                        partitionId).getStorageMedium();
                for (MaterializedIndex mIndex : partition.getMaterializedIndices(
                        MaterializedIndex.IndexExtState.ALL)) {
                    long indexId = mIndex.getId();
                    int schemaHash = materializedView.getSchemaHashByIndexId(indexId);
                    TabletMeta tabletMeta = new TabletMeta(dbId, mvId, partitionId, indexId, schemaHash, medium);
                    for (Tablet tablet : mIndex.getTablets()) {
                        long tabletId = tablet.getId();
                        invertedIndex.addTablet(tabletId, tabletMeta);
                        if (tablet instanceof LocalTablet) {
                            for (Replica replica : ((LocalTablet) tablet).getReplicas()) {
                                invertedIndex.addReplica(tabletId, replica);
                            }
                        }
                    }
                }
            } // end for partitions
        }
    }

    private void createLakeTablets(LakeTable table, long partitionId, MaterializedIndex index,
                                   DistributionInfo distributionInfo, short replicationNum, TabletMeta tabletMeta,
                                   Set<Long> tabletIdSet)
            throws DdlException {
        Preconditions.checkArgument(replicationNum > 0);

        DistributionInfo.DistributionInfoType distributionInfoType = distributionInfo.getType();
        if (distributionInfoType != DistributionInfo.DistributionInfoType.HASH) {
            throw new DdlException("Unknown distribution type: " + distributionInfoType);
        }

        PartitionInfo partitionInfo = table.getPartitionInfo();
        StorageInfo storageInfo = partitionInfo.getStorageInfo(partitionId);
        // TODO: set partition storage cache property
        ShardStorageInfo shardStorageInfo = ShardStorageInfo.newBuilder(table.getShardStorageInfo()).build();
        int bucketNum = distributionInfo.getBucketNum();
        List<Long> shardIds = stateMgr.getStarOSAgent().createShards(bucketNum, shardStorageInfo);
        for (long shardId : shardIds) {
            Tablet tablet = new LakeTablet(shardId);
            index.addTablet(tablet, tabletMeta);
            tabletIdSet.add(tablet.getId());
        }
    }

    private void createOlapTablets(MaterializedIndex index, Replica.ReplicaState replicaState,
                                   DistributionInfo distributionInfo, long version, short replicationNum,
                                   TabletMeta tabletMeta, Set<Long> tabletIdSet) throws DdlException {
        Preconditions.checkArgument(replicationNum > 0);

        DistributionInfo.DistributionInfoType distributionInfoType = distributionInfo.getType();
        if (distributionInfoType != DistributionInfo.DistributionInfoType.HASH) {
            throw new DdlException("Unknown distribution type: " + distributionInfoType);
        }

        List<List<Long>> backendsPerBucketSeq = null;
        ColocateTableIndex.GroupId groupId = null;
        if (colocateTableIndex.isColocateTable(tabletMeta.getTableId())) {
            // if this is a colocate table, try to get backend seqs from colocation index.
            Database db = getDb(tabletMeta.getDbId());
            groupId = colocateTableIndex.getGroup(tabletMeta.getTableId());
            // Use db write lock here to make sure the backendsPerBucketSeq is consistent when the backendsPerBucketSeq is updating.
            // This lock will release very fast.
            db.writeLock();
            try {
                backendsPerBucketSeq = colocateTableIndex.getBackendsPerBucketSeq(groupId);
            } finally {
                db.writeUnlock();
            }
        }

        // chooseBackendsArbitrary is true, means this may be the first table of colocation group,
        // or this is just a normal table, and we can choose backends arbitrary.
        // otherwise, backends should be chosen from backendsPerBucketSeq;
        boolean chooseBackendsArbitrary = backendsPerBucketSeq == null || backendsPerBucketSeq.isEmpty();
        if (chooseBackendsArbitrary) {
            backendsPerBucketSeq = Lists.newArrayList();
        }
        for (int i = 0; i < distributionInfo.getBucketNum(); ++i) {
            // create a new tablet with random chosen backends
            LocalTablet tablet = new LocalTablet(getNextId());

            // add tablet to inverted index first
            index.addTablet(tablet, tabletMeta);
            tabletIdSet.add(tablet.getId());

            // get BackendIds
            List<Long> chosenBackendIds;
            if (chooseBackendsArbitrary) {
                // This is the first colocate table in the group, or just a normal table,
                // randomly choose backends
                if (Config.enable_strict_storage_medium_check) {
                    chosenBackendIds =
                            chosenBackendIdBySeq(replicationNum, tabletMeta.getStorageMedium());
                } else {
                    chosenBackendIds = chosenBackendIdBySeq(replicationNum);
                }
                backendsPerBucketSeq.add(chosenBackendIds);
            } else {
                // get backends from existing backend sequence
                chosenBackendIds = backendsPerBucketSeq.get(i);
            }

            // create replicas
            for (long backendId : chosenBackendIds) {
                long replicaId = getNextId();
                Replica replica = new Replica(replicaId, backendId, replicaState, version,
                        tabletMeta.getOldSchemaHash());
                tablet.addReplica(replica);
            }
            Preconditions.checkState(chosenBackendIds.size() == replicationNum,
                    chosenBackendIds.size() + " vs. " + replicationNum);
        }

        if (groupId != null && chooseBackendsArbitrary) {
            colocateTableIndex.addBackendsPerBucketSeq(groupId, backendsPerBucketSeq);
            ColocatePersistInfo info =
                    ColocatePersistInfo.createForBackendsPerBucketSeq(groupId, backendsPerBucketSeq);
            editLog.logColocateBackendsPerBucketSeq(info);
        }
    }

    // create replicas for tablet with random chosen backends
    private List<Long> chosenBackendIdBySeq(int replicationNum, TStorageMedium storageMedium)
            throws DdlException {
        List<Long> chosenBackendIds = systemInfoService.seqChooseBackendIdsByStorageMedium(replicationNum,
<<<<<<< HEAD
                true, true, storageMedium);
=======
                true, true, clusterName, storageMedium);
>>>>>>> c7a4a45d
        if (chosenBackendIds == null) {
            throw new DdlException(
                    "Failed to find enough host with storage medium is " + storageMedium + " in all backends. need: " +
                            replicationNum);
        }
        return chosenBackendIds;
    }

    private List<Long> chosenBackendIdBySeq(int replicationNum) throws DdlException {
        List<Long> chosenBackendIds =
                systemInfoService.seqChooseBackendIds(replicationNum, true, true);
        if (chosenBackendIds == null) {
            List<Long> backendIds = systemInfoService.getBackendIds(true);
            throw new DdlException("Failed to find enough host in all backends. need: " + replicationNum +
                    ", Current alive backend is [" + Joiner.on(",").join(backendIds) + "]");
        }
        return chosenBackendIds;
    }

    // Drop table
    public void dropTable(DropTableStmt stmt) throws DdlException {
        String dbName = stmt.getDbName();
        String tableName = stmt.getTableName();

        // check database
        Database db = getDb(dbName);
        if (db == null) {
            ErrorReport.reportDdlException(ErrorCode.ERR_BAD_DB_ERROR, dbName);
        }
        db.dropTable(tableName, stmt.isSetIfExists(), stmt.isForceDrop());
    }

    public void sendDropTabletTasks(HashMap<Long, AgentBatchTask> batchTaskMap) {
        int numDropTaskPerBe = Config.max_agent_tasks_send_per_be;
        for (Map.Entry<Long, AgentBatchTask> entry : batchTaskMap.entrySet()) {
            AgentBatchTask originTasks = entry.getValue();
            if (originTasks.getTaskNum() > numDropTaskPerBe) {
                AgentBatchTask partTask = new AgentBatchTask();
                List<AgentTask> allTasks = originTasks.getAllTasks();
                int curTask = 1;
                for (AgentTask task : allTasks) {
                    partTask.addTask(task);
                    if (curTask++ > numDropTaskPerBe) {
                        AgentTaskExecutor.submit(partTask);
                        curTask = 1;
                        partTask = new AgentBatchTask();
                        ThreadUtil.sleepAtLeastIgnoreInterrupts(1000);
                    }
                }
                if (partTask.getAllTasks().size() > 0) {
                    AgentTaskExecutor.submit(partTask);
                }
            } else {
                AgentTaskExecutor.submit(originTasks);
            }
        }
    }

    public void replayDropTable(Database db, long tableId, boolean isForceDrop) {
        db.writeLock();
        try {
            db.unprotectDropTable(tableId, isForceDrop, true);
        } finally {
            db.writeUnlock();
        }
    }

    public void replayEraseTable(long tableId) {
        recycleBin.replayEraseTable(tableId);
    }

    public void replayEraseMultiTables(MultiEraseTableInfo multiEraseTableInfo) {
        List<Long> tableIds = multiEraseTableInfo.getTableIds();
        for (Long tableId : tableIds) {
            recycleBin.replayEraseTable(tableId);
        }
    }

    public void replayRecoverTable(RecoverInfo info) {
        long dbId = info.getDbId();
        Database db = getDb(dbId);
        db.writeLock();
        try {
            recycleBin.replayRecoverTable(db, info.getTableId());
        } finally {
            db.writeUnlock();
        }
    }

    private void unprotectAddReplica(ReplicaPersistInfo info) {
        LOG.debug("replay add a replica {}", info);
        Database db = getDbIncludeRecycleBin(info.getDbId());
        OlapTable olapTable = (OlapTable) getTableIncludeRecycleBin(db, info.getTableId());
        Partition partition = getPartitionIncludeRecycleBin(olapTable, info.getPartitionId());
        MaterializedIndex materializedIndex = partition.getIndex(info.getIndexId());
        LocalTablet tablet = (LocalTablet) materializedIndex.getTablet(info.getTabletId());

        // for compatibility
        int schemaHash = info.getSchemaHash();
        if (schemaHash == -1) {
            schemaHash = olapTable.getSchemaHashByIndexId(info.getIndexId());
        }

        Replica replica = new Replica(info.getReplicaId(), info.getBackendId(), info.getVersion(),
                schemaHash, info.getDataSize(), info.getRowCount(),
                Replica.ReplicaState.NORMAL,
                info.getLastFailedVersion(),
                info.getLastSuccessVersion());
        tablet.addReplica(replica);
    }

    private void unprotectUpdateReplica(ReplicaPersistInfo info) {
        LOG.debug("replay update a replica {}", info);
        Database db = getDbIncludeRecycleBin(info.getDbId());
        OlapTable olapTable = (OlapTable) getTableIncludeRecycleBin(db, info.getTableId());
        Partition partition = getPartitionIncludeRecycleBin(olapTable, info.getPartitionId());
        MaterializedIndex materializedIndex = partition.getIndex(info.getIndexId());
        LocalTablet tablet = (LocalTablet) materializedIndex.getTablet(info.getTabletId());
        Replica replica = tablet.getReplicaByBackendId(info.getBackendId());
        Preconditions.checkNotNull(replica, info);
        replica.updateRowCount(info.getVersion(), info.getDataSize(), info.getRowCount());
        replica.setBad(false);
    }

    public void replayAddReplica(ReplicaPersistInfo info) {
        Database db = getDbIncludeRecycleBin(info.getDbId());
        db.writeLock();
        try {
            unprotectAddReplica(info);
        } finally {
            db.writeUnlock();
        }
    }

    public void replayUpdateReplica(ReplicaPersistInfo info) {
        Database db = getDbIncludeRecycleBin(info.getDbId());
        db.writeLock();
        try {
            unprotectUpdateReplica(info);
        } finally {
            db.writeUnlock();
        }
    }

    public void unprotectDeleteReplica(ReplicaPersistInfo info) {
        Database db = getDbIncludeRecycleBin(info.getDbId());
        OlapTable olapTable = (OlapTable) getTableIncludeRecycleBin(db, info.getTableId());
        Partition partition = getPartitionIncludeRecycleBin(olapTable, info.getPartitionId());
        MaterializedIndex materializedIndex = partition.getIndex(info.getIndexId());
        LocalTablet tablet = (LocalTablet) materializedIndex.getTablet(info.getTabletId());
        tablet.deleteReplicaByBackendId(info.getBackendId());
    }

    public void replayDeleteReplica(ReplicaPersistInfo info) {
        Database db = getDbIncludeRecycleBin(info.getDbId());
        db.writeLock();
        try {
            unprotectDeleteReplica(info);
        } finally {
            db.writeUnlock();
        }
    }

    @Override
    public Table getTable(String dbName, String tblName) {
        Database database = getDb(dbName);
        if (database == null) {
            return null;
        }
        return database.getTable(tblName);
    }

    @Override
    public Database getDb(String name) {
        if (fullNameToDb.containsKey(name)) {
            return fullNameToDb.get(name);
        } else {
            // This maybe a information_schema db request, and information_schema db name is case insensitive.
            // So, we first extract db name to check if it is information_schema.
            // Then we reassemble the origin cluster name with lower case db name,
            // and finally get information_schema db from the name map.
            String dbName = ClusterNamespace.getNameFromFullName(name);
            if (dbName.equalsIgnoreCase(InfoSchemaDb.DATABASE_NAME)) {
                return fullNameToDb.get(ClusterNamespace.getFullName(dbName.toLowerCase()));
            }
        }
        return null;
    }

    @Override
    public Database getDb(long dbId) {
        return idToDb.get(dbId);
    }

    public ConcurrentHashMap<String, Database> getFullNameToDb() {
        return fullNameToDb;
    }

    public Database getDbIncludeRecycleBin(long dbId) {
        Database db = idToDb.get(dbId);
        if (db == null) {
            db = recycleBin.getDatabase(dbId);
        }
        return db;
    }

    public Table getTableIncludeRecycleBin(Database db, long tableId) {
        Table table = db.getTable(tableId);
        if (table == null) {
            table = recycleBin.getTable(db.getId(), tableId);
        }
        return table;
    }

    public List<Table> getTablesIncludeRecycleBin(Database db) {
        List<Table> tables = db.getTables();
        tables.addAll(recycleBin.getTables(db.getId()));
        return tables;
    }

    public Partition getPartitionIncludeRecycleBin(OlapTable table, long partitionId) {
        Partition partition = table.getPartition(partitionId);
        if (partition == null) {
            partition = recycleBin.getPartition(partitionId);
        }
        return partition;
    }

    public Collection<Partition> getPartitionsIncludeRecycleBin(OlapTable table) {
        Collection<Partition> partitions = new ArrayList<>(table.getPartitions());
        partitions.addAll(recycleBin.getPartitions(table.getId()));
        return partitions;
    }

    public Collection<Partition> getAllPartitionsIncludeRecycleBin(OlapTable table) {
        Collection<Partition> partitions = table.getAllPartitions();
        partitions.addAll(recycleBin.getPartitions(table.getId()));
        return partitions;
    }

    // NOTE: result can be null, cause partition erase is not in db lock
    public DataProperty getDataPropertyIncludeRecycleBin(PartitionInfo info, long partitionId) {
        DataProperty dataProperty = info.getDataProperty(partitionId);
        if (dataProperty == null) {
            dataProperty = recycleBin.getPartitionDataProperty(partitionId);
        }
        return dataProperty;
    }

    // NOTE: result can be -1, cause partition erase is not in db lock
    public short getReplicationNumIncludeRecycleBin(PartitionInfo info, long partitionId) {
        short replicaNum = info.getReplicationNum(partitionId);
        if (replicaNum == (short) -1) {
            replicaNum = recycleBin.getPartitionReplicationNum(partitionId);
        }
        return replicaNum;
    }

    @Override
    public List<String> listDbNames() {
        return Lists.newArrayList(fullNameToDb.keySet());
    }

    @Override
    public List<String> listTableNames(String dbName) throws DdlException {
        Database database = getDb(dbName);
        if (database != null) {
            return database.getTables().stream()
                    .map(Table::getName).collect(Collectors.toList());
        } else {
            throw new DdlException("Database " + dbName + " doesn't exist");
        }
    }

    @Override
    public List<Long> getDbIds() {
        return Lists.newArrayList(idToDb.keySet());
    }

    public List<Long> getDbIdsIncludeRecycleBin() {
        List<Long> dbIds = getDbIds();
        dbIds.addAll(recycleBin.getAllDbIds());
        return dbIds;
    }

    public HashMap<Long, TStorageMedium> getPartitionIdToStorageMediumMap() {
        HashMap<Long, TStorageMedium> storageMediumMap = new HashMap<>();

        // record partition which need to change storage medium
        // dbId -> (tableId -> partitionId)
        HashMap<Long, Multimap<Long, Long>> changedPartitionsMap = new HashMap<>();
        long currentTimeMs = System.currentTimeMillis();
        List<Long> dbIds = getDbIds();

        for (long dbId : dbIds) {
            Database db = getDb(dbId);
            if (db == null) {
                LOG.warn("db {} does not exist while doing backend report", dbId);
                continue;
            }

            db.readLock();
            try {
                for (Table table : db.getTables()) {
                    if (table.getType() != Table.TableType.OLAP) {
                        continue;
                    }

                    long tableId = table.getId();
                    OlapTable olapTable = (OlapTable) table;
                    PartitionInfo partitionInfo = olapTable.getPartitionInfo();
                    for (Partition partition : olapTable.getAllPartitions()) {
                        long partitionId = partition.getId();
                        DataProperty dataProperty = partitionInfo.getDataProperty(partition.getId());
                        Preconditions.checkNotNull(dataProperty,
                                partition.getName() + ", pId:" + partitionId + ", db: " + dbId + ", tbl: " + tableId);
                        // only normal state table can migrate.
                        // PRIMARY_KEYS table does not support local migration.
                        if (dataProperty.getStorageMedium() == TStorageMedium.SSD
                                && dataProperty.getCooldownTimeMs() < currentTimeMs
                                && olapTable.getState() == OlapTable.OlapTableState.NORMAL
                                && olapTable.getKeysType() != KeysType.PRIMARY_KEYS) {
                            // expire. change to HDD.
                            // record and change when holding write lock
                            Multimap<Long, Long> multimap = changedPartitionsMap.get(dbId);
                            if (multimap == null) {
                                multimap = HashMultimap.create();
                                changedPartitionsMap.put(dbId, multimap);
                            }
                            multimap.put(tableId, partitionId);
                        } else {
                            storageMediumMap.put(partitionId, dataProperty.getStorageMedium());
                        }
                    } // end for partitions
                } // end for tables
            } finally {
                db.readUnlock();
            }
        } // end for dbs

        // handle data property changed
        for (Long dbId : changedPartitionsMap.keySet()) {
            Database db = getDb(dbId);
            if (db == null) {
                LOG.warn("db {} does not exist while checking backend storage medium", dbId);
                continue;
            }
            Multimap<Long, Long> tableIdToPartitionIds = changedPartitionsMap.get(dbId);

            // use try lock to avoid blocking a long time.
            // if block too long, backend report rpc will timeout.
            if (!db.tryWriteLock(Database.TRY_LOCK_TIMEOUT_MS, TimeUnit.MILLISECONDS)) {
                LOG.warn("try get db {} writelock but failed when hecking backend storage medium", dbId);
                continue;
            }
            Preconditions.checkState(db.isWriteLockHeldByCurrentThread());
            try {
                for (Long tableId : tableIdToPartitionIds.keySet()) {
                    Table table = db.getTable(tableId);
                    if (table == null) {
                        continue;
                    }
                    OlapTable olapTable = (OlapTable) table;
                    PartitionInfo partitionInfo = olapTable.getPartitionInfo();

                    Collection<Long> partitionIds = tableIdToPartitionIds.get(tableId);
                    for (Long partitionId : partitionIds) {
                        Partition partition = olapTable.getPartition(partitionId);
                        if (partition == null) {
                            continue;
                        }
                        DataProperty dataProperty = partitionInfo.getDataProperty(partition.getId());
                        if (dataProperty.getStorageMedium() == TStorageMedium.SSD
                                && dataProperty.getCooldownTimeMs() < currentTimeMs) {
                            // expire. change to HDD.
                            DataProperty hdd = new DataProperty(TStorageMedium.HDD);
                            partitionInfo.setDataProperty(partition.getId(), hdd);
                            storageMediumMap.put(partitionId, TStorageMedium.HDD);
                            LOG.debug("partition[{}-{}-{}] storage medium changed from SSD to HDD",
                                    dbId, tableId, partitionId);

                            // log
                            ModifyPartitionInfo info =
                                    new ModifyPartitionInfo(db.getId(), olapTable.getId(),
                                            partition.getId(),
                                            hdd,
                                            (short) -1,
                                            partitionInfo.getIsInMemory(partition.getId()));
                            editLog.logModifyPartition(info);
                        }
                    } // end for partitions
                } // end for tables
            } finally {
                db.writeUnlock();
            }
        } // end for dbs
        return storageMediumMap;
    }

    /*
     * used for handling AlterTableStmt (for client is the ALTER TABLE command).
     * including SchemaChangeHandler and RollupHandler
     */
    @Override
    public void alterTable(AlterTableStmt stmt) throws UserException {
        stateMgr.getAlterInstance().processAlterTable(stmt);
    }

    /**
     * used for handling AlterViewStmt (the ALTER VIEW command).
     */
    @Override
    public void alterView(AlterViewStmt stmt) throws UserException {
        stateMgr.getAlterInstance().processAlterView(stmt, ConnectContext.get());
    }

    @Override
    public void createMaterializedView(CreateMaterializedViewStmt stmt)
            throws AnalysisException, DdlException {
        stateMgr.getAlterInstance().processCreateMaterializedView(stmt);
    }

    @Override
    public void createMaterializedView(CreateMaterializedViewStatement stmt)
            throws DdlException {
        // check mv exists,name must be different from view/mv/table which exists in metadata
        String mvName = stmt.getTableName().getTbl();
        String dbName = stmt.getTableName().getDb();
        LOG.debug("Begin create materialized view: {}", mvName);
        // check if db exists
        Database db = this.getDb(dbName);
        if (db == null) {
            ErrorReport.reportDdlException(ErrorCode.ERR_BAD_DB_ERROR, dbName);
        }
        // check if table exists in db
        db.readLock();
        try {
            if (db.getTable(mvName) != null) {
                if (stmt.isIfNotExists()) {
                    LOG.info("Create materialized view [{}] which already exists", mvName);
                    return;
                } else {
                    ErrorReport.reportDdlException(ErrorCode.ERR_TABLE_EXISTS_ERROR, mvName);
                }
            }
        } finally {
            db.readUnlock();
        }
        // create columns
        List<Column> baseSchema = stmt.getMvColumnItems();
        validateColumns(baseSchema);
        // create partition info
        PartitionDesc partitionDesc = stmt.getPartitionExpDesc();
        PartitionInfo partitionInfo;
        if (partitionDesc != null) {
            partitionInfo = partitionDesc.toPartitionInfo(
                    Arrays.asList(stmt.getPartitionColumn()),
                    Maps.newHashMap(), false);
        } else {
            partitionInfo = new SinglePartitionInfo();
        }
        // create distribution info
        DistributionDesc distributionDesc = stmt.getDistributionDesc();
        Preconditions.checkNotNull(distributionDesc);
        DistributionInfo distributionInfo = distributionDesc.toDistributionInfo(baseSchema);
        // create refresh scheme
        MaterializedView.MvRefreshScheme mvRefreshScheme;
        RefreshSchemeDesc refreshSchemeDesc = stmt.getRefreshSchemeDesc();
        if (refreshSchemeDesc.getType() == RefreshType.ASYNC) {
            mvRefreshScheme = new MaterializedView.MvRefreshScheme();
            AsyncRefreshSchemeDesc asyncRefreshSchemeDesc = (AsyncRefreshSchemeDesc) refreshSchemeDesc;
            MaterializedView.AsyncRefreshContext asyncRefreshContext = mvRefreshScheme.getAsyncRefreshContext();
            asyncRefreshContext.setStartTime(Utils.getLongFromDateTime(asyncRefreshSchemeDesc.getStartTime()));
            asyncRefreshContext.setDefineStartTime(asyncRefreshSchemeDesc.isDefineStartTime());
            if (asyncRefreshSchemeDesc.getIntervalLiteral() != null) {
                asyncRefreshContext.setStep(
                        ((IntLiteral) asyncRefreshSchemeDesc.getIntervalLiteral().getValue()).getValue());
                asyncRefreshContext.setTimeUnit(
                        asyncRefreshSchemeDesc.getIntervalLiteral().getUnitIdentifier().getDescription());
            }
        } else if (refreshSchemeDesc.getType() == RefreshType.SYNC) {
            mvRefreshScheme = new MaterializedView.MvRefreshScheme();
            mvRefreshScheme.setType(MaterializedView.RefreshType.SYNC);
        } else {
            mvRefreshScheme = new MaterializedView.MvRefreshScheme();
            mvRefreshScheme.setType(MaterializedView.RefreshType.MANUAL);
        }
        // create mv
        long mvId = GlobalStateMgr.getCurrentState().getNextId();
        MaterializedView materializedView =
                new MaterializedView(mvId, db.getId(), mvName, baseSchema, stmt.getKeysType(), partitionInfo,
                        distributionInfo, mvRefreshScheme);
        // set comment
        materializedView.setComment(stmt.getComment());
        // set baseTableIds
        materializedView.setBaseTableIds(stmt.getBaseTableIds());
        // set viewDefineSql
        materializedView.setViewDefineSql(stmt.getInlineViewDef());
        // set partitionRefTableExprs
        materializedView.setPartitionRefTableExprs(Lists.newArrayList(stmt.getPartitionRefTableExpr()));
        // set base index id
        long baseIndexId = getNextId();
        materializedView.setBaseIndexId(baseIndexId);
        // set base index meta
        int schemaVersion = 0;
        int schemaHash = Util.schemaHash(schemaVersion, baseSchema, null, 0d);
        short shortKeyColumnCount = GlobalStateMgr.calcShortKeyColumnCount(baseSchema, null);
        TStorageType baseIndexStorageType = TStorageType.COLUMN;
        materializedView.setIndexMeta(baseIndexId, mvName, baseSchema, schemaVersion, schemaHash,
                shortKeyColumnCount, baseIndexStorageType, stmt.getKeysType());
        // set replication_num
        Map<String, String> properties = stmt.getProperties();
        short replicationNum = FeConstants.default_replication_num;
        try {
            boolean isReplicationNumSet =
                    properties != null && properties.containsKey(PropertyAnalyzer.PROPERTIES_REPLICATION_NUM);
            replicationNum = PropertyAnalyzer.analyzeReplicationNum(properties, replicationNum);
            if (isReplicationNumSet) {
                materializedView.setReplicationNum(replicationNum);
            }
        } catch (AnalysisException e) {
            throw new DdlException(e.getMessage());
        }
        // set storage medium
        DataProperty dataProperty;
        try {
            boolean hasMedium = false;
            if (properties != null) {
                hasMedium = properties.containsKey(PropertyAnalyzer.PROPERTIES_STORAGE_MEDIUM);
            }
            dataProperty = PropertyAnalyzer.analyzeDataProperty(properties,
                    DataProperty.DEFAULT_DATA_PROPERTY);
            if (hasMedium) {
                materializedView.setStorageMedium(dataProperty.getStorageMedium());
                // set storage coldown time into table property,
                // because we don't have property in MaterializedView
                materializedView.getTableProperty().getProperties()
                        .put(PropertyAnalyzer.PROPERTIES_STORAGE_COLDOWN_TIME,
                                String.valueOf(dataProperty.getCooldownTimeMs()));
            }
            if (properties != null && !properties.isEmpty()) {
                // here, all properties should be checked
                throw new DdlException("Unknown properties: " + properties);
            }
        } catch (AnalysisException e) {
            throw new DdlException(e.getMessage());
        }
        boolean createMvSuccess;
        Set<Long> tabletIdSet = new HashSet<>();
        // process single partition info
        if (partitionInfo.getType() == PartitionType.UNPARTITIONED) {
            long partitionId = GlobalStateMgr.getCurrentState().getNextId();
            Preconditions.checkNotNull(dataProperty);
            partitionInfo.setDataProperty(partitionId, dataProperty);
            partitionInfo.setReplicationNum(partitionId, replicationNum);
            partitionInfo.setIsInMemory(partitionId, false);
            partitionInfo.setTabletType(partitionId, TTabletType.TABLET_TYPE_DISK);
            Long version = Partition.PARTITION_INIT_VERSION;
            Partition partition = createPartition(db, materializedView, partitionId, mvName, version, tabletIdSet);
            buildPartitions(db, materializedView, Collections.singletonList(partition));
            materializedView.addPartition(partition);
        }
        // check database exists again, because database can be dropped when creating table
        if (!tryLock(false)) {
            throw new DdlException("Failed to acquire globalStateMgr lock. Try again");
        }
        try {
            if (getDb(db.getId()) == null) {
                throw new DdlException("Database has been dropped when creating materialized view");
            }
            createMvSuccess = db.createMaterializedWithLock(materializedView, false);
            if (!createMvSuccess) {
                for (Long tabletId : tabletIdSet) {
                    GlobalStateMgr.getCurrentInvertedIndex().deleteTablet(tabletId);
                }
                if (!stmt.isIfNotExists()) {
                    ErrorReport
                            .reportDdlException(ErrorCode.ERR_CANT_CREATE_TABLE, materializedView,
                                    "Materialized view already exists");
                } else {
                    LOG.info("Create materialized view[{}] which already exists", materializedView);
                    return;
                }
            }
        } finally {
            unlock();
        }
        LOG.info("Successfully create materialized view[{};{}]", mvName, mvId);

        // NOTE: The materialized view  has been added to the database, and the following procedure cannot throw exception.
        if (createMvSuccess) {
            if (materializedView.getRefreshScheme().getType() == MaterializedView.RefreshType.ASYNC) {
                // create task
                Task task = TaskBuilder.buildMvTask(materializedView, dbName);
                MaterializedView.AsyncRefreshContext asyncRefreshContext =
                        materializedView.getRefreshScheme().getAsyncRefreshContext();
                if (asyncRefreshContext.getTimeUnit() != null) {
                    long startTime = asyncRefreshContext.getStartTime();
                    TaskSchedule taskSchedule = new TaskSchedule(startTime,
                            asyncRefreshContext.getStep(),
                            TimeUtils.convertUnitIdentifierToTimeUnit(asyncRefreshContext.getTimeUnit()));
                    task.setSchedule(taskSchedule);
                    task.setType(Constants.TaskType.PERIODICAL);
                }
                TaskManager taskManager = GlobalStateMgr.getCurrentState().getTaskManager();
                taskManager.createTask(task, false);
                // run task
                taskManager.executeTask(task.getName());
            }
        }
    }

    @Override
    public void dropMaterializedView(DropMaterializedViewStmt stmt) throws DdlException, MetaNotFoundException {
        if (stmt.getDbTblName() != null) {
            stateMgr.getAlterInstance().processDropMaterializedView(stmt);
        }
        Database db = getDb(stmt.getDbName());
        if (db == null) {
            ErrorReport.reportDdlException(ErrorCode.ERR_BAD_DB_ERROR, stmt.getDbName());
        }
        Table table;
        db.readLock();
        try {
            table = db.getTable(stmt.getMvName());
        } finally {
            db.readUnlock();
        }
        if (table instanceof MaterializedView) {
            db.dropTable(table.getName(), stmt.isSetIfExists(), true);
            Set<Long> baseTableIds = ((MaterializedView) table).getBaseTableIds();
            for (Long baseTableId : baseTableIds) {
                OlapTable baseTable = ((OlapTable) db.getTable(baseTableId));
                if (baseTable != null) {
                    baseTable.removeRelatedMaterializedView(table.getId());
                }
            }
            TaskManager taskManager = GlobalStateMgr.getCurrentState().getTaskManager();
            Task refreshTask = taskManager.getTask(TaskBuilder.getMvTaskName(table.getId()));
            if (refreshTask != null) {
                taskManager.dropTasks(Lists.newArrayList(refreshTask.getId()), false);
            }
        } else {
            stateMgr.getAlterInstance().processDropMaterializedView(stmt);
        }
    }

    @Override
    public void alterMaterializedView(AlterMaterializedViewStatement stmt) throws DdlException, MetaNotFoundException {
        stateMgr.getAlterInstance().processAlterMaterializedView(stmt);
    }

    @Override
    public void refreshMaterializedView(String dbName, String mvName, int priority) throws DdlException, MetaNotFoundException {
        Database db = this.getDb(dbName);
        if (db == null) {
            ErrorReport.reportDdlException(ErrorCode.ERR_BAD_DB_ERROR, dbName);
        }
        MaterializedView materializedView = null;
        db.readLock();
        try {
            final Table table = db.getTable(mvName);
            if (table instanceof MaterializedView) {
                materializedView = (MaterializedView) table;
            }
        } finally {
            db.readUnlock();
        }
        if (materializedView == null) {
            throw new MetaNotFoundException(mvName + " is not a materialized view");
        }
        TaskManager taskManager = GlobalStateMgr.getCurrentState().getTaskManager();
        final String mvTaskName = TaskBuilder.getMvTaskName(materializedView.getId());
        if (!taskManager.containTask(mvTaskName)) {
            Task task = TaskBuilder.buildMvTask(materializedView, dbName);
            taskManager.createTask(task, false);
        }
        taskManager.executeTask(mvTaskName, new ExecuteOption(priority));
    }

    @Override
    public void cancelRefreshMaterializedView(String dbName, String mvName) throws DdlException, MetaNotFoundException {
        Database db = this.getDb(dbName);
        if (db == null) {
            ErrorReport.reportDdlException(ErrorCode.ERR_BAD_DB_ERROR, dbName);
        }
        MaterializedView materializedView = null;
        db.readLock();
        try {
            final Table table = db.getTable(mvName);
            if (table instanceof MaterializedView) {
                materializedView = (MaterializedView) table;
            }
        } finally {
            db.readUnlock();
        }
        if (materializedView == null) {
            throw new MetaNotFoundException(mvName + " is not a materialized view");
        }
        TaskManager taskManager = GlobalStateMgr.getCurrentState().getTaskManager();
        Task refreshTask = taskManager.getTask(TaskBuilder.getMvTaskName(materializedView.getId()));
        if (refreshTask != null) {
            taskManager.killTask(refreshTask.getName(), false);
        }
    }

    /*
     * used for handling CacnelAlterStmt (for client is the CANCEL ALTER
     * command). including SchemaChangeHandler and RollupHandler
     */
    public void cancelAlter(CancelAlterTableStmt stmt) throws DdlException {
        if (stmt.getAlterType() == ShowAlterStmt.AlterType.ROLLUP) {
            stateMgr.getRollupHandler().cancel(stmt);
        } else if (stmt.getAlterType() == ShowAlterStmt.AlterType.COLUMN) {
            stateMgr.getSchemaChangeHandler().cancel(stmt);
        } else if (stmt.getAlterType() == ShowAlterStmt.AlterType.MATERIALIZED_VIEW) {
            stateMgr.getRollupHandler().cancelMV(stmt);
        } else {
            throw new DdlException("Cancel " + stmt.getAlterType() + " does not implement yet");
        }
    }

    // entry of rename table operation
    @Override
    public void renameTable(Database db, Table table, TableRenameClause tableRenameClause) throws DdlException {
        OlapTable olapTable = (OlapTable) table;
        if (olapTable.getState() != OlapTable.OlapTableState.NORMAL) {
            throw new DdlException("Table[" + olapTable.getName() + "] is under " + olapTable.getState());
        }

        String oldTableName = olapTable.getName();
        String newTableName = tableRenameClause.getNewTableName();
        if (oldTableName.equals(newTableName)) {
            throw new DdlException("Same table name");
        }

        // check if name is already used
        if (db.getTable(newTableName) != null) {
            throw new DdlException("Table name[" + newTableName + "] is already used");
        }

        olapTable.checkAndSetName(newTableName, false);

        db.dropTable(oldTableName);
        db.createTable(olapTable);

        TableInfo tableInfo = TableInfo.createForTableRename(db.getId(), olapTable.getId(), newTableName);
        editLog.logTableRename(tableInfo);
        LOG.info("rename table[{}] to {}, tableId: {}", oldTableName, newTableName, olapTable.getId());
    }

    public void replayRenameTable(TableInfo tableInfo) {
        long dbId = tableInfo.getDbId();
        long tableId = tableInfo.getTableId();
        String newTableName = tableInfo.getNewTableName();

        Database db = getDb(dbId);
        db.writeLock();
        try {
            OlapTable table = (OlapTable) db.getTable(tableId);
            String tableName = table.getName();
            db.dropTable(tableName);
            table.setName(newTableName);
            db.createTable(table);

            LOG.info("replay rename table[{}] to {}, tableId: {}", tableName, newTableName, table.getId());
        } finally {
            db.writeUnlock();
        }
    }

    @Override
    public void renamePartition(Database db, Table table, PartitionRenameClause renameClause) throws DdlException {
        OlapTable olapTable = (OlapTable) table;
        if (olapTable.getState() != OlapTable.OlapTableState.NORMAL) {
            throw new DdlException("Table[" + olapTable.getName() + "] is under " + olapTable.getState());
        }

        if (olapTable.getPartitionInfo().getType() != PartitionType.RANGE) {
            throw new DdlException("Table[" + olapTable.getName() + "] is single partitioned. "
                    + "no need to rename partition name.");
        }

        String partitionName = renameClause.getPartitionName();
        String newPartitionName = renameClause.getNewPartitionName();
        if (partitionName.equalsIgnoreCase(newPartitionName)) {
            throw new DdlException("Same partition name");
        }

        Partition partition = olapTable.getPartition(partitionName);
        if (partition == null) {
            throw new DdlException("Partition[" + partitionName + "] does not exists");
        }

        // check if name is already used
        if (olapTable.checkPartitionNameExist(newPartitionName)) {
            throw new DdlException("Partition name[" + newPartitionName + "] is already used");
        }

        olapTable.renamePartition(partitionName, newPartitionName);

        // log
        TableInfo tableInfo = TableInfo.createForPartitionRename(db.getId(), olapTable.getId(), partition.getId(),
                newPartitionName);
        editLog.logPartitionRename(tableInfo);
        LOG.info("rename partition[{}] to {}", partitionName, newPartitionName);
    }

    public void replayRenamePartition(TableInfo tableInfo) {
        long dbId = tableInfo.getDbId();
        long tableId = tableInfo.getTableId();
        long partitionId = tableInfo.getPartitionId();
        String newPartitionName = tableInfo.getNewPartitionName();

        Database db = getDb(dbId);
        db.writeLock();
        try {
            OlapTable table = (OlapTable) db.getTable(tableId);
            Partition partition = table.getPartition(partitionId);
            table.renamePartition(partition.getName(), newPartitionName);
            if (table.getType() == Table.TableType.MATERIALIZED_VIEW) {
                ((MaterializedView) table).addPartitionRef(partition);
            }
            LOG.info("replay rename partition[{}] to {}", partition.getName(), newPartitionName);
        } finally {
            db.writeUnlock();
        }
    }

    public void renameRollup(Database db, OlapTable table, RollupRenameClause renameClause) throws DdlException {
        if (table.getState() != OlapTable.OlapTableState.NORMAL) {
            throw new DdlException("Table[" + table.getName() + "] is under " + table.getState());
        }

        String rollupName = renameClause.getRollupName();
        // check if it is base table name
        if (rollupName.equals(table.getName())) {
            throw new DdlException("Using ALTER TABLE RENAME to change table name");
        }

        String newRollupName = renameClause.getNewRollupName();
        if (rollupName.equals(newRollupName)) {
            throw new DdlException("Same rollup name");
        }

        Map<String, Long> indexNameToIdMap = table.getIndexNameToId();
        if (indexNameToIdMap.get(rollupName) == null) {
            throw new DdlException("Rollup index[" + rollupName + "] does not exists");
        }

        // check if name is already used
        if (indexNameToIdMap.get(newRollupName) != null) {
            throw new DdlException("Rollup name[" + newRollupName + "] is already used");
        }

        long indexId = indexNameToIdMap.remove(rollupName);
        indexNameToIdMap.put(newRollupName, indexId);

        // log
        TableInfo tableInfo = TableInfo.createForRollupRename(db.getId(), table.getId(), indexId, newRollupName);
        editLog.logRollupRename(tableInfo);
        LOG.info("rename rollup[{}] to {}", rollupName, newRollupName);
    }

    public void replayRenameRollup(TableInfo tableInfo) {
        long dbId = tableInfo.getDbId();
        long tableId = tableInfo.getTableId();
        long indexId = tableInfo.getIndexId();
        String newRollupName = tableInfo.getNewRollupName();

        Database db = getDb(dbId);
        db.writeLock();
        try {
            OlapTable table = (OlapTable) db.getTable(tableId);
            String rollupName = table.getIndexNameById(indexId);
            Map<String, Long> indexNameToIdMap = table.getIndexNameToId();
            indexNameToIdMap.remove(rollupName);
            indexNameToIdMap.put(newRollupName, indexId);

            LOG.info("replay rename rollup[{}] to {}", rollupName, newRollupName);
        } finally {
            db.writeUnlock();
        }
    }

    public void renameColumn(Database db, OlapTable table, ColumnRenameClause renameClause) throws DdlException {
        throw new DdlException("not implmented");
    }

    public void replayRenameColumn(TableInfo tableInfo) throws DdlException {
        throw new DdlException("not implmented");
    }

    public void modifyTableDynamicPartition(Database db, OlapTable table, Map<String, String> properties)
            throws DdlException {
        Map<String, String> logProperties = new HashMap<>(properties);
        TableProperty tableProperty = table.getTableProperty();
        if (tableProperty == null) {
            DynamicPartitionUtil.checkAndSetDynamicPartitionProperty(table, properties);
        } else {
            Map<String, String> analyzedDynamicPartition = DynamicPartitionUtil.analyzeDynamicPartition(properties);
            tableProperty.modifyTableProperties(analyzedDynamicPartition);
            tableProperty.buildDynamicProperty();
        }

        DynamicPartitionUtil.registerOrRemoveDynamicPartitionTable(db.getId(), table);
        stateMgr.getDynamicPartitionScheduler().createOrUpdateRuntimeInfo(
                table.getName(), DynamicPartitionScheduler.LAST_UPDATE_TIME, TimeUtils.getCurrentFormatTime());
        ModifyTablePropertyOperationLog info =
                new ModifyTablePropertyOperationLog(db.getId(), table.getId(), logProperties);
        editLog.logDynamicPartition(info);
    }

    /**
     * Set replication number for unpartitioned table.
     * ATTN: only for unpartitioned table now.
     *
     * @param db
     * @param table
     * @param properties
     * @throws DdlException
     */
    // The caller need to hold the db write lock
    public void modifyTableReplicationNum(Database db, OlapTable table, Map<String, String> properties)
            throws DdlException {
        Preconditions.checkArgument(db.isWriteLockHeldByCurrentThread());
        if (colocateTableIndex.isColocateTable(table.getId())) {
            throw new DdlException("table " + table.getName() + " is colocate table, cannot change replicationNum");
        }

        String defaultReplicationNumName = "default." + PropertyAnalyzer.PROPERTIES_REPLICATION_NUM;
        PartitionInfo partitionInfo = table.getPartitionInfo();
        if (partitionInfo.getType() == PartitionType.RANGE) {
            throw new DdlException(
                    "This is a range partitioned table, you should specify partitions with MODIFY PARTITION clause." +
                            " If you want to set default replication number, please use '" + defaultReplicationNumName +
                            "' instead of '" + PropertyAnalyzer.PROPERTIES_REPLICATION_NUM + "' to escape misleading.");
        }

        // unpartitioned table
        // update partition replication num
        String partitionName = table.getName();
        Partition partition = table.getPartition(partitionName);
        if (partition == null) {
            throw new DdlException("Partition does not exist. name: " + partitionName);
        }

        short replicationNum = Short.parseShort(properties.get(PropertyAnalyzer.PROPERTIES_REPLICATION_NUM));
        boolean isInMemory = partitionInfo.getIsInMemory(partition.getId());
        DataProperty newDataProperty = partitionInfo.getDataProperty(partition.getId());
        partitionInfo.setReplicationNum(partition.getId(), replicationNum);

        // update table default replication num
        table.setReplicationNum(replicationNum);

        // log
        ModifyPartitionInfo info = new ModifyPartitionInfo(db.getId(), table.getId(), partition.getId(),
                newDataProperty, replicationNum, isInMemory);
        editLog.logModifyPartition(info);
        LOG.info("modify partition[{}-{}-{}] replication num to {}", db.getFullName(), table.getName(),
                partition.getName(), replicationNum);
    }

    /**
     * Set default replication number for a specified table.
     * You can see the default replication number by Show Create Table stmt.
     *
     * @param db
     * @param table
     * @param properties
     */
    // The caller need to hold the db write lock
    public void modifyTableDefaultReplicationNum(Database db, OlapTable table, Map<String, String> properties)
            throws DdlException {
        Preconditions.checkArgument(db.isWriteLockHeldByCurrentThread());
        if (colocateTableIndex.isColocateTable(table.getId())) {
            throw new DdlException("table " + table.getName() + " is colocate table, cannot change replicationNum");
        }

        // check unpartitioned table
        PartitionInfo partitionInfo = table.getPartitionInfo();
        Partition partition = null;
        boolean isUnpartitionedTable = false;
        if (partitionInfo.getType() == PartitionType.UNPARTITIONED) {
            isUnpartitionedTable = true;
            String partitionName = table.getName();
            partition = table.getPartition(partitionName);
            if (partition == null) {
                throw new DdlException("Partition does not exist. name: " + partitionName);
            }
        }

        TableProperty tableProperty = table.getTableProperty();
        if (tableProperty == null) {
            tableProperty = new TableProperty(properties);
            table.setTableProperty(tableProperty);
        } else {
            tableProperty.modifyTableProperties(properties);
        }
        tableProperty.buildReplicationNum();

        // update partition replication num if this table is unpartitioned table
        if (isUnpartitionedTable) {
            Preconditions.checkNotNull(partition);
            partitionInfo.setReplicationNum(partition.getId(), tableProperty.getReplicationNum());
        }

        // log
        ModifyTablePropertyOperationLog info =
                new ModifyTablePropertyOperationLog(db.getId(), table.getId(), properties);
        editLog.logModifyReplicationNum(info);
        LOG.info("modify table[{}] replication num to {}", table.getName(),
                properties.get(PropertyAnalyzer.PROPERTIES_REPLICATION_NUM));
    }

    public void modifyTableEnablePersistentIndexMeta(Database db, OlapTable table, Map<String, String> properties) {
        Preconditions.checkArgument(db.isWriteLockHeldByCurrentThread());
        TableProperty tableProperty = table.getTableProperty();
        if (tableProperty == null) {
            tableProperty = new TableProperty(properties);
            table.setTableProperty(tableProperty);
        } else {
            tableProperty.modifyTableProperties(properties);
        }
        tableProperty.buildEnablePersistentIndex();

        ModifyTablePropertyOperationLog info =
                new ModifyTablePropertyOperationLog(db.getId(), table.getId(), properties);
        editLog.logModifyEnablePersistentIndex(info);

    }

    // The caller need to hold the db write lock
    public void modifyTableInMemoryMeta(Database db, OlapTable table, Map<String, String> properties) {
        Preconditions.checkArgument(db.isWriteLockHeldByCurrentThread());
        TableProperty tableProperty = table.getTableProperty();
        if (tableProperty == null) {
            tableProperty = new TableProperty(properties);
            table.setTableProperty(tableProperty);
        } else {
            tableProperty.modifyTableProperties(properties);
        }
        tableProperty.buildInMemory();

        // need to update partition info meta
        for (Partition partition : table.getPartitions()) {
            table.getPartitionInfo().setIsInMemory(partition.getId(), tableProperty.isInMemory());
        }

        ModifyTablePropertyOperationLog info =
                new ModifyTablePropertyOperationLog(db.getId(), table.getId(), properties);
        editLog.logModifyInMemory(info);
    }

    public void modifyTableMeta(Database db, OlapTable table, Map<String, String> properties,
                                TTabletMetaType metaType) {
        if (metaType == TTabletMetaType.INMEMORY) {
            modifyTableInMemoryMeta(db, table, properties);
        } else if (metaType == TTabletMetaType.ENABLE_PERSISTENT_INDEX) {
            modifyTableEnablePersistentIndexMeta(db, table, properties);
        }
    }

    public void setHasForbitGlobalDict(String dbName, String tableName, boolean isForbit) throws DdlException {
        Map<String, String> property = new HashMap<>();
        Database db = getDb(dbName);
        if (db == null) {
            throw new DdlException("the DB " + dbName + " is not exist");
        }
        db.readLock();
        try {
            Table table = db.getTable(tableName);
            if (table == null) {
                throw new DdlException("the DB " + dbName + " table: " + tableName + "isn't  exist");
            }

            if (table instanceof OlapTable) {
                OlapTable olapTable = (OlapTable) table;
                olapTable.setHasForbitGlobalDict(isForbit);
                if (isForbit) {
                    property.put(PropertyAnalyzer.ENABLE_LOW_CARD_DICT_TYPE, PropertyAnalyzer.DISABLE_LOW_CARD_DICT);
                    IDictManager.getInstance().disableGlobalDict(olapTable.getId());
                } else {
                    property.put(PropertyAnalyzer.ENABLE_LOW_CARD_DICT_TYPE, PropertyAnalyzer.ABLE_LOW_CARD_DICT);
                    IDictManager.getInstance().enableGlobalDict(olapTable.getId());
                }
                ModifyTablePropertyOperationLog info =
                        new ModifyTablePropertyOperationLog(db.getId(), table.getId(), property);
                editLog.logSetHasForbitGlobalDict(info);
            }
        } finally {
            db.readUnlock();
        }
    }

    public void replayModifyHiveTableColumn(short opCode, ModifyTableColumnOperationLog info) {
        if (info.getDbName() == null) {
            return;
        }
        String hiveExternalDb = info.getDbName();
        String hiveExternalTable = info.getTableName();
        LOG.info("replayModifyTableColumn hiveDb:{},hiveTable:{}", hiveExternalDb, hiveExternalTable);
        List<Column> columns = info.getColumns();
        Database db = getDb(hiveExternalDb);
        HiveTable table;
        db.readLock();
        try {
            Table tbl = db.getTable(hiveExternalTable);
            table = (HiveTable) tbl;
            table.setNewFullSchema(columns);
        } finally {
            db.readUnlock();
        }
    }

    public void replayModifyTableProperty(short opCode, ModifyTablePropertyOperationLog info) {
        long dbId = info.getDbId();
        long tableId = info.getTableId();
        Map<String, String> properties = info.getProperties();

        Database db = getDb(dbId);
        db.writeLock();
        try {
            OlapTable olapTable = (OlapTable) db.getTable(tableId);
            if (opCode == OperationType.OP_SET_FORBIT_GLOBAL_DICT) {
                String enAble = properties.get(PropertyAnalyzer.ENABLE_LOW_CARD_DICT_TYPE);
                Preconditions.checkState(enAble != null);
                if (olapTable != null) {
                    if (enAble.equals(PropertyAnalyzer.DISABLE_LOW_CARD_DICT)) {
                        olapTable.setHasForbitGlobalDict(true);
                        IDictManager.getInstance().disableGlobalDict(olapTable.getId());
                    } else {
                        olapTable.setHasForbitGlobalDict(false);
                        IDictManager.getInstance().enableGlobalDict(olapTable.getId());
                    }
                }
            } else {
                TableProperty tableProperty = olapTable.getTableProperty();
                if (tableProperty == null) {
                    tableProperty = new TableProperty(properties);
                    olapTable.setTableProperty(tableProperty.buildProperty(opCode));
                } else {
                    tableProperty.modifyTableProperties(properties);
                    tableProperty.buildProperty(opCode);
                }

                // need to replay partition info meta
                if (opCode == OperationType.OP_MODIFY_IN_MEMORY) {
                    for (Partition partition : olapTable.getPartitions()) {
                        olapTable.getPartitionInfo().setIsInMemory(partition.getId(), tableProperty.isInMemory());
                    }
                } else if (opCode == OperationType.OP_MODIFY_REPLICATION_NUM) {
                    // update partition replication num if this table is unpartitioned table
                    PartitionInfo partitionInfo = olapTable.getPartitionInfo();
                    if (partitionInfo.getType() == PartitionType.UNPARTITIONED) {
                        String partitionName = olapTable.getName();
                        Partition partition = olapTable.getPartition(partitionName);
                        if (partition != null) {
                            partitionInfo.setReplicationNum(partition.getId(), tableProperty.getReplicationNum());
                        }
                    }
                } else if (opCode == OperationType.OP_MODIFY_ENABLE_PERSISTENT_INDEX) {
                    olapTable.setEnablePersistentIndex(tableProperty.enablePersistentIndex());
                }
            }
        } finally {
            db.writeUnlock();
        }
    }

    @Override
    public void createView(CreateViewStmt stmt) throws DdlException {
        String dbName = stmt.getDbName();
        String tableName = stmt.getTable();

        // check if db exists
        Database db = this.getDb(stmt.getDbName());
        if (db == null) {
            ErrorReport.reportDdlException(ErrorCode.ERR_BAD_DB_ERROR, dbName);
        }

        // check if table exists in db
        db.readLock();
        try {
            if (db.getTable(tableName) != null) {
                if (stmt.isSetIfNotExists()) {
                    LOG.info("create view[{}] which already exists", tableName);
                    return;
                } else {
                    ErrorReport.reportDdlException(ErrorCode.ERR_TABLE_EXISTS_ERROR, tableName);
                }
            }
        } finally {
            db.readUnlock();
        }

        List<Column> columns = stmt.getColumns();

        long tableId = getNextId();
        View newView = new View(tableId, tableName, columns);
        newView.setComment(stmt.getComment());
        newView.setInlineViewDefWithSqlMode(stmt.getInlineViewDef(),
                ConnectContext.get().getSessionVariable().getSqlMode());
        // init here in case the stmt string from view.toSql() has some syntax error.
        try {
            newView.init();
        } catch (UserException e) {
            throw new DdlException("failed to init view stmt", e);
        }

        // check database exists again, because database can be dropped when creating table
        if (!tryLock(false)) {
            throw new DdlException("Failed to acquire globalStateMgr lock. Try again");
        }
        try {
            if (getDb(db.getId()) == null) {
                throw new DdlException("database has been dropped when creating view");
            }
            if (!db.createTableWithLock(newView, false)) {
                if (!stmt.isSetIfNotExists()) {
                    ErrorReport.reportDdlException(ErrorCode.ERR_CANT_CREATE_TABLE, tableName, "table already exists");
                } else {
                    LOG.info("create table[{}] which already exists", tableName);
                    return;
                }
            }
        } finally {
            unlock();
        }

        LOG.info("successfully create view[" + tableName + "-" + newView.getId() + "]");
    }

    public void replayCreateCluster(Cluster cluster) {
        tryLock(true);
        try {
            unprotectCreateCluster(cluster);
        } finally {
            unlock();
        }
    }

    private void unprotectCreateCluster(Cluster cluster) {
        // This is only used for initDefaultCluster and in that case the backendIdList is empty.
        // So ASSERT the cluster's backend list size.
        Preconditions.checkState(cluster.isDefaultCluster(), "Cluster must be default cluster");
        Preconditions.checkState(cluster.isEmpty(), "Cluster backendIdList must be 0");

        defaultCluster = cluster;

        // create info schema db
        final InfoSchemaDb infoDb = new InfoSchemaDb(SystemInfoService.DEFAULT_CLUSTER);
        unprotectCreateDb(infoDb);

        // only need to create default cluster once.
        stateMgr.setIsDefaultClusterCreated(true);
    }

    public Cluster getCluster() {
        return defaultCluster;
    }

    public long loadCluster(DataInputStream dis, long checksum) throws IOException {
        if (GlobalStateMgr.getCurrentStateJournalVersion() >= FeMetaVersion.VERSION_30) {
            int clusterCount = dis.readInt();
            checksum ^= clusterCount;
            for (long i = 0; i < clusterCount; ++i) {
                final Cluster cluster = Cluster.read(dis);
                checksum ^= cluster.getId();

                Preconditions.checkState(cluster.isDefaultCluster(), "Cluster must be default_cluster");
                List<Long> latestBackendIds = stateMgr.getClusterInfo().getBackendIds();

                // The number of BE in cluster is not same as in SystemInfoService, when perform 'ALTER
                // SYSTEM ADD BACKEND TO ...' or 'ALTER SYSTEM ADD BACKEND ...', because both of them are
                // for adding BE to some Cluster, but loadCluster is after loadBackend.
                cluster.setBackendIdList(latestBackendIds);

                String dbName = InfoSchemaDb.getFullInfoSchemaDbName();
                InfoSchemaDb db;
                // Use real GlobalStateMgr instance to avoid InfoSchemaDb id continuously increment
                // when checkpoint thread load image.
                if (getFullNameToDb().containsKey(dbName)) {
                    db = (InfoSchemaDb) GlobalStateMgr.getCurrentState().getFullNameToDb().get(dbName);
                } else {
                    db = new InfoSchemaDb(SystemInfoService.DEFAULT_CLUSTER);
                }
                String errMsg = "InfoSchemaDb id shouldn't larger than 10000, please restart your FE server";
                // Every time we construct the InfoSchemaDb, which id will increment.
                // When InfoSchemaDb id larger than 10000 and put it to idToDb,
                // which may be overwrite the normal db meta in idToDb,
                // so we ensure InfoSchemaDb id less than 10000.
                Preconditions.checkState(db.getId() < NEXT_ID_INIT_VALUE, errMsg);
                idToDb.put(db.getId(), db);
                fullNameToDb.put(db.getFullName(), db);
                cluster.addDb(dbName, db.getId());
                defaultCluster = cluster;
            }
        }
        LOG.info("finished replay cluster from image");
        return checksum;
    }

    public void initDefaultCluster() {
        final List<Long> backendList = Lists.newArrayList();
<<<<<<< HEAD
        final List<Backend> defaultClusterBackends = systemInfoService.getBackends();
=======
        final List<Backend> defaultClusterBackends =
                systemInfoService.getClusterBackends(SystemInfoService.DEFAULT_CLUSTER);
>>>>>>> c7a4a45d
        for (Backend backend : defaultClusterBackends) {
            backendList.add(backend.getId());
        }

        final long id = getNextId();
        final Cluster cluster = new Cluster(SystemInfoService.DEFAULT_CLUSTER, id);

        // make sure one host hold only one backend.
        Set<String> beHost = Sets.newHashSet();
        for (Backend be : defaultClusterBackends) {
            if (beHost.contains(be.getHost())) {
                // we can not handle this situation automatically.
                LOG.error("found more than one backends in same host: {}", be.getHost());
                System.exit(-1);
            } else {
                beHost.add(be.getHost());
            }
        }

        // we create default_cluster to meet the need for ease of use, because
        // most users hava no multi tenant needs.
        cluster.setBackendIdList(backendList);
        unprotectCreateCluster(cluster);
        for (Database db : idToDb.values()) {
            cluster.addDb(db.getFullName(), db.getId());
        }

        // no matter default_cluster is created or not,
        // mark isDefaultClusterCreated as true
        stateMgr.setIsDefaultClusterCreated(true);
        editLog.logCreateCluster(cluster);
    }

    public long saveCluster(DataOutputStream dos, long checksum) throws IOException {
        final int clusterCount = 1;
        checksum ^= clusterCount;
        dos.writeInt(clusterCount);
        Cluster cluster = defaultCluster;
        long clusterId = defaultCluster.getId();
        if (clusterId >= NEXT_ID_INIT_VALUE) {
            checksum ^= clusterId;
            cluster.write(dos);
        }
        return checksum;
    }

    public void replayUpdateClusterAndBackends(BackendIdsUpdateInfo info) {
        for (long id : info.getBackendList()) {
            final Backend backend = stateMgr.getClusterInfo().getBackend(id);
            final Cluster cluster = defaultCluster;
            cluster.removeBackend(id);
            backend.setDecommissioned(false);
            backend.clearClusterName();
            backend.setBackendState(Backend.BackendState.free);
        }
    }

    /*
     * Truncate specified table or partitions.
     * The main idea is:
     *
     * 1. using the same schema to create new table(partitions)
     * 2. use the new created table(partitions) to replace the old ones.
     *
     * if no partition specified, it will truncate all partitions of this table, including all temp partitions,
     * otherwise, it will only truncate those specified partitions.
     *
     */
    @Override
    public void truncateTable(TruncateTableStmt truncateTableStmt) throws DdlException {
        TableRef tblRef = truncateTableStmt.getTblRef();
        TableName dbTbl = tblRef.getName();

        // check, and save some info which need to be checked again later
        Map<String, Long> origPartitions = Maps.newHashMap();
        OlapTable copiedTbl;
        Database db = getDb(dbTbl.getDb());
        if (db == null) {
            ErrorReport.reportDdlException(ErrorCode.ERR_BAD_DB_ERROR, dbTbl.getDb());
        }

        boolean truncateEntireTable = tblRef.getPartitionNames() == null;
        db.readLock();
        try {
            Table table = db.getTable(dbTbl.getTbl());
            if (table == null) {
                ErrorReport.reportDdlException(ErrorCode.ERR_BAD_TABLE_ERROR, dbTbl.getTbl());
            }

            if (table.getType() != Table.TableType.OLAP) {
                throw new DdlException("Only support truncate OLAP table");
            }

            OlapTable olapTable = (OlapTable) table;
            if (olapTable.getState() != OlapTable.OlapTableState.NORMAL) {
                throw new DdlException("Table' state is not NORMAL: " + olapTable.getState());
            }

            if (!truncateEntireTable) {
                for (String partName : tblRef.getPartitionNames().getPartitionNames()) {
                    Partition partition = olapTable.getPartition(partName);
                    if (partition == null) {
                        throw new DdlException("Partition " + partName + " does not exist");
                    }

                    origPartitions.put(partName, partition.getId());
                }
            } else {
                for (Partition partition : olapTable.getPartitions()) {
                    origPartitions.put(partition.getName(), partition.getId());
                }
            }

            copiedTbl = olapTable.selectiveCopy(origPartitions.keySet(), true, MaterializedIndex.IndexExtState.VISIBLE);
        } finally {
            db.readUnlock();
        }

        // 2. use the copied table to create partitions
        List<Partition> newPartitions = Lists.newArrayListWithCapacity(origPartitions.size());
        // tabletIdSet to save all newly created tablet ids.
        Set<Long> tabletIdSet = Sets.newHashSet();
        try {
            for (Map.Entry<String, Long> entry : origPartitions.entrySet()) {
                long oldPartitionId = entry.getValue();
                long newPartitionId = getNextId();
                String newPartitionName = entry.getKey();

                PartitionInfo partitionInfo = copiedTbl.getPartitionInfo();
                partitionInfo.setTabletType(newPartitionId, partitionInfo.getTabletType(oldPartitionId));
                partitionInfo.setIsInMemory(newPartitionId, partitionInfo.getIsInMemory(oldPartitionId));
                partitionInfo.setReplicationNum(newPartitionId, partitionInfo.getReplicationNum(oldPartitionId));
                partitionInfo.setDataProperty(newPartitionId, partitionInfo.getDataProperty(oldPartitionId));

                Partition newPartition =
                        createPartition(db, copiedTbl, newPartitionId, newPartitionName, null, tabletIdSet);
                newPartitions.add(newPartition);
            }
            buildPartitions(db, copiedTbl, newPartitions);
        } catch (DdlException e) {
            // create partition failed, remove all newly created tablets
            for (Long tabletId : tabletIdSet) {
                GlobalStateMgr.getCurrentInvertedIndex().deleteTablet(tabletId);
            }
            throw e;
        }
        Preconditions.checkState(origPartitions.size() == newPartitions.size());

        // all partitions are created successfully, try to replace the old partitions.
        // before replacing, we need to check again.
        // Things may be changed outside the database lock.
        db.writeLock();
        try {
            OlapTable olapTable = (OlapTable) db.getTable(copiedTbl.getId());
            if (olapTable == null) {
                throw new DdlException("Table[" + copiedTbl.getName() + "] is dropped");
            }

            if (olapTable.getState() != OlapTable.OlapTableState.NORMAL) {
                throw new DdlException("Table' state is not NORMAL: " + olapTable.getState());
            }

            // check partitions
            for (Map.Entry<String, Long> entry : origPartitions.entrySet()) {
                Partition partition = copiedTbl.getPartition(entry.getValue());
                if (partition == null || !partition.getName().equalsIgnoreCase(entry.getKey())) {
                    throw new DdlException("Partition [" + entry.getKey() + "] is changed");
                }
            }

            // check if meta changed
            // rollup index may be added or dropped, and schema may be changed during creating partition operation.
            boolean metaChanged = false;
            if (olapTable.getIndexNameToId().size() != copiedTbl.getIndexNameToId().size()) {
                metaChanged = true;
            } else {
                // compare schemaHash
                Map<Long, Integer> copiedIndexIdToSchemaHash = copiedTbl.getIndexIdToSchemaHash();
                for (Map.Entry<Long, Integer> entry : olapTable.getIndexIdToSchemaHash().entrySet()) {
                    long indexId = entry.getKey();
                    if (!copiedIndexIdToSchemaHash.containsKey(indexId)) {
                        metaChanged = true;
                        break;
                    }
                    if (!copiedIndexIdToSchemaHash.get(indexId).equals(entry.getValue())) {
                        metaChanged = true;
                        break;
                    }
                }
            }

            if (metaChanged) {
                throw new DdlException("Table[" + copiedTbl.getName() + "]'s meta has been changed. try again.");
            }

            // replace
            truncateTableInternal(olapTable, newPartitions, truncateEntireTable);

            // write edit log
            TruncateTableInfo info = new TruncateTableInfo(db.getId(), olapTable.getId(), newPartitions,
                    truncateEntireTable);
            editLog.logTruncateTable(info);
        } finally {
            db.writeUnlock();
        }

        LOG.info("finished to truncate table {}, partitions: {}",
                tblRef.getName().toSql(), tblRef.getPartitionNames());
    }

    private void truncateTableInternal(OlapTable olapTable, List<Partition> newPartitions, boolean isEntireTable) {
        // use new partitions to replace the old ones.
        Set<Long> oldTabletIds = Sets.newHashSet();
        for (Partition newPartition : newPartitions) {
            Partition oldPartition = olapTable.replacePartition(newPartition);
            // save old tablets to be removed
            for (MaterializedIndex index : oldPartition.getMaterializedIndices(MaterializedIndex.IndexExtState.ALL)) {
                index.getTablets().stream().forEach(t -> {
                    oldTabletIds.add(t.getId());
                });
            }
        }

        if (isEntireTable) {
            // drop all temp partitions
            olapTable.dropAllTempPartitions();
        }

        // remove the tablets in old partitions
        for (Long tabletId : oldTabletIds) {
            GlobalStateMgr.getCurrentInvertedIndex().deleteTablet(tabletId);
        }
    }

    public void replayTruncateTable(TruncateTableInfo info) {
        Database db = getDb(info.getDbId());
        db.writeLock();
        try {
            OlapTable olapTable = (OlapTable) db.getTable(info.getTblId());
            truncateTableInternal(olapTable, info.getPartitions(), info.isEntireTable());

            if (!GlobalStateMgr.isCheckpointThread()) {
                // add tablet to inverted index
                TabletInvertedIndex invertedIndex = GlobalStateMgr.getCurrentInvertedIndex();
                for (Partition partition : info.getPartitions()) {
                    long partitionId = partition.getId();
                    TStorageMedium medium = olapTable.getPartitionInfo().getDataProperty(
                            partitionId).getStorageMedium();
                    for (MaterializedIndex mIndex : partition.getMaterializedIndices(
                            MaterializedIndex.IndexExtState.ALL)) {
                        long indexId = mIndex.getId();
                        int schemaHash = olapTable.getSchemaHashByIndexId(indexId);
                        TabletMeta tabletMeta = new TabletMeta(db.getId(), olapTable.getId(),
                                partitionId, indexId, schemaHash, medium);
                        for (Tablet tablet : mIndex.getTablets()) {
                            long tabletId = tablet.getId();
                            invertedIndex.addTablet(tabletId, tabletMeta);
                            for (Replica replica : ((LocalTablet) tablet).getReplicas()) {
                                invertedIndex.addReplica(tabletId, replica);
                            }
                        }
                    }
                }
            }
        } finally {
            db.writeUnlock();
        }
    }

    public void replayBackendTabletsInfo(BackendTabletsInfo backendTabletsInfo) {
        List<Pair<Long, Integer>> tabletsWithSchemaHash = backendTabletsInfo.getTabletSchemaHash();
        if (!tabletsWithSchemaHash.isEmpty()) {
            // In previous version, we save replica info in `tabletsWithSchemaHash`,
            // but it is wrong because we can not get replica from `tabletInvertedIndex` when doing checkpoint,
            // because when doing checkpoint, the tabletInvertedIndex is not initialized at all.
            //
            // So we can only discard this information, in this case, it is equivalent to losing the record of these operations.
            // But it doesn't matter, these records are currently only used to record whether a replica is in a bad state.
            // This state has little effect on the system, and it can be restored after the system has processed the bad state replica.
            for (Pair<Long, Integer> tabletInfo : tabletsWithSchemaHash) {
                LOG.warn("find an old backendTabletsInfo for tablet {}, ignore it", tabletInfo.first);
            }
            return;
        }

        // in new version, replica info is saved here.
        // but we need to get replica from db->tbl->partition->...
        List<ReplicaPersistInfo> replicaPersistInfos = backendTabletsInfo.getReplicaPersistInfos();
        for (ReplicaPersistInfo info : replicaPersistInfos) {
            long dbId = info.getDbId();
            Database db = getDb(dbId);
            if (db == null) {
                continue;
            }
            db.writeLock();
            try {
                OlapTable tbl = (OlapTable) db.getTable(info.getTableId());
                if (tbl == null) {
                    continue;
                }
                Partition partition = tbl.getPartition(info.getPartitionId());
                if (partition == null) {
                    continue;
                }
                MaterializedIndex mindex = partition.getIndex(info.getIndexId());
                if (mindex == null) {
                    continue;
                }
                LocalTablet tablet = (LocalTablet) mindex.getTablet(info.getTabletId());
                if (tablet == null) {
                    continue;
                }
                Replica replica = tablet.getReplicaById(info.getReplicaId());
                if (replica != null) {
                    replica.setBad(true);
                    LOG.debug("get replica {} of tablet {} on backend {} to bad when replaying",
                            info.getReplicaId(), info.getTabletId(), info.getBackendId());
                }
            } finally {
                db.writeUnlock();
            }
        }
    }

    // Convert table's distribution type from random to hash.
    // random distribution is no longer supported.
    public void convertDistributionType(Database db, OlapTable tbl) throws DdlException {
        db.writeLock();
        try {
            if (!tbl.convertRandomDistributionToHashDistribution()) {
                throw new DdlException("Table " + tbl.getName() + " is not random distributed");
            }
            TableInfo tableInfo = TableInfo.createForModifyDistribution(db.getId(), tbl.getId());
            editLog.logModifyDistributionType(tableInfo);
            LOG.info("finished to modify distribution type of table: " + tbl.getName());
        } finally {
            db.writeUnlock();
        }
    }

    public void replayConvertDistributionType(TableInfo tableInfo) {
        Database db = getDb(tableInfo.getDbId());
        db.writeLock();
        try {
            OlapTable tbl = (OlapTable) db.getTable(tableInfo.getTableId());
            tbl.convertRandomDistributionToHashDistribution();
            LOG.info("replay modify distribution type of table: " + tbl.getName());
        } finally {
            db.writeUnlock();
        }
    }

    /*
     * The entry of replacing partitions with temp partitions.
     */
    public void replaceTempPartition(Database db, String tableName, ReplacePartitionClause clause) throws DdlException {
        List<String> partitionNames = clause.getPartitionNames();
        // duplicate temp partition will cause Incomplete transaction
        List<String> tempPartitionNames =
                clause.getTempPartitionNames().stream().distinct().collect(Collectors.toList());

        boolean isStrictRange = clause.isStrictRange();
        boolean useTempPartitionName = clause.useTempPartitionName();
        db.writeLock();
        try {
            Table table = db.getTable(tableName);
            if (table == null) {
                ErrorReport.reportDdlException(ErrorCode.ERR_BAD_TABLE_ERROR, tableName);
            }

            if (table.getType() != Table.TableType.OLAP) {
                throw new DdlException("Table[" + tableName + "] is not OLAP table");
            }

            OlapTable olapTable = (OlapTable) table;
            // check partition exist
            for (String partName : partitionNames) {
                if (!olapTable.checkPartitionNameExist(partName, false)) {
                    throw new DdlException("Partition[" + partName + "] does not exist");
                }
            }
            for (String partName : tempPartitionNames) {
                if (!olapTable.checkPartitionNameExist(partName, true)) {
                    throw new DdlException("Temp partition[" + partName + "] does not exist");
                }
            }

            olapTable.replaceTempPartitions(partitionNames, tempPartitionNames, isStrictRange, useTempPartitionName);

            // write log
            ReplacePartitionOperationLog info = new ReplacePartitionOperationLog(db.getId(), olapTable.getId(),
                    partitionNames, tempPartitionNames, isStrictRange, useTempPartitionName);
            editLog.logReplaceTempPartition(info);
            LOG.info("finished to replace partitions {} with temp partitions {} from table: {}",
                    clause.getPartitionNames(), clause.getTempPartitionNames(), tableName);
        } finally {
            db.writeUnlock();
        }
    }

    public void replayReplaceTempPartition(ReplacePartitionOperationLog replaceTempPartitionLog) {
        Database db = getDb(replaceTempPartitionLog.getDbId());
        if (db == null) {
            return;
        }
        db.writeLock();
        try {
            OlapTable olapTable = (OlapTable) db.getTable(replaceTempPartitionLog.getTblId());
            if (olapTable == null) {
                return;
            }
            olapTable.replaceTempPartitions(replaceTempPartitionLog.getPartitions(),
                    replaceTempPartitionLog.getTempPartitions(),
                    replaceTempPartitionLog.isStrictRange(),
                    replaceTempPartitionLog.useTempPartitionName());
        } catch (DdlException e) {
            LOG.warn("should not happen.", e);
        } finally {
            db.writeUnlock();
        }
    }

    // entry of checking tablets operation
    public void checkTablets(AdminCheckTabletsStmt stmt) {
        AdminCheckTabletsStmt.CheckType type = stmt.getType();
        if (type == AdminCheckTabletsStmt.CheckType.CONSISTENCY) {
            stateMgr.getConsistencyChecker().addTabletsToCheck(stmt.getTabletIds());
        }
    }

    // Set specified replica's status. If replica does not exist, just ignore it.
    public void setReplicaStatus(AdminSetReplicaStatusStmt stmt) {
        long tabletId = stmt.getTabletId();
        long backendId = stmt.getBackendId();
        Replica.ReplicaStatus status = stmt.getStatus();
        setReplicaStatusInternal(tabletId, backendId, status, false);
    }

    public void replaySetReplicaStatus(SetReplicaStatusOperationLog log) {
        setReplicaStatusInternal(log.getTabletId(), log.getBackendId(), log.getReplicaStatus(), true);
    }

    private void setReplicaStatusInternal(long tabletId, long backendId, Replica.ReplicaStatus status,
                                          boolean isReplay) {
        TabletMeta meta = stateMgr.getTabletInvertedIndex().getTabletMeta(tabletId);
        if (meta == null) {
            LOG.info("tablet {} does not exist", tabletId);
            return;
        }
        long dbId = meta.getDbId();
        Database db = getDb(dbId);
        if (db == null) {
            LOG.info("database {} of tablet {} does not exist", dbId, tabletId);
            return;
        }
        db.writeLock();
        try {
            Replica replica = stateMgr.getTabletInvertedIndex().getReplica(tabletId, backendId);
            if (replica == null) {
                LOG.info("replica of tablet {} does not exist", tabletId);
                return;
            }
            if (status == Replica.ReplicaStatus.BAD || status == Replica.ReplicaStatus.OK) {
                if (replica.setBadForce(status == Replica.ReplicaStatus.BAD)) {
                    if (!isReplay) {
                        SetReplicaStatusOperationLog log =
                                new SetReplicaStatusOperationLog(backendId, tabletId, status);
                        editLog.logSetReplicaStatus(log);
                    }
                    LOG.info("set replica {} of tablet {} on backend {} as {}. is replay: {}",
                            replica.getId(), tabletId, backendId, status, isReplay);
                }
            }
        } finally {
            db.writeUnlock();
        }
    }

    public void onEraseDatabase(long dbId) {
        // remove jobs
        stateMgr.getRollupHandler().removeDbAlterJob(dbId);
        stateMgr.getSchemaChangeHandler().removeDbAlterJob(dbId);

        // remove database transaction manager
        stateMgr.getGlobalTransactionMgr().removeDatabaseTransactionMgr(dbId);
    }

    public HashMap<Long, AgentBatchTask> onEraseOlapOrLakeTable(OlapTable olapTable, boolean isReplay) {
        // inverted index
        TabletInvertedIndex invertedIndex = GlobalStateMgr.getCurrentInvertedIndex();
        Collection<Partition> allPartitions = olapTable.getAllPartitions();
        for (Partition partition : allPartitions) {
            for (MaterializedIndex index : partition.getMaterializedIndices(MaterializedIndex.IndexExtState.ALL)) {
                for (Tablet tablet : index.getTablets()) {
                    invertedIndex.deleteTablet(tablet.getId());
                }
            }
        }

        HashMap<Long, AgentBatchTask> batchTaskMap = new HashMap<>();
        if (!isReplay) {
            // drop all replicas
            Set<Long> tabletIds = new HashSet<>();
            for (Partition partition : olapTable.getAllPartitions()) {
                List<MaterializedIndex> allIndices =
                        partition.getMaterializedIndices(MaterializedIndex.IndexExtState.ALL);
                for (MaterializedIndex materializedIndex : allIndices) {
                    long indexId = materializedIndex.getId();
                    int schemaHash = olapTable.getSchemaHashByIndexId(indexId);
                    for (Tablet tablet : materializedIndex.getTablets()) {
                        long tabletId = tablet.getId();
                        if (olapTable.isOlapTable()) {
                            List<Replica> replicas = ((LocalTablet) tablet).getReplicas();
                            for (Replica replica : replicas) {
                                long backendId = replica.getBackendId();
                                DropReplicaTask dropTask = new DropReplicaTask(backendId, tabletId, schemaHash, true);
                                AgentBatchTask batchTask = batchTaskMap.get(backendId);
                                if (batchTask == null) {
                                    batchTask = new AgentBatchTask();
                                    batchTaskMap.put(backendId, batchTask);
                                }
                                batchTask.addTask(dropTask);
                            } // end for replicas
                        }

                        // drop shard and lake tablet
                        if (olapTable.isLakeTable()) {
                            tabletIds.add(tabletId);
                        }

                    } // end for tablets
                } // end for indices
            } // end for partitions

            if (olapTable.isLakeTable()) {
                GlobalStateMgr.getCurrentState().getShardManager()
                        .getShardDeleter().addUnusedShardId(tabletIds);
                GlobalStateMgr.getCurrentState().getEditLog().logAddUnusedShard(tabletIds);
            }
        }
        // colocation
        colocateTableIndex.removeTable(olapTable.getId());
        return batchTaskMap;
    }

    public void onErasePartition(Partition partition) {
        // remove tablet in inverted index
        TabletInvertedIndex invertedIndex = GlobalStateMgr.getCurrentInvertedIndex();
        for (MaterializedIndex index : partition.getMaterializedIndices(MaterializedIndex.IndexExtState.ALL)) {
            for (Tablet tablet : index.getTablets()) {
                invertedIndex.deleteTablet(tablet.getId());
            }
        }
    }

    // for test only
    @VisibleForTesting
    public void clear() {
        if (idToDb != null) {
            idToDb.clear();
        }
        if (fullNameToDb != null) {
            fullNameToDb.clear();
        }

        stateMgr.getRollupHandler().unprotectedGetAlterJobs().clear();
        stateMgr.getSchemaChangeHandler().unprotectedGetAlterJobs().clear();
        System.gc();
    }

    @VisibleForTesting
    public OlapTable getCopiedTable(Database db, OlapTable olapTable, List<Long> sourcePartitionIds,
                                    Map<Long, String> origPartitions) {
        OlapTable copiedTbl;
        db.readLock();
        try {
            if (olapTable.getState() != OlapTable.OlapTableState.NORMAL) {
                throw new RuntimeException("Table' state is not NORMAL: " + olapTable.getState()
                        + ", tableId:" + olapTable.getId() + ", tabletName:" + olapTable.getName());
            }
            for (Long id : sourcePartitionIds) {
                origPartitions.put(id, olapTable.getPartition(id).getName());
            }
            copiedTbl = olapTable.selectiveCopy(origPartitions.values(), true, MaterializedIndex.IndexExtState.VISIBLE);
        } finally {
            db.readUnlock();
        }
        return copiedTbl;
    }

    @VisibleForTesting
    public List<Partition> getNewPartitionsFromPartitions(Database db, OlapTable olapTable, List<Long> sourcePartitionIds,
                                                          Map<Long, String> origPartitions, OlapTable copiedTbl,
                                                          String namePostfix, Set<Long> tabletIdSet, List<Long> tmpPartitionIds)
            throws DdlException {
        List<Partition> newPartitions = Lists.newArrayListWithCapacity(sourcePartitionIds.size());
        for (int i = 0; i < sourcePartitionIds.size(); ++i) {
            long newPartitionId = tmpPartitionIds.get(i);
            long sourcePartitionId = sourcePartitionIds.get(i);
            String newPartitionName = origPartitions.get(sourcePartitionId) + namePostfix;
            if (olapTable.checkPartitionNameExist(newPartitionName, true)) {
                // to prevent creating the same partitions when failover
                // this will happen when OverwriteJob crashed after created temp partitions,
                // but before changing to PREPARED state
                LOG.warn("partition:{} already exists in table:{}", newPartitionName, olapTable.getName());
                continue;
            }
            PartitionInfo partitionInfo = copiedTbl.getPartitionInfo();
            partitionInfo.setTabletType(newPartitionId, partitionInfo.getTabletType(sourcePartitionId));
            partitionInfo.setIsInMemory(newPartitionId, partitionInfo.getIsInMemory(sourcePartitionId));
            partitionInfo.setReplicationNum(newPartitionId, partitionInfo.getReplicationNum(sourcePartitionId));
            partitionInfo.setDataProperty(newPartitionId, partitionInfo.getDataProperty(sourcePartitionId));

            Partition newPartition =
                    createPartition(db, copiedTbl, newPartitionId, newPartitionName, null, tabletIdSet);
            newPartitions.add(newPartition);
        }
        return newPartitions;
    }

    // create new partitions from source partitions.
    // new partitions have the same indexes as source partitions.
    public List<Partition> createTempPartitionsFromPartitions(Database db, Table table,
                                                              String namePostfix, List<Long> sourcePartitionIds,
                                                              List<Long> tmpPartitionIds) {
        Preconditions.checkState(table instanceof OlapTable);
        OlapTable olapTable = (OlapTable) table;
        Map<Long, String> origPartitions = Maps.newHashMap();
        OlapTable copiedTbl = getCopiedTable(db, olapTable, sourcePartitionIds, origPartitions);

        // 2. use the copied table to create partitions
        List<Partition> newPartitions = null;
        // tabletIdSet to save all newly created tablet ids.
        Set<Long> tabletIdSet = Sets.newHashSet();
        try {
            newPartitions = getNewPartitionsFromPartitions(db, olapTable, sourcePartitionIds, origPartitions,
                    copiedTbl, namePostfix, tabletIdSet, tmpPartitionIds);
            buildPartitions(db, copiedTbl, newPartitions);
        } catch (Exception e) {
            // create partition failed, remove all newly created tablets
            for (Long tabletId : tabletIdSet) {
                GlobalStateMgr.getCurrentInvertedIndex().deleteTablet(tabletId);
            }
            LOG.warn("create partitions from partitions failed.", e);
            throw new RuntimeException("create partitions failed", e);
        }
        return newPartitions;
    }
}<|MERGE_RESOLUTION|>--- conflicted
+++ resolved
@@ -274,14 +274,8 @@
                     long partitionId = partition.getId();
                     TStorageMedium medium = olapTable.getPartitionInfo().getDataProperty(
                             partitionId).getStorageMedium();
-<<<<<<< HEAD
                     for (MaterializedIndex index : partition
                             .getMaterializedIndices(MaterializedIndex.IndexExtState.ALL)) {
-=======
-                    boolean useStarOS = partition.isUseStarOS();
-                    for (MaterializedIndex index : partition.getMaterializedIndices(
-                            MaterializedIndex.IndexExtState.ALL)) {
->>>>>>> c7a4a45d
                         long indexId = index.getId();
                         int schemaHash = olapTable.getSchemaHashByIndexId(indexId);
                         TabletMeta tabletMeta = new TabletMeta(dbId, tableId, partitionId, indexId, schemaHash, medium,
@@ -1047,8 +1041,6 @@
             for (Partition partition : partitionList) {
                 if (!existPartitionNameSet.contains(partition.getName())) {
                     olapTable.addPartition(partition);
-<<<<<<< HEAD
-=======
                 }
             }
         }
@@ -1092,50 +1084,6 @@
                                     partitionInfo.getIsInMemory(partition.getId()),
                                     isTempPartition);
                     partitionInfoList.add(info);
->>>>>>> c7a4a45d
-                }
-            }
-        }
-    }
-
-    private void addRangePartitionLog(Database db, OlapTable olapTable, List<PartitionDesc> partitionDescs,
-                                      AddPartitionClause addPartitionClause, PartitionInfo partitionInfo,
-                                      List<Partition> partitionList, Set<String> existPartitionNameSet) {
-        boolean isTempPartition = addPartitionClause.isTempPartition();
-        int partitionLen = partitionList.size();
-        // Forward compatible with previous log formats
-        // Version 1.15 is compatible if users only use single-partition syntax.
-        // Otherwise, the followers will be crash when reading the new log
-        if (partitionLen == 1) {
-            Partition partition = partitionList.get(0);
-            if (existPartitionNameSet.contains(partition.getName())) {
-                LOG.info("add partition[{}] which already exists", partition.getName());
-                return;
-            }
-            long partitionId = partition.getId();
-            PartitionPersistInfo info = new PartitionPersistInfo(db.getId(), olapTable.getId(), partition,
-                    ((RangePartitionInfo) partitionInfo).getRange(partitionId),
-                    partitionDescs.get(0).getPartitionDataProperty(),
-                    partitionInfo.getReplicationNum(partitionId),
-                    partitionInfo.getIsInMemory(partitionId),
-                    isTempPartition);
-            editLog.logAddPartition(info);
-
-            LOG.info("succeed in creating partition[{}], name: {}, temp: {}", partitionId,
-                    partition.getName(), isTempPartition);
-        } else {
-            List<PartitionPersistInfo> partitionInfoList = Lists.newArrayListWithCapacity(partitionLen);
-            for (int i = 0; i < partitionLen; i++) {
-                Partition partition = partitionList.get(i);
-                if (!existPartitionNameSet.contains(partition.getName())) {
-                    PartitionPersistInfo info =
-                            new PartitionPersistInfo(db.getId(), olapTable.getId(), partition,
-                                    ((RangePartitionInfo) partitionInfo).getRange(partition.getId()),
-                                    partitionDescs.get(i).getPartitionDataProperty(),
-                                    partitionInfo.getReplicationNum(partition.getId()),
-                                    partitionInfo.getIsInMemory(partition.getId()),
-                                    isTempPartition);
-                    partitionInfoList.add(info);
                 }
             }
 
@@ -1240,107 +1188,6 @@
             // check colocation
             checkColocation(db, olapTable, distributionInfo, partitionDescs);
 
-            AddPartitionsInfo infos = new AddPartitionsInfo(partitionInfoList);
-            editLog.logAddPartitions(infos);
-
-            for (Partition partition : partitionList) {
-                LOG.info("succeed in creating partitions[{}], name: {}, temp: {}", partition.getId(),
-                        partition.getName(), isTempPartition);
-            }
-        }
-    }
-
-    private void addListPartitionLog(Database db, OlapTable olapTable, List<PartitionDesc> partitionDescs,
-                                     AddPartitionClause addPartitionClause, PartitionInfo partitionInfo,
-                                     List<Partition> partitionList, Set<String> existPartitionNameSet)
-            throws DdlException {
-        if (partitionList == null || partitionList.size() != 1) {
-            throw new DdlException("Only support add one partition when add list partition now");
-        }
-
-        boolean isTempPartition = addPartitionClause.isTempPartition();
-        Partition partition = partitionList.get(0);
-        if (existPartitionNameSet.contains(partition.getName())) {
-            LOG.info("add partition[{}] which already exists", partition.getName());
-            return;
-        }
-        long partitionId = partition.getId();
-        PartitionPersistInfoV2 info = new ListPartitionPersistInfo(db.getId(), olapTable.getId(), partition,
-                partitionDescs.get(0).getPartitionDataProperty(),
-                partitionInfo.getReplicationNum(partitionId),
-                partitionInfo.getIsInMemory(partitionId),
-                isTempPartition,
-                ((ListPartitionInfo) partitionInfo).getIdToValues().get(partitionId),
-                ((ListPartitionInfo) partitionInfo).getIdToMultiValues().get(partitionId));
-        editLog.logAddPartition(info);
-
-        LOG.info("succeed in creating list partition[{}], name: {}, temp: {}", partitionId,
-                partition.getName(), isTempPartition);
-    }
-
-    private void addPartitionLog(Database db, OlapTable olapTable, List<PartitionDesc> partitionDescs,
-                                 AddPartitionClause addPartitionClause, PartitionInfo partitionInfo,
-                                 List<Partition> partitionList, Set<String> existPartitionNameSet)
-            throws DdlException {
-        PartitionType partitionType = partitionInfo.getType();
-        if (partitionType == PartitionType.RANGE) {
-            addRangePartitionLog(db, olapTable, partitionDescs, addPartitionClause, partitionInfo, partitionList,
-                    existPartitionNameSet);
-        } else if (partitionType == PartitionType.LIST) {
-            addListPartitionLog(db, olapTable, partitionDescs, addPartitionClause, partitionInfo, partitionList,
-                    existPartitionNameSet);
-        } else {
-            throw new DdlException("Only support adding partition log to range/list partitioned table");
-        }
-    }
-
-    private void cleanExistPartitionNameSet(Set<String> existPartitionNameSet,
-                                            HashMap<String, Set<Long>> partitionNameToTabletSet) {
-        for (String partitionName : existPartitionNameSet) {
-            Set<Long> existPartitionTabletSet = partitionNameToTabletSet.get(partitionName);
-            if (existPartitionTabletSet == null) {
-                // should not happen
-                continue;
-            }
-            for (Long tabletId : existPartitionTabletSet) {
-                // createPartitionWithIndices create duplicate tablet that if not exists scenario
-                // so here need to clean up those created tablets which partition already exists from invert index
-                GlobalStateMgr.getCurrentInvertedIndex().deleteTablet(tabletId);
-            }
-        }
-    }
-
-    private void cleanTabletIdSetForAll(Set<Long> tabletIdSetForAll) {
-        for (Long tabletId : tabletIdSetForAll) {
-            GlobalStateMgr.getCurrentInvertedIndex().deleteTablet(tabletId);
-        }
-    }
-
-    private void addPartitions(Database db, String tableName, List<PartitionDesc> partitionDescs,
-                               AddPartitionClause addPartitionClause) throws DdlException {
-        DistributionInfo distributionInfo;
-        OlapTable olapTable;
-        OlapTable copiedTable;
-
-        db.readLock();
-        try {
-            olapTable = checkTable(db, tableName);
-
-            // get partition info
-            PartitionInfo partitionInfo = olapTable.getPartitionInfo();
-
-            // check partition type
-            checkPartitionType(partitionInfo);
-
-            // analyze add partition
-            analyzeAddPartition(olapTable, partitionDescs, addPartitionClause, partitionInfo);
-
-            // get distributionInfo
-            distributionInfo = getDistributionInfo(olapTable, addPartitionClause);
-
-            // check colocation
-            checkColocation(db, olapTable, distributionInfo, partitionDescs);
-
             copiedTable = olapTable.selectiveCopy(null, false, MaterializedIndex.IndexExtState.VISIBLE);
             copiedTable.setDefaultDistributionInfo(distributionInfo);
         } catch (AnalysisException | NotImplementedException e) {
@@ -1426,60 +1273,6 @@
     }
 
     public void replayAddPartition(PartitionPersistInfoV2 info) throws DdlException {
-<<<<<<< HEAD
-=======
-        Database db = this.getDb(info.getDbId());
-        db.writeLock();
-        try {
-            OlapTable olapTable = (OlapTable) db.getTable(info.getTableId());
-            Partition partition = info.getPartition();
-
-            PartitionInfo partitionInfo = olapTable.getPartitionInfo();
-            if (info.isTempPartition()) {
-                olapTable.addTempPartition(partition);
-            } else {
-                olapTable.addPartition(partition);
-            }
-
-            PartitionType partitionType = partitionInfo.getType();
-            if (partitionType == PartitionType.LIST) {
-                try {
-                    ((ListPartitionInfo) partitionInfo).unprotectHandleNewPartitionDesc(
-                            info.asListPartitionPersistInfo());
-                } catch (AnalysisException e) {
-                    throw new DdlException(e.getMessage());
-                }
-            } else if (partitionType == PartitionType.RANGE) {
-                ((RangePartitionInfo) partitionInfo).unprotectHandleNewSinglePartitionDesc(
-                        info.asRangePartitionPersistInfo());
-            } else {
-                throw new DdlException("Only support adding partition to range/list partitioned table");
-            }
-
-            if (!isCheckpointThread()) {
-                // add to inverted index
-                TabletInvertedIndex invertedIndex = GlobalStateMgr.getCurrentInvertedIndex();
-                for (MaterializedIndex index : partition.getMaterializedIndices(IndexExtState.ALL)) {
-                    long indexId = index.getId();
-                    int schemaHash = olapTable.getSchemaHashByIndexId(indexId);
-                    TabletMeta tabletMeta = new TabletMeta(info.getDbId(), info.getTableId(), partition.getId(),
-                            index.getId(), schemaHash, info.getDataProperty().getStorageMedium());
-                    for (Tablet tablet : index.getTablets()) {
-                        long tabletId = tablet.getId();
-                        invertedIndex.addTablet(tabletId, tabletMeta);
-                        for (Replica replica : ((LocalTablet) tablet).getReplicas()) {
-                            invertedIndex.addReplica(tabletId, replica);
-                        }
-                    }
-                }
-            }
-        } finally {
-            db.writeUnlock();
-        }
-    }
-
-    public void replayAddPartition(PartitionPersistInfo info) throws DdlException {
->>>>>>> c7a4a45d
         Database db = this.getDb(info.getDbId());
         db.writeLock();
         try {
@@ -2639,14 +2432,8 @@
                     long partitionId = partition.getId();
                     TStorageMedium medium = olapTable.getPartitionInfo().getDataProperty(
                             partitionId).getStorageMedium();
-<<<<<<< HEAD
                     for (MaterializedIndex mIndex : partition
                             .getMaterializedIndices(MaterializedIndex.IndexExtState.ALL)) {
-=======
-                    boolean useStarOS = partition.isUseStarOS();
-                    for (MaterializedIndex mIndex : partition.getMaterializedIndices(
-                            MaterializedIndex.IndexExtState.ALL)) {
->>>>>>> c7a4a45d
                         long indexId = mIndex.getId();
                         int schemaHash = olapTable.getSchemaHashByIndexId(indexId);
                         TabletMeta tabletMeta = new TabletMeta(dbId, tableId, partitionId, indexId, schemaHash, medium,
@@ -2804,11 +2591,7 @@
     private List<Long> chosenBackendIdBySeq(int replicationNum, TStorageMedium storageMedium)
             throws DdlException {
         List<Long> chosenBackendIds = systemInfoService.seqChooseBackendIdsByStorageMedium(replicationNum,
-<<<<<<< HEAD
-                true, true, storageMedium);
-=======
                 true, true, clusterName, storageMedium);
->>>>>>> c7a4a45d
         if (chosenBackendIds == null) {
             throw new DdlException(
                     "Failed to find enough host with storage medium is " + storageMedium + " in all backends. need: " +
@@ -4114,12 +3897,8 @@
 
     public void initDefaultCluster() {
         final List<Long> backendList = Lists.newArrayList();
-<<<<<<< HEAD
-        final List<Backend> defaultClusterBackends = systemInfoService.getBackends();
-=======
         final List<Backend> defaultClusterBackends =
                 systemInfoService.getClusterBackends(SystemInfoService.DEFAULT_CLUSTER);
->>>>>>> c7a4a45d
         for (Backend backend : defaultClusterBackends) {
             backendList.add(backend.getId());
         }
