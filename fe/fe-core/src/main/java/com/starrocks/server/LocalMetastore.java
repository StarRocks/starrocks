// Copyright 2021-present StarRocks, Inc. All rights reserved.
//
// Licensed under the Apache License, Version 2.0 (the "License");
// you may not use this file except in compliance with the License.
// You may obtain a copy of the License at
//
//     https://www.apache.org/licenses/LICENSE-2.0
//
// Unless required by applicable law or agreed to in writing, software
// distributed under the License is distributed on an "AS IS" BASIS,
// WITHOUT WARRANTIES OR CONDITIONS OF ANY KIND, either express or implied.
// See the License for the specific language governing permissions and
// limitations under the License.

// This file is based on code available under the Apache license here:
//   https://github.com/apache/incubator-doris/blob/master/fe/fe-core/src/main/java/org/apache/doris/qe/ConnectProcessor.java

// Licensed to the Apache Software Foundation (ASF) under one
// or more contributor license agreements.  See the NOTICE file
// distributed with this work for additional information
// regarding copyright ownership.  The ASF licenses this file
// to you under the Apache License, Version 2.0 (the
// "License"); you may not use this file except in compliance
// with the License.  You may obtain a copy of the License at
//
//   http://www.apache.org/licenses/LICENSE-2.0
//
// Unless required by applicable law or agreed to in writing,
// software distributed under the License is distributed on an
// "AS IS" BASIS, WITHOUT WARRANTIES OR CONDITIONS OF ANY
// KIND, either express or implied.  See the License for the
// specific language governing permissions and limitations
// under the License.

package com.starrocks.server;

import com.google.common.annotations.VisibleForTesting;
import com.google.common.base.Preconditions;
import com.google.common.collect.HashMultimap;
import com.google.common.collect.ImmutableList;
import com.google.common.collect.Lists;
import com.google.common.collect.Maps;
import com.google.common.collect.Multimap;
import com.google.common.collect.Range;
import com.google.common.collect.Sets;
import com.staros.proto.FilePathInfo;
import com.starrocks.analysis.Expr;
import com.starrocks.analysis.FunctionCallExpr;
import com.starrocks.analysis.IntLiteral;
import com.starrocks.analysis.StringLiteral;
import com.starrocks.analysis.TableName;
import com.starrocks.analysis.TableRef;
import com.starrocks.analysis.TypeDef;
import com.starrocks.binlog.BinlogConfig;
import com.starrocks.catalog.BaseTableInfo;
import com.starrocks.catalog.CatalogRecycleBin;
import com.starrocks.catalog.CatalogUtils;
import com.starrocks.catalog.ColocateGroupSchema;
import com.starrocks.catalog.ColocateTableIndex;
import com.starrocks.catalog.Column;
import com.starrocks.catalog.DataProperty;
import com.starrocks.catalog.Database;
import com.starrocks.catalog.DistributionInfo;
import com.starrocks.catalog.DynamicPartitionProperty;
import com.starrocks.catalog.ExpressionRangePartitionInfo;
import com.starrocks.catalog.ForeignKeyConstraint;
import com.starrocks.catalog.FunctionSet;
import com.starrocks.catalog.HashDistributionInfo;
import com.starrocks.catalog.HiveTable;
import com.starrocks.catalog.KeysType;
import com.starrocks.catalog.ListPartitionInfo;
import com.starrocks.catalog.LocalTablet;
import com.starrocks.catalog.MaterializedIndex;
import com.starrocks.catalog.MaterializedIndexMeta;
import com.starrocks.catalog.MaterializedView;
import com.starrocks.catalog.MvId;
import com.starrocks.catalog.OlapTable;
import com.starrocks.catalog.Partition;
import com.starrocks.catalog.PartitionInfo;
import com.starrocks.catalog.PartitionKey;
import com.starrocks.catalog.PartitionType;
import com.starrocks.catalog.RandomDistributionInfo;
import com.starrocks.catalog.RangePartitionInfo;
import com.starrocks.catalog.Replica;
import com.starrocks.catalog.SinglePartitionInfo;
import com.starrocks.catalog.Table;
import com.starrocks.catalog.TableProperty;
import com.starrocks.catalog.Tablet;
import com.starrocks.catalog.TabletInvertedIndex;
import com.starrocks.catalog.TabletMeta;
import com.starrocks.catalog.UniqueConstraint;
import com.starrocks.catalog.View;
import com.starrocks.catalog.system.information.InfoSchemaDb;
import com.starrocks.catalog.system.starrocks.StarRocksDb;
import com.starrocks.clone.DynamicPartitionScheduler;
import com.starrocks.cluster.Cluster;
import com.starrocks.cluster.ClusterNamespace;
import com.starrocks.common.AlreadyExistsException;
import com.starrocks.common.AnalysisException;
import com.starrocks.common.Config;
import com.starrocks.common.DdlException;
import com.starrocks.common.ErrorCode;
import com.starrocks.common.ErrorReport;
import com.starrocks.common.InvalidOlapTableStateException;
import com.starrocks.common.MarkedCountDownLatch;
import com.starrocks.common.MetaNotFoundException;
import com.starrocks.common.NotImplementedException;
import com.starrocks.common.Pair;
import com.starrocks.common.Status;
import com.starrocks.common.UserException;
import com.starrocks.common.util.DynamicPartitionUtil;
import com.starrocks.common.util.PropertyAnalyzer;
import com.starrocks.common.util.TimeUtils;
import com.starrocks.common.util.Util;
import com.starrocks.connector.ConnectorMetadata;
import com.starrocks.connector.ConnectorTableInfo;
import com.starrocks.connector.exception.StarRocksConnectorException;
import com.starrocks.lake.LakeMaterializedView;
import com.starrocks.lake.LakeTablet;
import com.starrocks.lake.StorageCacheInfo;
import com.starrocks.lake.StorageInfo;
import com.starrocks.persist.AddPartitionsInfoV2;
import com.starrocks.persist.AutoIncrementInfo;
import com.starrocks.persist.BackendIdsUpdateInfo;
import com.starrocks.persist.BackendTabletsInfo;
import com.starrocks.persist.ColocatePersistInfo;
import com.starrocks.persist.CreateDbInfo;
import com.starrocks.persist.CreateTableInfo;
import com.starrocks.persist.DatabaseInfo;
import com.starrocks.persist.DropDbInfo;
import com.starrocks.persist.DropPartitionInfo;
import com.starrocks.persist.ListPartitionPersistInfo;
import com.starrocks.persist.ModifyPartitionInfo;
import com.starrocks.persist.ModifyTableColumnOperationLog;
import com.starrocks.persist.ModifyTablePropertyOperationLog;
import com.starrocks.persist.MultiEraseTableInfo;
import com.starrocks.persist.OperationType;
import com.starrocks.persist.PartitionPersistInfo;
import com.starrocks.persist.PartitionPersistInfoV2;
import com.starrocks.persist.RangePartitionPersistInfo;
import com.starrocks.persist.RecoverInfo;
import com.starrocks.persist.ReplacePartitionOperationLog;
import com.starrocks.persist.ReplicaPersistInfo;
import com.starrocks.persist.SetReplicaStatusOperationLog;
import com.starrocks.persist.TableInfo;
import com.starrocks.persist.TruncateTableInfo;
import com.starrocks.persist.metablock.SRMetaBlockEOFException;
import com.starrocks.persist.metablock.SRMetaBlockException;
import com.starrocks.persist.metablock.SRMetaBlockID;
import com.starrocks.persist.metablock.SRMetaBlockReader;
import com.starrocks.persist.metablock.SRMetaBlockWriter;
import com.starrocks.privilege.PrivilegeActions;
import com.starrocks.privilege.PrivilegeType;
import com.starrocks.qe.ConnectContext;
import com.starrocks.qe.SessionVariable;
import com.starrocks.qe.VariableMgr;
import com.starrocks.scheduler.Constants;
import com.starrocks.scheduler.ExecuteOption;
import com.starrocks.scheduler.Task;
import com.starrocks.scheduler.TaskBuilder;
import com.starrocks.scheduler.TaskManager;
import com.starrocks.scheduler.TaskRun;
import com.starrocks.scheduler.mv.MaterializedViewMgr;
import com.starrocks.sql.analyzer.AnalyzerUtils;
import com.starrocks.sql.analyzer.SetStmtAnalyzer;
import com.starrocks.sql.ast.AddPartitionClause;
import com.starrocks.sql.ast.AdminCheckTabletsStmt;
import com.starrocks.sql.ast.AdminSetReplicaStatusStmt;
import com.starrocks.sql.ast.AlterDatabaseQuotaStmt;
import com.starrocks.sql.ast.AlterDatabaseRenameStatement;
import com.starrocks.sql.ast.AlterMaterializedViewStmt;
import com.starrocks.sql.ast.AlterTableCommentClause;
import com.starrocks.sql.ast.AlterTableStmt;
import com.starrocks.sql.ast.AlterViewStmt;
import com.starrocks.sql.ast.AsyncRefreshSchemeDesc;
import com.starrocks.sql.ast.CancelAlterTableStmt;
import com.starrocks.sql.ast.ColumnDef;
import com.starrocks.sql.ast.ColumnRenameClause;
import com.starrocks.sql.ast.CreateMaterializedViewStatement;
import com.starrocks.sql.ast.CreateMaterializedViewStmt;
import com.starrocks.sql.ast.CreateTableStmt;
import com.starrocks.sql.ast.CreateViewStmt;
import com.starrocks.sql.ast.DistributionDesc;
import com.starrocks.sql.ast.DropMaterializedViewStmt;
import com.starrocks.sql.ast.DropPartitionClause;
import com.starrocks.sql.ast.DropTableStmt;
import com.starrocks.sql.ast.MultiItemListPartitionDesc;
import com.starrocks.sql.ast.MultiRangePartitionDesc;
import com.starrocks.sql.ast.PartitionConvertContext;
import com.starrocks.sql.ast.PartitionDesc;
import com.starrocks.sql.ast.PartitionRangeDesc;
import com.starrocks.sql.ast.PartitionRenameClause;
import com.starrocks.sql.ast.QueryRelation;
import com.starrocks.sql.ast.RangePartitionDesc;
import com.starrocks.sql.ast.RecoverDbStmt;
import com.starrocks.sql.ast.RecoverPartitionStmt;
import com.starrocks.sql.ast.RecoverTableStmt;
import com.starrocks.sql.ast.RefreshMaterializedViewStatement;
import com.starrocks.sql.ast.RefreshSchemeDesc;
import com.starrocks.sql.ast.ReplacePartitionClause;
import com.starrocks.sql.ast.RollupRenameClause;
import com.starrocks.sql.ast.SelectRelation;
import com.starrocks.sql.ast.SetListItem;
import com.starrocks.sql.ast.SetStmt;
import com.starrocks.sql.ast.ShowAlterStmt;
import com.starrocks.sql.ast.SingleItemListPartitionDesc;
import com.starrocks.sql.ast.SingleRangePartitionDesc;
import com.starrocks.sql.ast.SystemVariable;
import com.starrocks.sql.ast.TableRenameClause;
import com.starrocks.sql.ast.TruncateTableStmt;
import com.starrocks.sql.common.SyncPartitionUtils;
import com.starrocks.sql.optimizer.Utils;
import com.starrocks.sql.optimizer.statistics.IDictManager;
import com.starrocks.storagevolume.StorageVolume;
import com.starrocks.system.Backend;
import com.starrocks.system.SystemInfoService;
import com.starrocks.task.AgentBatchTask;
import com.starrocks.task.AgentTask;
import com.starrocks.task.AgentTaskExecutor;
import com.starrocks.task.AgentTaskQueue;
import com.starrocks.task.CreateReplicaTask;
import com.starrocks.thrift.TStatusCode;
import com.starrocks.thrift.TStorageMedium;
import com.starrocks.thrift.TStorageType;
import com.starrocks.thrift.TTabletMetaType;
import com.starrocks.thrift.TTabletType;
import com.starrocks.thrift.TTaskType;
import com.starrocks.warehouse.Warehouse;
import org.apache.commons.collections.CollectionUtils;
import org.apache.commons.lang3.StringUtils;
import org.apache.hadoop.util.ThreadUtil;
import org.apache.logging.log4j.LogManager;
import org.apache.logging.log4j.Logger;

import java.io.DataInputStream;
import java.io.DataOutputStream;
import java.io.IOException;
import java.util.ArrayList;
import java.util.Collection;
import java.util.Collections;
import java.util.HashMap;
import java.util.HashSet;
import java.util.List;
import java.util.Map;
import java.util.Set;
import java.util.concurrent.ConcurrentHashMap;
import java.util.concurrent.TimeUnit;
import java.util.stream.Collectors;
import javax.validation.constraints.NotNull;

import static com.starrocks.server.GlobalStateMgr.NEXT_ID_INIT_VALUE;
import static com.starrocks.server.GlobalStateMgr.isCheckpointThread;

public class LocalMetastore implements ConnectorMetadata {
    private static final Logger LOG = LogManager.getLogger(LocalMetastore.class);

    private final ConcurrentHashMap<Long, Database> idToDb = new ConcurrentHashMap<>();
    private final ConcurrentHashMap<String, Database> fullNameToDb = new ConcurrentHashMap<>();
    private final ConcurrentHashMap<Long, Long> tableIdToIncrementId = new ConcurrentHashMap<>();

    private Cluster defaultCluster;

    private final GlobalStateMgr stateMgr;
    private final CatalogRecycleBin recycleBin;
    private ColocateTableIndex colocateTableIndex;

    public LocalMetastore(GlobalStateMgr globalStateMgr, CatalogRecycleBin recycleBin,
                          ColocateTableIndex colocateTableIndex) {
        this.stateMgr = globalStateMgr;
        this.recycleBin = recycleBin;
        this.colocateTableIndex = colocateTableIndex;
    }

    boolean tryLock(boolean mustLock) {
        return stateMgr.tryLock(mustLock);
    }

    void unlock() {
        stateMgr.unlock();
    }

    long getNextId() {
        return stateMgr.getNextId();
    }

    GlobalStateMgr getStateMgr() {
        return stateMgr;
    }

    public void recreateTabletInvertIndex() {
        if (isCheckpointThread()) {
            return;
        }

        // create inverted index
        TabletInvertedIndex invertedIndex = GlobalStateMgr.getCurrentInvertedIndex();
        for (Database db : this.fullNameToDb.values()) {
            long dbId = db.getId();
            for (Table table : db.getTables()) {
                if (!table.isNativeTableOrMaterializedView()) {
                    continue;
                }

                OlapTable olapTable = (OlapTable) table;
                long tableId = olapTable.getId();
                Collection<Partition> allPartitions = olapTable.getAllPartitions();
                for (Partition partition : allPartitions) {
                    long partitionId = partition.getId();
                    TStorageMedium medium = olapTable.getPartitionInfo().getDataProperty(
                            partitionId).getStorageMedium();
                    for (MaterializedIndex index : partition
                            .getMaterializedIndices(MaterializedIndex.IndexExtState.ALL)) {
                        long indexId = index.getId();
                        int schemaHash = olapTable.getSchemaHashByIndexId(indexId);
                        TabletMeta tabletMeta = new TabletMeta(dbId, tableId, partitionId, indexId, schemaHash, medium,
                                table.isCloudNativeTableOrMaterializedView());
                        for (Tablet tablet : index.getTablets()) {
                            long tabletId = tablet.getId();
                            invertedIndex.addTablet(tabletId, tabletMeta);
                            if (table.isOlapTableOrMaterializedView()) {
                                for (Replica replica : ((LocalTablet) tablet).getImmutableReplicas()) {
                                    invertedIndex.addReplica(tabletId, replica);
                                }
                            }
                        }
                    } // end for indices
                } // end for partitions
            } // end for tables
        } // end for dbs
    }

    public long loadDb(DataInputStream dis, long checksum) throws IOException {
        int dbCount = dis.readInt();
        long newChecksum = checksum ^ dbCount;
        for (long i = 0; i < dbCount; ++i) {
            Database db = new Database();
            db.readFields(dis);
            newChecksum ^= db.getId();
            idToDb.put(db.getId(), db);
            fullNameToDb.put(db.getFullName(), db);
            stateMgr.getGlobalTransactionMgr().addDatabaseTransactionMgr(db.getId());
            db.getTables().forEach(Table::onCreate);
            db.getHiveTables().forEach(Table::onCreate);
        }
        LOG.info("finished replay databases from image");
        return newChecksum;
    }

    public long saveDb(DataOutputStream dos, long checksum) throws IOException {
        // Don't write system db meta
        Map<Long, Database> idToDbNormal = idToDb.entrySet().stream()
                .filter(entry -> entry.getKey() > NEXT_ID_INIT_VALUE)
                .collect(Collectors.toMap(Map.Entry::getKey, Map.Entry::getValue));
        int dbCount = idToDbNormal.size();

        checksum ^= dbCount;
        dos.writeInt(dbCount);
        for (Map.Entry<Long, Database> entry : idToDbNormal.entrySet()) {
            Database db = entry.getValue();
            checksum ^= entry.getKey();
            db.readLock();
            try {
                db.write(dos);
            } finally {
                db.readUnlock();
            }
        }
        return checksum;
    }

    @Override
    public void createDb(String dbName, Map<String, String> properties) throws DdlException, AlreadyExistsException {
        long id = 0L;
        if (!tryLock(false)) {
            throw new DdlException("Failed to acquire globalStateMgr lock. Try again");
        }
        try {
            if (fullNameToDb.containsKey(dbName)) {
                throw new AlreadyExistsException("Database Already Exists");
            } else {
                id = getNextId();
                Database db = new Database(id, dbName);
                unprotectCreateDb(db);
                String storageVolumeId = "";
                if (RunMode.allowCreateLakeTable()) {
                    String volume = StorageVolumeMgr.DEFAULT;
                    if (properties != null && properties.containsKey(PropertyAnalyzer.PROPERTIES_STORAGE_VOLUME)) {
                        volume = properties.remove(PropertyAnalyzer.PROPERTIES_STORAGE_VOLUME);
                    }
                    storageVolumeId = bindStorageVolumeToDb(id, volume);
                }
                GlobalStateMgr.getCurrentState().getEditLog().logCreateDb(db, storageVolumeId);
            }
        } finally {
            unlock();
        }
        LOG.info("createDb dbName = " + dbName + ", id = " + id);
    }

    // For replay edit log, needn't lock metadata
    public void unprotectCreateDb(Database db) {
        idToDb.put(db.getId(), db);
        fullNameToDb.put(db.getFullName(), db);
        db.writeLock();
        db.setExist(true);
        db.writeUnlock();
        stateMgr.getGlobalTransactionMgr().addDatabaseTransactionMgr(db.getId());
    }

    public ConcurrentHashMap<Long, Database> getIdToDb() {
        return idToDb;
    }

    public void replayCreateDb(Database db) {
        tryLock(true);
        try {
            unprotectCreateDb(db);
            LOG.info("finish replay create db, name: {}, id: {}", db.getOriginName(), db.getId());
        } finally {
            unlock();
        }
    }

    public void replayCreateDb(CreateDbInfo createDbInfo) {
        tryLock(true);
        try {
            Database db = new Database(createDbInfo.getId(), createDbInfo.getDbName());
            unprotectCreateDb(db);
            if (RunMode.getCurrentRunMode() == RunMode.SHARED_DATA) {
                stateMgr.getStorageVolumeMgr().bindDbToStorageVolume(createDbInfo.getStorageVolumeId(), db.getId());
            }
            LOG.info("finish replay create db, name: {}, id: {}", db.getOriginName(), db.getId());
        } finally {
            unlock();
        }
    }

    @Override
    public void dropDb(String dbName, boolean isForceDrop) throws DdlException, MetaNotFoundException {
        // 1. check if database exists
        if (!tryLock(false)) {
            throw new DdlException("Failed to acquire globalStateMgr lock. Try again");
        }
        List<Runnable> runnableList;
        try {
            if (!fullNameToDb.containsKey(dbName)) {
                throw new MetaNotFoundException("Database not found");
            }

            // 2. drop tables in db
            Database db = this.fullNameToDb.get(dbName);
            db.writeLock();
            try {
                if (!isForceDrop && stateMgr.getGlobalTransactionMgr().existCommittedTxns(db.getId(), null, null)) {
                    throw new DdlException(
                            "There are still some transactions in the COMMITTED state waiting to be completed. " +
                                    "The database [" + dbName +
                                    "] cannot be dropped. If you want to forcibly drop(cannot be recovered)," +
                                    " please use \"DROP DATABASE <database> FORCE\".");
                }

                // save table names for recycling
                Set<String> tableNames = new HashSet(db.getTableNamesViewWithLock());
                runnableList = unprotectDropDb(db, isForceDrop, false);
                if (!isForceDrop) {
                    recycleBin.recycleDatabase(db, tableNames);
                } else {
                    stateMgr.onEraseDatabase(db.getId());
                }
                db.setExist(false);
            } finally {
                db.writeUnlock();
            }

            // 3. remove db from globalStateMgr
            idToDb.remove(db.getId());
            fullNameToDb.remove(db.getFullName());

            // 4. drop mv task
            TaskManager taskManager = GlobalStateMgr.getCurrentState().getTaskManager();
            List<Long> dropTaskIdList = taskManager.showTasks(dbName)
                    .stream().map(Task::getId).collect(Collectors.toList());
            taskManager.dropTasks(dropTaskIdList, false);

            // 5. unbind db from storage volume
            StorageVolumeMgr storageVolumeMgr = GlobalStateMgr.getCurrentState().getStorageVolumeMgr();
            if (RunMode.getCurrentRunMode() == RunMode.SHARED_DATA) {
                storageVolumeMgr.unbindDbToStorageVolume(db.getId());
            }

            DropDbInfo info = new DropDbInfo(db.getFullName(), isForceDrop);
            GlobalStateMgr.getCurrentState().getEditLog().logDropDb(info);

            LOG.info("finish drop database[{}], id: {}, is force : {}", dbName, db.getId(), isForceDrop);
        } finally {
            unlock();
        }

        for (Runnable runnable : runnableList) {
            runnable.run();
        }
    }

    @NotNull
    public List<Runnable> unprotectDropDb(Database db, boolean isForeDrop, boolean isReplay) {
        List<Runnable> runnableList = new ArrayList<>();
        for (Table table : db.getTables()) {
            Runnable runnable = db.unprotectDropTable(table.getId(), isForeDrop, isReplay);
            if (runnable != null) {
                runnableList.add(runnable);
            }
        }
        return runnableList;
    }

    public void replayDropDb(String dbName, boolean isForceDrop) throws DdlException {
        List<Runnable> runnableList;
        tryLock(true);
        try {
            Database db = fullNameToDb.get(dbName);
            db.writeLock();
            try {
                Set<String> tableNames = new HashSet(db.getTableNamesViewWithLock());
                runnableList = unprotectDropDb(db, isForceDrop, true);
                if (!isForceDrop) {
                    recycleBin.recycleDatabase(db, tableNames);
                } else {
                    stateMgr.onEraseDatabase(db.getId());
                }
                db.setExist(false);
            } finally {
                db.writeUnlock();
            }

            fullNameToDb.remove(dbName);
            idToDb.remove(db.getId());

            if (RunMode.getCurrentRunMode() == RunMode.SHARED_DATA) {
                stateMgr.getStorageVolumeMgr().unbindDbToStorageVolume(db.getId());
            }

            LOG.info("finish replay drop db, name: {}, id: {}", dbName, db.getId());
        } finally {
            unlock();
        }

        for (Runnable runnable : runnableList) {
            runnable.run();
        }
    }

    public void recoverDatabase(RecoverDbStmt recoverStmt) throws DdlException {
        // check is new db with same name already exist
        if (getDb(recoverStmt.getDbName()) != null) {
            throw new DdlException("Database[" + recoverStmt.getDbName() + "] already exist.");
        }

        Database db = recycleBin.recoverDatabase(recoverStmt.getDbName());

        // add db to globalStateMgr
        if (!tryLock(false)) {
            throw new DdlException("Failed to acquire globalStateMgr lock. Try again");
        }
        try {
            if (fullNameToDb.containsKey(db.getFullName())) {
                throw new DdlException("Database[" + db.getOriginName() + "] already exist.");
                // it's ok that we do not put db back to CatalogRecycleBin
                // cause this db cannot recover anymore
            }

            fullNameToDb.put(db.getFullName(), db);
            idToDb.put(db.getId(), db);
            db.writeLock();
            db.setExist(true);
            db.writeUnlock();

            List<MaterializedView> materializedViews = db.getMaterializedViews();
            TaskManager taskManager = GlobalStateMgr.getCurrentState().getTaskManager();
            for (MaterializedView materializedView : materializedViews) {
                MaterializedView.RefreshType refreshType = materializedView.getRefreshScheme().getType();
                if (refreshType != MaterializedView.RefreshType.SYNC) {
                    Task task = TaskBuilder.buildMvTask(materializedView, db.getFullName());
                    TaskBuilder.updateTaskInfo(task, materializedView);
                    taskManager.createTask(task, false);
                }
            }

            // log
            RecoverInfo recoverInfo = new RecoverInfo(db.getId(), -1L, -1L);
            GlobalStateMgr.getCurrentState().getEditLog().logRecoverDb(recoverInfo);
        } finally {
            unlock();
        }

        LOG.info("finish recover database, name: {}, id: {}", recoverStmt.getDbName(), db.getId());
    }

    public void recoverTable(RecoverTableStmt recoverStmt) throws DdlException {
        String dbName = recoverStmt.getDbName();

        Database db = null;
        if ((db = getDb(dbName)) == null) {
            ErrorReport.reportDdlException(ErrorCode.ERR_BAD_DB_ERROR, dbName);
        }

        String tableName = recoverStmt.getTableName();
        db.writeLock();
        try {
            Table table = db.getTable(tableName);
            if (table != null) {
                ErrorReport.reportDdlException(ErrorCode.ERR_TABLE_EXISTS_ERROR, tableName);
            }

            if (!recycleBin.recoverTable(db, tableName)) {
                ErrorReport.reportDdlException(ErrorCode.ERR_BAD_TABLE_ERROR, tableName);
            }
        } finally {
            db.writeUnlock();
        }
    }

    public void recoverPartition(RecoverPartitionStmt recoverStmt) throws DdlException {
        String dbName = recoverStmt.getDbName();

        Database db = null;
        if ((db = getDb(dbName)) == null) {
            ErrorReport.reportDdlException(ErrorCode.ERR_BAD_DB_ERROR, dbName);
        }

        String tableName = recoverStmt.getTableName();
        db.writeLock();
        try {
            Table table = db.getTable(tableName);
            if (table == null) {
                ErrorReport.reportDdlException(ErrorCode.ERR_BAD_TABLE_ERROR, tableName);
            }

            if (!table.isOlapOrCloudNativeTable()) {
                throw new DdlException("table[" + tableName + "] is not OLAP table or LAKE table");
            }
            OlapTable olapTable = (OlapTable) table;

            String partitionName = recoverStmt.getPartitionName();
            if (olapTable.getPartition(partitionName) != null) {
                throw new DdlException("partition[" + partitionName + "] already exist in table[" + tableName + "]");
            }

            recycleBin.recoverPartition(db.getId(), olapTable, partitionName);
        } finally {
            db.writeUnlock();
        }
    }

    public void replayEraseDatabase(long dbId) {
        recycleBin.replayEraseDatabase(dbId);
    }

    public void replayRecoverDatabase(RecoverInfo info) {
        long dbId = info.getDbId();
        Database db = recycleBin.replayRecoverDatabase(dbId);

        // add db to globalStateMgr
        replayCreateDb(db);

        LOG.info("replay recover db[{}], name: {}", dbId, db.getOriginName());
    }

    public void alterDatabaseQuota(AlterDatabaseQuotaStmt stmt) throws DdlException {
        String dbName = stmt.getDbName();
        Database db = getDb(dbName);
        if (db == null) {
            ErrorReport.reportDdlException(ErrorCode.ERR_BAD_DB_ERROR, dbName);
        }

        AlterDatabaseQuotaStmt.QuotaType quotaType = stmt.getQuotaType();
        if (quotaType == AlterDatabaseQuotaStmt.QuotaType.DATA) {
            db.setDataQuotaWithLock(stmt.getQuota());
        } else if (quotaType == AlterDatabaseQuotaStmt.QuotaType.REPLICA) {
            db.setReplicaQuotaWithLock(stmt.getQuota());
        }
        long quota = stmt.getQuota();
        DatabaseInfo dbInfo = new DatabaseInfo(db.getFullName(), "", quota, quotaType);
        GlobalStateMgr.getCurrentState().getEditLog().logAlterDb(dbInfo);
    }

    public void replayAlterDatabaseQuota(String dbName, long quota, AlterDatabaseQuotaStmt.QuotaType quotaType) {
        Database db = getDb(dbName);
        Preconditions.checkNotNull(db);
        if (quotaType == AlterDatabaseQuotaStmt.QuotaType.DATA) {
            db.setDataQuotaWithLock(quota);
        } else if (quotaType == AlterDatabaseQuotaStmt.QuotaType.REPLICA) {
            db.setReplicaQuotaWithLock(quota);
        }
    }

    public void renameDatabase(AlterDatabaseRenameStatement stmt) throws DdlException {
        String fullDbName = stmt.getDbName();
        String newFullDbName = stmt.getNewDbName();

        if (fullDbName.equals(newFullDbName)) {
            throw new DdlException("Same database name");
        }

        Database db;
        if (!tryLock(false)) {
            throw new DdlException("Failed to acquire globalStateMgr lock. Try again");
        }
        try {
            // check if db exists
            db = fullNameToDb.get(fullDbName);
            if (db == null) {
                ErrorReport.reportDdlException(ErrorCode.ERR_BAD_DB_ERROR, fullDbName);
            }

            // check if name is already used
            if (fullNameToDb.get(newFullDbName) != null) {
                throw new DdlException("Database name[" + newFullDbName + "] is already used");
            }
            // 1. rename db
            db.setNameWithLock(newFullDbName);

            // 2. add to meta. check again
            fullNameToDb.remove(fullDbName);
            fullNameToDb.put(newFullDbName, db);

            DatabaseInfo dbInfo =
                    new DatabaseInfo(fullDbName, newFullDbName, -1L, AlterDatabaseQuotaStmt.QuotaType.NONE);
            GlobalStateMgr.getCurrentState().getEditLog().logDatabaseRename(dbInfo);
        } finally {
            unlock();
        }

        LOG.info("rename database[{}] to [{}], id: {}", fullDbName, newFullDbName, db.getId());
    }

    public void replayRenameDatabase(String dbName, String newDbName) {
        tryLock(true);
        try {
            Database db = fullNameToDb.get(dbName);
            db.setName(newDbName);
            fullNameToDb.remove(dbName);
            fullNameToDb.put(newDbName, db);

            LOG.info("replay rename database {} to {}, id: {}", dbName, newDbName, db.getId());
        } finally {
            unlock();
        }
    }

    /**
     * Following is the step to create an olap table:
     * 1. create columns
     * 2. create partition info
     * 3. create distribution info
     * 4. set table id and base index id
     * 5. set bloom filter columns
     * 6. set and build TableProperty includes:
     * 6.1. dynamicProperty
     * 6.2. replicationNum
     * 6.3. inMemory
     * 7. set index meta
     * 8. check colocation properties
     * 9. create tablet in BE
     * 10. add this table to FE's meta
     * 11. add this table to ColocateGroup if necessary
     *
     * @return whether the table is created
     */
    @Override
    public boolean createTable(CreateTableStmt stmt) throws DdlException {
        // check if db exists
        Database db = getDb(stmt.getDbName());
        if (db == null) {
            ErrorReport.reportDdlException(ErrorCode.ERR_BAD_DB_ERROR, stmt.getDbName());
        }

        // only internal table should check quota and cluster capacity
        if (!stmt.isExternal()) {
            // check cluster capacity
            GlobalStateMgr.getCurrentSystemInfo().checkClusterCapacity();
            // check db quota
            db.checkQuota();
        }

        AbstractTableFactory tableFactory = TableFactoryProvider.getFactory(stmt.getEngineName());
        if (tableFactory == null) {
            ErrorReport.reportDdlException(ErrorCode.ERR_UNKNOWN_STORAGE_ENGINE, stmt.getEngineName());
        }

        Table table = tableFactory.createTable(this, db, stmt);
        db.writeLock();
        try {
            registerTable(db, table, stmt.isSetIfNotExists());
            table.onCreate();

<<<<<<< HEAD
            String storageVolumeId = GlobalStateMgr.getCurrentState().getStorageVolumeMgr()
                    .getStorageVolumeIdOfTable(table.getId());
            CreateTableInfo info = new CreateTableInfo(db.getFullName(), table, storageVolumeId);
            GlobalStateMgr.getCurrentState().getEditLog().logCreateTable(info);
        } finally {
            db.writeUnlock();
        }
=======
        String storageVolumeId = GlobalStateMgr.getCurrentState().getStorageVolumeMgr().getStorageVolumeIdOfTable(table.getId());
        CreateTableInfo info = new CreateTableInfo(db.getFullName(), table, storageVolumeId);
        GlobalStateMgr.getCurrentState().getEditLog().logCreateTable(info);
>>>>>>> 19e43e21
        return true;
    }

    private String buildStorageVolum(Database db, OlapTable olapTable,
                                     Map<String, String> properties) throws DdlException {
        RunMode runMode = RunMode.getCurrentRunMode();
        String volume = "";
        if (properties != null && properties.containsKey(PropertyAnalyzer.PROPERTIES_STORAGE_VOLUME)) {
            volume = properties.remove(PropertyAnalyzer.PROPERTIES_STORAGE_VOLUME);
        }
        if (runMode == RunMode.SHARED_DATA) {
            if (volume.equals(StorageVolumeMgr.LOCAL)) {
                throw new DdlException("Cannot create table " +
                        "without persistent volume in current run mode \"" + runMode + "\"");
            }

            StorageVolumeMgr svm = GlobalStateMgr.getCurrentState().getStorageVolumeMgr();
            StorageVolume sv = null;
            if (volume.isEmpty()) {
                String dbStorageVolumeId = svm.getStorageVolumeIdOfDb(db.getId());
                if (dbStorageVolumeId != null) {
                    sv = svm.getStorageVolume(dbStorageVolumeId);
                } else {
                    sv = svm.getStorageVolumeByName(SharedDataStorageVolumeMgr.BUILTIN_STORAGE_VOLUME);
                }
            } else if (volume.equals(StorageVolumeMgr.DEFAULT)) {
                sv = svm.getDefaultStorageVolume();
            } else {
                sv = svm.getStorageVolumeByName(volume);
            }
            if (sv == null) {
                throw new DdlException("Unknown storage volume \"" + volume + "\"");
            }
            String storageVolumeId = sv.getId();
            setLakeStorageInfo(olapTable, storageVolumeId, properties);
            svm.bindTableToStorageVolume(sv.getId(), olapTable.getId());
            olapTable.setStorageVolume(sv.getName());
            return storageVolumeId;
        } else {
            olapTable.setStorageVolume(StorageVolumeMgr.LOCAL);
            return "";
        }
    }

    @Override
    public void addPartitions(Database db, String tableName, AddPartitionClause addPartitionClause)
            throws DdlException, AnalysisException {
        db.readLock();
        Map<String, String> tableProperties;
        OlapTable olapTable;
        PartitionInfo partitionInfo;
        try {
            Table table = db.getTable(tableName);
            CatalogUtils.checkTableExist(db, tableName);
            CatalogUtils.checkNativeTable(db, table);
            olapTable = (OlapTable) table;
            tableProperties = olapTable.getTableProperty().getProperties();
            partitionInfo = olapTable.getPartitionInfo();
        } finally {
            db.readUnlock();
        }
        PartitionDesc partitionDesc = addPartitionClause.getPartitionDesc();
        if (partitionDesc instanceof SingleItemListPartitionDesc
                || partitionDesc instanceof MultiItemListPartitionDesc
                || partitionDesc instanceof SingleRangePartitionDesc) {
            checkNotSystemTableForAutoPartition(partitionInfo, partitionDesc);
            addPartitions(db, tableName, ImmutableList.of(partitionDesc), addPartitionClause);
        } else if (partitionDesc instanceof RangePartitionDesc) {
            checkNotSystemTableForAutoPartition(partitionInfo, partitionDesc);
            addPartitions(db, tableName,
                    Lists.newArrayList(((RangePartitionDesc) partitionDesc).getSingleRangePartitionDescs()),
                    addPartitionClause);
        } else if (partitionDesc instanceof MultiRangePartitionDesc) {

            if (!(partitionInfo instanceof RangePartitionInfo)) {
                throw new DdlException("Batch creation of partitions only support range partition tables.");
            }
            RangePartitionInfo rangePartitionInfo = (RangePartitionInfo) partitionInfo;

            List<Column> partitionColumns = rangePartitionInfo.getPartitionColumns();
            if (partitionColumns.size() != 1) {
                throw new DdlException("Alter batch build partition only support single range column.");
            }

            Column firstPartitionColumn = partitionColumns.get(0);
            MultiRangePartitionDesc multiRangePartitionDesc = (MultiRangePartitionDesc) partitionDesc;
            boolean isAutoPartitionTable = false;
            if (partitionInfo.getType() == PartitionType.EXPR_RANGE) {
                isAutoPartitionTable = true;
                ExpressionRangePartitionInfo exprRangePartitionInfo = (ExpressionRangePartitionInfo) partitionInfo;
                Expr expr = exprRangePartitionInfo.getPartitionExprs().get(0);
                if (expr instanceof FunctionCallExpr) {
                    FunctionCallExpr functionCallExpr = (FunctionCallExpr) expr;
                    checkAutoPartitionTableLimit(functionCallExpr, multiRangePartitionDesc);
                }
            }
            Map<String, String> properties = addPartitionClause.getProperties();
            if (properties == null) {
                properties = Maps.newHashMap();
            }
            if (tableProperties != null && tableProperties.containsKey(DynamicPartitionProperty.START_DAY_OF_WEEK)) {
                properties.put(DynamicPartitionProperty.START_DAY_OF_WEEK,
                        tableProperties.get(DynamicPartitionProperty.START_DAY_OF_WEEK));
            }
            PartitionConvertContext context = new PartitionConvertContext();
            context.setAutoPartitionTable(isAutoPartitionTable);
            context.setFirstPartitionColumnType(firstPartitionColumn.getType());
            context.setProperties(properties);
            context.setTempPartition(addPartitionClause.isTempPartition());

            List<SingleRangePartitionDesc> singleRangePartitionDescs = multiRangePartitionDesc.convertToSingle(context);
            List<PartitionDesc> partitionDescs = singleRangePartitionDescs.stream()
                    .map(item -> (PartitionDesc) item).collect(Collectors.toList());
            addPartitions(db, tableName, partitionDescs, addPartitionClause);
        }
    }

    private void checkNotSystemTableForAutoPartition(PartitionInfo partitionInfo, PartitionDesc partitionDesc)
            throws DdlException {

        if (partitionDesc.isSystem()) {
            return;
        }

        if (!partitionInfo.isAutomaticPartition()) {
            return;
        }

        if (partitionInfo.isRangePartition()) {
            throw new DdlException("Automatically partitioned tables only support the syntax " +
                    "for adding partitions in batches.");
        }

        if (partitionInfo.getType() == PartitionType.LIST) {
            if (partitionDesc instanceof SingleItemListPartitionDesc) {
                SingleItemListPartitionDesc singleItemListPartitionDesc = (SingleItemListPartitionDesc) partitionDesc;
                if (singleItemListPartitionDesc.getValues().size() > 1) {
                    throw new DdlException("Automatically partitioned tables does not support " +
                            "multiple values in the same partition");
                }
            } else if (partitionDesc instanceof MultiItemListPartitionDesc) {
                MultiItemListPartitionDesc multiItemListPartitionDesc = (MultiItemListPartitionDesc) partitionDesc;
                if (multiItemListPartitionDesc.getMultiValues().size() > 1) {
                    throw new DdlException("Automatically partitioned tables does not support " +
                            "multiple values in the same partition");
                }
            }
        }
    }

    private void checkAutoPartitionTableLimit(FunctionCallExpr functionCallExpr,
                                              MultiRangePartitionDesc multiRangePartitionDesc) throws DdlException {
        String descGranularity = multiRangePartitionDesc.getTimeUnit();
        String functionName = functionCallExpr.getFnName().getFunction();
        if (FunctionSet.DATE_TRUNC.equalsIgnoreCase(functionName)) {
            Expr expr = functionCallExpr.getParams().exprs().get(0);
            String functionGranularity = ((StringLiteral) expr).getStringValue();
            if (!descGranularity.equalsIgnoreCase(functionGranularity)) {
                throw new DdlException("The granularity of the auto-partitioned table granularity(" +
                        functionGranularity + ") should be consistent with the increased partition granularity(" +
                        descGranularity + ").");
            }
        } else if (FunctionSet.TIME_SLICE.equalsIgnoreCase(functionName)) {
            throw new DdlException("time_slice does not support pre-created partitions");
        }
        if (multiRangePartitionDesc.getStep() > 1) {
            throw new DdlException("The step of the auto-partitioned table should be 1");
        }
    }

    private OlapTable checkTable(Database db, String tableName) throws DdlException {
        CatalogUtils.checkTableExist(db, tableName);
        Table table = db.getTable(tableName);
        CatalogUtils.checkNativeTable(db, table);
        OlapTable olapTable = (OlapTable) table;
        CatalogUtils.checkTableState(olapTable, tableName);
        return olapTable;
    }

    private void checkPartitionType(PartitionInfo partitionInfo) throws DdlException {
        PartitionType partitionType = partitionInfo.getType();
        if (!partitionInfo.isRangePartition() && partitionType != PartitionType.LIST) {
            throw new DdlException("Only support adding partition to range/list partitioned table");
        }
    }

    private void analyzeAddPartition(OlapTable olapTable, List<PartitionDesc> partitionDescs,
                                     AddPartitionClause addPartitionClause, PartitionInfo partitionInfo)
            throws DdlException, AnalysisException, NotImplementedException {

        Set<String> existPartitionNameSet =
                CatalogUtils.checkPartitionNameExistForAddPartitions(olapTable, partitionDescs);
        // partition properties is prior to clause properties
        // clause properties is prior to table properties
        // partition properties should inherit table properties
        Map<String, String> properties = olapTable.getProperties();
        Map<String, String> clauseProperties = addPartitionClause.getProperties();
        if (clauseProperties != null && !clauseProperties.isEmpty()) {
            properties.putAll(clauseProperties);
        }

        for (PartitionDesc partitionDesc : partitionDescs) {
            Map<String, String> cloneProperties = Maps.newHashMap(properties);
            Map<String, String> sourceProperties = partitionDesc.getProperties();
            if (sourceProperties != null && !sourceProperties.isEmpty()) {
                cloneProperties.putAll(sourceProperties);
            }

            if (partitionDesc instanceof SingleRangePartitionDesc) {
                RangePartitionInfo rangePartitionInfo = (RangePartitionInfo) partitionInfo;
                SingleRangePartitionDesc singleRangePartitionDesc = ((SingleRangePartitionDesc) partitionDesc);
                singleRangePartitionDesc.analyze(rangePartitionInfo.getPartitionColumns().size(), cloneProperties);
                if (!existPartitionNameSet.contains(singleRangePartitionDesc.getPartitionName())) {
                    rangePartitionInfo.checkAndCreateRange(singleRangePartitionDesc,
                            addPartitionClause.isTempPartition());
                }
            } else if (partitionDesc instanceof SingleItemListPartitionDesc
                    || partitionDesc instanceof MultiItemListPartitionDesc) {
                List<ColumnDef> columnDefList = partitionInfo.getPartitionColumns().stream()
                        .map(item -> new ColumnDef(item.getName(), new TypeDef(item.getType())))
                        .collect(Collectors.toList());
                partitionDesc.analyze(columnDefList, cloneProperties);
                CatalogUtils.checkPartitionValuesExistForAddListPartition(olapTable, partitionDesc,
                        addPartitionClause.isTempPartition());
            } else {
                throw new DdlException("Only support adding partition to range/list partitioned table");
            }
        }
    }

    private DistributionInfo getDistributionInfo(OlapTable olapTable, AddPartitionClause addPartitionClause)
            throws DdlException {
        DistributionInfo distributionInfo;
        List<Column> baseSchema = olapTable.getBaseSchema();
        DistributionInfo defaultDistributionInfo = olapTable.getDefaultDistributionInfo();
        DistributionDesc distributionDesc = addPartitionClause.getDistributionDesc();
        if (distributionDesc != null) {
            distributionInfo = distributionDesc.toDistributionInfo(baseSchema);
            // for now. we only support modify distribution's bucket num
            if (distributionInfo.getType() != defaultDistributionInfo.getType()) {
                throw new DdlException("Cannot assign different distribution type. default is: "
                        + defaultDistributionInfo.getType());
            }

            if (distributionInfo.getType() == DistributionInfo.DistributionInfoType.HASH) {
                HashDistributionInfo hashDistributionInfo = (HashDistributionInfo) distributionInfo;
                List<Column> newDistriCols = hashDistributionInfo.getDistributionColumns();
                List<Column> defaultDistriCols = ((HashDistributionInfo) defaultDistributionInfo)
                        .getDistributionColumns();
                if (!newDistriCols.equals(defaultDistriCols)) {
                    throw new DdlException("Cannot assign hash distribution with different distribution cols. "
                            + "default is: " + defaultDistriCols);
                }
                if (hashDistributionInfo.getBucketNum() < 0) {
                    throw new DdlException("Cannot assign hash distribution buckets less than 0");
                }
            }
            if (distributionInfo.getType() == DistributionInfo.DistributionInfoType.RANDOM) {
                RandomDistributionInfo randomDistributionInfo = (RandomDistributionInfo) distributionInfo;
                if (randomDistributionInfo.getBucketNum() < 0) {
                    throw new DdlException("Cannot assign random distribution buckets less than 0");
                }
            }
        } else {
            distributionInfo = defaultDistributionInfo;
        }
        return distributionInfo;
    }

    private void checkColocation(Database db, OlapTable olapTable, DistributionInfo distributionInfo,
                                 List<PartitionDesc> partitionDescs)
            throws DdlException {
        if (colocateTableIndex.isColocateTable(olapTable.getId())) {
            String fullGroupName = db.getId() + "_" + olapTable.getColocateGroup();
            ColocateGroupSchema groupSchema = colocateTableIndex.getGroupSchema(fullGroupName);
            Preconditions.checkNotNull(groupSchema);
            groupSchema.checkDistribution(distributionInfo);
            for (PartitionDesc partitionDesc : partitionDescs) {
                groupSchema.checkReplicationNum(partitionDesc.getReplicationNum());
            }
        }
    }

    private void checkDataProperty(List<PartitionDesc> partitionDescs) {
        for (PartitionDesc partitionDesc : partitionDescs) {
            DataProperty dataProperty = partitionDesc.getPartitionDataProperty();
            Preconditions.checkNotNull(dataProperty);
        }
    }

    private Map<Partition, PartitionDesc> createPartitionMap(Database db, OlapTable copiedTable,
                                                             List<PartitionDesc> partitionDescs,
                                                             HashMap<String, Set<Long>> partitionNameToTabletSet,
                                                             Set<Long> tabletIdSetForAll,
                                                             Set<String> existPartitionNameSet)
            throws DdlException {
        Map<Partition, PartitionDesc> partitionMap = Maps.newHashMap();
        for (PartitionDesc partitionDesc : partitionDescs) {
            long partitionId = getNextId();
            DataProperty dataProperty = partitionDesc.getPartitionDataProperty();
            String partitionName = partitionDesc.getPartitionName();
            if (existPartitionNameSet.contains(partitionName)) {
                continue;
            }
            Long version = partitionDesc.getVersionInfo();
            Set<Long> tabletIdSet = Sets.newHashSet();

            copiedTable.getPartitionInfo().setDataProperty(partitionId, dataProperty);
            copiedTable.getPartitionInfo().setTabletType(partitionId, partitionDesc.getTabletType());
            copiedTable.getPartitionInfo().setReplicationNum(partitionId, partitionDesc.getReplicationNum());
            copiedTable.getPartitionInfo().setIsInMemory(partitionId, partitionDesc.isInMemory());
            copiedTable.getPartitionInfo().setStorageCacheInfo(partitionId, partitionDesc.getStorageCacheInfo());

            Partition partition =
                    createPartition(db, copiedTable, partitionId, partitionName, version, tabletIdSet);

            partitionMap.put(partition, partitionDesc);
            tabletIdSetForAll.addAll(tabletIdSet);
            partitionNameToTabletSet.put(partitionName, tabletIdSet);
        }
        return partitionMap;
    }

    private void checkIfMetaChange(OlapTable olapTable, OlapTable copiedTable, String tableName) throws DdlException {
        // rollup index may be added or dropped during add partition operation.
        // schema may be changed during add partition operation.
        boolean metaChanged = false;
        if (olapTable.getIndexNameToId().size() != copiedTable.getIndexNameToId().size()) {
            metaChanged = true;
        } else {
            // compare schemaHash
            for (Map.Entry<Long, MaterializedIndexMeta> entry : olapTable.getIndexIdToMeta().entrySet()) {
                long indexId = entry.getKey();
                if (!copiedTable.getIndexIdToMeta().containsKey(indexId)) {
                    metaChanged = true;
                    break;
                }
                if (copiedTable.getIndexIdToMeta().get(indexId).getSchemaHash() !=
                        entry.getValue().getSchemaHash()) {
                    metaChanged = true;
                    break;
                }
            }
        }

        if (metaChanged) {
            throw new DdlException("Table[" + tableName + "]'s meta has been changed. try again.");
        }
    }

    private void updatePartitionInfo(PartitionInfo partitionInfo, Map<Partition, PartitionDesc> partitionMap,
                                     Set<String> existPartitionNameSet, AddPartitionClause addPartitionClause,
                                     OlapTable olapTable)
            throws DdlException {
        boolean isTempPartition = addPartitionClause.isTempPartition();
        if (partitionInfo instanceof RangePartitionInfo) {
            RangePartitionInfo rangePartitionInfo = (RangePartitionInfo) partitionInfo;
            rangePartitionInfo.handleNewRangePartitionDescs(partitionMap, existPartitionNameSet, isTempPartition);
        } else if (partitionInfo instanceof ListPartitionInfo) {
            ListPartitionInfo listPartitionInfo = (ListPartitionInfo) partitionInfo;
            listPartitionInfo.handleNewListPartitionDescs(partitionMap, existPartitionNameSet, isTempPartition);
        } else {
            throw new DdlException("Only support adding partition to range/list partitioned table");
        }

        if (isTempPartition) {
            for (Partition partition : partitionMap.keySet()) {
                if (!existPartitionNameSet.contains(partition.getName())) {
                    olapTable.addTempPartition(partition);
                }
            }
        } else {
            for (Partition partition : partitionMap.keySet()) {
                if (!existPartitionNameSet.contains(partition.getName())) {
                    olapTable.addPartition(partition);
                }
            }
        }
    }

    private void addRangePartitionLog(Database db, OlapTable olapTable, List<PartitionDesc> partitionDescs,
                                      AddPartitionClause addPartitionClause, PartitionInfo partitionInfo,
                                      List<Partition> partitionList, Set<String> existPartitionNameSet) {
        boolean isTempPartition = addPartitionClause.isTempPartition();
        int partitionLen = partitionList.size();
        List<PartitionPersistInfoV2> partitionInfoV2List = Lists.newArrayListWithCapacity(partitionLen);
        if (partitionLen == 1) {
            Partition partition = partitionList.get(0);
            if (existPartitionNameSet.contains(partition.getName())) {
                LOG.info("add partition[{}] which already exists", partition.getName());
                return;
            }
            PartitionPersistInfoV2 info = new RangePartitionPersistInfo(db.getId(), olapTable.getId(), partition,
                    partitionDescs.get(0).getPartitionDataProperty(),
                    partitionInfo.getReplicationNum(partition.getId()),
                    partitionInfo.getIsInMemory(partition.getId()), isTempPartition,
                    ((RangePartitionInfo) partitionInfo).getRange(partition.getId()),
                    ((SingleRangePartitionDesc) partitionDescs.get(0)).getStorageCacheInfo());
            partitionInfoV2List.add(info);
            AddPartitionsInfoV2 infos = new AddPartitionsInfoV2(partitionInfoV2List);
            GlobalStateMgr.getCurrentState().getEditLog().logAddPartitions(infos);

            LOG.info("succeed in creating partition[{}], name: {}, temp: {}", partition.getId(),
                    partition.getName(), isTempPartition);
        } else {
            for (int i = 0; i < partitionLen; i++) {
                Partition partition = partitionList.get(i);
                if (!existPartitionNameSet.contains(partition.getName())) {
                    PartitionPersistInfoV2 info = new RangePartitionPersistInfo(db.getId(), olapTable.getId(),
                            partition, partitionDescs.get(i).getPartitionDataProperty(),
                            partitionInfo.getReplicationNum(partition.getId()),
                            partitionInfo.getIsInMemory(partition.getId()), isTempPartition,
                            ((RangePartitionInfo) partitionInfo).getRange(partition.getId()),
                            ((SingleRangePartitionDesc) partitionDescs.get(i)).getStorageCacheInfo());

                    partitionInfoV2List.add(info);
                }
            }

            AddPartitionsInfoV2 infos = new AddPartitionsInfoV2(partitionInfoV2List);
            GlobalStateMgr.getCurrentState().getEditLog().logAddPartitions(infos);

            for (Partition partition : partitionList) {
                LOG.info("succeed in creating partitions[{}], name: {}, temp: {}", partition.getId(),
                        partition.getName(), isTempPartition);
            }
        }
    }

    private void addListPartitionLog(Database db, OlapTable olapTable, List<PartitionDesc> partitionDescs,
                                     AddPartitionClause addPartitionClause, PartitionInfo partitionInfo,
                                     List<Partition> partitionList, Set<String> existPartitionNameSet)
            throws DdlException {
        if (partitionList == null || partitionList.size() != 1) {
            throw new DdlException("Only support add one partition when add list partition now");
        }

        boolean isTempPartition = addPartitionClause.isTempPartition();
        Partition partition = partitionList.get(0);
        if (existPartitionNameSet.contains(partition.getName())) {
            LOG.info("add partition[{}] which already exists", partition.getName());
            return;
        }
        long partitionId = partition.getId();
        PartitionPersistInfoV2 info = new ListPartitionPersistInfo(db.getId(), olapTable.getId(), partition,
                partitionDescs.get(0).getPartitionDataProperty(),
                partitionInfo.getReplicationNum(partitionId),
                partitionInfo.getIsInMemory(partitionId),
                isTempPartition,
                ((ListPartitionInfo) partitionInfo).getIdToValues().get(partitionId),
                ((ListPartitionInfo) partitionInfo).getIdToMultiValues().get(partitionId));
        GlobalStateMgr.getCurrentState().getEditLog().logAddPartition(info);

        LOG.info("succeed in creating list partition[{}], name: {}, temp: {}", partitionId,
                partition.getName(), isTempPartition);
    }

    private void addPartitionLog(Database db, OlapTable olapTable, List<PartitionDesc> partitionDescs,
                                 AddPartitionClause addPartitionClause, PartitionInfo partitionInfo,
                                 List<Partition> partitionList, Set<String> existPartitionNameSet)
            throws DdlException {
        PartitionType partitionType = partitionInfo.getType();
        if (partitionInfo.isRangePartition()) {
            addRangePartitionLog(db, olapTable, partitionDescs, addPartitionClause, partitionInfo, partitionList,
                    existPartitionNameSet);
        } else if (partitionType == PartitionType.LIST) {
            addListPartitionLog(db, olapTable, partitionDescs, addPartitionClause, partitionInfo, partitionList,
                    existPartitionNameSet);
        } else {
            throw new DdlException("Only support adding partition log to range/list partitioned table");
        }
    }

    private void cleanExistPartitionNameSet(Set<String> existPartitionNameSet,
                                            HashMap<String, Set<Long>> partitionNameToTabletSet) {
        for (String partitionName : existPartitionNameSet) {
            Set<Long> existPartitionTabletSet = partitionNameToTabletSet.get(partitionName);
            if (existPartitionTabletSet == null) {
                // should not happen
                continue;
            }
            for (Long tabletId : existPartitionTabletSet) {
                // createPartitionWithIndices create duplicate tablet that if not exists scenario
                // so here need to clean up those created tablets which partition already exists from invert index
                GlobalStateMgr.getCurrentInvertedIndex().deleteTablet(tabletId);
            }
        }
    }

    private void cleanTabletIdSetForAll(Set<Long> tabletIdSetForAll) {
        // Cleanup of shards for LakeTable is taken care by ShardDeleter
        for (Long tabletId : tabletIdSetForAll) {
            GlobalStateMgr.getCurrentInvertedIndex().deleteTablet(tabletId);
        }
    }

    private void addPartitions(Database db, String tableName, List<PartitionDesc> partitionDescs,
                               AddPartitionClause addPartitionClause) throws DdlException {
        DistributionInfo distributionInfo;
        OlapTable olapTable;
        OlapTable copiedTable;

        db.readLock();
        Set<String> checkExistPartitionName = Sets.newConcurrentHashSet();
        try {
            olapTable = checkTable(db, tableName);

            // get partition info
            PartitionInfo partitionInfo = olapTable.getPartitionInfo();

            // check partition type
            checkPartitionType(partitionInfo);

            // analyze add partition
            analyzeAddPartition(olapTable, partitionDescs, addPartitionClause, partitionInfo);

            // get distributionInfo
            distributionInfo = getDistributionInfo(olapTable, addPartitionClause).copy();
            if (distributionInfo.getBucketNum() == 0) {
                int numBucket = CatalogUtils.calAvgBucketNumOfRecentPartitions(olapTable, 5,
                        Config.enable_auto_tablet_distribution);
                distributionInfo.setBucketNum(numBucket);
            }

            // check colocation
            checkColocation(db, olapTable, distributionInfo, partitionDescs);

            copiedTable = olapTable.selectiveCopy(null, false, MaterializedIndex.IndexExtState.VISIBLE);
            copiedTable.setDefaultDistributionInfo(distributionInfo);
            checkExistPartitionName = CatalogUtils.checkPartitionNameExistForAddPartitions(olapTable, partitionDescs);
        } catch (AnalysisException | NotImplementedException e) {
            throw new DdlException(e.getMessage(), e);
        } finally {
            db.readUnlock();
        }

        Preconditions.checkNotNull(distributionInfo);
        Preconditions.checkNotNull(olapTable);
        Preconditions.checkNotNull(copiedTable);

        // create partition outside db lock
        checkDataProperty(partitionDescs);

        Set<Long> tabletIdSetForAll = Sets.newHashSet();
        HashMap<String, Set<Long>> partitionNameToTabletSet = Maps.newHashMap();
        try {
            // create partition list
            Map<Partition, PartitionDesc> partitionMap = createPartitionMap(db, copiedTable, partitionDescs,
                    partitionNameToTabletSet, tabletIdSetForAll, checkExistPartitionName);

            // build partitions
            ArrayList<Partition> partitionList = new ArrayList<>(partitionMap.keySet());
            buildPartitions(db, copiedTable, partitionList);

            // check again
            if (!db.writeLockAndCheckExist()) {
                throw new DdlException("db " + db.getFullName()
                        + "(" + db.getId() + ") has been dropped");
            }
            Set<String> existPartitionNameSet = Sets.newHashSet();
            try {
                olapTable = checkTable(db, tableName);
                existPartitionNameSet = CatalogUtils.checkPartitionNameExistForAddPartitions(olapTable,
                        partitionDescs);
                if (existPartitionNameSet.size() > 0) {
                    for (String partitionName : existPartitionNameSet) {
                        LOG.info("add partition[{}] which already exists", partitionName);
                    }
                }

                // check if meta changed
                checkIfMetaChange(olapTable, copiedTable, tableName);

                // get partition info
                PartitionInfo partitionInfo = olapTable.getPartitionInfo();

                // check partition type
                checkPartitionType(partitionInfo);

                // update partition info
                updatePartitionInfo(partitionInfo, partitionMap, existPartitionNameSet, addPartitionClause, olapTable);

                colocateTableIndex.updateLakeTableColocationInfo(olapTable, true /* isJoin */, null /* expectGroupId */);

                // add partition log
                addPartitionLog(db, olapTable, partitionDescs, addPartitionClause, partitionInfo, partitionList,
                        existPartitionNameSet);
            } finally {
                cleanExistPartitionNameSet(existPartitionNameSet, partitionNameToTabletSet);
                db.writeUnlock();
            }
        } catch (DdlException e) {
            cleanTabletIdSetForAll(tabletIdSetForAll);
            throw e;
        }
    }

    public void replayAddPartition(PartitionPersistInfoV2 info) throws DdlException {
        Database db = this.getDb(info.getDbId());
        db.writeLock();
        try {
            OlapTable olapTable = (OlapTable) db.getTable(info.getTableId());
            Partition partition = info.getPartition();

            PartitionInfo partitionInfo = olapTable.getPartitionInfo();
            if (info.isTempPartition()) {
                olapTable.addTempPartition(partition);
            } else {
                olapTable.addPartition(partition);
            }

            PartitionType partitionType = partitionInfo.getType();
            if (partitionType == PartitionType.LIST) {
                try {
                    ((ListPartitionInfo) partitionInfo).unprotectHandleNewPartitionDesc(
                            info.asListPartitionPersistInfo());
                } catch (AnalysisException e) {
                    throw new DdlException(e.getMessage());
                }
            } else if (partitionInfo.isRangePartition()) {
                ((RangePartitionInfo) partitionInfo).unprotectHandleNewSinglePartitionDesc(
                        info.asRangePartitionPersistInfo());
            } else if (partitionType == PartitionType.UNPARTITIONED) {
                // insert overwrite job will create temp partition and replace the single partition.
                partitionInfo.addPartition(partition.getId(), info.getDataProperty(), info.getReplicationNum(),
                        info.isInMemory(), info.getStorageCacheInfo());
            } else {
                throw new DdlException("Unsupported partition type: " + partitionType.name());
            }

            if (!isCheckpointThread()) {
                // add to inverted index
                TabletInvertedIndex invertedIndex = GlobalStateMgr.getCurrentInvertedIndex();
                for (MaterializedIndex index : partition.getMaterializedIndices(MaterializedIndex.IndexExtState.ALL)) {
                    long indexId = index.getId();
                    int schemaHash = olapTable.getSchemaHashByIndexId(indexId);
                    TabletMeta tabletMeta = new TabletMeta(info.getDbId(), info.getTableId(), partition.getId(),
                            index.getId(), schemaHash, info.getDataProperty().getStorageMedium());
                    for (Tablet tablet : index.getTablets()) {
                        long tabletId = tablet.getId();
                        invertedIndex.addTablet(tabletId, tabletMeta);
                        // modify some logic
                        if (tablet instanceof LocalTablet) {
                            for (Replica replica : ((LocalTablet) tablet).getImmutableReplicas()) {
                                invertedIndex.addReplica(tabletId, replica);
                            }
                        }
                    }
                }
            }
        } finally {
            db.writeUnlock();
        }
    }

    public void replayAddPartition(PartitionPersistInfo info) throws DdlException {
        Database db = this.getDb(info.getDbId());
        db.writeLock();
        try {
            OlapTable olapTable = (OlapTable) db.getTable(info.getTableId());
            Partition partition = info.getPartition();

            PartitionInfo partitionInfo = olapTable.getPartitionInfo();
            if (info.isTempPartition()) {
                olapTable.addTempPartition(partition);
            } else {
                olapTable.addPartition(partition);
            }

            if (partitionInfo.isRangePartition()) {
                ((RangePartitionInfo) partitionInfo).unprotectHandleNewSinglePartitionDesc(partition.getId(),
                        info.isTempPartition(), info.getRange(), info.getDataProperty(), info.getReplicationNum(),
                        info.isInMemory());
            } else {
                partitionInfo.addPartition(
                        partition.getId(), info.getDataProperty(), info.getReplicationNum(), info.isInMemory());
            }
            if (!isCheckpointThread()) {
                // add to inverted index
                TabletInvertedIndex invertedIndex = GlobalStateMgr.getCurrentInvertedIndex();
                for (MaterializedIndex index : partition.getMaterializedIndices(MaterializedIndex.IndexExtState.ALL)) {
                    long indexId = index.getId();
                    int schemaHash = olapTable.getSchemaHashByIndexId(indexId);
                    TabletMeta tabletMeta = new TabletMeta(info.getDbId(), info.getTableId(), partition.getId(),
                            index.getId(), schemaHash, info.getDataProperty().getStorageMedium());
                    for (Tablet tablet : index.getTablets()) {
                        long tabletId = tablet.getId();
                        invertedIndex.addTablet(tabletId, tabletMeta);
                        for (Replica replica : ((LocalTablet) tablet).getImmutableReplicas()) {
                            invertedIndex.addReplica(tabletId, replica);
                        }
                    }
                }
            }
        } finally {
            db.writeUnlock();
        }
    }

    public void dropPartition(Database db, Table table, DropPartitionClause clause) throws DdlException {
        CatalogUtils.checkTableExist(db, table.getName());
        OlapTable olapTable = (OlapTable) table;
        Preconditions.checkArgument(db.isWriteLockHeldByCurrentThread());

        String partitionName = clause.getPartitionName();
        boolean isTempPartition = clause.isTempPartition();

        if (olapTable.getState() != OlapTable.OlapTableState.NORMAL) {
            throw InvalidOlapTableStateException.of(olapTable.getState(), olapTable.getName());
        }

        if (!olapTable.checkPartitionNameExist(partitionName, isTempPartition)) {
            if (clause.isSetIfExists()) {
                LOG.info("drop partition[{}] which does not exist", partitionName);
                return;
            } else {
                ErrorReport.reportDdlException(ErrorCode.ERR_DROP_PARTITION_NON_EXISTENT, partitionName);
            }
        }

        PartitionInfo partitionInfo = olapTable.getPartitionInfo();
        if (!partitionInfo.isRangePartition() && partitionInfo.getType() != PartitionType.LIST) {
            throw new DdlException("Alter table [" + olapTable.getName() + "] failed. Not a partitioned table");
        }

        // drop
        if (isTempPartition) {
            olapTable.dropTempPartition(partitionName, true);
        } else {
            Partition partition = olapTable.getPartition(partitionName);
            if (!clause.isForceDrop()) {
                if (partition != null) {
                    if (stateMgr.getGlobalTransactionMgr()
                            .existCommittedTxns(db.getId(), olapTable.getId(), partition.getId())) {
                        throw new DdlException(
                                "There are still some transactions in the COMMITTED state waiting to be completed." +
                                        " The partition [" + partitionName +
                                        "] cannot be dropped. If you want to forcibly drop(cannot be recovered)," +
                                        " please use \"DROP PARTITION <partition> FORCE\".");
                    }
                }
            }
            Range<PartitionKey> partitionRange = null;
            if (partitionInfo instanceof RangePartitionInfo && partition != null) {
                partitionRange = ((RangePartitionInfo) partitionInfo).getRange(partition.getId());
            }
            olapTable.dropPartition(db.getId(), partitionName, clause.isForceDrop());
            if (olapTable instanceof MaterializedView) {
                MaterializedView mv = (MaterializedView) olapTable;
                SyncPartitionUtils.dropBaseVersionMeta(mv, partitionName, partitionRange);
            }
            try {
                for (MvId mvId : olapTable.getRelatedMaterializedViews()) {
                    MaterializedView materializedView = (MaterializedView) db.getTable(mvId.getId());
                    if (materializedView != null && materializedView.isLoadTriggeredRefresh()) {
                        GlobalStateMgr.getCurrentState().getLocalMetastore().refreshMaterializedView(
                                db.getFullName(), materializedView.getName(), false, null,
                                Constants.TaskRunPriority.NORMAL.value(), true, false);
                    }
                }
            } catch (MetaNotFoundException e) {
                throw new DdlException("fail to refresh materialized views when dropping partition", e);
            }
        }

        // log
        DropPartitionInfo info = new DropPartitionInfo(db.getId(), olapTable.getId(), partitionName, isTempPartition,
                clause.isForceDrop());
        GlobalStateMgr.getCurrentState().getEditLog().logDropPartition(info);

        LOG.info("succeed in droping partition[{}], is temp : {}, is force : {}", partitionName, isTempPartition,
                clause.isForceDrop());
    }

    public void replayDropPartition(DropPartitionInfo info) {
        Database db = this.getDb(info.getDbId());
        db.writeLock();
        try {
            OlapTable olapTable = (OlapTable) db.getTable(info.getTableId());
            if (info.isTempPartition()) {
                olapTable.dropTempPartition(info.getPartitionName(), true);
            } else {
                olapTable.dropPartition(info.getDbId(), info.getPartitionName(), info.isForceDrop());
            }
        } finally {
            db.writeUnlock();
        }
    }

    public void replayErasePartition(long partitionId) throws DdlException {
        recycleBin.replayErasePartition(partitionId);
    }

    public void replayRecoverPartition(RecoverInfo info) {
        long dbId = info.getDbId();
        Database db = getDb(dbId);
        db.writeLock();
        try {
            Table table = db.getTable(info.getTableId());
            recycleBin.replayRecoverPartition((OlapTable) table, info.getPartitionId());
        } finally {
            db.writeUnlock();
        }
    }

    Partition createPartition(Database db, OlapTable table, long partitionId, String partitionName,
                              Long version, Set<Long> tabletIdSet) throws DdlException {
        return createPartitionCommon(db, table, partitionId, partitionName, table.getPartitionInfo(), version,
                tabletIdSet);
    }

    private Partition createPartitionCommon(Database db, OlapTable table, long partitionId, String partitionName,
                                            PartitionInfo partitionInfo, Long version, Set<Long> tabletIdSet)
            throws DdlException {
        Map<Long, MaterializedIndex> indexMap = new HashMap<>();
        for (long indexId : table.getIndexIdToMeta().keySet()) {
            MaterializedIndex rollup = new MaterializedIndex(indexId, MaterializedIndex.IndexState.NORMAL);
            indexMap.put(indexId, rollup);
        }
        DistributionInfo distributionInfo = table.getDefaultDistributionInfo().copy();

        if (distributionInfo.getBucketNum() == 0) {
            int numBucket = CatalogUtils.calAvgBucketNumOfRecentPartitions(table, 5, Config.enable_auto_tablet_distribution);
            distributionInfo.setBucketNum(numBucket);
        }

        // create shard group
        long shardGroupId = 0;
        if (table.isCloudNativeTableOrMaterializedView()) {
            shardGroupId = GlobalStateMgr.getCurrentStarOSAgent().
                    createShardGroup(db.getId(), table.getId(), partitionId);
        }

        Partition partition =
                new Partition(partitionId, partitionName, indexMap.get(table.getBaseIndexId()),
                        distributionInfo, shardGroupId);
        // version
        if (version != null) {
            partition.updateVisibleVersion(version);
        }

        short replicationNum = partitionInfo.getReplicationNum(partitionId);
        TStorageMedium storageMedium = partitionInfo.getDataProperty(partitionId).getStorageMedium();
        for (Map.Entry<Long, MaterializedIndex> entry : indexMap.entrySet()) {
            long indexId = entry.getKey();
            MaterializedIndex index = entry.getValue();
            MaterializedIndexMeta indexMeta = table.getIndexIdToMeta().get(indexId);

            // create tablets
            TabletMeta tabletMeta =
                    new TabletMeta(db.getId(), table.getId(), partitionId, indexId, indexMeta.getSchemaHash(),
                            storageMedium, table.isCloudNativeTableOrMaterializedView());

            if (table.isCloudNativeTableOrMaterializedView()) {
                createLakeTablets(table, partitionId, shardGroupId, index, distributionInfo,
                        tabletMeta, tabletIdSet);
            } else {
                createOlapTablets(index, Replica.ReplicaState.NORMAL, distributionInfo,
                        partition.getVisibleVersion(), replicationNum, tabletMeta, tabletIdSet);
            }
            if (index.getId() != table.getBaseIndexId()) {
                // add rollup index to partition
                partition.createRollupIndex(index);
            }
        }
        return partition;
    }

    void buildPartitions(Database db, OlapTable table, List<Partition> partitions) throws DdlException {
        if (partitions.isEmpty()) {
            return;
        }
        int numAliveBackends = GlobalStateMgr.getCurrentSystemInfo().getAliveBackendNumber();
        if (RunMode.getCurrentRunMode() == RunMode.SHARED_DATA) {
            numAliveBackends += GlobalStateMgr.getCurrentSystemInfo().getAliveComputeNodeNumber();
        }
        int numReplicas = 0;
        for (Partition partition : partitions) {
            numReplicas += partition.getReplicaCount();
        }

        if (partitions.size() >= 3 && numAliveBackends >= 3 && numReplicas >= numAliveBackends * 500) {
            LOG.info("creating {} partitions of table {} concurrently", partitions.size(), table.getName());
            buildPartitionsConcurrently(db.getId(), table, partitions, numReplicas, numAliveBackends);
        } else if (numAliveBackends > 0) {
            buildPartitionsSequentially(db.getId(), table, partitions, numReplicas, numAliveBackends);
        } else {
            if (RunMode.getCurrentRunMode() == RunMode.SHARED_DATA) {
                throw new DdlException("no alive compute nodes");
            } else {
                throw new DdlException("no alive backends");
            }
        }
    }

    private int countMaxTasksPerBackend(List<CreateReplicaTask> tasks) {
        Map<Long, Integer> tasksPerBackend = new HashMap<>();
        for (CreateReplicaTask task : tasks) {
            tasksPerBackend.compute(task.getBackendId(), (k, v) -> (v == null) ? 1 : v + 1);
        }
        return Collections.max(tasksPerBackend.values());
    }

    private void buildPartitionsSequentially(long dbId, OlapTable table, List<Partition> partitions, int numReplicas,
                                             int numBackends) throws DdlException {
        // Try to bundle at least 200 CreateReplicaTask's in a single AgentBatchTask.
        // The number 200 is just an experiment value that seems to work without obvious problems, feel free to
        // change it if you have a better choice.
        int avgReplicasPerPartition = numReplicas / partitions.size();
        int partitionGroupSize = Math.max(1, numBackends * 200 / Math.max(1, avgReplicasPerPartition));
        for (int i = 0; i < partitions.size(); i += partitionGroupSize) {
            int endIndex = Math.min(partitions.size(), i + partitionGroupSize);
            List<CreateReplicaTask> tasks = buildCreateReplicaTasks(dbId, table, partitions.subList(i, endIndex));
            int partitionCount = endIndex - i;
            int indexCountPerPartition = partitions.get(i).getVisibleMaterializedIndicesCount();
            int timeout = Config.tablet_create_timeout_second * countMaxTasksPerBackend(tasks);
            // Compatible with older versions, `Config.max_create_table_timeout_second` is the timeout time for a single index.
            // Here we assume that all partitions have the same number of indexes.
            int maxTimeout = partitionCount * indexCountPerPartition * Config.max_create_table_timeout_second;
            try {
                sendCreateReplicaTasksAndWaitForFinished(tasks, Math.min(timeout, maxTimeout));
                tasks.clear();
            } finally {
                for (CreateReplicaTask task : tasks) {
                    AgentTaskQueue.removeTask(task.getBackendId(), TTaskType.CREATE, task.getSignature());
                }
            }
        }
    }

    private void buildPartitionsConcurrently(long dbId, OlapTable table, List<Partition> partitions, int numReplicas,
                                             int numBackends) throws DdlException {
        int timeout = numReplicas / numBackends * Config.tablet_create_timeout_second;
        int numIndexes = partitions.stream().mapToInt(Partition::getVisibleMaterializedIndicesCount).sum();
        int maxTimeout = numIndexes * Config.max_create_table_timeout_second;
        MarkedCountDownLatch<Long, Long> countDownLatch = new MarkedCountDownLatch<>(numReplicas);
        Thread t = new Thread(() -> {
            Map<Long, List<Long>> taskSignatures = new HashMap<>();
            try {
                int numFinishedTasks;
                int numSendedTasks = 0;
                for (Partition partition : partitions) {
                    if (!countDownLatch.getStatus().ok()) {
                        break;
                    }
                    List<CreateReplicaTask> tasks = buildCreateReplicaTasks(dbId, table, partition);
                    for (CreateReplicaTask task : tasks) {
                        List<Long> signatures =
                                taskSignatures.computeIfAbsent(task.getBackendId(), k -> new ArrayList<>());
                        signatures.add(task.getSignature());
                    }
                    sendCreateReplicaTasks(tasks, countDownLatch);
                    numSendedTasks += tasks.size();
                    numFinishedTasks = numReplicas - (int) countDownLatch.getCount();
                    // Since there is no mechanism to cancel tasks, if we send a lot of tasks at once and some error or timeout
                    // occurs in the middle of the process, it will create a lot of useless replicas that will be deleted soon and
                    // waste machine resources. Sending a lot of tasks at once may also block other users' tasks for a long time.
                    // To avoid these situations, new tasks are sent only when the average number of tasks on each node is less
                    // than 200.
                    // (numSendedTasks - numFinishedTasks) is number of tasks that have been sent but not yet finished.
                    while (numSendedTasks - numFinishedTasks > 200 * numBackends) {
                        ThreadUtil.sleepAtLeastIgnoreInterrupts(100);
                        numFinishedTasks = numReplicas - (int) countDownLatch.getCount();
                    }
                }
                countDownLatch.await();
                if (countDownLatch.getStatus().ok()) {
                    taskSignatures.clear();
                }
            } catch (Exception e) {
                LOG.warn(e);
                countDownLatch.countDownToZero(new Status(TStatusCode.UNKNOWN, e.toString()));
            } finally {
                for (Map.Entry<Long, List<Long>> entry : taskSignatures.entrySet()) {
                    for (Long signature : entry.getValue()) {
                        AgentTaskQueue.removeTask(entry.getKey(), TTaskType.CREATE, signature);
                    }
                }
            }
        }, "partition-build");
        t.start();
        try {
            waitForFinished(countDownLatch, Math.min(timeout, maxTimeout));
        } catch (Exception e) {
            countDownLatch.countDownToZero(new Status(TStatusCode.UNKNOWN, e.getMessage()));
            throw e;
        }
    }

    private List<CreateReplicaTask> buildCreateReplicaTasks(long dbId, OlapTable table, List<Partition> partitions)
            throws DdlException {
        List<CreateReplicaTask> tasks = new ArrayList<>();
        for (Partition partition : partitions) {
            tasks.addAll(buildCreateReplicaTasks(dbId, table, partition));
        }
        return tasks;
    }

    private List<CreateReplicaTask> buildCreateReplicaTasks(long dbId, OlapTable table, Partition partition) throws DdlException {
        ArrayList<CreateReplicaTask> tasks = new ArrayList<>((int) partition.getReplicaCount());
        for (MaterializedIndex index : partition.getMaterializedIndices(MaterializedIndex.IndexExtState.VISIBLE)) {
            tasks.addAll(buildCreateReplicaTasks(dbId, table, partition, index));
        }
        return tasks;
    }

    private List<CreateReplicaTask> buildCreateReplicaTasks(long dbId, OlapTable table, Partition partition,
                                                            MaterializedIndex index) throws DdlException {
        List<CreateReplicaTask> tasks = new ArrayList<>((int) index.getReplicaCount());
        MaterializedIndexMeta indexMeta = table.getIndexMetaByIndexId(index.getId());
        for (Tablet tablet : index.getTablets()) {
            if (table.isCloudNativeTableOrMaterializedView()) {
                long primaryComputeNodeId = -1;
                try {
                    Warehouse warehouse = GlobalStateMgr.getCurrentWarehouseMgr().getDefaultWarehouse();
                    primaryComputeNodeId = ((LakeTablet) tablet).
                            getPrimaryComputeNodeId(warehouse.getAnyAvailableCluster().getWorkerGroupId());
                } catch (UserException e) {
                    throw new DdlException(e.getMessage());
                }

                CreateReplicaTask task = new CreateReplicaTask(
                        primaryComputeNodeId,
                        dbId,
                        table.getId(),
                        partition.getId(),
                        index.getId(),
                        tablet.getId(),
                        indexMeta.getShortKeyColumnCount(),
                        indexMeta.getSchemaHash(),
                        partition.getVisibleVersion(),
                        indexMeta.getKeysType(),
                        indexMeta.getStorageType(),
                        table.getPartitionInfo().getDataProperty(partition.getId()).getStorageMedium(),
                        indexMeta.getSchema(),
                        table.getBfColumns(),
                        table.getBfFpp(),
                        null,
                        table.getIndexes(),
                        table.getPartitionInfo().getIsInMemory(partition.getId()),
                        table.enablePersistentIndex(),
                        TTabletType.TABLET_TYPE_LAKE,
                        table.getCompressionType(), indexMeta.getSortKeyIdxes());
                tasks.add(task);
            } else {
                for (Replica replica : ((LocalTablet) tablet).getImmutableReplicas()) {
                    CreateReplicaTask task = new CreateReplicaTask(
                            replica.getBackendId(),
                            dbId,
                            table.getId(),
                            partition.getId(),
                            index.getId(),
                            tablet.getId(),
                            indexMeta.getShortKeyColumnCount(),
                            indexMeta.getSchemaHash(),
                            partition.getVisibleVersion(),
                            indexMeta.getKeysType(),
                            indexMeta.getStorageType(),
                            table.getPartitionInfo().getDataProperty(partition.getId()).getStorageMedium(),
                            indexMeta.getSchema(),
                            table.getBfColumns(),
                            table.getBfFpp(),
                            null,
                            table.getIndexes(),
                            table.getPartitionInfo().getIsInMemory(partition.getId()),
                            table.enablePersistentIndex(),
                            table.getCurBinlogConfig(),
                            table.getPartitionInfo().getTabletType(partition.getId()),
                            table.getCompressionType(), indexMeta.getSortKeyIdxes());
                    tasks.add(task);
                }
            }
        }
        return tasks;
    }

    // NOTE: Unfinished tasks will NOT be removed from the AgentTaskQueue.
    private void sendCreateReplicaTasksAndWaitForFinished(List<CreateReplicaTask> tasks, long timeout)
            throws DdlException {
        MarkedCountDownLatch<Long, Long> countDownLatch = new MarkedCountDownLatch<>(tasks.size());
        sendCreateReplicaTasks(tasks, countDownLatch);
        waitForFinished(countDownLatch, timeout);
    }

    private void sendCreateReplicaTasks(List<CreateReplicaTask> tasks,
                                        MarkedCountDownLatch<Long, Long> countDownLatch) {
        HashMap<Long, AgentBatchTask> batchTaskMap = new HashMap<>();
        for (CreateReplicaTask task : tasks) {
            task.setLatch(countDownLatch);
            countDownLatch.addMark(task.getBackendId(), task.getTabletId());
            AgentBatchTask batchTask = batchTaskMap.get(task.getBackendId());
            if (batchTask == null) {
                batchTask = new AgentBatchTask();
                batchTaskMap.put(task.getBackendId(), batchTask);
            }
            batchTask.addTask(task);
        }
        for (Map.Entry<Long, AgentBatchTask> entry : batchTaskMap.entrySet()) {
            AgentTaskQueue.addBatchTask(entry.getValue());
            AgentTaskExecutor.submit(entry.getValue());
        }
    }

    // REQUIRE: must set countDownLatch to error stat before throw an exception.
    private void waitForFinished(MarkedCountDownLatch<Long, Long> countDownLatch, long timeout) throws DdlException {
        try {
            if (countDownLatch.await(timeout, TimeUnit.SECONDS)) {
                if (!countDownLatch.getStatus().ok()) {
                    String errMsg = "fail to create tablet: " + countDownLatch.getStatus().getErrorMsg();
                    LOG.warn(errMsg);
                    throw new DdlException(errMsg);
                }
            } else { // timed out
                List<Map.Entry<Long, Long>> unfinishedMarks = countDownLatch.getLeftMarks();
                List<Map.Entry<Long, Long>> firstThree =
                        unfinishedMarks.subList(0, Math.min(unfinishedMarks.size(), 3));
                StringBuilder sb = new StringBuilder("Table creation timed out. unfinished replicas");
                sb.append("(").append(firstThree.size()).append("/").append(unfinishedMarks.size()).append("): ");
                // Show details of the first 3 unfinished tablets.
                for (Map.Entry<Long, Long> mark : firstThree) {
                    sb.append(mark.getValue()); // TabletId
                    sb.append('(');
                    Backend backend = stateMgr.getClusterInfo().getBackend(mark.getKey());
                    sb.append(backend != null ? backend.getHost() : "N/A");
                    sb.append(") ");
                }
                sb.append(" timeout=").append(timeout).append('s');
                String errMsg = sb.toString();
                LOG.warn(errMsg);

                String userErrorMsg = String.format(
                        "Table creation timed out.\n You can increase the timeout by increasing the " +
                                "config \"tablet_create_timeout_second\" and try again.\n" +
                                "To increase the config \"tablet_create_timeout_second\" (currently %d), " +
                                "run the following command:\n" +
                                "```\nadmin set frontend config(\"tablet_create_timeout_second\"=\"%d\")\n```\n" +
                                "or add the following configuration to the fe.conf file and restart the process:\n" +
                                "```\ntablet_create_timeout_second=%d\n```",
                        Config.tablet_create_timeout_second,
                        Config.tablet_create_timeout_second * 2,
                        Config.tablet_create_timeout_second * 2
                );
                countDownLatch.countDownToZero(new Status(TStatusCode.TIMEOUT, "timed out"));
                throw new DdlException(userErrorMsg);
            }
        } catch (InterruptedException e) {
            LOG.warn(e);
            countDownLatch.countDownToZero(new Status(TStatusCode.CANCELLED, "cancelled"));
        }
    }

    /*
     * generate and check columns' order and key's existence
     */
    void validateColumns(List<Column> columns) throws DdlException {
        if (columns.isEmpty()) {
            ErrorReport.reportDdlException(ErrorCode.ERR_TABLE_MUST_HAVE_COLUMNS);
        }

        boolean encounterValue = false;
        boolean hasKey = false;
        for (Column column : columns) {
            if (column.isKey()) {
                if (encounterValue) {
                    ErrorReport.reportDdlException(ErrorCode.ERR_OLAP_KEY_MUST_BEFORE_VALUE);
                }
                hasKey = true;
            } else {
                encounterValue = true;
            }
        }

        if (!hasKey) {
            ErrorReport.reportDdlException(ErrorCode.ERR_TABLE_MUST_HAVE_KEYS);
        }
    }

    // only for test
    public void setColocateTableIndex(ColocateTableIndex colocateTableIndex) {
        this.colocateTableIndex = colocateTableIndex;
    }

    public ColocateTableIndex getColocateTableIndex() {
        return colocateTableIndex;
    }

    void setLakeStorageInfo(OlapTable table, String storageVolumeId, Map<String, String> properties) throws DdlException {
        StorageCacheInfo storageCacheInfo = null;
        try {
            storageCacheInfo = PropertyAnalyzer.analyzeStorageCacheInfo(properties);
        } catch (AnalysisException e) {
            throw new DdlException(e.getMessage());
        }

        // get service shard storage info from StarMgr
        FilePathInfo pathInfo = !storageVolumeId.isEmpty() ?
                stateMgr.getStarOSAgent().allocateFilePath(storageVolumeId, table.getId()) :
                stateMgr.getStarOSAgent().allocateFilePath(table.getId());
        table.setStorageInfo(pathInfo, storageCacheInfo);
    }

    void registerTable(Database db, Table table, boolean isSetIfNotExists) throws DdlException {
        // check database exists again, because database can be dropped when creating table
        if (!tryLock(false)) {
            throw new DdlException("Failed to acquire globalStateMgr lock. Try again");
        }
        try {
            if (getDb(db.getFullName()) == null) {
                throw new DdlException("Database has been dropped when creating table");
            }
<<<<<<< HEAD
            if (!db.registerTableUnlock(table)) {
=======
            if (!db.registerTableWithLock(table)) {
>>>>>>> 19e43e21
                if (db.isSystemDatabase()) {
                    ErrorReport.reportDdlException(ErrorCode.ERR_CANT_CREATE_TABLE, table.getName(), "create denied");
                }

                if (!isSetIfNotExists) {
                    if (table instanceof OlapTable) {
                        OlapTable olapTable = (OlapTable) table;
                        olapTable.onErase(false);
                    }
                    ErrorReport.reportDdlException(ErrorCode.ERR_CANT_CREATE_TABLE, table.getName(),
                            "table already exists");
                } else {
                    LOG.info("Create table[{}] which already exists", table.getName());
                }
            }

        } finally {
            unlock();
        }
    }

    public void replayCreateTable(CreateTableInfo info) {
        Table table = info.getTable();
        Database db = this.fullNameToDb.get(info.getDbName());
        db.writeUnlock();
        try {
            db.registerTableUnlock(table);
            table.onCreate();
        } finally {
            db.writeUnlock();
        }

        if (!isCheckpointThread()) {
            // add to inverted index
            if (table.isOlapOrCloudNativeTable()) {
                TabletInvertedIndex invertedIndex = GlobalStateMgr.getCurrentInvertedIndex();
                OlapTable olapTable = (OlapTable) table;
                long dbId = db.getId();
                long tableId = table.getId();
                for (Partition partition : olapTable.getAllPartitions()) {
                    long partitionId = partition.getId();
                    TStorageMedium medium = olapTable.getPartitionInfo().getDataProperty(
                            partitionId).getStorageMedium();
                    for (MaterializedIndex mIndex : partition
                            .getMaterializedIndices(MaterializedIndex.IndexExtState.ALL)) {
                        long indexId = mIndex.getId();
                        int schemaHash = olapTable.getSchemaHashByIndexId(indexId);
                        TabletMeta tabletMeta = new TabletMeta(dbId, tableId, partitionId, indexId, schemaHash, medium,
                                table.isCloudNativeTableOrMaterializedView());
                        for (Tablet tablet : mIndex.getTablets()) {
                            long tabletId = tablet.getId();
                            invertedIndex.addTablet(tabletId, tabletMeta);
                            if (table.isOlapTable()) {
                                for (Replica replica : ((LocalTablet) tablet).getImmutableReplicas()) {
                                    invertedIndex.addReplica(tabletId, replica);
                                }
                            }
                        }
                    }
                } // end for partitions

                DynamicPartitionUtil.registerOrRemoveDynamicPartitionTable(dbId, olapTable);
            }
        }

        if (RunMode.getCurrentRunMode() == RunMode.SHARED_DATA && table.isCloudNativeTable()) {
            String storageVolumeId = info.getStorageVolumeId();
            GlobalStateMgr.getCurrentState().getStorageVolumeMgr()
                    .bindTableToStorageVolume(storageVolumeId, table.getId());
        }
    }

    public void replayCreateMaterializedView(String dbName, MaterializedView materializedView) {
        Database db = this.fullNameToDb.get(dbName);
        db.createMaterializedWithLock(materializedView, true);

        if (!isCheckpointThread()) {
            // add to inverted index
            TabletInvertedIndex invertedIndex = GlobalStateMgr.getCurrentInvertedIndex();
            long dbId = db.getId();
            long mvId = materializedView.getId();
            for (Partition partition : materializedView.getAllPartitions()) {
                long partitionId = partition.getId();
                TStorageMedium medium = materializedView.getPartitionInfo().getDataProperty(
                        partitionId).getStorageMedium();
                for (MaterializedIndex mIndex : partition.getMaterializedIndices(
                        MaterializedIndex.IndexExtState.ALL)) {
                    long indexId = mIndex.getId();
                    int schemaHash = materializedView.getSchemaHashByIndexId(indexId);
                    TabletMeta tabletMeta = new TabletMeta(dbId, mvId, partitionId, indexId, schemaHash, medium);
                    for (Tablet tablet : mIndex.getTablets()) {
                        long tabletId = tablet.getId();
                        invertedIndex.addTablet(tabletId, tabletMeta);
                        if (tablet instanceof LocalTablet) {
                            for (Replica replica : ((LocalTablet) tablet).getImmutableReplicas()) {
                                invertedIndex.addReplica(tabletId, replica);
                            }
                        }
                    }
                }
            } // end for partitions
            DynamicPartitionUtil.registerOrRemovePartitionTTLTable(dbId, materializedView);
        }
    }

    private void createLakeTablets(OlapTable table, long partitionId, long shardGroupId, MaterializedIndex index,
                                   DistributionInfo distributionInfo, TabletMeta tabletMeta,
                                   Set<Long> tabletIdSet)
            throws DdlException {
        Preconditions.checkArgument(table.isCloudNativeTableOrMaterializedView());

        DistributionInfo.DistributionInfoType distributionInfoType = distributionInfo.getType();
        if (distributionInfoType != DistributionInfo.DistributionInfoType.HASH
                && distributionInfoType != DistributionInfo.DistributionInfoType.RANDOM) {
            throw new DdlException("Unknown distribution type: " + distributionInfoType);
        }

        Map<String, String> properties = new HashMap<>();
        properties.put(LakeTablet.PROPERTY_KEY_TABLE_ID, Long.toString(table.getId()));
        properties.put(LakeTablet.PROPERTY_KEY_PARTITION_ID, Long.toString(partitionId));
        properties.put(LakeTablet.PROPERTY_KEY_INDEX_ID, Long.toString(index.getId()));
        int bucketNum = distributionInfo.getBucketNum();
        List<Long> shardIds = stateMgr.getStarOSAgent().createShards(bucketNum,
                table.getPartitionFilePathInfo(), table.getPartitionFileCacheInfo(partitionId), shardGroupId, properties);
        for (long shardId : shardIds) {
            Tablet tablet = new LakeTablet(shardId);
            index.addTablet(tablet, tabletMeta);
            tabletIdSet.add(tablet.getId());
        }
    }

    private void createOlapTablets(MaterializedIndex index, Replica.ReplicaState replicaState,
                                   DistributionInfo distributionInfo, long version, short replicationNum,
                                   TabletMeta tabletMeta, Set<Long> tabletIdSet) throws DdlException {
        Preconditions.checkArgument(replicationNum > 0);

        DistributionInfo.DistributionInfoType distributionInfoType = distributionInfo.getType();
        if (distributionInfoType != DistributionInfo.DistributionInfoType.HASH
                && distributionInfoType != DistributionInfo.DistributionInfoType.RANDOM) {
            throw new DdlException("Unknown distribution type: " + distributionInfoType);
        }

        List<List<Long>> backendsPerBucketSeq = null;
        ColocateTableIndex.GroupId groupId = null;
        boolean initBucketSeqWithSameOrigNameGroup = false;
        if (colocateTableIndex.isColocateTable(tabletMeta.getTableId())) {
            // if this is a colocate table, try to get backend seqs from colocation index.
            Database db = getDb(tabletMeta.getDbId());
            groupId = colocateTableIndex.getGroup(tabletMeta.getTableId());
            // Use db write lock here to make sure the backendsPerBucketSeq is
            // consistent when the backendsPerBucketSeq is updating.
            // This lock will release very fast.
            db.writeLock();
            try {
                backendsPerBucketSeq = colocateTableIndex.getBackendsPerBucketSeq(groupId);
                if (backendsPerBucketSeq.isEmpty()) {
                    List<ColocateTableIndex.GroupId> colocateWithGroupsInOtherDb =
                            colocateTableIndex.getColocateWithGroupsInOtherDb(groupId);
                    if (!colocateWithGroupsInOtherDb.isEmpty()) {
                        backendsPerBucketSeq =
                                colocateTableIndex.getBackendsPerBucketSeq(colocateWithGroupsInOtherDb.get(0));
                        initBucketSeqWithSameOrigNameGroup = true;
                    }
                }
            } finally {
                db.writeUnlock();
            }
        }

        // chooseBackendsArbitrary is true, means this may be the first table of colocation group,
        // or this is just a normal table, and we can choose backends arbitrary.
        // otherwise, backends should be chosen from backendsPerBucketSeq;
        boolean chooseBackendsArbitrary = backendsPerBucketSeq == null || backendsPerBucketSeq.isEmpty();
        if (chooseBackendsArbitrary) {
            backendsPerBucketSeq = Lists.newArrayList();
        }
        for (int i = 0; i < distributionInfo.getBucketNum(); ++i) {
            // create a new tablet with random chosen backends
            LocalTablet tablet = new LocalTablet(getNextId());

            // add tablet to inverted index first
            index.addTablet(tablet, tabletMeta);
            tabletIdSet.add(tablet.getId());

            // get BackendIds
            List<Long> chosenBackendIds;
            if (chooseBackendsArbitrary) {
                // This is the first colocate table in the group, or just a normal table,
                // randomly choose backends
                if (Config.enable_strict_storage_medium_check) {
                    chosenBackendIds =
                            chosenBackendIdBySeq(replicationNum, tabletMeta.getStorageMedium());
                } else {
                    chosenBackendIds = chosenBackendIdBySeq(replicationNum);
                }
                backendsPerBucketSeq.add(chosenBackendIds);
            } else {
                // get backends from existing backend sequence
                chosenBackendIds = backendsPerBucketSeq.get(i);
            }

            // create replicas
            for (long backendId : chosenBackendIds) {
                long replicaId = getNextId();
                Replica replica = new Replica(replicaId, backendId, replicaState, version,
                        tabletMeta.getOldSchemaHash());
                tablet.addReplica(replica);
            }
            Preconditions.checkState(chosenBackendIds.size() == replicationNum,
                    chosenBackendIds.size() + " vs. " + replicationNum);
        }

        // In the following two situations, we should set the bucket seq for colocate group and persist the info,
        //   1. This is the first time we add a table to colocate group, and it doesn't have the same original name
        //      with colocate group in other database.
        //   2. It's indeed the first time, but it should colocate with group in other db
        //      (because of having the same original name), we should use the bucket
        //      seq of other group to initialize our own.
        if ((groupId != null && chooseBackendsArbitrary) || initBucketSeqWithSameOrigNameGroup) {
            colocateTableIndex.addBackendsPerBucketSeq(groupId, backendsPerBucketSeq);
            ColocatePersistInfo info =
                    ColocatePersistInfo.createForBackendsPerBucketSeq(groupId, backendsPerBucketSeq);
            GlobalStateMgr.getCurrentState().getEditLog().logColocateBackendsPerBucketSeq(info);
        }
    }

    // create replicas for tablet with random chosen backends
    private List<Long> chosenBackendIdBySeq(int replicationNum, TStorageMedium storageMedium)
            throws DdlException {
        List<Long> chosenBackendIds = GlobalStateMgr.getCurrentSystemInfo().seqChooseBackendIdsByStorageMedium(replicationNum,
                true, true, storageMedium);
        if (CollectionUtils.isEmpty(chosenBackendIds)) {
            throw new DdlException(
                    "Failed to find enough hosts with storage medium " + storageMedium +
                            " at all backends, number of replicas needed: " +
                            replicationNum + ". Storage medium check failure can be forcefully ignored by executing " +
                            "'ADMIN SET FRONTEND CONFIG (\"enable_strict_storage_medium_check\" = \"false\");', " +
                            "but incompatible medium type can cause balance problem, so we strongly recommend" +
                            " creating table with compatible 'storage_medium' property set.");
        }
        return chosenBackendIds;
    }

    private List<Long> chosenBackendIdBySeq(int replicationNum) throws DdlException {
        List<Long> chosenBackendIds =
                GlobalStateMgr.getCurrentSystemInfo().seqChooseBackendIds(replicationNum, true, true);
        if (!CollectionUtils.isEmpty(chosenBackendIds)) {
            return chosenBackendIds;
        } else if (replicationNum > 1) {
            throw new DdlException(String.format("Unable to find %d alive nodes on different hosts to create %d replicas",
                    replicationNum, replicationNum));
        } else {
            throw new DdlException("No alive nodes");
        }
    }

    // Drop table
    public void dropTable(DropTableStmt stmt) throws DdlException {
        String dbName = stmt.getDbName();
        String tableName = stmt.getTableName();

        // check database
        Database db = getDb(dbName);
        if (db == null) {
            ErrorReport.reportDdlException(ErrorCode.ERR_BAD_DB_ERROR, dbName);
        }
        db.dropTable(tableName, stmt.isSetIfExists(), stmt.isForceDrop());
    }

    public void sendDropTabletTasks(HashMap<Long, AgentBatchTask> batchTaskMap) {
        int numDropTaskPerBe = Config.max_agent_tasks_send_per_be;
        for (Map.Entry<Long, AgentBatchTask> entry : batchTaskMap.entrySet()) {
            AgentBatchTask originTasks = entry.getValue();
            if (originTasks.getTaskNum() > numDropTaskPerBe) {
                AgentBatchTask partTask = new AgentBatchTask();
                List<AgentTask> allTasks = originTasks.getAllTasks();
                int curTask = 1;
                for (AgentTask task : allTasks) {
                    partTask.addTask(task);
                    if (curTask++ > numDropTaskPerBe) {
                        AgentTaskExecutor.submit(partTask);
                        curTask = 1;
                        partTask = new AgentBatchTask();
                        ThreadUtil.sleepAtLeastIgnoreInterrupts(1000);
                    }
                }
                if (partTask.getAllTasks().size() > 0) {
                    AgentTaskExecutor.submit(partTask);
                }
            } else {
                AgentTaskExecutor.submit(originTasks);
            }
        }
    }

    public void replayDropTable(Database db, long tableId, boolean isForceDrop) {
        Runnable runnable;
        db.writeLock();
        try {
            runnable = db.unprotectDropTable(tableId, isForceDrop, true);
        } finally {
            db.writeUnlock();
        }
        if (runnable != null) {
            runnable.run();
        }
    }

    public void replayEraseTable(long tableId) {
        recycleBin.replayEraseTable(tableId);
    }

    public void replayEraseMultiTables(MultiEraseTableInfo multiEraseTableInfo) {
        List<Long> tableIds = multiEraseTableInfo.getTableIds();
        for (Long tableId : tableIds) {
            recycleBin.replayEraseTable(tableId);
        }
    }

    public void replayRecoverTable(RecoverInfo info) {
        long dbId = info.getDbId();
        Database db = getDb(dbId);
        db.writeLock();
        try {
            recycleBin.replayRecoverTable(db, info.getTableId());
        } finally {
            db.writeUnlock();
        }
    }

    private void unprotectAddReplica(ReplicaPersistInfo info) {
        LOG.debug("replay add a replica {}", info);
        Database db = getDbIncludeRecycleBin(info.getDbId());
        OlapTable olapTable = (OlapTable) getTableIncludeRecycleBin(db, info.getTableId());
        Partition partition = getPartitionIncludeRecycleBin(olapTable, info.getPartitionId());
        MaterializedIndex materializedIndex = partition.getIndex(info.getIndexId());
        LocalTablet tablet = (LocalTablet) materializedIndex.getTablet(info.getTabletId());

        // for compatibility
        int schemaHash = info.getSchemaHash();
        if (schemaHash == -1) {
            schemaHash = olapTable.getSchemaHashByIndexId(info.getIndexId());
        }

        Replica replica = new Replica(info.getReplicaId(), info.getBackendId(), info.getVersion(),
                schemaHash, info.getDataSize(), info.getRowCount(),
                Replica.ReplicaState.NORMAL,
                info.getLastFailedVersion(),
                info.getLastSuccessVersion(),
                info.getMinReadableVersion());
        tablet.addReplica(replica);
    }

    private void unprotectUpdateReplica(ReplicaPersistInfo info) {
        LOG.debug("replay update a replica {}", info);
        Database db = getDbIncludeRecycleBin(info.getDbId());
        OlapTable olapTable = (OlapTable) getTableIncludeRecycleBin(db, info.getTableId());
        Partition partition = getPartitionIncludeRecycleBin(olapTable, info.getPartitionId());
        MaterializedIndex materializedIndex = partition.getIndex(info.getIndexId());
        LocalTablet tablet = (LocalTablet) materializedIndex.getTablet(info.getTabletId());
        Replica replica = tablet.getReplicaByBackendId(info.getBackendId());
        Preconditions.checkNotNull(replica, info);
        replica.updateRowCount(info.getVersion(), info.getMinReadableVersion(), info.getDataSize(), info.getRowCount());
        replica.setBad(false);
    }

    public void replayAddReplica(ReplicaPersistInfo info) {
        Database db = getDbIncludeRecycleBin(info.getDbId());
        db.writeLock();
        try {
            unprotectAddReplica(info);
        } finally {
            db.writeUnlock();
        }
    }

    public void replayUpdateReplica(ReplicaPersistInfo info) {
        Database db = getDbIncludeRecycleBin(info.getDbId());
        db.writeLock();
        try {
            unprotectUpdateReplica(info);
        } finally {
            db.writeUnlock();
        }
    }

    public void unprotectDeleteReplica(ReplicaPersistInfo info) {
        Database db = getDbIncludeRecycleBin(info.getDbId());
        OlapTable olapTable = (OlapTable) getTableIncludeRecycleBin(db, info.getTableId());
        Partition partition = getPartitionIncludeRecycleBin(olapTable, info.getPartitionId());
        MaterializedIndex materializedIndex = partition.getIndex(info.getIndexId());
        LocalTablet tablet = (LocalTablet) materializedIndex.getTablet(info.getTabletId());
        tablet.deleteReplicaByBackendId(info.getBackendId());
    }

    public void replayDeleteReplica(ReplicaPersistInfo info) {
        Database db = getDbIncludeRecycleBin(info.getDbId());
        db.writeLock();
        try {
            unprotectDeleteReplica(info);
        } finally {
            db.writeUnlock();
        }
    }

    @Override
    public Table getTable(String dbName, String tblName) {
        Database database = getDb(dbName);
        if (database == null) {
            return null;
        }
        return database.getTable(tblName);
    }

    @Override
    public Pair<Table, MaterializedIndexMeta> getMaterializedViewIndex(String dbName, String indexName) {
        Database database = getDb(dbName);
        if (database == null) {
            return null;
        }
        return database.getMaterializedViewIndex(indexName);
    }

    @Override
    public Database getDb(String name) {
        if (name == null) {
            return null;
        }
        if (fullNameToDb.containsKey(name)) {
            return fullNameToDb.get(name);
        } else {
            // This maybe an information_schema db request, and information_schema db name is case-insensitive.
            // So, we first extract db name to check if it is information_schema.
            // Then we reassemble the origin cluster name with lower case db name,
            // and finally get information_schema db from the name map.
            String dbName = ClusterNamespace.getNameFromFullName(name);
            if (dbName.equalsIgnoreCase(InfoSchemaDb.DATABASE_NAME) ||
                    dbName.equalsIgnoreCase(StarRocksDb.DATABASE_NAME)) {
                return fullNameToDb.get(dbName.toLowerCase());
            }
        }
        return null;
    }

    @Override
    public Database getDb(long dbId) {
        return idToDb.get(dbId);
    }

    public ConcurrentHashMap<String, Database> getFullNameToDb() {
        return fullNameToDb;
    }

    public Database getDbIncludeRecycleBin(long dbId) {
        Database db = idToDb.get(dbId);
        if (db == null) {
            db = recycleBin.getDatabase(dbId);
        }
        return db;
    }

    public Table getTableIncludeRecycleBin(Database db, long tableId) {
        Table table = db.getTable(tableId);
        if (table == null) {
            table = recycleBin.getTable(db.getId(), tableId);
        }
        return table;
    }

    public List<Table> getTablesIncludeRecycleBin(Database db) {
        List<Table> tables = db.getTables();
        tables.addAll(recycleBin.getTables(db.getId()));
        return tables;
    }

    public Partition getPartitionIncludeRecycleBin(OlapTable table, long partitionId) {
        Partition partition = table.getPartition(partitionId);
        if (partition == null) {
            partition = recycleBin.getPartition(partitionId);
        }
        return partition;
    }

    public Collection<Partition> getPartitionsIncludeRecycleBin(OlapTable table) {
        Collection<Partition> partitions = new ArrayList<>(table.getPartitions());
        partitions.addAll(recycleBin.getPartitions(table.getId()));
        return partitions;
    }

    public Collection<Partition> getAllPartitionsIncludeRecycleBin(OlapTable table) {
        Collection<Partition> partitions = table.getAllPartitions();
        partitions.addAll(recycleBin.getPartitions(table.getId()));
        return partitions;
    }

    // NOTE: result can be null, cause partition erase is not in db lock
    public DataProperty getDataPropertyIncludeRecycleBin(PartitionInfo info, long partitionId) {
        DataProperty dataProperty = info.getDataProperty(partitionId);
        if (dataProperty == null) {
            dataProperty = recycleBin.getPartitionDataProperty(partitionId);
        }
        return dataProperty;
    }

    // NOTE: result can be -1, cause partition erase is not in db lock
    public short getReplicationNumIncludeRecycleBin(PartitionInfo info, long partitionId) {
        short replicaNum = info.getReplicationNum(partitionId);
        if (replicaNum == (short) -1) {
            replicaNum = recycleBin.getPartitionReplicationNum(partitionId);
        }
        return replicaNum;
    }

    @Override
    public List<String> listDbNames() {
        return Lists.newArrayList(fullNameToDb.keySet());
    }

    @Override
    public List<String> listTableNames(String dbName) {
        Database database = getDb(dbName);
        if (database != null) {
            return database.getTables().stream()
                    .map(Table::getName).collect(Collectors.toList());
        } else {
            throw new StarRocksConnectorException("Database " + dbName + " doesn't exist");
        }
    }

    @Override
    public List<Long> getDbIds() {
        return Lists.newArrayList(idToDb.keySet());
    }

    public List<Long> getDbIdsIncludeRecycleBin() {
        List<Long> dbIds = getDbIds();
        dbIds.addAll(recycleBin.getAllDbIds());
        return dbIds;
    }

    public HashMap<Long, TStorageMedium> getPartitionIdToStorageMediumMap() {
        HashMap<Long, TStorageMedium> storageMediumMap = new HashMap<>();

        // record partition which need to change storage medium
        // dbId -> (tableId -> partitionId)
        HashMap<Long, Multimap<Long, Long>> changedPartitionsMap = new HashMap<>();
        long currentTimeMs = System.currentTimeMillis();
        List<Long> dbIds = getDbIds();

        for (long dbId : dbIds) {
            Database db = getDb(dbId);
            if (db == null) {
                LOG.warn("db {} does not exist while doing backend report", dbId);
                continue;
            }

            db.readLock();
            try {
                for (Table table : db.getTables()) {
                    if (!table.isOlapTableOrMaterializedView()) {
                        continue;
                    }

                    long tableId = table.getId();
                    OlapTable olapTable = (OlapTable) table;
                    PartitionInfo partitionInfo = olapTable.getPartitionInfo();
                    for (Partition partition : olapTable.getAllPartitions()) {
                        long partitionId = partition.getId();
                        DataProperty dataProperty = partitionInfo.getDataProperty(partition.getId());
                        Preconditions.checkNotNull(dataProperty,
                                partition.getName() + ", pId:" + partitionId + ", db: " + dbId + ", tbl: " + tableId);
                        // only normal state table can migrate.
                        // PRIMARY_KEYS table does not support local migration.
                        if (dataProperty.getStorageMedium() == TStorageMedium.SSD
                                && dataProperty.getCooldownTimeMs() < currentTimeMs
                                && olapTable.getState() == OlapTable.OlapTableState.NORMAL
                                && olapTable.getKeysType() != KeysType.PRIMARY_KEYS) {
                            // expire. change to HDD.
                            // record and change when holding write lock
                            Multimap<Long, Long> multimap = changedPartitionsMap.get(dbId);
                            if (multimap == null) {
                                multimap = HashMultimap.create();
                                changedPartitionsMap.put(dbId, multimap);
                            }
                            multimap.put(tableId, partitionId);
                        } else {
                            storageMediumMap.put(partitionId, dataProperty.getStorageMedium());
                        }
                    } // end for partitions
                } // end for tables
            } finally {
                db.readUnlock();
            }
        } // end for dbs

        // handle data property changed
        for (Long dbId : changedPartitionsMap.keySet()) {
            Database db = getDb(dbId);
            if (db == null) {
                LOG.warn("db {} does not exist while checking backend storage medium", dbId);
                continue;
            }
            Multimap<Long, Long> tableIdToPartitionIds = changedPartitionsMap.get(dbId);

            // use try lock to avoid blocking a long time.
            // if block too long, backend report rpc will timeout.
            if (!db.tryWriteLock(Database.TRY_LOCK_TIMEOUT_MS, TimeUnit.MILLISECONDS)) {
                LOG.warn("try get db {} writelock but failed when hecking backend storage medium", dbId);
                continue;
            }
            Preconditions.checkState(db.isWriteLockHeldByCurrentThread());
            try {
                for (Long tableId : tableIdToPartitionIds.keySet()) {
                    Table table = db.getTable(tableId);
                    if (table == null) {
                        continue;
                    }
                    OlapTable olapTable = (OlapTable) table;
                    PartitionInfo partitionInfo = olapTable.getPartitionInfo();

                    Collection<Long> partitionIds = tableIdToPartitionIds.get(tableId);
                    for (Long partitionId : partitionIds) {
                        Partition partition = olapTable.getPartition(partitionId);
                        if (partition == null) {
                            continue;
                        }
                        DataProperty dataProperty = partitionInfo.getDataProperty(partition.getId());
                        if (dataProperty.getStorageMedium() == TStorageMedium.SSD
                                && dataProperty.getCooldownTimeMs() < currentTimeMs) {
                            // expire. change to HDD.
                            DataProperty hdd = new DataProperty(TStorageMedium.HDD);
                            partitionInfo.setDataProperty(partition.getId(), hdd);
                            storageMediumMap.put(partitionId, TStorageMedium.HDD);
                            LOG.debug("partition[{}-{}-{}] storage medium changed from SSD to HDD",
                                    dbId, tableId, partitionId);

                            // log
                            ModifyPartitionInfo info =
                                    new ModifyPartitionInfo(db.getId(), olapTable.getId(),
                                            partition.getId(),
                                            hdd,
                                            (short) -1,
                                            partitionInfo.getIsInMemory(partition.getId()));
                            GlobalStateMgr.getCurrentState().getEditLog().logModifyPartition(info);
                        }
                    } // end for partitions
                } // end for tables
            } finally {
                db.writeUnlock();
            }
        } // end for dbs
        return storageMediumMap;
    }

    /*
     * used for handling AlterTableStmt (for client is the ALTER TABLE command).
     * including SchemaChangeHandler and RollupHandler
     */
    @Override
    public void alterTable(AlterTableStmt stmt) throws UserException {
        stateMgr.getAlterJobMgr().processAlterTable(stmt);
    }

    /**
     * used for handling AlterViewStmt (the ALTER VIEW command).
     */
    @Override
    public void alterView(AlterViewStmt stmt) throws UserException {
        stateMgr.getAlterJobMgr().processAlterView(stmt, ConnectContext.get());
    }

    @Override
    public void createMaterializedView(CreateMaterializedViewStmt stmt)
            throws AnalysisException, DdlException {
        stateMgr.getAlterJobMgr().processCreateMaterializedView(stmt);
    }

    // TODO(murphy) refactor it into MVManager
    @Override
    public void createMaterializedView(CreateMaterializedViewStatement stmt)
            throws DdlException {
        // check mv exists,name must be different from view/mv/table which exists in metadata
        String mvName = stmt.getTableName().getTbl();
        String dbName = stmt.getTableName().getDb();
        LOG.debug("Begin create materialized view: {}", mvName);
        // check if db exists
        Database db = this.getDb(dbName);
        if (db == null) {
            ErrorReport.reportDdlException(ErrorCode.ERR_BAD_DB_ERROR, dbName);
        }
        // check if table exists in db
        db.readLock();
        try {
            if (db.getTable(mvName) != null) {
                if (stmt.isIfNotExists()) {
                    LOG.info("Create materialized view [{}] which already exists", mvName);
                    return;
                } else {
                    ErrorReport.reportDdlException(ErrorCode.ERR_TABLE_EXISTS_ERROR, mvName);
                }
            }
        } finally {
            db.readUnlock();
        }
        // create columns
        List<Column> baseSchema = stmt.getMvColumnItems();
        validateColumns(baseSchema);

        // create partition info
        PartitionInfo partitionInfo = buildPartitionInfo(stmt);
        // create distribution info
        DistributionDesc distributionDesc = stmt.getDistributionDesc();
        Preconditions.checkNotNull(distributionDesc);
        DistributionInfo distributionInfo = distributionDesc.toDistributionInfo(baseSchema);
        // create refresh scheme
        MaterializedView.MvRefreshScheme mvRefreshScheme;
        RefreshSchemeDesc refreshSchemeDesc = stmt.getRefreshSchemeDesc();
        if (refreshSchemeDesc.getType() == MaterializedView.RefreshType.ASYNC) {
            mvRefreshScheme = new MaterializedView.MvRefreshScheme();
            AsyncRefreshSchemeDesc asyncRefreshSchemeDesc = (AsyncRefreshSchemeDesc) refreshSchemeDesc;
            MaterializedView.AsyncRefreshContext asyncRefreshContext = mvRefreshScheme.getAsyncRefreshContext();
            asyncRefreshContext.setStartTime(Utils.getLongFromDateTime(asyncRefreshSchemeDesc.getStartTime()));
            asyncRefreshContext.setDefineStartTime(asyncRefreshSchemeDesc.isDefineStartTime());
            if (asyncRefreshSchemeDesc.getIntervalLiteral() != null) {
                asyncRefreshContext.setStep(
                        ((IntLiteral) asyncRefreshSchemeDesc.getIntervalLiteral().getValue()).getValue());
                asyncRefreshContext.setTimeUnit(
                        asyncRefreshSchemeDesc.getIntervalLiteral().getUnitIdentifier().getDescription());
            }
            // task which type is EVENT_TRIGGERED can not use external table as base table now.
            if (asyncRefreshContext.getTimeUnit() == null) {
                // asyncRefreshContext's timeUnit is null means this task's type is EVENT_TRIGGERED
                Map<TableName, Table> tableNameTableMap = AnalyzerUtils.collectAllTable(stmt.getQueryStatement());
                if (tableNameTableMap.values().stream().anyMatch(table -> !table.isNativeTableOrMaterializedView())) {
                    throw new DdlException(
                            "Materialized view which type is ASYNC need to specify refresh interval for " +
                                    "external table");
                }
            }
        } else if (refreshSchemeDesc.getType() == MaterializedView.RefreshType.SYNC) {
            mvRefreshScheme = new MaterializedView.MvRefreshScheme();
            mvRefreshScheme.setType(MaterializedView.RefreshType.SYNC);
        } else if (refreshSchemeDesc.getType().equals(MaterializedView.RefreshType.MANUAL)) {
            mvRefreshScheme = new MaterializedView.MvRefreshScheme();
            mvRefreshScheme.setType(MaterializedView.RefreshType.MANUAL);
        } else {
            mvRefreshScheme = new MaterializedView.MvRefreshScheme();
            mvRefreshScheme.setType(MaterializedView.RefreshType.INCREMENTAL);
        }
        mvRefreshScheme.setMoment(refreshSchemeDesc.getMoment());
        // create mv
        long mvId = GlobalStateMgr.getCurrentState().getNextId();
        MaterializedView materializedView;
        if (RunMode.getCurrentRunMode().isAllowCreateOlapTable()) {
            if (refreshSchemeDesc.getType().equals(MaterializedView.RefreshType.INCREMENTAL)) {
                materializedView = MaterializedViewMgr.getInstance().createSinkTable(stmt, partitionInfo, mvId, db.getId());
                materializedView.setMaintenancePlan(stmt.getMaintenancePlan());
            } else {
                materializedView =
                        new MaterializedView(mvId, db.getId(), mvName, baseSchema, stmt.getKeysType(), partitionInfo,
                                distributionInfo, mvRefreshScheme);
            }
        } else {
            Preconditions.checkState(RunMode.getCurrentRunMode().isAllowCreateLakeTable());
            if (refreshSchemeDesc.getType().equals(MaterializedView.RefreshType.INCREMENTAL)) {
                throw new DdlException("Incremental materialized view in shared_data mode is not supported");
            }

            materializedView =
                    new LakeMaterializedView(mvId, db.getId(), mvName, baseSchema, stmt.getKeysType(), partitionInfo,
                            distributionInfo, mvRefreshScheme);
        }

        // set comment
        materializedView.setComment(stmt.getComment());
        // set baseTableIds
        materializedView.setBaseTableInfos(stmt.getBaseTableInfos());
        // set viewDefineSql
        materializedView.setViewDefineSql(stmt.getInlineViewDef());
        materializedView.setSimpleDefineSql(stmt.getSimpleViewDef());
        // set partitionRefTableExprs
        materializedView.setPartitionRefTableExprs(Lists.newArrayList(stmt.getPartitionRefTableExpr()));
        // set base index id
        long baseIndexId = getNextId();
        materializedView.setBaseIndexId(baseIndexId);
        // set base index meta
        int schemaVersion = 0;
        int schemaHash = Util.schemaHash(schemaVersion, baseSchema, null, 0d);
        short shortKeyColumnCount = GlobalStateMgr.calcShortKeyColumnCount(baseSchema, null);
        TStorageType baseIndexStorageType = TStorageType.COLUMN;
        materializedView.setIndexMeta(baseIndexId, mvName, baseSchema, schemaVersion, schemaHash,
                shortKeyColumnCount, baseIndexStorageType, stmt.getKeysType());

        // validate optHints
        Map<String, String> optHints = null;
        QueryRelation queryRelation = stmt.getQueryStatement().getQueryRelation();
        if (queryRelation instanceof SelectRelation) {
            SelectRelation selectRelation = (SelectRelation) queryRelation;
            optHints = selectRelation.getSelectList().getOptHints();
            if (optHints != null && !optHints.isEmpty()) {
                SessionVariable sessionVariable = VariableMgr.newSessionVariable();
                for (String key : optHints.keySet()) {
                    VariableMgr.setSystemVariable(sessionVariable,
                            new SystemVariable(key, new StringLiteral(optHints.get(key))), true);
                }
            }
        }

        // process properties
        Map<String, String> properties = stmt.getProperties();
        if (properties == null) {
            properties = Maps.newHashMap();
        }
        // set replication_num
        short replicationNum = RunMode.defaultReplicationNum();
        try {
            if (properties.containsKey(PropertyAnalyzer.PROPERTIES_REPLICATION_NUM)) {
                replicationNum = PropertyAnalyzer.analyzeReplicationNum(properties, replicationNum);
                materializedView.setReplicationNum(replicationNum);
            }
            if (properties.containsKey(PropertyAnalyzer.PROPERTIES_MV_REWRITE_STALENESS_SECOND)) {
                Integer maxMVRewriteStaleness = PropertyAnalyzer.analyzeMVRewriteStaleness(properties);
                materializedView.setMaxMVRewriteStaleness(maxMVRewriteStaleness);
            }
        } catch (AnalysisException e) {
            throw new DdlException(e.getMessage(), e);
        }
        // replicated storage
        materializedView.setEnableReplicatedStorage(
                PropertyAnalyzer.analyzeBooleanProp(
                        properties, PropertyAnalyzer.PROPERTIES_REPLICATED_STORAGE,
                        Config.enable_replicated_storage_as_default_engine));
        boolean isNonPartitioned = partitionInfo.getType() == PartitionType.UNPARTITIONED;
        DataProperty dataProperty = analyzeMVDataProperties(db, materializedView, properties, isNonPartitioned);

        boolean createMvSuccess;
        Set<Long> tabletIdSet = new HashSet<>();
        // process single partition info
        if (isNonPartitioned) {
            long partitionId = GlobalStateMgr.getCurrentState().getNextId();
            Preconditions.checkNotNull(dataProperty);
            partitionInfo.setDataProperty(partitionId, dataProperty);
            partitionInfo.setReplicationNum(partitionId, replicationNum);
            partitionInfo.setIsInMemory(partitionId, false);
            partitionInfo.setTabletType(partitionId, TTabletType.TABLET_TYPE_DISK);
            StorageInfo storageInfo = materializedView.getTableProperty().getStorageInfo();
            partitionInfo.setStorageCacheInfo(partitionId,
                    storageInfo == null ? null : storageInfo.getStorageCacheInfo());
            Long version = Partition.PARTITION_INIT_VERSION;
            Partition partition = createPartition(db, materializedView, partitionId, mvName, version, tabletIdSet);
            buildPartitions(db, materializedView, Collections.singletonList(partition));
            materializedView.addPartition(partition);
        }

        MaterializedViewMgr.getInstance().prepareMaintenanceWork(stmt, materializedView);

        // check database exists again, because database can be dropped when creating table
        if (!tryLock(false)) {
            throw new DdlException("Failed to acquire globalStateMgr lock. Try again");
        }
        try {
            if (getDb(db.getId()) == null) {
                throw new DdlException("Database has been dropped when creating materialized view");
            }
            createMvSuccess = db.createMaterializedWithLock(materializedView, false);
            if (!createMvSuccess) {
                for (Long tabletId : tabletIdSet) {
                    GlobalStateMgr.getCurrentInvertedIndex().deleteTablet(tabletId);
                }
                if (!stmt.isIfNotExists()) {
                    ErrorReport
                            .reportDdlException(ErrorCode.ERR_CANT_CREATE_TABLE, materializedView,
                                    "Materialized view already exists");
                } else {
                    LOG.info("Create materialized view[{}] which already exists", materializedView);
                    return;
                }
            }
        } finally {
            unlock();
        }
        LOG.info("Successfully create materialized view [{}:{}]", mvName, materializedView.getMvId());

        // NOTE: The materialized view has been added to the database, and the following procedure cannot throw exception.
        createTaskForMaterializedView(dbName, materializedView, optHints);
        DynamicPartitionUtil.registerOrRemovePartitionTTLTable(db.getId(), materializedView);
    }

    private DataProperty analyzeMVDataProperties(Database db,
                                                 MaterializedView materializedView,
                                                 Map<String, String> properties,
                                                 boolean isNonPartitioned) throws DdlException {
        DataProperty dataProperty;
        try {
            // set storage medium
            boolean hasMedium = properties.containsKey(PropertyAnalyzer.PROPERTIES_STORAGE_MEDIUM);
            dataProperty = PropertyAnalyzer.analyzeDataProperty(properties,
                    DataProperty.getInferredDefaultDataProperty());
            if (hasMedium && dataProperty.getStorageMedium() == TStorageMedium.SSD) {
                materializedView.setStorageMedium(dataProperty.getStorageMedium());
                // set storage cooldown time into table property,
                // because we don't have property in MaterializedView
                materializedView.getTableProperty().getProperties()
                        .put(PropertyAnalyzer.PROPERTIES_STORAGE_COOLDOWN_TIME,
                                String.valueOf(dataProperty.getCooldownTimeMs()));
            }
            if (properties.containsKey(PropertyAnalyzer.PROPERTIES_PARTITION_TTL_NUMBER)) {
                int number = PropertyAnalyzer.analyzePartitionTimeToLive(properties);
                materializedView.getTableProperty().getProperties()
                        .put(PropertyAnalyzer.PROPERTIES_PARTITION_TTL_NUMBER, String.valueOf(number));
                materializedView.getTableProperty().setPartitionTTLNumber(number);
                if (isNonPartitioned) {
                    throw new AnalysisException(PropertyAnalyzer.PROPERTIES_PARTITION_TTL_NUMBER
                            + " does not support non-partitioned materialized view.");
                }
            }
            if (properties.containsKey(PropertyAnalyzer.PROPERTIES_AUTO_REFRESH_PARTITIONS_LIMIT)) {
                int limit = PropertyAnalyzer.analyzeAutoRefreshPartitionsLimit(properties, materializedView);
                materializedView.getTableProperty().getProperties()
                        .put(PropertyAnalyzer.PROPERTIES_AUTO_REFRESH_PARTITIONS_LIMIT, String.valueOf(limit));
                materializedView.getTableProperty().setAutoRefreshPartitionsLimit(limit);
                if (isNonPartitioned) {
                    throw new AnalysisException(PropertyAnalyzer.PROPERTIES_AUTO_REFRESH_PARTITIONS_LIMIT
                            + " does not support non-partitioned materialized view.");
                }
            }
            if (properties.containsKey(PropertyAnalyzer.PROPERTIES_PARTITION_REFRESH_NUMBER)) {
                int number = PropertyAnalyzer.analyzePartitionRefreshNumber(properties);
                materializedView.getTableProperty().getProperties()
                        .put(PropertyAnalyzer.PROPERTIES_PARTITION_REFRESH_NUMBER, String.valueOf(number));
                materializedView.getTableProperty().setPartitionRefreshNumber(number);
                if (isNonPartitioned) {
                    throw new AnalysisException(PropertyAnalyzer.PROPERTIES_PARTITION_REFRESH_NUMBER
                            + " does not support non-partitioned materialized view.");
                }
            }
            if (properties.containsKey(PropertyAnalyzer.PROPERTIES_EXCLUDED_TRIGGER_TABLES)) {
                List<TableName> tables = PropertyAnalyzer.analyzeExcludedTriggerTables(properties, materializedView);
                StringBuilder tableSb = new StringBuilder();
                for (int i = 1; i <= tables.size(); i++) {
                    TableName tableName = tables.get(i - 1);
                    if (tableName.getDb() == null) {
                        tableSb.append(tableName.getTbl());
                    } else {
                        tableSb.append(tableName.getDb()).append(".").append(tableName.getTbl());
                    }
                    if (i != tables.size()) {
                        tableSb.append(",");
                    }
                }
                materializedView.getTableProperty().getProperties()
                        .put(PropertyAnalyzer.PROPERTIES_EXCLUDED_TRIGGER_TABLES, tableSb.toString());
                materializedView.getTableProperty().setExcludedTriggerTables(tables);
            }
            if (properties.containsKey(PropertyAnalyzer.PROPERTIES_RESOURCE_GROUP)) {
                String resourceGroup = PropertyAnalyzer.analyzeResourceGroup(properties);
                if (GlobalStateMgr.getCurrentState().getResourceGroupMgr().getResourceGroup(resourceGroup) == null) {
                    throw new AnalysisException(PropertyAnalyzer.PROPERTIES_RESOURCE_GROUP
                            + " " + resourceGroup + " does not exist.");
                }
                materializedView.getTableProperty().getProperties()
                        .put(PropertyAnalyzer.PROPERTIES_RESOURCE_GROUP, resourceGroup);
                materializedView.getTableProperty().setResourceGroup(resourceGroup);
            }
            if (properties.containsKey(PropertyAnalyzer.PROPERTIES_FORCE_EXTERNAL_TABLE_QUERY_REWRITE)) {
                boolean forceExternalTableQueryReWrite = PropertyAnalyzer.
                        analyzeForceExternalTableQueryRewrite(properties);
                materializedView.getTableProperty().getProperties().
                        put(PropertyAnalyzer.PROPERTIES_FORCE_EXTERNAL_TABLE_QUERY_REWRITE,
                                String.valueOf(forceExternalTableQueryReWrite));
                materializedView.getTableProperty().setForceExternalTableQueryRewrite(forceExternalTableQueryReWrite);
            }
            if (properties.containsKey(PropertyAnalyzer.PROPERTIES_UNIQUE_CONSTRAINT)) {
                List<UniqueConstraint> uniqueConstraints = PropertyAnalyzer.analyzeUniqueConstraint(properties, db,
                        materializedView);
                materializedView.setUniqueConstraints(uniqueConstraints);
            }
            if (properties.containsKey(PropertyAnalyzer.PROPERTIES_FOREIGN_KEY_CONSTRAINT)) {
                List<ForeignKeyConstraint> foreignKeyConstraints = PropertyAnalyzer.analyzeForeignKeyConstraint(
                        properties, db, materializedView);
                materializedView.setForeignKeyConstraints(foreignKeyConstraints);
            }

            if (properties.containsKey(PropertyAnalyzer.PROPERTIES_COLOCATE_WITH)) {
                String colocateGroup = PropertyAnalyzer.analyzeColocate(properties);
                colocateTableIndex.addTableToGroup(db, materializedView, colocateGroup,
                        materializedView.isCloudNativeMaterializedView());
            }

            if (materializedView.isCloudNativeMaterializedView()) {
                setLakeStorageInfo(materializedView, "", properties);
            }

            if (!properties.isEmpty()) {
                // analyze properties
                List<SetListItem> setListItems = Lists.newArrayList();
                for (Map.Entry<String, String> entry : properties.entrySet()) {
                    if (!entry.getKey().startsWith(PropertyAnalyzer.PROPERTIES_MATERIALIZED_VIEW_SESSION_PREFIX)) {
                        throw new AnalysisException("Analyze materialized properties failed " +
                                "because unknown properties: " + properties +
                                ", please add `session.` prefix if you want add session variables for mv(" +
                                "eg, \"session.query_timeout\"=\"30000000\").");
                    }
                    String varKey = entry.getKey().substring(
                            PropertyAnalyzer.PROPERTIES_MATERIALIZED_VIEW_SESSION_PREFIX.length());
                    SystemVariable variable = new SystemVariable(varKey, new StringLiteral(entry.getValue()));
                    setListItems.add(variable);
                }
                SetStmtAnalyzer.analyze(new SetStmt(setListItems), null);

                // set properties if there are no exceptions
                materializedView.getTableProperty().getProperties().putAll(properties);
            }
        } catch (AnalysisException e) {
            throw new DdlException(e.getMessage(), e);
        }
        return dataProperty;
    }

    public static PartitionInfo buildPartitionInfo(CreateMaterializedViewStatement stmt) throws DdlException {
        PartitionDesc partitionDesc = stmt.getPartitionExpDesc();
        PartitionInfo partitionInfo;
        if (partitionDesc != null) {
            partitionInfo = partitionDesc.toPartitionInfo(
                    Collections.singletonList(stmt.getPartitionColumn()),
                    Maps.newHashMap(), false);
        } else {
            partitionInfo = new SinglePartitionInfo();
        }
        return partitionInfo;
    }

    private void createTaskForMaterializedView(String dbName, MaterializedView materializedView,
                                               Map<String, String> optHints) throws DdlException {
        MaterializedView.RefreshType refreshType = materializedView.getRefreshScheme().getType();
        MaterializedView.RefreshMoment refreshMoment = materializedView.getRefreshScheme().getMoment();

        if (refreshType.equals(MaterializedView.RefreshType.INCREMENTAL)) {
            MaterializedViewMgr.getInstance().startMaintainMV(materializedView);
            return;
        }

        if (refreshType != MaterializedView.RefreshType.SYNC) {

            Task task = TaskBuilder.buildMvTask(materializedView, dbName);
            TaskBuilder.updateTaskInfo(task, materializedView);

            if (optHints != null) {
                Map<String, String> taskProperties = task.getProperties();
                taskProperties.putAll(optHints);
            }

            TaskManager taskManager = GlobalStateMgr.getCurrentState().getTaskManager();
            taskManager.createTask(task, false);
            // for event triggered type, run task
            if (task.getType() == Constants.TaskType.EVENT_TRIGGERED ||
                    refreshMoment.equals(MaterializedView.RefreshMoment.IMMEDIATE)) {
                taskManager.executeTask(task.getName());
            }
        }
    }

    @Override
    public void dropMaterializedView(DropMaterializedViewStmt stmt) throws DdlException, MetaNotFoundException {
        Database db = getDb(stmt.getDbName());
        if (db == null) {
            ErrorReport.reportDdlException(ErrorCode.ERR_BAD_DB_ERROR, stmt.getDbName());
        }
        Table table;
        db.readLock();
        try {
            table = db.getTable(stmt.getMvName());
        } finally {
            db.readUnlock();
        }
        if (table instanceof MaterializedView) {
            if (!PrivilegeActions.checkMaterializedViewAction(ConnectContext.get(),
                    stmt.getDbName(),
                    stmt.getMvName(),
                    PrivilegeType.DROP)) {
                ErrorReport.reportSemanticException(ErrorCode.ERR_SPECIFIC_ACCESS_DENIED_ERROR,
                        "DROP MATERIALIZED VIEW");
            }

            MaterializedView view = (MaterializedView) table;
            MaterializedViewMgr.getInstance().stopMaintainMV(view);

            MvId mvId = new MvId(db.getId(), table.getId());
            db.dropTable(table.getName(), stmt.isSetIfExists(), true);
            List<BaseTableInfo> baseTableInfos = ((MaterializedView) table).getBaseTableInfos();
            if (baseTableInfos != null) {
                for (BaseTableInfo baseTableInfo : baseTableInfos) {
                    Table baseTable = baseTableInfo.getTable();
                    if (baseTable != null) {
                        baseTable.removeRelatedMaterializedView(mvId);
                        if (!baseTable.isNativeTableOrMaterializedView()) {
                            // remove relatedMaterializedViews for connector table
                            GlobalStateMgr.getCurrentState().getConnectorTblMetaInfoMgr().
                                    removeConnectorTableInfo(baseTableInfo.getCatalogName(),
                                            baseTableInfo.getDbName(),
                                            baseTableInfo.getTableIdentifier(),
                                            ConnectorTableInfo.builder().setRelatedMaterializedViews(
                                                    Sets.newHashSet(mvId)).build());
                        }
                    }
                }
            }
            TaskManager taskManager = GlobalStateMgr.getCurrentState().getTaskManager();
            Task refreshTask = taskManager.getTask(TaskBuilder.getMvTaskName(table.getId()));
            if (refreshTask != null) {
                taskManager.dropTasks(Lists.newArrayList(refreshTask.getId()), false);
            }
        } else {
            stateMgr.getAlterJobMgr().processDropMaterializedView(stmt);
        }
    }

    @Override
    public void alterMaterializedView(AlterMaterializedViewStmt stmt) throws DdlException, MetaNotFoundException {
        stateMgr.getAlterJobMgr().processAlterMaterializedView(stmt);
    }

    private String executeRefreshMvTask(String dbName, MaterializedView materializedView, ExecuteOption executeOption)
            throws DdlException {
        MaterializedView.RefreshType refreshType = materializedView.getRefreshScheme().getType();
        if (refreshType.equals(MaterializedView.RefreshType.INCREMENTAL)) {
            MaterializedViewMgr.getInstance().onTxnPublish(materializedView);
        } else if (refreshType != MaterializedView.RefreshType.SYNC) {
            TaskManager taskManager = GlobalStateMgr.getCurrentState().getTaskManager();
            final String mvTaskName = TaskBuilder.getMvTaskName(materializedView.getId());
            if (!taskManager.containTask(mvTaskName)) {
                Task task = TaskBuilder.buildMvTask(materializedView, dbName);
                TaskBuilder.updateTaskInfo(task, materializedView);
                taskManager.createTask(task, false);
            }
            return taskManager.executeTask(mvTaskName, executeOption).getQueryId();
        }
        return null;
    }

    private MaterializedView getMaterializedViewToRefresh(String dbName, String mvName)
            throws DdlException, MetaNotFoundException {
        Database db = this.getDb(dbName);
        if (db == null) {
            ErrorReport.reportDdlException(ErrorCode.ERR_BAD_DB_ERROR, dbName);
        }
        MaterializedView materializedView = null;
        db.readLock();
        try {
            final Table table = db.getTable(mvName);
            if (table instanceof MaterializedView) {
                materializedView = (MaterializedView) table;
            }
        } finally {
            db.readUnlock();
        }
        if (materializedView == null) {
            throw new MetaNotFoundException(mvName + " is not a materialized view");
        }
        return materializedView;
    }

    public String refreshMaterializedView(String dbName, String mvName, boolean force, PartitionRangeDesc range,
                                          int priority, boolean mergeRedundant, boolean isManual)
            throws DdlException, MetaNotFoundException {
        return refreshMaterializedView(dbName, mvName, force, range, priority, mergeRedundant, isManual, false);
    }

    public String refreshMaterializedView(String dbName, String mvName, boolean force, PartitionRangeDesc range,
                                          int priority, boolean mergeRedundant, boolean isManual, boolean isSync)
            throws DdlException, MetaNotFoundException {
        MaterializedView materializedView = getMaterializedViewToRefresh(dbName, mvName);

        HashMap<String, String> taskRunProperties = new HashMap<>();
        taskRunProperties.put(TaskRun.PARTITION_START, range == null ? null : range.getPartitionStart());
        taskRunProperties.put(TaskRun.PARTITION_END, range == null ? null : range.getPartitionEnd());
        taskRunProperties.put(TaskRun.FORCE, Boolean.toString(force));

        ExecuteOption executeOption = new ExecuteOption(priority, mergeRedundant, taskRunProperties);
        if (isManual) {
            executeOption.setManual();
        }
        executeOption.setSync(isSync);
        return executeRefreshMvTask(dbName, materializedView, executeOption);
    }

    @Override
    public String refreshMaterializedView(RefreshMaterializedViewStatement refreshMaterializedViewStatement)
            throws DdlException, MetaNotFoundException {
        String dbName = refreshMaterializedViewStatement.getMvName().getDb();
        String mvName = refreshMaterializedViewStatement.getMvName().getTbl();
        boolean force = refreshMaterializedViewStatement.isForceRefresh();
        PartitionRangeDesc range =
                refreshMaterializedViewStatement.getPartitionRangeDesc();

        return refreshMaterializedView(dbName, mvName, force, range, Constants.TaskRunPriority.HIGH.value(),
                false, true, refreshMaterializedViewStatement.isSync());
    }

    @Override
    public void cancelRefreshMaterializedView(String dbName, String mvName) throws DdlException, MetaNotFoundException {
        MaterializedView materializedView = getMaterializedViewToRefresh(dbName, mvName);
        TaskManager taskManager = GlobalStateMgr.getCurrentState().getTaskManager();
        Task refreshTask = taskManager.getTask(TaskBuilder.getMvTaskName(materializedView.getId()));
        if (refreshTask != null) {
            taskManager.killTask(refreshTask.getName(), false);
        }
    }

    /*
     * used for handling CacnelAlterStmt (for client is the CANCEL ALTER
     * command). including SchemaChangeHandler and RollupHandler
     */
    public void cancelAlter(CancelAlterTableStmt stmt) throws DdlException {
        if (stmt.getAlterType() == ShowAlterStmt.AlterType.ROLLUP) {
            stateMgr.getRollupHandler().cancel(stmt);
        } else if (stmt.getAlterType() == ShowAlterStmt.AlterType.COLUMN) {
            stateMgr.getSchemaChangeHandler().cancel(stmt);
        } else if (stmt.getAlterType() == ShowAlterStmt.AlterType.MATERIALIZED_VIEW) {
            stateMgr.getRollupHandler().cancelMV(stmt);
        } else {
            throw new DdlException("Cancel " + stmt.getAlterType() + " does not implement yet");
        }
    }

    // entry of rename table operation
    @Override
    public void renameTable(Database db, Table table, TableRenameClause tableRenameClause) throws DdlException {
        OlapTable olapTable = (OlapTable) table;
        if (olapTable.getState() != OlapTable.OlapTableState.NORMAL) {
            throw new DdlException("Table[" + olapTable.getName() + "] is under " + olapTable.getState());
        }

        String oldTableName = olapTable.getName();
        String newTableName = tableRenameClause.getNewTableName();
        if (oldTableName.equals(newTableName)) {
            throw new DdlException("Same table name");
        }

        db.writeLock();
        try {
            // check if name is already used
            if (db.getTable(newTableName) != null) {
                throw new DdlException("Table name[" + newTableName + "] is already used");
            }

            olapTable.checkAndSetName(newTableName, false);

            db.dropTable(oldTableName);
            db.registerTableUnlock(olapTable);
            disableMaterializedViewForRenameTable(db, olapTable);
        } finally {
            db.writeUnlock();
        }

        TableInfo tableInfo = TableInfo.createForTableRename(db.getId(), olapTable.getId(), newTableName);
        GlobalStateMgr.getCurrentState().getEditLog().logTableRename(tableInfo);
        LOG.info("rename table[{}] to {}, tableId: {}", oldTableName, newTableName, olapTable.getId());
    }

    @Override
    public void alterTableComment(Database db, Table table, AlterTableCommentClause clause) {
        ModifyTablePropertyOperationLog log = new ModifyTablePropertyOperationLog(db.getId(), table.getId());
        log.setComment(clause.getNewComment());
        GlobalStateMgr.getCurrentState().getEditLog().logAlterTableProperties(log);

        table.setComment(clause.getNewComment());
    }

    private void disableMaterializedViewForRenameTable(Database db, OlapTable olapTable) {
        for (MvId mvId : olapTable.getRelatedMaterializedViews()) {
            MaterializedView mv = (MaterializedView) db.getTable(mvId.getId());
            if (mv != null) {
                LOG.warn("Setting the materialized view {}({}) to invalid because " +
                        "the table {} was renamed.", mv.getName(), mv.getId(), olapTable.getName());
                mv.setInactiveAndReason("base table renamed: " + olapTable.getName());
            } else {
                LOG.warn("Ignore materialized view {} does not exists", mvId);
            }
        }
    }

    public void replayRenameTable(TableInfo tableInfo) {
        long dbId = tableInfo.getDbId();
        long tableId = tableInfo.getTableId();
        String newTableName = tableInfo.getNewTableName();

        Database db = getDb(dbId);
        db.writeLock();
        try {
            OlapTable table = (OlapTable) db.getTable(tableId);
            String tableName = table.getName();
            db.dropTable(tableName);
            table.setName(newTableName);
            db.registerTableUnlock(table);
            disableMaterializedViewForRenameTable(db, table);

            LOG.info("replay rename table[{}] to {}, tableId: {}", tableName, newTableName, table.getId());
        } finally {
            db.writeUnlock();
        }
    }

    @Override
    public void renamePartition(Database db, Table table, PartitionRenameClause renameClause) throws DdlException {
        OlapTable olapTable = (OlapTable) table;
        if (olapTable.getState() != OlapTable.OlapTableState.NORMAL) {
            throw new DdlException("Table[" + olapTable.getName() + "] is under " + olapTable.getState());
        }

        if (!olapTable.getPartitionInfo().isRangePartition()) {
            throw new DdlException("Table[" + olapTable.getName() + "] is single partitioned. "
                    + "no need to rename partition name.");
        }

        String partitionName = renameClause.getPartitionName();
        String newPartitionName = renameClause.getNewPartitionName();
        if (partitionName.equalsIgnoreCase(newPartitionName)) {
            throw new DdlException("Same partition name");
        }

        Partition partition = olapTable.getPartition(partitionName);
        if (partition == null) {
            throw new DdlException("Partition[" + partitionName + "] does not exists");
        }

        // check if name is already used
        if (olapTable.checkPartitionNameExist(newPartitionName)) {
            throw new DdlException("Partition name[" + newPartitionName + "] is already used");
        }

        olapTable.renamePartition(partitionName, newPartitionName);

        // log
        TableInfo tableInfo = TableInfo.createForPartitionRename(db.getId(), olapTable.getId(), partition.getId(),
                newPartitionName);
        GlobalStateMgr.getCurrentState().getEditLog().logPartitionRename(tableInfo);
        LOG.info("rename partition[{}] to {}", partitionName, newPartitionName);
    }

    public void replayRenamePartition(TableInfo tableInfo) {
        long dbId = tableInfo.getDbId();
        long tableId = tableInfo.getTableId();
        long partitionId = tableInfo.getPartitionId();
        String newPartitionName = tableInfo.getNewPartitionName();

        Database db = getDb(dbId);
        db.writeLock();
        try {
            OlapTable table = (OlapTable) db.getTable(tableId);
            Partition partition = table.getPartition(partitionId);
            table.renamePartition(partition.getName(), newPartitionName);
            LOG.info("replay rename partition[{}] to {}", partition.getName(), newPartitionName);
        } finally {
            db.writeUnlock();
        }
    }

    public void renameRollup(Database db, OlapTable table, RollupRenameClause renameClause) throws DdlException {
        if (table.getState() != OlapTable.OlapTableState.NORMAL) {
            throw new DdlException("Table[" + table.getName() + "] is under " + table.getState());
        }

        String rollupName = renameClause.getRollupName();
        // check if it is base table name
        if (rollupName.equals(table.getName())) {
            throw new DdlException("Using ALTER TABLE RENAME to change table name");
        }

        String newRollupName = renameClause.getNewRollupName();
        if (rollupName.equals(newRollupName)) {
            throw new DdlException("Same rollup name");
        }

        Map<String, Long> indexNameToIdMap = table.getIndexNameToId();
        if (indexNameToIdMap.get(rollupName) == null) {
            throw new DdlException("Rollup index[" + rollupName + "] does not exists");
        }

        // check if name is already used
        if (indexNameToIdMap.get(newRollupName) != null) {
            throw new DdlException("Rollup name[" + newRollupName + "] is already used");
        }

        long indexId = indexNameToIdMap.remove(rollupName);
        indexNameToIdMap.put(newRollupName, indexId);

        // log
        TableInfo tableInfo = TableInfo.createForRollupRename(db.getId(), table.getId(), indexId, newRollupName);
        GlobalStateMgr.getCurrentState().getEditLog().logRollupRename(tableInfo);
        LOG.info("rename rollup[{}] to {}", rollupName, newRollupName);
    }

    public void replayRenameRollup(TableInfo tableInfo) {
        long dbId = tableInfo.getDbId();
        long tableId = tableInfo.getTableId();
        long indexId = tableInfo.getIndexId();
        String newRollupName = tableInfo.getNewRollupName();

        Database db = getDb(dbId);
        db.writeLock();
        try {
            OlapTable table = (OlapTable) db.getTable(tableId);
            String rollupName = table.getIndexNameById(indexId);
            Map<String, Long> indexNameToIdMap = table.getIndexNameToId();
            indexNameToIdMap.remove(rollupName);
            indexNameToIdMap.put(newRollupName, indexId);

            LOG.info("replay rename rollup[{}] to {}", rollupName, newRollupName);
        } finally {
            db.writeUnlock();
        }
    }

    public void renameColumn(Database db, OlapTable table, ColumnRenameClause renameClause) throws DdlException {
        throw new DdlException("not implmented");
    }

    public void replayRenameColumn(TableInfo tableInfo) throws DdlException {
        throw new DdlException("not implmented");
    }

    public void modifyTableDynamicPartition(Database db, OlapTable table, Map<String, String> properties)
            throws DdlException {
        Map<String, String> logProperties = new HashMap<>(properties);
        TableProperty tableProperty = table.getTableProperty();
        if (tableProperty == null) {
            DynamicPartitionUtil.checkAndSetDynamicPartitionProperty(table, properties);
        } else {
            Map<String, String> analyzedDynamicPartition = DynamicPartitionUtil.analyzeDynamicPartition(properties);
            tableProperty.modifyTableProperties(analyzedDynamicPartition);
            tableProperty.buildDynamicProperty();
        }

        DynamicPartitionUtil.registerOrRemoveDynamicPartitionTable(db.getId(), table);
        stateMgr.getDynamicPartitionScheduler().createOrUpdateRuntimeInfo(
                table.getName(), DynamicPartitionScheduler.LAST_UPDATE_TIME, TimeUtils.getCurrentFormatTime());
        ModifyTablePropertyOperationLog info =
                new ModifyTablePropertyOperationLog(db.getId(), table.getId(), logProperties);
        GlobalStateMgr.getCurrentState().getEditLog().logDynamicPartition(info);
    }


    public void alterTableProperties(Database db, OlapTable table, Map<String, String> properties)
            throws DdlException {
        Map<String, String> logProperties = new HashMap<>(properties);
        int partitionLiveNumber = -1;
        if (properties.containsKey(PropertyAnalyzer.PROPERTIES_PARTITION_LIVE_NUMBER)) {
            try {
                partitionLiveNumber = PropertyAnalyzer.analyzePartitionLiveNumber(properties, true);
            } catch (AnalysisException ex) {
                throw new DdlException(ex.getMessage());
            }
        }
        if (!properties.isEmpty()) {
            throw new DdlException("Modify failed because unknown properties: " + properties);
        }
        TableProperty tableProperty = table.getTableProperty();
        tableProperty.getProperties().put(PropertyAnalyzer.PROPERTIES_PARTITION_LIVE_NUMBER,
                String.valueOf(partitionLiveNumber));
        tableProperty.setPartitionTTLNumber(partitionLiveNumber);

        ModifyTablePropertyOperationLog info =
                new ModifyTablePropertyOperationLog(db.getId(), table.getId(), logProperties);
        GlobalStateMgr.getCurrentState().getEditLog().logAlterTableProperties(info);
    }

    /**
     * Set replication number for unpartitioned table.
     * ATTN: only for unpartitioned table now.
     *
     * @param db
     * @param table
     * @param properties
     * @throws DdlException
     */
    // The caller need to hold the db write lock
    public void modifyTableReplicationNum(Database db, OlapTable table, Map<String, String> properties)
            throws DdlException {
        Preconditions.checkArgument(db.isWriteLockHeldByCurrentThread());
        if (colocateTableIndex.isColocateTable(table.getId())) {
            throw new DdlException("table " + table.getName() + " is colocate table, cannot change replicationNum");
        }

        String defaultReplicationNumName = "default." + PropertyAnalyzer.PROPERTIES_REPLICATION_NUM;
        PartitionInfo partitionInfo = table.getPartitionInfo();
        if (partitionInfo.isRangePartition()) {
            throw new DdlException(
                    "This is a range partitioned table, you should specify partitions with MODIFY PARTITION clause." +
                            " If you want to set default replication number, please use '" + defaultReplicationNumName +
                            "' instead of '" + PropertyAnalyzer.PROPERTIES_REPLICATION_NUM + "' to escape misleading.");
        }

        // unpartitioned table
        // update partition replication num
        String partitionName = table.getName();
        Partition partition = table.getPartition(partitionName);
        if (partition == null) {
            throw new DdlException("Partition does not exist. name: " + partitionName);
        }

        short replicationNum = Short.parseShort(properties.get(PropertyAnalyzer.PROPERTIES_REPLICATION_NUM));
        boolean isInMemory = partitionInfo.getIsInMemory(partition.getId());
        DataProperty newDataProperty = partitionInfo.getDataProperty(partition.getId());
        partitionInfo.setReplicationNum(partition.getId(), replicationNum);

        // update table default replication num
        table.setReplicationNum(replicationNum);

        // log
        ModifyPartitionInfo info = new ModifyPartitionInfo(db.getId(), table.getId(), partition.getId(),
                newDataProperty, replicationNum, isInMemory);
        GlobalStateMgr.getCurrentState().getEditLog().logModifyPartition(info);
        LOG.info("modify partition[{}-{}-{}] replication num to {}", db.getOriginName(), table.getName(),
                partition.getName(), replicationNum);
    }

    /**
     * Set default replication number for a specified table.
     * You can see the default replication number by Show Create Table stmt.
     *
     * @param db
     * @param table
     * @param properties
     */
    // The caller need to hold the db write lock
    public void modifyTableDefaultReplicationNum(Database db, OlapTable table, Map<String, String> properties)
            throws DdlException {
        Preconditions.checkArgument(db.isWriteLockHeldByCurrentThread());
        if (colocateTableIndex.isColocateTable(table.getId())) {
            throw new DdlException("table " + table.getName() + " is colocate table, cannot change replicationNum");
        }

        // check unpartitioned table
        PartitionInfo partitionInfo = table.getPartitionInfo();
        Partition partition = null;
        boolean isUnpartitionedTable = false;
        if (partitionInfo.getType() == PartitionType.UNPARTITIONED) {
            isUnpartitionedTable = true;
            String partitionName = table.getName();
            partition = table.getPartition(partitionName);
            if (partition == null) {
                throw new DdlException("Partition does not exist. name: " + partitionName);
            }
        }

        TableProperty tableProperty = table.getTableProperty();
        if (tableProperty == null) {
            tableProperty = new TableProperty(properties);
            table.setTableProperty(tableProperty);
        } else {
            tableProperty.modifyTableProperties(properties);
        }
        tableProperty.buildReplicationNum();

        // update partition replication num if this table is unpartitioned table
        if (isUnpartitionedTable) {
            Preconditions.checkNotNull(partition);
            partitionInfo.setReplicationNum(partition.getId(), tableProperty.getReplicationNum());
        }

        // log
        ModifyTablePropertyOperationLog info =
                new ModifyTablePropertyOperationLog(db.getId(), table.getId(), properties);
        GlobalStateMgr.getCurrentState().getEditLog().logModifyReplicationNum(info);
        LOG.info("modify table[{}] replication num to {}", table.getName(),
                properties.get(PropertyAnalyzer.PROPERTIES_REPLICATION_NUM));
    }

    public void modifyTableEnablePersistentIndexMeta(Database db, OlapTable table, Map<String, String> properties) {
        Preconditions.checkArgument(db.isWriteLockHeldByCurrentThread());
        TableProperty tableProperty = table.getTableProperty();
        if (tableProperty == null) {
            tableProperty = new TableProperty(properties);
            table.setTableProperty(tableProperty);
        } else {
            tableProperty.modifyTableProperties(properties);
        }
        tableProperty.buildEnablePersistentIndex();

        ModifyTablePropertyOperationLog info =
                new ModifyTablePropertyOperationLog(db.getId(), table.getId(), properties);
        GlobalStateMgr.getCurrentState().getEditLog().logModifyEnablePersistentIndex(info);

    }

    public void modifyBinlogMeta(Database db, OlapTable table, BinlogConfig binlogConfig) {
        Preconditions.checkArgument(db.isWriteLockHeldByCurrentThread());
        ModifyTablePropertyOperationLog log = new ModifyTablePropertyOperationLog(
                db.getId(),
                table.getId(),
                binlogConfig.toProperties());
        GlobalStateMgr.getCurrentState().getEditLog().logModifyBinlogConfig(log);

        if (!binlogConfig.getBinlogEnable()) {
            table.clearBinlogAvailableVersion();
            table.setBinlogTxnId(BinlogConfig.INVALID);
        }
        table.setCurBinlogConfig(binlogConfig);
    }

    // The caller need to hold the db write lock
    public void modifyTableInMemoryMeta(Database db, OlapTable table, Map<String, String> properties) {
        Preconditions.checkArgument(db.isWriteLockHeldByCurrentThread());
        TableProperty tableProperty = table.getTableProperty();
        if (tableProperty == null) {
            tableProperty = new TableProperty(properties);
            table.setTableProperty(tableProperty);
        } else {
            tableProperty.modifyTableProperties(properties);
        }
        tableProperty.buildInMemory();

        // need to update partition info meta
        for (Partition partition : table.getPartitions()) {
            table.getPartitionInfo().setIsInMemory(partition.getId(), tableProperty.isInMemory());
        }

        ModifyTablePropertyOperationLog info =
                new ModifyTablePropertyOperationLog(db.getId(), table.getId(), properties);
        GlobalStateMgr.getCurrentState().getEditLog().logModifyInMemory(info);
    }

    // The caller need to hold the db write lock
    public void modifyTableConstraint(Database db, String tableName, Map<String, String> properties) throws DdlException {
        Preconditions.checkArgument(db.isWriteLockHeldByCurrentThread());
        Table table = db.getTable(tableName);
        if (table == null) {
            throw new DdlException(String.format("table:%s does not exist", tableName));
        }
        OlapTable olapTable = (OlapTable) table;
        TableProperty tableProperty = olapTable.getTableProperty();
        if (tableProperty == null) {
            tableProperty = new TableProperty(properties);
            olapTable.setTableProperty(tableProperty);
        } else {
            tableProperty.modifyTableProperties(properties);
        }
        tableProperty.buildConstraint();

        ModifyTablePropertyOperationLog info =
                new ModifyTablePropertyOperationLog(db.getId(), olapTable.getId(), properties);
        GlobalStateMgr.getCurrentState().getEditLog().logModifyConstraint(info);
    }

    // The caller need to hold the db write lock
    public void modifyTableWriteQuorum(Database db, OlapTable table, Map<String, String> properties) {
        Preconditions.checkArgument(db.isWriteLockHeldByCurrentThread());
        TableProperty tableProperty = table.getTableProperty();
        if (tableProperty == null) {
            tableProperty = new TableProperty(properties);
            table.setTableProperty(tableProperty);
        } else {
            tableProperty.modifyTableProperties(properties);
        }
        tableProperty.buildWriteQuorum();

        ModifyTablePropertyOperationLog info =
                new ModifyTablePropertyOperationLog(db.getId(), table.getId(), properties);
        GlobalStateMgr.getCurrentState().getEditLog().logModifyWriteQuorum(info);
    }

    // The caller need to hold the db write lock
    public void modifyTableReplicatedStorage(Database db, OlapTable table, Map<String, String> properties) {
        Preconditions.checkArgument(db.isWriteLockHeldByCurrentThread());
        TableProperty tableProperty = table.getTableProperty();
        if (tableProperty == null) {
            tableProperty = new TableProperty(properties);
            table.setTableProperty(tableProperty);
        } else {
            tableProperty.modifyTableProperties(properties);
        }
        tableProperty.buildReplicatedStorage();

        ModifyTablePropertyOperationLog info =
                new ModifyTablePropertyOperationLog(db.getId(), table.getId(), properties);
        GlobalStateMgr.getCurrentState().getEditLog().logModifyReplicatedStorage(info);
    }

    public void modifyTableMeta(Database db, OlapTable table, Map<String, String> properties,
                                TTabletMetaType metaType) {
        if (metaType == TTabletMetaType.INMEMORY) {
            modifyTableInMemoryMeta(db, table, properties);
        } else if (metaType == TTabletMetaType.ENABLE_PERSISTENT_INDEX) {
            modifyTableEnablePersistentIndexMeta(db, table, properties);
        } else if (metaType == TTabletMetaType.WRITE_QUORUM) {
            modifyTableWriteQuorum(db, table, properties);
        } else if (metaType == TTabletMetaType.REPLICATED_STORAGE) {
            modifyTableReplicatedStorage(db, table, properties);
        }
    }

    public void setHasForbitGlobalDict(String dbName, String tableName, boolean isForbit) throws DdlException {
        Map<String, String> property = new HashMap<>();
        Database db = getDb(dbName);
        if (db == null) {
            throw new DdlException("the DB " + dbName + " is not exist");
        }
        db.readLock();
        try {
            Table table = db.getTable(tableName);
            if (table == null) {
                throw new DdlException("the DB " + dbName + " table: " + tableName + "isn't  exist");
            }

            if (table instanceof OlapTable) {
                OlapTable olapTable = (OlapTable) table;
                olapTable.setHasForbitGlobalDict(isForbit);
                if (isForbit) {
                    property.put(PropertyAnalyzer.ENABLE_LOW_CARD_DICT_TYPE, PropertyAnalyzer.DISABLE_LOW_CARD_DICT);
                    IDictManager.getInstance().disableGlobalDict(olapTable.getId());
                } else {
                    property.put(PropertyAnalyzer.ENABLE_LOW_CARD_DICT_TYPE, PropertyAnalyzer.ABLE_LOW_CARD_DICT);
                    IDictManager.getInstance().enableGlobalDict(olapTable.getId());
                }
                ModifyTablePropertyOperationLog info =
                        new ModifyTablePropertyOperationLog(db.getId(), table.getId(), property);
                GlobalStateMgr.getCurrentState().getEditLog().logSetHasForbitGlobalDict(info);
            }
        } finally {
            db.readUnlock();
        }
    }

    public void replayModifyHiveTableColumn(short opCode, ModifyTableColumnOperationLog info) {
        if (info.getDbName() == null) {
            return;
        }
        String hiveExternalDb = info.getDbName();
        String hiveExternalTable = info.getTableName();
        LOG.info("replayModifyTableColumn hiveDb:{},hiveTable:{}", hiveExternalDb, hiveExternalTable);
        List<Column> columns = info.getColumns();
        Database db = getDb(hiveExternalDb);
        HiveTable table;
        db.writeLock();
        try {
            Table tbl = db.getTable(hiveExternalTable);
            table = (HiveTable) tbl;
            table.setNewFullSchema(columns);
        } finally {
            db.writeUnlock();
        }
    }

    public void replayModifyTableProperty(short opCode, ModifyTablePropertyOperationLog info) {
        long dbId = info.getDbId();
        long tableId = info.getTableId();
        Map<String, String> properties = info.getProperties();
        String comment = info.getComment();

        Database db = getDb(dbId);
        db.writeLock();
        try {
            OlapTable olapTable = (OlapTable) db.getTable(tableId);
            if (opCode == OperationType.OP_SET_FORBIT_GLOBAL_DICT) {
                String enAble = properties.get(PropertyAnalyzer.ENABLE_LOW_CARD_DICT_TYPE);
                Preconditions.checkState(enAble != null);
                if (olapTable != null) {
                    if (enAble.equals(PropertyAnalyzer.DISABLE_LOW_CARD_DICT)) {
                        olapTable.setHasForbitGlobalDict(true);
                        IDictManager.getInstance().disableGlobalDict(olapTable.getId());
                    } else {
                        olapTable.setHasForbitGlobalDict(false);
                        IDictManager.getInstance().enableGlobalDict(olapTable.getId());
                    }
                }
            } else {
                TableProperty tableProperty = olapTable.getTableProperty();
                if (tableProperty == null) {
                    tableProperty = new TableProperty(properties);
                    olapTable.setTableProperty(tableProperty.buildProperty(opCode));
                } else {
                    tableProperty.modifyTableProperties(properties);
                    tableProperty.buildProperty(opCode);
                }

                if (StringUtils.isNotEmpty(comment)) {
                    olapTable.setComment(comment);
                }

                // need to replay partition info meta
                if (opCode == OperationType.OP_MODIFY_IN_MEMORY) {
                    for (Partition partition : olapTable.getPartitions()) {
                        olapTable.getPartitionInfo().setIsInMemory(partition.getId(), tableProperty.isInMemory());
                    }
                } else if (opCode == OperationType.OP_MODIFY_REPLICATION_NUM) {
                    // update partition replication num if this table is unpartitioned table
                    PartitionInfo partitionInfo = olapTable.getPartitionInfo();
                    if (partitionInfo.getType() == PartitionType.UNPARTITIONED) {
                        String partitionName = olapTable.getName();
                        Partition partition = olapTable.getPartition(partitionName);
                        if (partition != null) {
                            partitionInfo.setReplicationNum(partition.getId(), tableProperty.getReplicationNum());
                        }
                    }
                } else if (opCode == OperationType.OP_MODIFY_ENABLE_PERSISTENT_INDEX) {
                    olapTable.setEnablePersistentIndex(tableProperty.enablePersistentIndex());
                } else if (opCode == OperationType.OP_MODIFY_BINLOG_CONFIG) {
                    if (!olapTable.isBinlogEnabled()) {
                        olapTable.clearBinlogAvailableVersion();
                    }
                }
            }
        } finally {
            db.writeUnlock();
        }
    }

    @Override
    public void createView(CreateViewStmt stmt) throws DdlException {
        String dbName = stmt.getDbName();
        String tableName = stmt.getTable();

        // check if db exists
        Database db = this.getDb(stmt.getDbName());
        if (db == null) {
            ErrorReport.reportDdlException(ErrorCode.ERR_BAD_DB_ERROR, dbName);
        }

        // check if table exists in db
        db.readLock();
        try {
            if (db.getTable(tableName) != null) {
                if (stmt.isSetIfNotExists()) {
                    LOG.info("create view[{}] which already exists", tableName);
                    return;
                } else {
                    ErrorReport.reportDdlException(ErrorCode.ERR_TABLE_EXISTS_ERROR, tableName);
                }
            }
        } finally {
            db.readUnlock();
        }

        List<Column> columns = stmt.getColumns();

        long tableId = getNextId();
        View view = new View(tableId, tableName, columns);
        view.setComment(stmt.getComment());
        view.setInlineViewDefWithSqlMode(stmt.getInlineViewDef(),
                ConnectContext.get().getSessionVariable().getSqlMode());
        // init here in case the stmt string from view.toSql() has some syntax error.
        try {
            view.init();
        } catch (UserException e) {
            throw new DdlException("failed to init view stmt", e);
        }

        registerTable(db, view, stmt.isSetIfNotExists());
        CreateTableInfo info = new CreateTableInfo(db.getFullName(), view, "");
        GlobalStateMgr.getCurrentState().getEditLog().logCreateTable(info);

        LOG.info("successfully create view[" + tableName + "-" + view.getId() + "]");
    }

    public void replayCreateCluster(Cluster cluster) {
        tryLock(true);
        try {
            unprotectCreateCluster(cluster);
        } finally {
            unlock();
        }
    }

    private void unprotectCreateCluster(Cluster cluster) {
        // This is only used for initDefaultCluster and in that case the backendIdList is empty.
        // So ASSERT the cluster's backend list size.
        Preconditions.checkState(cluster.isDefaultCluster(), "Cluster must be default cluster");

        defaultCluster = cluster;

        // create info schema db
        final InfoSchemaDb infoDb = new InfoSchemaDb();
        unprotectCreateDb(infoDb);
        final StarRocksDb mysqlSchemaDb = new StarRocksDb();
        unprotectCreateDb(mysqlSchemaDb);

        // only need to create default cluster once.
        stateMgr.setIsDefaultClusterCreated(true);
    }

    public Cluster getCluster() {
        return defaultCluster;
    }

    public long loadCluster(DataInputStream dis, long checksum) throws IOException {
        int clusterCount = dis.readInt();
        checksum ^= clusterCount;
        for (long i = 0; i < clusterCount; ++i) {
            final Cluster cluster = Cluster.read(dis);
            checksum ^= cluster.getId();

            Preconditions.checkState(cluster.isDefaultCluster(), "Cluster must be default_cluster");

            String dbName = InfoSchemaDb.DATABASE_NAME;
            InfoSchemaDb db;
            // Use real GlobalStateMgr instance to avoid InfoSchemaDb id continuously increment
            // when checkpoint thread load image.
            if (getFullNameToDb().containsKey(dbName)) {
                db = (InfoSchemaDb) GlobalStateMgr.getCurrentState().getFullNameToDb().get(dbName);
            } else {
                db = new InfoSchemaDb();
            }
            String errMsg = "InfoSchemaDb id shouldn't larger than 10000, please restart your FE server";
            // Every time we construct the InfoSchemaDb, which id will increment.
            // When InfoSchemaDb id larger than 10000 and put it to idToDb,
            // which may be overwrite the normal db meta in idToDb,
            // so we ensure InfoSchemaDb id less than 10000.
            Preconditions.checkState(db.getId() < NEXT_ID_INIT_VALUE, errMsg);
            idToDb.put(db.getId(), db);
            fullNameToDb.put(db.getFullName(), db);

            if (getFullNameToDb().containsKey(StarRocksDb.DATABASE_NAME)) {
                LOG.warn("Since the the database of mysql already exists, " +
                        "the system will not automatically create the database of starrocks for system.");
            } else {
                StarRocksDb starRocksDb = new StarRocksDb();
                Preconditions.checkState(starRocksDb.getId() < NEXT_ID_INIT_VALUE, errMsg);
                idToDb.put(starRocksDb.getId(), starRocksDb);
                fullNameToDb.put(starRocksDb.getFullName(), starRocksDb);
            }
            defaultCluster = cluster;
        }
        LOG.info("finished replay cluster from image");
        return checksum;
    }

    // TODO [meta-format-change] deprecated
    public void initDefaultCluster() {
        final List<Long> backendList = Lists.newArrayList();
        final List<Backend> defaultClusterBackends = GlobalStateMgr.getCurrentSystemInfo().getBackends();
        for (Backend backend : defaultClusterBackends) {
            backendList.add(backend.getId());
        }

        final long id = getNextId();
        final Cluster cluster = new Cluster(SystemInfoService.DEFAULT_CLUSTER, id);

        // make sure one host hold only one backend.
        Set<String> beHost = Sets.newHashSet();
        for (Backend be : defaultClusterBackends) {
            if (beHost.contains(be.getHost())) {
                // we can not handle this situation automatically.
                LOG.error("found more than one backends in same host: {}", be.getHost());
                System.exit(-1);
            } else {
                beHost.add(be.getHost());
            }
        }

        // we create default_cluster to meet the need for ease of use, because
        // most users hava no multi tenant needs.
        unprotectCreateCluster(cluster);

        // no matter default_cluster is created or not,
        // mark isDefaultClusterCreated as true
        stateMgr.setIsDefaultClusterCreated(true);
        GlobalStateMgr.getCurrentState().getEditLog().logCreateCluster(cluster);
    }

    //TODO [meta-format-change] deprecated
    public long saveCluster(DataOutputStream dos, long checksum) throws IOException {
        final int clusterCount = 1;
        checksum ^= clusterCount;
        dos.writeInt(clusterCount);
        Cluster cluster = defaultCluster;
        long clusterId = defaultCluster.getId();
        if (clusterId >= NEXT_ID_INIT_VALUE) {
            checksum ^= clusterId;
            cluster.write(dos);
        }
        return checksum;
    }

    public void replayUpdateClusterAndBackends(BackendIdsUpdateInfo info) {
        for (long id : info.getBackendList()) {
            final Backend backend = stateMgr.getClusterInfo().getBackend(id);
            backend.setDecommissioned(false);
            backend.clearClusterName();
            backend.setBackendState(Backend.BackendState.free);
        }
    }

    /*
     * Truncate specified table or partitions.
     * The main idea is:
     *
     * 1. using the same schema to create new table(partitions)
     * 2. use the new created table(partitions) to replace the old ones.
     *
     * if no partition specified, it will truncate all partitions of this table, including all temp partitions,
     * otherwise, it will only truncate those specified partitions.
     *
     */
    @Override
    public void truncateTable(TruncateTableStmt truncateTableStmt) throws DdlException {
        TableRef tblRef = truncateTableStmt.getTblRef();
        TableName dbTbl = tblRef.getName();

        // check, and save some info which need to be checked again later
        Map<String, Partition> origPartitions = Maps.newTreeMap(String.CASE_INSENSITIVE_ORDER);
        OlapTable copiedTbl;
        Database db = getDb(dbTbl.getDb());
        if (db == null) {
            ErrorReport.reportDdlException(ErrorCode.ERR_BAD_DB_ERROR, dbTbl.getDb());
        }

        boolean truncateEntireTable = tblRef.getPartitionNames() == null;
        db.readLock();
        try {
            Table table = db.getTable(dbTbl.getTbl());
            if (table == null) {
                ErrorReport.reportDdlException(ErrorCode.ERR_BAD_TABLE_ERROR, dbTbl.getTbl());
            }

            if (!table.isOlapOrCloudNativeTable()) {
                throw new DdlException("Only support truncate OLAP table or LAKE table");
            }

            OlapTable olapTable = (OlapTable) table;
            if (olapTable.getState() != OlapTable.OlapTableState.NORMAL) {
                throw InvalidOlapTableStateException.of(olapTable.getState(), olapTable.getName());
            }

            if (!truncateEntireTable) {
                for (String partName : tblRef.getPartitionNames().getPartitionNames()) {
                    Partition partition = olapTable.getPartition(partName);
                    if (partition == null) {
                        throw new DdlException("Partition " + partName + " does not exist");
                    }

                    origPartitions.put(partName, partition);
                }
            } else {
                for (Partition partition : olapTable.getPartitions()) {
                    origPartitions.put(partition.getName(), partition);
                }
            }

            copiedTbl = olapTable.selectiveCopy(origPartitions.keySet(), true, MaterializedIndex.IndexExtState.VISIBLE);
        } finally {
            db.readUnlock();
        }

        // 2. use the copied table to create partitions
        List<Partition> newPartitions = Lists.newArrayListWithCapacity(origPartitions.size());
        // tabletIdSet to save all newly created tablet ids.
        Set<Long> tabletIdSet = Sets.newHashSet();
        try {
            for (Map.Entry<String, Partition> entry : origPartitions.entrySet()) {
                long oldPartitionId = entry.getValue().getId();
                long newPartitionId = getNextId();
                String newPartitionName = entry.getKey();

                PartitionInfo partitionInfo = copiedTbl.getPartitionInfo();
                partitionInfo.setTabletType(newPartitionId, partitionInfo.getTabletType(oldPartitionId));
                partitionInfo.setIsInMemory(newPartitionId, partitionInfo.getIsInMemory(oldPartitionId));
                partitionInfo.setReplicationNum(newPartitionId, partitionInfo.getReplicationNum(oldPartitionId));
                partitionInfo.setDataProperty(newPartitionId, partitionInfo.getDataProperty(oldPartitionId));

                if (copiedTbl.isCloudNativeTable()) {
                    partitionInfo.setStorageCacheInfo(newPartitionId,
                            partitionInfo.getStorageCacheInfo(oldPartitionId));
                }

                copiedTbl.setDefaultDistributionInfo(entry.getValue().getDistributionInfo());

                Partition newPartition =
                        createPartition(db, copiedTbl, newPartitionId, newPartitionName, null, tabletIdSet);
                newPartitions.add(newPartition);
            }
            buildPartitions(db, copiedTbl, newPartitions);
        } catch (DdlException e) {
            deleteUselessTablets(tabletIdSet);
            throw e;
        }
        Preconditions.checkState(origPartitions.size() == newPartitions.size());

        // all partitions are created successfully, try to replace the old partitions.
        // before replacing, we need to check again.
        // Things may be changed outside the database lock.
        db.writeLock();
        try {
            OlapTable olapTable = (OlapTable) db.getTable(copiedTbl.getId());
            if (olapTable == null) {
                throw new DdlException("Table[" + copiedTbl.getName() + "] is dropped");
            }

            if (olapTable.getState() != OlapTable.OlapTableState.NORMAL) {
                throw InvalidOlapTableStateException.of(olapTable.getState(), olapTable.getName());
            }

            // check partitions
            for (Map.Entry<String, Partition> entry : origPartitions.entrySet()) {
                Partition partition = olapTable.getPartition(entry.getValue().getId());
                if (partition == null || !partition.getName().equalsIgnoreCase(entry.getKey())) {
                    throw new DdlException("Partition [" + entry.getKey() + "] is changed during truncating table, " +
                            "please retry");
                }
            }

            // check if meta changed
            // rollup index may be added or dropped, and schema may be changed during creating partition operation.
            boolean metaChanged = false;
            if (olapTable.getIndexNameToId().size() != copiedTbl.getIndexNameToId().size()) {
                metaChanged = true;
            } else {
                // compare schemaHash
                Map<Long, Integer> copiedIndexIdToSchemaHash = copiedTbl.getIndexIdToSchemaHash();
                for (Map.Entry<Long, Integer> entry : olapTable.getIndexIdToSchemaHash().entrySet()) {
                    long indexId = entry.getKey();
                    if (!copiedIndexIdToSchemaHash.containsKey(indexId)) {
                        metaChanged = true;
                        break;
                    }
                    if (!copiedIndexIdToSchemaHash.get(indexId).equals(entry.getValue())) {
                        metaChanged = true;
                        break;
                    }
                }
            }

            if (metaChanged) {
                throw new DdlException("Table[" + copiedTbl.getName() + "]'s meta has been changed. try again.");
            }

            // replace
            truncateTableInternal(olapTable, newPartitions, truncateEntireTable, false);

            colocateTableIndex.updateLakeTableColocationInfo(olapTable, true /* isJoin */, null /* expectGroupId */);

            // write edit log
            TruncateTableInfo info = new TruncateTableInfo(db.getId(), olapTable.getId(), newPartitions,
                    truncateEntireTable);
            GlobalStateMgr.getCurrentState().getEditLog().logTruncateTable(info);

            // refresh mv
            Set<MvId> relatedMvs = olapTable.getRelatedMaterializedViews();
            for (MvId mvId : relatedMvs) {
                MaterializedView materializedView = (MaterializedView) db.getTable(mvId.getId());
                if (materializedView == null) {
                    LOG.warn("Table related materialized view {} can not be found", mvId.getId());
                    continue;
                }
                if (materializedView.isLoadTriggeredRefresh()) {
                    refreshMaterializedView(db.getFullName(), db.getTable(mvId.getId()).getName(), false, null,
                            Constants.TaskRunPriority.NORMAL.value(), true, false);
                }
            }
        } catch (DdlException e) {
            deleteUselessTablets(tabletIdSet);
            throw e;
        } catch (MetaNotFoundException e) {
            LOG.warn("Table related materialized view can not be found", e);
        } finally {
            db.writeUnlock();
        }

        LOG.info("finished to truncate table {}, partitions: {}",
                tblRef.getName().toSql(), tblRef.getPartitionNames());
    }

    private void deleteUselessTablets(Set<Long> tabletIdSet) {
        // create partition failed, remove all newly created tablets.
        // For lakeTable, shards cleanup is taken care in ShardDeleter.
        for (Long tabletId : tabletIdSet) {
            GlobalStateMgr.getCurrentInvertedIndex().deleteTablet(tabletId);
        }
    }

    private void truncateTableInternal(OlapTable olapTable, List<Partition> newPartitions,
                                       boolean isEntireTable, boolean isReplay) {
        // use new partitions to replace the old ones.
        Set<Tablet> oldTablets = Sets.newHashSet();
        for (Partition newPartition : newPartitions) {
            Partition oldPartition = olapTable.replacePartition(newPartition);
            // save old tablets to be removed
            for (MaterializedIndex index : oldPartition.getMaterializedIndices(MaterializedIndex.IndexExtState.ALL)) {
                // let HashSet do the deduplicate work
                oldTablets.addAll(index.getTablets());
            }
        }

        if (isEntireTable) {
            // drop all temp partitions
            olapTable.dropAllTempPartitions();
        }

        // remove the tablets in old partitions
        for (Tablet tablet : oldTablets) {
            TabletInvertedIndex index = GlobalStateMgr.getCurrentInvertedIndex();
            index.deleteTablet(tablet.getId());
            // Ensure that only the leader records truncate information.
            // TODO(yangzaorang): the information will be lost when failover occurs. The probability of this case
            // happening is small, and the trash data will be deleted by BE anyway, but we need to find a better
            // solution.
            if (!isReplay) {
                index.markTabletForceDelete(tablet);
            }
        }
    }

    public void replayTruncateTable(TruncateTableInfo info) {
        Database db = getDb(info.getDbId());
        db.writeLock();
        try {
            OlapTable olapTable = (OlapTable) db.getTable(info.getTblId());
            truncateTableInternal(olapTable, info.getPartitions(), info.isEntireTable(), true);

            if (!GlobalStateMgr.isCheckpointThread()) {
                // add tablet to inverted index
                TabletInvertedIndex invertedIndex = GlobalStateMgr.getCurrentInvertedIndex();
                for (Partition partition : info.getPartitions()) {
                    long partitionId = partition.getId();
                    TStorageMedium medium = olapTable.getPartitionInfo().getDataProperty(
                            partitionId).getStorageMedium();
                    for (MaterializedIndex mIndex : partition.getMaterializedIndices(
                            MaterializedIndex.IndexExtState.ALL)) {
                        long indexId = mIndex.getId();
                        int schemaHash = olapTable.getSchemaHashByIndexId(indexId);
                        TabletMeta tabletMeta = new TabletMeta(db.getId(), olapTable.getId(),
                                partitionId, indexId, schemaHash, medium, olapTable.isCloudNativeTableOrMaterializedView());
                        for (Tablet tablet : mIndex.getTablets()) {
                            long tabletId = tablet.getId();
                            invertedIndex.addTablet(tabletId, tabletMeta);
                            if (olapTable.isOlapTable()) {
                                for (Replica replica : ((LocalTablet) tablet).getImmutableReplicas()) {
                                    invertedIndex.addReplica(tabletId, replica);
                                }
                            }
                        }
                    }
                }
            }
        } finally {
            db.writeUnlock();
        }
    }

    public void replayBackendTabletsInfo(BackendTabletsInfo backendTabletsInfo) {
        List<Pair<Long, Integer>> tabletsWithSchemaHash = backendTabletsInfo.getTabletSchemaHash();
        if (!tabletsWithSchemaHash.isEmpty()) {
            // In previous version, we save replica info in `tabletsWithSchemaHash`,
            // but it is wrong because we can not get replica from `tabletInvertedIndex` when doing checkpoint,
            // because when doing checkpoint, the tabletInvertedIndex is not initialized at all.
            //
            // So we can only discard this information, in this case, it is equivalent to losing the record of these operations.
            // But it doesn't matter, these records are currently only used to record whether a replica is in a bad state.
            // This state has little effect on the system, and it can be restored after the system has processed the bad state replica.
            for (Pair<Long, Integer> tabletInfo : tabletsWithSchemaHash) {
                LOG.warn("find an old backendTabletsInfo for tablet {}, ignore it", tabletInfo.first);
            }
            return;
        }

        // in new version, replica info is saved here.
        // but we need to get replica from db->tbl->partition->...
        List<ReplicaPersistInfo> replicaPersistInfos = backendTabletsInfo.getReplicaPersistInfos();
        for (ReplicaPersistInfo info : replicaPersistInfos) {
            long dbId = info.getDbId();
            Database db = getDb(dbId);
            if (db == null) {
                continue;
            }
            db.writeLock();
            try {
                OlapTable tbl = (OlapTable) db.getTable(info.getTableId());
                if (tbl == null) {
                    continue;
                }
                Partition partition = tbl.getPartition(info.getPartitionId());
                if (partition == null) {
                    continue;
                }
                MaterializedIndex mindex = partition.getIndex(info.getIndexId());
                if (mindex == null) {
                    continue;
                }
                LocalTablet tablet = (LocalTablet) mindex.getTablet(info.getTabletId());
                if (tablet == null) {
                    continue;
                }
                Replica replica = tablet.getReplicaById(info.getReplicaId());
                if (replica != null) {
                    replica.setBad(true);
                    LOG.debug("get replica {} of tablet {} on backend {} to bad when replaying",
                            info.getReplicaId(), info.getTabletId(), info.getBackendId());
                }
            } finally {
                db.writeUnlock();
            }
        }
    }

    // Convert table's distribution type from random to hash.
    // random distribution is no longer supported.
    public void convertDistributionType(Database db, OlapTable tbl) throws DdlException {
        db.writeLock();
        try {
            TableInfo tableInfo = TableInfo.createForModifyDistribution(db.getId(), tbl.getId());
            GlobalStateMgr.getCurrentState().getEditLog().logModifyDistributionType(tableInfo);
            LOG.info("finished to modify distribution type of table: " + tbl.getName());
        } finally {
            db.writeUnlock();
        }
    }

    public void replayConvertDistributionType(TableInfo tableInfo) {
        Database db = getDb(tableInfo.getDbId());
        db.writeLock();
        try {
            OlapTable tbl = (OlapTable) db.getTable(tableInfo.getTableId());
            LOG.info("replay modify distribution type of table: " + tbl.getName());
        } finally {
            db.writeUnlock();
        }
    }

    /*
     * The entry of replacing partitions with temp partitions.
     */
    public void replaceTempPartition(Database db, String tableName, ReplacePartitionClause clause) throws DdlException {
        List<String> partitionNames = clause.getPartitionNames();
        // duplicate temp partition will cause Incomplete transaction
        List<String> tempPartitionNames =
                clause.getTempPartitionNames().stream().distinct().collect(Collectors.toList());

        boolean isStrictRange = clause.isStrictRange();
        boolean useTempPartitionName = clause.useTempPartitionName();
        db.writeLock();
        try {
            Table table = db.getTable(tableName);
            if (table == null) {
                ErrorReport.reportDdlException(ErrorCode.ERR_BAD_TABLE_ERROR, tableName);
            }

            if (!table.isOlapOrCloudNativeTable()) {
                throw new DdlException("Table[" + tableName + "] is not OLAP table or LAKE table");
            }

            OlapTable olapTable = (OlapTable) table;
            // check partition exist
            for (String partName : partitionNames) {
                if (!olapTable.checkPartitionNameExist(partName, false)) {
                    throw new DdlException("Partition[" + partName + "] does not exist");
                }
            }
            for (String partName : tempPartitionNames) {
                if (!olapTable.checkPartitionNameExist(partName, true)) {
                    throw new DdlException("Temp partition[" + partName + "] does not exist");
                }
            }

            olapTable.replaceTempPartitions(partitionNames, tempPartitionNames, isStrictRange, useTempPartitionName);

            // write log
            ReplacePartitionOperationLog info = new ReplacePartitionOperationLog(db.getId(), olapTable.getId(),
                    partitionNames, tempPartitionNames, isStrictRange, useTempPartitionName);
            GlobalStateMgr.getCurrentState().getEditLog().logReplaceTempPartition(info);
            LOG.info("finished to replace partitions {} with temp partitions {} from table: {}",
                    clause.getPartitionNames(), clause.getTempPartitionNames(), tableName);
        } finally {
            db.writeUnlock();
        }
    }

    public void replayReplaceTempPartition(ReplacePartitionOperationLog replaceTempPartitionLog) {
        Database db = getDb(replaceTempPartitionLog.getDbId());
        if (db == null) {
            return;
        }
        db.writeLock();
        try {
            OlapTable olapTable = (OlapTable) db.getTable(replaceTempPartitionLog.getTblId());
            if (olapTable == null) {
                return;
            }
            olapTable.replaceTempPartitions(replaceTempPartitionLog.getPartitions(),
                    replaceTempPartitionLog.getTempPartitions(),
                    replaceTempPartitionLog.isStrictRange(),
                    replaceTempPartitionLog.useTempPartitionName());
        } catch (DdlException e) {
            LOG.warn("should not happen.", e);
        } finally {
            db.writeUnlock();
        }
    }

    // entry of checking tablets operation
    public void checkTablets(AdminCheckTabletsStmt stmt) {
        AdminCheckTabletsStmt.CheckType type = stmt.getType();
        if (type == AdminCheckTabletsStmt.CheckType.CONSISTENCY) {
            stateMgr.getConsistencyChecker().addTabletsToCheck(stmt.getTabletIds());
        }
    }

    // Set specified replica's status. If replica does not exist, just ignore it.
    public void setReplicaStatus(AdminSetReplicaStatusStmt stmt) {
        long tabletId = stmt.getTabletId();
        long backendId = stmt.getBackendId();
        Replica.ReplicaStatus status = stmt.getStatus();
        setReplicaStatusInternal(tabletId, backendId, status, false);
    }

    public void replaySetReplicaStatus(SetReplicaStatusOperationLog log) {
        setReplicaStatusInternal(log.getTabletId(), log.getBackendId(), log.getReplicaStatus(), true);
    }

    private void setReplicaStatusInternal(long tabletId, long backendId, Replica.ReplicaStatus status,
                                          boolean isReplay) {
        TabletMeta meta = stateMgr.getTabletInvertedIndex().getTabletMeta(tabletId);
        if (meta == null) {
            LOG.info("tablet {} does not exist", tabletId);
            return;
        }
        long dbId = meta.getDbId();
        Database db = getDb(dbId);
        if (db == null) {
            LOG.info("database {} of tablet {} does not exist", dbId, tabletId);
            return;
        }
        db.writeLock();
        try {
            Replica replica = stateMgr.getTabletInvertedIndex().getReplica(tabletId, backendId);
            if (replica == null) {
                LOG.info("replica of tablet {} does not exist", tabletId);
                return;
            }
            if (status == Replica.ReplicaStatus.BAD || status == Replica.ReplicaStatus.OK) {
                if (replica.setBadForce(status == Replica.ReplicaStatus.BAD)) {
                    if (!isReplay) {
                        // Put this tablet into urgent table so that it can be repaired ASAP.
                        stateMgr.getTabletChecker().setTabletForUrgentRepair(dbId, meta.getTableId(),
                                meta.getPartitionId());
                        SetReplicaStatusOperationLog log =
                                new SetReplicaStatusOperationLog(backendId, tabletId, status);
                        GlobalStateMgr.getCurrentState().getEditLog().logSetReplicaStatus(log);
                    }
                    LOG.info("set replica {} of tablet {} on backend {} as {}. is replay: {}",
                            replica.getId(), tabletId, backendId, status, isReplay);
                }
            }
        } finally {
            db.writeUnlock();
        }
    }

    public void onEraseDatabase(long dbId) {
        // remove database transaction manager
        stateMgr.getGlobalTransactionMgr().removeDatabaseTransactionMgr(dbId);
    }

    public void onErasePartition(Partition partition) {
        // remove tablet in inverted index
        TabletInvertedIndex invertedIndex = GlobalStateMgr.getCurrentInvertedIndex();
        for (MaterializedIndex index : partition.getMaterializedIndices(MaterializedIndex.IndexExtState.ALL)) {
            for (Tablet tablet : index.getTablets()) {
                long tabletId = tablet.getId();
                invertedIndex.deleteTablet(tabletId);
            }
        }
    }

    // for test only
    @VisibleForTesting
    public void clear() {
        if (idToDb != null) {
            idToDb.clear();
        }
        if (fullNameToDb != null) {
            fullNameToDb.clear();
        }
        System.gc();
    }

    @VisibleForTesting
    public OlapTable getCopiedTable(Database db, OlapTable olapTable, List<Long> sourcePartitionIds,
                                    Map<Long, String> origPartitions) {
        OlapTable copiedTbl;
        db.readLock();
        try {
            if (olapTable.getState() != OlapTable.OlapTableState.NORMAL) {
                throw new RuntimeException("Table' state is not NORMAL: " + olapTable.getState()
                        + ", tableId:" + olapTable.getId() + ", tabletName:" + olapTable.getName());
            }
            for (Long id : sourcePartitionIds) {
                origPartitions.put(id, olapTable.getPartition(id).getName());
            }
            copiedTbl = olapTable.selectiveCopy(origPartitions.values(), true, MaterializedIndex.IndexExtState.VISIBLE);
        } finally {
            db.readUnlock();
        }
        return copiedTbl;
    }

    @VisibleForTesting
    public List<Partition> getNewPartitionsFromPartitions(Database db, OlapTable olapTable,
                                                          List<Long> sourcePartitionIds,
                                                          Map<Long, String> origPartitions, OlapTable copiedTbl,
                                                          String namePostfix, Set<Long> tabletIdSet,
                                                          List<Long> tmpPartitionIds)
            throws DdlException {
        List<Partition> newPartitions = Lists.newArrayListWithCapacity(sourcePartitionIds.size());
        for (int i = 0; i < sourcePartitionIds.size(); ++i) {
            long newPartitionId = tmpPartitionIds.get(i);
            long sourcePartitionId = sourcePartitionIds.get(i);
            String newPartitionName = origPartitions.get(sourcePartitionId) + namePostfix;
            if (olapTable.checkPartitionNameExist(newPartitionName, true)) {
                // to prevent creating the same partitions when failover
                // this will happen when OverwriteJob crashed after created temp partitions,
                // but before changing to PREPARED state
                LOG.warn("partition:{} already exists in table:{}", newPartitionName, olapTable.getName());
                continue;
            }
            PartitionInfo partitionInfo = copiedTbl.getPartitionInfo();
            partitionInfo.setTabletType(newPartitionId, partitionInfo.getTabletType(sourcePartitionId));
            partitionInfo.setIsInMemory(newPartitionId, partitionInfo.getIsInMemory(sourcePartitionId));
            partitionInfo.setReplicationNum(newPartitionId, partitionInfo.getReplicationNum(sourcePartitionId));
            partitionInfo.setDataProperty(newPartitionId, partitionInfo.getDataProperty(sourcePartitionId));
            if (copiedTbl.isCloudNativeTableOrMaterializedView()) {
                partitionInfo.setStorageCacheInfo(newPartitionId, partitionInfo.getStorageCacheInfo(sourcePartitionId));
            }

            Partition newPartition =
                    createPartition(db, copiedTbl, newPartitionId, newPartitionName, null, tabletIdSet);
            newPartitions.add(newPartition);
        }
        return newPartitions;
    }

    // create new partitions from source partitions.
    // new partitions have the same indexes as source partitions.
    public List<Partition> createTempPartitionsFromPartitions(Database db, Table table,
                                                              String namePostfix, List<Long> sourcePartitionIds,
                                                              List<Long> tmpPartitionIds) {
        Preconditions.checkState(table instanceof OlapTable);
        OlapTable olapTable = (OlapTable) table;
        Map<Long, String> origPartitions = Maps.newHashMap();
        OlapTable copiedTbl = getCopiedTable(db, olapTable, sourcePartitionIds, origPartitions);
        copiedTbl.setDefaultDistributionInfo(olapTable.getDefaultDistributionInfo());

        // 2. use the copied table to create partitions
        List<Partition> newPartitions = null;
        // tabletIdSet to save all newly created tablet ids.
        Set<Long> tabletIdSet = Sets.newHashSet();
        try {
            newPartitions = getNewPartitionsFromPartitions(db, olapTable, sourcePartitionIds, origPartitions,
                    copiedTbl, namePostfix, tabletIdSet, tmpPartitionIds);
            buildPartitions(db, copiedTbl, newPartitions);
        } catch (Exception e) {
            // create partition failed, remove all newly created tablets
            for (Long tabletId : tabletIdSet) {
                GlobalStateMgr.getCurrentInvertedIndex().deleteTablet(tabletId);
            }
            LOG.warn("create partitions from partitions failed.", e);
            throw new RuntimeException("create partitions failed: " + e.getMessage(), e);
        }
        return newPartitions;
    }

    public long saveAutoIncrementId(DataOutputStream dos, long checksum) throws IOException {
        AutoIncrementInfo info = new AutoIncrementInfo(tableIdToIncrementId);
        info.write(dos);
        return checksum;
    }

    public long loadAutoIncrementId(DataInputStream dis, long checksum) throws IOException {
        AutoIncrementInfo info = new AutoIncrementInfo(null);
        info.read(dis);
        for (Map.Entry<Long, Long> entry : info.tableIdToIncrementId().entrySet()) {
            Long tableId = entry.getKey();
            Long id = entry.getValue();

            tableIdToIncrementId.put(tableId, id);
        }
        return checksum;
    }

    public void replayDeleteAutoIncrementId(AutoIncrementInfo info) throws IOException {
        for (Map.Entry<Long, Long> entry : info.tableIdToIncrementId().entrySet()) {
            Long tableId = entry.getKey();
            tableIdToIncrementId.remove(tableId);
        }
    }

    public void replayAutoIncrementId(AutoIncrementInfo info) throws IOException {
        for (Map.Entry<Long, Long> entry : info.tableIdToIncrementId().entrySet()) {
            Long tableId = entry.getKey();
            Long id = entry.getValue();

            Long oldId = tableIdToIncrementId.putIfAbsent(tableId, id);

            if (oldId != null && id > tableIdToIncrementId.get(tableId)) {
                tableIdToIncrementId.replace(tableId, id);
            }
        }
    }

    public Long allocateAutoIncrementId(Long tableId, Long rows) {
        Long oldId = tableIdToIncrementId.putIfAbsent(tableId, 1L);
        if (oldId == null) {
            oldId = tableIdToIncrementId.get(tableId);
        }

        Long newId = oldId + rows;
        // AUTO_INCREMENT counter overflow
        if (newId < oldId) {
            throw new RuntimeException("AUTO_INCREMENT counter overflow");
        }

        while (!tableIdToIncrementId.replace(tableId, oldId, newId)) {
            oldId = tableIdToIncrementId.get(tableId);
            newId = oldId + rows;

            // AUTO_INCREMENT counter overflow
            if (newId < oldId) {
                throw new RuntimeException("AUTO_INCREMENT counter overflow");
            }
        }

        return oldId;
    }

    public void removeAutoIncrementIdByTableId(Long tableId, boolean isReplay) {
        if (!isReplay) {
            ConcurrentHashMap<Long, Long> deltaMap = new ConcurrentHashMap<>();
            deltaMap.put(tableId, 0L);
            AutoIncrementInfo info = new AutoIncrementInfo(deltaMap);
            GlobalStateMgr.getCurrentState().getEditLog().logSaveDeleteAutoIncrementId(info);
        }

        tableIdToIncrementId.remove(tableId);
    }

    public ConcurrentHashMap<Long, Long> tableIdToIncrementId() {
        return tableIdToIncrementId;
    }

    public Long getCurrentAutoIncrementIdByTableId(Long tableId) {
        return tableIdToIncrementId.get(tableId);
    }

    public void addOrReplaceAutoIncrementIdByTableId(Long tableId, Long id) {
        Long oldId = tableIdToIncrementId.putIfAbsent(tableId, id);
        if (oldId != null) {
            tableIdToIncrementId.replace(tableId, id);
        }
    }

    private String bindStorageVolumeToDb(long dbId, String volume) throws DdlException {
        StorageVolumeMgr svm = GlobalStateMgr.getCurrentState().getStorageVolumeMgr();
        StorageVolume sv = null;
        if (volume.equals(StorageVolumeMgr.DEFAULT)) {
            sv = svm.getDefaultStorageVolume();
        } else {
            sv = svm.getStorageVolumeByName(volume);
        }
        if (sv == null) {
            throw new DdlException("Unknown storage volume \"" + volume + "\"");
        }
        String storageVolumeId = sv.getId();
        svm.bindDbToStorageVolume(storageVolumeId, dbId);
        return storageVolumeId;
    }

    public void save(DataOutputStream dos) throws IOException, SRMetaBlockException {
        // Don't write system db meta
        Map<Long, Database> idToDbNormal = idToDb.entrySet().stream().filter(entry -> entry.getKey() > NEXT_ID_INIT_VALUE)
                .collect(Collectors.toMap(Map.Entry::getKey, Map.Entry::getValue));
        int totalTableNum = 0;
        for (Database database : idToDbNormal.values()) {
            totalTableNum += database.getTableNumber();
        }
        int cnt = 1 + idToDbNormal.size() + idToDbNormal.size() /* record database table size */ + totalTableNum + 1;

        SRMetaBlockWriter writer = new SRMetaBlockWriter(dos, SRMetaBlockID.LOCAL_META_STORE, cnt);

        writer.writeJson(idToDbNormal.size());
        for (Database database : idToDbNormal.values()) {
            writer.writeJson(database);
            writer.writeJson(database.getTables().size());
            List<Table> tables = database.getTables();
            for (Table table : tables) {
                writer.writeJson(table);
            }
        }

        AutoIncrementInfo info = new AutoIncrementInfo(tableIdToIncrementId);
        writer.writeJson(info);

        writer.close();
    }

    public void load(SRMetaBlockReader reader) throws IOException, SRMetaBlockException, SRMetaBlockEOFException {
        int dbSize = reader.readJson(int.class);
        for (int i = 0; i < dbSize; ++i) {
            Database db = reader.readJson(Database.class);
            int tableSize = reader.readInt();
            for (int j = 0; j < tableSize; ++j) {
                Table table = reader.readJson(Table.class);
                db.registerTableUnlock(table);
            }

            idToDb.put(db.getId(), db);
            fullNameToDb.put(db.getFullName(), db);
            stateMgr.getGlobalTransactionMgr().addDatabaseTransactionMgr(db.getId());
            db.getTables().forEach(Table::onCreate);
        }

        // put built-in database into local metastore
        InfoSchemaDb infoSchemaDb = new InfoSchemaDb();
        Preconditions.checkState(infoSchemaDb.getId() < NEXT_ID_INIT_VALUE,
                "InfoSchemaDb id shouldn't larger than " + NEXT_ID_INIT_VALUE);
        idToDb.put(infoSchemaDb.getId(), infoSchemaDb);
        fullNameToDb.put(infoSchemaDb.getFullName(), infoSchemaDb);

        if (getFullNameToDb().containsKey(StarRocksDb.DATABASE_NAME)) {
            LOG.warn("Since the the database of starrocks already exists, " +
                    "the system will not automatically create the database of starrocks for system.");
        } else {
            StarRocksDb starRocksDb = new StarRocksDb();
            Preconditions.checkState(infoSchemaDb.getId() < NEXT_ID_INIT_VALUE,
                    "starocks id shouldn't larger than " + NEXT_ID_INIT_VALUE);
            idToDb.put(starRocksDb.getId(), starRocksDb);
            fullNameToDb.put(starRocksDb.getFullName(), starRocksDb);
        }

        AutoIncrementInfo autoIncrementInfo = reader.readJson(AutoIncrementInfo.class);
        for (Map.Entry<Long, Long> entry : autoIncrementInfo.tableIdToIncrementId().entrySet()) {
            Long tableId = entry.getKey();
            Long id = entry.getValue();

            tableIdToIncrementId.put(tableId, id);
        }

        recreateTabletInvertIndex();
        GlobalStateMgr.getCurrentState().getEsRepository().loadTableFromCatalog();

        /*
         * defaultCluster has no meaning, it is only for compatibility with
         * old versions of the code (defaultCluster is required for 3.0 fallback)
         */
        defaultCluster = new Cluster(SystemInfoService.DEFAULT_CLUSTER, NEXT_ID_INIT_VALUE);
    }
}
<|MERGE_RESOLUTION|>--- conflicted
+++ resolved
@@ -788,66 +788,11 @@
         }
 
         Table table = tableFactory.createTable(this, db, stmt);
-        db.writeLock();
-        try {
-            registerTable(db, table, stmt.isSetIfNotExists());
-            table.onCreate();
-
-<<<<<<< HEAD
-            String storageVolumeId = GlobalStateMgr.getCurrentState().getStorageVolumeMgr()
-                    .getStorageVolumeIdOfTable(table.getId());
-            CreateTableInfo info = new CreateTableInfo(db.getFullName(), table, storageVolumeId);
-            GlobalStateMgr.getCurrentState().getEditLog().logCreateTable(info);
-        } finally {
-            db.writeUnlock();
-        }
-=======
-        String storageVolumeId = GlobalStateMgr.getCurrentState().getStorageVolumeMgr().getStorageVolumeIdOfTable(table.getId());
-        CreateTableInfo info = new CreateTableInfo(db.getFullName(), table, storageVolumeId);
-        GlobalStateMgr.getCurrentState().getEditLog().logCreateTable(info);
->>>>>>> 19e43e21
+        String storageVolumeId = GlobalStateMgr.getCurrentState().getStorageVolumeMgr()
+                .getStorageVolumeIdOfTable(table.getId());
+
+        registerTableAndSaveLog(db, table, storageVolumeId, stmt.isSetIfNotExists());
         return true;
-    }
-
-    private String buildStorageVolum(Database db, OlapTable olapTable,
-                                     Map<String, String> properties) throws DdlException {
-        RunMode runMode = RunMode.getCurrentRunMode();
-        String volume = "";
-        if (properties != null && properties.containsKey(PropertyAnalyzer.PROPERTIES_STORAGE_VOLUME)) {
-            volume = properties.remove(PropertyAnalyzer.PROPERTIES_STORAGE_VOLUME);
-        }
-        if (runMode == RunMode.SHARED_DATA) {
-            if (volume.equals(StorageVolumeMgr.LOCAL)) {
-                throw new DdlException("Cannot create table " +
-                        "without persistent volume in current run mode \"" + runMode + "\"");
-            }
-
-            StorageVolumeMgr svm = GlobalStateMgr.getCurrentState().getStorageVolumeMgr();
-            StorageVolume sv = null;
-            if (volume.isEmpty()) {
-                String dbStorageVolumeId = svm.getStorageVolumeIdOfDb(db.getId());
-                if (dbStorageVolumeId != null) {
-                    sv = svm.getStorageVolume(dbStorageVolumeId);
-                } else {
-                    sv = svm.getStorageVolumeByName(SharedDataStorageVolumeMgr.BUILTIN_STORAGE_VOLUME);
-                }
-            } else if (volume.equals(StorageVolumeMgr.DEFAULT)) {
-                sv = svm.getDefaultStorageVolume();
-            } else {
-                sv = svm.getStorageVolumeByName(volume);
-            }
-            if (sv == null) {
-                throw new DdlException("Unknown storage volume \"" + volume + "\"");
-            }
-            String storageVolumeId = sv.getId();
-            setLakeStorageInfo(olapTable, storageVolumeId, properties);
-            svm.bindTableToStorageVolume(sv.getId(), olapTable.getId());
-            olapTable.setStorageVolume(sv.getName());
-            return storageVolumeId;
-        } else {
-            olapTable.setStorageVolume(StorageVolumeMgr.LOCAL);
-            return "";
-        }
     }
 
     @Override
@@ -2007,34 +1952,41 @@
         table.setStorageInfo(pathInfo, storageCacheInfo);
     }
 
-    void registerTable(Database db, Table table, boolean isSetIfNotExists) throws DdlException {
+    void registerTableAndSaveLog(Database db, Table table, String storageVolumeId, boolean isSetIfNotExists) throws DdlException {
         // check database exists again, because database can be dropped when creating table
         if (!tryLock(false)) {
             throw new DdlException("Failed to acquire globalStateMgr lock. Try again");
         }
+
         try {
             if (getDb(db.getFullName()) == null) {
                 throw new DdlException("Database has been dropped when creating table");
             }
-<<<<<<< HEAD
-            if (!db.registerTableUnlock(table)) {
-=======
-            if (!db.registerTableWithLock(table)) {
->>>>>>> 19e43e21
-                if (db.isSystemDatabase()) {
-                    ErrorReport.reportDdlException(ErrorCode.ERR_CANT_CREATE_TABLE, table.getName(), "create denied");
-                }
-
-                if (!isSetIfNotExists) {
-                    if (table instanceof OlapTable) {
-                        OlapTable olapTable = (OlapTable) table;
-                        olapTable.onErase(false);
+
+            if (db.isSystemDatabase()) {
+                ErrorReport.reportDdlException(ErrorCode.ERR_CANT_CREATE_TABLE, table.getName(), "create denied");
+            }
+
+            db.writeLock();
+            try {
+                if (!db.registerTableUnlock(table)) {
+                    if (!isSetIfNotExists) {
+                        if (table instanceof OlapTable) {
+                            OlapTable olapTable = (OlapTable) table;
+                            olapTable.onErase(false);
+                        }
+                        ErrorReport.reportDdlException(ErrorCode.ERR_CANT_CREATE_TABLE, table.getName(),
+                                "table already exists");
+                    } else {
+                        LOG.info("Create table[{}] which already exists", table.getName());
                     }
-                    ErrorReport.reportDdlException(ErrorCode.ERR_CANT_CREATE_TABLE, table.getName(),
-                            "table already exists");
-                } else {
-                    LOG.info("Create table[{}] which already exists", table.getName());
-                }
+                }
+                table.onCreate();
+
+                CreateTableInfo info = new CreateTableInfo(db.getFullName(), table, storageVolumeId);
+                GlobalStateMgr.getCurrentState().getEditLog().logCreateTable(info);
+            } finally {
+                db.writeUnlock();
             }
 
         } finally {
@@ -2055,7 +2007,7 @@
 
         if (!isCheckpointThread()) {
             // add to inverted index
-            if (table.isOlapOrCloudNativeTable()) {
+            if (table.isOlapOrCloudNativeTable() || table.isMaterializedView()) {
                 TabletInvertedIndex invertedIndex = GlobalStateMgr.getCurrentInvertedIndex();
                 OlapTable olapTable = (OlapTable) table;
                 long dbId = db.getId();
@@ -2073,7 +2025,7 @@
                         for (Tablet tablet : mIndex.getTablets()) {
                             long tabletId = tablet.getId();
                             invertedIndex.addTablet(tabletId, tabletMeta);
-                            if (table.isOlapTable()) {
+                            if (tablet instanceof LocalTablet) {
                                 for (Replica replica : ((LocalTablet) tablet).getImmutableReplicas()) {
                                     invertedIndex.addReplica(tabletId, replica);
                                 }
@@ -2090,39 +2042,6 @@
             String storageVolumeId = info.getStorageVolumeId();
             GlobalStateMgr.getCurrentState().getStorageVolumeMgr()
                     .bindTableToStorageVolume(storageVolumeId, table.getId());
-        }
-    }
-
-    public void replayCreateMaterializedView(String dbName, MaterializedView materializedView) {
-        Database db = this.fullNameToDb.get(dbName);
-        db.createMaterializedWithLock(materializedView, true);
-
-        if (!isCheckpointThread()) {
-            // add to inverted index
-            TabletInvertedIndex invertedIndex = GlobalStateMgr.getCurrentInvertedIndex();
-            long dbId = db.getId();
-            long mvId = materializedView.getId();
-            for (Partition partition : materializedView.getAllPartitions()) {
-                long partitionId = partition.getId();
-                TStorageMedium medium = materializedView.getPartitionInfo().getDataProperty(
-                        partitionId).getStorageMedium();
-                for (MaterializedIndex mIndex : partition.getMaterializedIndices(
-                        MaterializedIndex.IndexExtState.ALL)) {
-                    long indexId = mIndex.getId();
-                    int schemaHash = materializedView.getSchemaHashByIndexId(indexId);
-                    TabletMeta tabletMeta = new TabletMeta(dbId, mvId, partitionId, indexId, schemaHash, medium);
-                    for (Tablet tablet : mIndex.getTablets()) {
-                        long tabletId = tablet.getId();
-                        invertedIndex.addTablet(tabletId, tabletMeta);
-                        if (tablet instanceof LocalTablet) {
-                            for (Replica replica : ((LocalTablet) tablet).getImmutableReplicas()) {
-                                invertedIndex.addReplica(tabletId, replica);
-                            }
-                        }
-                    }
-                }
-            } // end for partitions
-            DynamicPartitionUtil.registerOrRemovePartitionTTLTable(dbId, materializedView);
         }
     }
 
@@ -2856,7 +2775,6 @@
         boolean isNonPartitioned = partitionInfo.getType() == PartitionType.UNPARTITIONED;
         DataProperty dataProperty = analyzeMVDataProperties(db, materializedView, properties, isNonPartitioned);
 
-        boolean createMvSuccess;
         Set<Long> tabletIdSet = new HashSet<>();
         // process single partition info
         if (isNonPartitioned) {
@@ -2877,31 +2795,7 @@
 
         MaterializedViewMgr.getInstance().prepareMaintenanceWork(stmt, materializedView);
 
-        // check database exists again, because database can be dropped when creating table
-        if (!tryLock(false)) {
-            throw new DdlException("Failed to acquire globalStateMgr lock. Try again");
-        }
-        try {
-            if (getDb(db.getId()) == null) {
-                throw new DdlException("Database has been dropped when creating materialized view");
-            }
-            createMvSuccess = db.createMaterializedWithLock(materializedView, false);
-            if (!createMvSuccess) {
-                for (Long tabletId : tabletIdSet) {
-                    GlobalStateMgr.getCurrentInvertedIndex().deleteTablet(tabletId);
-                }
-                if (!stmt.isIfNotExists()) {
-                    ErrorReport
-                            .reportDdlException(ErrorCode.ERR_CANT_CREATE_TABLE, materializedView,
-                                    "Materialized view already exists");
-                } else {
-                    LOG.info("Create materialized view[{}] which already exists", materializedView);
-                    return;
-                }
-            }
-        } finally {
-            unlock();
-        }
+        registerTableAndSaveLog(db, materializedView, "", stmt.isIfNotExists());
         LOG.info("Successfully create materialized view [{}:{}]", mvName, materializedView.getMvId());
 
         // NOTE: The materialized view has been added to the database, and the following procedure cannot throw exception.
@@ -3840,6 +3734,7 @@
             ErrorReport.reportDdlException(ErrorCode.ERR_BAD_DB_ERROR, dbName);
         }
 
+
         // check if table exists in db
         db.readLock();
         try {
@@ -3869,9 +3764,7 @@
             throw new DdlException("failed to init view stmt", e);
         }
 
-        registerTable(db, view, stmt.isSetIfNotExists());
-        CreateTableInfo info = new CreateTableInfo(db.getFullName(), view, "");
-        GlobalStateMgr.getCurrentState().getEditLog().logCreateTable(info);
+        registerTableAndSaveLog(db, view, "", stmt.isSetIfNotExists());
 
         LOG.info("successfully create view[" + tableName + "-" + view.getId() + "]");
     }
