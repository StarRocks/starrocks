--- conflicted
+++ resolved
@@ -4072,36 +4072,7 @@
         if (!properties.isEmpty()) {
             throw new DdlException("Modify failed because unknown properties: " + properties);
         }
-<<<<<<< HEAD
         return results;
-=======
-        TableProperty tableProperty = table.getTableProperty();
-        if (logProperties.containsKey(PropertyAnalyzer.PROPERTIES_PARTITION_LIVE_NUMBER)) {
-            tableProperty.getProperties().put(PropertyAnalyzer.PROPERTIES_PARTITION_LIVE_NUMBER,
-                    String.valueOf(partitionLiveNumber));
-            tableProperty.setPartitionTTLNumber(partitionLiveNumber);
-        } else if (logProperties.containsKey(PropertyAnalyzer.PROPERTIES_STORAGE_MEDIUM)) {
-            TStorageMedium storageMedium = dataProperty.getStorageMedium();
-            table.setStorageMedium(storageMedium);
-            tableProperty.getProperties()
-                    .put(PropertyAnalyzer.PROPERTIES_STORAGE_COOLDOWN_TIME,
-                            String.valueOf(dataProperty.getCooldownTimeMs()));
-        } else if (logProperties.containsKey(PropertyAnalyzer.PROPERTIES_STORAGE_COOLDOWN_TTL)) {
-            String storageCoolDownTTL = logProperties.get(PropertyAnalyzer.PROPERTIES_STORAGE_COOLDOWN_TTL);
-            tableProperty.getProperties().put(PropertyAnalyzer.PROPERTIES_STORAGE_COOLDOWN_TTL, storageCoolDownTTL);
-            tableProperty.buildStorageCoolDownTTL();
-        } else if (logProperties.containsKey(PropertyAnalyzer.PROPERTIES_DATACACHE_PARTITION_DURATION)) {
-            String partitionDuration = logProperties.get(PropertyAnalyzer.PROPERTIES_DATACACHE_PARTITION_DURATION);
-            tableProperty.getProperties().put(PropertyAnalyzer.PROPERTIES_DATACACHE_PARTITION_DURATION, partitionDuration);
-            tableProperty.buildDataCachePartitionDuration();
-        } else {
-            throw new DdlException("Modify failed because unknown properties: " + properties);
-        }
-
-        ModifyTablePropertyOperationLog info =
-                new ModifyTablePropertyOperationLog(db.getId(), table.getId(), logProperties);
-        GlobalStateMgr.getCurrentState().getEditLog().logAlterTableProperties(info);
->>>>>>> 77fb6ae4
     }
 
     /**
