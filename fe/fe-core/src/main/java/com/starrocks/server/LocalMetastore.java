// Copyright 2021-present StarRocks, Inc. All rights reserved.
//
// Licensed under the Apache License, Version 2.0 (the "License");
// you may not use this file except in compliance with the License.
// You may obtain a copy of the License at
//
//     https://www.apache.org/licenses/LICENSE-2.0
//
// Unless required by applicable law or agreed to in writing, software
// distributed under the License is distributed on an "AS IS" BASIS,
// WITHOUT WARRANTIES OR CONDITIONS OF ANY KIND, either express or implied.
// See the License for the specific language governing permissions and
// limitations under the License.

// This file is based on code available under the Apache license here:
//   https://github.com/apache/incubator-doris/blob/master/fe/fe-core/src/main/java/org/apache/doris/qe/ConnectProcessor.java

// Licensed to the Apache Software Foundation (ASF) under one
// or more contributor license agreements.  See the NOTICE file
// distributed with this work for additional information
// regarding copyright ownership.  The ASF licenses this file
// to you under the Apache License, Version 2.0 (the
// "License"); you may not use this file except in compliance
// with the License.  You may obtain a copy of the License at
//
//   http://www.apache.org/licenses/LICENSE-2.0
//
// Unless required by applicable law or agreed to in writing,
// software distributed under the License is distributed on an
// "AS IS" BASIS, WITHOUT WARRANTIES OR CONDITIONS OF ANY
// KIND, either express or implied.  See the License for the
// specific language governing permissions and limitations
// under the License.

package com.starrocks.server;

import com.google.common.annotations.VisibleForTesting;
import com.google.common.base.Joiner;
import com.google.common.base.Preconditions;
import com.google.common.collect.HashMultimap;
import com.google.common.collect.ImmutableList;
import com.google.common.collect.Lists;
import com.google.common.collect.Maps;
import com.google.common.collect.Multimap;
import com.google.common.collect.Range;
import com.google.common.collect.Sets;
import com.staros.proto.FilePathInfo;
import com.starrocks.alter.AlterJobExecutor;
import com.starrocks.alter.AlterMVJobExecutor;
import com.starrocks.analysis.Expr;
import com.starrocks.analysis.FunctionCallExpr;
import com.starrocks.analysis.IntLiteral;
import com.starrocks.analysis.SlotRef;
import com.starrocks.analysis.StringLiteral;
import com.starrocks.analysis.TableName;
import com.starrocks.analysis.TableRef;
import com.starrocks.analysis.TypeDef;
import com.starrocks.binlog.BinlogConfig;
import com.starrocks.catalog.BaseTableInfo;
import com.starrocks.catalog.CatalogRecycleBin;
import com.starrocks.catalog.CatalogUtils;
import com.starrocks.catalog.ColocateGroupSchema;
import com.starrocks.catalog.ColocateTableIndex;
import com.starrocks.catalog.Column;
import com.starrocks.catalog.DataProperty;
import com.starrocks.catalog.Database;
import com.starrocks.catalog.DistributionInfo;
import com.starrocks.catalog.DynamicPartitionProperty;
import com.starrocks.catalog.ExpressionRangePartitionInfo;
import com.starrocks.catalog.ForeignKeyConstraint;
import com.starrocks.catalog.FunctionSet;
import com.starrocks.catalog.HashDistributionInfo;
import com.starrocks.catalog.HiveTable;
import com.starrocks.catalog.Index;
import com.starrocks.catalog.KeysType;
import com.starrocks.catalog.ListPartitionInfo;
import com.starrocks.catalog.LocalTablet;
import com.starrocks.catalog.MaterializedIndex;
import com.starrocks.catalog.MaterializedIndex.IndexExtState;
import com.starrocks.catalog.MaterializedIndexMeta;
import com.starrocks.catalog.MaterializedView;
import com.starrocks.catalog.MvId;
import com.starrocks.catalog.OlapTable;
import com.starrocks.catalog.Partition;
import com.starrocks.catalog.PartitionInfo;
import com.starrocks.catalog.PartitionKey;
import com.starrocks.catalog.PartitionType;
import com.starrocks.catalog.PhysicalPartition;
import com.starrocks.catalog.PhysicalPartitionImpl;
import com.starrocks.catalog.PrimitiveType;
import com.starrocks.catalog.RandomDistributionInfo;
import com.starrocks.catalog.RangePartitionInfo;
import com.starrocks.catalog.Replica;
import com.starrocks.catalog.SinglePartitionInfo;
import com.starrocks.catalog.Table;
import com.starrocks.catalog.TableProperty;
import com.starrocks.catalog.Tablet;
import com.starrocks.catalog.TabletInvertedIndex;
import com.starrocks.catalog.TabletMeta;
import com.starrocks.catalog.UniqueConstraint;
import com.starrocks.catalog.View;
import com.starrocks.catalog.system.information.InfoSchemaDb;
import com.starrocks.catalog.system.sys.SysDb;
import com.starrocks.cluster.Cluster;
import com.starrocks.cluster.ClusterNamespace;
import com.starrocks.common.AlreadyExistsException;
import com.starrocks.common.AnalysisException;
import com.starrocks.common.Config;
import com.starrocks.common.DdlException;
import com.starrocks.common.ErrorCode;
import com.starrocks.common.ErrorReport;
import com.starrocks.common.FeConstants;
import com.starrocks.common.InvalidOlapTableStateException;
import com.starrocks.common.MarkedCountDownLatch;
import com.starrocks.common.MetaNotFoundException;
import com.starrocks.common.NotImplementedException;
import com.starrocks.common.Pair;
import com.starrocks.common.Status;
import com.starrocks.common.TimeoutException;
import com.starrocks.common.UserException;
import com.starrocks.common.util.DynamicPartitionUtil;
import com.starrocks.common.util.PropertyAnalyzer;
import com.starrocks.common.util.TimeUtils;
import com.starrocks.common.util.Util;
import com.starrocks.common.util.concurrent.CountingLatch;
import com.starrocks.connector.ConnectorMetadata;
import com.starrocks.connector.ConnectorTableInfo;
import com.starrocks.connector.exception.StarRocksConnectorException;
import com.starrocks.lake.DataCacheInfo;
import com.starrocks.lake.LakeMaterializedView;
import com.starrocks.lake.LakeTablet;
import com.starrocks.lake.StorageInfo;
import com.starrocks.load.pipe.PipeManager;
import com.starrocks.persist.AddPartitionsInfoV2;
import com.starrocks.persist.AddSubPartitionsInfoV2;
import com.starrocks.persist.AutoIncrementInfo;
import com.starrocks.persist.BackendIdsUpdateInfo;
import com.starrocks.persist.BackendTabletsInfo;
import com.starrocks.persist.ColocatePersistInfo;
import com.starrocks.persist.CreateDbInfo;
import com.starrocks.persist.CreateTableInfo;
import com.starrocks.persist.DatabaseInfo;
import com.starrocks.persist.DropDbInfo;
import com.starrocks.persist.DropPartitionInfo;
import com.starrocks.persist.ListPartitionPersistInfo;
import com.starrocks.persist.ModifyPartitionInfo;
import com.starrocks.persist.ModifyTableColumnOperationLog;
import com.starrocks.persist.ModifyTablePropertyOperationLog;
import com.starrocks.persist.MultiEraseTableInfo;
import com.starrocks.persist.OperationType;
import com.starrocks.persist.PartitionPersistInfo;
import com.starrocks.persist.PartitionPersistInfoV2;
import com.starrocks.persist.PhysicalPartitionPersistInfoV2;
import com.starrocks.persist.RangePartitionPersistInfo;
import com.starrocks.persist.RecoverInfo;
import com.starrocks.persist.ReplacePartitionOperationLog;
import com.starrocks.persist.ReplicaPersistInfo;
import com.starrocks.persist.SetReplicaStatusOperationLog;
import com.starrocks.persist.TableInfo;
import com.starrocks.persist.TruncateTableInfo;
import com.starrocks.persist.metablock.SRMetaBlockEOFException;
import com.starrocks.persist.metablock.SRMetaBlockException;
import com.starrocks.persist.metablock.SRMetaBlockID;
import com.starrocks.persist.metablock.SRMetaBlockReader;
import com.starrocks.persist.metablock.SRMetaBlockWriter;
import com.starrocks.privilege.AccessDeniedException;
import com.starrocks.privilege.ObjectType;
import com.starrocks.privilege.PrivilegeType;
import com.starrocks.qe.ConnectContext;
import com.starrocks.qe.SessionVariable;
import com.starrocks.qe.VariableMgr;
import com.starrocks.scheduler.Constants;
import com.starrocks.scheduler.ExecuteOption;
import com.starrocks.scheduler.Task;
import com.starrocks.scheduler.TaskBuilder;
import com.starrocks.scheduler.TaskManager;
import com.starrocks.scheduler.TaskRun;
import com.starrocks.scheduler.mv.MaterializedViewMgr;
import com.starrocks.sql.analyzer.AnalyzerUtils;
import com.starrocks.sql.analyzer.Authorizer;
import com.starrocks.sql.analyzer.SetStmtAnalyzer;
import com.starrocks.sql.ast.AddPartitionClause;
import com.starrocks.sql.ast.AdminCheckTabletsStmt;
import com.starrocks.sql.ast.AdminSetReplicaStatusStmt;
import com.starrocks.sql.ast.AlterDatabaseQuotaStmt;
import com.starrocks.sql.ast.AlterDatabaseRenameStatement;
import com.starrocks.sql.ast.AlterMaterializedViewStmt;
import com.starrocks.sql.ast.AlterTableCommentClause;
import com.starrocks.sql.ast.AlterTableStmt;
import com.starrocks.sql.ast.AlterViewStmt;
import com.starrocks.sql.ast.AsyncRefreshSchemeDesc;
import com.starrocks.sql.ast.CancelAlterTableStmt;
import com.starrocks.sql.ast.ColumnDef;
import com.starrocks.sql.ast.ColumnRenameClause;
import com.starrocks.sql.ast.CreateMaterializedViewStatement;
import com.starrocks.sql.ast.CreateMaterializedViewStmt;
import com.starrocks.sql.ast.CreateTableStmt;
import com.starrocks.sql.ast.CreateViewStmt;
import com.starrocks.sql.ast.DistributionDesc;
import com.starrocks.sql.ast.DropMaterializedViewStmt;
import com.starrocks.sql.ast.DropPartitionClause;
import com.starrocks.sql.ast.DropTableStmt;
import com.starrocks.sql.ast.ExpressionPartitionDesc;
import com.starrocks.sql.ast.IntervalLiteral;
import com.starrocks.sql.ast.ListPartitionDesc;
import com.starrocks.sql.ast.MultiItemListPartitionDesc;
import com.starrocks.sql.ast.MultiRangePartitionDesc;
import com.starrocks.sql.ast.PartitionConvertContext;
import com.starrocks.sql.ast.PartitionDesc;
import com.starrocks.sql.ast.PartitionRangeDesc;
import com.starrocks.sql.ast.PartitionRenameClause;
import com.starrocks.sql.ast.QueryRelation;
import com.starrocks.sql.ast.RangePartitionDesc;
import com.starrocks.sql.ast.RecoverDbStmt;
import com.starrocks.sql.ast.RecoverPartitionStmt;
import com.starrocks.sql.ast.RecoverTableStmt;
import com.starrocks.sql.ast.RefreshMaterializedViewStatement;
import com.starrocks.sql.ast.RefreshSchemeClause;
import com.starrocks.sql.ast.ReplacePartitionClause;
import com.starrocks.sql.ast.RollupRenameClause;
import com.starrocks.sql.ast.SelectRelation;
import com.starrocks.sql.ast.SetListItem;
import com.starrocks.sql.ast.SetStmt;
import com.starrocks.sql.ast.ShowAlterStmt;
import com.starrocks.sql.ast.SingleItemListPartitionDesc;
import com.starrocks.sql.ast.SingleRangePartitionDesc;
import com.starrocks.sql.ast.SystemVariable;
import com.starrocks.sql.ast.TableRenameClause;
import com.starrocks.sql.ast.TruncateTableStmt;
import com.starrocks.sql.common.SyncPartitionUtils;
import com.starrocks.sql.optimizer.CachingMvPlanContextBuilder;
import com.starrocks.sql.optimizer.Utils;
import com.starrocks.sql.optimizer.statistics.IDictManager;
import com.starrocks.system.Backend;
import com.starrocks.system.SystemInfoService;
import com.starrocks.task.AgentBatchTask;
import com.starrocks.task.AgentTask;
import com.starrocks.task.AgentTaskExecutor;
import com.starrocks.task.AgentTaskQueue;
import com.starrocks.task.CreateReplicaTask;
import com.starrocks.thrift.TStatusCode;
import com.starrocks.thrift.TStorageMedium;
import com.starrocks.thrift.TStorageType;
import com.starrocks.thrift.TTabletMetaType;
import com.starrocks.thrift.TTabletType;
import com.starrocks.thrift.TTaskType;
import com.starrocks.warehouse.Warehouse;
import org.apache.commons.collections.CollectionUtils;
import org.apache.commons.lang3.StringUtils;
import org.apache.hadoop.util.ThreadUtil;
import org.apache.logging.log4j.LogManager;
import org.apache.logging.log4j.Logger;
import org.threeten.extra.PeriodDuration;

import java.io.DataInputStream;
import java.io.DataOutputStream;
import java.io.IOException;
import java.time.LocalDateTime;
import java.util.ArrayList;
import java.util.Collection;
import java.util.Collections;
import java.util.HashMap;
import java.util.HashSet;
import java.util.List;
import java.util.Map;
import java.util.Set;
import java.util.concurrent.ConcurrentHashMap;
import java.util.concurrent.ThreadLocalRandom;
import java.util.concurrent.TimeUnit;
import java.util.stream.Collectors;
import javax.validation.constraints.NotNull;

import static com.starrocks.server.GlobalStateMgr.NEXT_ID_INIT_VALUE;
import static com.starrocks.server.GlobalStateMgr.isCheckpointThread;

public class LocalMetastore implements ConnectorMetadata {
    private static final Logger LOG = LogManager.getLogger(LocalMetastore.class);

    private final ConcurrentHashMap<Long, Database> idToDb = new ConcurrentHashMap<>();
    private final ConcurrentHashMap<String, Database> fullNameToDb = new ConcurrentHashMap<>();
    private final ConcurrentHashMap<Long, Long> tableIdToIncrementId = new ConcurrentHashMap<>();

    private Cluster defaultCluster;

    private final GlobalStateMgr stateMgr;
    private final CatalogRecycleBin recycleBin;
    private ColocateTableIndex colocateTableIndex;
    /**
     * Concurrent colocate table creation process have dependency on each other
     * (even in different databases), but we do not want to affect the performance
     * of non-colocate table creation, so here we use a separate latch to
     * synchronize only the creation of colocate tables.
     */
    private final CountingLatch colocateTableCreateSyncer = new CountingLatch(0);

    public LocalMetastore(GlobalStateMgr globalStateMgr, CatalogRecycleBin recycleBin,
                          ColocateTableIndex colocateTableIndex) {
        this.stateMgr = globalStateMgr;
        this.recycleBin = recycleBin;
        this.colocateTableIndex = colocateTableIndex;
    }

    boolean tryLock(boolean mustLock) {
        return stateMgr.tryLock(mustLock);
    }

    void unlock() {
        stateMgr.unlock();
    }

    long getNextId() {
        return stateMgr.getNextId();
    }

    GlobalStateMgr getStateMgr() {
        return stateMgr;
    }

    public void recreateTabletInvertIndex() {
        if (isCheckpointThread()) {
            return;
        }

        // create inverted index
        TabletInvertedIndex invertedIndex = GlobalStateMgr.getCurrentInvertedIndex();
        for (Database db : this.fullNameToDb.values()) {
            long dbId = db.getId();
            for (Table table : db.getTables()) {
                if (!table.isNativeTableOrMaterializedView()) {
                    continue;
                }

                OlapTable olapTable = (OlapTable) table;
                long tableId = olapTable.getId();
                for (PhysicalPartition partition : olapTable.getAllPhysicalPartitions()) {
                    long partitionId = partition.getId();
                    TStorageMedium medium = olapTable.getPartitionInfo().getDataProperty(
                            partition.getParentId()).getStorageMedium();
                    for (MaterializedIndex index : partition
                            .getMaterializedIndices(MaterializedIndex.IndexExtState.ALL)) {
                        long indexId = index.getId();
                        int schemaHash = olapTable.getSchemaHashByIndexId(indexId);
                        TabletMeta tabletMeta = new TabletMeta(dbId, tableId, partitionId, indexId, schemaHash, medium,
                                table.isCloudNativeTableOrMaterializedView());
                        for (Tablet tablet : index.getTablets()) {
                            long tabletId = tablet.getId();
                            invertedIndex.addTablet(tabletId, tabletMeta);
                            if (table.isOlapTableOrMaterializedView()) {
                                for (Replica replica : ((LocalTablet) tablet).getImmutableReplicas()) {
                                    invertedIndex.addReplica(tabletId, replica);
                                }
                            }
                        }
                    } // end for indices
                } // end for partitions
            } // end for tables
        } // end for dbs
    }

    public long loadDb(DataInputStream dis, long checksum) throws IOException {
        int dbCount = dis.readInt();
        long newChecksum = checksum ^ dbCount;
        for (long i = 0; i < dbCount; ++i) {
            Database db = new Database();
            db.readFields(dis);
            newChecksum ^= db.getId();
            idToDb.put(db.getId(), db);
            fullNameToDb.put(db.getFullName(), db);
            stateMgr.getGlobalTransactionMgr().addDatabaseTransactionMgr(db.getId());
            db.getTables().forEach(tbl -> {
                try {
                    tbl.onReload();
                } catch (Throwable e) {
                    LOG.error("reload table failed: {}", tbl, e);
                }
            });
        }
        LOG.info("finished replay databases from image");
        return newChecksum;
    }

    public long saveDb(DataOutputStream dos, long checksum) throws IOException {
        // Don't write system db meta
        Map<Long, Database> idToDbNormal = idToDb.entrySet().stream()
                .filter(entry -> entry.getKey() > NEXT_ID_INIT_VALUE)
                .collect(Collectors.toMap(Map.Entry::getKey, Map.Entry::getValue));
        int dbCount = idToDbNormal.size();

        checksum ^= dbCount;
        dos.writeInt(dbCount);
        for (Map.Entry<Long, Database> entry : idToDbNormal.entrySet()) {
            Database db = entry.getValue();
            checksum ^= entry.getKey();
            db.readLock();
            try {
                db.write(dos);
            } finally {
                db.readUnlock();
            }
        }
        return checksum;
    }

    @Override
    public void createDb(String dbName, Map<String, String> properties) throws DdlException, AlreadyExistsException {
        long id = 0L;
        if (!tryLock(false)) {
            throw new DdlException("Failed to acquire globalStateMgr lock. Try again");
        }
        try {
            if (fullNameToDb.containsKey(dbName)) {
                throw new AlreadyExistsException("Database Already Exists");
            } else {
                id = getNextId();
                Database db = new Database(id, dbName);
                String volume = StorageVolumeMgr.DEFAULT;
                if (properties != null && properties.containsKey(PropertyAnalyzer.PROPERTIES_STORAGE_VOLUME)) {
                    volume = properties.remove(PropertyAnalyzer.PROPERTIES_STORAGE_VOLUME);
                }
                if (!GlobalStateMgr.getCurrentState().getStorageVolumeMgr().bindDbToStorageVolume(volume, id)) {
                    throw new DdlException(String.format("Storage volume %s not exists", volume));
                }
                unprotectCreateDb(db);
                String storageVolumeId = GlobalStateMgr.getCurrentState().getStorageVolumeMgr().getStorageVolumeIdOfDb(id);
                GlobalStateMgr.getCurrentState().getEditLog().logCreateDb(db, storageVolumeId);
            }
        } finally {
            unlock();
        }
        LOG.info("createDb dbName = " + dbName + ", id = " + id);
    }

    // For replay edit log, needn't lock metadata
    public void unprotectCreateDb(Database db) {
        idToDb.put(db.getId(), db);
        fullNameToDb.put(db.getFullName(), db);
        db.writeLock();
        db.setExist(true);
        db.writeUnlock();
        stateMgr.getGlobalTransactionMgr().addDatabaseTransactionMgr(db.getId());
    }

    public ConcurrentHashMap<Long, Database> getIdToDb() {
        return idToDb;
    }

    public void replayCreateDb(Database db) {
        tryLock(true);
        try {
            unprotectCreateDb(db);
            LOG.info("finish replay create db, name: {}, id: {}", db.getOriginName(), db.getId());
        } finally {
            unlock();
        }
    }

    public void replayCreateDb(CreateDbInfo createDbInfo) {
        tryLock(true);
        try {
            Database db = new Database(createDbInfo.getId(), createDbInfo.getDbName());
            unprotectCreateDb(db);
            stateMgr.getStorageVolumeMgr().replayBindDbToStorageVolume(createDbInfo.getStorageVolumeId(), db.getId());
            LOG.info("finish replay create db, name: {}, id: {}", db.getOriginName(), db.getId());
        } finally {
            unlock();
        }
    }

    @Override
    public void dropDb(String dbName, boolean isForceDrop) throws DdlException, MetaNotFoundException {
        // 1. check if database exists
        Database db;
        if (!tryLock(false)) {
            throw new DdlException("Failed to acquire globalStateMgr lock. Try again");
        }
        try {
            if (!fullNameToDb.containsKey(dbName)) {
                throw new MetaNotFoundException("Database not found");
            }
            db = this.fullNameToDb.get(dbName);
        } finally {
            unlock();
        }

        List<Runnable> runnableList;
        // 2. drop tables in db
        db.writeLock();
        try {
            if (!db.isExist()) {
                throw new MetaNotFoundException("Database '" + dbName + "' not found");
            }
            if (!isForceDrop && stateMgr.getGlobalTransactionMgr().existCommittedTxns(db.getId(), null, null)) {
                throw new DdlException(
                        "There are still some transactions in the COMMITTED state waiting to be completed. " +
                                "The database [" + dbName +
                                "] cannot be dropped. If you want to forcibly drop(cannot be recovered)," +
                                " please use \"DROP DATABASE <database> FORCE\".");
            }

            // save table names for recycling
            Set<String> tableNames = new HashSet<>(db.getTableNamesViewWithLock());
            runnableList = unprotectDropDb(db, isForceDrop, false);
            if (!isForceDrop) {
                recycleBin.recycleDatabase(db, tableNames);
            } else {
                stateMgr.onEraseDatabase(db.getId());
            }
            db.setExist(false);
            if (!fullNameToDb.containsKey(dbName)) {
                throw new MetaNotFoundException("Database not found");
            }

            // 3. remove db from globalStateMgr
            idToDb.remove(db.getId());
            fullNameToDb.remove(db.getFullName());

            // 4. drop mv task
            TaskManager taskManager = GlobalStateMgr.getCurrentState().getTaskManager();
            List<Long> dropTaskIdList = taskManager.showTasks(dbName)
                    .stream().map(Task::getId).collect(Collectors.toList());
            taskManager.dropTasks(dropTaskIdList, false);

            DropDbInfo info = new DropDbInfo(db.getFullName(), isForceDrop);
            GlobalStateMgr.getCurrentState().getEditLog().logDropDb(info);

            // 5. Drop Pipes
            PipeManager pipeManager = GlobalStateMgr.getCurrentState().getPipeManager();
            pipeManager.dropPipesOfDb(dbName, db.getId());

            LOG.info("finish drop database[{}], id: {}, is force : {}", dbName, db.getId(), isForceDrop);
        } finally {
            db.writeUnlock();
        }

        for (Runnable runnable : runnableList) {
            runnable.run();
        }
    }

    @NotNull
    public List<Runnable> unprotectDropDb(Database db, boolean isForeDrop, boolean isReplay) {
        List<Runnable> runnableList = new ArrayList<>();
        for (Table table : db.getTables()) {
            Runnable runnable = db.unprotectDropTable(table.getId(), isForeDrop, isReplay);
            if (runnable != null) {
                runnableList.add(runnable);
            }
        }
        return runnableList;
    }

    public void replayDropDb(String dbName, boolean isForceDrop) throws DdlException {
        List<Runnable> runnableList;
        tryLock(true);
        try {
            Database db = fullNameToDb.get(dbName);
            db.writeLock();
            try {
                Set<String> tableNames = new HashSet(db.getTableNamesViewWithLock());
                runnableList = unprotectDropDb(db, isForceDrop, true);
                if (!isForceDrop) {
                    recycleBin.recycleDatabase(db, tableNames);
                } else {
                    stateMgr.onEraseDatabase(db.getId());
                }
                db.setExist(false);
            } finally {
                db.writeUnlock();
            }

            fullNameToDb.remove(dbName);
            idToDb.remove(db.getId());

            LOG.info("finish replay drop db, name: {}, id: {}", dbName, db.getId());
        } finally {
            unlock();
        }

        for (Runnable runnable : runnableList) {
            runnable.run();
        }
    }

    public void recoverDatabase(RecoverDbStmt recoverStmt) throws DdlException {
        // check is new db with same name already exist
        if (getDb(recoverStmt.getDbName()) != null) {
            throw new DdlException("Database[" + recoverStmt.getDbName() + "] already exist.");
        }

        Database db = recycleBin.recoverDatabase(recoverStmt.getDbName());

        // add db to globalStateMgr
        if (!tryLock(false)) {
            throw new DdlException("Failed to acquire globalStateMgr lock. Try again");
        }
        try {
            if (fullNameToDb.containsKey(db.getFullName())) {
                throw new DdlException("Database[" + db.getOriginName() + "] already exist.");
                // it's ok that we do not put db back to CatalogRecycleBin
                // cause this db cannot recover anymore
            }

            fullNameToDb.put(db.getFullName(), db);
            idToDb.put(db.getId(), db);
            db.writeLock();
            db.setExist(true);
            db.writeUnlock();

            List<MaterializedView> materializedViews = db.getMaterializedViews();
            TaskManager taskManager = GlobalStateMgr.getCurrentState().getTaskManager();
            for (MaterializedView materializedView : materializedViews) {
                MaterializedView.RefreshType refreshType = materializedView.getRefreshScheme().getType();
                if (refreshType != MaterializedView.RefreshType.SYNC) {
                    Task task = TaskBuilder.buildMvTask(materializedView, db.getFullName());
                    TaskBuilder.updateTaskInfo(task, materializedView);
                    taskManager.createTask(task, false);
                }
            }

            // log
            RecoverInfo recoverInfo = new RecoverInfo(db.getId(), -1L, -1L);
            GlobalStateMgr.getCurrentState().getEditLog().logRecoverDb(recoverInfo);
        } finally {
            unlock();
        }

        LOG.info("finish recover database, name: {}, id: {}", recoverStmt.getDbName(), db.getId());
    }

    public void recoverTable(RecoverTableStmt recoverStmt) throws DdlException {
        String dbName = recoverStmt.getDbName();

        Database db = null;
        if ((db = getDb(dbName)) == null) {
            ErrorReport.reportDdlException(ErrorCode.ERR_BAD_DB_ERROR, dbName);
        }

        String tableName = recoverStmt.getTableName();
        db.writeLock();
        try {
            Table table = db.getTable(tableName);
            if (table != null) {
                ErrorReport.reportDdlException(ErrorCode.ERR_TABLE_EXISTS_ERROR, tableName);
            }

            if (!recycleBin.recoverTable(db, tableName)) {
                ErrorReport.reportDdlException(ErrorCode.ERR_BAD_TABLE_ERROR, tableName);
            }

            Table recoverTable = db.getTable(tableName);
            if (recoverTable instanceof OlapTable) {
                DynamicPartitionUtil.registerOrRemovePartitionScheduleInfo(db.getId(), (OlapTable) recoverTable);
            }

        } finally {
            db.writeUnlock();
        }
    }

    public void recoverPartition(RecoverPartitionStmt recoverStmt) throws DdlException {
        String dbName = recoverStmt.getDbName();

        Database db = null;
        if ((db = getDb(dbName)) == null) {
            ErrorReport.reportDdlException(ErrorCode.ERR_BAD_DB_ERROR, dbName);
        }

        String tableName = recoverStmt.getTableName();
        db.writeLock();
        try {
            Table table = db.getTable(tableName);
            if (table == null) {
                ErrorReport.reportDdlException(ErrorCode.ERR_BAD_TABLE_ERROR, tableName);
            }

            if (!table.isOlapOrCloudNativeTable()) {
                throw new DdlException("table[" + tableName + "] is not OLAP table or LAKE table");
            }
            OlapTable olapTable = (OlapTable) table;

            String partitionName = recoverStmt.getPartitionName();
            if (olapTable.getPartition(partitionName) != null) {
                throw new DdlException("partition[" + partitionName + "] already exist in table[" + tableName + "]");
            }

            recycleBin.recoverPartition(db.getId(), olapTable, partitionName);
        } finally {
            db.writeUnlock();
        }
    }

    public void replayEraseDatabase(long dbId) {
        recycleBin.replayEraseDatabase(dbId);
    }

    public void replayRecoverDatabase(RecoverInfo info) {
        long dbId = info.getDbId();
        Database db = recycleBin.replayRecoverDatabase(dbId);

        // add db to globalStateMgr
        replayCreateDb(db);

        LOG.info("replay recover db[{}], name: {}", dbId, db.getOriginName());
    }

    public void alterDatabaseQuota(AlterDatabaseQuotaStmt stmt) throws DdlException {
        String dbName = stmt.getDbName();
        Database db = getDb(dbName);
        if (db == null) {
            ErrorReport.reportDdlException(ErrorCode.ERR_BAD_DB_ERROR, dbName);
        }

        AlterDatabaseQuotaStmt.QuotaType quotaType = stmt.getQuotaType();
        if (quotaType == AlterDatabaseQuotaStmt.QuotaType.DATA) {
            db.setDataQuotaWithLock(stmt.getQuota());
        } else if (quotaType == AlterDatabaseQuotaStmt.QuotaType.REPLICA) {
            db.setReplicaQuotaWithLock(stmt.getQuota());
        }
        long quota = stmt.getQuota();
        DatabaseInfo dbInfo = new DatabaseInfo(db.getFullName(), "", quota, quotaType);
        GlobalStateMgr.getCurrentState().getEditLog().logAlterDb(dbInfo);
    }

    public void replayAlterDatabaseQuota(String dbName, long quota, AlterDatabaseQuotaStmt.QuotaType quotaType) {
        Database db = getDb(dbName);
        Preconditions.checkNotNull(db);
        if (quotaType == AlterDatabaseQuotaStmt.QuotaType.DATA) {
            db.setDataQuotaWithLock(quota);
        } else if (quotaType == AlterDatabaseQuotaStmt.QuotaType.REPLICA) {
            db.setReplicaQuotaWithLock(quota);
        }
    }

    public void renameDatabase(AlterDatabaseRenameStatement stmt) throws DdlException {
        String fullDbName = stmt.getDbName();
        String newFullDbName = stmt.getNewDbName();

        if (fullDbName.equals(newFullDbName)) {
            throw new DdlException("Same database name");
        }

        Database db;
        if (!tryLock(false)) {
            throw new DdlException("Failed to acquire globalStateMgr lock. Try again");
        }
        try {
            // check if db exists
            db = fullNameToDb.get(fullDbName);
            if (db == null) {
                ErrorReport.reportDdlException(ErrorCode.ERR_BAD_DB_ERROR, fullDbName);
            }

            // check if name is already used
            if (fullNameToDb.get(newFullDbName) != null) {
                throw new DdlException("Database name[" + newFullDbName + "] is already used");
            }
            // 1. rename db
            db.setNameWithLock(newFullDbName);

            // 2. add to meta. check again
            fullNameToDb.remove(fullDbName);
            fullNameToDb.put(newFullDbName, db);

            DatabaseInfo dbInfo =
                    new DatabaseInfo(fullDbName, newFullDbName, -1L, AlterDatabaseQuotaStmt.QuotaType.NONE);
            GlobalStateMgr.getCurrentState().getEditLog().logDatabaseRename(dbInfo);
        } finally {
            unlock();
        }

        LOG.info("rename database[{}] to [{}], id: {}", fullDbName, newFullDbName, db.getId());
    }

    public void replayRenameDatabase(String dbName, String newDbName) {
        tryLock(true);
        try {
            Database db = fullNameToDb.get(dbName);
            db.setName(newDbName);
            fullNameToDb.remove(dbName);
            fullNameToDb.put(newDbName, db);

            LOG.info("replay rename database {} to {}, id: {}", dbName, newDbName, db.getId());
        } finally {
            unlock();
        }
    }

    /**
     * Following is the step to create an olap table:
     * 1. create columns
     * 2. create partition info
     * 3. create distribution info
     * 4. set table id and base index id
     * 5. set bloom filter columns
     * 6. set and build TableProperty includes:
     * 6.1. dynamicProperty
     * 6.2. replicationNum
     * 6.3. inMemory
     * 7. set index meta
     * 8. check colocation properties
     * 9. create tablet in BE
     * 10. add this table to FE's meta
     * 11. add this table to ColocateGroup if necessary
     *
     * @return whether the table is created
     */
    @Override
    public boolean createTable(CreateTableStmt stmt) throws DdlException {
        // check if db exists
        Database db = getDb(stmt.getDbName());
        if (db == null) {
            ErrorReport.reportDdlException(ErrorCode.ERR_BAD_DB_ERROR, stmt.getDbName());
        }

        // perform the existence check which is cheap before any further heavy operations.
        // NOTE: don't even check the quota if already exists.
        db.readLock();
        try {
            String tableName = stmt.getTableName();
            if (db.getTable(tableName) != null) {
                if (!stmt.isSetIfNotExists()) {
                    ErrorReport.reportDdlException(ErrorCode.ERR_TABLE_EXISTS_ERROR, tableName);
                }
                LOG.info("create table[{}] which already exists", tableName);
                return false;
            }
        } finally {
            db.readUnlock();
        }

        // only internal table should check quota and cluster capacity
        if (!stmt.isExternal()) {
            // check cluster capacity
            GlobalStateMgr.getCurrentSystemInfo().checkClusterCapacity();
            // check db quota
            db.checkQuota();
        }

        AbstractTableFactory tableFactory = TableFactoryProvider.getFactory(stmt.getEngineName());
        if (tableFactory == null) {
            ErrorReport.reportDdlException(ErrorCode.ERR_UNKNOWN_STORAGE_ENGINE, stmt.getEngineName());
        }

        Table table = tableFactory.createTable(this, db, stmt);
        String storageVolumeId = GlobalStateMgr.getCurrentState().getStorageVolumeMgr()
                .getStorageVolumeIdOfTable(table.getId());

        try {
            onCreate(db, table, storageVolumeId, stmt.isSetIfNotExists());
        } catch (DdlException e) {
            if (table.isCloudNativeTable()) {
                GlobalStateMgr.getCurrentState().getStorageVolumeMgr().unbindTableToStorageVolume(table.getId());
            }
            throw e;
        }
        return true;
    }

    @Override
    public void addPartitions(Database db, String tableName, AddPartitionClause addPartitionClause)
            throws DdlException, AnalysisException {
        db.readLock();
        Map<String, String> tableProperties;
        OlapTable olapTable;
        PartitionInfo partitionInfo;
        try {
            Table table = db.getTable(tableName);
            CatalogUtils.checkTableExist(db, tableName);
            CatalogUtils.checkNativeTable(db, table);
            olapTable = (OlapTable) table;
            tableProperties = olapTable.getTableProperty().getProperties();
            partitionInfo = olapTable.getPartitionInfo();
        } finally {
            db.readUnlock();
        }
        PartitionDesc partitionDesc = addPartitionClause.getPartitionDesc();
        if (partitionDesc instanceof SingleItemListPartitionDesc
                || partitionDesc instanceof MultiItemListPartitionDesc
                || partitionDesc instanceof SingleRangePartitionDesc) {
            checkNotSystemTableForAutoPartition(partitionInfo, partitionDesc);
            addPartitions(db, tableName, ImmutableList.of(partitionDesc), addPartitionClause);
        } else if (partitionDesc instanceof RangePartitionDesc) {
            checkNotSystemTableForAutoPartition(partitionInfo, partitionDesc);
            addPartitions(db, tableName,
                    Lists.newArrayList(((RangePartitionDesc) partitionDesc).getSingleRangePartitionDescs()),
                    addPartitionClause);
        } else if (partitionDesc instanceof ListPartitionDesc) {
            checkNotSystemTableForAutoPartition(partitionInfo, partitionDesc);
            addPartitions(db, tableName,
                    Lists.newArrayList(((ListPartitionDesc) partitionDesc).getPartitionDescs()),
                    addPartitionClause);
        } else if (partitionDesc instanceof MultiRangePartitionDesc) {

            if (!(partitionInfo instanceof RangePartitionInfo)) {
                throw new DdlException("Batch creation of partitions only support range partition tables.");
            }
            RangePartitionInfo rangePartitionInfo = (RangePartitionInfo) partitionInfo;

            List<Column> partitionColumns = rangePartitionInfo.getPartitionColumns();
            if (partitionColumns.size() != 1) {
                throw new DdlException("Alter batch build partition only support single range column.");
            }

            Column firstPartitionColumn = partitionColumns.get(0);
            MultiRangePartitionDesc multiRangePartitionDesc = (MultiRangePartitionDesc) partitionDesc;
            boolean isAutoPartitionTable = false;
            if (partitionInfo.getType() == PartitionType.EXPR_RANGE) {
                isAutoPartitionTable = true;
                ExpressionRangePartitionInfo exprRangePartitionInfo = (ExpressionRangePartitionInfo) partitionInfo;
                Expr expr = exprRangePartitionInfo.getPartitionExprs().get(0);
                if (expr instanceof FunctionCallExpr) {
                    FunctionCallExpr functionCallExpr = (FunctionCallExpr) expr;
                    checkAutoPartitionTableLimit(functionCallExpr, multiRangePartitionDesc);
                }
            }
            Map<String, String> properties = addPartitionClause.getProperties();
            if (properties == null) {
                properties = Maps.newHashMap();
            }
            if (tableProperties != null && tableProperties.containsKey(DynamicPartitionProperty.START_DAY_OF_WEEK)) {
                properties.put(DynamicPartitionProperty.START_DAY_OF_WEEK,
                        tableProperties.get(DynamicPartitionProperty.START_DAY_OF_WEEK));
            }
            PartitionConvertContext context = new PartitionConvertContext();
            context.setAutoPartitionTable(isAutoPartitionTable);
            context.setFirstPartitionColumnType(firstPartitionColumn.getType());
            context.setProperties(properties);
            context.setTempPartition(addPartitionClause.isTempPartition());

            List<SingleRangePartitionDesc> singleRangePartitionDescs = multiRangePartitionDesc.convertToSingle(context);
            List<PartitionDesc> partitionDescs = singleRangePartitionDescs.stream()
                    .map(item -> (PartitionDesc) item).collect(Collectors.toList());
            addPartitions(db, tableName, partitionDescs, addPartitionClause);
        }
    }

    private void checkNotSystemTableForAutoPartition(PartitionInfo partitionInfo, PartitionDesc partitionDesc)
            throws DdlException {

        if (partitionDesc.isSystem()) {
            return;
        }

        if (!partitionInfo.isAutomaticPartition()) {
            return;
        }

        if (partitionInfo.isRangePartition()) {
            throw new DdlException("Automatically partitioned tables only support the syntax " +
                    "for adding partitions in batches.");
        }

        if (partitionInfo.getType() == PartitionType.LIST) {
            if (partitionDesc instanceof SingleItemListPartitionDesc) {
                SingleItemListPartitionDesc singleItemListPartitionDesc = (SingleItemListPartitionDesc) partitionDesc;
                if (singleItemListPartitionDesc.getValues().size() > 1) {
                    throw new DdlException("Automatically partitioned tables does not support " +
                            "multiple values in the same partition");
                }
            } else if (partitionDesc instanceof MultiItemListPartitionDesc) {
                MultiItemListPartitionDesc multiItemListPartitionDesc = (MultiItemListPartitionDesc) partitionDesc;
                if (multiItemListPartitionDesc.getMultiValues().size() > 1) {
                    throw new DdlException("Automatically partitioned tables does not support " +
                            "multiple values in the same partition");
                }
            }
        }
    }

    private void checkAutoPartitionTableLimit(FunctionCallExpr functionCallExpr,
                                              MultiRangePartitionDesc multiRangePartitionDesc) throws DdlException {
        String descGranularity = multiRangePartitionDesc.getTimeUnit();
        String functionName = functionCallExpr.getFnName().getFunction();
        if (FunctionSet.DATE_TRUNC.equalsIgnoreCase(functionName)) {
            Expr expr = functionCallExpr.getParams().exprs().get(0);
            String functionGranularity = ((StringLiteral) expr).getStringValue();
            if (!descGranularity.equalsIgnoreCase(functionGranularity)) {
                throw new DdlException("The granularity of the auto-partitioned table granularity(" +
                        functionGranularity + ") should be consistent with the increased partition granularity(" +
                        descGranularity + ").");
            }
        } else if (FunctionSet.TIME_SLICE.equalsIgnoreCase(functionName)) {
            throw new DdlException("time_slice does not support pre-created partitions");
        }
        if (multiRangePartitionDesc.getStep() > 1) {
            throw new DdlException("The step of the auto-partitioned table should be 1");
        }
    }

    private OlapTable checkTable(Database db, String tableName) throws DdlException {
        CatalogUtils.checkTableExist(db, tableName);
        Table table = db.getTable(tableName);
        CatalogUtils.checkNativeTable(db, table);
        OlapTable olapTable = (OlapTable) table;
        CatalogUtils.checkTableState(olapTable, tableName);
        return olapTable;
    }

    private void checkPartitionType(PartitionInfo partitionInfo) throws DdlException {
        PartitionType partitionType = partitionInfo.getType();
        if (!partitionInfo.isRangePartition() && partitionType != PartitionType.LIST) {
            throw new DdlException("Only support adding partition to range/list partitioned table");
        }
    }

    private void analyzeAddPartition(OlapTable olapTable, List<PartitionDesc> partitionDescs,
                                     AddPartitionClause addPartitionClause, PartitionInfo partitionInfo)
            throws DdlException, AnalysisException, NotImplementedException {

        Set<String> existPartitionNameSet =
                CatalogUtils.checkPartitionNameExistForAddPartitions(olapTable, partitionDescs);
        // partition properties is prior to clause properties
        // clause properties is prior to table properties
        // partition properties should inherit table properties
        Map<String, String> properties = olapTable.getProperties();
        Map<String, String> clauseProperties = addPartitionClause.getProperties();
        if (clauseProperties != null && !clauseProperties.isEmpty()) {
            properties.putAll(clauseProperties);
        }

        for (PartitionDesc partitionDesc : partitionDescs) {
            Map<String, String> cloneProperties = Maps.newHashMap(properties);
            Map<String, String> sourceProperties = partitionDesc.getProperties();
            if (sourceProperties != null && !sourceProperties.isEmpty()) {
                cloneProperties.putAll(sourceProperties);
            }

            String storageCoolDownTTL = olapTable.getTableProperty()
                    .getProperties().get(PropertyAnalyzer.PROPERTIES_STORAGE_COOLDOWN_TTL);
            if (storageCoolDownTTL != null) {
                cloneProperties.putIfAbsent(PropertyAnalyzer.PROPERTIES_STORAGE_COOLDOWN_TTL, storageCoolDownTTL);
            }

            if (partitionDesc instanceof SingleRangePartitionDesc) {
                RangePartitionInfo rangePartitionInfo = (RangePartitionInfo) partitionInfo;
                SingleRangePartitionDesc singleRangePartitionDesc = ((SingleRangePartitionDesc) partitionDesc);
                singleRangePartitionDesc.analyze(rangePartitionInfo.getPartitionColumns().size(), cloneProperties);
                if (!existPartitionNameSet.contains(singleRangePartitionDesc.getPartitionName())) {
                    rangePartitionInfo.checkAndCreateRange(singleRangePartitionDesc,
                            addPartitionClause.isTempPartition());
                }
            } else if (partitionDesc instanceof SingleItemListPartitionDesc
                    || partitionDesc instanceof MultiItemListPartitionDesc) {
                List<ColumnDef> columnDefList = partitionInfo.getPartitionColumns().stream()
                        .map(item -> new ColumnDef(item.getName(), new TypeDef(item.getType())))
                        .collect(Collectors.toList());
                partitionDesc.analyze(columnDefList, cloneProperties);
                if (!existPartitionNameSet.contains(partitionDesc.getPartitionName())) {
                    CatalogUtils.checkPartitionValuesExistForAddListPartition(olapTable, partitionDesc,
                            addPartitionClause.isTempPartition());
                }
            } else {
                throw new DdlException("Only support adding partition to range/list partitioned table");
            }
        }
    }

    private DistributionInfo getDistributionInfo(OlapTable olapTable, AddPartitionClause addPartitionClause)
            throws DdlException {
        DistributionInfo distributionInfo;
        List<Column> baseSchema = olapTable.getBaseSchema();
        DistributionInfo defaultDistributionInfo = olapTable.getDefaultDistributionInfo();
        DistributionDesc distributionDesc = addPartitionClause.getDistributionDesc();
        if (distributionDesc != null) {
            distributionInfo = distributionDesc.toDistributionInfo(baseSchema);
            // for now. we only support modify distribution's bucket num
            if (distributionInfo.getType() != defaultDistributionInfo.getType()) {
                throw new DdlException("Cannot assign different distribution type. default is: "
                        + defaultDistributionInfo.getType());
            }

            if (distributionInfo.getType() == DistributionInfo.DistributionInfoType.HASH) {
                HashDistributionInfo hashDistributionInfo = (HashDistributionInfo) distributionInfo;
                List<Column> newDistriCols = hashDistributionInfo.getDistributionColumns();
                List<Column> defaultDistriCols = ((HashDistributionInfo) defaultDistributionInfo)
                        .getDistributionColumns();
                if (!newDistriCols.equals(defaultDistriCols)) {
                    throw new DdlException("Cannot assign hash distribution with different distribution cols. "
                            + "default is: " + defaultDistriCols);
                }
                if (hashDistributionInfo.getBucketNum() < 0) {
                    throw new DdlException("Cannot assign hash distribution buckets less than 0");
                }
            }
            if (distributionInfo.getType() == DistributionInfo.DistributionInfoType.RANDOM) {
                RandomDistributionInfo randomDistributionInfo = (RandomDistributionInfo) distributionInfo;
                if (randomDistributionInfo.getBucketNum() < 0) {
                    throw new DdlException("Cannot assign random distribution buckets less than 0");
                }
            }
        } else {
            distributionInfo = defaultDistributionInfo;
        }
        return distributionInfo;
    }

    private void checkColocation(Database db, OlapTable olapTable, DistributionInfo distributionInfo,
                                 List<PartitionDesc> partitionDescs)
            throws DdlException {
        if (colocateTableIndex.isColocateTable(olapTable.getId())) {
            String fullGroupName = db.getId() + "_" + olapTable.getColocateGroup();
            ColocateGroupSchema groupSchema = colocateTableIndex.getGroupSchema(fullGroupName);
            Preconditions.checkNotNull(groupSchema);
            groupSchema.checkDistribution(distributionInfo);
            for (PartitionDesc partitionDesc : partitionDescs) {
                groupSchema.checkReplicationNum(partitionDesc.getReplicationNum());
            }
        }
    }

    private void checkDataProperty(List<PartitionDesc> partitionDescs) {
        for (PartitionDesc partitionDesc : partitionDescs) {
            DataProperty dataProperty = partitionDesc.getPartitionDataProperty();
            Preconditions.checkNotNull(dataProperty);
        }
    }

    private Map<Partition, PartitionDesc> createPartitionMap(Database db, OlapTable copiedTable,
                                                             List<PartitionDesc> partitionDescs,
                                                             HashMap<String, Set<Long>> partitionNameToTabletSet,
                                                             Set<Long> tabletIdSetForAll,
                                                             Set<String> existPartitionNameSet)
            throws DdlException {
        Map<Partition, PartitionDesc> partitionMap = Maps.newHashMap();
        for (PartitionDesc partitionDesc : partitionDescs) {
            long partitionId = getNextId();
            DataProperty dataProperty = partitionDesc.getPartitionDataProperty();
            String partitionName = partitionDesc.getPartitionName();
            if (existPartitionNameSet.contains(partitionName)) {
                continue;
            }
            Long version = partitionDesc.getVersionInfo();
            Set<Long> tabletIdSet = Sets.newHashSet();

            copiedTable.getPartitionInfo().setDataProperty(partitionId, dataProperty);
            copiedTable.getPartitionInfo().setTabletType(partitionId, partitionDesc.getTabletType());
            copiedTable.getPartitionInfo().setReplicationNum(partitionId, partitionDesc.getReplicationNum());
            copiedTable.getPartitionInfo().setIsInMemory(partitionId, partitionDesc.isInMemory());
            copiedTable.getPartitionInfo().setDataCacheInfo(partitionId, partitionDesc.getDataCacheInfo());

            Partition partition =
                    createPartition(db, copiedTable, partitionId, partitionName, version, tabletIdSet);

            partitionMap.put(partition, partitionDesc);
            tabletIdSetForAll.addAll(tabletIdSet);
            partitionNameToTabletSet.put(partitionName, tabletIdSet);
        }
        return partitionMap;
    }

    private void checkIfMetaChange(OlapTable olapTable, OlapTable copiedTable, String tableName) throws DdlException {
        // rollup index may be added or dropped during add partition operation.
        // schema may be changed during add partition operation.
        boolean metaChanged = false;
        if (olapTable.getIndexNameToId().size() != copiedTable.getIndexNameToId().size()) {
            metaChanged = true;
        } else {
            // compare schemaHash
            for (Map.Entry<Long, MaterializedIndexMeta> entry : olapTable.getIndexIdToMeta().entrySet()) {
                long indexId = entry.getKey();
                if (!copiedTable.getIndexIdToMeta().containsKey(indexId)) {
                    metaChanged = true;
                    break;
                }
                if (copiedTable.getIndexIdToMeta().get(indexId).getSchemaHash() !=
                        entry.getValue().getSchemaHash()) {
                    metaChanged = true;
                    break;
                }
            }
        }

        if (metaChanged) {
            throw new DdlException("Table[" + tableName + "]'s meta has been changed. try again.");
        }
    }

    private void updatePartitionInfo(PartitionInfo partitionInfo, Map<Partition, PartitionDesc> partitionMap,
                                     Set<String> existPartitionNameSet, AddPartitionClause addPartitionClause,
                                     OlapTable olapTable)
            throws DdlException {
        boolean isTempPartition = addPartitionClause.isTempPartition();
        if (partitionInfo instanceof RangePartitionInfo) {
            RangePartitionInfo rangePartitionInfo = (RangePartitionInfo) partitionInfo;
            rangePartitionInfo.handleNewRangePartitionDescs(partitionMap, existPartitionNameSet, isTempPartition);
        } else if (partitionInfo instanceof ListPartitionInfo) {
            ListPartitionInfo listPartitionInfo = (ListPartitionInfo) partitionInfo;
            listPartitionInfo.handleNewListPartitionDescs(partitionMap, existPartitionNameSet, isTempPartition);
        } else {
            throw new DdlException("Only support adding partition to range/list partitioned table");
        }

        if (isTempPartition) {
            for (Partition partition : partitionMap.keySet()) {
                if (!existPartitionNameSet.contains(partition.getName())) {
                    olapTable.addTempPartition(partition);
                }
            }
        } else {
            for (Partition partition : partitionMap.keySet()) {
                if (!existPartitionNameSet.contains(partition.getName())) {
                    olapTable.addPartition(partition);
                }
            }
        }
    }

    private void addRangePartitionLog(Database db, OlapTable olapTable, List<PartitionDesc> partitionDescs,
                                      AddPartitionClause addPartitionClause, PartitionInfo partitionInfo,
                                      List<Partition> partitionList, Set<String> existPartitionNameSet) {
        boolean isTempPartition = addPartitionClause.isTempPartition();
        int partitionLen = partitionList.size();
        List<PartitionPersistInfoV2> partitionInfoV2List = Lists.newArrayListWithCapacity(partitionLen);
        if (partitionLen == 1) {
            Partition partition = partitionList.get(0);
            if (existPartitionNameSet.contains(partition.getName())) {
                LOG.info("add partition[{}] which already exists", partition.getName());
                return;
            }
            PartitionPersistInfoV2 info = new RangePartitionPersistInfo(db.getId(), olapTable.getId(), partition,
                    partitionDescs.get(0).getPartitionDataProperty(),
                    partitionInfo.getReplicationNum(partition.getId()),
                    partitionInfo.getIsInMemory(partition.getId()), isTempPartition,
                    ((RangePartitionInfo) partitionInfo).getRange(partition.getId()),
                    ((SingleRangePartitionDesc) partitionDescs.get(0)).getDataCacheInfo());
            partitionInfoV2List.add(info);
            AddPartitionsInfoV2 infos = new AddPartitionsInfoV2(partitionInfoV2List);
            GlobalStateMgr.getCurrentState().getEditLog().logAddPartitions(infos);

            LOG.info("succeed in creating partition[{}], name: {}, temp: {}", partition.getId(),
                    partition.getName(), isTempPartition);
        } else {
            for (int i = 0; i < partitionLen; i++) {
                Partition partition = partitionList.get(i);
                if (!existPartitionNameSet.contains(partition.getName())) {
                    PartitionPersistInfoV2 info = new RangePartitionPersistInfo(db.getId(), olapTable.getId(),
                            partition, partitionDescs.get(i).getPartitionDataProperty(),
                            partitionInfo.getReplicationNum(partition.getId()),
                            partitionInfo.getIsInMemory(partition.getId()), isTempPartition,
                            ((RangePartitionInfo) partitionInfo).getRange(partition.getId()),
                            ((SingleRangePartitionDesc) partitionDescs.get(i)).getDataCacheInfo());

                    partitionInfoV2List.add(info);
                }
            }

            AddPartitionsInfoV2 infos = new AddPartitionsInfoV2(partitionInfoV2List);
            GlobalStateMgr.getCurrentState().getEditLog().logAddPartitions(infos);

            for (PartitionPersistInfoV2 infoV2 : partitionInfoV2List) {
                LOG.info("succeed in creating partition[{}], name: {}, temp: {}", infoV2.getPartition().getId(),
                        infoV2.getPartition().getName(), isTempPartition);
            }
        }
    }

    @VisibleForTesting
    public void addListPartitionLog(Database db, OlapTable olapTable, List<PartitionDesc> partitionDescs,
                                     AddPartitionClause addPartitionClause, PartitionInfo partitionInfo,
                                     List<Partition> partitionList, Set<String> existPartitionNameSet)
            throws DdlException {
        if (partitionList == null) {
            throw new DdlException("partitionList should not null");
        } else if (partitionList.size() == 0) {
            return;
        }

        // TODO: add only 1 log for multi list partition
        int i = 0;
        for (Partition partition : partitionList) {
            boolean isTempPartition = addPartitionClause.isTempPartition();
            if (existPartitionNameSet.contains(partition.getName())) {
                LOG.info("add partition[{}] which already exists", partition.getName());
                continue;
            }
            long partitionId = partition.getId();
            PartitionPersistInfoV2 info = new ListPartitionPersistInfo(db.getId(), olapTable.getId(), partition,
                    partitionDescs.get(i).getPartitionDataProperty(),
                    partitionInfo.getReplicationNum(partitionId),
                    partitionInfo.getIsInMemory(partitionId),
                    isTempPartition,
                    ((ListPartitionInfo) partitionInfo).getIdToValues().get(partitionId),
                    ((ListPartitionInfo) partitionInfo).getIdToMultiValues().get(partitionId),
                    partitionDescs.get(i).getDataCacheInfo());
            GlobalStateMgr.getCurrentState().getEditLog().logAddPartition(info);
            LOG.info("succeed in creating list partition[{}], name: {}, temp: {}", partitionId,
                    partition.getName(), isTempPartition);
            i++;
        }
    }

    private void addPartitionLog(Database db, OlapTable olapTable, List<PartitionDesc> partitionDescs,
                                 AddPartitionClause addPartitionClause, PartitionInfo partitionInfo,
                                 List<Partition> partitionList, Set<String> existPartitionNameSet)
            throws DdlException {
        PartitionType partitionType = partitionInfo.getType();
        if (partitionInfo.isRangePartition()) {
            addRangePartitionLog(db, olapTable, partitionDescs, addPartitionClause, partitionInfo, partitionList,
                    existPartitionNameSet);
        } else if (partitionType == PartitionType.LIST) {
            addListPartitionLog(db, olapTable, partitionDescs, addPartitionClause, partitionInfo, partitionList,
                    existPartitionNameSet);
        } else {
            throw new DdlException("Only support adding partition log to range/list partitioned table");
        }
    }

    private void addSubPartitionLog(Database db, OlapTable olapTable, Partition partition,
                                    List<PhysicalPartition> subPartitioins) throws DdlException {
        List<PhysicalPartitionPersistInfoV2> partitionInfoV2List = Lists.newArrayList();
        for (PhysicalPartition subPartition : subPartitioins) {
            if (subPartition instanceof PhysicalPartitionImpl) {
                PhysicalPartitionPersistInfoV2 info = new PhysicalPartitionPersistInfoV2(db.getId(), olapTable.getId(),
                        partition.getId(), (PhysicalPartitionImpl) subPartition);
                partitionInfoV2List.add(info);
            }
        }

        AddSubPartitionsInfoV2 infos = new AddSubPartitionsInfoV2(partitionInfoV2List);
        GlobalStateMgr.getCurrentState().getEditLog().logAddSubPartitions(infos);

        for (PhysicalPartition subPartition : subPartitioins) {
            LOG.info("succeed in creating sub partitions[{}]", subPartition);
        }

    }

    private void cleanExistPartitionNameSet(Set<String> existPartitionNameSet,
                                            HashMap<String, Set<Long>> partitionNameToTabletSet) {
        for (String partitionName : existPartitionNameSet) {
            Set<Long> existPartitionTabletSet = partitionNameToTabletSet.get(partitionName);
            if (existPartitionTabletSet == null) {
                // should not happen
                continue;
            }
            for (Long tabletId : existPartitionTabletSet) {
                // createPartitionWithIndices create duplicate tablet that if not exists scenario
                // so here need to clean up those created tablets which partition already exists from invert index
                GlobalStateMgr.getCurrentInvertedIndex().deleteTablet(tabletId);
            }
        }
    }

    private void cleanTabletIdSetForAll(Set<Long> tabletIdSetForAll) {
        // Cleanup of shards for LakeTable is taken care by ShardDeleter
        for (Long tabletId : tabletIdSetForAll) {
            GlobalStateMgr.getCurrentInvertedIndex().deleteTablet(tabletId);
        }
    }

    private void addPartitions(Database db, String tableName, List<PartitionDesc> partitionDescs,
                               AddPartitionClause addPartitionClause) throws DdlException {
        DistributionInfo distributionInfo;
        OlapTable olapTable;
        OlapTable copiedTable;

        db.readLock();
        Set<String> checkExistPartitionName = Sets.newConcurrentHashSet();
        try {
            olapTable = checkTable(db, tableName);

            // get partition info
            PartitionInfo partitionInfo = olapTable.getPartitionInfo();

            // check partition type
            checkPartitionType(partitionInfo);

            // analyze add partition
            analyzeAddPartition(olapTable, partitionDescs, addPartitionClause, partitionInfo);

            // get distributionInfo
            distributionInfo = getDistributionInfo(olapTable, addPartitionClause).copy();
            olapTable.inferDistribution(distributionInfo);

            // check colocation
            checkColocation(db, olapTable, distributionInfo, partitionDescs);

            copiedTable = olapTable.selectiveCopy(null, false, MaterializedIndex.IndexExtState.VISIBLE);
            copiedTable.setDefaultDistributionInfo(distributionInfo);
            checkExistPartitionName = CatalogUtils.checkPartitionNameExistForAddPartitions(olapTable, partitionDescs);
        } catch (AnalysisException | NotImplementedException e) {
            throw new DdlException(e.getMessage(), e);
        } finally {
            db.readUnlock();
        }

        Preconditions.checkNotNull(distributionInfo);
        Preconditions.checkNotNull(olapTable);
        Preconditions.checkNotNull(copiedTable);

        // create partition outside db lock
        checkDataProperty(partitionDescs);

        Set<Long> tabletIdSetForAll = Sets.newHashSet();
        HashMap<String, Set<Long>> partitionNameToTabletSet = Maps.newHashMap();
        try {
            // create partition list
            Map<Partition, PartitionDesc> partitionMap = createPartitionMap(db, copiedTable, partitionDescs,
                    partitionNameToTabletSet, tabletIdSetForAll, checkExistPartitionName);

            // build partitions
            ArrayList<Partition> partitionList = new ArrayList<>(partitionMap.keySet());
            buildPartitions(db, copiedTable, partitionList.stream().map(Partition::getSubPartitions)
                    .flatMap(p -> p.stream()).collect(Collectors.toList()));

            // check again
            if (!db.writeLockAndCheckExist()) {
                throw new DdlException("db " + db.getFullName()
                        + "(" + db.getId() + ") has been dropped");
            }
            Set<String> existPartitionNameSet = Sets.newHashSet();
            try {
                olapTable = checkTable(db, tableName);
                existPartitionNameSet = CatalogUtils.checkPartitionNameExistForAddPartitions(olapTable,
                        partitionDescs);
                if (existPartitionNameSet.size() > 0) {
                    for (String partitionName : existPartitionNameSet) {
                        LOG.info("add partition[{}] which already exists", partitionName);
                    }
                }

                // check if meta changed
                checkIfMetaChange(olapTable, copiedTable, tableName);

                // get partition info
                PartitionInfo partitionInfo = olapTable.getPartitionInfo();

                // check partition type
                checkPartitionType(partitionInfo);

                // update partition info
                updatePartitionInfo(partitionInfo, partitionMap, existPartitionNameSet, addPartitionClause, olapTable);

                colocateTableIndex.updateLakeTableColocationInfo(olapTable, true /* isJoin */,
                        null /* expectGroupId */);

                // add partition log
                addPartitionLog(db, olapTable, partitionDescs, addPartitionClause, partitionInfo, partitionList,
                        existPartitionNameSet);
            } finally {
                cleanExistPartitionNameSet(existPartitionNameSet, partitionNameToTabletSet);
                db.writeUnlock();
            }
        } catch (DdlException e) {
            cleanTabletIdSetForAll(tabletIdSetForAll);
            throw e;
        }
    }

    public void replayAddPartition(PartitionPersistInfoV2 info) throws DdlException {
        Database db = this.getDb(info.getDbId());
        db.writeLock();
        try {
            OlapTable olapTable = (OlapTable) db.getTable(info.getTableId());
            Partition partition = info.getPartition();

            PartitionInfo partitionInfo = olapTable.getPartitionInfo();
            if (info.isTempPartition()) {
                olapTable.addTempPartition(partition);
            } else {
                olapTable.addPartition(partition);
            }

            PartitionType partitionType = partitionInfo.getType();
            if (partitionType == PartitionType.LIST) {
                try {
                    ((ListPartitionInfo) partitionInfo).unprotectHandleNewPartitionDesc(
                            info.asListPartitionPersistInfo());
                } catch (AnalysisException e) {
                    throw new DdlException(e.getMessage());
                }
            } else if (partitionInfo.isRangePartition()) {
                ((RangePartitionInfo) partitionInfo).unprotectHandleNewSinglePartitionDesc(
                        info.asRangePartitionPersistInfo());
            } else if (partitionType == PartitionType.UNPARTITIONED) {
                // insert overwrite job will create temp partition and replace the single partition.
                partitionInfo.addPartition(partition.getId(), info.getDataProperty(), info.getReplicationNum(),
                        info.isInMemory(), info.getDataCacheInfo());
            } else {
                throw new DdlException("Unsupported partition type: " + partitionType.name());
            }

            if (!isCheckpointThread()) {
                // add to inverted index
                TabletInvertedIndex invertedIndex = GlobalStateMgr.getCurrentInvertedIndex();
                for (MaterializedIndex index : partition.getMaterializedIndices(MaterializedIndex.IndexExtState.ALL)) {
                    long indexId = index.getId();
                    int schemaHash = olapTable.getSchemaHashByIndexId(indexId);
                    TabletMeta tabletMeta = new TabletMeta(info.getDbId(), info.getTableId(), partition.getId(),
                            index.getId(), schemaHash, info.getDataProperty().getStorageMedium());
                    for (Tablet tablet : index.getTablets()) {
                        long tabletId = tablet.getId();
                        invertedIndex.addTablet(tabletId, tabletMeta);
                        // modify some logic
                        if (tablet instanceof LocalTablet) {
                            for (Replica replica : ((LocalTablet) tablet).getImmutableReplicas()) {
                                invertedIndex.addReplica(tabletId, replica);
                            }
                        }
                    }
                }
            }
        } finally {
            db.writeUnlock();
        }
    }

    public void replayAddPartition(PartitionPersistInfo info) throws DdlException {
        Database db = this.getDb(info.getDbId());
        db.writeLock();
        try {
            OlapTable olapTable = (OlapTable) db.getTable(info.getTableId());
            Partition partition = info.getPartition();

            PartitionInfo partitionInfo = olapTable.getPartitionInfo();
            if (info.isTempPartition()) {
                olapTable.addTempPartition(partition);
            } else {
                olapTable.addPartition(partition);
            }

            if (partitionInfo.isRangePartition()) {
                ((RangePartitionInfo) partitionInfo).unprotectHandleNewSinglePartitionDesc(partition.getId(),
                        info.isTempPartition(), info.getRange(), info.getDataProperty(), info.getReplicationNum(),
                        info.isInMemory());
            } else {
                partitionInfo.addPartition(
                        partition.getId(), info.getDataProperty(), info.getReplicationNum(), info.isInMemory());
            }
            if (!isCheckpointThread()) {
                // add to inverted index
                TabletInvertedIndex invertedIndex = GlobalStateMgr.getCurrentInvertedIndex();
                for (MaterializedIndex index : partition.getMaterializedIndices(MaterializedIndex.IndexExtState.ALL)) {
                    long indexId = index.getId();
                    int schemaHash = olapTable.getSchemaHashByIndexId(indexId);
                    TabletMeta tabletMeta = new TabletMeta(info.getDbId(), info.getTableId(), partition.getId(),
                            index.getId(), schemaHash, info.getDataProperty().getStorageMedium());
                    for (Tablet tablet : index.getTablets()) {
                        long tabletId = tablet.getId();
                        invertedIndex.addTablet(tabletId, tabletMeta);
                        for (Replica replica : ((LocalTablet) tablet).getImmutableReplicas()) {
                            invertedIndex.addReplica(tabletId, replica);
                        }
                    }
                }
            }
        } finally {
            db.writeUnlock();
        }
    }

    public void dropPartition(Database db, Table table, DropPartitionClause clause) throws DdlException {
        CatalogUtils.checkTableExist(db, table.getName());
        OlapTable olapTable = (OlapTable) table;
        Preconditions.checkArgument(db.isWriteLockHeldByCurrentThread());

        String partitionName = clause.getPartitionName();
        boolean isTempPartition = clause.isTempPartition();

        if (olapTable.getState() != OlapTable.OlapTableState.NORMAL) {
            throw InvalidOlapTableStateException.of(olapTable.getState(), olapTable.getName());
        }

        if (!olapTable.checkPartitionNameExist(partitionName, isTempPartition)) {
            if (clause.isSetIfExists()) {
                LOG.info("drop partition[{}] which does not exist", partitionName);
                return;
            } else {
                ErrorReport.reportDdlException(ErrorCode.ERR_DROP_PARTITION_NON_EXISTENT, partitionName);
            }
        }

        PartitionInfo partitionInfo = olapTable.getPartitionInfo();
        if (!partitionInfo.isRangePartition() && partitionInfo.getType() != PartitionType.LIST) {
            throw new DdlException("Alter table [" + olapTable.getName() + "] failed. Not a partitioned table");
        }

        // drop
        if (isTempPartition) {
            olapTable.dropTempPartition(partitionName, true);
        } else {
            Partition partition = olapTable.getPartition(partitionName);
            if (!clause.isForceDrop()) {
                if (partition != null) {
                    if (stateMgr.getGlobalTransactionMgr()
                            .existCommittedTxns(db.getId(), olapTable.getId(), partition.getId())) {
                        throw new DdlException(
                                "There are still some transactions in the COMMITTED state waiting to be completed." +
                                        " The partition [" + partitionName +
                                        "] cannot be dropped. If you want to forcibly drop(cannot be recovered)," +
                                        " please use \"DROP PARTITION <partition> FORCE\".");
                    }
                }
            }
            Range<PartitionKey> partitionRange = null;
            if (partitionInfo instanceof RangePartitionInfo && partition != null) {
                partitionRange = ((RangePartitionInfo) partitionInfo).getRange(partition.getId());
            }
            olapTable.dropPartition(db.getId(), partitionName, clause.isForceDrop());
            if (olapTable instanceof MaterializedView) {
                MaterializedView mv = (MaterializedView) olapTable;
                SyncPartitionUtils.dropBaseVersionMeta(mv, partitionName, partitionRange);
            }
            try {
                for (MvId mvId : olapTable.getRelatedMaterializedViews()) {
                    MaterializedView materializedView = (MaterializedView) db.getTable(mvId.getId());
                    if (materializedView != null && materializedView.isLoadTriggeredRefresh()) {
                        GlobalStateMgr.getCurrentState().getLocalMetastore().refreshMaterializedView(
                                db.getFullName(), materializedView.getName(), false, null,
                                Constants.TaskRunPriority.NORMAL.value(), true, false);
                    }
                }
            } catch (MetaNotFoundException e) {
                throw new DdlException("fail to refresh materialized views when dropping partition", e);
            }
        }

        // log
        DropPartitionInfo info = new DropPartitionInfo(db.getId(), olapTable.getId(), partitionName, isTempPartition,
                clause.isForceDrop());
        GlobalStateMgr.getCurrentState().getEditLog().logDropPartition(info);

        LOG.info("succeed in droping partition[{}], is temp : {}, is force : {}", partitionName, isTempPartition,
                clause.isForceDrop());
    }

    public void replayDropPartition(DropPartitionInfo info) {
        Database db = this.getDb(info.getDbId());
        db.writeLock();
        try {
            OlapTable olapTable = (OlapTable) db.getTable(info.getTableId());
            if (info.isTempPartition()) {
                olapTable.dropTempPartition(info.getPartitionName(), true);
            } else {
                olapTable.dropPartition(info.getDbId(), info.getPartitionName(), info.isForceDrop());
            }
        } finally {
            db.writeUnlock();
        }
    }

    public void replayErasePartition(long partitionId) throws DdlException {
        recycleBin.replayErasePartition(partitionId);
    }

    public void replayRecoverPartition(RecoverInfo info) {
        long dbId = info.getDbId();
        Database db = getDb(dbId);
        db.writeLock();
        try {
            Table table = db.getTable(info.getTableId());
            recycleBin.replayRecoverPartition((OlapTable) table, info.getPartitionId());
        } finally {
            db.writeUnlock();
        }
    }

    private PhysicalPartition createPhysicalPartition(Database db, OlapTable olapTable, Partition partition) throws DdlException {
        long partitionId = partition.getId();
        DistributionInfo distributionInfo = olapTable.getDefaultDistributionInfo().copy();
        olapTable.inferDistribution(distributionInfo);
        // create sub partition
        Map<Long, MaterializedIndex> indexMap = new HashMap<>();
        for (long indexId : olapTable.getIndexIdToMeta().keySet()) {
            MaterializedIndex rollup = new MaterializedIndex(indexId, MaterializedIndex.IndexState.NORMAL);
            indexMap.put(indexId, rollup);
        }

        Long id = GlobalStateMgr.getCurrentState().getNextId();
        long shardGroupId = 0;
        if (olapTable.isCloudNativeTableOrMaterializedView()) {
            shardGroupId = GlobalStateMgr.getCurrentStarOSAgent().
                    createShardGroup(db.getId(), olapTable.getId(), id);
        }

        PhysicalPartitionImpl physicalParition = new PhysicalPartitionImpl(
                id, partition.getId(), shardGroupId, indexMap.get(olapTable.getBaseIndexId()));

        PartitionInfo partitionInfo = olapTable.getPartitionInfo();
        short replicationNum = partitionInfo.getReplicationNum(partitionId);
        TStorageMedium storageMedium = partitionInfo.getDataProperty(partitionId).getStorageMedium();
        for (Map.Entry<Long, MaterializedIndex> entry : indexMap.entrySet()) {
            long indexId = entry.getKey();
            MaterializedIndex index = entry.getValue();
            MaterializedIndexMeta indexMeta = olapTable.getIndexIdToMeta().get(indexId);
            Set<Long> tabletIdSet = new HashSet<>();

            // create tablets
            TabletMeta tabletMeta =
                    new TabletMeta(db.getId(), olapTable.getId(), id, indexId, indexMeta.getSchemaHash(),
                            storageMedium, olapTable.isCloudNativeTableOrMaterializedView());

            if (olapTable.isCloudNativeTableOrMaterializedView()) {
                createLakeTablets(olapTable, id, shardGroupId, index, distributionInfo,
                        tabletMeta, tabletIdSet);
            } else {
                createOlapTablets(olapTable, index, Replica.ReplicaState.NORMAL, distributionInfo,
                        physicalParition.getVisibleVersion(), replicationNum, tabletMeta, tabletIdSet);
            }
            if (index.getId() != olapTable.getBaseIndexId()) {
                // add rollup index to partition
                physicalParition.createRollupIndex(index);
            }
        }

        return physicalParition;
    }

    public void addSubPartitions(Database db, String tableName,
                                 Partition partition, int numSubPartition) throws DdlException {
        OlapTable olapTable;
        OlapTable copiedTable;

        db.readLock();
        Set<String> checkExistPartitionName = Sets.newConcurrentHashSet();
        try {
            olapTable = checkTable(db, tableName);

            if (partition.getDistributionInfo().getType() != DistributionInfo.DistributionInfoType.RANDOM) {
                throw new DdlException("Only support adding physical partition to random distributed table");
            }

            copiedTable = olapTable.selectiveCopy(null, false, MaterializedIndex.IndexExtState.VISIBLE);
        } finally {
            db.readUnlock();
        }

        Preconditions.checkNotNull(olapTable);
        Preconditions.checkNotNull(copiedTable);

        List<PhysicalPartition> subPartitions = new ArrayList<>();
        // create physical partition
        for (int i = 0; i < numSubPartition; i++) {
            PhysicalPartition subPartition = createPhysicalPartition(db, copiedTable, partition);
            subPartitions.add(subPartition);
        }

        // build partitions
        buildPartitions(db, copiedTable, subPartitions);

        // check again
        if (!db.writeLockAndCheckExist()) {
            throw new DdlException("db " + db.getFullName()
                    + "(" + db.getId() + ") has been dropped");
        }
        try {
            // check if meta changed
            checkIfMetaChange(olapTable, copiedTable, tableName);

            for (PhysicalPartition subPartition : subPartitions) {
                // add sub partition
                partition.addSubPartition(subPartition);
            }

            // add partition log
            addSubPartitionLog(db, olapTable, partition, subPartitions);
        } finally {
            db.writeUnlock();
        }
    }

    public void replayAddSubPartition(PhysicalPartitionPersistInfoV2 info) throws DdlException {
        Database db = this.getDb(info.getDbId());
        db.writeLock();
        try {
            OlapTable olapTable = (OlapTable) db.getTable(info.getTableId());
            Partition partition = olapTable.getPartition(info.getPartitionId());
            PhysicalPartition physicalPartition = info.getPhysicalPartition();
            partition.addSubPartition(physicalPartition);

            if (!isCheckpointThread()) {
                // add to inverted index
                TabletInvertedIndex invertedIndex = GlobalStateMgr.getCurrentInvertedIndex();
                for (MaterializedIndex index : physicalPartition.getMaterializedIndices(MaterializedIndex.IndexExtState.ALL)) {
                    long indexId = index.getId();
                    int schemaHash = olapTable.getSchemaHashByIndexId(indexId);
                    TabletMeta tabletMeta = new TabletMeta(info.getDbId(), info.getTableId(), physicalPartition.getId(),
                            index.getId(), schemaHash, olapTable.getPartitionInfo().getDataProperty(
                            info.getPartitionId()).getStorageMedium());
                    for (Tablet tablet : index.getTablets()) {
                        long tabletId = tablet.getId();
                        invertedIndex.addTablet(tabletId, tabletMeta);
                        // modify some logic
                        if (tablet instanceof LocalTablet) {
                            for (Replica replica : ((LocalTablet) tablet).getImmutableReplicas()) {
                                invertedIndex.addReplica(tabletId, replica);
                            }
                        }
                    }
                }
            }
        } finally {
            db.writeUnlock();
        }
    }

    Partition createPartition(Database db, OlapTable table, long partitionId, String partitionName,
                              Long version, Set<Long> tabletIdSet) throws DdlException {
        DistributionInfo distributionInfo = table.getDefaultDistributionInfo().copy();
        table.inferDistribution(distributionInfo);

        return createPartition(db, table, partitionId, partitionName, version, tabletIdSet, distributionInfo);
    }

    Partition createPartition(Database db, OlapTable table, long partitionId, String partitionName,
                              Long version, Set<Long> tabletIdSet, DistributionInfo distributionInfo) throws DdlException {
        PartitionInfo partitionInfo = table.getPartitionInfo();
        Map<Long, MaterializedIndex> indexMap = new HashMap<>();
        for (long indexId : table.getIndexIdToMeta().keySet()) {
            MaterializedIndex rollup = new MaterializedIndex(indexId, MaterializedIndex.IndexState.NORMAL);
            indexMap.put(indexId, rollup);
        }

        // create shard group
        long shardGroupId = 0;
        if (table.isCloudNativeTableOrMaterializedView()) {
            shardGroupId = GlobalStateMgr.getCurrentStarOSAgent().
                    createShardGroup(db.getId(), table.getId(), partitionId);
        }

        Partition partition =
                new Partition(partitionId, partitionName, indexMap.get(table.getBaseIndexId()),
                        distributionInfo, shardGroupId);
        // version
        if (version != null) {
            partition.updateVisibleVersion(version);
        }

        short replicationNum = partitionInfo.getReplicationNum(partitionId);
        TStorageMedium storageMedium = partitionInfo.getDataProperty(partitionId).getStorageMedium();
        for (Map.Entry<Long, MaterializedIndex> entry : indexMap.entrySet()) {
            long indexId = entry.getKey();
            MaterializedIndex index = entry.getValue();
            MaterializedIndexMeta indexMeta = table.getIndexIdToMeta().get(indexId);

            // create tablets
            TabletMeta tabletMeta =
                    new TabletMeta(db.getId(), table.getId(), partitionId, indexId, indexMeta.getSchemaHash(),
                            storageMedium, table.isCloudNativeTableOrMaterializedView());

            if (table.isCloudNativeTableOrMaterializedView()) {
                createLakeTablets(table, partitionId, shardGroupId, index, distributionInfo,
                        tabletMeta, tabletIdSet);
            } else {
                createOlapTablets(table, index, Replica.ReplicaState.NORMAL, distributionInfo,
                        partition.getVisibleVersion(), replicationNum, tabletMeta, tabletIdSet);
            }
            if (index.getId() != table.getBaseIndexId()) {
                // add rollup index to partition
                partition.createRollupIndex(index);
            }
        }
        return partition;
    }

    void buildPartitions(Database db, OlapTable table, List<PhysicalPartition> partitions) throws DdlException {
        if (partitions.isEmpty()) {
            return;
        }
        int numAliveBackends = GlobalStateMgr.getCurrentSystemInfo().getAliveBackendNumber();
        if (RunMode.getCurrentRunMode() == RunMode.SHARED_DATA) {
            numAliveBackends += GlobalStateMgr.getCurrentSystemInfo().getAliveComputeNodeNumber();
        }
        if (numAliveBackends == 0) {
            if (RunMode.getCurrentRunMode() == RunMode.SHARED_DATA) {
                throw new DdlException("no alive compute nodes");
            } else {
                throw new DdlException("no alive backends");
            }
        }

        int numReplicas = 0;
        for (PhysicalPartition partition : partitions) {
            numReplicas += partition.storageReplicaCount();
        }

        if (numReplicas > Config.create_table_max_serial_replicas) {
            LOG.info("start to build {} partitions concurrently for table {}.{} with {} replicas",
                    partitions.size(), db.getFullName(), table.getName(), numReplicas);
            buildPartitionsConcurrently(db.getId(), table, partitions, numReplicas, numAliveBackends);
        } else {
            LOG.info("start to build {} partitions sequentially for table {}.{} with {} replicas",
                    partitions.size(), db.getFullName(), table.getName(), numReplicas);
            buildPartitionsSequentially(db.getId(), table, partitions, numReplicas, numAliveBackends);
        }
    }

    private int countMaxTasksPerBackend(List<CreateReplicaTask> tasks) {
        Map<Long, Integer> tasksPerBackend = new HashMap<>();
        for (CreateReplicaTask task : tasks) {
            tasksPerBackend.compute(task.getBackendId(), (k, v) -> (v == null) ? 1 : v + 1);
        }
        return Collections.max(tasksPerBackend.values());
    }

    private void buildPartitionsSequentially(long dbId, OlapTable table, List<PhysicalPartition> partitions, int numReplicas,
                                             int numBackends) throws DdlException {
        // Try to bundle at least 200 CreateReplicaTask's in a single AgentBatchTask.
        // The number 200 is just an experiment value that seems to work without obvious problems, feel free to
        // change it if you have a better choice.
        long start = System.currentTimeMillis();
        int avgReplicasPerPartition = numReplicas / partitions.size();
        int partitionGroupSize = Math.max(1, numBackends * 200 / Math.max(1, avgReplicasPerPartition));
        for (int i = 0; i < partitions.size(); i += partitionGroupSize) {
            int endIndex = Math.min(partitions.size(), i + partitionGroupSize);
            List<CreateReplicaTask> tasks = buildCreateReplicaTasks(dbId, table, partitions.subList(i, endIndex));
            int partitionCount = endIndex - i;
            int indexCountPerPartition = partitions.get(i).getMaterializedIndices(IndexExtState.VISIBLE).size();
            int timeout = Config.tablet_create_timeout_second * countMaxTasksPerBackend(tasks);
            // Compatible with older versions, `Config.max_create_table_timeout_second` is the timeout time for a single index.
            // Here we assume that all partitions have the same number of indexes.
            int maxTimeout = partitionCount * indexCountPerPartition * Config.max_create_table_timeout_second;
            try {
                LOG.info("build partitions sequentially, send task one by one, all tasks timeout {}s",
                        Math.min(timeout, maxTimeout));
                sendCreateReplicaTasksAndWaitForFinished(tasks, Math.min(timeout, maxTimeout));
                LOG.info("build partitions sequentially, all tasks finished, took {}ms",
                        System.currentTimeMillis() - start);
                tasks.clear();
            } finally {
                for (CreateReplicaTask task : tasks) {
                    AgentTaskQueue.removeTask(task.getBackendId(), TTaskType.CREATE, task.getSignature());
                }
            }
        }
    }

    private void buildPartitionsConcurrently(long dbId, OlapTable table, List<PhysicalPartition> partitions,
                                             int numReplicas,
                                             int numBackends) throws DdlException {
        long start = System.currentTimeMillis();
        int timeout = Math.max(1, numReplicas / numBackends) * Config.tablet_create_timeout_second;
        int numIndexes = partitions.stream().mapToInt(
                partition -> partition.getMaterializedIndices(IndexExtState.VISIBLE).size()).sum();
        int maxTimeout = numIndexes * Config.max_create_table_timeout_second;
        MarkedCountDownLatch<Long, Long> countDownLatch = new MarkedCountDownLatch<>(numReplicas);
        Map<Long, List<Long>> taskSignatures = new HashMap<>();
        try {
            int numFinishedTasks;
            int numSendedTasks = 0;
            long startTime = System.currentTimeMillis();
            long maxWaitTimeMs = Math.min(timeout, maxTimeout) * 1000L;
            for (PhysicalPartition partition : partitions) {
                if (!countDownLatch.getStatus().ok()) {
                    break;
                }
                List<CreateReplicaTask> tasks = buildCreateReplicaTasks(dbId, table, partition);
                for (CreateReplicaTask task : tasks) {
                    List<Long> signatures =
                            taskSignatures.computeIfAbsent(task.getBackendId(), k -> new ArrayList<>());
                    signatures.add(task.getSignature());
                }
                sendCreateReplicaTasks(tasks, countDownLatch);
                numSendedTasks += tasks.size();
                numFinishedTasks = numReplicas - (int) countDownLatch.getCount();
                // Since there is no mechanism to cancel tasks, if we send a lot of tasks at once and some error or timeout
                // occurs in the middle of the process, it will create a lot of useless replicas that will be deleted soon and
                // waste machine resources. Sending a lot of tasks at once may also block other users' tasks for a long time.
                // To avoid these situations, new tasks are sent only when the average number of tasks on each node is less
                // than 200.
                // (numSendedTasks - numFinishedTasks) is number of tasks that have been sent but not yet finished.
                while (numSendedTasks - numFinishedTasks > 200 * numBackends) {
                    long currentTime = System.currentTimeMillis();
                    // Add timeout check
                    if (currentTime > startTime + maxWaitTimeMs) {
                        throw new TimeoutException("Wait in buildPartitionsConcurrently exceeded timeout");
                    }
                    ThreadUtil.sleepAtLeastIgnoreInterrupts(100);
                    numFinishedTasks = numReplicas - (int) countDownLatch.getCount();
                }
            }
            LOG.info("build partitions concurrently for {}, waiting for all tasks finish with timeout {}s",
                    table.getName(), Math.min(timeout, maxTimeout));
            waitForFinished(countDownLatch, Math.min(timeout, maxTimeout));
            LOG.info("build partitions concurrently for {}, all tasks finished, took {}ms",
                    table.getName(), System.currentTimeMillis() - start);

        } catch (Exception e) {
            LOG.warn(e);
            countDownLatch.countDownToZero(new Status(TStatusCode.UNKNOWN, e.getMessage()));
            throw new DdlException(e.getMessage());
        }  finally {
            if (!countDownLatch.getStatus().ok()) {
                for (Map.Entry<Long, List<Long>> entry : taskSignatures.entrySet()) {
                    for (Long signature : entry.getValue()) {
                        AgentTaskQueue.removeTask(entry.getKey(), TTaskType.CREATE, signature);
                    }
                }
            }
        }
    }

    private List<CreateReplicaTask> buildCreateReplicaTasks(long dbId, OlapTable table, List<PhysicalPartition> partitions)
            throws DdlException {
        List<CreateReplicaTask> tasks = new ArrayList<>();
        for (PhysicalPartition partition : partitions) {
            tasks.addAll(buildCreateReplicaTasks(dbId, table, partition));
        }
        return tasks;
    }

    private List<CreateReplicaTask> buildCreateReplicaTasks(long dbId, OlapTable table, PhysicalPartition partition)
            throws DdlException {
        ArrayList<CreateReplicaTask> tasks = new ArrayList<>((int) partition.storageReplicaCount());
        for (MaterializedIndex index : partition.getMaterializedIndices(MaterializedIndex.IndexExtState.VISIBLE)) {
            tasks.addAll(buildCreateReplicaTasks(dbId, table, partition, index));
        }
        return tasks;
    }

    private List<CreateReplicaTask> buildCreateReplicaTasks(long dbId, OlapTable table, PhysicalPartition partition,
                                                            MaterializedIndex index) throws DdlException {
        boolean createSchemaFile = true;
        LOG.debug("build create replica tasks for index {} db {} table {} partition {}",
                index, dbId, table.getId(), partition); 
        List<CreateReplicaTask> tasks = new ArrayList<>((int) index.getReplicaCount());
        MaterializedIndexMeta indexMeta = table.getIndexMetaByIndexId(index.getId());
        for (Tablet tablet : index.getTablets()) {
            if (table.isCloudNativeTableOrMaterializedView()) {
                long primaryComputeNodeId = -1;
                try {
                    Warehouse warehouse = GlobalStateMgr.getCurrentWarehouseMgr().getDefaultWarehouse();
                    primaryComputeNodeId = ((LakeTablet) tablet).
                            getPrimaryComputeNodeId(warehouse.getAnyAvailableCluster().getWorkerGroupId());
                } catch (UserException e) {
                    throw new DdlException(e.getMessage());
                }

                CreateReplicaTask task = new CreateReplicaTask(
                        primaryComputeNodeId,
                        dbId,
                        table.getId(),
                        partition.getId(),
                        index.getId(),
                        tablet.getId(),
                        indexMeta.getShortKeyColumnCount(),
                        indexMeta.getSchemaHash(),
                        partition.getVisibleVersion(),
                        indexMeta.getKeysType(),
                        indexMeta.getStorageType(),
                        table.getPartitionInfo().getDataProperty(partition.getParentId()).getStorageMedium(),
                        indexMeta.getSchema(),
                        table.getBfColumns(),
                        table.getBfFpp(),
                        null,
                        table.getIndexes(),
                        table.getPartitionInfo().getIsInMemory(partition.getParentId()),
                        table.enablePersistentIndex(),
                        table.primaryIndexCacheExpireSec(),
                        table.getPersistentIndexType(),
                        TTabletType.TABLET_TYPE_LAKE,
                        table.getCompressionType(), indexMeta.getSortKeyIdxes(),
                        indexMeta.getSortKeyUniqueIds(),
                        createSchemaFile);
                // For each partition, the schema file is created only when the first Tablet is created
                createSchemaFile = false;
                task.setSchemaVersion(indexMeta.getSchemaVersion());
                tasks.add(task);
            } else {
                for (Replica replica : ((LocalTablet) tablet).getImmutableReplicas()) {
                    CreateReplicaTask task = new CreateReplicaTask(
                            replica.getBackendId(),
                            dbId,
                            table.getId(),
                            partition.getId(),
                            index.getId(),
                            tablet.getId(),
                            indexMeta.getShortKeyColumnCount(),
                            indexMeta.getSchemaHash(),
                            partition.getVisibleVersion(),
                            indexMeta.getKeysType(),
                            indexMeta.getStorageType(),
                            table.getPartitionInfo().getDataProperty(partition.getParentId()).getStorageMedium(),
                            indexMeta.getSchema(),
                            table.getBfColumns(),
                            table.getBfFpp(),
                            null,
                            table.getIndexes(),
                            table.getPartitionInfo().getIsInMemory(partition.getParentId()),
                            table.enablePersistentIndex(),
                            table.primaryIndexCacheExpireSec(),
                            table.getCurBinlogConfig(),
                            table.getPartitionInfo().getTabletType(partition.getParentId()),
                            table.getCompressionType(), indexMeta.getSortKeyIdxes(),
                            indexMeta.getSortKeyUniqueIds());
                    task.setSchemaVersion(indexMeta.getSchemaVersion());
                    tasks.add(task);
                }
            }
        }
        return tasks;
    }

    // NOTE: Unfinished tasks will NOT be removed from the AgentTaskQueue.
    private void sendCreateReplicaTasksAndWaitForFinished(List<CreateReplicaTask> tasks, long timeout)
            throws DdlException {
        MarkedCountDownLatch<Long, Long> countDownLatch = new MarkedCountDownLatch<>(tasks.size());
        sendCreateReplicaTasks(tasks, countDownLatch);
        waitForFinished(countDownLatch, timeout);
    }

    private void sendCreateReplicaTasks(List<CreateReplicaTask> tasks,
                                        MarkedCountDownLatch<Long, Long> countDownLatch) {
        HashMap<Long, AgentBatchTask> batchTaskMap = new HashMap<>();
        for (CreateReplicaTask task : tasks) {
            task.setLatch(countDownLatch);
            countDownLatch.addMark(task.getBackendId(), task.getTabletId());
            AgentBatchTask batchTask = batchTaskMap.get(task.getBackendId());
            if (batchTask == null) {
                batchTask = new AgentBatchTask();
                batchTaskMap.put(task.getBackendId(), batchTask);
            }
            batchTask.addTask(task);
        }
        for (Map.Entry<Long, AgentBatchTask> entry : batchTaskMap.entrySet()) {
            AgentTaskQueue.addBatchTask(entry.getValue());
            AgentTaskExecutor.submit(entry.getValue());
        }
    }

    // REQUIRE: must set countDownLatch to error stat before throw an exception.
    private void waitForFinished(MarkedCountDownLatch<Long, Long> countDownLatch, long timeout) throws DdlException {
        try {
            if (countDownLatch.await(timeout, TimeUnit.SECONDS)) {
                if (!countDownLatch.getStatus().ok()) {
                    String errMsg = "fail to create tablet: " + countDownLatch.getStatus().getErrorMsg();
                    LOG.warn(errMsg);
                    throw new DdlException(errMsg);
                }
            } else { // timed out
                List<Map.Entry<Long, Long>> unfinishedMarks = countDownLatch.getLeftMarks();
                List<Map.Entry<Long, Long>> firstThree =
                        unfinishedMarks.subList(0, Math.min(unfinishedMarks.size(), 3));
                StringBuilder sb = new StringBuilder("Table creation timed out. unfinished replicas");
                sb.append("(").append(firstThree.size()).append("/").append(unfinishedMarks.size()).append("): ");
                // Show details of the first 3 unfinished tablets.
                for (Map.Entry<Long, Long> mark : firstThree) {
                    sb.append(mark.getValue()); // TabletId
                    sb.append('(');
                    Backend backend = stateMgr.getClusterInfo().getBackend(mark.getKey());
                    sb.append(backend != null ? backend.getHost() : "N/A");
                    sb.append(") ");
                }
                sb.append(" timeout=").append(timeout).append('s');
                String errMsg = sb.toString();
                LOG.warn(errMsg);

                String userErrorMsg = String.format(
                        "Table creation timed out.\n You can increase the timeout by increasing the " +
                                "config \"tablet_create_timeout_second\" and try again.\n" +
                                "To increase the config \"tablet_create_timeout_second\" (currently %d), " +
                                "run the following command:\n" +
                                "```\nadmin set frontend config(\"tablet_create_timeout_second\"=\"%d\")\n```\n" +
                                "or add the following configuration to the fe.conf file and restart the process:\n" +
                                "```\ntablet_create_timeout_second=%d\n```",
                        Config.tablet_create_timeout_second,
                        Config.tablet_create_timeout_second * 2,
                        Config.tablet_create_timeout_second * 2
                );
                countDownLatch.countDownToZero(new Status(TStatusCode.TIMEOUT, "timed out"));
                throw new DdlException(userErrorMsg);
            }
        } catch (InterruptedException e) {
            LOG.warn(e);
            countDownLatch.countDownToZero(new Status(TStatusCode.CANCELLED, "cancelled"));
        }
    }

    /*
     * generate and check columns' order and key's existence
     */
    void validateColumns(List<Column> columns) throws DdlException {
        if (columns.isEmpty()) {
            ErrorReport.reportDdlException(ErrorCode.ERR_TABLE_MUST_HAVE_COLUMNS);
        }

        boolean encounterValue = false;
        boolean hasKey = false;
        for (Column column : columns) {
            if (column.isKey()) {
                if (encounterValue) {
                    ErrorReport.reportDdlException(ErrorCode.ERR_OLAP_KEY_MUST_BEFORE_VALUE);
                }
                hasKey = true;
            } else {
                encounterValue = true;
            }
        }

        if (!hasKey) {
            ErrorReport.reportDdlException(ErrorCode.ERR_TABLE_MUST_HAVE_KEYS);
        }
    }

    // only for test
    public void setColocateTableIndex(ColocateTableIndex colocateTableIndex) {
        this.colocateTableIndex = colocateTableIndex;
    }

    public ColocateTableIndex getColocateTableIndex() {
        return colocateTableIndex;
    }

    void setLakeStorageInfo(OlapTable table, String storageVolumeId, Map<String, String> properties)
            throws DdlException {
        DataCacheInfo dataCacheInfo = null;
        try {
            dataCacheInfo = PropertyAnalyzer.analyzeDataCacheInfo(properties);
        } catch (AnalysisException e) {
            throw new DdlException(e.getMessage());
        }

        // get service shard storage info from StarMgr
        FilePathInfo pathInfo = !storageVolumeId.isEmpty() ?
                stateMgr.getStarOSAgent().allocateFilePath(storageVolumeId, table.getId()) :
                stateMgr.getStarOSAgent().allocateFilePath(table.getId());
        table.setStorageInfo(pathInfo, dataCacheInfo);
    }

    void onCreate(Database db, Table table, String storageVolumeId, boolean isSetIfNotExists) throws DdlException {
        // check database exists again, because database can be dropped when creating table
        if (!tryLock(false)) {
            throw new DdlException("Failed to acquire globalStateMgr lock. " +
                    "Try again or increasing value of `catalog_try_lock_timeout_ms` configuration.");
        }

        try {
            /*
             * When creating table or mv, we need to create the tablets and prepare some of the
             * metadata first before putting this new table or mv in the database. So after the
             * first step, we need to acquire the global lock and double check whether the db still
             * exists because it maybe dropped by other concurrent client. And if we don't use the lock
             * protection and handle the concurrency properly, the replay of table/mv creation may fail
             * on restart or on follower.
             *
             * After acquire the db lock, we also need to acquire the db lock and write edit log. Since the
             * db lock maybe under high contention and IO is busy, current thread can hold the global lock
             * for quite a long time and make the other operation waiting for the global lock fail.
             *
             * So here after the confirmation of existence of modifying database, we release the global lock
             * When dropping database, we will set the `exist` field of db object to false. And in the following
             * creation process, we will double-check the `exist` field.
             */
            if (getDb(db.getId()) == null) {
                throw new DdlException("Database has been dropped when creating table/mv/view");
            }
        } finally {
            unlock();
        }

        if (db.isSystemDatabase()) {
            ErrorReport.reportDdlException(ErrorCode.ERR_CANT_CREATE_TABLE, table.getName(),
                    "cannot create table in system database");
        }

        db.writeLock();
        try {
            if (!db.isExist()) {
                throw new DdlException("Database has been dropped when creating table/mv/view");
            }
            if (!db.registerTableUnlocked(table)) {
                if (!isSetIfNotExists) {
                    if (table instanceof OlapTable) {
                        OlapTable olapTable = (OlapTable) table;
                        olapTable.onErase(false);
                    }
                    ErrorReport.reportDdlException(ErrorCode.ERR_CANT_CREATE_TABLE, table.getName(),
                            "table already exists");
                } else {
                    LOG.info("Create table[{}] which already exists", table.getName());
                    return;
                }
            }

            // NOTE: The table has been added to the database, and the following procedure cannot throw exception.
            LOG.info("Successfully create table: {}-{}, in database: {}-{}",
                    table.getName(), table.getId(), db.getFullName(), db.getId());

            CreateTableInfo createTableInfo = new CreateTableInfo(db.getFullName(), table, storageVolumeId);
            GlobalStateMgr.getCurrentState().getEditLog().logCreateTable(createTableInfo);
            table.onCreate(db);
        } finally {
            db.writeUnlock();
        }
    }

    public void replayCreateTable(CreateTableInfo info) {
        Table table = info.getTable();
        Database db = this.fullNameToDb.get(info.getDbName());
        db.writeLock();
        try {
            db.registerTableUnlocked(table);
            table.onReload();
        } catch (Throwable e) {
            LOG.error("replay create table failed: {}", table, e);
        } finally {
            db.writeUnlock();
        }

        if (!isCheckpointThread()) {
            // add to inverted index
            if (table.isOlapOrCloudNativeTable() || table.isMaterializedView()) {
                TabletInvertedIndex invertedIndex = GlobalStateMgr.getCurrentInvertedIndex();
                OlapTable olapTable = (OlapTable) table;
                long dbId = db.getId();
                long tableId = table.getId();
                for (PhysicalPartition partition : olapTable.getAllPhysicalPartitions()) {
                    long partitionId = partition.getId();
                    TStorageMedium medium = olapTable.getPartitionInfo().getDataProperty(
                            partition.getParentId()).getStorageMedium();
                    for (MaterializedIndex mIndex : partition
                            .getMaterializedIndices(MaterializedIndex.IndexExtState.ALL)) {
                        long indexId = mIndex.getId();
                        int schemaHash = olapTable.getSchemaHashByIndexId(indexId);
                        TabletMeta tabletMeta = new TabletMeta(dbId, tableId, partitionId, indexId, schemaHash, medium,
                                table.isCloudNativeTableOrMaterializedView());
                        for (Tablet tablet : mIndex.getTablets()) {
                            long tabletId = tablet.getId();
                            invertedIndex.addTablet(tabletId, tabletMeta);
                            if (tablet instanceof LocalTablet) {
                                for (Replica replica : ((LocalTablet) tablet).getImmutableReplicas()) {
                                    invertedIndex.addReplica(tabletId, replica);
                                }
                            }
                        }
                    }
                } // end for partitions

                DynamicPartitionUtil.registerOrRemovePartitionScheduleInfo(db.getId(), olapTable);
            }
        }

        if (table.isCloudNativeTableOrMaterializedView()) {
            GlobalStateMgr.getCurrentState().getStorageVolumeMgr()
                    .replayBindTableToStorageVolume(info.getStorageVolumeId(), table.getId());
        }
    }

    private void createLakeTablets(OlapTable table, long partitionId, long shardGroupId, MaterializedIndex index,
                                   DistributionInfo distributionInfo, TabletMeta tabletMeta,
                                   Set<Long> tabletIdSet)
            throws DdlException {
        Preconditions.checkArgument(table.isCloudNativeTableOrMaterializedView());

        DistributionInfo.DistributionInfoType distributionInfoType = distributionInfo.getType();
        if (distributionInfoType != DistributionInfo.DistributionInfoType.HASH
                && distributionInfoType != DistributionInfo.DistributionInfoType.RANDOM) {
            throw new DdlException("Unknown distribution type: " + distributionInfoType);
        }

        Map<String, String> properties = new HashMap<>();
        properties.put(LakeTablet.PROPERTY_KEY_TABLE_ID, Long.toString(table.getId()));
        properties.put(LakeTablet.PROPERTY_KEY_PARTITION_ID, Long.toString(partitionId));
        properties.put(LakeTablet.PROPERTY_KEY_INDEX_ID, Long.toString(index.getId()));
        int bucketNum = distributionInfo.getBucketNum();
        List<Long> shardIds = stateMgr.getStarOSAgent().createShards(bucketNum,
                table.getPartitionFilePathInfo(partitionId), table.getPartitionFileCacheInfo(partitionId), shardGroupId,
                properties);
        for (long shardId : shardIds) {
            Tablet tablet = new LakeTablet(shardId);
            index.addTablet(tablet, tabletMeta);
            tabletIdSet.add(tablet.getId());
        }
    }

    private void createOlapTablets(OlapTable table, MaterializedIndex index, Replica.ReplicaState replicaState,
                                   DistributionInfo distributionInfo, long version, short replicationNum,
                                   TabletMeta tabletMeta, Set<Long> tabletIdSet) throws DdlException {
        Preconditions.checkArgument(replicationNum > 0);

        DistributionInfo.DistributionInfoType distributionInfoType = distributionInfo.getType();
        if (distributionInfoType != DistributionInfo.DistributionInfoType.HASH
                && distributionInfoType != DistributionInfo.DistributionInfoType.RANDOM) {
            throw new DdlException("Unknown distribution type: " + distributionInfoType);
        }

        List<List<Long>> backendsPerBucketSeq = null;
        ColocateTableIndex.GroupId groupId = null;
        boolean initBucketSeqWithSameOrigNameGroup = false;
        boolean isColocateTable = colocateTableIndex.isColocateTable(tabletMeta.getTableId());
        // chooseBackendsArbitrary is true, means this may be the first table of colocation group,
        // or this is just a normal table, and we can choose backends arbitrary.
        // otherwise, backends should be chosen from backendsPerBucketSeq;
        boolean chooseBackendsArbitrary;

        // We should synchronize the creation of colocate tables, otherwise it can have concurrent issues.
        // Considering the following situation,
        // T1: P1 issues `create colocate table` and finds that there isn't a bucket sequence associated
        //     with the colocate group, so it will initialize the bucket sequence for the first time
        // T2: P2 do the same thing as P1
        // T3: P1 set the bucket sequence for colocate group stored in `ColocateTableIndex`
        // T4: P2 also set the bucket sequence, hence overwrite what P1 just wrote
        // T5: After P1 creates the colocate table, the actual tablet distribution won't match the bucket sequence
        //     of the colocate group, and balancer will create a lot of COLOCATE_MISMATCH tasks which shouldn't exist.
        if (isColocateTable) {
            try {
                // Optimization: wait first time, before global lock
                colocateTableCreateSyncer.awaitZero();
                // Since we have supported colocate tables in different databases,
                // we should use global lock, not db lock.
                tryLock(false);
                try {
                    // Wait again, for safety
                    // We are in global lock, we should have timeout in case holding lock for too long
                    colocateTableCreateSyncer.awaitZero(Config.catalog_try_lock_timeout_ms, TimeUnit.MILLISECONDS);
                    // if this is a colocate table, try to get backend seqs from colocation index.
                    groupId = colocateTableIndex.getGroup(tabletMeta.getTableId());
                    backendsPerBucketSeq = colocateTableIndex.getBackendsPerBucketSeq(groupId);
                    if (backendsPerBucketSeq.isEmpty()) {
                        List<ColocateTableIndex.GroupId> colocateWithGroupsInOtherDb =
                                colocateTableIndex.getColocateWithGroupsInOtherDb(groupId);
                        if (!colocateWithGroupsInOtherDb.isEmpty()) {
                            backendsPerBucketSeq =
                                    colocateTableIndex.getBackendsPerBucketSeq(colocateWithGroupsInOtherDb.get(0));
                            initBucketSeqWithSameOrigNameGroup = true;
                        }
                    }
                    chooseBackendsArbitrary = backendsPerBucketSeq == null || backendsPerBucketSeq.isEmpty();
                    if (chooseBackendsArbitrary) {
                        colocateTableCreateSyncer.increment();
                    }
                } finally {
                    unlock();
                }
            } catch (InterruptedException e) {
                LOG.warn("wait for concurrent colocate table creation finish failed, msg: {}",
                        e.getMessage(), e);
                Thread.currentThread().interrupt();
                throw new DdlException("wait for concurrent colocate table creation finish failed", e);
            }
        } else {
            chooseBackendsArbitrary = true;
        }



        try {
            if (chooseBackendsArbitrary) {
                backendsPerBucketSeq = Lists.newArrayList();
            }
            for (int i = 0; i < distributionInfo.getBucketNum(); ++i) {
                // create a new tablet with random chosen backends
                LocalTablet tablet = new LocalTablet(getNextId());

                // add tablet to inverted index first
                index.addTablet(tablet, tabletMeta);
                tabletIdSet.add(tablet.getId());

                // get BackendIds
                List<Long> chosenBackendIds;
                if (chooseBackendsArbitrary) {
                    // This is the first colocate table in the group, or just a normal table,
                    // randomly choose backends
                    if (Config.enable_strict_storage_medium_check) {
                        chosenBackendIds =
                                chosenBackendIdBySeq(replicationNum, tabletMeta.getStorageMedium());
                    } else {
                        try {
                            chosenBackendIds = chosenBackendIdBySeq(replicationNum);
                        } catch (DdlException ex) {
                            throw new DdlException(String.format("%s, table=%s, default_replication_num=%d",
                                    ex.getMessage(), table.getName(), Config.default_replication_num));
                        }
                    }
                    backendsPerBucketSeq.add(chosenBackendIds);
                } else {
                    // get backends from existing backend sequence
                    chosenBackendIds = backendsPerBucketSeq.get(i);
                }

                // create replicas
                for (long backendId : chosenBackendIds) {
                    long replicaId = getNextId();
                    Replica replica = new Replica(replicaId, backendId, replicaState, version,
                            tabletMeta.getOldSchemaHash());
                    tablet.addReplica(replica);
                }
                Preconditions.checkState(chosenBackendIds.size() == replicationNum,
                        chosenBackendIds.size() + " vs. " + replicationNum);
            }

            // In the following two situations, we should set the bucket seq for colocate group and persist the info,
            //   1. This is the first time we add a table to colocate group, and it doesn't have the same original name
            //      with colocate group in other database.
            //   2. It's indeed the first time, but it should colocate with group in other db
            //      (because of having the same original name), we should use the bucket
            //      seq of other group to initialize our own.
            if ((groupId != null && chooseBackendsArbitrary) || initBucketSeqWithSameOrigNameGroup) {
                colocateTableIndex.addBackendsPerBucketSeq(groupId, backendsPerBucketSeq);
                ColocatePersistInfo info =
                        ColocatePersistInfo.createForBackendsPerBucketSeq(groupId, backendsPerBucketSeq);
                GlobalStateMgr.getCurrentState().getEditLog().logColocateBackendsPerBucketSeq(info);
            }
        } finally {
            if (isColocateTable && chooseBackendsArbitrary) {
                colocateTableCreateSyncer.decrement();
            }
        }
    }

    // create replicas for tablet with random chosen backends
    private List<Long> chosenBackendIdBySeq(int replicationNum, TStorageMedium storageMedium)
            throws DdlException {
        List<Long> chosenBackendIds =
                GlobalStateMgr.getCurrentSystemInfo().seqChooseBackendIdsByStorageMedium(replicationNum,
                        true, true, storageMedium);
        if (CollectionUtils.isEmpty(chosenBackendIds)) {
            throw new DdlException(
                    "Failed to find enough hosts with storage medium " + storageMedium +
                            " at all backends, number of replicas needed: " +
                            replicationNum + ". Storage medium check failure can be forcefully ignored by executing " +
                            "'ADMIN SET FRONTEND CONFIG (\"enable_strict_storage_medium_check\" = \"false\");', " +
                            "but incompatible medium type can cause balance problem, so we strongly recommend" +
                            " creating table with compatible 'storage_medium' property set.");
        }
        return chosenBackendIds;
    }

    private List<Long> chosenBackendIdBySeq(int replicationNum) throws DdlException {
        SystemInfoService systemInfoService = GlobalStateMgr.getCurrentSystemInfo();
        List<Long> chosenBackendIds = systemInfoService.seqChooseBackendIds(replicationNum, true, true);
        if (!CollectionUtils.isEmpty(chosenBackendIds)) {
            return chosenBackendIds;
        } else if (replicationNum > 1) {
            List<Long> backendIds = systemInfoService.getBackendIds(true);
            throw new DdlException(
                    String.format("Table replication num should be less than of equal to the number of available BE nodes. "
                            + "You can change this default by setting the replication_num table properties. "
                            + "Current alive backend is [%s]. ", Joiner.on(",").join(backendIds)));
        } else {
            throw new DdlException("No alive nodes");
        }
    }

    // Drop table
    public void dropTable(DropTableStmt stmt) throws DdlException {
        String dbName = stmt.getDbName();
        String tableName = stmt.getTableName();

        // check database
        Database db = getDb(dbName);
        if (db == null) {
            ErrorReport.reportDdlException(ErrorCode.ERR_BAD_DB_ERROR, dbName);
        }
        db.dropTable(tableName, stmt.isSetIfExists(), stmt.isForceDrop());
    }

    public void sendDropTabletTasks(HashMap<Long, AgentBatchTask> batchTaskMap) {
        int numDropTaskPerBe = Config.max_agent_tasks_send_per_be;
        for (Map.Entry<Long, AgentBatchTask> entry : batchTaskMap.entrySet()) {
            AgentBatchTask originTasks = entry.getValue();
            if (originTasks.getTaskNum() > numDropTaskPerBe) {
                AgentBatchTask partTask = new AgentBatchTask();
                List<AgentTask> allTasks = originTasks.getAllTasks();
                int curTask = 1;
                for (AgentTask task : allTasks) {
                    partTask.addTask(task);
                    if (curTask++ > numDropTaskPerBe) {
                        AgentTaskExecutor.submit(partTask);
                        curTask = 1;
                        partTask = new AgentBatchTask();
                        ThreadUtil.sleepAtLeastIgnoreInterrupts(1000);
                    }
                }
                if (partTask.getAllTasks().size() > 0) {
                    AgentTaskExecutor.submit(partTask);
                }
            } else {
                AgentTaskExecutor.submit(originTasks);
            }
        }
    }

    public void replayDropTable(Database db, long tableId, boolean isForceDrop) {
        Runnable runnable;
        db.writeLock();
        try {
            runnable = db.unprotectDropTable(tableId, isForceDrop, true);
        } finally {
            db.writeUnlock();
        }
        if (runnable != null) {
            runnable.run();
        }
    }

    public void replayEraseTable(long tableId) {
        recycleBin.replayEraseTable(tableId);
    }

    public void replayEraseMultiTables(MultiEraseTableInfo multiEraseTableInfo) {
        List<Long> tableIds = multiEraseTableInfo.getTableIds();
        for (Long tableId : tableIds) {
            recycleBin.replayEraseTable(tableId);
        }
    }

    public void replayRecoverTable(RecoverInfo info) {
        long dbId = info.getDbId();
        Database db = getDb(dbId);
        db.writeLock();
        try {
            recycleBin.replayRecoverTable(db, info.getTableId());
        } finally {
            db.writeUnlock();
        }
    }

    public void replayAddReplica(ReplicaPersistInfo info) {
        Database db = getDbIncludeRecycleBin(info.getDbId());
        if (db == null) {
            LOG.warn("replay add replica failed, db is null, info: {}", info);
            return;
        }
        db.writeLock();
        try {
            OlapTable olapTable = (OlapTable) getTableIncludeRecycleBin(db, info.getTableId());
            if (olapTable == null) {
                LOG.warn("replay add replica failed, table is null, info: {}", info);
                return;
            }
            Partition partition = getPartitionIncludeRecycleBin(olapTable, info.getPartitionId());
            if (partition == null) {
                LOG.warn("replay add replica failed, partition is null, info: {}", info);
                return;
            }
            MaterializedIndex materializedIndex = partition.getIndex(info.getIndexId());
            if (materializedIndex == null) {
                LOG.warn("replay add replica failed, materializedIndex is null, info: {}", info);
                return;
            }
            LocalTablet tablet = (LocalTablet) materializedIndex.getTablet(info.getTabletId());
            if (tablet == null) {
                LOG.warn("replay add replica failed, tablet is null, info: {}", info);
                return;
            }

            // for compatibility
            int schemaHash = info.getSchemaHash();
            if (schemaHash == -1) {
                schemaHash = olapTable.getSchemaHashByIndexId(info.getIndexId());
            }

            Replica replica = new Replica(info.getReplicaId(), info.getBackendId(), info.getVersion(),
                    schemaHash, info.getDataSize(), info.getRowCount(),
                    Replica.ReplicaState.NORMAL,
                    info.getLastFailedVersion(),
                    info.getLastSuccessVersion(),
                    info.getMinReadableVersion());
            tablet.addReplica(replica);
        } finally {
            db.writeUnlock();
        }
    }

    public void replayUpdateReplica(ReplicaPersistInfo info) {
        Database db = getDbIncludeRecycleBin(info.getDbId());
        if (db == null) {
            LOG.warn("replay update replica failed, db is null, info: {}", info);
            return;
        }
        db.writeLock();
        try {
            OlapTable olapTable = (OlapTable) getTableIncludeRecycleBin(db, info.getTableId());
            if (olapTable == null) {
                LOG.warn("replay update replica failed, table is null, info: {}", info);
                return;
            }
            Partition partition = getPartitionIncludeRecycleBin(olapTable, info.getPartitionId());
            if (partition == null) {
                LOG.warn("replay update replica failed, partition is null, info: {}", info);
                return;
            }
            MaterializedIndex materializedIndex = partition.getIndex(info.getIndexId());
            if (materializedIndex == null) {
                LOG.warn("replay update replica failed, materializedIndex is null, info: {}", info);
                return;
            }
            LocalTablet tablet = (LocalTablet) materializedIndex.getTablet(info.getTabletId());
            if (tablet == null) {
                LOG.warn("replay update replica failed, tablet is null, info: {}", info);
                return;
            }
            Replica replica = tablet.getReplicaByBackendId(info.getBackendId());
            if (replica == null) {
                LOG.warn("replay update replica failed, replica is null, info: {}", info);
                return;
            }
            replica.updateRowCount(info.getVersion(), info.getMinReadableVersion(), info.getDataSize(), info.getRowCount());
            replica.setBad(false);
        } finally {
            db.writeUnlock();
        }
    }

    public void replayDeleteReplica(ReplicaPersistInfo info) {
        Database db = getDbIncludeRecycleBin(info.getDbId());
        if (db == null) {
            LOG.warn("replay delete replica failed, db is null, info: {}", info);
            return;
        }
        db.writeLock();
        try {
            OlapTable olapTable = (OlapTable) getTableIncludeRecycleBin(db, info.getTableId());
            if (olapTable == null) {
                LOG.warn("replay delete replica failed, table is null, info: {}", info);
                return;
            }
            Partition partition = getPartitionIncludeRecycleBin(olapTable, info.getPartitionId());
            if (partition == null) {
                LOG.warn("replay delete replica failed, partition is null, info: {}", info);
                return;
            }
            MaterializedIndex materializedIndex = partition.getIndex(info.getIndexId());
            if (materializedIndex == null) {
                LOG.warn("replay delete replica failed, materializedIndex is null, info: {}", info);
                return;
            }
            LocalTablet tablet = (LocalTablet) materializedIndex.getTablet(info.getTabletId());
            if (tablet == null) {
                LOG.warn("replay delete replica failed, tablet is null, info: {}", info);
                return;
            }
            tablet.deleteReplicaByBackendId(info.getBackendId());
        } finally {
            db.writeUnlock();
        }
    }

    @Override
    public Table getTable(String dbName, String tblName) {
        Database database = getDb(dbName);
        if (database == null) {
            return null;
        }
        return database.getTable(tblName);
    }

    @Override
    public Pair<Table, MaterializedIndexMeta> getMaterializedViewIndex(String dbName, String indexName) {
        Database database = getDb(dbName);
        if (database == null) {
            return null;
        }
        return database.getMaterializedViewIndex(indexName);
    }

    @Override
    public Database getDb(String name) {
        if (name == null) {
            return null;
        }
        if (fullNameToDb.containsKey(name)) {
            return fullNameToDb.get(name);
        } else {
            // This maybe an information_schema db request, and information_schema db name is case-insensitive.
            // So, we first extract db name to check if it is information_schema.
            // Then we reassemble the origin cluster name with lower case db name,
            // and finally get information_schema db from the name map.
            String dbName = ClusterNamespace.getNameFromFullName(name);
            if (dbName.equalsIgnoreCase(InfoSchemaDb.DATABASE_NAME) ||
                    dbName.equalsIgnoreCase(SysDb.DATABASE_NAME)) {
                return fullNameToDb.get(dbName.toLowerCase());
            }
        }
        return null;
    }

    @Override
    public Database getDb(long dbId) {
        return idToDb.get(dbId);
    }

    public ConcurrentHashMap<String, Database> getFullNameToDb() {
        return fullNameToDb;
    }

    public Database getDbIncludeRecycleBin(long dbId) {
        Database db = idToDb.get(dbId);
        if (db == null) {
            db = recycleBin.getDatabase(dbId);
        }
        return db;
    }

    public Table getTableIncludeRecycleBin(Database db, long tableId) {
        Table table = db.getTable(tableId);
        if (table == null) {
            table = recycleBin.getTable(db.getId(), tableId);
        }
        return table;
    }

    public List<Table> getTablesIncludeRecycleBin(Database db) {
        List<Table> tables = db.getTables();
        tables.addAll(recycleBin.getTables(db.getId()));
        return tables;
    }

    public Partition getPartitionIncludeRecycleBin(OlapTable table, long partitionId) {
        Partition partition = table.getPartition(partitionId);
        if (partition == null) {
            partition = recycleBin.getPartition(partitionId);
        }
        return partition;
    }

    public Collection<Partition> getPartitionsIncludeRecycleBin(OlapTable table) {
        Collection<Partition> partitions = new ArrayList<>(table.getPartitions());
        partitions.addAll(recycleBin.getPartitions(table.getId()));
        return partitions;
    }

    public Collection<Partition> getAllPartitionsIncludeRecycleBin(OlapTable table) {
        Collection<Partition> partitions = table.getAllPartitions();
        partitions.addAll(recycleBin.getPartitions(table.getId()));
        return partitions;
    }

    // NOTE: result can be null, cause partition erase is not in db lock
    public DataProperty getDataPropertyIncludeRecycleBin(PartitionInfo info, long partitionId) {
        DataProperty dataProperty = info.getDataProperty(partitionId);
        if (dataProperty == null) {
            dataProperty = recycleBin.getPartitionDataProperty(partitionId);
        }
        return dataProperty;
    }

    // NOTE: result can be -1, cause partition erase is not in db lock
    public short getReplicationNumIncludeRecycleBin(PartitionInfo info, long partitionId) {
        short replicaNum = info.getReplicationNum(partitionId);
        if (replicaNum == (short) -1) {
            replicaNum = recycleBin.getPartitionReplicationNum(partitionId);
        }
        return replicaNum;
    }

    @Override
    public List<String> listDbNames() {
        return Lists.newArrayList(fullNameToDb.keySet());
    }

    @Override
    public List<String> listTableNames(String dbName) {
        Database database = getDb(dbName);
        if (database != null) {
            return database.getTables().stream()
                    .map(Table::getName).collect(Collectors.toList());
        } else {
            throw new StarRocksConnectorException("Database " + dbName + " doesn't exist");
        }
    }

    @Override
    public List<Long> getDbIds() {
        return Lists.newArrayList(idToDb.keySet());
    }

    public List<Long> getDbIdsIncludeRecycleBin() {
        List<Long> dbIds = getDbIds();
        dbIds.addAll(recycleBin.getAllDbIds());
        return dbIds;
    }

    public HashMap<Long, TStorageMedium> getPartitionIdToStorageMediumMap() {
        HashMap<Long, TStorageMedium> storageMediumMap = new HashMap<>();

        // record partition which need to change storage medium
        // dbId -> (tableId -> partitionId)
        HashMap<Long, Multimap<Long, Long>> changedPartitionsMap = new HashMap<>();
        long currentTimeMs = System.currentTimeMillis();
        List<Long> dbIds = getDbIds();

        for (long dbId : dbIds) {
            Database db = getDb(dbId);
            if (db == null) {
                LOG.warn("db {} does not exist while doing backend report", dbId);
                continue;
            }

            db.readLock();
            try {
                for (Table table : db.getTables()) {
                    if (!table.isOlapTableOrMaterializedView()) {
                        continue;
                    }

                    long tableId = table.getId();
                    OlapTable olapTable = (OlapTable) table;
                    PartitionInfo partitionInfo = olapTable.getPartitionInfo();
                    for (Partition partition : olapTable.getAllPartitions()) {
                        long partitionId = partition.getId();
                        DataProperty dataProperty = partitionInfo.getDataProperty(partition.getId());
                        Preconditions.checkNotNull(dataProperty,
                                partition.getName() + ", pId:" + partitionId + ", db: " + dbId + ", tbl: " + tableId);
                        // only normal state table can migrate.
                        // PRIMARY_KEYS table does not support local migration.
                        if (dataProperty.getStorageMedium() == TStorageMedium.SSD
                                && dataProperty.getCooldownTimeMs() < currentTimeMs
                                && olapTable.getState() == OlapTable.OlapTableState.NORMAL) {
                            // expire. change to HDD.
                            // record and change when holding write lock
                            Multimap<Long, Long> multimap = changedPartitionsMap.get(dbId);
                            if (multimap == null) {
                                multimap = HashMultimap.create();
                                changedPartitionsMap.put(dbId, multimap);
                            }
                            multimap.put(tableId, partitionId);
                        } else {
                            storageMediumMap.put(partitionId, dataProperty.getStorageMedium());
                        }
                    } // end for partitions
                } // end for tables
            } finally {
                db.readUnlock();
            }
        } // end for dbs

        // handle data property changed
        for (Long dbId : changedPartitionsMap.keySet()) {
            Database db = getDb(dbId);
            if (db == null) {
                LOG.warn("db {} does not exist while checking backend storage medium", dbId);
                continue;
            }
            Multimap<Long, Long> tableIdToPartitionIds = changedPartitionsMap.get(dbId);

            // use try lock to avoid blocking a long time.
            // if block too long, backend report rpc will timeout.
            if (!db.tryWriteLock(Database.TRY_LOCK_TIMEOUT_MS, TimeUnit.MILLISECONDS)) {
                LOG.warn("try get db {} writelock but failed when hecking backend storage medium", dbId);
                continue;
            }
            Preconditions.checkState(db.isWriteLockHeldByCurrentThread());
            try {
                for (Long tableId : tableIdToPartitionIds.keySet()) {
                    Table table = db.getTable(tableId);
                    if (table == null) {
                        continue;
                    }
                    OlapTable olapTable = (OlapTable) table;
                    PartitionInfo partitionInfo = olapTable.getPartitionInfo();

                    Collection<Long> partitionIds = tableIdToPartitionIds.get(tableId);
                    for (Long partitionId : partitionIds) {
                        Partition partition = olapTable.getPartition(partitionId);
                        if (partition == null) {
                            continue;
                        }
                        DataProperty dataProperty = partitionInfo.getDataProperty(partition.getId());
                        if (dataProperty.getStorageMedium() == TStorageMedium.SSD
                                && dataProperty.getCooldownTimeMs() < currentTimeMs) {
                            // expire. change to HDD.
                            DataProperty hdd = new DataProperty(TStorageMedium.HDD);
                            partitionInfo.setDataProperty(partition.getId(), hdd);
                            storageMediumMap.put(partitionId, TStorageMedium.HDD);
                            LOG.debug("partition[{}-{}-{}] storage medium changed from SSD to HDD",
                                    dbId, tableId, partitionId);

                            // log
                            ModifyPartitionInfo info =
                                    new ModifyPartitionInfo(db.getId(), olapTable.getId(),
                                            partition.getId(),
                                            hdd,
                                            (short) -1,
                                            partitionInfo.getIsInMemory(partition.getId()));
                            GlobalStateMgr.getCurrentState().getEditLog().logModifyPartition(info);
                        }
                    } // end for partitions
                } // end for tables
            } finally {
                db.writeUnlock();
            }
        } // end for dbs
        return storageMediumMap;
    }

    /*
     * used for handling AlterTableStmt (for client is the ALTER TABLE command).
     * including SchemaChangeHandler and RollupHandler
     */
    @Override
    public void alterTable(AlterTableStmt stmt) throws UserException {
        stateMgr.getAlterJobMgr().processAlterTable(stmt);
    }

    /**
     * used for handling AlterViewStmt (the ALTER VIEW command).
     */
    @Override
    public void alterView(AlterViewStmt stmt) throws UserException {
        new AlterJobExecutor().process(stmt, ConnectContext.get());
    }

    @Override
    public void createMaterializedView(CreateMaterializedViewStmt stmt)
            throws AnalysisException, DdlException {
        stateMgr.getAlterJobMgr().processCreateSynchronousMaterializedView(stmt);
    }

    // TODO(murphy) refactor it into MVManager
    @Override
    public void createMaterializedView(CreateMaterializedViewStatement stmt)
            throws DdlException {
        // check mv exists,name must be different from view/mv/table which exists in metadata
        String mvName = stmt.getTableName().getTbl();
        String dbName = stmt.getTableName().getDb();
        LOG.debug("Begin create materialized view: {}", mvName);
        // check if db exists
        Database db = this.getDb(dbName);
        if (db == null) {
            ErrorReport.reportDdlException(ErrorCode.ERR_BAD_DB_ERROR, dbName);
        }
        // check if table exists in db
        db.readLock();
        try {
            if (db.getTable(mvName) != null) {
                if (stmt.isIfNotExists()) {
                    LOG.info("Create materialized view [{}] which already exists", mvName);
                    return;
                } else {
                    ErrorReport.reportDdlException(ErrorCode.ERR_TABLE_EXISTS_ERROR, mvName);
                }
            }
        } finally {
            db.readUnlock();
        }
        // create columns
        List<Column> baseSchema = stmt.getMvColumnItems();
        validateColumns(baseSchema);

        Map<String, String> properties = stmt.getProperties();
        if (properties == null) {
            properties = Maps.newHashMap();
        }

        // create partition info
        PartitionInfo partitionInfo = buildPartitionInfo(stmt);
        if (partitionInfo instanceof ListPartitionInfo && ((ListPartitionInfo) partitionInfo).getPartitionColumns()
                .stream().anyMatch(Column::isAllowNull)) {
            throw new DdlException("List partition columns must not be nullable in Materialized view for now.");
        }
        // create distribution info
        DistributionDesc distributionDesc = stmt.getDistributionDesc();
        Preconditions.checkNotNull(distributionDesc);
        DistributionInfo baseDistribution = distributionDesc.toDistributionInfo(baseSchema);
        // create refresh scheme
        MaterializedView.MvRefreshScheme mvRefreshScheme;
        RefreshSchemeClause refreshSchemeDesc = stmt.getRefreshSchemeDesc();
        if (refreshSchemeDesc.getType() == MaterializedView.RefreshType.ASYNC) {
            mvRefreshScheme = new MaterializedView.MvRefreshScheme();
            AsyncRefreshSchemeDesc asyncRefreshSchemeDesc = (AsyncRefreshSchemeDesc) refreshSchemeDesc;
            MaterializedView.AsyncRefreshContext asyncRefreshContext = mvRefreshScheme.getAsyncRefreshContext();
            asyncRefreshContext.setDefineStartTime(asyncRefreshSchemeDesc.isDefineStartTime());
            int randomizeStart = 0;
            if (properties.containsKey(PropertyAnalyzer.PROPERTY_MV_RANDOMIZE_START)) {
                try {
                    randomizeStart = Integer.parseInt(properties.get((PropertyAnalyzer.PROPERTY_MV_RANDOMIZE_START)));
                } catch (NumberFormatException e) {
                    ErrorReport.reportSemanticException(ErrorCode.ERR_INVALID_PARAMETER,
                            PropertyAnalyzer.PROPERTY_MV_RANDOMIZE_START + " only accept integer as parameter");
                }
                // remove this transient variable
                properties.remove(PropertyAnalyzer.PROPERTY_MV_RANDOMIZE_START);
            }
            if (asyncRefreshSchemeDesc.isDefineStartTime() || randomizeStart == -1) {
                asyncRefreshContext.setStartTime(Utils.getLongFromDateTime(asyncRefreshSchemeDesc.getStartTime()));
            } else if (asyncRefreshSchemeDesc.getIntervalLiteral() != null) {
                // randomize the start time if not specified manually, to avoid refresh conflicts
                // default random interval is min(300s, INTERVAL/2)
                // user could specify it through mv_randomize_start
                IntervalLiteral interval = asyncRefreshSchemeDesc.getIntervalLiteral();
                long period = ((IntLiteral) interval.getValue()).getLongValue();
                TimeUnit timeUnit =
                        TimeUtils.convertUnitIdentifierToTimeUnit(interval.getUnitIdentifier().getDescription());
                long intervalSeconds = TimeUtils.convertTimeUnitValueToSecond(period, timeUnit);
                long currentTimeSecond = Utils.getLongFromDateTime(LocalDateTime.now());
                long randomInterval = randomizeStart == 0 ? Math.min(300, intervalSeconds / 2) : randomizeStart;
                long random = ThreadLocalRandom.current().nextLong(randomInterval);
                long randomizedStart = currentTimeSecond + random;

                asyncRefreshContext.setStartTime(randomizedStart);
            }
            if (asyncRefreshSchemeDesc.getIntervalLiteral() != null) {
                asyncRefreshContext.setStep(
                        ((IntLiteral) asyncRefreshSchemeDesc.getIntervalLiteral().getValue()).getValue());
                asyncRefreshContext.setTimeUnit(
                        asyncRefreshSchemeDesc.getIntervalLiteral().getUnitIdentifier().getDescription());
            }
            // task which type is EVENT_TRIGGERED can not use external table as base table now.
            if (asyncRefreshContext.getTimeUnit() == null) {
                // asyncRefreshContext's timeUnit is null means this task's type is EVENT_TRIGGERED
                Map<TableName, Table> tableNameTableMap = AnalyzerUtils.collectAllTable(stmt.getQueryStatement());
                if (tableNameTableMap.values().stream().anyMatch(table -> !table.isNativeTableOrMaterializedView())) {
                    throw new DdlException(
                            "Materialized view which type is ASYNC need to specify refresh interval for " +
                                    "external table");
                }
            }
        } else if (refreshSchemeDesc.getType() == MaterializedView.RefreshType.SYNC) {
            mvRefreshScheme = new MaterializedView.MvRefreshScheme();
            mvRefreshScheme.setType(MaterializedView.RefreshType.SYNC);
        } else if (refreshSchemeDesc.getType().equals(MaterializedView.RefreshType.MANUAL)) {
            mvRefreshScheme = new MaterializedView.MvRefreshScheme();
            mvRefreshScheme.setType(MaterializedView.RefreshType.MANUAL);
        } else {
            mvRefreshScheme = new MaterializedView.MvRefreshScheme();
            mvRefreshScheme.setType(MaterializedView.RefreshType.INCREMENTAL);
        }
        mvRefreshScheme.setMoment(refreshSchemeDesc.getMoment());
        // create mv
        long mvId = GlobalStateMgr.getCurrentState().getNextId();
        MaterializedView materializedView;
        if (RunMode.getCurrentRunMode().isAllowCreateOlapTable()) {
            if (refreshSchemeDesc.getType().equals(MaterializedView.RefreshType.INCREMENTAL)) {
                materializedView =
                        MaterializedViewMgr.getInstance().createSinkTable(stmt, partitionInfo, mvId, db.getId());
                materializedView.setMaintenancePlan(stmt.getMaintenancePlan());
            } else {
                materializedView =
                        new MaterializedView(mvId, db.getId(), mvName, baseSchema, stmt.getKeysType(), partitionInfo,
                                baseDistribution, mvRefreshScheme);
            }
        } else {
            Preconditions.checkState(RunMode.getCurrentRunMode().isAllowCreateLakeTable());
            if (refreshSchemeDesc.getType().equals(MaterializedView.RefreshType.INCREMENTAL)) {
                throw new DdlException("Incremental materialized view in shared_data mode is not supported");
            }

            materializedView =
                    new LakeMaterializedView(mvId, db.getId(), mvName, baseSchema, stmt.getKeysType(), partitionInfo,
                            baseDistribution, mvRefreshScheme);
        }

        //bitmap indexes
        List<Index> mvIndexes = stmt.getMvIndexes();
        materializedView.setIndexes(mvIndexes);

        // sort keys
        if (CollectionUtils.isNotEmpty(stmt.getSortKeys())) {
            materializedView.setTableProperty(new TableProperty());
            materializedView.getTableProperty().setMvSortKeys(stmt.getSortKeys());
        }
        // set comment
        materializedView.setComment(stmt.getComment());
        // set baseTableIds
        materializedView.setBaseTableInfos(stmt.getBaseTableInfos());
        // set viewDefineSql
        materializedView.setViewDefineSql(stmt.getInlineViewDef());
        materializedView.setSimpleDefineSql(stmt.getSimpleViewDef());
        // set partitionRefTableExprs
        materializedView.setPartitionRefTableExprs(Lists.newArrayList(stmt.getPartitionRefTableExpr()));
        // set base index id
        long baseIndexId = getNextId();
        materializedView.setBaseIndexId(baseIndexId);
        // set query output indexes
        materializedView.setQueryOutputIndices(stmt.getQueryOutputIndices());
        // set base index meta
        int schemaVersion = 0;
        int schemaHash = Util.schemaHash(schemaVersion, baseSchema, null, 0d);
        short shortKeyColumnCount = GlobalStateMgr.calcShortKeyColumnCount(baseSchema, null);
        TStorageType baseIndexStorageType = TStorageType.COLUMN;
        materializedView.setIndexMeta(baseIndexId, mvName, baseSchema, schemaVersion, schemaHash,
                shortKeyColumnCount, baseIndexStorageType, stmt.getKeysType());

        // validate optHints
        Map<String, String> optHints = null;
        QueryRelation queryRelation = stmt.getQueryStatement().getQueryRelation();
        if (queryRelation instanceof SelectRelation) {
            SelectRelation selectRelation = (SelectRelation) queryRelation;
            optHints = selectRelation.getSelectList().getOptHints();
            if (optHints != null && !optHints.isEmpty()) {
                SessionVariable sessionVariable = VariableMgr.newSessionVariable();
                for (String key : optHints.keySet()) {
                    VariableMgr.setSystemVariable(sessionVariable,
                            new SystemVariable(key, new StringLiteral(optHints.get(key))), true);
                }
            }
        }

        boolean isNonPartitioned = partitionInfo.getType() == PartitionType.UNPARTITIONED;
        DataProperty dataProperty = analyzeMVDataProperties(db, materializedView, properties, isNonPartitioned);

        try {
            Set<Long> tabletIdSet = new HashSet<>();
            // process single partition info
            if (isNonPartitioned) {
                long partitionId = GlobalStateMgr.getCurrentState().getNextId();
                Preconditions.checkNotNull(dataProperty);
                partitionInfo.setDataProperty(partitionId, dataProperty);
                partitionInfo.setReplicationNum(partitionId, materializedView.getDefaultReplicationNum());
                partitionInfo.setIsInMemory(partitionId, false);
                partitionInfo.setTabletType(partitionId, TTabletType.TABLET_TYPE_DISK);
                StorageInfo storageInfo = materializedView.getTableProperty().getStorageInfo();
                partitionInfo.setDataCacheInfo(partitionId,
                        storageInfo == null ? null : storageInfo.getDataCacheInfo());
                Long version = Partition.PARTITION_INIT_VERSION;
                Partition partition = createPartition(db, materializedView, partitionId, mvName, version, tabletIdSet);
                buildPartitions(db, materializedView, partition.getSubPartitions().stream().collect(Collectors.toList()));
                materializedView.addPartition(partition);
            }

            MaterializedViewMgr.getInstance().prepareMaintenanceWork(stmt, materializedView);

            String storageVolumeId = "";
            if (materializedView.isCloudNativeMaterializedView()) {
                storageVolumeId = GlobalStateMgr.getCurrentState().getStorageVolumeMgr()
                        .getStorageVolumeIdOfTable(materializedView.getId());
            }
            onCreate(db, materializedView, storageVolumeId, stmt.isIfNotExists());
        } catch (DdlException e) {
            if (materializedView.isCloudNativeMaterializedView()) {
                GlobalStateMgr.getCurrentState().getStorageVolumeMgr().unbindTableToStorageVolume(materializedView.getId());
            }
            throw e;
        }
        LOG.info("Successfully create materialized view [{}:{}]", mvName, materializedView.getMvId());

        // NOTE: The materialized view has been added to the database, and the following procedure cannot throw exception.
        createTaskForMaterializedView(dbName, materializedView, optHints);
        DynamicPartitionUtil.registerOrRemovePartitionTTLTable(db.getId(), materializedView);
    }

    private DataProperty analyzeMVDataProperties(Database db,
                                                 MaterializedView materializedView,
                                                 Map<String, String> properties,
                                                 boolean isNonPartitioned) throws DdlException {
        DataProperty dataProperty = null;
        try {
            // replicated storage
            materializedView.setEnableReplicatedStorage(
                    PropertyAnalyzer.analyzeBooleanProp(
                            properties, PropertyAnalyzer.PROPERTIES_REPLICATED_STORAGE,
                            Config.enable_replicated_storage_as_default_engine));

            // replication_num
            short replicationNum = RunMode.defaultReplicationNum();
            if (properties.containsKey(PropertyAnalyzer.PROPERTIES_REPLICATION_NUM)) {
                replicationNum = PropertyAnalyzer.analyzeReplicationNum(properties, replicationNum);
                materializedView.setReplicationNum(replicationNum);
            }
            // bloom_filter_columns
            if (properties.containsKey(PropertyAnalyzer.PROPERTIES_BF_COLUMNS)) {
                List<Column> baseSchema = materializedView.getColumns();
                Set<String> bfColumns = PropertyAnalyzer.analyzeBloomFilterColumns(properties, baseSchema,
                        materializedView.getKeysType() == KeysType.PRIMARY_KEYS);
                if (bfColumns != null && bfColumns.isEmpty()) {
                    bfColumns = null;
                }
                double bfFpp = PropertyAnalyzer.analyzeBloomFilterFpp(properties);
                if (bfColumns != null && bfFpp == 0) {
                    bfFpp = FeConstants.DEFAULT_BLOOM_FILTER_FPP;
                } else if (bfColumns == null) {
                    bfFpp = 0;
                }
                materializedView.setBloomFilterInfo(bfColumns, bfFpp);
            }
            // mv_rewrite_staleness second.
            if (properties.containsKey(PropertyAnalyzer.PROPERTIES_MV_REWRITE_STALENESS_SECOND)) {
                Integer maxMVRewriteStaleness = PropertyAnalyzer.analyzeMVRewriteStaleness(properties);
                materializedView.setMaxMVRewriteStaleness(maxMVRewriteStaleness);
                materializedView.getTableProperty().getProperties().put(
                        PropertyAnalyzer.PROPERTIES_MV_REWRITE_STALENESS_SECOND, maxMVRewriteStaleness.toString());
            }
            // set storage medium
            boolean hasMedium = properties.containsKey(PropertyAnalyzer.PROPERTIES_STORAGE_MEDIUM);
            dataProperty = PropertyAnalyzer.analyzeDataProperty(properties,
                    DataProperty.getInferredDefaultDataProperty(), false);
            if (hasMedium && dataProperty.getStorageMedium() == TStorageMedium.SSD) {
                materializedView.setStorageMedium(dataProperty.getStorageMedium());
                // set storage cooldown time into table property,
                // because we don't have property in MaterializedView
                materializedView.getTableProperty().getProperties()
                        .put(PropertyAnalyzer.PROPERTIES_STORAGE_COOLDOWN_TIME,
                                String.valueOf(dataProperty.getCooldownTimeMs()));
            }
            // partition ttl
            if (properties.containsKey(PropertyAnalyzer.PROPERTIES_PARTITION_TTL)) {
                if (isNonPartitioned) {
                    throw new AnalysisException(PropertyAnalyzer.PROPERTIES_PARTITION_TTL
                            + " is only supported by partitioned materialized-view");
                }

                Pair<String, PeriodDuration> ttlDuration = PropertyAnalyzer.analyzePartitionTTL(properties);
                materializedView.getTableProperty().getProperties()
                        .put(PropertyAnalyzer.PROPERTIES_PARTITION_TTL, ttlDuration.first);
                materializedView.getTableProperty().setPartitionTTL(ttlDuration.second);
            }

            // partition ttl number
            if (properties.containsKey(PropertyAnalyzer.PROPERTIES_PARTITION_TTL_NUMBER)) {
                int number = PropertyAnalyzer.analyzePartitionTTLNumber(properties);
                materializedView.getTableProperty().getProperties()
                        .put(PropertyAnalyzer.PROPERTIES_PARTITION_TTL_NUMBER, String.valueOf(number));
                materializedView.getTableProperty().setPartitionTTLNumber(number);
                if (isNonPartitioned) {
                    throw new AnalysisException(PropertyAnalyzer.PROPERTIES_PARTITION_TTL_NUMBER
                            + " does not support non-partitioned materialized view.");
                }
            }
            // partition auto refresh partitions limit
            if (properties.containsKey(PropertyAnalyzer.PROPERTIES_AUTO_REFRESH_PARTITIONS_LIMIT)) {
                int limit = PropertyAnalyzer.analyzeAutoRefreshPartitionsLimit(properties, materializedView);
                materializedView.getTableProperty().getProperties()
                        .put(PropertyAnalyzer.PROPERTIES_AUTO_REFRESH_PARTITIONS_LIMIT, String.valueOf(limit));
                materializedView.getTableProperty().setAutoRefreshPartitionsLimit(limit);
                if (isNonPartitioned) {
                    throw new AnalysisException(PropertyAnalyzer.PROPERTIES_AUTO_REFRESH_PARTITIONS_LIMIT
                            + " does not support non-partitioned materialized view.");
                }
            }
            // partition refresh number
            if (properties.containsKey(PropertyAnalyzer.PROPERTIES_PARTITION_REFRESH_NUMBER)) {
                int number = PropertyAnalyzer.analyzePartitionRefreshNumber(properties);
                materializedView.getTableProperty().getProperties()
                        .put(PropertyAnalyzer.PROPERTIES_PARTITION_REFRESH_NUMBER, String.valueOf(number));
                materializedView.getTableProperty().setPartitionRefreshNumber(number);
                if (isNonPartitioned) {
                    throw new AnalysisException(PropertyAnalyzer.PROPERTIES_PARTITION_REFRESH_NUMBER
                            + " does not support non-partitioned materialized view.");
                }
            }
            // exclude trigger tables
            if (properties.containsKey(PropertyAnalyzer.PROPERTIES_EXCLUDED_TRIGGER_TABLES)) {
                List<TableName> tables = PropertyAnalyzer.analyzeExcludedTriggerTables(properties, materializedView);
                StringBuilder tableSb = new StringBuilder();
                for (int i = 1; i <= tables.size(); i++) {
                    TableName tableName = tables.get(i - 1);
                    if (tableName.getDb() == null) {
                        tableSb.append(tableName.getTbl());
                    } else {
                        tableSb.append(tableName.getDb()).append(".").append(tableName.getTbl());
                    }
                    if (i != tables.size()) {
                        tableSb.append(",");
                    }
                }
                materializedView.getTableProperty().getProperties()
                        .put(PropertyAnalyzer.PROPERTIES_EXCLUDED_TRIGGER_TABLES, tableSb.toString());
                materializedView.getTableProperty().setExcludedTriggerTables(tables);
            }
            // resource_group
            if (properties.containsKey(PropertyAnalyzer.PROPERTIES_RESOURCE_GROUP)) {
                String resourceGroup = PropertyAnalyzer.analyzeResourceGroup(properties);
                if (GlobalStateMgr.getCurrentState().getResourceGroupMgr().getResourceGroup(resourceGroup) == null) {
                    throw new AnalysisException(PropertyAnalyzer.PROPERTIES_RESOURCE_GROUP
                            + " " + resourceGroup + " does not exist.");
                }
                materializedView.getTableProperty().getProperties()
                        .put(PropertyAnalyzer.PROPERTIES_RESOURCE_GROUP, resourceGroup);
                materializedView.getTableProperty().setResourceGroup(resourceGroup);
            }
            // force external query rewrite
            if (properties.containsKey(PropertyAnalyzer.PROPERTIES_FORCE_EXTERNAL_TABLE_QUERY_REWRITE)) {
                String propertyValue = properties.get(PropertyAnalyzer.PROPERTIES_FORCE_EXTERNAL_TABLE_QUERY_REWRITE);
                TableProperty.QueryRewriteConsistencyMode value = TableProperty.analyzeExternalTableQueryRewrite(propertyValue);
                properties.remove(PropertyAnalyzer.PROPERTIES_FORCE_EXTERNAL_TABLE_QUERY_REWRITE);
                materializedView.getTableProperty().getProperties().
                        put(PropertyAnalyzer.PROPERTIES_FORCE_EXTERNAL_TABLE_QUERY_REWRITE, String.valueOf(value));
                materializedView.getTableProperty().setForceExternalTableQueryRewrite(value);
            }
            if (properties.containsKey(PropertyAnalyzer.PROPERTIES_QUERY_REWRITE_CONSISTENCY)) {
                String propertyValue = properties.get(PropertyAnalyzer.PROPERTIES_QUERY_REWRITE_CONSISTENCY);
                TableProperty.QueryRewriteConsistencyMode value = TableProperty.analyzeQueryRewriteMode(propertyValue);
                properties.remove(PropertyAnalyzer.PROPERTIES_QUERY_REWRITE_CONSISTENCY);
                materializedView.getTableProperty().getProperties().
                        put(PropertyAnalyzer.PROPERTIES_QUERY_REWRITE_CONSISTENCY, String.valueOf(value));
                materializedView.getTableProperty().setQueryRewriteConsistencyMode(value);
            }
            // unique keys
            if (properties.containsKey(PropertyAnalyzer.PROPERTIES_UNIQUE_CONSTRAINT)) {
                List<UniqueConstraint> uniqueConstraints = PropertyAnalyzer.analyzeUniqueConstraint(properties, db,
                        materializedView);
                materializedView.setUniqueConstraints(uniqueConstraints);
            }
            // foreign keys
            if (properties.containsKey(PropertyAnalyzer.PROPERTIES_FOREIGN_KEY_CONSTRAINT)) {
                List<ForeignKeyConstraint> foreignKeyConstraints = PropertyAnalyzer.analyzeForeignKeyConstraint(
                        properties, db, materializedView);
                materializedView.setForeignKeyConstraints(foreignKeyConstraints);
            }
            // colocate_with
            if (properties.containsKey(PropertyAnalyzer.PROPERTIES_COLOCATE_WITH)) {
                String colocateGroup = PropertyAnalyzer.analyzeColocate(properties);
                if (StringUtils.isNotEmpty(colocateGroup) &&
                        !materializedView.getDefaultDistributionInfo().supportColocate()) {
                    throw new AnalysisException(": random distribution does not support 'colocate_with'");
                }
                colocateTableIndex.addTableToGroup(db, materializedView, colocateGroup,
                        materializedView.isCloudNativeMaterializedView());
            }
            // lake storage info
            if (materializedView.isCloudNativeMaterializedView()) {
                String volume = "";
                if (properties.containsKey(PropertyAnalyzer.PROPERTIES_STORAGE_VOLUME)) {
                    volume = properties.remove(PropertyAnalyzer.PROPERTIES_STORAGE_VOLUME);
                }
                StorageVolumeMgr svm = GlobalStateMgr.getCurrentState().getStorageVolumeMgr();
                svm.bindTableToStorageVolume(volume, db.getId(), materializedView.getId());
                String storageVolumeId = svm.getStorageVolumeIdOfTable(materializedView.getId());
                setLakeStorageInfo(materializedView, storageVolumeId, properties);
            }

            // session properties
            if (!properties.isEmpty()) {
                // analyze properties
                List<SetListItem> setListItems = Lists.newArrayList();
                for (Map.Entry<String, String> entry : properties.entrySet()) {
                    if (!entry.getKey().startsWith(PropertyAnalyzer.PROPERTIES_MATERIALIZED_VIEW_SESSION_PREFIX)) {
                        throw new AnalysisException("Analyze materialized properties failed " +
                                "because unknown properties: " + properties +
                                ", please add `session.` prefix if you want add session variables for mv(" +
                                "eg, \"session.query_timeout\"=\"30000000\").");
                    }
                    String varKey = entry.getKey().substring(
                            PropertyAnalyzer.PROPERTIES_MATERIALIZED_VIEW_SESSION_PREFIX.length());
                    SystemVariable variable = new SystemVariable(varKey, new StringLiteral(entry.getValue()));
                    VariableMgr.checkSystemVariableExist(variable);
                    setListItems.add(variable);
                }
                SetStmtAnalyzer.analyze(new SetStmt(setListItems), null);

                // set properties if there are no exceptions
                materializedView.getTableProperty().getProperties().putAll(properties);
            }
        } catch (AnalysisException e) {
            if (materializedView.isCloudNativeMaterializedView()) {
                GlobalStateMgr.getCurrentState().getStorageVolumeMgr()
                        .unbindTableToStorageVolume(materializedView.getId());
            }
            ErrorReport.reportSemanticException(ErrorCode.ERR_INVALID_PARAMETER, e.getMessage());
        }
        return dataProperty;
    }

    public static PartitionInfo buildPartitionInfo(CreateMaterializedViewStatement stmt) throws DdlException {
        ExpressionPartitionDesc expressionPartitionDesc = stmt.getPartitionExpDesc();
        if (expressionPartitionDesc != null) {
            Expr expr = expressionPartitionDesc.getExpr();
            if (expr instanceof SlotRef) {
                SlotRef slotRef = (SlotRef) expr;
                if (slotRef.getType().getPrimitiveType() == PrimitiveType.VARCHAR) {
                    return new ListPartitionInfo(PartitionType.LIST,
                            Collections.singletonList(stmt.getPartitionColumn()));
                }
            }
            if ((expr instanceof FunctionCallExpr)) {
                FunctionCallExpr functionCallExpr = (FunctionCallExpr) expr;
                if (functionCallExpr.getFnName().getFunction().equalsIgnoreCase(FunctionSet.STR2DATE)) {
                    Column partitionColumn = new Column(stmt.getPartitionColumn());
                    partitionColumn.setType(com.starrocks.catalog.Type.DATE);
                    return expressionPartitionDesc.toPartitionInfo(
                            Collections.singletonList(partitionColumn),
                            Maps.newHashMap(), false);
                }
            }
            return expressionPartitionDesc.toPartitionInfo(
                    Collections.singletonList(stmt.getPartitionColumn()),
                    Maps.newHashMap(), false);
        } else {
            return new SinglePartitionInfo();
        }
    }

    private void createTaskForMaterializedView(String dbName, MaterializedView materializedView,
                                               Map<String, String> optHints) throws DdlException {
        MaterializedView.RefreshType refreshType = materializedView.getRefreshScheme().getType();
        MaterializedView.RefreshMoment refreshMoment = materializedView.getRefreshScheme().getMoment();

        if (refreshType.equals(MaterializedView.RefreshType.INCREMENTAL)) {
            MaterializedViewMgr.getInstance().startMaintainMV(materializedView);
            return;
        }

        if (refreshType != MaterializedView.RefreshType.SYNC) {

            Task task = TaskBuilder.buildMvTask(materializedView, dbName);
            TaskBuilder.updateTaskInfo(task, materializedView);

            if (optHints != null) {
                Map<String, String> taskProperties = task.getProperties();
                taskProperties.putAll(optHints);
            }

            TaskManager taskManager = GlobalStateMgr.getCurrentState().getTaskManager();
            taskManager.createTask(task, false);
            if (refreshMoment.equals(MaterializedView.RefreshMoment.IMMEDIATE)) {
                taskManager.executeTask(task.getName());
            }
        }
    }

    @Override
    public void dropMaterializedView(DropMaterializedViewStmt stmt) throws DdlException, MetaNotFoundException {
        Database db = getDb(stmt.getDbName());
        if (db == null) {
            ErrorReport.reportDdlException(ErrorCode.ERR_BAD_DB_ERROR, stmt.getDbName());
        }
        Table table;
        db.readLock();
        try {
            table = db.getTable(stmt.getMvName());
        } finally {
            db.readUnlock();
        }
        if (table instanceof MaterializedView) {
            try {
                Authorizer.checkMaterializedViewAction(ConnectContext.get().getCurrentUserIdentity(),
                        ConnectContext.get().getCurrentRoleIds(), stmt.getDbMvName(), PrivilegeType.DROP);
            } catch (AccessDeniedException e) {
                AccessDeniedException.reportAccessDenied(
                        stmt.getDbMvName().getCatalog(),
                        ConnectContext.get().getCurrentUserIdentity(),
                        ConnectContext.get().getCurrentRoleIds(), PrivilegeType.DROP.name(), ObjectType.MATERIALIZED_VIEW.name(),
                        stmt.getDbMvName().getTbl());
            }

            MaterializedView mv = (MaterializedView) table;
            MaterializedViewMgr.getInstance().stopMaintainMV(mv);

            MvId mvId = new MvId(db.getId(), table.getId());
            db.dropTable(table.getName(), stmt.isSetIfExists(), true);
            CachingMvPlanContextBuilder.getInstance().invalidateFromCache(mv);
            List<BaseTableInfo> baseTableInfos = ((MaterializedView) table).getBaseTableInfos();
            if (baseTableInfos != null) {
                for (BaseTableInfo baseTableInfo : baseTableInfos) {
                    Table baseTable = baseTableInfo.getTable();
                    if (baseTable != null) {
                        baseTable.removeRelatedMaterializedView(mvId);
                        if (!baseTable.isNativeTableOrMaterializedView()) {
                            // remove relatedMaterializedViews for connector table
                            GlobalStateMgr.getCurrentState().getConnectorTblMetaInfoMgr().
                                    removeConnectorTableInfo(baseTableInfo.getCatalogName(),
                                            baseTableInfo.getDbName(),
                                            baseTableInfo.getTableIdentifier(),
                                            ConnectorTableInfo.builder().setRelatedMaterializedViews(
                                                    Sets.newHashSet(mvId)).build());
                        }
                    }
                }
            }
            TaskManager taskManager = GlobalStateMgr.getCurrentState().getTaskManager();
            Task refreshTask = taskManager.getTask(TaskBuilder.getMvTaskName(table.getId()));
            if (refreshTask != null) {
                taskManager.dropTasks(Lists.newArrayList(refreshTask.getId()), false);
            }
        } else {
            stateMgr.getAlterJobMgr().processDropMaterializedView(stmt);
        }
    }

    @Override
    public void alterMaterializedView(AlterMaterializedViewStmt stmt) throws DdlException, MetaNotFoundException {
        new AlterMVJobExecutor().process(stmt, ConnectContext.get());
    }

    private String executeRefreshMvTask(String dbName, MaterializedView materializedView, ExecuteOption executeOption)
            throws DdlException {
        MaterializedView.RefreshType refreshType = materializedView.getRefreshScheme().getType();
        if (refreshType.equals(MaterializedView.RefreshType.INCREMENTAL)) {
            MaterializedViewMgr.getInstance().onTxnPublish(materializedView);
        } else if (refreshType != MaterializedView.RefreshType.SYNC) {
            TaskManager taskManager = GlobalStateMgr.getCurrentState().getTaskManager();
            final String mvTaskName = TaskBuilder.getMvTaskName(materializedView.getId());
            if (!taskManager.containTask(mvTaskName)) {
                Task task = TaskBuilder.buildMvTask(materializedView, dbName);
                TaskBuilder.updateTaskInfo(task, materializedView);
                taskManager.createTask(task, false);
            }
            return taskManager.executeTask(mvTaskName, executeOption).getQueryId();
        }
        return null;
    }

    private MaterializedView getMaterializedViewToRefresh(String dbName, String mvName)
            throws DdlException, MetaNotFoundException {
        Database db = this.getDb(dbName);
        if (db == null) {
            ErrorReport.reportDdlException(ErrorCode.ERR_BAD_DB_ERROR, dbName);
        }
        MaterializedView materializedView = null;
        db.readLock();
        try {
            final Table table = db.getTable(mvName);
            if (table instanceof MaterializedView) {
                materializedView = (MaterializedView) table;
            }
        } finally {
            db.readUnlock();
        }
        if (materializedView == null) {
            throw new MetaNotFoundException(mvName + " is not a materialized view");
        }
        return materializedView;
    }

    public String refreshMaterializedView(String dbName, String mvName, boolean force, PartitionRangeDesc range,
                                          int priority, boolean mergeRedundant, boolean isManual)
            throws DdlException, MetaNotFoundException {
        return refreshMaterializedView(dbName, mvName, force, range, priority, mergeRedundant, isManual, false);
    }

    public String refreshMaterializedView(String dbName, String mvName, boolean force, PartitionRangeDesc range,
                                          int priority, boolean mergeRedundant, boolean isManual, boolean isSync)
            throws DdlException, MetaNotFoundException {
        MaterializedView materializedView = getMaterializedViewToRefresh(dbName, mvName);

        HashMap<String, String> taskRunProperties = new HashMap<>();
        taskRunProperties.put(TaskRun.PARTITION_START, range == null ? null : range.getPartitionStart());
        taskRunProperties.put(TaskRun.PARTITION_END, range == null ? null : range.getPartitionEnd());
        taskRunProperties.put(TaskRun.FORCE, Boolean.toString(force));

        ExecuteOption executeOption = new ExecuteOption(priority, mergeRedundant, taskRunProperties);
        if (isManual) {
            executeOption.setManual();
        }
        executeOption.setSync(isSync);
        return executeRefreshMvTask(dbName, materializedView, executeOption);
    }

    @Override
    public String refreshMaterializedView(RefreshMaterializedViewStatement refreshMaterializedViewStatement)
            throws DdlException, MetaNotFoundException {
        String dbName = refreshMaterializedViewStatement.getMvName().getDb();
        String mvName = refreshMaterializedViewStatement.getMvName().getTbl();
        boolean force = refreshMaterializedViewStatement.isForceRefresh();
        PartitionRangeDesc range =
                refreshMaterializedViewStatement.getPartitionRangeDesc();

        return refreshMaterializedView(dbName, mvName, force, range, Constants.TaskRunPriority.HIGH.value(),
                false, true, refreshMaterializedViewStatement.isSync());
    }

    @Override
    public void cancelRefreshMaterializedView(String dbName, String mvName) throws DdlException, MetaNotFoundException {
        MaterializedView materializedView = getMaterializedViewToRefresh(dbName, mvName);
        TaskManager taskManager = GlobalStateMgr.getCurrentState().getTaskManager();
        Task refreshTask = taskManager.getTask(TaskBuilder.getMvTaskName(materializedView.getId()));
        if (refreshTask != null) {
            taskManager.killTask(refreshTask.getName(), false);
        }
    }

    /*
     * used for handling CacnelAlterStmt (for client is the CANCEL ALTER
     * command). including SchemaChangeHandler and RollupHandler
     */
    public void cancelAlter(CancelAlterTableStmt stmt) throws DdlException {
        if (stmt.getAlterType() == ShowAlterStmt.AlterType.ROLLUP) {
            stateMgr.getRollupHandler().cancel(stmt);
        } else if (stmt.getAlterType() == ShowAlterStmt.AlterType.COLUMN
                || stmt.getAlterType() == ShowAlterStmt.AlterType.OPTIMIZE) {
            stateMgr.getSchemaChangeHandler().cancel(stmt);
        } else if (stmt.getAlterType() == ShowAlterStmt.AlterType.MATERIALIZED_VIEW) {
            stateMgr.getRollupHandler().cancelMV(stmt);
        } else {
            throw new DdlException("Cancel " + stmt.getAlterType() + " does not implement yet");
        }
    }

    // entry of rename table operation
    @Override
    public void renameTable(Database db, Table table, TableRenameClause tableRenameClause) throws DdlException {
        OlapTable olapTable = (OlapTable) table;
        if (olapTable.getState() != OlapTable.OlapTableState.NORMAL) {
            throw new DdlException("Table[" + olapTable.getName() + "] is under " + olapTable.getState());
        }

        String oldTableName = olapTable.getName();
        String newTableName = tableRenameClause.getNewTableName();
        if (oldTableName.equals(newTableName)) {
            throw new DdlException("Same table name");
        }

        db.writeLock();
        try {
            // check if name is already used
            if (db.getTable(newTableName) != null) {
                throw new DdlException("Table name[" + newTableName + "] is already used");
            }

            olapTable.checkAndSetName(newTableName, false);

            db.dropTable(oldTableName);
            db.registerTableUnlocked(olapTable);
            inactiveRelatedMaterializedView(db, olapTable, String.format("based table %s renamed ", oldTableName));
        } finally {
            db.writeUnlock();
        }

        TableInfo tableInfo = TableInfo.createForTableRename(db.getId(), olapTable.getId(), newTableName);
        GlobalStateMgr.getCurrentState().getEditLog().logTableRename(tableInfo);
        LOG.info("rename table[{}] to {}, tableId: {}", oldTableName, newTableName, olapTable.getId());
    }

    @Override
    public void alterTableComment(Database db, Table table, AlterTableCommentClause clause) {
        ModifyTablePropertyOperationLog log = new ModifyTablePropertyOperationLog(db.getId(), table.getId());
        log.setComment(clause.getNewComment());
        GlobalStateMgr.getCurrentState().getEditLog().logAlterTableProperties(log);

        table.setComment(clause.getNewComment());
    }

    public static void inactiveRelatedMaterializedView(Database db, Table olapTable, String reason) {
        for (MvId mvId : olapTable.getRelatedMaterializedViews()) {
            MaterializedView mv = (MaterializedView) db.getTable(mvId.getId());
            if (mv != null) {
                LOG.warn("Inactive MV {}/{} because {}", mv.getName(), mv.getId(), reason);
                mv.setInactiveAndReason(reason);

                // recursive inactive
                inactiveRelatedMaterializedView(db, mv, String.format("base table %s inactive", mv.getName()));
            } else {
                LOG.info("Ignore materialized view {} does not exists", mvId);
            }
        }
    }

    public void replayRenameTable(TableInfo tableInfo) {
        long dbId = tableInfo.getDbId();
        long tableId = tableInfo.getTableId();
        String newTableName = tableInfo.getNewTableName();

        Database db = getDb(dbId);
        db.writeLock();
        try {
            OlapTable table = (OlapTable) db.getTable(tableId);
            String tableName = table.getName();
            db.dropTable(tableName);
            table.setName(newTableName);
            db.registerTableUnlocked(table);
            inactiveRelatedMaterializedView(db, table, String.format("base table {} renamed", tableName));

            LOG.info("replay rename table[{}] to {}, tableId: {}", tableName, newTableName, table.getId());
        } finally {
            db.writeUnlock();
        }
    }

    @Override
    public void renamePartition(Database db, Table table, PartitionRenameClause renameClause) throws DdlException {
        OlapTable olapTable = (OlapTable) table;
        if (olapTable.getState() != OlapTable.OlapTableState.NORMAL) {
            throw new DdlException("Table[" + olapTable.getName() + "] is under " + olapTable.getState());
        }

        if (!olapTable.getPartitionInfo().isRangePartition()) {
            throw new DdlException("Table[" + olapTable.getName() + "] is single partitioned. "
                    + "no need to rename partition name.");
        }

        String partitionName = renameClause.getPartitionName();
        String newPartitionName = renameClause.getNewPartitionName();
        if (partitionName.equalsIgnoreCase(newPartitionName)) {
            throw new DdlException("Same partition name");
        }

        Partition partition = olapTable.getPartition(partitionName);
        if (partition == null) {
            throw new DdlException("Partition[" + partitionName + "] does not exists");
        }

        // check if name is already used
        if (olapTable.checkPartitionNameExist(newPartitionName)) {
            throw new DdlException("Partition name[" + newPartitionName + "] is already used");
        }

        olapTable.renamePartition(partitionName, newPartitionName);

        // log
        TableInfo tableInfo = TableInfo.createForPartitionRename(db.getId(), olapTable.getId(), partition.getId(),
                newPartitionName);
        GlobalStateMgr.getCurrentState().getEditLog().logPartitionRename(tableInfo);
        LOG.info("rename partition[{}] to {}", partitionName, newPartitionName);
    }

    public void replayRenamePartition(TableInfo tableInfo) {
        long dbId = tableInfo.getDbId();
        long tableId = tableInfo.getTableId();
        long partitionId = tableInfo.getPartitionId();
        String newPartitionName = tableInfo.getNewPartitionName();

        Database db = getDb(dbId);
        db.writeLock();
        try {
            OlapTable table = (OlapTable) db.getTable(tableId);
            Partition partition = table.getPartition(partitionId);
            table.renamePartition(partition.getName(), newPartitionName);
            LOG.info("replay rename partition[{}] to {}", partition.getName(), newPartitionName);
        } finally {
            db.writeUnlock();
        }
    }

    public void renameRollup(Database db, OlapTable table, RollupRenameClause renameClause) throws DdlException {
        if (table.getState() != OlapTable.OlapTableState.NORMAL) {
            throw new DdlException("Table[" + table.getName() + "] is under " + table.getState());
        }

        String rollupName = renameClause.getRollupName();
        // check if it is base table name
        if (rollupName.equals(table.getName())) {
            throw new DdlException("Using ALTER TABLE RENAME to change table name");
        }

        String newRollupName = renameClause.getNewRollupName();
        if (rollupName.equals(newRollupName)) {
            throw new DdlException("Same rollup name");
        }

        Map<String, Long> indexNameToIdMap = table.getIndexNameToId();
        if (indexNameToIdMap.get(rollupName) == null) {
            throw new DdlException("Rollup index[" + rollupName + "] does not exists");
        }

        // check if name is already used
        if (indexNameToIdMap.get(newRollupName) != null) {
            throw new DdlException("Rollup name[" + newRollupName + "] is already used");
        }

        long indexId = indexNameToIdMap.remove(rollupName);
        indexNameToIdMap.put(newRollupName, indexId);

        // log
        TableInfo tableInfo = TableInfo.createForRollupRename(db.getId(), table.getId(), indexId, newRollupName);
        GlobalStateMgr.getCurrentState().getEditLog().logRollupRename(tableInfo);
        LOG.info("rename rollup[{}] to {}", rollupName, newRollupName);
    }

    public void replayRenameRollup(TableInfo tableInfo) {
        long dbId = tableInfo.getDbId();
        long tableId = tableInfo.getTableId();
        long indexId = tableInfo.getIndexId();
        String newRollupName = tableInfo.getNewRollupName();

        Database db = getDb(dbId);
        db.writeLock();
        try {
            OlapTable table = (OlapTable) db.getTable(tableId);
            String rollupName = table.getIndexNameById(indexId);
            Map<String, Long> indexNameToIdMap = table.getIndexNameToId();
            indexNameToIdMap.remove(rollupName);
            indexNameToIdMap.put(newRollupName, indexId);

            LOG.info("replay rename rollup[{}] to {}", rollupName, newRollupName);
        } finally {
            db.writeUnlock();
        }
    }

    public void renameColumn(Database db, OlapTable table, ColumnRenameClause renameClause) throws DdlException {
        throw new DdlException("not implmented");
    }

    public void replayRenameColumn(TableInfo tableInfo) throws DdlException {
        throw new DdlException("not implmented");
    }

    public void modifyTableDynamicPartition(Database db, OlapTable table, Map<String, String> properties)
            throws DdlException {
        Map<String, String> logProperties = new HashMap<>(properties);
        TableProperty tableProperty = table.getTableProperty();
        if (tableProperty == null) {
            DynamicPartitionUtil.checkAndSetDynamicPartitionProperty(table, properties);
        } else {
            Map<String, String> analyzedDynamicPartition = DynamicPartitionUtil.analyzeDynamicPartition(properties);
            tableProperty.modifyTableProperties(analyzedDynamicPartition);
            tableProperty.buildDynamicProperty();
        }

        DynamicPartitionUtil.registerOrRemovePartitionScheduleInfo(db.getId(), table);

        ModifyTablePropertyOperationLog info =
                new ModifyTablePropertyOperationLog(db.getId(), table.getId(), logProperties);
        GlobalStateMgr.getCurrentState().getEditLog().logDynamicPartition(info);
    }

    public void alterTableProperties(Database db, OlapTable table, Map<String, String> properties)
            throws DdlException {
        Map<String, String> logProperties = new HashMap<>(properties);
        int partitionLiveNumber = -1;
        if (properties.containsKey(PropertyAnalyzer.PROPERTIES_PARTITION_LIVE_NUMBER)) {
            try {
                partitionLiveNumber = PropertyAnalyzer.analyzePartitionLiveNumber(properties, true);
            } catch (AnalysisException ex) {
                throw new DdlException(ex.getMessage());
            }
        }
        DataProperty dataProperty = DataProperty.getInferredDefaultDataProperty();
        if (properties.containsKey(PropertyAnalyzer.PROPERTIES_STORAGE_MEDIUM)) {
            try {
                dataProperty = PropertyAnalyzer.analyzeDataProperty(properties, dataProperty, false);
            } catch (AnalysisException ex) {
                throw new RuntimeException(ex.getMessage());
            }
        }
        if (properties.containsKey(PropertyAnalyzer.PROPERTIES_STORAGE_COOLDOWN_TTL)) {
            try {
                PropertyAnalyzer.analyzeStorageCoolDownTTL(properties, true);
            } catch (AnalysisException ex) {
                throw new RuntimeException(ex.getMessage());
            }
        }
        if (!properties.isEmpty()) {
            throw new DdlException("Modify failed because unknown properties: " + properties);
        }
        TableProperty tableProperty = table.getTableProperty();
        if (logProperties.containsKey(PropertyAnalyzer.PROPERTIES_PARTITION_LIVE_NUMBER)) {
            tableProperty.getProperties().put(PropertyAnalyzer.PROPERTIES_PARTITION_LIVE_NUMBER,
                    String.valueOf(partitionLiveNumber));
            tableProperty.setPartitionTTLNumber(partitionLiveNumber);
        } else if (logProperties.containsKey(PropertyAnalyzer.PROPERTIES_STORAGE_MEDIUM)) {
            TStorageMedium storageMedium = dataProperty.getStorageMedium();
            table.setStorageMedium(storageMedium);
            tableProperty.getProperties()
                    .put(PropertyAnalyzer.PROPERTIES_STORAGE_COOLDOWN_TIME,
                            String.valueOf(dataProperty.getCooldownTimeMs()));
        } else if (logProperties.containsKey(PropertyAnalyzer.PROPERTIES_STORAGE_COOLDOWN_TTL)) {
            String storageCoolDownTTL = logProperties.get(PropertyAnalyzer.PROPERTIES_STORAGE_COOLDOWN_TTL);
            tableProperty.getProperties().put(PropertyAnalyzer.PROPERTIES_STORAGE_COOLDOWN_TTL, storageCoolDownTTL);
            tableProperty.buildStorageCoolDownTTL();
        } else {
            throw new DdlException("Modify failed because unknown properties: " + properties);
        }

        ModifyTablePropertyOperationLog info =
                new ModifyTablePropertyOperationLog(db.getId(), table.getId(), logProperties);
        GlobalStateMgr.getCurrentState().getEditLog().logAlterTableProperties(info);
    }

    /**
     * Set replication number for unpartitioned table.
     * ATTN: only for unpartitioned table now.
     *
     * @param db
     * @param table
     * @param properties
     * @throws DdlException
     */
    // The caller need to hold the db write lock
    public void modifyTableReplicationNum(Database db, OlapTable table, Map<String, String> properties)
            throws DdlException {
        Preconditions.checkArgument(db.isWriteLockHeldByCurrentThread());
        if (colocateTableIndex.isColocateTable(table.getId())) {
            throw new DdlException("table " + table.getName() + " is colocate table, cannot change replicationNum");
        }

        String defaultReplicationNumName = "default." + PropertyAnalyzer.PROPERTIES_REPLICATION_NUM;
        PartitionInfo partitionInfo = table.getPartitionInfo();
        if (partitionInfo.isRangePartition()) {
            throw new DdlException(
                    "This is a range partitioned table, you should specify partitions with MODIFY PARTITION clause." +
                            " If you want to set default replication number, please use '" + defaultReplicationNumName +
                            "' instead of '" + PropertyAnalyzer.PROPERTIES_REPLICATION_NUM + "' to escape misleading.");
        }

        // unpartitioned table
        // update partition replication num
        String partitionName = table.getName();
        Partition partition = table.getPartition(partitionName);
        if (partition == null) {
            throw new DdlException("Partition does not exist. name: " + partitionName);
        }

        short replicationNum = Short.parseShort(properties.get(PropertyAnalyzer.PROPERTIES_REPLICATION_NUM));
        boolean isInMemory = partitionInfo.getIsInMemory(partition.getId());
        DataProperty newDataProperty = partitionInfo.getDataProperty(partition.getId());
        partitionInfo.setReplicationNum(partition.getId(), replicationNum);

        // update table default replication num
        table.setReplicationNum(replicationNum);

        // log
        ModifyPartitionInfo info = new ModifyPartitionInfo(db.getId(), table.getId(), partition.getId(),
                newDataProperty, replicationNum, isInMemory);
        GlobalStateMgr.getCurrentState().getEditLog().logModifyPartition(info);
        LOG.info("modify partition[{}-{}-{}] replication num to {}", db.getOriginName(), table.getName(),
                partition.getName(), replicationNum);
    }

    /**
     * Set default replication number for a specified table.
     * You can see the default replication number by Show Create Table stmt.
     *
     * @param db
     * @param table
     * @param properties
     */
    // The caller need to hold the db write lock
    public void modifyTableDefaultReplicationNum(Database db, OlapTable table, Map<String, String> properties)
            throws DdlException {
        Preconditions.checkArgument(db.isWriteLockHeldByCurrentThread());
        if (colocateTableIndex.isColocateTable(table.getId())) {
            throw new DdlException("table " + table.getName() + " is colocate table, cannot change replicationNum");
        }

        // check unpartitioned table
        PartitionInfo partitionInfo = table.getPartitionInfo();
        Partition partition = null;
        boolean isUnpartitionedTable = false;
        if (partitionInfo.getType() == PartitionType.UNPARTITIONED) {
            isUnpartitionedTable = true;
            String partitionName = table.getName();
            partition = table.getPartition(partitionName);
            if (partition == null) {
                throw new DdlException("Partition does not exist. name: " + partitionName);
            }
        }

        TableProperty tableProperty = table.getTableProperty();
        if (tableProperty == null) {
            tableProperty = new TableProperty(properties);
            table.setTableProperty(tableProperty);
        } else {
            tableProperty.modifyTableProperties(properties);
        }
        tableProperty.buildReplicationNum();

        // update partition replication num if this table is unpartitioned table
        if (isUnpartitionedTable) {
            Preconditions.checkNotNull(partition);
            partitionInfo.setReplicationNum(partition.getId(), tableProperty.getReplicationNum());
        }

        // log
        ModifyTablePropertyOperationLog info =
                new ModifyTablePropertyOperationLog(db.getId(), table.getId(), properties);
        GlobalStateMgr.getCurrentState().getEditLog().logModifyReplicationNum(info);
        LOG.info("modify table[{}] replication num to {}", table.getName(),
                properties.get(PropertyAnalyzer.PROPERTIES_REPLICATION_NUM));
    }

    public void modifyTableEnablePersistentIndexMeta(Database db, OlapTable table, Map<String, String> properties) {
        Preconditions.checkArgument(db.isWriteLockHeldByCurrentThread());
        TableProperty tableProperty = table.getTableProperty();
        if (tableProperty == null) {
            tableProperty = new TableProperty(properties);
            table.setTableProperty(tableProperty);
        } else {
            tableProperty.modifyTableProperties(properties);
        }
        tableProperty.buildEnablePersistentIndex();

        if (table.isCloudNativeTable()) {
            // now default to LOCAL
            tableProperty.buildPersistentIndexType();
        }

        ModifyTablePropertyOperationLog info =
                new ModifyTablePropertyOperationLog(db.getId(), table.getId(), properties);
        GlobalStateMgr.getCurrentState().getEditLog().logModifyEnablePersistentIndex(info);

    }

    public void modifyBinlogMeta(Database db, OlapTable table, BinlogConfig binlogConfig) {
        Preconditions.checkArgument(db.isWriteLockHeldByCurrentThread());
        ModifyTablePropertyOperationLog log = new ModifyTablePropertyOperationLog(
                db.getId(),
                table.getId(),
                binlogConfig.toProperties());
        GlobalStateMgr.getCurrentState().getEditLog().logModifyBinlogConfig(log);

        if (!binlogConfig.getBinlogEnable()) {
            table.clearBinlogAvailableVersion();
            table.setBinlogTxnId(BinlogConfig.INVALID);
        }
        table.setCurBinlogConfig(binlogConfig);
    }

    // The caller need to hold the db write lock
    public void modifyTableInMemoryMeta(Database db, OlapTable table, Map<String, String> properties) {
        Preconditions.checkArgument(db.isWriteLockHeldByCurrentThread());
        TableProperty tableProperty = table.getTableProperty();
        if (tableProperty == null) {
            tableProperty = new TableProperty(properties);
            table.setTableProperty(tableProperty);
        } else {
            tableProperty.modifyTableProperties(properties);
        }
        tableProperty.buildInMemory();

        // need to update partition info meta
        for (Partition partition : table.getPartitions()) {
            table.getPartitionInfo().setIsInMemory(partition.getId(), tableProperty.isInMemory());
        }

        ModifyTablePropertyOperationLog info =
                new ModifyTablePropertyOperationLog(db.getId(), table.getId(), properties);
        GlobalStateMgr.getCurrentState().getEditLog().logModifyInMemory(info);
    }

    // The caller need to hold the db write lock
    public void modifyTableConstraint(Database db, String tableName, Map<String, String> properties)
            throws DdlException {
        Preconditions.checkArgument(db.isWriteLockHeldByCurrentThread());
        Table table = db.getTable(tableName);
        if (table == null) {
            throw new DdlException(String.format("table:%s does not exist", tableName));
        }
        OlapTable olapTable = (OlapTable) table;
        TableProperty tableProperty = olapTable.getTableProperty();
        if (tableProperty == null) {
            tableProperty = new TableProperty(properties);
            olapTable.setTableProperty(tableProperty);
        } else {
            tableProperty.modifyTableProperties(properties);
        }
        tableProperty.buildConstraint();

        ModifyTablePropertyOperationLog info =
                new ModifyTablePropertyOperationLog(db.getId(), olapTable.getId(), properties);
        GlobalStateMgr.getCurrentState().getEditLog().logModifyConstraint(info);
    }

    // The caller need to hold the db write lock
    public void modifyTableWriteQuorum(Database db, OlapTable table, Map<String, String> properties) {
        Preconditions.checkArgument(db.isWriteLockHeldByCurrentThread());
        TableProperty tableProperty = table.getTableProperty();
        if (tableProperty == null) {
            tableProperty = new TableProperty(properties);
            table.setTableProperty(tableProperty);
        } else {
            tableProperty.modifyTableProperties(properties);
        }
        tableProperty.buildWriteQuorum();

        ModifyTablePropertyOperationLog info =
                new ModifyTablePropertyOperationLog(db.getId(), table.getId(), properties);
        GlobalStateMgr.getCurrentState().getEditLog().logModifyWriteQuorum(info);
    }

    // The caller need to hold the db write lock
    public void modifyTableReplicatedStorage(Database db, OlapTable table, Map<String, String> properties) {
        Preconditions.checkArgument(db.isWriteLockHeldByCurrentThread());
        TableProperty tableProperty = table.getTableProperty();
        if (tableProperty == null) {
            tableProperty = new TableProperty(properties);
            table.setTableProperty(tableProperty);
        } else {
            tableProperty.modifyTableProperties(properties);
        }
        tableProperty.buildReplicatedStorage();

        ModifyTablePropertyOperationLog info =
                new ModifyTablePropertyOperationLog(db.getId(), table.getId(), properties);
        GlobalStateMgr.getCurrentState().getEditLog().logModifyReplicatedStorage(info);
    }

    // The caller need to hold the db write lock
    public void modifyTableAutomaticBucketSize(Database db, OlapTable table, Map<String, String> properties) {
        Preconditions.checkArgument(db.isWriteLockHeldByCurrentThread());
        TableProperty tableProperty = table.getTableProperty();
        if (tableProperty == null) {
            tableProperty = new TableProperty(properties);
            table.setTableProperty(tableProperty);
        } else {
            tableProperty.modifyTableProperties(properties);
        }
        tableProperty.buildBucketSize();

        ModifyTablePropertyOperationLog info =
                new ModifyTablePropertyOperationLog(db.getId(), table.getId(), properties);
        GlobalStateMgr.getCurrentState().getEditLog().logModifyBucketSize(info);
    }

    public void modifyTablePrimaryIndexCacheExpireSec(Database db, OlapTable table, Map<String, String> properties) {
        Preconditions.checkArgument(db.isWriteLockHeldByCurrentThread());
        TableProperty tableProperty = table.getTableProperty();
        if (tableProperty == null) {
            tableProperty = new TableProperty(properties);
            table.setTableProperty(tableProperty);
        } else {
            tableProperty.modifyTableProperties(properties);
        }
        tableProperty.buildPrimaryIndexCacheExpireSec();

        ModifyTablePropertyOperationLog info = new ModifyTablePropertyOperationLog(db.getId(), table.getId(),
                properties);
        GlobalStateMgr.getCurrentState().getEditLog().logModifyPrimaryIndexCacheExpireSec(info);
    }

    public void modifyTableMeta(Database db, OlapTable table, Map<String, String> properties,
                                TTabletMetaType metaType) {
        if (metaType == TTabletMetaType.INMEMORY) {
            modifyTableInMemoryMeta(db, table, properties);
        } else if (metaType == TTabletMetaType.ENABLE_PERSISTENT_INDEX) {
            modifyTableEnablePersistentIndexMeta(db, table, properties);
        } else if (metaType == TTabletMetaType.WRITE_QUORUM) {
            modifyTableWriteQuorum(db, table, properties);
        } else if (metaType == TTabletMetaType.REPLICATED_STORAGE) {
            modifyTableReplicatedStorage(db, table, properties);
        } else if (metaType == TTabletMetaType.BUCKET_SIZE) {
            modifyTableAutomaticBucketSize(db, table, properties);
        } else if (metaType == TTabletMetaType.PRIMARY_INDEX_CACHE_EXPIRE_SEC) {
            modifyTablePrimaryIndexCacheExpireSec(db, table, properties);
        }
    }

    public void setHasForbitGlobalDict(String dbName, String tableName, boolean isForbit) throws DdlException {
        Map<String, String> property = new HashMap<>();
        Database db = getDb(dbName);
        if (db == null) {
            throw new DdlException("the DB " + dbName + " is not exist");
        }
        db.readLock();
        try {
            Table table = db.getTable(tableName);
            if (table == null) {
                throw new DdlException("the DB " + dbName + " table: " + tableName + "isn't  exist");
            }

            if (table instanceof OlapTable) {
                OlapTable olapTable = (OlapTable) table;
                olapTable.setHasForbitGlobalDict(isForbit);
                if (isForbit) {
                    property.put(PropertyAnalyzer.ENABLE_LOW_CARD_DICT_TYPE, PropertyAnalyzer.DISABLE_LOW_CARD_DICT);
                    IDictManager.getInstance().disableGlobalDict(olapTable.getId());
                } else {
                    property.put(PropertyAnalyzer.ENABLE_LOW_CARD_DICT_TYPE, PropertyAnalyzer.ABLE_LOW_CARD_DICT);
                    IDictManager.getInstance().enableGlobalDict(olapTable.getId());
                }
                ModifyTablePropertyOperationLog info =
                        new ModifyTablePropertyOperationLog(db.getId(), table.getId(), property);
                GlobalStateMgr.getCurrentState().getEditLog().logSetHasForbitGlobalDict(info);
            }
        } finally {
            db.readUnlock();
        }
    }

    public void replayModifyHiveTableColumn(short opCode, ModifyTableColumnOperationLog info) {
        if (info.getDbName() == null) {
            return;
        }
        String hiveExternalDb = info.getDbName();
        String hiveExternalTable = info.getTableName();
        LOG.info("replayModifyTableColumn hiveDb:{},hiveTable:{}", hiveExternalDb, hiveExternalTable);
        List<Column> columns = info.getColumns();
        Database db = getDb(hiveExternalDb);
        HiveTable table;
        db.writeLock();
        try {
            Table tbl = db.getTable(hiveExternalTable);
            table = (HiveTable) tbl;
            table.setNewFullSchema(columns);
        } finally {
            db.writeUnlock();
        }
    }

    public void replayModifyTableProperty(short opCode, ModifyTablePropertyOperationLog info) {
        long dbId = info.getDbId();
        long tableId = info.getTableId();
        Map<String, String> properties = info.getProperties();
        String comment = info.getComment();

        Database db = getDb(dbId);
        db.writeLock();
        try {
            OlapTable olapTable = (OlapTable) db.getTable(tableId);
            if (opCode == OperationType.OP_SET_FORBIT_GLOBAL_DICT) {
                String enAble = properties.get(PropertyAnalyzer.ENABLE_LOW_CARD_DICT_TYPE);
                Preconditions.checkState(enAble != null);
                if (olapTable != null) {
                    if (enAble.equals(PropertyAnalyzer.DISABLE_LOW_CARD_DICT)) {
                        olapTable.setHasForbitGlobalDict(true);
                        IDictManager.getInstance().disableGlobalDict(olapTable.getId());
                    } else {
                        olapTable.setHasForbitGlobalDict(false);
                        IDictManager.getInstance().enableGlobalDict(olapTable.getId());
                    }
                }
            } else {
                TableProperty tableProperty = olapTable.getTableProperty();
                if (tableProperty == null) {
                    tableProperty = new TableProperty(properties);
                    olapTable.setTableProperty(tableProperty.buildProperty(opCode));
                } else {
                    tableProperty.modifyTableProperties(properties);
                    tableProperty.buildProperty(opCode);
                }

                if (StringUtils.isNotEmpty(comment)) {
                    olapTable.setComment(comment);
                }

                // need to replay partition info meta
                if (opCode == OperationType.OP_MODIFY_IN_MEMORY) {
                    for (Partition partition : olapTable.getPartitions()) {
                        olapTable.getPartitionInfo().setIsInMemory(partition.getId(), tableProperty.isInMemory());
                    }
                } else if (opCode == OperationType.OP_MODIFY_REPLICATION_NUM) {
                    // update partition replication num if this table is unpartitioned table
                    PartitionInfo partitionInfo = olapTable.getPartitionInfo();
                    if (partitionInfo.getType() == PartitionType.UNPARTITIONED) {
                        String partitionName = olapTable.getName();
                        Partition partition = olapTable.getPartition(partitionName);
                        if (partition != null) {
                            partitionInfo.setReplicationNum(partition.getId(), tableProperty.getReplicationNum());
                        }
                    }
                } else if (opCode == OperationType.OP_MODIFY_ENABLE_PERSISTENT_INDEX) {
                    olapTable.setEnablePersistentIndex(tableProperty.enablePersistentIndex());
                    if (olapTable.isCloudNativeTable()) {
                        olapTable.setPersistentIndexType(tableProperty.getPersistentIndexType());
                    }
                } else if (opCode == OperationType.OP_MODIFY_PRIMARY_INDEX_CACHE_EXPIRE_SEC) {
                    olapTable.setPrimaryIndexCacheExpireSec(tableProperty.primaryIndexCacheExpireSec());
                } else if (opCode == OperationType.OP_MODIFY_BINLOG_CONFIG) {
                    if (!olapTable.isBinlogEnabled()) {
                        olapTable.clearBinlogAvailableVersion();
                    }
                }
            }
        } catch (Exception ex) {
            LOG.warn("The replay log failed and this log was ignored.", ex);
        } finally {
            db.writeUnlock();
        }
    }

    @Override
    public void createView(CreateViewStmt stmt) throws DdlException {
        String dbName = stmt.getDbName();
        String tableName = stmt.getTable();

        // check if db exists
        Database db = this.getDb(stmt.getDbName());
        if (db == null) {
            ErrorReport.reportDdlException(ErrorCode.ERR_BAD_DB_ERROR, dbName);
        }

        // check if table exists in db
        boolean existed = false;
        db.readLock();
        try {
            if (db.getTable(tableName) != null) {
                existed = true;
                if (stmt.isSetIfNotExists()) {
                    LOG.info("create view[{}] which already exists", tableName);
                    return;
                } else if (stmt.isReplace()) {
                    LOG.info("view {} already exists, need to replace it", tableName);
                } else {
                    ErrorReport.reportDdlException(ErrorCode.ERR_TABLE_EXISTS_ERROR, tableName);
                }
            }
        } finally {
            db.readUnlock();
        }

        if (existed) {
            // already existed, need to alter the view
            AlterViewStmt alterViewStmt = AlterViewStmt.fromReplaceStmt(stmt);
            new AlterJobExecutor().process(alterViewStmt, ConnectContext.get());
            LOG.info("replace view {} successfully", tableName);
        } else {
            List<Column> columns = stmt.getColumns();
            long tableId = getNextId();
            View view = new View(tableId, tableName, columns);
            view.setComment(stmt.getComment());
            view.setInlineViewDefWithSqlMode(stmt.getInlineViewDef(),
                    ConnectContext.get().getSessionVariable().getSqlMode());
            // init here in case the stmt string from view.toSql() has some syntax error.
            try {
                view.init();
            } catch (UserException e) {
                throw new DdlException("failed to init view stmt", e);
            }

            onCreate(db, view, "", stmt.isSetIfNotExists());
            LOG.info("successfully create view[" + tableName + "-" + view.getId() + "]");
        }
    }

    public void replayCreateCluster(Cluster cluster) {
        tryLock(true);
        try {
            unprotectCreateCluster(cluster);
        } finally {
            unlock();
        }
    }

    private void unprotectCreateCluster(Cluster cluster) {
        // This is only used for initDefaultCluster and in that case the backendIdList is empty.
        // So ASSERT the cluster's backend list size.
        Preconditions.checkState(cluster.isDefaultCluster(), "Cluster must be default cluster");

        defaultCluster = cluster;

        // create info schema db
        final InfoSchemaDb infoDb = new InfoSchemaDb();
        unprotectCreateDb(infoDb);
        final SysDb sysDb = new SysDb();
        unprotectCreateDb(sysDb);

        // only need to create default cluster once.
        stateMgr.setIsDefaultClusterCreated(true);
    }

    public Cluster getCluster() {
        return defaultCluster;
    }

    public long loadCluster(DataInputStream dis, long checksum) throws IOException {
        int clusterCount = dis.readInt();
        checksum ^= clusterCount;
        for (long i = 0; i < clusterCount; ++i) {
            final Cluster cluster = Cluster.read(dis);
            checksum ^= cluster.getId();

            Preconditions.checkState(cluster.isDefaultCluster(), "Cluster must be default_cluster");

            String dbName = InfoSchemaDb.DATABASE_NAME;
            InfoSchemaDb db;
            // Use real GlobalStateMgr instance to avoid InfoSchemaDb id continuously increment
            // when checkpoint thread load image.
            if (getFullNameToDb().containsKey(dbName)) {
                db = (InfoSchemaDb) GlobalStateMgr.getCurrentState().getFullNameToDb().get(dbName);
            } else {
                db = new InfoSchemaDb();
            }
            String errMsg = "InfoSchemaDb id shouldn't larger than 10000, please restart your FE server";
            // Every time we construct the InfoSchemaDb, which id will increment.
            // When InfoSchemaDb id larger than 10000 and put it to idToDb,
            // which may be overwrite the normal db meta in idToDb,
            // so we ensure InfoSchemaDb id less than 10000.
            Preconditions.checkState(db.getId() < NEXT_ID_INIT_VALUE, errMsg);
            idToDb.put(db.getId(), db);
            fullNameToDb.put(db.getFullName(), db);

            if (getFullNameToDb().containsKey(SysDb.DATABASE_NAME)) {
                LOG.warn("Since the the database of mysql already exists, " +
                        "the system will not automatically create the database of starrocks for system.");
            } else {
                SysDb starRocksDb = new SysDb();
                Preconditions.checkState(starRocksDb.getId() < NEXT_ID_INIT_VALUE, errMsg);
                idToDb.put(starRocksDb.getId(), starRocksDb);
                fullNameToDb.put(starRocksDb.getFullName(), starRocksDb);
            }
            defaultCluster = cluster;
        }
        LOG.info("finished replay cluster from image");
        return checksum;
    }

    // TODO [meta-format-change] deprecated
    public void initDefaultCluster() {
        final List<Long> backendList = Lists.newArrayList();
        final List<Backend> defaultClusterBackends = GlobalStateMgr.getCurrentSystemInfo().getBackends();
        for (Backend backend : defaultClusterBackends) {
            backendList.add(backend.getId());
        }

        final long id = getNextId();
        final Cluster cluster = new Cluster(SystemInfoService.DEFAULT_CLUSTER, id);

        // make sure one host hold only one backend.
        Set<String> beHost = Sets.newHashSet();
        for (Backend be : defaultClusterBackends) {
            if (beHost.contains(be.getHost())) {
                // we can not handle this situation automatically.
                LOG.error("found more than one backends in same host: {}", be.getHost());
                System.exit(-1);
            } else {
                beHost.add(be.getHost());
            }
        }

        // we create default_cluster to meet the need for ease of use, because
        // most users hava no multi tenant needs.
        unprotectCreateCluster(cluster);

        // no matter default_cluster is created or not,
        // mark isDefaultClusterCreated as true
        stateMgr.setIsDefaultClusterCreated(true);
        GlobalStateMgr.getCurrentState().getEditLog().logCreateCluster(cluster);
    }

    //TODO [meta-format-change] deprecated
    public long saveCluster(DataOutputStream dos, long checksum) throws IOException {
        final int clusterCount = 1;
        checksum ^= clusterCount;
        dos.writeInt(clusterCount);
        Cluster cluster = defaultCluster;
        long clusterId = defaultCluster.getId();
        if (clusterId >= NEXT_ID_INIT_VALUE) {
            checksum ^= clusterId;
            cluster.write(dos);
        }
        return checksum;
    }

    public void replayUpdateClusterAndBackends(BackendIdsUpdateInfo info) {
        for (long id : info.getBackendList()) {
            final Backend backend = stateMgr.getClusterInfo().getBackend(id);
            backend.setDecommissioned(false);
            backend.setBackendState(Backend.BackendState.free);
        }
    }

    /*
     * Truncate specified table or partitions.
     * The main idea is:
     *
     * 1. using the same schema to create new table(partitions)
     * 2. use the new created table(partitions) to replace the old ones.
     *
     * if no partition specified, it will truncate all partitions of this table, including all temp partitions,
     * otherwise, it will only truncate those specified partitions.
     *
     */
    @Override
    public void truncateTable(TruncateTableStmt truncateTableStmt) throws DdlException {
        TableRef tblRef = truncateTableStmt.getTblRef();
        TableName dbTbl = tblRef.getName();

        // check, and save some info which need to be checked again later
        Map<String, Partition> origPartitions = Maps.newTreeMap(String.CASE_INSENSITIVE_ORDER);
        OlapTable copiedTbl;
        Database db = getDb(dbTbl.getDb());
        if (db == null) {
            ErrorReport.reportDdlException(ErrorCode.ERR_BAD_DB_ERROR, dbTbl.getDb());
        }

        boolean truncateEntireTable = tblRef.getPartitionNames() == null;
        db.readLock();
        try {
            Table table = db.getTable(dbTbl.getTbl());
            if (table == null) {
                ErrorReport.reportDdlException(ErrorCode.ERR_BAD_TABLE_ERROR, dbTbl.getTbl());
            }

            if (!table.isOlapOrCloudNativeTable()) {
                throw new DdlException("Only support truncate OLAP table or LAKE table");
            }

            OlapTable olapTable = (OlapTable) table;
            if (olapTable.getState() != OlapTable.OlapTableState.NORMAL) {
                throw InvalidOlapTableStateException.of(olapTable.getState(), olapTable.getName());
            }

            if (!truncateEntireTable) {
                for (String partName : tblRef.getPartitionNames().getPartitionNames()) {
                    Partition partition = olapTable.getPartition(partName);
                    if (partition == null) {
                        throw new DdlException("Partition " + partName + " does not exist");
                    }

                    origPartitions.put(partName, partition);
                }
            } else {
                for (Partition partition : olapTable.getPartitions()) {
                    origPartitions.put(partition.getName(), partition);
                }
            }

            copiedTbl = olapTable.selectiveCopy(origPartitions.keySet(), true, MaterializedIndex.IndexExtState.VISIBLE);
        } finally {
            db.readUnlock();
        }

        // 2. use the copied table to create partitions
        List<Partition> newPartitions = Lists.newArrayListWithCapacity(origPartitions.size());
        // tabletIdSet to save all newly created tablet ids.
        Set<Long> tabletIdSet = Sets.newHashSet();
        try {
            for (Map.Entry<String, Partition> entry : origPartitions.entrySet()) {
                long oldPartitionId = entry.getValue().getId();
                long newPartitionId = getNextId();
                String newPartitionName = entry.getKey();

                PartitionInfo partitionInfo = copiedTbl.getPartitionInfo();
                partitionInfo.setTabletType(newPartitionId, partitionInfo.getTabletType(oldPartitionId));
                partitionInfo.setIsInMemory(newPartitionId, partitionInfo.getIsInMemory(oldPartitionId));
                partitionInfo.setReplicationNum(newPartitionId, partitionInfo.getReplicationNum(oldPartitionId));
                partitionInfo.setDataProperty(newPartitionId, partitionInfo.getDataProperty(oldPartitionId));

                if (copiedTbl.isCloudNativeTable()) {
                    partitionInfo.setDataCacheInfo(newPartitionId,
                            partitionInfo.getDataCacheInfo(oldPartitionId));
                }

                copiedTbl.setDefaultDistributionInfo(entry.getValue().getDistributionInfo());

                Partition newPartition =
                        createPartition(db, copiedTbl, newPartitionId, newPartitionName, null, tabletIdSet);
                newPartitions.add(newPartition);
            }
            buildPartitions(db, copiedTbl, newPartitions.stream().map(Partition::getSubPartitions)
                    .flatMap(p -> p.stream()).collect(Collectors.toList()));
        } catch (DdlException e) {
            deleteUselessTablets(tabletIdSet);
            throw e;
        }
        Preconditions.checkState(origPartitions.size() == newPartitions.size());

        // all partitions are created successfully, try to replace the old partitions.
        // before replacing, we need to check again.
        // Things may be changed outside the database lock.
        db.writeLock();
        try {
            OlapTable olapTable = (OlapTable) db.getTable(copiedTbl.getId());
            if (olapTable == null) {
                throw new DdlException("Table[" + copiedTbl.getName() + "] is dropped");
            }

            if (olapTable.getState() != OlapTable.OlapTableState.NORMAL) {
                throw InvalidOlapTableStateException.of(olapTable.getState(), olapTable.getName());
            }

            // check partitions
            for (Map.Entry<String, Partition> entry : origPartitions.entrySet()) {
                Partition partition = olapTable.getPartition(entry.getValue().getId());
                if (partition == null || !partition.getName().equalsIgnoreCase(entry.getKey())) {
                    throw new DdlException("Partition [" + entry.getKey() + "] is changed during truncating table, " +
                            "please retry");
                }
            }

            // check if meta changed
            // rollup index may be added or dropped, and schema may be changed during creating partition operation.
            boolean metaChanged = false;
            if (olapTable.getIndexNameToId().size() != copiedTbl.getIndexNameToId().size()) {
                metaChanged = true;
            } else {
                // compare schemaHash
                Map<Long, Integer> copiedIndexIdToSchemaHash = copiedTbl.getIndexIdToSchemaHash();
                for (Map.Entry<Long, Integer> entry : olapTable.getIndexIdToSchemaHash().entrySet()) {
                    long indexId = entry.getKey();
                    if (!copiedIndexIdToSchemaHash.containsKey(indexId)) {
                        metaChanged = true;
                        break;
                    }
                    if (!copiedIndexIdToSchemaHash.get(indexId).equals(entry.getValue())) {
                        metaChanged = true;
                        break;
                    }
                }
            }

            if (metaChanged) {
                throw new DdlException("Table[" + copiedTbl.getName() + "]'s meta has been changed. try again.");
            }

            // replace
            truncateTableInternal(olapTable, newPartitions, truncateEntireTable, false);

            colocateTableIndex.updateLakeTableColocationInfo(olapTable, true /* isJoin */, null /* expectGroupId */);

            // write edit log
            TruncateTableInfo info = new TruncateTableInfo(db.getId(), olapTable.getId(), newPartitions,
                    truncateEntireTable);
            GlobalStateMgr.getCurrentState().getEditLog().logTruncateTable(info);

            // refresh mv
            Set<MvId> relatedMvs = olapTable.getRelatedMaterializedViews();
            for (MvId mvId : relatedMvs) {
                MaterializedView materializedView = (MaterializedView) db.getTable(mvId.getId());
                if (materializedView == null) {
                    LOG.warn("Table related materialized view {} can not be found", mvId.getId());
                    continue;
                }
                if (materializedView.isLoadTriggeredRefresh()) {
                    refreshMaterializedView(db.getFullName(), db.getTable(mvId.getId()).getName(), false, null,
                            Constants.TaskRunPriority.NORMAL.value(), true, false);
                }
            }
        } catch (DdlException e) {
            deleteUselessTablets(tabletIdSet);
            throw e;
        } catch (MetaNotFoundException e) {
            LOG.warn("Table related materialized view can not be found", e);
        } finally {
            db.writeUnlock();
        }

        LOG.info("finished to truncate table {}, partitions: {}",
                tblRef.getName().toSql(), tblRef.getPartitionNames());
    }

    private void deleteUselessTablets(Set<Long> tabletIdSet) {
        // create partition failed, remove all newly created tablets.
        // For lakeTable, shards cleanup is taken care in ShardDeleter.
        for (Long tabletId : tabletIdSet) {
            GlobalStateMgr.getCurrentInvertedIndex().deleteTablet(tabletId);
        }
    }

    private void truncateTableInternal(OlapTable olapTable, List<Partition> newPartitions,
                                       boolean isEntireTable, boolean isReplay) {
        // use new partitions to replace the old ones.
        Set<Tablet> oldTablets = Sets.newHashSet();
        for (Partition newPartition : newPartitions) {
            Partition oldPartition = olapTable.replacePartition(newPartition);
            // save old tablets to be removed
            for (MaterializedIndex index : oldPartition.getMaterializedIndices(MaterializedIndex.IndexExtState.ALL)) {
                // let HashSet do the deduplicate work
                oldTablets.addAll(index.getTablets());
            }
        }

        if (isEntireTable) {
            // drop all temp partitions
            olapTable.dropAllTempPartitions();
        }

        // remove the tablets in old partitions
        for (Tablet tablet : oldTablets) {
            TabletInvertedIndex index = GlobalStateMgr.getCurrentInvertedIndex();
            index.deleteTablet(tablet.getId());
            // Ensure that only the leader records truncate information.
            // TODO(yangzaorang): the information will be lost when failover occurs. The probability of this case
            // happening is small, and the trash data will be deleted by BE anyway, but we need to find a better
            // solution.
            if (!isReplay) {
                index.markTabletForceDelete(tablet);
            }
        }
    }

    public void replayTruncateTable(TruncateTableInfo info) {
        Database db = getDb(info.getDbId());
        db.writeLock();
        try {
            OlapTable olapTable = (OlapTable) db.getTable(info.getTblId());
            truncateTableInternal(olapTable, info.getPartitions(), info.isEntireTable(), true);

            if (!GlobalStateMgr.isCheckpointThread()) {
                // add tablet to inverted index
                TabletInvertedIndex invertedIndex = GlobalStateMgr.getCurrentInvertedIndex();
                for (Partition partition : info.getPartitions()) {
                    long partitionId = partition.getId();
                    TStorageMedium medium = olapTable.getPartitionInfo().getDataProperty(
                            partitionId).getStorageMedium();
                    for (MaterializedIndex mIndex : partition.getMaterializedIndices(
                            MaterializedIndex.IndexExtState.ALL)) {
                        long indexId = mIndex.getId();
                        int schemaHash = olapTable.getSchemaHashByIndexId(indexId);
                        TabletMeta tabletMeta = new TabletMeta(db.getId(), olapTable.getId(),
                                partitionId, indexId, schemaHash, medium,
                                olapTable.isCloudNativeTableOrMaterializedView());
                        for (Tablet tablet : mIndex.getTablets()) {
                            long tabletId = tablet.getId();
                            invertedIndex.addTablet(tabletId, tabletMeta);
                            if (olapTable.isOlapTable()) {
                                for (Replica replica : ((LocalTablet) tablet).getImmutableReplicas()) {
                                    invertedIndex.addReplica(tabletId, replica);
                                }
                            }
                        }
                    }
                }
            }
        } finally {
            db.writeUnlock();
        }
    }

    public void replayBackendTabletsInfo(BackendTabletsInfo backendTabletsInfo) {
        List<Pair<Long, Integer>> tabletsWithSchemaHash = backendTabletsInfo.getTabletSchemaHash();
        if (!tabletsWithSchemaHash.isEmpty()) {
            // In previous version, we save replica info in `tabletsWithSchemaHash`,
            // but it is wrong because we can not get replica from `tabletInvertedIndex` when doing checkpoint,
            // because when doing checkpoint, the tabletInvertedIndex is not initialized at all.
            //
            // So we can only discard this information, in this case, it is equivalent to losing the record of these operations.
            // But it doesn't matter, these records are currently only used to record whether a replica is in a bad state.
            // This state has little effect on the system, and it can be restored after the system has processed the bad state replica.
            for (Pair<Long, Integer> tabletInfo : tabletsWithSchemaHash) {
                LOG.warn("find an old backendTabletsInfo for tablet {}, ignore it", tabletInfo.first);
            }
            return;
        }

        // in new version, replica info is saved here.
        // but we need to get replica from db->tbl->partition->...
        List<ReplicaPersistInfo> replicaPersistInfos = backendTabletsInfo.getReplicaPersistInfos();
        for (ReplicaPersistInfo info : replicaPersistInfos) {
            long dbId = info.getDbId();
            Database db = getDb(dbId);
            if (db == null) {
                continue;
            }
            db.writeLock();
            try {
                OlapTable tbl = (OlapTable) db.getTable(info.getTableId());
                if (tbl == null) {
                    continue;
                }
                Partition partition = tbl.getPartition(info.getPartitionId());
                if (partition == null) {
                    continue;
                }
                MaterializedIndex mindex = partition.getIndex(info.getIndexId());
                if (mindex == null) {
                    continue;
                }
                LocalTablet tablet = (LocalTablet) mindex.getTablet(info.getTabletId());
                if (tablet == null) {
                    continue;
                }
                Replica replica = tablet.getReplicaById(info.getReplicaId());
                if (replica != null) {
                    replica.setBad(true);
                    LOG.debug("get replica {} of tablet {} on backend {} to bad when replaying",
                            info.getReplicaId(), info.getTabletId(), info.getBackendId());
                }
            } finally {
                db.writeUnlock();
            }
        }
    }

    // Convert table's distribution type from random to hash.
    // random distribution is no longer supported.
    public void convertDistributionType(Database db, OlapTable tbl) throws DdlException {
        db.writeLock();
        try {
            TableInfo tableInfo = TableInfo.createForModifyDistribution(db.getId(), tbl.getId());
            GlobalStateMgr.getCurrentState().getEditLog().logModifyDistributionType(tableInfo);
            LOG.info("finished to modify distribution type of table: " + tbl.getName());
        } finally {
            db.writeUnlock();
        }
    }

    public void replayConvertDistributionType(TableInfo tableInfo) {
        Database db = getDb(tableInfo.getDbId());
        db.writeLock();
        try {
            OlapTable tbl = (OlapTable) db.getTable(tableInfo.getTableId());
            LOG.info("replay modify distribution type of table: " + tbl.getName());
        } finally {
            db.writeUnlock();
        }
    }

    /*
     * The entry of replacing partitions with temp partitions.
     */
    public void replaceTempPartition(Database db, String tableName, ReplacePartitionClause clause) throws DdlException {
        List<String> partitionNames = clause.getPartitionNames();
        // duplicate temp partition will cause Incomplete transaction
        List<String> tempPartitionNames =
                clause.getTempPartitionNames().stream().distinct().collect(Collectors.toList());

        boolean isStrictRange = clause.isStrictRange();
        boolean useTempPartitionName = clause.useTempPartitionName();
        db.writeLock();
        try {
            Table table = db.getTable(tableName);
            if (table == null) {
                ErrorReport.reportDdlException(ErrorCode.ERR_BAD_TABLE_ERROR, tableName);
            }

            if (!table.isOlapOrCloudNativeTable()) {
                throw new DdlException("Table[" + tableName + "] is not OLAP table or LAKE table");
            }

            OlapTable olapTable = (OlapTable) table;
            // check partition exist
            for (String partName : partitionNames) {
                if (!olapTable.checkPartitionNameExist(partName, false)) {
                    throw new DdlException("Partition[" + partName + "] does not exist");
                }
            }
            for (String partName : tempPartitionNames) {
                if (!olapTable.checkPartitionNameExist(partName, true)) {
                    throw new DdlException("Temp partition[" + partName + "] does not exist");
                }
            }

            olapTable.replaceTempPartitions(partitionNames, tempPartitionNames, isStrictRange, useTempPartitionName);

            // write log
            ReplacePartitionOperationLog info = new ReplacePartitionOperationLog(db.getId(), olapTable.getId(),
                    partitionNames, tempPartitionNames, isStrictRange, useTempPartitionName);
            GlobalStateMgr.getCurrentState().getEditLog().logReplaceTempPartition(info);
            LOG.info("finished to replace partitions {} with temp partitions {} from table: {}",
                    clause.getPartitionNames(), clause.getTempPartitionNames(), tableName);
        } finally {
            db.writeUnlock();
        }
    }

    public void replayReplaceTempPartition(ReplacePartitionOperationLog replaceTempPartitionLog) {
        Database db = getDb(replaceTempPartitionLog.getDbId());
        if (db == null) {
            return;
        }
        db.writeLock();
        try {
            OlapTable olapTable = (OlapTable) db.getTable(replaceTempPartitionLog.getTblId());
            if (olapTable == null) {
                return;
            }
            olapTable.replaceTempPartitions(replaceTempPartitionLog.getPartitions(),
                    replaceTempPartitionLog.getTempPartitions(),
                    replaceTempPartitionLog.isStrictRange(),
                    replaceTempPartitionLog.useTempPartitionName());
        } catch (DdlException e) {
            LOG.warn("should not happen.", e);
        } finally {
            db.writeUnlock();
        }
    }

    // entry of checking tablets operation
    public void checkTablets(AdminCheckTabletsStmt stmt) {
        AdminCheckTabletsStmt.CheckType type = stmt.getType();
        if (type == AdminCheckTabletsStmt.CheckType.CONSISTENCY) {
            stateMgr.getConsistencyChecker().addTabletsToCheck(stmt.getTabletIds());
        }
    }

    // Set specified replica's status. If replica does not exist, just ignore it.
    public void setReplicaStatus(AdminSetReplicaStatusStmt stmt) {
        long tabletId = stmt.getTabletId();
        long backendId = stmt.getBackendId();
        Replica.ReplicaStatus status = stmt.getStatus();
        setReplicaStatusInternal(tabletId, backendId, status, false);
    }

    public void replaySetReplicaStatus(SetReplicaStatusOperationLog log) {
        setReplicaStatusInternal(log.getTabletId(), log.getBackendId(), log.getReplicaStatus(), true);
    }

    private void setReplicaStatusInternal(long tabletId, long backendId, Replica.ReplicaStatus status,
                                          boolean isReplay) {
        TabletMeta meta = stateMgr.getTabletInvertedIndex().getTabletMeta(tabletId);
        if (meta == null) {
            LOG.info("tablet {} does not exist", tabletId);
            return;
        }
        long dbId = meta.getDbId();
        Database db = getDb(dbId);
        if (db == null) {
            LOG.info("database {} of tablet {} does not exist", dbId, tabletId);
            return;
        }
        db.writeLock();
        try {
            Replica replica = stateMgr.getTabletInvertedIndex().getReplica(tabletId, backendId);
            if (replica == null) {
                LOG.info("replica of tablet {} does not exist", tabletId);
                return;
            }
            if (status == Replica.ReplicaStatus.BAD || status == Replica.ReplicaStatus.OK) {
                if (replica.setBadForce(status == Replica.ReplicaStatus.BAD)) {
                    if (!isReplay) {
                        // Put this tablet into urgent table so that it can be repaired ASAP.
                        stateMgr.getTabletChecker().setTabletForUrgentRepair(dbId, meta.getTableId(),
                                meta.getPartitionId());
                        SetReplicaStatusOperationLog log =
                                new SetReplicaStatusOperationLog(backendId, tabletId, status);
                        GlobalStateMgr.getCurrentState().getEditLog().logSetReplicaStatus(log);
                    }
                    LOG.info("set replica {} of tablet {} on backend {} as {}. is replay: {}",
                            replica.getId(), tabletId, backendId, status, isReplay);
                }
            }
        } finally {
            db.writeUnlock();
        }
    }

    public void onEraseDatabase(long dbId) {
        // remove database transaction manager
        stateMgr.getGlobalTransactionMgr().removeDatabaseTransactionMgr(dbId);
        // unbind db to storage volume
        stateMgr.getStorageVolumeMgr().unbindDbToStorageVolume(dbId);
    }

    public void onErasePartition(Partition partition) {
        // remove tablet in inverted index
        TabletInvertedIndex invertedIndex = GlobalStateMgr.getCurrentInvertedIndex();
        for (MaterializedIndex index : partition.getMaterializedIndices(MaterializedIndex.IndexExtState.ALL)) {
            for (Tablet tablet : index.getTablets()) {
                long tabletId = tablet.getId();
                invertedIndex.deleteTablet(tabletId);
            }
        }
    }

    // for test only
    @VisibleForTesting
    public void clear() {
        if (idToDb != null) {
            idToDb.clear();
        }
        if (fullNameToDb != null) {
            fullNameToDb.clear();
        }
        System.gc();
    }

    @VisibleForTesting
    public OlapTable getCopiedTable(Database db, OlapTable olapTable, List<Long> sourcePartitionIds,
                                    Map<Long, String> origPartitions, boolean isOptimize) {
        OlapTable copiedTbl;
        db.readLock();
        try {
            if (olapTable.getState() != OlapTable.OlapTableState.NORMAL) {
                if (!isOptimize || olapTable.getState() != OlapTable.OlapTableState.SCHEMA_CHANGE)  {
                    throw new RuntimeException("Table' state is not NORMAL: " + olapTable.getState()
                            + ", tableId:" + olapTable.getId() + ", tabletName:" + olapTable.getName());
                }
            }
            for (Long id : sourcePartitionIds) {
                origPartitions.put(id, olapTable.getPartition(id).getName());
            }
            copiedTbl = olapTable.selectiveCopy(origPartitions.values(), true, MaterializedIndex.IndexExtState.VISIBLE);
        } finally {
            db.readUnlock();
        }
        return copiedTbl;
    }

    @VisibleForTesting
    public OlapTable getCopiedTable(Database db, OlapTable olapTable, List<Long> sourcePartitionIds,
                                    Map<Long, String> origPartitions) {
        return getCopiedTable(db, olapTable, sourcePartitionIds, origPartitions, false);
    }

    @VisibleForTesting
    public List<Partition> getNewPartitionsFromPartitions(Database db, OlapTable olapTable,
                                                          List<Long> sourcePartitionIds,
                                                          Map<Long, String> origPartitions, OlapTable copiedTbl,
                                                          String namePostfix, Set<Long> tabletIdSet,
<<<<<<< HEAD
                                                          List<Long> tmpPartitionIds, DistributionDesc distributionDesc)
=======
                                                          List<Long> tmpPartitionIds, boolean isOptimize)
>>>>>>> 07664b61
            throws DdlException {
        List<Partition> newPartitions = Lists.newArrayListWithCapacity(sourcePartitionIds.size());
        for (int i = 0; i < sourcePartitionIds.size(); ++i) {
            long newPartitionId = tmpPartitionIds.get(i);
            long sourcePartitionId = sourcePartitionIds.get(i);
            String newPartitionName = origPartitions.get(sourcePartitionId) + namePostfix;
            if (olapTable.checkPartitionNameExist(newPartitionName, true)) {
                // to prevent creating the same partitions when failover
                // this will happen when OverwriteJob crashed after created temp partitions,
                // but before changing to PREPARED state
                LOG.warn("partition:{} already exists in table:{}", newPartitionName, olapTable.getName());
                continue;
            }
            PartitionInfo partitionInfo = copiedTbl.getPartitionInfo();
            partitionInfo.setTabletType(newPartitionId, partitionInfo.getTabletType(sourcePartitionId));
            partitionInfo.setIsInMemory(newPartitionId, partitionInfo.getIsInMemory(sourcePartitionId));
            partitionInfo.setReplicationNum(newPartitionId, partitionInfo.getReplicationNum(sourcePartitionId));
            partitionInfo.setDataProperty(newPartitionId, partitionInfo.getDataProperty(sourcePartitionId));
            if (copiedTbl.isCloudNativeTableOrMaterializedView()) {
                partitionInfo.setDataCacheInfo(newPartitionId, partitionInfo.getDataCacheInfo(sourcePartitionId));
            }

            Partition newPartition = null;
<<<<<<< HEAD
            if (distributionDesc != null) {
                DistributionInfo distributionInfo = distributionDesc.toDistributionInfo(olapTable.getColumns());
                if (distributionInfo.getBucketNum() == 0) {
                    Partition sourcePartition = olapTable.getPartition(sourcePartitionId);
                    olapTable.optimizeDistribution(distributionInfo, sourcePartition);
                }
=======
            if (isOptimize) {
                Partition sourcePartition = olapTable.getPartition(sourcePartitionId);
                DistributionInfo distributionInfo = olapTable.getDefaultDistributionInfo().copy();
                olapTable.optimizeDistribution(distributionInfo, sourcePartition);
>>>>>>> 07664b61
                newPartition = createPartition(
                        db, copiedTbl, newPartitionId, newPartitionName, null, tabletIdSet, distributionInfo);
            } else {
                newPartition = createPartition(db, copiedTbl, newPartitionId, newPartitionName, null, tabletIdSet);
            }

            newPartitions.add(newPartition);
        }
        return newPartitions;
    }

    // create new partitions from source partitions.
    // new partitions have the same indexes as source partitions.
    public List<Partition> createTempPartitionsFromPartitions(Database db, Table table,
                                                              String namePostfix, List<Long> sourcePartitionIds,
<<<<<<< HEAD
                                                              List<Long> tmpPartitionIds, DistributionDesc distributionDesc) {
        Preconditions.checkState(table instanceof OlapTable);
        OlapTable olapTable = (OlapTable) table;
        Map<Long, String> origPartitions = Maps.newHashMap();
        OlapTable copiedTbl = getCopiedTable(db, olapTable, sourcePartitionIds, origPartitions, distributionDesc != null);
=======
                                                              List<Long> tmpPartitionIds, boolean isOptimize) {
        Preconditions.checkState(table instanceof OlapTable);
        OlapTable olapTable = (OlapTable) table;
        Map<Long, String> origPartitions = Maps.newHashMap();
        OlapTable copiedTbl = getCopiedTable(db, olapTable, sourcePartitionIds, origPartitions, isOptimize);
>>>>>>> 07664b61
        copiedTbl.setDefaultDistributionInfo(olapTable.getDefaultDistributionInfo());

        // 2. use the copied table to create partitions
        List<Partition> newPartitions = null;
        // tabletIdSet to save all newly created tablet ids.
        Set<Long> tabletIdSet = Sets.newHashSet();
        try {
            newPartitions = getNewPartitionsFromPartitions(db, olapTable, sourcePartitionIds, origPartitions,
<<<<<<< HEAD
                    copiedTbl, namePostfix, tabletIdSet, tmpPartitionIds, distributionDesc);
=======
                    copiedTbl, namePostfix, tabletIdSet, tmpPartitionIds, isOptimize);
>>>>>>> 07664b61
            buildPartitions(db, copiedTbl, newPartitions.stream().map(Partition::getSubPartitions)
                    .flatMap(p -> p.stream()).collect(Collectors.toList()));
        } catch (Exception e) {
            // create partition failed, remove all newly created tablets
            for (Long tabletId : tabletIdSet) {
                GlobalStateMgr.getCurrentInvertedIndex().deleteTablet(tabletId);
            }
            LOG.warn("create partitions from partitions failed.", e);
            throw new RuntimeException("create partitions failed: " + e.getMessage(), e);
        }
        return newPartitions;
    }

    public long saveAutoIncrementId(DataOutputStream dos, long checksum) throws IOException {
        AutoIncrementInfo info = new AutoIncrementInfo(tableIdToIncrementId);
        info.write(dos);
        return checksum;
    }

    public long loadAutoIncrementId(DataInputStream dis, long checksum) throws IOException {
        AutoIncrementInfo info = new AutoIncrementInfo(null);
        info.read(dis);
        for (Map.Entry<Long, Long> entry : info.tableIdToIncrementId().entrySet()) {
            Long tableId = entry.getKey();
            Long id = entry.getValue();

            tableIdToIncrementId.put(tableId, id);
        }
        return checksum;
    }

    public void replayDeleteAutoIncrementId(AutoIncrementInfo info) throws IOException {
        for (Map.Entry<Long, Long> entry : info.tableIdToIncrementId().entrySet()) {
            Long tableId = entry.getKey();
            tableIdToIncrementId.remove(tableId);
        }
    }

    public void replayAutoIncrementId(AutoIncrementInfo info) throws IOException {
        for (Map.Entry<Long, Long> entry : info.tableIdToIncrementId().entrySet()) {
            Long tableId = entry.getKey();
            Long id = entry.getValue();

            Long oldId = tableIdToIncrementId.putIfAbsent(tableId, id);

            if (oldId != null && id > tableIdToIncrementId.get(tableId)) {
                tableIdToIncrementId.replace(tableId, id);
            }
        }
    }

    public Long allocateAutoIncrementId(Long tableId, Long rows) {
        Long oldId = tableIdToIncrementId.putIfAbsent(tableId, 1L);
        if (oldId == null) {
            oldId = tableIdToIncrementId.get(tableId);
        }

        Long newId = oldId + rows;
        // AUTO_INCREMENT counter overflow
        if (newId < oldId) {
            throw new RuntimeException("AUTO_INCREMENT counter overflow");
        }

        while (!tableIdToIncrementId.replace(tableId, oldId, newId)) {
            oldId = tableIdToIncrementId.get(tableId);
            newId = oldId + rows;

            // AUTO_INCREMENT counter overflow
            if (newId < oldId) {
                throw new RuntimeException("AUTO_INCREMENT counter overflow");
            }
        }

        return oldId;
    }

    public void removeAutoIncrementIdByTableId(Long tableId, boolean isReplay) {
        if (!isReplay) {
            ConcurrentHashMap<Long, Long> deltaMap = new ConcurrentHashMap<>();
            deltaMap.put(tableId, 0L);
            AutoIncrementInfo info = new AutoIncrementInfo(deltaMap);
            GlobalStateMgr.getCurrentState().getEditLog().logSaveDeleteAutoIncrementId(info);
        }

        tableIdToIncrementId.remove(tableId);
    }

    public ConcurrentHashMap<Long, Long> tableIdToIncrementId() {
        return tableIdToIncrementId;
    }

    public Long getCurrentAutoIncrementIdByTableId(Long tableId) {
        return tableIdToIncrementId.get(tableId);
    }

    public void addOrReplaceAutoIncrementIdByTableId(Long tableId, Long id) {
        Long oldId = tableIdToIncrementId.putIfAbsent(tableId, id);
        if (oldId != null) {
            tableIdToIncrementId.replace(tableId, id);
        }
    }

    public void save(DataOutputStream dos) throws IOException, SRMetaBlockException {
        // Don't write system db meta
        Map<Long, Database> idToDbNormal =
                idToDb.entrySet().stream().filter(entry -> entry.getKey() > NEXT_ID_INIT_VALUE)
                        .collect(Collectors.toMap(Map.Entry::getKey, Map.Entry::getValue));
        int totalTableNum = 0;
        for (Database database : idToDbNormal.values()) {
            totalTableNum += database.getTableNumber();
        }
        int cnt = 1 + idToDbNormal.size() + idToDbNormal.size() /* record database table size */ + totalTableNum + 1;

        SRMetaBlockWriter writer = new SRMetaBlockWriter(dos, SRMetaBlockID.LOCAL_META_STORE, cnt);

        writer.writeJson(idToDbNormal.size());
        for (Database database : idToDbNormal.values()) {
            writer.writeJson(database);
            writer.writeJson(database.getTables().size());
            List<Table> tables = database.getTables();
            for (Table table : tables) {
                writer.writeJson(table);
            }
        }

        AutoIncrementInfo info = new AutoIncrementInfo(tableIdToIncrementId);
        writer.writeJson(info);

        writer.close();
    }

    public void load(SRMetaBlockReader reader) throws IOException, SRMetaBlockException, SRMetaBlockEOFException {
        int dbSize = reader.readJson(int.class);
        for (int i = 0; i < dbSize; ++i) {
            Database db = reader.readJson(Database.class);
            int tableSize = reader.readInt();
            for (int j = 0; j < tableSize; ++j) {
                Table table = reader.readJson(Table.class);
                db.registerTableUnlocked(table);
            }

            idToDb.put(db.getId(), db);
            fullNameToDb.put(db.getFullName(), db);
            stateMgr.getGlobalTransactionMgr().addDatabaseTransactionMgr(db.getId());
            db.getTables().forEach(tbl -> {
                try {
                    tbl.onReload();
                } catch (Throwable e) {
                    LOG.error("reload table failed: {}", tbl, e);
                }
            });
        }

        // put built-in database into local metastore
        InfoSchemaDb infoSchemaDb = new InfoSchemaDb();
        Preconditions.checkState(infoSchemaDb.getId() < NEXT_ID_INIT_VALUE,
                "InfoSchemaDb id shouldn't larger than " + NEXT_ID_INIT_VALUE);
        idToDb.put(infoSchemaDb.getId(), infoSchemaDb);
        fullNameToDb.put(infoSchemaDb.getFullName(), infoSchemaDb);

        if (getFullNameToDb().containsKey(SysDb.DATABASE_NAME)) {
            LOG.warn("Since the the database of starrocks already exists, " +
                    "the system will not automatically create the database of starrocks for system.");
        } else {
            SysDb starRocksDb = new SysDb();
            Preconditions.checkState(infoSchemaDb.getId() < NEXT_ID_INIT_VALUE,
                    "starocks id shouldn't larger than " + NEXT_ID_INIT_VALUE);
            idToDb.put(starRocksDb.getId(), starRocksDb);
            fullNameToDb.put(starRocksDb.getFullName(), starRocksDb);
        }

        AutoIncrementInfo autoIncrementInfo = reader.readJson(AutoIncrementInfo.class);
        for (Map.Entry<Long, Long> entry : autoIncrementInfo.tableIdToIncrementId().entrySet()) {
            Long tableId = entry.getKey();
            Long id = entry.getValue();

            tableIdToIncrementId.put(tableId, id);
        }

        recreateTabletInvertIndex();
        GlobalStateMgr.getCurrentState().getEsRepository().loadTableFromCatalog();

        /*
         * defaultCluster has no meaning, it is only for compatibility with
         * old versions of the code (defaultCluster is required for 3.0 fallback)
         */
        defaultCluster = new Cluster(SystemInfoService.DEFAULT_CLUSTER, NEXT_ID_INIT_VALUE);
    }
}<|MERGE_RESOLUTION|>--- conflicted
+++ resolved
@@ -5030,11 +5030,7 @@
                                                           List<Long> sourcePartitionIds,
                                                           Map<Long, String> origPartitions, OlapTable copiedTbl,
                                                           String namePostfix, Set<Long> tabletIdSet,
-<<<<<<< HEAD
                                                           List<Long> tmpPartitionIds, DistributionDesc distributionDesc)
-=======
-                                                          List<Long> tmpPartitionIds, boolean isOptimize)
->>>>>>> 07664b61
             throws DdlException {
         List<Partition> newPartitions = Lists.newArrayListWithCapacity(sourcePartitionIds.size());
         for (int i = 0; i < sourcePartitionIds.size(); ++i) {
@@ -5058,19 +5054,12 @@
             }
 
             Partition newPartition = null;
-<<<<<<< HEAD
             if (distributionDesc != null) {
                 DistributionInfo distributionInfo = distributionDesc.toDistributionInfo(olapTable.getColumns());
                 if (distributionInfo.getBucketNum() == 0) {
                     Partition sourcePartition = olapTable.getPartition(sourcePartitionId);
                     olapTable.optimizeDistribution(distributionInfo, sourcePartition);
                 }
-=======
-            if (isOptimize) {
-                Partition sourcePartition = olapTable.getPartition(sourcePartitionId);
-                DistributionInfo distributionInfo = olapTable.getDefaultDistributionInfo().copy();
-                olapTable.optimizeDistribution(distributionInfo, sourcePartition);
->>>>>>> 07664b61
                 newPartition = createPartition(
                         db, copiedTbl, newPartitionId, newPartitionName, null, tabletIdSet, distributionInfo);
             } else {
@@ -5086,19 +5075,11 @@
     // new partitions have the same indexes as source partitions.
     public List<Partition> createTempPartitionsFromPartitions(Database db, Table table,
                                                               String namePostfix, List<Long> sourcePartitionIds,
-<<<<<<< HEAD
                                                               List<Long> tmpPartitionIds, DistributionDesc distributionDesc) {
         Preconditions.checkState(table instanceof OlapTable);
         OlapTable olapTable = (OlapTable) table;
         Map<Long, String> origPartitions = Maps.newHashMap();
         OlapTable copiedTbl = getCopiedTable(db, olapTable, sourcePartitionIds, origPartitions, distributionDesc != null);
-=======
-                                                              List<Long> tmpPartitionIds, boolean isOptimize) {
-        Preconditions.checkState(table instanceof OlapTable);
-        OlapTable olapTable = (OlapTable) table;
-        Map<Long, String> origPartitions = Maps.newHashMap();
-        OlapTable copiedTbl = getCopiedTable(db, olapTable, sourcePartitionIds, origPartitions, isOptimize);
->>>>>>> 07664b61
         copiedTbl.setDefaultDistributionInfo(olapTable.getDefaultDistributionInfo());
 
         // 2. use the copied table to create partitions
@@ -5107,11 +5088,7 @@
         Set<Long> tabletIdSet = Sets.newHashSet();
         try {
             newPartitions = getNewPartitionsFromPartitions(db, olapTable, sourcePartitionIds, origPartitions,
-<<<<<<< HEAD
                     copiedTbl, namePostfix, tabletIdSet, tmpPartitionIds, distributionDesc);
-=======
-                    copiedTbl, namePostfix, tabletIdSet, tmpPartitionIds, isOptimize);
->>>>>>> 07664b61
             buildPartitions(db, copiedTbl, newPartitions.stream().map(Partition::getSubPartitions)
                     .flatMap(p -> p.stream()).collect(Collectors.toList()));
         } catch (Exception e) {
