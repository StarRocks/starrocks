// Copyright 2021-present StarRocks, Inc. All rights reserved.
//
// Licensed under the Apache License, Version 2.0 (the "License");
// you may not use this file except in compliance with the License.
// You may obtain a copy of the License at
//
//     https://www.apache.org/licenses/LICENSE-2.0
//
// Unless required by applicable law or agreed to in writing, software
// distributed under the License is distributed on an "AS IS" BASIS,
// WITHOUT WARRANTIES OR CONDITIONS OF ANY KIND, either express or implied.
// See the License for the specific language governing permissions and
// limitations under the License.

// This file is based on code available under the Apache license here:
//   https://github.com/apache/incubator-doris/blob/master/fe/fe-core/src/main/java/org/apache/doris/qe/ConnectProcessor.java

// Licensed to the Apache Software Foundation (ASF) under one
// or more contributor license agreements.  See the NOTICE file
// distributed with this work for additional information
// regarding copyright ownership.  The ASF licenses this file
// to you under the Apache License, Version 2.0 (the
// "License"); you may not use this file except in compliance
// with the License.  You may obtain a copy of the License at
//
//   http://www.apache.org/licenses/LICENSE-2.0
//
// Unless required by applicable law or agreed to in writing,
// software distributed under the License is distributed on an
// "AS IS" BASIS, WITHOUT WARRANTIES OR CONDITIONS OF ANY
// KIND, either express or implied.  See the License for the
// specific language governing permissions and limitations
// under the License.

package com.starrocks.server;

import com.google.common.annotations.VisibleForTesting;
import com.google.common.base.Joiner;
import com.google.common.base.Preconditions;
import com.google.common.collect.HashMultimap;
import com.google.common.collect.ImmutableMap;
import com.google.common.collect.Lists;
import com.google.common.collect.Maps;
import com.google.common.collect.Multimap;
import com.google.common.collect.Range;
import com.google.common.collect.Sets;
import com.staros.proto.FilePathInfo;
import com.starrocks.alter.AlterJobExecutor;
import com.starrocks.alter.AlterMVJobExecutor;
import com.starrocks.alter.MaterializedViewHandler;
import com.starrocks.analysis.Expr;
import com.starrocks.analysis.FunctionCallExpr;
import com.starrocks.analysis.HintNode;
import com.starrocks.analysis.IntLiteral;
import com.starrocks.analysis.SetVarHint;
import com.starrocks.analysis.SlotRef;
import com.starrocks.analysis.StringLiteral;
import com.starrocks.analysis.TableName;
import com.starrocks.analysis.TableRef;
import com.starrocks.analysis.UserVariableHint;
import com.starrocks.binlog.BinlogConfig;
import com.starrocks.catalog.CatalogRecycleBin;
import com.starrocks.catalog.CatalogUtils;
import com.starrocks.catalog.ColocateGroupSchema;
import com.starrocks.catalog.ColocateTableIndex;
import com.starrocks.catalog.Column;
import com.starrocks.catalog.DataProperty;
import com.starrocks.catalog.Database;
import com.starrocks.catalog.DistributionInfo;
import com.starrocks.catalog.FunctionSet;
import com.starrocks.catalog.HashDistributionInfo;
import com.starrocks.catalog.HiveTable;
import com.starrocks.catalog.Index;
import com.starrocks.catalog.KeysType;
import com.starrocks.catalog.ListPartitionInfo;
import com.starrocks.catalog.LocalTablet;
import com.starrocks.catalog.MaterializedIndex;
import com.starrocks.catalog.MaterializedIndex.IndexExtState;
import com.starrocks.catalog.MaterializedIndexMeta;
import com.starrocks.catalog.MaterializedView;
import com.starrocks.catalog.MvId;
import com.starrocks.catalog.OlapTable;
import com.starrocks.catalog.Partition;
import com.starrocks.catalog.PartitionInfo;
import com.starrocks.catalog.PartitionKey;
import com.starrocks.catalog.PartitionType;
import com.starrocks.catalog.PhysicalPartition;
import com.starrocks.catalog.PhysicalPartitionImpl;
import com.starrocks.catalog.RandomDistributionInfo;
import com.starrocks.catalog.RangePartitionInfo;
import com.starrocks.catalog.Replica;
import com.starrocks.catalog.SchemaInfo;
import com.starrocks.catalog.SinglePartitionInfo;
import com.starrocks.catalog.Table;
import com.starrocks.catalog.TableProperty;
import com.starrocks.catalog.Tablet;
import com.starrocks.catalog.TabletInvertedIndex;
import com.starrocks.catalog.TabletMeta;
import com.starrocks.catalog.View;
import com.starrocks.catalog.system.information.InfoSchemaDb;
import com.starrocks.catalog.system.sys.SysDb;
import com.starrocks.cluster.ClusterNamespace;
import com.starrocks.common.AlreadyExistsException;
import com.starrocks.common.AnalysisException;
import com.starrocks.common.Config;
import com.starrocks.common.DdlException;
import com.starrocks.common.ErrorCode;
import com.starrocks.common.ErrorReport;
import com.starrocks.common.ErrorReportException;
import com.starrocks.common.InvalidOlapTableStateException;
import com.starrocks.common.MaterializedViewExceptions;
import com.starrocks.common.MetaNotFoundException;
import com.starrocks.common.Pair;
import com.starrocks.common.Status;
import com.starrocks.common.TimeoutException;
import com.starrocks.common.UserException;
import com.starrocks.common.util.DynamicPartitionUtil;
import com.starrocks.common.util.PropertyAnalyzer;
import com.starrocks.common.util.TimeUtils;
import com.starrocks.common.util.UUIDUtil;
import com.starrocks.common.util.Util;
import com.starrocks.common.util.concurrent.CountingLatch;
import com.starrocks.common.util.concurrent.MarkedCountDownLatch;
import com.starrocks.common.util.concurrent.lock.LockType;
import com.starrocks.common.util.concurrent.lock.Locker;
import com.starrocks.connector.ConnectorMetadata;
import com.starrocks.connector.exception.StarRocksConnectorException;
import com.starrocks.lake.DataCacheInfo;
import com.starrocks.lake.LakeMaterializedView;
import com.starrocks.lake.LakeTable;
import com.starrocks.lake.LakeTablet;
import com.starrocks.lake.StorageInfo;
import com.starrocks.load.pipe.PipeManager;
import com.starrocks.memory.MemoryTrackable;
import com.starrocks.mv.MVMetaVersionRepairer;
import com.starrocks.mv.MVRepairHandler;
import com.starrocks.mv.analyzer.MVPartitionExprResolver;
import com.starrocks.persist.AddPartitionsInfoV2;
import com.starrocks.persist.AddSubPartitionsInfoV2;
import com.starrocks.persist.AutoIncrementInfo;
import com.starrocks.persist.BackendIdsUpdateInfo;
import com.starrocks.persist.BackendTabletsInfo;
import com.starrocks.persist.BatchDeleteReplicaInfo;
import com.starrocks.persist.ColocatePersistInfo;
import com.starrocks.persist.ColumnRenameInfo;
import com.starrocks.persist.CreateDbInfo;
import com.starrocks.persist.CreateTableInfo;
import com.starrocks.persist.DatabaseInfo;
import com.starrocks.persist.DisablePartitionRecoveryInfo;
import com.starrocks.persist.DisableTableRecoveryInfo;
import com.starrocks.persist.DropDbInfo;
import com.starrocks.persist.DropPartitionInfo;
import com.starrocks.persist.ImageWriter;
import com.starrocks.persist.ListPartitionPersistInfo;
import com.starrocks.persist.ModifyPartitionInfo;
import com.starrocks.persist.ModifyTableColumnOperationLog;
import com.starrocks.persist.ModifyTablePropertyOperationLog;
import com.starrocks.persist.MultiEraseTableInfo;
import com.starrocks.persist.OperationType;
import com.starrocks.persist.PartitionPersistInfo;
import com.starrocks.persist.PartitionPersistInfoV2;
import com.starrocks.persist.PartitionVersionRecoveryInfo;
import com.starrocks.persist.PartitionVersionRecoveryInfo.PartitionVersion;
import com.starrocks.persist.PhysicalPartitionPersistInfoV2;
import com.starrocks.persist.RangePartitionPersistInfo;
import com.starrocks.persist.RecoverInfo;
import com.starrocks.persist.ReplacePartitionOperationLog;
import com.starrocks.persist.ReplicaPersistInfo;
import com.starrocks.persist.SetReplicaStatusOperationLog;
import com.starrocks.persist.TableInfo;
import com.starrocks.persist.TruncateTableInfo;
import com.starrocks.persist.metablock.SRMetaBlockEOFException;
import com.starrocks.persist.metablock.SRMetaBlockException;
import com.starrocks.persist.metablock.SRMetaBlockID;
import com.starrocks.persist.metablock.SRMetaBlockReader;
import com.starrocks.persist.metablock.SRMetaBlockWriter;
import com.starrocks.privilege.AccessDeniedException;
import com.starrocks.privilege.ObjectType;
import com.starrocks.privilege.PrivilegeType;
import com.starrocks.qe.ConnectContext;
import com.starrocks.qe.SessionVariable;
import com.starrocks.rpc.ThriftConnectionPool;
import com.starrocks.rpc.ThriftRPCRequestExecutor;
import com.starrocks.scheduler.Constants;
import com.starrocks.scheduler.ExecuteOption;
import com.starrocks.scheduler.Task;
import com.starrocks.scheduler.TaskBuilder;
import com.starrocks.scheduler.TaskManager;
import com.starrocks.scheduler.TaskRun;
import com.starrocks.sql.analyzer.AnalyzerUtils;
import com.starrocks.sql.analyzer.Authorizer;
import com.starrocks.sql.ast.AddPartitionClause;
import com.starrocks.sql.ast.AdminCheckTabletsStmt;
import com.starrocks.sql.ast.AdminSetPartitionVersionStmt;
import com.starrocks.sql.ast.AdminSetReplicaStatusStmt;
import com.starrocks.sql.ast.AlterDatabaseQuotaStmt;
import com.starrocks.sql.ast.AlterDatabaseRenameStatement;
import com.starrocks.sql.ast.AlterMaterializedViewStmt;
import com.starrocks.sql.ast.AlterTableCommentClause;
import com.starrocks.sql.ast.AlterTableStmt;
import com.starrocks.sql.ast.AlterViewStmt;
import com.starrocks.sql.ast.AsyncRefreshSchemeDesc;
import com.starrocks.sql.ast.CancelAlterTableStmt;
import com.starrocks.sql.ast.CancelRefreshMaterializedViewStmt;
import com.starrocks.sql.ast.ColumnRenameClause;
import com.starrocks.sql.ast.CreateMaterializedViewStatement;
import com.starrocks.sql.ast.CreateMaterializedViewStmt;
import com.starrocks.sql.ast.CreateTableLikeStmt;
import com.starrocks.sql.ast.CreateTableStmt;
import com.starrocks.sql.ast.CreateTemporaryTableStmt;
import com.starrocks.sql.ast.CreateViewStmt;
import com.starrocks.sql.ast.DistributionDesc;
import com.starrocks.sql.ast.DropMaterializedViewStmt;
import com.starrocks.sql.ast.DropPartitionClause;
import com.starrocks.sql.ast.DropTableStmt;
import com.starrocks.sql.ast.ExpressionPartitionDesc;
import com.starrocks.sql.ast.IntervalLiteral;
import com.starrocks.sql.ast.PartitionDesc;
import com.starrocks.sql.ast.PartitionRangeDesc;
import com.starrocks.sql.ast.PartitionRenameClause;
import com.starrocks.sql.ast.RecoverDbStmt;
import com.starrocks.sql.ast.RecoverPartitionStmt;
import com.starrocks.sql.ast.RecoverTableStmt;
import com.starrocks.sql.ast.RefreshMaterializedViewStatement;
import com.starrocks.sql.ast.RefreshSchemeClause;
import com.starrocks.sql.ast.ReplacePartitionClause;
import com.starrocks.sql.ast.RollupRenameClause;
import com.starrocks.sql.ast.ShowAlterStmt;
import com.starrocks.sql.ast.SingleRangePartitionDesc;
import com.starrocks.sql.ast.SystemVariable;
import com.starrocks.sql.ast.TableRenameClause;
import com.starrocks.sql.ast.TruncateTableStmt;
import com.starrocks.sql.common.MetaUtils;
import com.starrocks.sql.common.PListCell;
import com.starrocks.sql.common.SyncPartitionUtils;
import com.starrocks.sql.optimizer.Utils;
import com.starrocks.sql.optimizer.statistics.IDictManager;
import com.starrocks.sql.util.EitherOr;
import com.starrocks.system.Backend;
import com.starrocks.system.ComputeNode;
import com.starrocks.system.SystemInfoService;
import com.starrocks.task.AgentBatchTask;
import com.starrocks.task.AgentTask;
import com.starrocks.task.AgentTaskExecutor;
import com.starrocks.task.AgentTaskQueue;
import com.starrocks.task.CreateReplicaTask;
import com.starrocks.thrift.TAgentTaskRequest;
import com.starrocks.thrift.TGetTasksParams;
import com.starrocks.thrift.TNetworkAddress;
import com.starrocks.thrift.TStatusCode;
import com.starrocks.thrift.TStorageMedium;
import com.starrocks.thrift.TStorageType;
import com.starrocks.thrift.TTabletMetaType;
import com.starrocks.thrift.TTabletSchema;
import com.starrocks.thrift.TTabletType;
import com.starrocks.thrift.TTaskType;
import com.starrocks.warehouse.Warehouse;
import org.apache.commons.collections.CollectionUtils;
import org.apache.commons.lang3.StringUtils;
import org.apache.hadoop.util.ThreadUtil;
import org.apache.logging.log4j.LogManager;
import org.apache.logging.log4j.Logger;
import org.apache.thrift.TException;
import org.threeten.extra.PeriodDuration;

import java.io.IOException;
import java.time.LocalDateTime;
import java.util.ArrayList;
import java.util.Collection;
import java.util.Collections;
import java.util.HashMap;
import java.util.HashSet;
import java.util.List;
import java.util.Map;
import java.util.Optional;
import java.util.Set;
import java.util.UUID;
import java.util.concurrent.CompletableFuture;
import java.util.concurrent.ConcurrentHashMap;
import java.util.concurrent.ExecutionException;
import java.util.concurrent.ThreadLocalRandom;
import java.util.concurrent.TimeUnit;
import java.util.stream.Collectors;
import javax.validation.constraints.NotNull;

import static com.starrocks.server.GlobalStateMgr.NEXT_ID_INIT_VALUE;
import static com.starrocks.server.GlobalStateMgr.isCheckpointThread;

public class LocalMetastore implements ConnectorMetadata, MVRepairHandler, MemoryTrackable {
    private static final Logger LOG = LogManager.getLogger(LocalMetastore.class);

    private final ConcurrentHashMap<Long, Database> idToDb = new ConcurrentHashMap<>();
    private final ConcurrentHashMap<String, Database> fullNameToDb = new ConcurrentHashMap<>();
    private final ConcurrentHashMap<Long, Long> tableIdToIncrementId = new ConcurrentHashMap<>();

    private final GlobalStateMgr stateMgr;
    private final CatalogRecycleBin recycleBin;
    private ColocateTableIndex colocateTableIndex;
    /**
     * Concurrent colocate table creation process have dependency on each other
     * (even in different databases), but we do not want to affect the performance
     * of non-colocate table creation, so here we use a separate latch to
     * synchronize only the creation of colocate tables.
     */
    private final CountingLatch colocateTableCreateSyncer = new CountingLatch(0);

    public LocalMetastore(GlobalStateMgr globalStateMgr, CatalogRecycleBin recycleBin,
                          ColocateTableIndex colocateTableIndex) {
        this.stateMgr = globalStateMgr;
        this.recycleBin = recycleBin;
        this.colocateTableIndex = colocateTableIndex;

        // put built-in database into local metastore
        InfoSchemaDb infoSchemaDb = new InfoSchemaDb();
        Preconditions.checkState(infoSchemaDb.getId() < NEXT_ID_INIT_VALUE,
                "InfoSchemaDb id shouldn't larger than " + NEXT_ID_INIT_VALUE);
        idToDb.put(infoSchemaDb.getId(), infoSchemaDb);
        fullNameToDb.put(infoSchemaDb.getFullName(), infoSchemaDb);

        SysDb starRocksDb = new SysDb();
        Preconditions.checkState(starRocksDb.getId() < NEXT_ID_INIT_VALUE,
                "starrocks id shouldn't larger than " + NEXT_ID_INIT_VALUE);
        idToDb.put(starRocksDb.getId(), starRocksDb);
        fullNameToDb.put(starRocksDb.getFullName(), starRocksDb);
    }

    boolean tryLock(boolean mustLock) {
        return stateMgr.tryLock(mustLock);
    }

    void unlock() {
        stateMgr.unlock();
    }

    long getNextId() {
        return stateMgr.getNextId();
    }

    GlobalStateMgr getStateMgr() {
        return stateMgr;
    }

    public void recreateTabletInvertIndex() {
        if (isCheckpointThread()) {
            return;
        }

        // create inverted index
        TabletInvertedIndex invertedIndex = GlobalStateMgr.getCurrentState().getTabletInvertedIndex();
        for (Database db : this.fullNameToDb.values()) {
            long dbId = db.getId();
            for (Table table : db.getTables()) {
                if (!table.isNativeTableOrMaterializedView()) {
                    continue;
                }

                OlapTable olapTable = (OlapTable) table;
                long tableId = olapTable.getId();
                for (PhysicalPartition partition : olapTable.getAllPhysicalPartitions()) {
                    long physicalPartitionId = partition.getId();
                    TStorageMedium medium = olapTable.getPartitionInfo().getDataProperty(
                            partition.getParentId()).getStorageMedium();
                    for (MaterializedIndex index : partition
                            .getMaterializedIndices(MaterializedIndex.IndexExtState.ALL)) {
                        long indexId = index.getId();
                        int schemaHash = olapTable.getSchemaHashByIndexId(indexId);
                        TabletMeta tabletMeta = new TabletMeta(dbId, tableId, physicalPartitionId,
                                indexId, schemaHash, medium, table.isCloudNativeTableOrMaterializedView());
                        for (Tablet tablet : index.getTablets()) {
                            long tabletId = tablet.getId();
                            invertedIndex.addTablet(tabletId, tabletMeta);
                            if (table.isOlapTableOrMaterializedView()) {
                                for (Replica replica : ((LocalTablet) tablet).getImmutableReplicas()) {
                                    invertedIndex.addReplica(tabletId, replica);
                                }
                            }
                        }
                    } // end for indices
                } // end for partitions
            } // end for tables
        } // end for dbs
    }

    @Override
    public void createDb(String dbName, Map<String, String> properties) throws DdlException, AlreadyExistsException {
        long id = 0L;
        if (!tryLock(false)) {
            throw new DdlException("Failed to acquire globalStateMgr lock. Try again");
        }
        try {
            if (fullNameToDb.containsKey(dbName)) {
                throw new AlreadyExistsException("Database Already Exists");
            } else {
                id = getNextId();
                Database db = new Database(id, dbName);
                String volume = StorageVolumeMgr.DEFAULT;
                if (properties != null && properties.containsKey(PropertyAnalyzer.PROPERTIES_STORAGE_VOLUME)) {
                    volume = properties.remove(PropertyAnalyzer.PROPERTIES_STORAGE_VOLUME);
                }
                if (!GlobalStateMgr.getCurrentState().getStorageVolumeMgr().bindDbToStorageVolume(volume, id)) {
                    throw new DdlException(String.format("Storage volume %s not exists", volume));
                }
                unprotectCreateDb(db);
                String storageVolumeId = GlobalStateMgr.getCurrentState().getStorageVolumeMgr().getStorageVolumeIdOfDb(id);
                GlobalStateMgr.getCurrentState().getEditLog().logCreateDb(db, storageVolumeId);
            }
        } finally {
            unlock();
        }
        LOG.info("createDb dbName = " + dbName + ", id = " + id);
    }

    // For replay edit log, needn't lock metadata
    public void unprotectCreateDb(Database db) {
        idToDb.put(db.getId(), db);
        fullNameToDb.put(db.getFullName(), db);
        Locker locker = new Locker();
        locker.lockDatabase(db, LockType.WRITE);
        db.setExist(true);
        locker.unLockDatabase(db, LockType.WRITE);
        stateMgr.getGlobalTransactionMgr().addDatabaseTransactionMgr(db.getId());
    }

    public ConcurrentHashMap<Long, Database> getIdToDb() {
        return idToDb;
    }

    public void replayCreateDb(Database db) {
        tryLock(true);
        try {
            unprotectCreateDb(db);
            LOG.info("finish replay create db, name: {}, id: {}", db.getOriginName(), db.getId());
        } finally {
            unlock();
        }
    }

    public void replayCreateDb(CreateDbInfo createDbInfo) {
        tryLock(true);
        try {
            Database db = new Database(createDbInfo.getId(), createDbInfo.getDbName());
            unprotectCreateDb(db);
            // If user upgrades from 3.0, the storage volume id will be null
            if (createDbInfo.getStorageVolumeId() != null) {
                stateMgr.getStorageVolumeMgr().replayBindDbToStorageVolume(createDbInfo.getStorageVolumeId(), db.getId());
            }
            LOG.info("finish replay create db, name: {}, id: {}", db.getOriginName(), db.getId());
        } finally {
            unlock();
        }
    }

    @Override
    public void dropDb(String dbName, boolean isForceDrop) throws DdlException, MetaNotFoundException {
        // 1. check if database exists
        Database db;
        if (!tryLock(false)) {
            throw new DdlException("Failed to acquire globalStateMgr lock. Try again");
        }
        try {
            if (!fullNameToDb.containsKey(dbName)) {
                throw new MetaNotFoundException("Database not found");
            }
            db = this.fullNameToDb.get(dbName);
            if (!isForceDrop && !db.getTemporaryTables().isEmpty()) {
                throw new DdlException("The database [" + dbName + "] " +
                        "cannot be dropped because there are still some temporary tables in it. " +
                        "If you want to forcibly drop, please use \"DROP DATABASE <database> FORCE.\"");
            }
        } finally {
            unlock();
        }

        // 2. drop tables in db
        Locker locker = new Locker();
        locker.lockDatabase(db, LockType.WRITE);
        try {
            if (!db.isExist()) {
                throw new MetaNotFoundException("Database '" + dbName + "' not found");
            }
            if (!isForceDrop && stateMgr.getGlobalTransactionMgr().existCommittedTxns(db.getId(), null, null)) {
                throw new DdlException(
                        "There are still some transactions in the COMMITTED state waiting to be completed. " +
                                "The database [" + dbName +
                                "] cannot be dropped. If you want to forcibly drop(cannot be recovered)," +
                                " please use \"DROP DATABASE <database> FORCE\".");
            }

            // save table names for recycling
            Set<String> tableNames = new HashSet<>(db.getTableNamesViewWithLock());
            unprotectDropDb(db, isForceDrop, false);
            if (!isForceDrop) {
                recycleBin.recycleDatabase(db, tableNames);
            } else {
                stateMgr.getLocalMetastore().onEraseDatabase(db.getId());
            }
            db.setExist(false);

            // 3. remove db from globalStateMgr
            idToDb.remove(db.getId());
            fullNameToDb.remove(db.getFullName());

            // 4. drop mv task
            TaskManager taskManager = GlobalStateMgr.getCurrentState().getTaskManager();
            TGetTasksParams tasksParams = new TGetTasksParams();
            tasksParams.setDb(dbName);
            List<Long> dropTaskIdList = taskManager.filterTasks(tasksParams)
                    .stream().map(Task::getId).collect(Collectors.toList());
            taskManager.dropTasks(dropTaskIdList, false);

            DropDbInfo info = new DropDbInfo(db.getFullName(), isForceDrop);
            GlobalStateMgr.getCurrentState().getEditLog().logDropDb(info);

            // 5. Drop Pipes
            PipeManager pipeManager = GlobalStateMgr.getCurrentState().getPipeManager();
            pipeManager.dropPipesOfDb(dbName, db.getId());

            LOG.info("finish drop database[{}], id: {}, is force : {}", dbName, db.getId(), isForceDrop);
        } finally {
            locker.unLockDatabase(db, LockType.WRITE);
        }
    }

    @NotNull
    public void unprotectDropDb(Database db, boolean isForeDrop, boolean isReplay) {
        for (Table table : db.getTables()) {
            db.unprotectDropTable(table.getId(), isForeDrop, isReplay);
            if (isForeDrop) {
                // Normally we should delete table after releasing the database lock, to
                // avoid occupying the database lock for too long. However, at this point
                // we are in the process of dropping the database, which means that the
                // database should no longer be in use, and occupying the database lock
                // should have no effect.
                table.delete(db.getId(), isReplay);
            }
        }
    }

    public void replayDropDb(String dbName, boolean isForceDrop) throws DdlException {
        tryLock(true);
        try {
            Database db = fullNameToDb.get(dbName);
            Locker locker = new Locker();
            locker.lockDatabase(db, LockType.WRITE);
            try {
                Set<String> tableNames = new HashSet(db.getTableNamesViewWithLock());
                unprotectDropDb(db, isForceDrop, true);
                if (!isForceDrop) {
                    recycleBin.recycleDatabase(db, tableNames);
                } else {
                    stateMgr.getLocalMetastore().onEraseDatabase(db.getId());
                }
                db.setExist(false);
            } finally {
                locker.unLockDatabase(db, LockType.WRITE);
            }

            fullNameToDb.remove(dbName);
            idToDb.remove(db.getId());

            LOG.info("finish replay drop db, name: {}, id: {}", dbName, db.getId());
        } finally {
            unlock();
        }
    }

    public void recoverDatabase(RecoverDbStmt recoverStmt) throws DdlException {
        // check is new db with same name already exist
        if (getDb(recoverStmt.getDbName()) != null) {
            throw new DdlException("Database[" + recoverStmt.getDbName() + "] already exist.");
        }

        Database db = recycleBin.recoverDatabase(recoverStmt.getDbName());

        // add db to globalStateMgr
        if (!tryLock(false)) {
            throw new DdlException("Failed to acquire globalStateMgr lock. Try again");
        }
        try {
            if (fullNameToDb.containsKey(db.getFullName())) {
                throw new DdlException("Database[" + db.getOriginName() + "] already exist.");
                // it's ok that we do not put db back to CatalogRecycleBin
                // cause this db cannot recover anymore
            }

            fullNameToDb.put(db.getFullName(), db);
            idToDb.put(db.getId(), db);
            Locker locker = new Locker();
            locker.lockDatabase(db, LockType.WRITE);
            db.setExist(true);
            locker.unLockDatabase(db, LockType.WRITE);

            List<MaterializedView> materializedViews = db.getMaterializedViews();
            TaskManager taskManager = GlobalStateMgr.getCurrentState().getTaskManager();
            for (MaterializedView materializedView : materializedViews) {
                MaterializedView.RefreshType refreshType = materializedView.getRefreshScheme().getType();
                if (refreshType != MaterializedView.RefreshType.SYNC) {
                    Task task = TaskBuilder.buildMvTask(materializedView, db.getFullName());
                    TaskBuilder.updateTaskInfo(task, materializedView);
                    taskManager.createTask(task, false);
                }
            }

            // log
            RecoverInfo recoverInfo = new RecoverInfo(db.getId(), -1L, -1L);
            GlobalStateMgr.getCurrentState().getEditLog().logRecoverDb(recoverInfo);
        } finally {
            unlock();
        }

        LOG.info("finish recover database, name: {}, id: {}", recoverStmt.getDbName(), db.getId());
    }

    public void recoverTable(RecoverTableStmt recoverStmt) throws DdlException {
        String dbName = recoverStmt.getDbName();

        Database db = null;
        if ((db = getDb(dbName)) == null) {
            ErrorReport.reportDdlException(ErrorCode.ERR_BAD_DB_ERROR, dbName);
        }

        String tableName = recoverStmt.getTableName();
        Locker locker = new Locker();
        locker.lockDatabase(db, LockType.WRITE);
        try {
            Table table = db.getTable(tableName);
            if (table != null) {
                ErrorReport.reportDdlException(ErrorCode.ERR_TABLE_EXISTS_ERROR, tableName);
            }

            if (!recycleBin.recoverTable(db, tableName)) {
                ErrorReport.reportDdlException(ErrorCode.ERR_BAD_TABLE_ERROR, tableName);
            }

            Table recoverTable = db.getTable(tableName);
            if (recoverTable instanceof OlapTable) {
                DynamicPartitionUtil.registerOrRemovePartitionScheduleInfo(db.getId(), (OlapTable) recoverTable);
            }

        } finally {
            locker.unLockDatabase(db, LockType.WRITE);
        }
    }

    public void recoverPartition(RecoverPartitionStmt recoverStmt) throws DdlException {
        String dbName = recoverStmt.getDbName();

        Database db = null;
        if ((db = getDb(dbName)) == null) {
            ErrorReport.reportDdlException(ErrorCode.ERR_BAD_DB_ERROR, dbName);
        }

        String tableName = recoverStmt.getTableName();
        Locker locker = new Locker();
        locker.lockDatabase(db, LockType.WRITE);
        try {
            Table table = db.getTable(tableName);
            if (table == null) {
                ErrorReport.reportDdlException(ErrorCode.ERR_BAD_TABLE_ERROR, tableName);
            }

            if (!table.isOlapOrCloudNativeTable()) {
                throw new DdlException("table[" + tableName + "] is not OLAP table or LAKE table");
            }
            OlapTable olapTable = (OlapTable) table;

            String partitionName = recoverStmt.getPartitionName();
            if (olapTable.getPartition(partitionName) != null) {
                throw new DdlException("partition[" + partitionName + "] already exist in table[" + tableName + "]");
            }

            recycleBin.recoverPartition(db.getId(), olapTable, partitionName);
        } finally {
            locker.unLockDatabase(db, LockType.WRITE);
        }
    }

    public void replayEraseDatabase(long dbId) {
        recycleBin.replayEraseDatabase(dbId);
    }

    public void replayRecoverDatabase(RecoverInfo info) {
        long dbId = info.getDbId();
        Database db = recycleBin.replayRecoverDatabase(dbId);

        // add db to globalStateMgr
        replayCreateDb(db);

        LOG.info("replay recover db[{}], name: {}", dbId, db.getOriginName());
    }

    public void alterDatabaseQuota(AlterDatabaseQuotaStmt stmt) throws DdlException {
        String dbName = stmt.getDbName();
        Database db = getDb(dbName);
        if (db == null) {
            ErrorReport.reportDdlException(ErrorCode.ERR_BAD_DB_ERROR, dbName);
        }

        DatabaseInfo dbInfo = new DatabaseInfo(db.getFullName(), "", stmt.getQuota(), stmt.getQuotaType());
        GlobalStateMgr.getCurrentState().getEditLog().logAlterDb(dbInfo);

        Locker locker = new Locker();
        locker.lockDatabase(db, LockType.WRITE);
        try {
            replayAlterDatabaseQuota(dbInfo);
        } finally {
            locker.unLockDatabase(db, LockType.WRITE);
        }
    }

    public void replayAlterDatabaseQuota(DatabaseInfo dbInfo) {
        String dbName = dbInfo.getDbName();
        LOG.info("Begin to unprotect alter db info {}", dbName);
        Database db = GlobalStateMgr.getCurrentState().getLocalMetastore().getDb(dbName);
        AlterDatabaseQuotaStmt.QuotaType quotaType = dbInfo.getQuotaType();
        long quota = dbInfo.getQuota();

        Preconditions.checkNotNull(db);
        if (quotaType == AlterDatabaseQuotaStmt.QuotaType.DATA) {
            db.setDataQuota(quota);
        } else if (quotaType == AlterDatabaseQuotaStmt.QuotaType.REPLICA) {
            db.setReplicaQuota(quota);
        }
    }

    public void renameDatabase(AlterDatabaseRenameStatement stmt) throws DdlException {
        String fullDbName = stmt.getDbName();
        String newFullDbName = stmt.getNewDbName();

        if (fullDbName.equals(newFullDbName)) {
            throw new DdlException("Same database name");
        }

        Database db;
        if (!tryLock(false)) {
            throw new DdlException("Failed to acquire globalStateMgr lock. Try again");
        }
        try {
            // check if db exists
            db = fullNameToDb.get(fullDbName);
            if (db == null) {
                ErrorReport.reportDdlException(ErrorCode.ERR_BAD_DB_ERROR, fullDbName);
            }

            // check if name is already used
            if (fullNameToDb.get(newFullDbName) != null) {
                throw new DdlException("Database name[" + newFullDbName + "] is already used");
            }
            // 1. rename db
            Locker locker = new Locker();
            locker.lockDatabase(db, LockType.WRITE);
            try {
                db.setName(newFullDbName);
            } finally {
                locker.unLockDatabase(db, LockType.WRITE);
            }

            // 2. add to meta. check again
            fullNameToDb.remove(fullDbName);
            fullNameToDb.put(newFullDbName, db);

            DatabaseInfo dbInfo =
                    new DatabaseInfo(fullDbName, newFullDbName, -1L, AlterDatabaseQuotaStmt.QuotaType.NONE);
            GlobalStateMgr.getCurrentState().getEditLog().logDatabaseRename(dbInfo);
        } finally {
            unlock();
        }

        LOG.info("rename database[{}] to [{}], id: {}", fullDbName, newFullDbName, db.getId());
    }

    public void replayRenameDatabase(String dbName, String newDbName) {
        tryLock(true);
        try {
            Database db = fullNameToDb.get(dbName);
            db.setName(newDbName);
            fullNameToDb.remove(dbName);
            fullNameToDb.put(newDbName, db);

            LOG.info("replay rename database {} to {}, id: {}", dbName, newDbName, db.getId());
        } finally {
            unlock();
        }
    }

    /**
     * Following is the step to create an olap table:
     * 1. create columns
     * 2. create partition info
     * 3. create distribution info
     * 4. set table id and base index id
     * 5. set bloom filter columns
     * 6. set and build TableProperty includes:
     * 6.1. dynamicProperty
     * 6.2. replicationNum
     * 6.3. inMemory
     * 7. set index meta
     * 8. check colocation properties
     * 9. create tablet in BE
     * 10. add this table to FE's meta
     * 11. add this table to ColocateGroup if necessary
     *
     * @return whether the table is created
     */
    @Override
    public boolean createTable(CreateTableStmt stmt) throws DdlException {
        // check if db exists
        Database db = getDb(stmt.getDbName());
        if (db == null) {
            ErrorReport.reportDdlException(ErrorCode.ERR_BAD_DB_ERROR, stmt.getDbName());
        }

        boolean isTemporaryTable = (stmt instanceof CreateTemporaryTableStmt);
        // perform the existence check which is cheap before any further heavy operations.
        // NOTE: don't even check the quota if already exists.
        Locker locker = new Locker();
        locker.lockDatabase(db, LockType.READ);
        try {
            String tableName = stmt.getTableName();
            if (!isTemporaryTable && db.getTable(tableName) != null) {
                if (!stmt.isSetIfNotExists()) {
                    ErrorReport.reportDdlException(ErrorCode.ERR_TABLE_EXISTS_ERROR, tableName);
                }
                LOG.info("create table[{}] which already exists", tableName);
                return false;
            }
        } finally {
            locker.unLockDatabase(db, LockType.READ);
        }

        // only internal table should check quota and cluster capacity
        if (!stmt.isExternal()) {
            // check cluster capacity
            GlobalStateMgr.getCurrentState().getNodeMgr().getClusterInfo().checkClusterCapacity();
            // check db quota
            db.checkQuota();
        }

        AbstractTableFactory tableFactory = TableFactoryProvider.getFactory(stmt.getEngineName());
        if (tableFactory == null) {
            ErrorReport.reportDdlException(ErrorCode.ERR_UNKNOWN_STORAGE_ENGINE, stmt.getEngineName());
        }

        Table table = tableFactory.createTable(this, db, stmt);
        String storageVolumeId = GlobalStateMgr.getCurrentState().getStorageVolumeMgr()
                .getStorageVolumeIdOfTable(table.getId());

        try {
            onCreate(db, table, storageVolumeId, stmt.isSetIfNotExists());
        } catch (DdlException e) {
            if (table.isCloudNativeTable()) {
                GlobalStateMgr.getCurrentState().getStorageVolumeMgr().unbindTableToStorageVolume(table.getId());
            }
            throw e;
        }
        return true;
    }

    @Override
    public void createTableLike(CreateTableLikeStmt stmt) throws DdlException {
        createTable(stmt.getCreateTableStmt());
    }

    @Override
    public void addPartitions(ConnectContext ctx, Database db, String tableName, AddPartitionClause addPartitionClause)
            throws DdlException, AnalysisException {
        Locker locker = new Locker();
        locker.lockDatabase(db, LockType.READ);
        try {
            Table table = db.getTable(tableName);
            CatalogUtils.checkTableExist(db, tableName);
            CatalogUtils.checkNativeTable(db, table);
        } finally {
            locker.unLockDatabase(db, LockType.READ);
        }
        addPartitions(ctx, db, tableName,
                addPartitionClause.getResolvedPartitionDescList(),
                addPartitionClause.isTempPartition(),
                addPartitionClause.getDistributionDesc());
    }

    private OlapTable checkTable(Database db, String tableName) throws DdlException {
        CatalogUtils.checkTableExist(db, tableName);
        Table table = db.getTable(tableName);
        CatalogUtils.checkNativeTable(db, table);
        OlapTable olapTable = (OlapTable) table;
        CatalogUtils.checkTableState(olapTable, tableName);
        return olapTable;
    }

    private OlapTable checkTable(Database db, Long tableId) throws DdlException {
        Table table = db.getTable(tableId);
        if (table == null) {
            ErrorReport.reportDdlException(ErrorCode.ERR_BAD_TABLE_ERROR, tableId);
        }
        CatalogUtils.checkNativeTable(db, table);
        OlapTable olapTable = (OlapTable) table;
        CatalogUtils.checkTableState(olapTable, table.getName());
        return olapTable;
    }

    private void checkPartitionType(PartitionInfo partitionInfo) throws DdlException {
        PartitionType partitionType = partitionInfo.getType();
        if (!partitionInfo.isRangePartition() && partitionType != PartitionType.LIST) {
            throw new DdlException("Only support adding partition to range/list partitioned table");
        }
    }

    private DistributionInfo getDistributionInfo(OlapTable olapTable, DistributionDesc distributionDesc)
            throws DdlException {
        DistributionInfo distributionInfo;
        List<Column> baseSchema = olapTable.getBaseSchema();
        DistributionInfo defaultDistributionInfo = olapTable.getDefaultDistributionInfo();
        if (distributionDesc != null) {
            distributionInfo = distributionDesc.toDistributionInfo(baseSchema);
            // for now. we only support modify distribution's bucket num
            if (distributionInfo.getType() != defaultDistributionInfo.getType()) {
                throw new DdlException("Cannot assign different distribution type. default is: "
                        + defaultDistributionInfo.getType());
            }

            if (distributionInfo.getType() == DistributionInfo.DistributionInfoType.HASH) {
                HashDistributionInfo hashDistributionInfo = (HashDistributionInfo) distributionInfo;
                List<Column> newDistriCols = MetaUtils.getColumnsByColumnIds(olapTable,
                        hashDistributionInfo.getDistributionColumns());
                List<Column> defaultDistriCols = MetaUtils.getColumnsByColumnIds(olapTable,
                        defaultDistributionInfo.getDistributionColumns());
                if (!newDistriCols.equals(defaultDistriCols)) {
                    throw new DdlException("Cannot assign hash distribution with different distribution cols. "
                            + "default is: " + defaultDistriCols);
                }
                if (hashDistributionInfo.getBucketNum() < 0) {
                    throw new DdlException("Cannot assign hash distribution buckets less than 0");
                }
            }
            if (distributionInfo.getType() == DistributionInfo.DistributionInfoType.RANDOM) {
                RandomDistributionInfo randomDistributionInfo = (RandomDistributionInfo) distributionInfo;
                if (randomDistributionInfo.getBucketNum() < 0) {
                    throw new DdlException("Cannot assign random distribution buckets less than 0");
                }
            }
        } else {
            distributionInfo = defaultDistributionInfo;
        }
        return distributionInfo;
    }

    private void checkColocation(Database db, OlapTable olapTable, DistributionInfo distributionInfo,
                                 List<PartitionDesc> partitionDescs)
            throws DdlException {
        if (colocateTableIndex.isColocateTable(olapTable.getId())) {
            String fullGroupName = db.getId() + "_" + olapTable.getColocateGroup();
            ColocateGroupSchema groupSchema = colocateTableIndex.getGroupSchema(fullGroupName);
            Preconditions.checkNotNull(groupSchema);
            groupSchema.checkDistribution(olapTable.getIdToColumn(), distributionInfo);
            for (PartitionDesc partitionDesc : partitionDescs) {
                groupSchema.checkReplicationNum(partitionDesc.getReplicationNum());
            }
        }
    }

    private void checkDataProperty(List<PartitionDesc> partitionDescs) {
        for (PartitionDesc partitionDesc : partitionDescs) {
            DataProperty dataProperty = partitionDesc.getPartitionDataProperty();
            Preconditions.checkNotNull(dataProperty);
        }
    }

    private List<Pair<Partition, PartitionDesc>> createPartitionMap(Database db, OlapTable copiedTable,
                                                                    List<PartitionDesc> partitionDescs,
                                                                    HashMap<String, Set<Long>> partitionNameToTabletSet,
                                                                    Set<Long> tabletIdSetForAll,
                                                                    Set<String> existPartitionNameSet,
                                                                    long warehouseId)
            throws DdlException {
        List<Pair<Partition, PartitionDesc>> partitionList = Lists.newArrayList();
        for (PartitionDesc partitionDesc : partitionDescs) {
            long partitionId = getNextId();
            DataProperty dataProperty = partitionDesc.getPartitionDataProperty();
            String partitionName = partitionDesc.getPartitionName();
            if (existPartitionNameSet.contains(partitionName)) {
                continue;
            }
            Long version = partitionDesc.getVersionInfo();
            Set<Long> tabletIdSet = Sets.newHashSet();

            copiedTable.getPartitionInfo().setDataProperty(partitionId, dataProperty);
            copiedTable.getPartitionInfo().setTabletType(partitionId, partitionDesc.getTabletType());
            copiedTable.getPartitionInfo().setReplicationNum(partitionId, partitionDesc.getReplicationNum());
            copiedTable.getPartitionInfo().setIsInMemory(partitionId, partitionDesc.isInMemory());
            copiedTable.getPartitionInfo().setDataCacheInfo(partitionId, partitionDesc.getDataCacheInfo());

            Partition partition =
                    createPartition(db, copiedTable, partitionId, partitionName, version, tabletIdSet, warehouseId);

            partitionList.add(Pair.create(partition, partitionDesc));
            tabletIdSetForAll.addAll(tabletIdSet);
            partitionNameToTabletSet.put(partitionName, tabletIdSet);
        }
        return partitionList;
    }

    private void checkIfMetaChange(OlapTable olapTable, OlapTable copiedTable, String tableName) throws DdlException {
        // rollup index may be added or dropped during add partition operation.
        // schema may be changed during add partition operation.
        boolean metaChanged = false;
        if (olapTable.getIndexNameToId().size() != copiedTable.getIndexNameToId().size()) {
            metaChanged = true;
        } else {
            // compare schemaHash
            for (Map.Entry<Long, MaterializedIndexMeta> entry : olapTable.getIndexIdToMeta().entrySet()) {
                long indexId = entry.getKey();
                if (!copiedTable.getIndexIdToMeta().containsKey(indexId)) {
                    metaChanged = true;
                    break;
                }
                if (copiedTable.getIndexIdToMeta().get(indexId).getSchemaHash() !=
                        entry.getValue().getSchemaHash()) {
                    metaChanged = true;
                    break;
                }
            }
        }

        if (olapTable.getDefaultDistributionInfo().getType() !=
                copiedTable.getDefaultDistributionInfo().getType()) {
            metaChanged = true;
        }

        if (metaChanged) {
            throw new DdlException("Table[" + tableName + "]'s meta has been changed. try again.");
        }
    }

    private void updatePartitionInfo(PartitionInfo partitionInfo, List<Pair<Partition, PartitionDesc>> partitionList,
                                     Set<String> existPartitionNameSet, boolean isTempPartition,
                                     OlapTable olapTable)
            throws DdlException {
        if (partitionInfo instanceof RangePartitionInfo) {
            RangePartitionInfo rangePartitionInfo = (RangePartitionInfo) partitionInfo;
            rangePartitionInfo.handleNewRangePartitionDescs(olapTable.getIdToColumn(),
                    partitionList, existPartitionNameSet, isTempPartition);
        } else if (partitionInfo instanceof ListPartitionInfo) {
            ListPartitionInfo listPartitionInfo = (ListPartitionInfo) partitionInfo;
            listPartitionInfo.handleNewListPartitionDescs(olapTable.getIdToColumn(),
                    partitionList, existPartitionNameSet, isTempPartition);
        } else {
            throw new DdlException("Only support adding partition to range/list partitioned table");
        }

        if (isTempPartition) {
            for (Pair<Partition, PartitionDesc> entry : partitionList) {
                Partition partition = entry.first;
                if (!existPartitionNameSet.contains(partition.getName())) {
                    olapTable.addTempPartition(partition);
                }
            }
        } else {
            for (Pair<Partition, PartitionDesc> entry : partitionList) {
                Partition partition = entry.first;
                if (!existPartitionNameSet.contains(partition.getName())) {
                    olapTable.addPartition(partition);
                }
            }
        }
    }

    private void addRangePartitionLog(Database db, OlapTable olapTable, List<PartitionDesc> partitionDescs,
                                      boolean isTempPartition, PartitionInfo partitionInfo,
                                      List<Partition> partitionList, Set<String> existPartitionNameSet) {
        int partitionLen = partitionList.size();
        List<PartitionPersistInfoV2> partitionInfoV2List = Lists.newArrayListWithCapacity(partitionLen);
        if (partitionLen == 1) {
            Partition partition = partitionList.get(0);
            if (existPartitionNameSet.contains(partition.getName())) {
                LOG.info("add partition[{}] which already exists", partition.getName());
                return;
            }
            PartitionPersistInfoV2 info = new RangePartitionPersistInfo(db.getId(), olapTable.getId(), partition,
                    partitionDescs.get(0).getPartitionDataProperty(),
                    partitionInfo.getReplicationNum(partition.getId()),
                    partitionInfo.getIsInMemory(partition.getId()), isTempPartition,
                    ((RangePartitionInfo) partitionInfo).getRange(partition.getId()),
                    ((SingleRangePartitionDesc) partitionDescs.get(0)).getDataCacheInfo());
            partitionInfoV2List.add(info);
            AddPartitionsInfoV2 infos = new AddPartitionsInfoV2(partitionInfoV2List);
            GlobalStateMgr.getCurrentState().getEditLog().logAddPartitions(infos);

            LOG.info("succeed in creating partition[{}], name: {}, temp: {}", partition.getId(),
                    partition.getName(), isTempPartition);
        } else {
            for (int i = 0; i < partitionLen; i++) {
                Partition partition = partitionList.get(i);
                if (!existPartitionNameSet.contains(partition.getName())) {
                    PartitionPersistInfoV2 info = new RangePartitionPersistInfo(db.getId(), olapTable.getId(),
                            partition, partitionDescs.get(i).getPartitionDataProperty(),
                            partitionInfo.getReplicationNum(partition.getId()),
                            partitionInfo.getIsInMemory(partition.getId()), isTempPartition,
                            ((RangePartitionInfo) partitionInfo).getRange(partition.getId()),
                            ((SingleRangePartitionDesc) partitionDescs.get(i)).getDataCacheInfo());

                    partitionInfoV2List.add(info);
                }
            }

            AddPartitionsInfoV2 infos = new AddPartitionsInfoV2(partitionInfoV2List);
            GlobalStateMgr.getCurrentState().getEditLog().logAddPartitions(infos);

            for (PartitionPersistInfoV2 infoV2 : partitionInfoV2List) {
                LOG.info("succeed in creating partition[{}], name: {}, temp: {}", infoV2.getPartition().getId(),
                        infoV2.getPartition().getName(), isTempPartition);
            }
        }
    }

    @VisibleForTesting
    public void addListPartitionLog(Database db, OlapTable olapTable, List<PartitionDesc> partitionDescs,
                                    boolean isTempPartition, PartitionInfo partitionInfo,
                                    List<Partition> partitionList, Set<String> existPartitionNameSet)
            throws DdlException {
        if (partitionList == null) {
            throw new DdlException("partitionList should not null");
        } else if (partitionList.size() == 0) {
            return;
        }

        // TODO: add only 1 log for multi list partition
        int i = 0;
        for (Partition partition : partitionList) {
            if (existPartitionNameSet.contains(partition.getName())) {
                LOG.info("add partition[{}] which already exists", partition.getName());
                continue;
            }
            long partitionId = partition.getId();
            PartitionPersistInfoV2 info = new ListPartitionPersistInfo(db.getId(), olapTable.getId(), partition,
                    partitionDescs.get(i).getPartitionDataProperty(),
                    partitionInfo.getReplicationNum(partitionId),
                    partitionInfo.getIsInMemory(partitionId),
                    isTempPartition,
                    ((ListPartitionInfo) partitionInfo).getIdToValues().get(partitionId),
                    ((ListPartitionInfo) partitionInfo).getIdToMultiValues().get(partitionId),
                    partitionDescs.get(i).getDataCacheInfo());
            GlobalStateMgr.getCurrentState().getEditLog().logAddPartition(info);
            LOG.info("succeed in creating list partition[{}], name: {}, temp: {}", partitionId,
                    partition.getName(), isTempPartition);
            i++;
        }
    }

    private void addPartitionLog(Database db, OlapTable olapTable, List<PartitionDesc> partitionDescs,
                                 boolean isTempPartition, PartitionInfo partitionInfo,
                                 List<Partition> partitionList, Set<String> existPartitionNameSet)
            throws DdlException {
        PartitionType partitionType = partitionInfo.getType();
        if (partitionInfo.isRangePartition()) {
            addRangePartitionLog(db, olapTable, partitionDescs, isTempPartition, partitionInfo, partitionList,
                    existPartitionNameSet);
        } else if (partitionType == PartitionType.LIST) {
            addListPartitionLog(db, olapTable, partitionDescs, isTempPartition, partitionInfo, partitionList,
                    existPartitionNameSet);
        } else {
            throw new DdlException("Only support adding partition log to range/list partitioned table");
        }
    }

    private void addSubPartitionLog(Database db, OlapTable olapTable, Partition partition,
                                    List<PhysicalPartition> subPartitioins) throws DdlException {
        List<PhysicalPartitionPersistInfoV2> partitionInfoV2List = Lists.newArrayList();
        for (PhysicalPartition subPartition : subPartitioins) {
            if (subPartition instanceof PhysicalPartitionImpl) {
                PhysicalPartitionPersistInfoV2 info = new PhysicalPartitionPersistInfoV2(db.getId(), olapTable.getId(),
                        partition.getId(), (PhysicalPartitionImpl) subPartition);
                partitionInfoV2List.add(info);
            }
        }

        AddSubPartitionsInfoV2 infos = new AddSubPartitionsInfoV2(partitionInfoV2List);
        GlobalStateMgr.getCurrentState().getEditLog().logAddSubPartitions(infos);

        for (PhysicalPartition subPartition : subPartitioins) {
            LOG.info("succeed in creating sub partitions[{}]", subPartition);
        }

    }

    private void cleanExistPartitionNameSet(Set<String> existPartitionNameSet,
                                            HashMap<String, Set<Long>> partitionNameToTabletSet) {
        for (String partitionName : existPartitionNameSet) {
            Set<Long> existPartitionTabletSet = partitionNameToTabletSet.get(partitionName);
            if (existPartitionTabletSet == null) {
                // should not happen
                continue;
            }
            for (Long tabletId : existPartitionTabletSet) {
                // createPartitionWithIndices create duplicate tablet that if not exists scenario
                // so here need to clean up those created tablets which partition already exists from invert index
                GlobalStateMgr.getCurrentState().getTabletInvertedIndex().deleteTablet(tabletId);
            }
        }
    }

    private void cleanTabletIdSetForAll(Set<Long> tabletIdSetForAll) {
        // Cleanup of shards for LakeTable is taken care by ShardDeleter
        for (Long tabletId : tabletIdSetForAll) {
            GlobalStateMgr.getCurrentState().getTabletInvertedIndex().deleteTablet(tabletId);
        }
    }

    private void addPartitions(ConnectContext ctx, Database db, String tableName, List<PartitionDesc> partitionDescs,
                               boolean isTempPartition, DistributionDesc distributionDesc) throws DdlException {
        DistributionInfo distributionInfo;
        OlapTable olapTable;
        OlapTable copiedTable;

        Locker locker = new Locker();
        locker.lockDatabase(db, LockType.READ);
        Set<String> checkExistPartitionName = Sets.newConcurrentHashSet();
        try {
            olapTable = checkTable(db, tableName);

            // get partition info
            PartitionInfo partitionInfo = olapTable.getPartitionInfo();

            // check partition type
            checkPartitionType(partitionInfo);

            // get distributionInfo
            distributionInfo = getDistributionInfo(olapTable, distributionDesc).copy();
            olapTable.inferDistribution(distributionInfo);

            // check colocation
            checkColocation(db, olapTable, distributionInfo, partitionDescs);
            copiedTable = getShadowCopyTable(olapTable);
            copiedTable.setDefaultDistributionInfo(distributionInfo);
            checkExistPartitionName = CatalogUtils.checkPartitionNameExistForAddPartitions(olapTable, partitionDescs);
        } finally {
            locker.unLockDatabase(db, LockType.READ);
        }

        Preconditions.checkNotNull(distributionInfo);
        Preconditions.checkNotNull(olapTable);
        Preconditions.checkNotNull(copiedTable);

        // create partition outside db lock
        checkDataProperty(partitionDescs);

        Set<Long> tabletIdSetForAll = Sets.newHashSet();
        HashMap<String, Set<Long>> partitionNameToTabletSet = Maps.newHashMap();
        try {
            // create partition list
            List<Pair<Partition, PartitionDesc>> newPartitions =
                    createPartitionMap(db, copiedTable, partitionDescs, partitionNameToTabletSet, tabletIdSetForAll,
                            checkExistPartitionName, ctx.getCurrentWarehouseId());

            // build partitions
            List<Partition> partitionList = newPartitions.stream().map(x -> x.first).collect(Collectors.toList());
            buildPartitions(db, copiedTable, partitionList.stream().map(Partition::getSubPartitions)
                    .flatMap(p -> p.stream()).collect(Collectors.toList()), ctx.getCurrentWarehouseId());

            // check again
            if (!locker.lockAndCheckExist(db, LockType.WRITE)) {
                throw new DdlException("db " + db.getFullName()
                        + "(" + db.getId() + ") has been dropped");
            }
            Set<String> existPartitionNameSet = Sets.newHashSet();
            try {
                olapTable = checkTable(db, tableName);
                existPartitionNameSet = CatalogUtils.checkPartitionNameExistForAddPartitions(olapTable,
                        partitionDescs);
                if (existPartitionNameSet.size() > 0) {
                    for (String partitionName : existPartitionNameSet) {
                        LOG.info("add partition[{}] which already exists", partitionName);
                    }
                }

                // check if meta changed
                checkIfMetaChange(olapTable, copiedTable, tableName);

                // get partition info
                PartitionInfo partitionInfo = olapTable.getPartitionInfo();

                // check partition type
                checkPartitionType(partitionInfo);

                // update partition info
                updatePartitionInfo(partitionInfo, newPartitions, existPartitionNameSet, isTempPartition, olapTable);

                try {
                    colocateTableIndex.updateLakeTableColocationInfo(olapTable, true /* isJoin */,
                            null /* expectGroupId */);
                } catch (DdlException e) {
                    LOG.info("table {} update colocation info failed when add partition, {}", olapTable.getId(), e.getMessage());
                }

                // add partition log
                addPartitionLog(db, olapTable, partitionDescs, isTempPartition, partitionInfo, partitionList,
                        existPartitionNameSet);
            } finally {
                cleanExistPartitionNameSet(existPartitionNameSet, partitionNameToTabletSet);
                locker.unLockDatabase(db, LockType.WRITE);
            }
        } catch (DdlException e) {
            cleanTabletIdSetForAll(tabletIdSetForAll);
            throw e;
        }
    }

    public void replayAddPartition(PartitionPersistInfoV2 info) throws DdlException {
        Database db = this.getDb(info.getDbId());
        Locker locker = new Locker();
        locker.lockDatabase(db, LockType.WRITE);
        try {
            OlapTable olapTable = (OlapTable) db.getTable(info.getTableId());
            Partition partition = info.getPartition();

            PartitionInfo partitionInfo = olapTable.getPartitionInfo();
            if (info.isTempPartition()) {
                olapTable.addTempPartition(partition);
            } else {
                olapTable.addPartition(partition);
            }

            PartitionType partitionType = partitionInfo.getType();
            if (partitionType == PartitionType.LIST) {
                try {
                    ((ListPartitionInfo) partitionInfo).unprotectHandleNewPartitionDesc(
                            olapTable.getIdToColumn(), info.asListPartitionPersistInfo());
                } catch (AnalysisException e) {
                    throw new DdlException(e.getMessage());
                }
            } else if (partitionInfo.isRangePartition()) {
                ((RangePartitionInfo) partitionInfo).unprotectHandleNewSinglePartitionDesc(
                        info.asRangePartitionPersistInfo());
            } else if (partitionType == PartitionType.UNPARTITIONED) {
                // insert overwrite job will create temp partition and replace the single partition.
                partitionInfo.addPartition(partition.getId(), info.getDataProperty(), info.getReplicationNum(),
                        info.isInMemory(), info.getDataCacheInfo());
            } else {
                throw new DdlException("Unsupported partition type: " + partitionType.name());
            }

            if (!isCheckpointThread()) {
                // add to inverted index
                TabletInvertedIndex invertedIndex = GlobalStateMgr.getCurrentState().getTabletInvertedIndex();
                for (MaterializedIndex index : partition.getMaterializedIndices(MaterializedIndex.IndexExtState.ALL)) {
                    long indexId = index.getId();
                    int schemaHash = olapTable.getSchemaHashByIndexId(indexId);
                    TabletMeta tabletMeta = new TabletMeta(info.getDbId(), info.getTableId(), partition.getId(),
                            index.getId(), schemaHash, info.getDataProperty().getStorageMedium());
                    for (Tablet tablet : index.getTablets()) {
                        long tabletId = tablet.getId();
                        invertedIndex.addTablet(tabletId, tabletMeta);
                        // modify some logic
                        if (tablet instanceof LocalTablet) {
                            for (Replica replica : ((LocalTablet) tablet).getImmutableReplicas()) {
                                invertedIndex.addReplica(tabletId, replica);
                            }
                        }
                    }
                }
            }
        } finally {
            locker.unLockDatabase(db, LockType.WRITE);
        }
    }

    public void replayAddPartition(PartitionPersistInfo info) throws DdlException {
        Database db = this.getDb(info.getDbId());
        Locker locker = new Locker();
        locker.lockDatabase(db, LockType.WRITE);
        try {
            OlapTable olapTable = (OlapTable) db.getTable(info.getTableId());
            Partition partition = info.getPartition();

            PartitionInfo partitionInfo = olapTable.getPartitionInfo();
            if (info.isTempPartition()) {
                olapTable.addTempPartition(partition);
            } else {
                olapTable.addPartition(partition);
            }

            if (partitionInfo.isRangePartition()) {
                ((RangePartitionInfo) partitionInfo).unprotectHandleNewSinglePartitionDesc(partition.getId(),
                        info.isTempPartition(), info.getRange(), info.getDataProperty(), info.getReplicationNum(),
                        info.isInMemory());
            } else {
                partitionInfo.addPartition(
                        partition.getId(), info.getDataProperty(), info.getReplicationNum(), info.isInMemory());
            }
            if (!isCheckpointThread()) {
                // add to inverted index
                TabletInvertedIndex invertedIndex = GlobalStateMgr.getCurrentState().getTabletInvertedIndex();
                for (MaterializedIndex index : partition.getMaterializedIndices(MaterializedIndex.IndexExtState.ALL)) {
                    long indexId = index.getId();
                    int schemaHash = olapTable.getSchemaHashByIndexId(indexId);
                    TabletMeta tabletMeta = new TabletMeta(info.getDbId(), info.getTableId(), partition.getId(),
                            index.getId(), schemaHash, info.getDataProperty().getStorageMedium());
                    for (Tablet tablet : index.getTablets()) {
                        long tabletId = tablet.getId();
                        invertedIndex.addTablet(tabletId, tabletMeta);
                        for (Replica replica : ((LocalTablet) tablet).getImmutableReplicas()) {
                            invertedIndex.addReplica(tabletId, replica);
                        }
                    }
                }
            }
        } finally {
            locker.unLockDatabase(db, LockType.WRITE);
        }
    }

    public void dropPartition(Database db, Table table, DropPartitionClause clause) throws DdlException {
        CatalogUtils.checkTableExist(db, table.getName());
        OlapTable olapTable = (OlapTable) table;
        Locker locker = new Locker();
        Preconditions.checkArgument(locker.isWriteLockHeldByCurrentThread(db));

        String partitionName = clause.getPartitionName();
        boolean isTempPartition = clause.isTempPartition();

        if (olapTable.getState() != OlapTable.OlapTableState.NORMAL) {
            throw InvalidOlapTableStateException.of(olapTable.getState(), olapTable.getName());
        }

        if (!olapTable.checkPartitionNameExist(partitionName, isTempPartition)) {
            if (clause.isSetIfExists()) {
                LOG.info("drop partition[{}] which does not exist", partitionName);
                return;
            } else {
                ErrorReport.reportDdlException(ErrorCode.ERR_DROP_PARTITION_NON_EXISTENT, partitionName);
            }
        }

        PartitionInfo partitionInfo = olapTable.getPartitionInfo();
        if (!partitionInfo.isRangePartition() && partitionInfo.getType() != PartitionType.LIST) {
            throw new DdlException("Alter table [" + olapTable.getName() + "] failed. Not a partitioned table");
        }

        // drop
        if (isTempPartition) {
            olapTable.dropTempPartition(partitionName, true);
        } else {
            Partition partition = olapTable.getPartition(partitionName);
            if (!clause.isForceDrop()) {
                if (partition != null) {
                    if (stateMgr.getGlobalTransactionMgr()
                            .existCommittedTxns(db.getId(), olapTable.getId(), partition.getId())) {
                        throw new DdlException(
                                "There are still some transactions in the COMMITTED state waiting to be completed." +
                                        " The partition [" + partitionName +
                                        "] cannot be dropped. If you want to forcibly drop(cannot be recovered)," +
                                        " please use \"DROP PARTITION <partition> FORCE\".");
                    }
                }
            }
            Range<PartitionKey> partitionRange = null;
            if (partition != null) {
                GlobalStateMgr.getCurrentState().getAnalyzeMgr().recordDropPartition(partition.getId());
                if (partitionInfo instanceof RangePartitionInfo) {
                    partitionRange = ((RangePartitionInfo) partitionInfo).getRange(partition.getId());
                }
            }
            olapTable.dropPartition(db.getId(), partitionName, clause.isForceDrop());
            if (olapTable instanceof MaterializedView) {
                MaterializedView mv = (MaterializedView) olapTable;
                SyncPartitionUtils.dropBaseVersionMeta(mv, partitionName, partitionRange);
            }
            try {
                for (MvId mvId : olapTable.getRelatedMaterializedViews()) {
                    MaterializedView materializedView = (MaterializedView) db.getTable(mvId.getId());
                    if (materializedView != null && materializedView.isLoadTriggeredRefresh()) {
                        GlobalStateMgr.getCurrentState().getLocalMetastore().refreshMaterializedView(
                                db.getFullName(), materializedView.getName(), false, null,
                                Constants.TaskRunPriority.NORMAL.value(), true, false);
                    }
                }
            } catch (MetaNotFoundException e) {
                throw new DdlException("fail to refresh materialized views when dropping partition", e);
            }
        }

        // log
        DropPartitionInfo info = new DropPartitionInfo(db.getId(), olapTable.getId(), partitionName, isTempPartition,
                clause.isForceDrop());
        GlobalStateMgr.getCurrentState().getEditLog().logDropPartition(info);

        LOG.info("succeed in droping partition[{}], is temp : {}, is force : {}", partitionName, isTempPartition,
                clause.isForceDrop());
    }

    public void replayDropPartition(DropPartitionInfo info) {
        Database db = this.getDb(info.getDbId());
        Locker locker = new Locker();
        locker.lockDatabase(db, LockType.WRITE);
        try {
            OlapTable olapTable = (OlapTable) db.getTable(info.getTableId());
            if (info.isTempPartition()) {
                olapTable.dropTempPartition(info.getPartitionName(), true);
            } else {
                olapTable.dropPartition(info.getDbId(), info.getPartitionName(), info.isForceDrop());
            }
        } finally {
            locker.unLockDatabase(db, LockType.WRITE);
        }
    }

    public void replayErasePartition(long partitionId) throws DdlException {
        recycleBin.replayErasePartition(partitionId);
    }

    public void replayRecoverPartition(RecoverInfo info) {
        long dbId = info.getDbId();
        Database db = getDb(dbId);
        Locker locker = new Locker();
        locker.lockDatabase(db, LockType.WRITE);
        try {
            Table table = db.getTable(info.getTableId());
            recycleBin.replayRecoverPartition((OlapTable) table, info.getPartitionId());
        } finally {
            locker.unLockDatabase(db, LockType.WRITE);
        }
    }

    private PhysicalPartition createPhysicalPartition(String name, Database db, OlapTable olapTable,
                                                      Partition partition, long warehouseId) throws DdlException {
        long partitionId = partition.getId();
        DistributionInfo distributionInfo = olapTable.getDefaultDistributionInfo().copy();
        olapTable.inferDistribution(distributionInfo);
        // create sub partition
        Map<Long, MaterializedIndex> indexMap = new HashMap<>();
        for (long indexId : olapTable.getIndexIdToMeta().keySet()) {
            MaterializedIndex rollup = new MaterializedIndex(indexId, MaterializedIndex.IndexState.NORMAL);
            indexMap.put(indexId, rollup);
        }

        Long id = GlobalStateMgr.getCurrentState().getNextId();
        // physical partitions in the same logical partition use the same shard_group_id,
        // so that the shards of this logical partition are more evenly distributed.
        long shardGroupId = partition.getShardGroupId();

        if (name == null) {
            name = partition.generatePhysicalPartitionName(id);
        }
        PhysicalPartitionImpl physicalPartition = new PhysicalPartitionImpl(
                id, name, partition.getId(), shardGroupId, indexMap.get(olapTable.getBaseIndexId()));

        PartitionInfo partitionInfo = olapTable.getPartitionInfo();
        short replicationNum = partitionInfo.getReplicationNum(partitionId);
        TStorageMedium storageMedium = partitionInfo.getDataProperty(partitionId).getStorageMedium();
        for (Map.Entry<Long, MaterializedIndex> entry : indexMap.entrySet()) {
            long indexId = entry.getKey();
            MaterializedIndex index = entry.getValue();
            MaterializedIndexMeta indexMeta = olapTable.getIndexIdToMeta().get(indexId);
            Set<Long> tabletIdSet = new HashSet<>();

            // create tablets
            TabletMeta tabletMeta =
                    new TabletMeta(db.getId(), olapTable.getId(), id, indexId, indexMeta.getSchemaHash(),
                            storageMedium, olapTable.isCloudNativeTableOrMaterializedView());

            if (olapTable.isCloudNativeTableOrMaterializedView()) {
                createLakeTablets(olapTable, id, shardGroupId, index, distributionInfo,
                        tabletMeta, tabletIdSet, warehouseId);
            } else {
                createOlapTablets(olapTable, index, Replica.ReplicaState.NORMAL, distributionInfo,
                        physicalPartition.getVisibleVersion(), replicationNum, tabletMeta, tabletIdSet);
            }
            if (index.getId() != olapTable.getBaseIndexId()) {
                // add rollup index to partition
                physicalPartition.createRollupIndex(index);
            }
        }

        return physicalPartition;
    }

    public void addSubPartitions(Database db, OlapTable table, Partition partition,
                                 int numSubPartition, long warehouseId) throws DdlException {
        try {
            table.setAutomaticBucketing(true);
            addSubPartitions(db, table, partition, numSubPartition, null, warehouseId);
        } finally {
            table.setAutomaticBucketing(false);
        }
    }

    private void addSubPartitions(Database db, OlapTable table, Partition partition,
                                 int numSubPartition, String[] subPartitionNames, long warehouseId) throws DdlException {
        OlapTable olapTable;
        OlapTable copiedTable;

        Locker locker = new Locker();
        locker.lockDatabase(db, LockType.READ);
        try {
            olapTable = checkTable(db, table.getId());

            if (partition.getDistributionInfo().getType() != DistributionInfo.DistributionInfoType.RANDOM) {
                throw new DdlException("Only support adding physical partition to random distributed table");
            }

            copiedTable = getShadowCopyTable(olapTable);
        } finally {
            locker.unLockDatabase(db, LockType.READ);
        }

        Preconditions.checkNotNull(olapTable);
        Preconditions.checkNotNull(copiedTable);

        List<PhysicalPartition> subPartitions = new ArrayList<>();
        // create physical partition
        for (int i = 0; i < numSubPartition; i++) {
            String name = subPartitionNames != null && subPartitionNames.length > i ? subPartitionNames[i] : null;
            PhysicalPartition subPartition = createPhysicalPartition(name, db, copiedTable, partition, warehouseId);
            subPartitions.add(subPartition);
        }

        // build partitions
        buildPartitions(db, copiedTable, subPartitions, warehouseId);

        // check again
        if (!locker.lockAndCheckExist(db, LockType.WRITE)) {
            throw new DdlException("db " + db.getFullName()
                    + "(" + db.getId() + ") has been dropped");
        }
        try {
            olapTable = checkTable(db, table.getId());
            // check if meta changed
            checkIfMetaChange(olapTable, copiedTable, table.getName());

            for (PhysicalPartition subPartition : subPartitions) {
                // add sub partition
                partition.addSubPartition(subPartition);
                olapTable.addPhysicalPartition(subPartition);
            }

            olapTable.setShardGroupChanged(true);

            // add partition log
            addSubPartitionLog(db, olapTable, partition, subPartitions);
        } finally {
            locker.unLockDatabase(db, LockType.WRITE);
        }
    }

    public void replayAddSubPartition(PhysicalPartitionPersistInfoV2 info) throws DdlException {
        Database db = this.getDb(info.getDbId());
        Locker locker = new Locker();
        locker.lockDatabase(db, LockType.WRITE);
        try {
            OlapTable olapTable = (OlapTable) db.getTable(info.getTableId());
            Partition partition = olapTable.getPartition(info.getPartitionId());
            PhysicalPartition physicalPartition = info.getPhysicalPartition();
            partition.addSubPartition(physicalPartition);
            olapTable.addPhysicalPartition(physicalPartition);

            if (!isCheckpointThread()) {
                // add to inverted index
                TabletInvertedIndex invertedIndex = GlobalStateMgr.getCurrentState().getTabletInvertedIndex();
                for (MaterializedIndex index : physicalPartition.getMaterializedIndices(MaterializedIndex.IndexExtState.ALL)) {
                    long indexId = index.getId();
                    int schemaHash = olapTable.getSchemaHashByIndexId(indexId);
                    TabletMeta tabletMeta = new TabletMeta(info.getDbId(), info.getTableId(),
                            physicalPartition.getId(), index.getId(), schemaHash, olapTable.getPartitionInfo().getDataProperty(
                            info.getPartitionId()).getStorageMedium(), false);
                    for (Tablet tablet : index.getTablets()) {
                        long tabletId = tablet.getId();
                        invertedIndex.addTablet(tabletId, tabletMeta);
                        // modify some logic
                        if (tablet instanceof LocalTablet) {
                            for (Replica replica : ((LocalTablet) tablet).getImmutableReplicas()) {
                                invertedIndex.addReplica(tabletId, replica);
                            }
                        }
                    }
                }
            }
        } finally {
            locker.unLockDatabase(db, LockType.WRITE);
        }
    }

    Partition createPartition(Database db, OlapTable table, long partitionId, String partitionName,
                              Long version, Set<Long> tabletIdSet, long warehouseId) throws DdlException {
        DistributionInfo distributionInfo = table.getDefaultDistributionInfo().copy();
        table.inferDistribution(distributionInfo);

        return createPartition(db, table, partitionId, partitionName, version, tabletIdSet, distributionInfo, warehouseId);
    }

    Partition createPartition(Database db, OlapTable table, long partitionId, String partitionName,
                              Long version, Set<Long> tabletIdSet, DistributionInfo distributionInfo,
                              long warehouseId) throws DdlException {
        PartitionInfo partitionInfo = table.getPartitionInfo();
        Map<Long, MaterializedIndex> indexMap = new HashMap<>();
        for (long indexId : table.getIndexIdToMeta().keySet()) {
            MaterializedIndex rollup = new MaterializedIndex(indexId, MaterializedIndex.IndexState.NORMAL);
            indexMap.put(indexId, rollup);
        }

        // create shard group
        long shardGroupId = 0;
        if (table.isCloudNativeTableOrMaterializedView()) {
            shardGroupId = GlobalStateMgr.getCurrentState().getStarOSAgent().
                    createShardGroup(db.getId(), table.getId(), partitionId);
        }

        Partition partition =
                new Partition(partitionId, partitionName, indexMap.get(table.getBaseIndexId()),
                        distributionInfo, shardGroupId);
        // version
        if (version != null) {
            partition.updateVisibleVersion(version);
        }

        short replicationNum = partitionInfo.getReplicationNum(partitionId);
        TStorageMedium storageMedium = partitionInfo.getDataProperty(partitionId).getStorageMedium();
        for (Map.Entry<Long, MaterializedIndex> entry : indexMap.entrySet()) {
            long indexId = entry.getKey();
            MaterializedIndex index = entry.getValue();
            MaterializedIndexMeta indexMeta = table.getIndexIdToMeta().get(indexId);

            // create tablets
            TabletMeta tabletMeta =
                    new TabletMeta(db.getId(), table.getId(), partitionId, indexId, indexMeta.getSchemaHash(),
                            storageMedium, table.isCloudNativeTableOrMaterializedView());

            if (table.isCloudNativeTableOrMaterializedView()) {
                createLakeTablets(table, partitionId, shardGroupId, index, distributionInfo,
                        tabletMeta, tabletIdSet, warehouseId);
            } else {
                createOlapTablets(table, index, Replica.ReplicaState.NORMAL, distributionInfo,
                        partition.getVisibleVersion(), replicationNum, tabletMeta, tabletIdSet);
            }
            if (index.getId() != table.getBaseIndexId()) {
                // add rollup index to partition
                partition.createRollupIndex(index);
            }
        }
        return partition;
    }

    void buildPartitions(Database db, OlapTable table, List<PhysicalPartition> partitions, long warehouseId)
            throws DdlException {
        if (partitions.isEmpty()) {
            return;
        }
        int numAliveNodes = GlobalStateMgr.getCurrentState().getNodeMgr().getClusterInfo().getAliveBackendNumber();

        if (RunMode.isSharedDataMode()) {
            numAliveNodes = 0;
            List<Long> computeNodeIds = GlobalStateMgr.getCurrentState().getWarehouseMgr().getAllComputeNodeIds(warehouseId);
            for (long nodeId : computeNodeIds) {
                if (GlobalStateMgr.getCurrentState().getNodeMgr().getClusterInfo().getBackendOrComputeNode(nodeId).isAlive()) {
                    ++numAliveNodes;
                }
            }
        }
        if (numAliveNodes == 0) {
            if (RunMode.isSharedDataMode()) {
                throw new DdlException("no alive compute nodes");
            } else {
                throw new DdlException("no alive backends");
            }
        }

        int numReplicas = 0;
        for (PhysicalPartition partition : partitions) {
            numReplicas += partition.storageReplicaCount();
        }

        try {
            GlobalStateMgr.getCurrentState().getConsistencyChecker().addCreatingTableId(table.getId());
            if (numReplicas > Config.create_table_max_serial_replicas) {
                LOG.info("start to build {} partitions concurrently for table {}.{} with {} replicas",
                        partitions.size(), db.getFullName(), table.getName(), numReplicas);
                buildPartitionsConcurrently(db.getId(), table, partitions, numReplicas, numAliveNodes, warehouseId);
            } else {
                LOG.info("start to build {} partitions sequentially for table {}.{} with {} replicas",
                        partitions.size(), db.getFullName(), table.getName(), numReplicas);
                buildPartitionsSequentially(db.getId(), table, partitions, numReplicas, numAliveNodes, warehouseId);
            }
        } finally {
            GlobalStateMgr.getCurrentState().getConsistencyChecker().deleteCreatingTableId(table.getId());
        }
    }

    private int countMaxTasksPerBackend(List<CreateReplicaTask> tasks) {
        Map<Long, Integer> tasksPerBackend = new HashMap<>();
        for (CreateReplicaTask task : tasks) {
            tasksPerBackend.compute(task.getBackendId(), (k, v) -> (v == null) ? 1 : v + 1);
        }
        return Collections.max(tasksPerBackend.values());
    }

    private void buildPartitionsSequentially(long dbId, OlapTable table, List<PhysicalPartition> partitions, int numReplicas,
                                             int numBackends, long warehouseId) throws DdlException {
        // Try to bundle at least 200 CreateReplicaTask's in a single AgentBatchTask.
        // The number 200 is just an experiment value that seems to work without obvious problems, feel free to
        // change it if you have a better choice.
        long start = System.currentTimeMillis();
        int avgReplicasPerPartition = numReplicas / partitions.size();
        int partitionGroupSize = Math.max(1, numBackends * 200 / Math.max(1, avgReplicasPerPartition));
        boolean enableTabletCreationOptimization = table.isCloudNativeTableOrMaterializedView()
                && Config.lake_enable_tablet_creation_optimization;
        for (int i = 0; i < partitions.size(); i += partitionGroupSize) {
            int endIndex = Math.min(partitions.size(), i + partitionGroupSize);
            List<CreateReplicaTask> tasks = buildCreateReplicaTasks(dbId, table, partitions.subList(i, endIndex),
                    warehouseId, enableTabletCreationOptimization);
            int partitionCount = endIndex - i;
            int indexCountPerPartition = partitions.get(i).getMaterializedIndices(IndexExtState.VISIBLE).size();
            int timeout = Config.tablet_create_timeout_second * countMaxTasksPerBackend(tasks);
            // Compatible with older versions, `Config.max_create_table_timeout_second` is the timeout time for a single index.
            // Here we assume that all partitions have the same number of indexes.
            int maxTimeout = partitionCount * indexCountPerPartition * Config.max_create_table_timeout_second;
            try {
                LOG.info("build partitions sequentially, send task one by one, all tasks timeout {}s",
                        Math.min(timeout, maxTimeout));
                sendCreateReplicaTasksAndWaitForFinished(tasks, Math.min(timeout, maxTimeout));
                LOG.info("build partitions sequentially, all tasks finished, took {}ms",
                        System.currentTimeMillis() - start);
                tasks.clear();
            } finally {
                for (CreateReplicaTask task : tasks) {
                    AgentTaskQueue.removeTask(task.getBackendId(), TTaskType.CREATE, task.getSignature());
                }
            }
        }
    }

    private void buildPartitionsConcurrently(long dbId, OlapTable table, List<PhysicalPartition> partitions,
                                             int numReplicas,
                                             int numBackends, long warehouseId) throws DdlException {
        long start = System.currentTimeMillis();
        int timeout = Math.max(1, numReplicas / numBackends) * Config.tablet_create_timeout_second;
        int numIndexes = partitions.stream().mapToInt(
                partition -> partition.getMaterializedIndices(IndexExtState.VISIBLE).size()).sum();
        int maxTimeout = numIndexes * Config.max_create_table_timeout_second;
        boolean enableTabletCreationOptimization = table.isCloudNativeTableOrMaterializedView()
                && Config.lake_enable_tablet_creation_optimization;
        if (enableTabletCreationOptimization) {
            numReplicas = numIndexes;
        }
        MarkedCountDownLatch<Long, Long> countDownLatch = new MarkedCountDownLatch<>(numReplicas);
        Map<Long, List<Long>> taskSignatures = new HashMap<>();
        try {
            int numFinishedTasks;
            int numSendedTasks = 0;
            long startTime = System.currentTimeMillis();
            long maxWaitTimeMs = Math.min(timeout, maxTimeout) * 1000L;
            for (PhysicalPartition partition : partitions) {
                if (!countDownLatch.getStatus().ok()) {
                    break;
                }
                List<CreateReplicaTask> tasks = buildCreateReplicaTasks(dbId, table, partition, warehouseId,
                        enableTabletCreationOptimization);
                for (CreateReplicaTask task : tasks) {
                    List<Long> signatures =
                            taskSignatures.computeIfAbsent(task.getBackendId(), k -> new ArrayList<>());
                    signatures.add(task.getSignature());
                }
                sendCreateReplicaTasks(tasks, countDownLatch);
                numSendedTasks += tasks.size();
                numFinishedTasks = numReplicas - (int) countDownLatch.getCount();
                // Since there is no mechanism to cancel tasks, if we send a lot of tasks at once and some error or timeout
                // occurs in the middle of the process, it will create a lot of useless replicas that will be deleted soon and
                // waste machine resources. Sending a lot of tasks at once may also block other users' tasks for a long time.
                // To avoid these situations, new tasks are sent only when the average number of tasks on each node is less
                // than 200.
                // (numSendedTasks - numFinishedTasks) is number of tasks that have been sent but not yet finished.
                while (numSendedTasks - numFinishedTasks > 200 * numBackends) {
                    long currentTime = System.currentTimeMillis();
                    // Add timeout check
                    if (currentTime > startTime + maxWaitTimeMs) {
                        throw new TimeoutException("Wait in buildPartitionsConcurrently exceeded timeout");
                    }
                    ThreadUtil.sleepAtLeastIgnoreInterrupts(100);
                    numFinishedTasks = numReplicas - (int) countDownLatch.getCount();
                }
            }
            LOG.info("build partitions concurrently for {}, waiting for all tasks finish with timeout {}s",
                    table.getName(), Math.min(timeout, maxTimeout));
            waitForFinished(countDownLatch, Math.min(timeout, maxTimeout));
            LOG.info("build partitions concurrently for {}, all tasks finished, took {}ms",
                    table.getName(), System.currentTimeMillis() - start);

        } catch (Exception e) {
            LOG.warn("Failed to execute buildPartitionsConcurrently", e);
            countDownLatch.countDownToZero(new Status(TStatusCode.UNKNOWN, e.getMessage()));
            throw new DdlException(e.getMessage());
        } finally {
            if (!countDownLatch.getStatus().ok()) {
                for (Map.Entry<Long, List<Long>> entry : taskSignatures.entrySet()) {
                    for (Long signature : entry.getValue()) {
                        AgentTaskQueue.removeTask(entry.getKey(), TTaskType.CREATE, signature);
                    }
                }
            }
        }
    }

    private List<CreateReplicaTask> buildCreateReplicaTasks(long dbId, OlapTable table, List<PhysicalPartition> partitions,
                                                            long warehouseId, boolean enableTabletCreationOptimization)
            throws DdlException {
        List<CreateReplicaTask> tasks = new ArrayList<>();
        for (PhysicalPartition partition : partitions) {
            tasks.addAll(
                    buildCreateReplicaTasks(dbId, table, partition, warehouseId, enableTabletCreationOptimization));
        }
        return tasks;
    }

    private List<CreateReplicaTask> buildCreateReplicaTasks(long dbId, OlapTable table, PhysicalPartition partition,
                                                            long warehouseId, boolean enableTabletCreationOptimization)
            throws DdlException {
        ArrayList<CreateReplicaTask> tasks = new ArrayList<>((int) partition.storageReplicaCount());
        for (MaterializedIndex index : partition.getMaterializedIndices(MaterializedIndex.IndexExtState.VISIBLE)) {
            tasks.addAll(buildCreateReplicaTasks(dbId, table, partition, index, warehouseId, enableTabletCreationOptimization));
        }
        return tasks;
    }

    private List<CreateReplicaTask> buildCreateReplicaTasks(long dbId, OlapTable table, PhysicalPartition partition,
                                                            MaterializedIndex index, long warehouseId,
                                                            boolean enableTabletCreationOptimization) throws DdlException {
        LOG.info("build create replica tasks for index {} db {} table {} partition {}",
                index, dbId, table.getId(), partition);
        boolean isCloudNativeTable = table.isCloudNativeTableOrMaterializedView();
        boolean createSchemaFile = true;
        List<CreateReplicaTask> tasks = new ArrayList<>((int) index.getReplicaCount());
        MaterializedIndexMeta indexMeta = table.getIndexMetaByIndexId(index.getId());
        TTabletType tabletType = isCloudNativeTable ? TTabletType.TABLET_TYPE_LAKE : TTabletType.TABLET_TYPE_DISK;
        TStorageMedium storageMedium = table.getPartitionInfo().getDataProperty(partition.getParentId()).getStorageMedium();
        TTabletSchema tabletSchema = SchemaInfo.newBuilder()
                .setId(indexMeta.getSchemaId())
                .setVersion(indexMeta.getSchemaVersion())
                .setKeysType(indexMeta.getKeysType())
                .setShortKeyColumnCount(indexMeta.getShortKeyColumnCount())
                .setSchemaHash(indexMeta.getSchemaHash())
                .setStorageType(indexMeta.getStorageType())
                .setIndexes(table.getIndexes())
                .setSortKeyIndexes(indexMeta.getSortKeyIdxes())
                .setSortKeyUniqueIds(indexMeta.getSortKeyUniqueIds())
                .setBloomFilterColumnNames(table.getBfColumnIds())
                .setBloomFilterFpp(table.getBfFpp())
                .addColumns(indexMeta.getSchema())
                .build().toTabletSchema();

        for (Tablet tablet : index.getTablets()) {
            List<Long> nodeIdsOfReplicas = new ArrayList<>();
            if (isCloudNativeTable) {
                long nodeId = GlobalStateMgr.getCurrentState().getWarehouseMgr()
                        .getComputeNodeAssignedToTablet(warehouseId, (LakeTablet) tablet).getId();

                nodeIdsOfReplicas.add(nodeId);
            } else {
                for (Replica replica : ((LocalTablet) tablet).getImmutableReplicas()) {
                    nodeIdsOfReplicas.add(replica.getBackendId());
                }
            }
            Preconditions.checkState(!isCloudNativeTable || nodeIdsOfReplicas.size() == 1);

            for (Long nodeId : nodeIdsOfReplicas) {
                CreateReplicaTask task = CreateReplicaTask.newBuilder()
                        .setNodeId(nodeId)
                        .setDbId(dbId)
                        .setTableId(table.getId())
                        .setPartitionId(partition.getId())
                        .setIndexId(index.getId())
                        .setTabletId(tablet.getId())
                        .setVersion(partition.getVisibleVersion())
                        .setStorageMedium(storageMedium)
                        .setEnablePersistentIndex(table.enablePersistentIndex())
                        .setPersistentIndexType(table.getPersistentIndexType())
                        .setPrimaryIndexCacheExpireSec(table.primaryIndexCacheExpireSec())
                        .setBinlogConfig(table.getCurBinlogConfig())
                        .setTabletType(tabletType)
                        .setCompressionType(table.getCompressionType())
                        .setCompressionLevel(table.getCompressionLevel())
                        .setTabletSchema(tabletSchema)
                        .setCreateSchemaFile(createSchemaFile)
                        .setEnableTabletCreationOptimization(enableTabletCreationOptimization)
                        .build();
                tasks.add(task);
                createSchemaFile = false;
            }

            if (enableTabletCreationOptimization) {
                break;
            }
        }
        return tasks;
    }

    // NOTE: Unfinished tasks will NOT be removed from the AgentTaskQueue.
    private void sendCreateReplicaTasksAndWaitForFinished(List<CreateReplicaTask> tasks, long timeout)
            throws DdlException {
        MarkedCountDownLatch<Long, Long> countDownLatch = new MarkedCountDownLatch<>(tasks.size());
        sendCreateReplicaTasks(tasks, countDownLatch);
        waitForFinished(countDownLatch, timeout);
    }

    private void sendCreateReplicaTasks(List<CreateReplicaTask> tasks,
                                        MarkedCountDownLatch<Long, Long> countDownLatch) {
        HashMap<Long, List<AgentTask>> backendToBatchTask = new HashMap<>();

        for (CreateReplicaTask task : tasks) {
            task.setLatch(countDownLatch);
            countDownLatch.addMark(task.getBackendId(), task.getTabletId());

            List<AgentTask> batchTask = backendToBatchTask.computeIfAbsent(task.getBackendId(), k -> new ArrayList<>());
            batchTask.add(task);
        }

        try {
            List<CompletableFuture<Boolean>> futures = new ArrayList<>();
            for (Map.Entry<Long, List<AgentTask>> entry : backendToBatchTask.entrySet()) {
                AgentTaskQueue.addTaskList(entry.getValue());
                futures.add(sendTask(entry.getKey(), entry.getValue()));
            }

            for (CompletableFuture<Boolean> future : futures) {
                if (!future.get()) {
                    countDownLatch.countDownToZero(Status.internalError("Send Create Replica Task fail"));
                }
            }
        } catch (ExecutionException | InterruptedException e) {
            countDownLatch.countDownToZero(Status.internalError(e.getMessage()));
            throw new RuntimeException(e);
        }
    }

    private CompletableFuture<Boolean> sendTask(Long backendId, List<AgentTask> agentBatchTask) {
        return CompletableFuture.supplyAsync(() -> {
            try {
                ComputeNode computeNode = GlobalStateMgr.getCurrentState().getNodeMgr()
                        .getClusterInfo().getBackendOrComputeNode(backendId);
                if (computeNode == null || !computeNode.isAlive()) {
                    throw new RuntimeException("Can't get backend " + backendId);
                }

                List<TAgentTaskRequest> agentTaskRequests =
                        agentBatchTask.stream().map(AgentBatchTask::toAgentTaskRequest).collect(Collectors.toList());

                ThriftRPCRequestExecutor.call(
                        ThriftConnectionPool.backendPool,
                        new TNetworkAddress(computeNode.getHost(), computeNode.getBePort()),
                        client -> client.submit_tasks(agentTaskRequests));
                return true;
            } catch (TException e) {
                throw new RuntimeException(e);
            }
        }, AgentTaskExecutor.EXECUTOR);
    }

    // REQUIRE: must set countDownLatch to error stat before throw an exception.
    private void waitForFinished(MarkedCountDownLatch<Long, Long> countDownLatch, long timeout) throws DdlException {
        try {
            if (countDownLatch.await(timeout, TimeUnit.SECONDS)) {
                if (!countDownLatch.getStatus().ok()) {
                    String errMsg = "fail to create tablet: " + countDownLatch.getStatus().getErrorMsg();
                    LOG.warn(errMsg);
                    throw new DdlException(errMsg);
                }
            } else { // timed out
                List<Map.Entry<Long, Long>> unfinishedMarks = countDownLatch.getLeftMarks();
                List<Map.Entry<Long, Long>> firstThree =
                        unfinishedMarks.subList(0, Math.min(unfinishedMarks.size(), 3));
                StringBuilder sb = new StringBuilder("Table creation timed out. unfinished replicas");
                sb.append("(").append(firstThree.size()).append("/").append(unfinishedMarks.size()).append("): ");
                // Show details of the first 3 unfinished tablets.
                for (Map.Entry<Long, Long> mark : firstThree) {
                    sb.append(mark.getValue()); // TabletId
                    sb.append('(');
                    Backend backend = stateMgr.getNodeMgr().getClusterInfo().getBackend(mark.getKey());
                    sb.append(backend != null ? backend.getHost() : "N/A");
                    sb.append(") ");
                }
                sb.append(" timeout=").append(timeout).append('s');
                String errMsg = sb.toString();
                LOG.warn(errMsg);

                String userErrorMsg = String.format(
                        errMsg + "\n You can increase the timeout by increasing the " +
                                "config \"tablet_create_timeout_second\" and try again.\n" +
                                "To increase the config \"tablet_create_timeout_second\" (currently %d), " +
                                "run the following command:\n" +
                                "```\nadmin set frontend config(\"tablet_create_timeout_second\"=\"%d\")\n```\n" +
                                "or add the following configuration to the fe.conf file and restart the process:\n" +
                                "```\ntablet_create_timeout_second=%d\n```",
                        Config.tablet_create_timeout_second,
                        Config.tablet_create_timeout_second * 2,
                        Config.tablet_create_timeout_second * 2
                );
                countDownLatch.countDownToZero(new Status(TStatusCode.TIMEOUT, "timed out"));
                throw new DdlException(userErrorMsg);
            }
        } catch (InterruptedException e) {
            LOG.warn("Failed to execute waitForFinished", e);
            countDownLatch.countDownToZero(new Status(TStatusCode.CANCELLED, "cancelled"));
        }
    }

    /*
     * generate and check columns' order and key's existence
     */
    void validateColumns(List<Column> columns) throws DdlException {
        if (columns.isEmpty()) {
            ErrorReport.reportDdlException(ErrorCode.ERR_TABLE_MUST_HAVE_COLUMNS);
        }

        boolean encounterValue = false;
        boolean hasKey = false;
        for (Column column : columns) {
            if (column.isKey()) {
                if (encounterValue) {
                    ErrorReport.reportDdlException(ErrorCode.ERR_OLAP_KEY_MUST_BEFORE_VALUE);
                }
                hasKey = true;
            } else {
                encounterValue = true;
            }
        }

        if (!hasKey) {
            ErrorReport.reportDdlException(ErrorCode.ERR_TABLE_MUST_HAVE_KEYS);
        }
    }

    // only for test
    public void setColocateTableIndex(ColocateTableIndex colocateTableIndex) {
        this.colocateTableIndex = colocateTableIndex;
    }

    public ColocateTableIndex getColocateTableIndex() {
        return colocateTableIndex;
    }

    public void setLakeStorageInfo(Database db, OlapTable table, String storageVolumeId, Map<String, String> properties)
            throws DdlException {
        DataCacheInfo dataCacheInfo = null;
        try {
            dataCacheInfo = PropertyAnalyzer.analyzeDataCacheInfo(properties);
        } catch (AnalysisException e) {
            throw new DdlException(e.getMessage());
        }

        // get service shard storage info from StarMgr
        FilePathInfo pathInfo = !storageVolumeId.isEmpty() ?
                stateMgr.getStarOSAgent().allocateFilePath(storageVolumeId, db.getId(), table.getId()) :
                stateMgr.getStarOSAgent().allocateFilePath(db.getId(), table.getId());
        table.setStorageInfo(pathInfo, dataCacheInfo);
    }

    public void onCreate(Database db, Table table, String storageVolumeId, boolean isSetIfNotExists)
            throws DdlException {
        // check database exists again, because database can be dropped when creating table
        if (!tryLock(false)) {
            throw new DdlException("Failed to acquire globalStateMgr lock. " +
                    "Try again or increasing value of `catalog_try_lock_timeout_ms` configuration.");
        }

        try {
            /*
             * When creating table or mv, we need to create the tablets and prepare some of the
             * metadata first before putting this new table or mv in the database. So after the
             * first step, we need to acquire the global lock and double check whether the db still
             * exists because it maybe dropped by other concurrent client. And if we don't use the lock
             * protection and handle the concurrency properly, the replay of table/mv creation may fail
             * on restart or on follower.
             *
             * After acquire the db lock, we also need to acquire the db lock and write edit log. Since the
             * db lock maybe under high contention and IO is busy, current thread can hold the global lock
             * for quite a long time and make the other operation waiting for the global lock fail.
             *
             * So here after the confirmation of existence of modifying database, we release the global lock
             * When dropping database, we will set the `exist` field of db object to false. And in the following
             * creation process, we will double-check the `exist` field.
             */
            if (getDb(db.getId()) == null) {
                throw new DdlException("Database has been dropped when creating table/mv/view");
            }
        } finally {
            unlock();
        }

        if (db.isSystemDatabase()) {
            ErrorReport.reportDdlException(ErrorCode.ERR_CANT_CREATE_TABLE, table.getName(),
                    "cannot create table in system database");
        }
        Locker locker = new Locker();
        locker.lockDatabase(db, LockType.WRITE);
        try {
            if (!db.isExist()) {
                throw new DdlException("Database has been dropped when creating table/mv/view");
            }

            if (!db.registerTableUnlocked(table)) {
                if (!isSetIfNotExists) {
                    table.delete(db.getId(), false);
                    ErrorReport.reportDdlException(ErrorCode.ERR_CANT_CREATE_TABLE, table.getName(),
                            "table already exists");
                } else {
                    LOG.info("Create table[{}] which already exists", table.getName());
                    return;
                }
            }

            // NOTE: The table has been added to the database, and the following procedure cannot throw exception.
            LOG.info("Successfully create table: {}-{}, in database: {}-{}",
                    table.getName(), table.getId(), db.getFullName(), db.getId());

            CreateTableInfo createTableInfo = new CreateTableInfo(db.getFullName(), table, storageVolumeId);
            GlobalStateMgr.getCurrentState().getEditLog().logCreateTable(createTableInfo);
            table.onCreate(db);
        } finally {
            locker.unLockDatabase(db, LockType.WRITE);
        }
    }

    public void replayCreateTable(CreateTableInfo info) {
        Table table = info.getTable();
        Database db = this.fullNameToDb.get(info.getDbName());
        Locker locker = new Locker();
        locker.lockDatabase(db, LockType.WRITE);
        try {
            db.registerTableUnlocked(table);
            if (table.isTemporaryTable()) {
                TemporaryTableMgr temporaryTableMgr = GlobalStateMgr.getCurrentState().getTemporaryTableMgr();
                UUID sessionId = ((OlapTable) table).getSessionId();
                temporaryTableMgr.addTemporaryTable(sessionId, db.getId(), table.getName(), table.getId());
            }
            table.onReload();
        } catch (Throwable e) {
            LOG.error("replay create table failed: {}", table, e);
            // Rethrow, we should not eat the exception when replaying editlog.
            throw e;
        } finally {
            locker.unLockDatabase(db, LockType.WRITE);
        }

        if (!isCheckpointThread()) {
            // add to inverted index
            if (table.isOlapOrCloudNativeTable() || table.isMaterializedView()) {
                TabletInvertedIndex invertedIndex = GlobalStateMgr.getCurrentState().getTabletInvertedIndex();
                OlapTable olapTable = (OlapTable) table;
                long dbId = db.getId();
                long tableId = table.getId();
                for (PhysicalPartition partition : olapTable.getAllPhysicalPartitions()) {
                    long physicalPartitionId = partition.getId();
                    TStorageMedium medium = olapTable.getPartitionInfo().getDataProperty(
                            partition.getParentId()).getStorageMedium();
                    for (MaterializedIndex mIndex : partition
                            .getMaterializedIndices(MaterializedIndex.IndexExtState.ALL)) {
                        long indexId = mIndex.getId();
                        int schemaHash = olapTable.getSchemaHashByIndexId(indexId);
                        TabletMeta tabletMeta = new TabletMeta(dbId, tableId, physicalPartitionId,
                                indexId, schemaHash, medium, table.isCloudNativeTableOrMaterializedView());
                        for (Tablet tablet : mIndex.getTablets()) {
                            long tabletId = tablet.getId();
                            invertedIndex.addTablet(tabletId, tabletMeta);
                            if (tablet instanceof LocalTablet) {
                                for (Replica replica : ((LocalTablet) tablet).getImmutableReplicas()) {
                                    invertedIndex.addReplica(tabletId, replica);
                                }
                            }
                        }
                    }
                } // end for partitions

                DynamicPartitionUtil.registerOrRemovePartitionScheduleInfo(db.getId(), olapTable);
            }
        }

        // If user upgrades from 3.0, the storage volume id will be null
        if (table.isCloudNativeTableOrMaterializedView() && info.getStorageVolumeId() != null) {
            GlobalStateMgr.getCurrentState().getStorageVolumeMgr()
                    .replayBindTableToStorageVolume(info.getStorageVolumeId(), table.getId());
        }
    }

    private void createLakeTablets(OlapTable table, long partitionId, long shardGroupId, MaterializedIndex index,
                                   DistributionInfo distributionInfo, TabletMeta tabletMeta,
                                   Set<Long> tabletIdSet, long warehouseId)
            throws DdlException {
        Preconditions.checkArgument(table.isCloudNativeTableOrMaterializedView());

        DistributionInfo.DistributionInfoType distributionInfoType = distributionInfo.getType();
        if (distributionInfoType != DistributionInfo.DistributionInfoType.HASH
                && distributionInfoType != DistributionInfo.DistributionInfoType.RANDOM) {
            throw new DdlException("Unknown distribution type: " + distributionInfoType);
        }

        Map<String, String> properties = new HashMap<>();
        properties.put(LakeTablet.PROPERTY_KEY_TABLE_ID, Long.toString(table.getId()));
        properties.put(LakeTablet.PROPERTY_KEY_PARTITION_ID, Long.toString(partitionId));
        properties.put(LakeTablet.PROPERTY_KEY_INDEX_ID, Long.toString(index.getId()));
        int bucketNum = distributionInfo.getBucketNum();
        WarehouseManager warehouseManager = GlobalStateMgr.getCurrentState().getWarehouseMgr();
        Optional<Long> workerGroupId = warehouseManager.selectWorkerGroupByWarehouseId(warehouseId);
        if (workerGroupId.isEmpty()) {
            Warehouse warehouse = warehouseManager.getWarehouse(warehouseId);
            throw ErrorReportException.report(ErrorCode.ERR_NO_NODES_IN_WAREHOUSE, warehouse.getName());
        }
        List<Long> shardIds = stateMgr.getStarOSAgent().createShards(bucketNum,
                table.getPartitionFilePathInfo(partitionId), table.getPartitionFileCacheInfo(partitionId), shardGroupId,
                null, properties, workerGroupId.get());
        for (long shardId : shardIds) {
            Tablet tablet = new LakeTablet(shardId);
            index.addTablet(tablet, tabletMeta);
            tabletIdSet.add(tablet.getId());
        }
    }

    private void createOlapTablets(OlapTable table, MaterializedIndex index, Replica.ReplicaState replicaState,
                                   DistributionInfo distributionInfo, long version, short replicationNum,
                                   TabletMeta tabletMeta, Set<Long> tabletIdSet) throws DdlException {
        Preconditions.checkArgument(replicationNum > 0);

        DistributionInfo.DistributionInfoType distributionInfoType = distributionInfo.getType();
        if (distributionInfoType != DistributionInfo.DistributionInfoType.HASH
                && distributionInfoType != DistributionInfo.DistributionInfoType.RANDOM) {
            throw new DdlException("Unknown distribution type: " + distributionInfoType);
        }

        List<List<Long>> backendsPerBucketSeq = null;
        ColocateTableIndex.GroupId groupId = null;
        boolean initBucketSeqWithSameOrigNameGroup = false;
        boolean isColocateTable = colocateTableIndex.isColocateTable(tabletMeta.getTableId());
        // chooseBackendsArbitrary is true, means this may be the first table of colocation group,
        // or this is just a normal table, and we can choose backends arbitrary.
        // otherwise, backends should be chosen from backendsPerBucketSeq;
        boolean chooseBackendsArbitrary;

        // We should synchronize the creation of colocate tables, otherwise it can have concurrent issues.
        // Considering the following situation,
        // T1: P1 issues `create colocate table` and finds that there isn't a bucket sequence associated
        //     with the colocate group, so it will initialize the bucket sequence for the first time
        // T2: P2 do the same thing as P1
        // T3: P1 set the bucket sequence for colocate group stored in `ColocateTableIndex`
        // T4: P2 also set the bucket sequence, hence overwrite what P1 just wrote
        // T5: After P1 creates the colocate table, the actual tablet distribution won't match the bucket sequence
        //     of the colocate group, and balancer will create a lot of COLOCATE_MISMATCH tasks which shouldn't exist.
        if (isColocateTable) {
            try {
                // Optimization: wait first time, before global lock
                colocateTableCreateSyncer.awaitZero();
                // Since we have supported colocate tables in different databases,
                // we should use global lock, not db lock.
                tryLock(false);
                try {
                    // Wait again, for safety
                    // We are in global lock, we should have timeout in case holding lock for too long
                    colocateTableCreateSyncer.awaitZero(Config.catalog_try_lock_timeout_ms, TimeUnit.MILLISECONDS);
                    // if this is a colocate table, try to get backend seqs from colocation index.
                    groupId = colocateTableIndex.getGroup(tabletMeta.getTableId());
                    backendsPerBucketSeq = colocateTableIndex.getBackendsPerBucketSeq(groupId);
                    if (backendsPerBucketSeq.isEmpty()) {
                        List<ColocateTableIndex.GroupId> colocateWithGroupsInOtherDb =
                                colocateTableIndex.getColocateWithGroupsInOtherDb(groupId);
                        if (!colocateWithGroupsInOtherDb.isEmpty()) {
                            backendsPerBucketSeq =
                                    colocateTableIndex.getBackendsPerBucketSeq(colocateWithGroupsInOtherDb.get(0));
                            initBucketSeqWithSameOrigNameGroup = true;
                        }
                    }
                    chooseBackendsArbitrary = backendsPerBucketSeq == null || backendsPerBucketSeq.isEmpty();
                    if (chooseBackendsArbitrary) {
                        colocateTableCreateSyncer.increment();
                    }
                } finally {
                    unlock();
                }
            } catch (InterruptedException e) {
                LOG.warn("wait for concurrent colocate table creation finish failed, msg: {}",
                        e.getMessage(), e);
                Thread.currentThread().interrupt();
                throw new DdlException("wait for concurrent colocate table creation finish failed", e);
            }
        } else {
            chooseBackendsArbitrary = true;
        }

        try {
            if (chooseBackendsArbitrary) {
                backendsPerBucketSeq = Lists.newArrayList();
            }
            for (int i = 0; i < distributionInfo.getBucketNum(); ++i) {
                // create a new tablet with random chosen backends
                LocalTablet tablet = new LocalTablet(getNextId());

                // add tablet to inverted index first
                index.addTablet(tablet, tabletMeta);
                tabletIdSet.add(tablet.getId());

                // get BackendIds
                List<Long> chosenBackendIds;
                if (chooseBackendsArbitrary) {
                    // This is the first colocate table in the group, or just a normal table,
                    // randomly choose backends
                    if (Config.enable_strict_storage_medium_check) {
                        chosenBackendIds =
                                chosenBackendIdBySeq(replicationNum, table.getLocation(), tabletMeta.getStorageMedium());
                    } else {
                        try {
                            chosenBackendIds = chosenBackendIdBySeq(replicationNum, table.getLocation());
                        } catch (DdlException ex) {
                            throw new DdlException(String.format(
                                    "%s, table=%s, replication_num=%d, default_replication_num=%d",
                                    ex.getMessage(), table.getName(), replicationNum, Config.default_replication_num));
                        }
                    }
                    backendsPerBucketSeq.add(chosenBackendIds);
                } else {
                    // get backends from existing backend sequence
                    chosenBackendIds = backendsPerBucketSeq.get(i);
                }

                // create replicas
                for (long backendId : chosenBackendIds) {
                    long replicaId = getNextId();
                    Replica replica = new Replica(replicaId, backendId, replicaState, version,
                            tabletMeta.getOldSchemaHash());
                    tablet.addReplica(replica);
                }
                Preconditions.checkState(chosenBackendIds.size() == replicationNum,
                        chosenBackendIds.size() + " vs. " + replicationNum);
            }

            // In the following two situations, we should set the bucket seq for colocate group and persist the info,
            //   1. This is the first time we add a table to colocate group, and it doesn't have the same original name
            //      with colocate group in other database.
            //   2. It's indeed the first time, but it should colocate with group in other db
            //      (because of having the same original name), we should use the bucket
            //      seq of other group to initialize our own.
            if ((groupId != null && chooseBackendsArbitrary) || initBucketSeqWithSameOrigNameGroup) {
                colocateTableIndex.addBackendsPerBucketSeq(groupId, backendsPerBucketSeq);
                ColocatePersistInfo info =
                        ColocatePersistInfo.createForBackendsPerBucketSeq(groupId, backendsPerBucketSeq);
                GlobalStateMgr.getCurrentState().getEditLog().logColocateBackendsPerBucketSeq(info);
            }
        } finally {
            if (isColocateTable && chooseBackendsArbitrary) {
                colocateTableCreateSyncer.decrement();
            }
        }
    }

    // create replicas for tablet with random chosen backends
    private List<Long> chosenBackendIdBySeq(int replicationNum, Multimap<String, String> locReq,
                                            TStorageMedium storageMedium)
            throws DdlException {
        List<Long> chosenBackendIds =
                GlobalStateMgr.getCurrentState().getNodeMgr().getClusterInfo().getNodeSelector()
                        .seqChooseBackendIdsByStorageMedium(replicationNum,
                                true, true, locReq, storageMedium);
        if (CollectionUtils.isEmpty(chosenBackendIds)) {
            throw new DdlException(
                    "Failed to find enough hosts with storage medium " + storageMedium +
                            " at all backends, number of replicas needed: " +
                            replicationNum + ". Storage medium check failure can be forcefully ignored by executing " +
                            "'ADMIN SET FRONTEND CONFIG (\"enable_strict_storage_medium_check\" = \"false\");', " +
                            "but incompatible medium type can cause balance problem, so we strongly recommend" +
                            " creating table with compatible 'storage_medium' property set.");
        }
        return chosenBackendIds;
    }

    private List<Long> chosenBackendIdBySeq(int replicationNum, Multimap<String, String> locReq) throws DdlException {
        SystemInfoService systemInfoService = GlobalStateMgr.getCurrentState().getNodeMgr().getClusterInfo();
        List<Long> chosenBackendIds = systemInfoService.getNodeSelector()
                .seqChooseBackendIds(replicationNum, true, true, locReq);
        if (!CollectionUtils.isEmpty(chosenBackendIds)) {
            return chosenBackendIds;
        } else if (replicationNum > 1) {
            List<Long> backendIds = systemInfoService.getBackendIds(true);
            throw new DdlException(
                    String.format("Table replication num should be less than or equal to the number of available BE nodes. "
                            + "You can change this default by setting the replication_num table properties. "
                            + "Current alive backend is [%s]. ", Joiner.on(",").join(backendIds)));
        } else {
            throw new DdlException("No alive nodes");
        }
    }

    // Drop table
    public void dropTable(DropTableStmt stmt) throws DdlException {
        String dbName = stmt.getDbName();
        String tableName = stmt.getTableName();

        // check database
        Database db = getDb(dbName);
        if (db == null) {
            ErrorReport.reportDdlException(ErrorCode.ERR_BAD_DB_ERROR, dbName);
        }
        if (db.isSystemDatabase()) {
            ErrorReport.reportDdlException(ErrorCode.ERR_COMMON_ERROR,
                    "cannot drop table in system database: " + db.getOriginName());
        }
        db.dropTable(tableName, stmt.isSetIfExists(), stmt.isForceDrop());
    }

    public void dropTemporaryTable(String dbName, long tableId, String tableName,
                                   boolean isSetIfExsists, boolean isForce) throws DdlException {
        Database db = getDb(dbName);
        if (db == null) {
            ErrorReport.reportDdlException(ErrorCode.ERR_BAD_DB_ERROR, dbName);
        }
        db.dropTemporaryTable(tableId, tableName, isSetIfExsists, isForce);
    }

    public void sendDropTabletTasks(HashMap<Long, AgentBatchTask> batchTaskMap) {
        int numDropTaskPerBe = Config.max_agent_tasks_send_per_be;
        for (Map.Entry<Long, AgentBatchTask> entry : batchTaskMap.entrySet()) {
            AgentBatchTask originTasks = entry.getValue();
            if (originTasks.getTaskNum() > numDropTaskPerBe) {
                AgentBatchTask partTask = new AgentBatchTask();
                List<AgentTask> allTasks = originTasks.getAllTasks();
                int curTask = 1;
                for (AgentTask task : allTasks) {
                    partTask.addTask(task);
                    if (curTask++ > numDropTaskPerBe) {
                        AgentTaskExecutor.submit(partTask);
                        curTask = 1;
                        partTask = new AgentBatchTask();
                        ThreadUtil.sleepAtLeastIgnoreInterrupts(1000);
                    }
                }
                if (partTask.getAllTasks().size() > 0) {
                    AgentTaskExecutor.submit(partTask);
                }
            } else {
                AgentTaskExecutor.submit(originTasks);
            }
        }
    }

    public void replayDropTable(Database db, long tableId, boolean isForceDrop) {
        Table table;
        Locker locker = new Locker();
        locker.lockDatabase(db, LockType.WRITE);
        try {
            table = db.getTable(tableId);
            if (table.isTemporaryTable()) {
                table = db.unprotectDropTemporaryTable(tableId, isForceDrop, false);
                UUID sessionId = ((OlapTable) table).getSessionId();
                TemporaryTableMgr temporaryTableMgr = GlobalStateMgr.getCurrentState().getTemporaryTableMgr();
                temporaryTableMgr.dropTemporaryTable(sessionId, db.getId(), table.getName());
            } else {
                table = db.unprotectDropTable(tableId, isForceDrop, true);
            }
        } finally {
            locker.unLockDatabase(db, LockType.WRITE);
        }
        if (table != null && isForceDrop) {
            table.delete(db.getId(), true);
        }
    }

    public void replayEraseTable(long tableId) {
        recycleBin.replayEraseTable(Collections.singletonList(tableId));
    }

    public void replayEraseMultiTables(MultiEraseTableInfo multiEraseTableInfo) {
        List<Long> tableIds = multiEraseTableInfo.getTableIds();
        recycleBin.replayEraseTable(tableIds);
    }

    public void replayDisableTableRecovery(DisableTableRecoveryInfo disableTableRecoveryInfo) {
        recycleBin.replayDisableTableRecovery(disableTableRecoveryInfo.getTableIds());
    }

    public void replayDisablePartitionRecovery(DisablePartitionRecoveryInfo disablePartitionRecoveryInfo) {
        recycleBin.replayDisablePartitionRecovery(disablePartitionRecoveryInfo.getPartitionId());
    }

    public void replayRecoverTable(RecoverInfo info) {
        long dbId = info.getDbId();
        Database db = getDb(dbId);
        Locker locker = new Locker();
        locker.lockDatabase(db, LockType.WRITE);
        try {
            recycleBin.replayRecoverTable(db, info.getTableId());
        } finally {
            locker.unLockDatabase(db, LockType.WRITE);
        }
    }

    public void replayAddReplica(ReplicaPersistInfo info) {
        Database db = getDbIncludeRecycleBin(info.getDbId());
        if (db == null) {
            LOG.warn("replay add replica failed, db is null, info: {}", info);
            return;
        }
        Locker locker = new Locker();
        locker.lockDatabase(db, LockType.WRITE);
        try {
            OlapTable olapTable = (OlapTable) getTableIncludeRecycleBin(db, info.getTableId());
            if (olapTable == null) {
                LOG.warn("replay add replica failed, table is null, info: {}", info);
                return;
            }
            PhysicalPartition partition = getPhysicalPartitionIncludeRecycleBin(olapTable, info.getPartitionId());
            if (partition == null) {
                LOG.warn("replay add replica failed, partition is null, info: {}", info);
                return;
            }
            MaterializedIndex materializedIndex = partition.getIndex(info.getIndexId());
            if (materializedIndex == null) {
                LOG.warn("replay add replica failed, materializedIndex is null, info: {}", info);
                return;
            }
            LocalTablet tablet = (LocalTablet) materializedIndex.getTablet(info.getTabletId());
            if (tablet == null) {
                LOG.warn("replay add replica failed, tablet is null, info: {}", info);
                return;
            }

            // for compatibility
            int schemaHash = info.getSchemaHash();
            if (schemaHash == -1) {
                schemaHash = olapTable.getSchemaHashByIndexId(info.getIndexId());
            }

            Replica replica = new Replica(info.getReplicaId(), info.getBackendId(), info.getVersion(),
                    schemaHash, info.getDataSize(), info.getRowCount(),
                    Replica.ReplicaState.NORMAL,
                    info.getLastFailedVersion(),
                    info.getLastSuccessVersion(),
                    info.getMinReadableVersion());
            tablet.addReplica(replica);
        } finally {
            locker.unLockDatabase(db, LockType.WRITE);
        }
    }

    public void replayUpdateReplica(ReplicaPersistInfo info) {
        Database db = getDbIncludeRecycleBin(info.getDbId());
        if (db == null) {
            LOG.warn("replay update replica failed, db is null, info: {}", info);
            return;
        }
        Locker locker = new Locker();
        locker.lockDatabase(db, LockType.WRITE);
        try {
            OlapTable olapTable = (OlapTable) getTableIncludeRecycleBin(db, info.getTableId());
            if (olapTable == null) {
                LOG.warn("replay update replica failed, table is null, info: {}", info);
                return;
            }
            PhysicalPartition partition = getPhysicalPartitionIncludeRecycleBin(olapTable, info.getPartitionId());
            if (partition == null) {
                LOG.warn("replay update replica failed, partition is null, info: {}", info);
                return;
            }
            MaterializedIndex materializedIndex = partition.getIndex(info.getIndexId());
            if (materializedIndex == null) {
                LOG.warn("replay update replica failed, materializedIndex is null, info: {}", info);
                return;
            }
            LocalTablet tablet = (LocalTablet) materializedIndex.getTablet(info.getTabletId());
            if (tablet == null) {
                LOG.warn("replay update replica failed, tablet is null, info: {}", info);
                return;
            }
            Replica replica = tablet.getReplicaByBackendId(info.getBackendId());
            if (replica == null) {
                LOG.warn("replay update replica failed, replica is null, info: {}", info);
                return;
            }
            replica.updateRowCount(info.getVersion(), info.getMinReadableVersion(), info.getDataSize(), info.getRowCount());
            replica.setBad(false);
        } finally {
            locker.unLockDatabase(db, LockType.WRITE);
        }
    }

    public void replayDeleteReplica(ReplicaPersistInfo info) {
        Database db = getDbIncludeRecycleBin(info.getDbId());
        if (db == null) {
            LOG.warn("replay delete replica failed, db is null, info: {}", info);
            return;
        }
        Locker locker = new Locker();
        locker.lockDatabase(db, LockType.WRITE);
        try {
            OlapTable olapTable = (OlapTable) getTableIncludeRecycleBin(db, info.getTableId());
            if (olapTable == null) {
                LOG.warn("replay delete replica failed, table is null, info: {}", info);
                return;
            }
            PhysicalPartition partition = getPhysicalPartitionIncludeRecycleBin(olapTable, info.getPartitionId());
            if (partition == null) {
                LOG.warn("replay delete replica failed, partition is null, info: {}", info);
                return;
            }
            MaterializedIndex materializedIndex = partition.getIndex(info.getIndexId());
            if (materializedIndex == null) {
                LOG.warn("replay delete replica failed, materializedIndex is null, info: {}", info);
                return;
            }
            LocalTablet tablet = (LocalTablet) materializedIndex.getTablet(info.getTabletId());
            if (tablet == null) {
                LOG.warn("replay delete replica failed, tablet is null, info: {}", info);
                return;
            }
            tablet.deleteReplicaByBackendId(info.getBackendId());
        } finally {
            locker.unLockDatabase(db, LockType.WRITE);
        }
    }

    public void replayBatchDeleteReplica(BatchDeleteReplicaInfo info) {
        if (info.getReplicaInfoList() != null) {
            for (ReplicaPersistInfo persistInfo : info.getReplicaInfoList()) {
                replayDeleteReplica(persistInfo);
            }
        } else {
            LOG.warn("invalid BatchDeleteReplicaInfo, replicaInfoList is null");
        }
    }

    public Table getTable(long dbId, long tableId) {
        Database db = idToDb.get(dbId);
        if (db == null) {
            return null;
        }
        return db.getTable(tableId);
    }

    @Override
    public Table getTable(String dbName, String tblName) {
        Database database = getDb(dbName);
        if (database == null) {
            return null;
        }
        return database.getTable(tblName);
    }

    @Override
    public Pair<Table, MaterializedIndexMeta> getMaterializedViewIndex(String dbName, String indexName) {
        Database database = getDb(dbName);
        if (database == null) {
            return null;
        }
        return database.getMaterializedViewIndex(indexName);
    }

    @Override
    public Database getDb(String name) {
        if (name == null) {
            return null;
        }
        if (fullNameToDb.containsKey(name)) {
            return fullNameToDb.get(name);
        } else {
            // This maybe an information_schema db request, and information_schema db name is case-insensitive.
            // So, we first extract db name to check if it is information_schema.
            // Then we reassemble the origin cluster name with lower case db name,
            // and finally get information_schema db from the name map.
            String dbName = ClusterNamespace.getNameFromFullName(name);
            if (dbName.equalsIgnoreCase(InfoSchemaDb.DATABASE_NAME) ||
                    dbName.equalsIgnoreCase(SysDb.DATABASE_NAME)) {
                return fullNameToDb.get(dbName.toLowerCase());
            }
        }
        return null;
    }

    @Override
    public Database getDb(long dbId) {
        return idToDb.get(dbId);
    }

    public ConcurrentHashMap<String, Database> getFullNameToDb() {
        return fullNameToDb;
    }

    public Database getDbIncludeRecycleBin(long dbId) {
        Database db = idToDb.get(dbId);
        if (db == null) {
            db = recycleBin.getDatabase(dbId);
        }
        return db;
    }

    public Table getTableIncludeRecycleBin(Database db, long tableId) {
        Table table = db.getTable(tableId);
        if (table == null) {
            table = recycleBin.getTable(db.getId(), tableId);
        }
        return table;
    }

    public List<Table> getTablesIncludeRecycleBin(Database db) {
        List<Table> tables = db.getTables();
        tables.addAll(recycleBin.getTables(db.getId()));
        return tables;
    }

    public Partition getPartitionIncludeRecycleBin(OlapTable table, long partitionId) {
        Partition partition = table.getPartition(partitionId);
        if (partition == null) {
            partition = recycleBin.getPartition(partitionId);
        }
        return partition;
    }

    public PhysicalPartition getPhysicalPartitionIncludeRecycleBin(OlapTable table, long physicalPartitionId) {
        PhysicalPartition partition = table.getPhysicalPartition(physicalPartitionId);
        if (partition == null) {
            partition = recycleBin.getPhysicalPartition(physicalPartitionId);
        }
        return partition;
    }

    public Collection<Partition> getPartitionsIncludeRecycleBin(OlapTable table) {
        Collection<Partition> partitions = new ArrayList<>(table.getPartitions());
        partitions.addAll(recycleBin.getPartitions(table.getId()));
        return partitions;
    }

    public Collection<Partition> getAllPartitionsIncludeRecycleBin(OlapTable table) {
        Collection<Partition> partitions = table.getAllPartitions();
        partitions.addAll(recycleBin.getPartitions(table.getId()));
        return partitions;
    }

    public Collection<PhysicalPartition> getAllPhysicalPartitionsIncludeRecycleBin(OlapTable table) {
        Collection<PhysicalPartition> partitions = table.getAllPhysicalPartitions();
        partitions.addAll(recycleBin.getPhysicalPartitions(table.getId()));
        return partitions;
    }

    // NOTE: result can be null, cause partition erase is not in db lock
    public DataProperty getDataPropertyIncludeRecycleBin(PartitionInfo info, long partitionId) {
        DataProperty dataProperty = info.getDataProperty(partitionId);
        if (dataProperty == null) {
            dataProperty = recycleBin.getPartitionDataProperty(partitionId);
        }
        return dataProperty;
    }

    // NOTE: result can be -1, cause partition erase is not in db lock
    public short getReplicationNumIncludeRecycleBin(PartitionInfo info, long partitionId) {
        short replicaNum = info.getReplicationNum(partitionId);
        if (replicaNum == (short) -1) {
            replicaNum = recycleBin.getPartitionReplicationNum(partitionId);
        }
        return replicaNum;
    }

    @Override
    public List<String> listDbNames() {
        return Lists.newArrayList(fullNameToDb.keySet());
    }

    @Override
    public List<String> listTableNames(String dbName) {
        Database database = getDb(dbName);
        if (database != null) {
            return database.getTables().stream()
                    .map(Table::getName).collect(Collectors.toList());
        } else {
            throw new StarRocksConnectorException("Database " + dbName + " doesn't exist");
        }
    }

    @Override
    public List<Long> getDbIds() {
        return Lists.newArrayList(idToDb.keySet());
    }

    public List<Long> getDbIdsIncludeRecycleBin() {
        List<Long> dbIds = getDbIds();
        dbIds.addAll(recycleBin.getAllDbIds());
        return dbIds;
    }

    public HashMap<Long, TStorageMedium> getPartitionIdToStorageMediumMap() {
        HashMap<Long, TStorageMedium> storageMediumMap = new HashMap<>();

        // record partition which need to change storage medium
        // dbId -> (tableId -> partitionId)
        HashMap<Long, Multimap<Long, Long>> changedPartitionsMap = new HashMap<>();
        long currentTimeMs = System.currentTimeMillis();
        List<Long> dbIds = getDbIds();

        for (long dbId : dbIds) {
            Database db = getDb(dbId);
            if (db == null) {
                LOG.warn("db {} does not exist while doing backend report", dbId);
                continue;
            }

            Locker locker = new Locker();
            locker.lockDatabase(db, LockType.READ);
            try {
                for (Table table : db.getTables()) {
                    if (!table.isOlapTableOrMaterializedView()) {
                        continue;
                    }

                    long tableId = table.getId();
                    OlapTable olapTable = (OlapTable) table;
                    PartitionInfo partitionInfo = olapTable.getPartitionInfo();
                    for (Partition partition : olapTable.getAllPartitions()) {
                        long partitionId = partition.getId();
                        DataProperty dataProperty = partitionInfo.getDataProperty(partition.getId());
                        Preconditions.checkNotNull(dataProperty,
                                partition.getName() + ", pId:" + partitionId + ", db: " + dbId + ", tbl: " + tableId);
                        // only normal state table can migrate.
                        // PRIMARY_KEYS table does not support local migration.
                        if (dataProperty.getStorageMedium() == TStorageMedium.SSD
                                && dataProperty.getCooldownTimeMs() < currentTimeMs
                                && olapTable.getState() == OlapTable.OlapTableState.NORMAL) {
                            // expire. change to HDD.
                            // record and change when holding write lock
                            Multimap<Long, Long> multimap = changedPartitionsMap.get(dbId);
                            if (multimap == null) {
                                multimap = HashMultimap.create();
                                changedPartitionsMap.put(dbId, multimap);
                            }
                            multimap.put(tableId, partitionId);
                        } else {
                            storageMediumMap.put(partitionId, dataProperty.getStorageMedium());
                        }
                    } // end for partitions
                } // end for tables
            } finally {
                locker.unLockDatabase(db, LockType.READ);
            }
        } // end for dbs

        // handle data property changed
        for (Long dbId : changedPartitionsMap.keySet()) {
            Database db = getDb(dbId);
            if (db == null) {
                LOG.warn("db {} does not exist while checking backend storage medium", dbId);
                continue;
            }
            Multimap<Long, Long> tableIdToPartitionIds = changedPartitionsMap.get(dbId);

            // use try lock to avoid blocking a long time.
            // if block too long, backend report rpc will timeout.
            Locker locker = new Locker();
            if (!locker.tryLockDatabase(db, LockType.WRITE, Database.TRY_LOCK_TIMEOUT_MS)) {
                LOG.warn("try get db {} writelock but failed when hecking backend storage medium", dbId);
                continue;
            }
            Preconditions.checkState(locker.isWriteLockHeldByCurrentThread(db));
            try {
                for (Long tableId : tableIdToPartitionIds.keySet()) {
                    Table table = db.getTable(tableId);
                    if (table == null) {
                        continue;
                    }
                    OlapTable olapTable = (OlapTable) table;
                    PartitionInfo partitionInfo = olapTable.getPartitionInfo();

                    Collection<Long> partitionIds = tableIdToPartitionIds.get(tableId);
                    for (Long partitionId : partitionIds) {
                        Partition partition = olapTable.getPartition(partitionId);
                        if (partition == null) {
                            continue;
                        }
                        DataProperty dataProperty = partitionInfo.getDataProperty(partition.getId());
                        if (dataProperty.getStorageMedium() == TStorageMedium.SSD
                                && dataProperty.getCooldownTimeMs() < currentTimeMs) {
                            // expire. change to HDD.
                            DataProperty hdd = new DataProperty(TStorageMedium.HDD);
                            partitionInfo.setDataProperty(partition.getId(), hdd);
                            storageMediumMap.put(partitionId, TStorageMedium.HDD);
                            LOG.debug("partition[{}-{}-{}] storage medium changed from SSD to HDD",
                                    dbId, tableId, partitionId);

                            // log
                            ModifyPartitionInfo info =
                                    new ModifyPartitionInfo(db.getId(), olapTable.getId(),
                                            partition.getId(),
                                            hdd,
                                            (short) -1,
                                            partitionInfo.getIsInMemory(partition.getId()));
                            GlobalStateMgr.getCurrentState().getEditLog().logModifyPartition(info);
                        }
                    } // end for partitions
                } // end for tables
            } finally {
                locker.unLockDatabase(db, LockType.WRITE);
            }
        } // end for dbs
        return storageMediumMap;
    }

    /*
     * used for handling AlterTableStmt (for client is the ALTER TABLE command).
     * including SchemaChangeHandler and RollupHandler
     */
    @Override
    public void alterTable(ConnectContext context, AlterTableStmt stmt) throws UserException {
        AlterJobExecutor alterJobExecutor = new AlterJobExecutor();
        alterJobExecutor.process(stmt, context);
    }

    /**
     * used for handling AlterViewStmt (the ALTER VIEW command).
     */
    @Override
    public void alterView(AlterViewStmt stmt) throws UserException {
        new AlterJobExecutor().process(stmt, ConnectContext.get());
    }

    @Override
    public void createMaterializedView(CreateMaterializedViewStmt stmt)
            throws AnalysisException, DdlException {
        MaterializedViewHandler materializedViewHandler =
                GlobalStateMgr.getCurrentState().getAlterJobMgr().getMaterializedViewHandler();
        String tableName = stmt.getBaseIndexName();
        // check db
        String dbName = stmt.getDBName();
        Database db = GlobalStateMgr.getCurrentState().getDb(dbName);
        if (db == null) {
            ErrorReport.reportDdlException(ErrorCode.ERR_BAD_DB_ERROR, dbName);
        }
        // check cluster capacity
        GlobalStateMgr.getCurrentState().getNodeMgr().getClusterInfo().checkClusterCapacity();
        // check db quota
        db.checkQuota();

        Locker locker = new Locker();
        if (!locker.lockAndCheckExist(db, LockType.WRITE)) {
            throw new DdlException("create materialized failed. database:" + db.getFullName() + " not exist");
        }
        try {
            Table table = db.getTable(tableName);
            if (table == null) {
                throw new DdlException("create materialized failed. table:" + tableName + " not exist");
            }
            if (table.isCloudNativeTable()) {
                throw new DdlException("Creating synchronous materialized view(rollup) is not supported in " +
                        "shared data clusters.\nPlease use asynchronous materialized view instead.\n" +
                        "Refer to https://docs.starrocks.io/en-us/latest/sql-reference/sql-statements" +
                        "/data-definition/CREATE%20MATERIALIZED%20VIEW#asynchronous-materialized-view for details.");
            }
            if (!table.isOlapTable()) {
                throw new DdlException("Do not support create synchronous materialized view(rollup) on " +
                        table.getType().name() + " table[" + tableName + "]");
            }
            OlapTable olapTable = (OlapTable) table;
            if (olapTable.getKeysType() == KeysType.PRIMARY_KEYS) {
                throw new DdlException(
                        "Do not support create materialized view on primary key table[" + tableName + "]");
            }
            if (GlobalStateMgr.getCurrentState().getInsertOverwriteJobMgr().hasRunningOverwriteJob(olapTable.getId())) {
                throw new DdlException("Table[" + olapTable.getName() + "] is doing insert overwrite job, " +
                        "please start to create materialized view after insert overwrite");
            }
            olapTable.checkStableAndNormal();

            materializedViewHandler.processCreateMaterializedView(stmt, db, olapTable);
        } finally {
            locker.unLockDatabase(db, LockType.WRITE);
        }
    }

    // TODO(murphy) refactor it into MVManager
    @Override
    public void createMaterializedView(CreateMaterializedViewStatement stmt)
            throws DdlException {
        // check mv exists,name must be different from view/mv/table which exists in metadata
        String mvName = stmt.getTableName().getTbl();
        String dbName = stmt.getTableName().getDb();
        LOG.debug("Begin create materialized view: {}", mvName);
        // check if db exists
        Database db = this.getDb(dbName);
        if (db == null) {
            ErrorReport.reportDdlException(ErrorCode.ERR_BAD_DB_ERROR, dbName);
        }

        // check if table exists in db
        Locker locker = new Locker();
        locker.lockDatabase(db, LockType.READ);
        try {
            if (db.getTable(mvName) != null) {
                if (stmt.isIfNotExists()) {
                    LOG.info("Create materialized view [{}] which already exists", mvName);
                    return;
                } else {
                    ErrorReport.reportDdlException(ErrorCode.ERR_TABLE_EXISTS_ERROR, mvName);
                }
            }
        } finally {
            locker.unLockDatabase(db, LockType.READ);
        }
        // create columns
        List<Column> baseSchema = stmt.getMvColumnItems();
        validateColumns(baseSchema);

        Map<String, String> properties = stmt.getProperties();
        if (properties == null) {
            properties = Maps.newHashMap();
        }

        // create partition info
        PartitionInfo partitionInfo = buildPartitionInfo(stmt);
        // create distribution info
        DistributionDesc distributionDesc = stmt.getDistributionDesc();
        Preconditions.checkNotNull(distributionDesc);
        DistributionInfo baseDistribution = distributionDesc.toDistributionInfo(baseSchema);
        // create refresh scheme
        MaterializedView.MvRefreshScheme mvRefreshScheme;
        RefreshSchemeClause refreshSchemeDesc = stmt.getRefreshSchemeDesc();
        if (refreshSchemeDesc.getType() == MaterializedView.RefreshType.ASYNC) {
            mvRefreshScheme = new MaterializedView.MvRefreshScheme();
            AsyncRefreshSchemeDesc asyncRefreshSchemeDesc = (AsyncRefreshSchemeDesc) refreshSchemeDesc;
            MaterializedView.AsyncRefreshContext asyncRefreshContext = mvRefreshScheme.getAsyncRefreshContext();
            asyncRefreshContext.setDefineStartTime(asyncRefreshSchemeDesc.isDefineStartTime());
            int randomizeStart = 0;
            if (properties.containsKey(PropertyAnalyzer.PROPERTY_MV_RANDOMIZE_START)) {
                try {
                    randomizeStart = Integer.parseInt(properties.get((PropertyAnalyzer.PROPERTY_MV_RANDOMIZE_START)));
                } catch (NumberFormatException e) {
                    ErrorReport.reportSemanticException(ErrorCode.ERR_INVALID_PARAMETER,
                            PropertyAnalyzer.PROPERTY_MV_RANDOMIZE_START + " only accept integer as parameter");
                }
                // remove this transient variable
                properties.remove(PropertyAnalyzer.PROPERTY_MV_RANDOMIZE_START);
            }

            long random = getRandomStart(asyncRefreshSchemeDesc.getIntervalLiteral(), randomizeStart);
            if (asyncRefreshSchemeDesc.isDefineStartTime() || randomizeStart == -1) {
                long definedStartTime = Utils.getLongFromDateTime(asyncRefreshSchemeDesc.getStartTime());
                // Add random set only if mv_random_start > 0 when user has already set the start time
                if (randomizeStart > 0) {
                    definedStartTime += random;
                }
                asyncRefreshContext.setStartTime(definedStartTime);
            } else if (asyncRefreshSchemeDesc.getIntervalLiteral() != null) {
                long currentTimeSecond = Utils.getLongFromDateTime(LocalDateTime.now());
                long randomizedStart = currentTimeSecond + random;
                asyncRefreshContext.setStartTime(randomizedStart);
            }
            if (asyncRefreshSchemeDesc.getIntervalLiteral() != null) {
                long intervalStep = ((IntLiteral) asyncRefreshSchemeDesc.getIntervalLiteral().getValue()).getValue();
                String refreshTimeUnit = asyncRefreshSchemeDesc.getIntervalLiteral().getUnitIdentifier().getDescription();
                asyncRefreshContext.setStep(intervalStep);
                asyncRefreshContext.setTimeUnit(refreshTimeUnit);

                // Check the interval time should not be less than the min allowed config time.
                if (Config.materialized_view_min_refresh_interval > 0) {
                    TimeUnit intervalTimeUnit = TimeUtils.convertUnitIdentifierToTimeUnit(refreshTimeUnit);
                    long periodSeconds = TimeUtils.convertTimeUnitValueToSecond(intervalStep, intervalTimeUnit);
                    if (periodSeconds < Config.materialized_view_min_refresh_interval) {
                        throw new DdlException(String.format("Refresh schedule interval %s is too small which may cost " +
                                        "a lot of memory/cpu resources to refresh the asynchronous materialized view, " +
                                        "please config an interval larger than " +
                                        "Config.materialized_view_min_refresh_interval(%ss).",
                                periodSeconds,
                                Config.materialized_view_min_refresh_interval));
                    }
                }
            }

            // task which type is EVENT_TRIGGERED can not use external table as base table now.
            if (asyncRefreshContext.getTimeUnit() == null) {
                // asyncRefreshContext's timeUnit is null means this task's type is EVENT_TRIGGERED
                Map<TableName, Table> tableNameTableMap = AnalyzerUtils.collectAllTable(stmt.getQueryStatement());
                if (tableNameTableMap.values().stream().anyMatch(table -> !table.isNativeTableOrMaterializedView())) {
                    throw new DdlException(
                            "Materialized view which type is ASYNC need to specify refresh interval for " +
                                    "external table");
                }
            }
        } else if (refreshSchemeDesc.getType() == MaterializedView.RefreshType.SYNC) {
            mvRefreshScheme = new MaterializedView.MvRefreshScheme();
            mvRefreshScheme.setType(MaterializedView.RefreshType.SYNC);
        } else if (refreshSchemeDesc.getType().equals(MaterializedView.RefreshType.MANUAL)) {
            mvRefreshScheme = new MaterializedView.MvRefreshScheme();
            mvRefreshScheme.setType(MaterializedView.RefreshType.MANUAL);
        } else {
            mvRefreshScheme = new MaterializedView.MvRefreshScheme();
            mvRefreshScheme.setType(MaterializedView.RefreshType.INCREMENTAL);
        }
        mvRefreshScheme.setMoment(refreshSchemeDesc.getMoment());
        // create mv
        long mvId = GlobalStateMgr.getCurrentState().getNextId();
        MaterializedView materializedView;
        if (RunMode.isSharedNothingMode()) {
            if (refreshSchemeDesc.getType().equals(MaterializedView.RefreshType.INCREMENTAL)) {
                materializedView = GlobalStateMgr.getCurrentState().getMaterializedViewMgr()
                        .createSinkTable(stmt, partitionInfo, mvId, db.getId());
                materializedView.setMaintenancePlan(stmt.getMaintenancePlan());
            } else {
                materializedView =
                        new MaterializedView(mvId, db.getId(), mvName, baseSchema, stmt.getKeysType(), partitionInfo,
                                baseDistribution, mvRefreshScheme);
            }
        } else {
            Preconditions.checkState(RunMode.isSharedDataMode());
            if (refreshSchemeDesc.getType().equals(MaterializedView.RefreshType.INCREMENTAL)) {
                throw new DdlException("Incremental materialized view in shared_data mode is not supported");
            }

            materializedView =
                    new LakeMaterializedView(mvId, db.getId(), mvName, baseSchema, stmt.getKeysType(), partitionInfo,
                            baseDistribution, mvRefreshScheme);
        }

        //bitmap indexes
        List<Index> mvIndexes = stmt.getMvIndexes();
        materializedView.setIndexes(mvIndexes);

        // sort keys
        if (CollectionUtils.isNotEmpty(stmt.getSortKeys())) {
            materializedView.setTableProperty(new TableProperty());
            materializedView.getTableProperty().setMvSortKeys(stmt.getSortKeys());
        }
        // set comment
        materializedView.setComment(stmt.getComment());
        // set baseTableIds
        materializedView.setBaseTableInfos(stmt.getBaseTableInfos());
        // set viewDefineSql
        materializedView.setViewDefineSql(stmt.getInlineViewDef());
        materializedView.setSimpleDefineSql(stmt.getSimpleViewDef());
        materializedView.setOriginalViewDefineSql(stmt.getOriginalViewDefineSql());
        // set partitionRefTableExprs
        if (stmt.getPartitionRefTableExpr() != null) {
            //avoid to get a list of null inside
            materializedView.setPartitionRefTableExprs(Lists.newArrayList(stmt.getPartitionRefTableExpr()));
        }
        // set base index id
        long baseIndexId = getNextId();
        materializedView.setBaseIndexId(baseIndexId);
        // set query output indexes
        materializedView.setQueryOutputIndices(stmt.getQueryOutputIndices());
        // set base index meta
        int schemaVersion = 0;
        int schemaHash = Util.schemaHash(schemaVersion, baseSchema, null, 0d);
        short shortKeyColumnCount = GlobalStateMgr.calcShortKeyColumnCount(baseSchema, null);
        TStorageType baseIndexStorageType = TStorageType.COLUMN;
        materializedView.setIndexMeta(baseIndexId, mvName, baseSchema, schemaVersion, schemaHash,
                shortKeyColumnCount, baseIndexStorageType, stmt.getKeysType());

        // validate hint
        Map<String, String> optHints = Maps.newHashMap();
        if (stmt.isExistQueryScopeHint()) {
            SessionVariable sessionVariable = GlobalStateMgr.getCurrentState().getVariableMgr().newSessionVariable();
            for (HintNode hintNode : stmt.getAllQueryScopeHints()) {
                if (hintNode instanceof SetVarHint) {
                    for (Map.Entry<String, String> entry : hintNode.getValue().entrySet()) {
                        GlobalStateMgr.getCurrentState().getVariableMgr().setSystemVariable(sessionVariable,
                                new SystemVariable(entry.getKey(), new StringLiteral(entry.getValue())), true);
                        optHints.put(entry.getKey(), entry.getValue());
                    }
                } else if (hintNode instanceof UserVariableHint) {
                    throw new DdlException("unsupported user variable hint in Materialized view for now.");
                }
            }
        }

        boolean isNonPartitioned = partitionInfo.isUnPartitioned();
        DataProperty dataProperty = PropertyAnalyzer.analyzeMVDataProperty(materializedView, properties);
        PropertyAnalyzer.analyzeMVProperties(db, materializedView, properties, isNonPartitioned);
        try {
            Set<Long> tabletIdSet = new HashSet<>();
            // process single partition info
            if (isNonPartitioned) {
                long partitionId = GlobalStateMgr.getCurrentState().getNextId();
                Preconditions.checkNotNull(dataProperty);
                partitionInfo.setDataProperty(partitionId, dataProperty);
                partitionInfo.setReplicationNum(partitionId, materializedView.getDefaultReplicationNum());
                partitionInfo.setIsInMemory(partitionId, false);
                partitionInfo.setTabletType(partitionId, TTabletType.TABLET_TYPE_DISK);
                StorageInfo storageInfo = materializedView.getTableProperty().getStorageInfo();
                partitionInfo.setDataCacheInfo(partitionId,
                        storageInfo == null ? null : storageInfo.getDataCacheInfo());
                Long version = Partition.PARTITION_INIT_VERSION;
                Partition partition = createPartition(db, materializedView, partitionId, mvName, version, tabletIdSet,
                        materializedView.getWarehouseId());
                buildPartitions(db, materializedView, new ArrayList<>(partition.getSubPartitions()),
                        materializedView.getWarehouseId());
                materializedView.addPartition(partition);
            } else {
                Expr partitionExpr = stmt.getPartitionByExpr();
                Map<Expr, SlotRef> partitionExprMaps = MVPartitionExprResolver.getMVPartitionExprsChecked(partitionExpr,
                        stmt.getQueryStatement(), stmt.getBaseTableInfos());
                LOG.info("Generate mv {} partition exprs: {}", mvName, partitionExprMaps);
                materializedView.setPartitionExprMaps(partitionExprMaps);
            }

            GlobalStateMgr.getCurrentState().getMaterializedViewMgr().prepareMaintenanceWork(stmt, materializedView);

            String storageVolumeId = "";
            if (materializedView.isCloudNativeMaterializedView()) {
                storageVolumeId = GlobalStateMgr.getCurrentState().getStorageVolumeMgr()
                        .getStorageVolumeIdOfTable(materializedView.getId());
            }
            onCreate(db, materializedView, storageVolumeId, stmt.isIfNotExists());
        } catch (DdlException e) {
            if (materializedView.isCloudNativeMaterializedView()) {
                GlobalStateMgr.getCurrentState().getStorageVolumeMgr().unbindTableToStorageVolume(materializedView.getId());
            }
            throw e;
        }
        LOG.info("Successfully create materialized view [{}:{}]", mvName, materializedView.getMvId());

        // NOTE: The materialized view has been added to the database, and the following procedure cannot throw exception.
        createTaskForMaterializedView(dbName, materializedView, optHints);
        DynamicPartitionUtil.registerOrRemovePartitionTTLTable(db.getId(), materializedView);
    }

    private long getRandomStart(IntervalLiteral interval, long randomizeStart) throws DdlException {
        if (interval == null || randomizeStart == -1) {
            return 0;
        }
        // randomize the start time if not specified manually, to avoid refresh conflicts
        // default random interval is min(300s, INTERVAL/2)
        // user could specify it through mv_randomize_start
        long period = ((IntLiteral) interval.getValue()).getLongValue();
        TimeUnit timeUnit =
                TimeUtils.convertUnitIdentifierToTimeUnit(interval.getUnitIdentifier().getDescription());
        long intervalSeconds = TimeUtils.convertTimeUnitValueToSecond(period, timeUnit);
        long randomInterval = randomizeStart == 0 ? Math.min(300, intervalSeconds / 2) : randomizeStart;
        return randomInterval > 0 ? ThreadLocalRandom.current().nextLong(randomInterval) : randomInterval;
    }

    public static PartitionInfo buildPartitionInfo(CreateMaterializedViewStatement stmt) throws DdlException {
        Expr partitionByExpr = stmt.getPartitionByExpr();
        PartitionType partitionType = stmt.getPartitionType();
        if (partitionByExpr != null) {
            if (partitionType == PartitionType.LIST) {
                if (!(partitionByExpr instanceof SlotRef)) {
                    throw new DdlException("List partition only support partition by slot ref column:"
                            + partitionByExpr.toSql());
                }
                return new ListPartitionInfo(PartitionType.LIST, Collections.singletonList(stmt.getPartitionColumn()));
            } else {
                ExpressionPartitionDesc expressionPartitionDesc = new ExpressionPartitionDesc(partitionByExpr);
                if ((partitionByExpr instanceof FunctionCallExpr)) {
                    FunctionCallExpr functionCallExpr = (FunctionCallExpr) partitionByExpr;
                    if (functionCallExpr.getFnName().getFunction().equalsIgnoreCase(FunctionSet.STR2DATE)) {
                        Column partitionColumn = new Column(stmt.getPartitionColumn());
                        partitionColumn.setType(com.starrocks.catalog.Type.DATE);
                        return expressionPartitionDesc.toPartitionInfo(
                                Collections.singletonList(partitionColumn),
                                Maps.newHashMap(), false);
                    }
                }
                return expressionPartitionDesc.toPartitionInfo(
                        Collections.singletonList(stmt.getPartitionColumn()),
                        Maps.newHashMap(), false);
            }
        } else {
            if (partitionType != PartitionType.UNPARTITIONED && partitionType != null) {
                throw new DdlException("Partition type is " + stmt.getPartitionType() + ", but partition by expr is null");
            }
            return new SinglePartitionInfo();
        }
    }

    private void createTaskForMaterializedView(String dbName, MaterializedView materializedView,
                                               Map<String, String> optHints) throws DdlException {
        MaterializedView.RefreshType refreshType = materializedView.getRefreshScheme().getType();
        MaterializedView.RefreshMoment refreshMoment = materializedView.getRefreshScheme().getMoment();

        if (refreshType.equals(MaterializedView.RefreshType.INCREMENTAL)) {
            GlobalStateMgr.getCurrentState().getMaterializedViewMgr().startMaintainMV(materializedView);
            return;
        }

        if (refreshType != MaterializedView.RefreshType.SYNC) {

            Task task = TaskBuilder.buildMvTask(materializedView, dbName);
            TaskBuilder.updateTaskInfo(task, materializedView);

            if (optHints != null) {
                Map<String, String> taskProperties = task.getProperties();
                taskProperties.putAll(optHints);
            }

            TaskManager taskManager = GlobalStateMgr.getCurrentState().getTaskManager();
            taskManager.createTask(task, false);
            if (refreshMoment.equals(MaterializedView.RefreshMoment.IMMEDIATE)) {
                taskManager.executeTask(task.getName());
            }
        }
    }

    /**
     * Leave some clean up work to {@link MaterializedView#onDrop}
     */
    @Override
    public void dropMaterializedView(DropMaterializedViewStmt stmt) throws DdlException, MetaNotFoundException {
        Database db = getDb(stmt.getDbName());
        if (db == null) {
            ErrorReport.reportDdlException(ErrorCode.ERR_BAD_DB_ERROR, stmt.getDbName());
        }
        Table table;
        Locker locker = new Locker();
        locker.lockDatabase(db, LockType.READ);
        try {
            table = db.getTable(stmt.getMvName());
        } finally {
            locker.unLockDatabase(db, LockType.READ);
        }
        if (table instanceof MaterializedView) {
            try {
                Authorizer.checkMaterializedViewAction(ConnectContext.get().getCurrentUserIdentity(),
                        ConnectContext.get().getCurrentRoleIds(), stmt.getDbMvName(), PrivilegeType.DROP);
            } catch (AccessDeniedException e) {
                AccessDeniedException.reportAccessDenied(
                        stmt.getDbMvName().getCatalog(),
                        ConnectContext.get().getCurrentUserIdentity(),
                        ConnectContext.get().getCurrentRoleIds(), PrivilegeType.DROP.name(), ObjectType.MATERIALIZED_VIEW.name(),
                        stmt.getDbMvName().getTbl());
            }

            db.dropTable(table.getName(), stmt.isSetIfExists(), true);
        } else {
            stateMgr.getAlterJobMgr().processDropMaterializedView(stmt);
        }
    }

    @Override
    public void alterMaterializedView(AlterMaterializedViewStmt stmt) throws DdlException, MetaNotFoundException {
        new AlterMVJobExecutor().process(stmt, ConnectContext.get());
    }

    private String executeRefreshMvTask(String dbName, MaterializedView materializedView,
                                        ExecuteOption executeOption)
            throws DdlException {
        MaterializedView.RefreshType refreshType = materializedView.getRefreshScheme().getType();
        LOG.info("Start to execute refresh materialized view task, mv: {}, refreshType: {}, executionOption:{}",
                materializedView.getName(), refreshType, executeOption);

        if (refreshType.equals(MaterializedView.RefreshType.INCREMENTAL)) {
            GlobalStateMgr.getCurrentState().getMaterializedViewMgr().onTxnPublish(materializedView);
        } else if (refreshType != MaterializedView.RefreshType.SYNC) {
            TaskManager taskManager = GlobalStateMgr.getCurrentState().getTaskManager();
            final String mvTaskName = TaskBuilder.getMvTaskName(materializedView.getId());
            if (!taskManager.containTask(mvTaskName)) {
                Task task = TaskBuilder.buildMvTask(materializedView, dbName);
                TaskBuilder.updateTaskInfo(task, materializedView);
                taskManager.createTask(task, false);
            }
            return taskManager.executeTask(mvTaskName, executeOption).getQueryId();
        }
        return null;
    }

    private MaterializedView getMaterializedViewToRefresh(String dbName, String mvName)
            throws DdlException, MetaNotFoundException {
        Database db = this.getDb(dbName);
        if (db == null) {
            ErrorReport.reportDdlException(ErrorCode.ERR_BAD_DB_ERROR, dbName);
        }
        final Table table = db.getTable(mvName);
        MaterializedView materializedView = null;
        if (table instanceof MaterializedView) {
            materializedView = (MaterializedView) table;
        }
        if (materializedView == null) {
            throw new MetaNotFoundException(mvName + " is not a materialized view");
        }
        return materializedView;
    }

    public String refreshMaterializedView(String dbName, String mvName, boolean force,
                                          EitherOr<PartitionRangeDesc, Set<PListCell>> partitionDesc,
                                          int priority, boolean mergeRedundant, boolean isManual)
            throws DdlException, MetaNotFoundException {
        return refreshMaterializedView(dbName, mvName, force, partitionDesc, priority, mergeRedundant, isManual, false);
    }

    public String refreshMaterializedView(String dbName, String mvName, boolean force,
                                          EitherOr<PartitionRangeDesc, Set<PListCell>> partitionDesc,
                                          int priority, boolean mergeRedundant, boolean isManual, boolean isSync)
            throws DdlException, MetaNotFoundException {
        MaterializedView materializedView = getMaterializedViewToRefresh(dbName, mvName);

        HashMap<String, String> taskRunProperties = new HashMap<>();
        if (partitionDesc != null) {
            if (!partitionDesc.getFirst().isEmpty()) {
                PartitionRangeDesc range = partitionDesc.left();
                taskRunProperties.put(TaskRun.PARTITION_START, range == null ? null : range.getPartitionStart());
                taskRunProperties.put(TaskRun.PARTITION_END, range == null ? null : range.getPartitionEnd());
            } else if (!partitionDesc.getSecond().isEmpty()) {
                Set<PListCell> list = partitionDesc.right();
                if (!CollectionUtils.isEmpty(list)) {
                    taskRunProperties.put(TaskRun.PARTITION_VALUES, PListCell.batchSerialize(list));
                }
            }
        }
        taskRunProperties.put(TaskRun.FORCE, Boolean.toString(force));

        ExecuteOption executeOption = new ExecuteOption(priority, mergeRedundant, taskRunProperties);
        executeOption.setManual(isManual);
        executeOption.setSync(isSync);
        return executeRefreshMvTask(dbName, materializedView, executeOption);
    }

    @Override
    public String refreshMaterializedView(RefreshMaterializedViewStatement refreshMaterializedViewStatement)
            throws DdlException, MetaNotFoundException {
        String dbName = refreshMaterializedViewStatement.getMvName().getDb();
        String mvName = refreshMaterializedViewStatement.getMvName().getTbl();
        boolean force = refreshMaterializedViewStatement.isForceRefresh();
        EitherOr<PartitionRangeDesc, Set<PListCell>> partitionDesc = refreshMaterializedViewStatement.getPartitionDesc();
        return refreshMaterializedView(dbName, mvName, force, partitionDesc, Constants.TaskRunPriority.HIGH.value(),
                Config.enable_mv_refresh_sync_refresh_mergeable, true, refreshMaterializedViewStatement.isSync());
    }

    @Override
    public void cancelRefreshMaterializedView(
            CancelRefreshMaterializedViewStmt stmt) throws DdlException, MetaNotFoundException {
        String dbName = stmt.getMvName().getDb();
        String mvName = stmt.getMvName().getTbl();
        MaterializedView materializedView = getMaterializedViewToRefresh(dbName, mvName);
        TaskManager taskManager = GlobalStateMgr.getCurrentState().getTaskManager();
        Task refreshTask = taskManager.getTask(TaskBuilder.getMvTaskName(materializedView.getId()));
        boolean isForce = stmt.isForce();
        if (refreshTask != null) {
            taskManager.killTask(refreshTask.getName(), isForce);
        }
    }

    /*
     * used for handling CacnelAlterStmt (for client is the CANCEL ALTER
     * command). including SchemaChangeHandler and RollupHandler
     */
    public void cancelAlter(CancelAlterTableStmt stmt, String reason) throws DdlException {
        if (stmt.getAlterType() == ShowAlterStmt.AlterType.ROLLUP) {
            stateMgr.getRollupHandler().cancel(stmt, reason);
        } else if (stmt.getAlterType() == ShowAlterStmt.AlterType.COLUMN
                || stmt.getAlterType() == ShowAlterStmt.AlterType.OPTIMIZE) {
            stateMgr.getSchemaChangeHandler().cancel(stmt, reason);
        } else if (stmt.getAlterType() == ShowAlterStmt.AlterType.MATERIALIZED_VIEW) {
            stateMgr.getRollupHandler().cancelMV(stmt);
        } else {
            throw new DdlException("Cancel " + stmt.getAlterType() + " does not implement yet");
        }
    }

    public void cancelAlter(CancelAlterTableStmt stmt) throws DdlException {
        cancelAlter(stmt, "user cancelled");
    }

    // entry of rename table operation
    @Override
    public void renameTable(Database db, Table table, TableRenameClause tableRenameClause) throws DdlException {
        OlapTable olapTable = (OlapTable) table;
        if (olapTable.getState() != OlapTable.OlapTableState.NORMAL) {
            throw new DdlException("Table[" + olapTable.getName() + "] is under " + olapTable.getState());
        }

        String oldTableName = olapTable.getName();
        String newTableName = tableRenameClause.getNewTableName();
        if (oldTableName.equals(newTableName)) {
            throw new DdlException("Same table name");
        }

        // check if name is already used
        if (db.getTable(newTableName) != null) {
            throw new DdlException("Table name[" + newTableName + "] is already used");
        }

        olapTable.checkAndSetName(newTableName, false);

        db.dropTable(oldTableName);
        db.registerTableUnlocked(olapTable);
        inactiveRelatedMaterializedView(db, olapTable,
                MaterializedViewExceptions.inactiveReasonForBaseTableRenamed(oldTableName));

        TableInfo tableInfo = TableInfo.createForTableRename(db.getId(), olapTable.getId(), newTableName);
        GlobalStateMgr.getCurrentState().getEditLog().logTableRename(tableInfo);
        LOG.info("rename table[{}] to {}, tableId: {}", oldTableName, newTableName, olapTable.getId());
    }

    @Override
    public void alterTableComment(Database db, Table table, AlterTableCommentClause clause) {
        ModifyTablePropertyOperationLog log = new ModifyTablePropertyOperationLog(db.getId(), table.getId());
        log.setComment(clause.getNewComment());
        GlobalStateMgr.getCurrentState().getEditLog().logAlterTableProperties(log);

        table.setComment(clause.getNewComment());
    }

    public static void inactiveRelatedMaterializedView(Database db, Table olapTable, String reason) {
        for (MvId mvId : olapTable.getRelatedMaterializedViews()) {
            MaterializedView mv = (MaterializedView) db.getTable(mvId.getId());
            if (mv != null) {
                LOG.warn("Inactive MV {}/{} because {}", mv.getName(), mv.getId(), reason);
                mv.setInactiveAndReason(reason);

                // recursive inactive
                inactiveRelatedMaterializedView(db, mv,
                        MaterializedViewExceptions.inactiveReasonForBaseTableActive(mv.getName()));
            } else {
                LOG.info("Ignore materialized view {} does not exists", mvId);
            }
        }
    }

    public void replayRenameTable(TableInfo tableInfo) {
        long dbId = tableInfo.getDbId();
        long tableId = tableInfo.getTableId();
        String newTableName = tableInfo.getNewTableName();

        Database db = getDb(dbId);
        Locker locker = new Locker();
        locker.lockDatabase(db, LockType.WRITE);
        try {
            OlapTable table = (OlapTable) db.getTable(tableId);
            String tableName = table.getName();
            db.dropTable(tableName);
            table.setName(newTableName);
            db.registerTableUnlocked(table);
            inactiveRelatedMaterializedView(db, table,
                    MaterializedViewExceptions.inactiveReasonForBaseTableRenamed(tableName));

            LOG.info("replay rename table[{}] to {}, tableId: {}", tableName, newTableName, table.getId());
        } finally {
            locker.unLockDatabase(db, LockType.WRITE);
        }
    }

    @Override
    public void renamePartition(Database db, Table table, PartitionRenameClause renameClause) throws DdlException {
        OlapTable olapTable = (OlapTable) table;
        if (olapTable.getState() != OlapTable.OlapTableState.NORMAL) {
            throw new DdlException("Table[" + olapTable.getName() + "] is under " + olapTable.getState());
        }

        if (!olapTable.getPartitionInfo().isRangePartition()) {
            throw new DdlException("Table[" + olapTable.getName() + "] is single partitioned. "
                    + "no need to rename partition name.");
        }

        String partitionName = renameClause.getPartitionName();
        String newPartitionName = renameClause.getNewPartitionName();
        if (partitionName.equalsIgnoreCase(newPartitionName)) {
            throw new DdlException("Same partition name");
        }

        Partition partition = olapTable.getPartition(partitionName);
        if (partition == null) {
            throw new DdlException("Partition[" + partitionName + "] does not exists");
        }

        // check if name is already used
        if (olapTable.checkPartitionNameExist(newPartitionName)) {
            throw new DdlException("Partition name[" + newPartitionName + "] is already used");
        }

        olapTable.renamePartition(partitionName, newPartitionName);

        // log
        TableInfo tableInfo = TableInfo.createForPartitionRename(db.getId(), olapTable.getId(), partition.getId(),
                newPartitionName);
        GlobalStateMgr.getCurrentState().getEditLog().logPartitionRename(tableInfo);
        LOG.info("rename partition[{}] to {}", partitionName, newPartitionName);
    }

    public void replayRenamePartition(TableInfo tableInfo) {
        long dbId = tableInfo.getDbId();
        long tableId = tableInfo.getTableId();
        long partitionId = tableInfo.getPartitionId();
        String newPartitionName = tableInfo.getNewPartitionName();

        Database db = getDb(dbId);
        Locker locker = new Locker();
        locker.lockDatabase(db, LockType.WRITE);
        try {
            OlapTable table = (OlapTable) db.getTable(tableId);
            Partition partition = table.getPartition(partitionId);
            table.renamePartition(partition.getName(), newPartitionName);
            LOG.info("replay rename partition[{}] to {}", partition.getName(), newPartitionName);
        } finally {
            locker.unLockDatabase(db, LockType.WRITE);
        }
    }

    public void renameRollup(Database db, OlapTable table, RollupRenameClause renameClause) throws DdlException {
        if (table.getState() != OlapTable.OlapTableState.NORMAL) {
            throw new DdlException("Table[" + table.getName() + "] is under " + table.getState());
        }

        String rollupName = renameClause.getRollupName();
        // check if it is base table name
        if (rollupName.equals(table.getName())) {
            throw new DdlException("Using ALTER TABLE RENAME to change table name");
        }

        String newRollupName = renameClause.getNewRollupName();
        if (rollupName.equals(newRollupName)) {
            throw new DdlException("Same rollup name");
        }

        Map<String, Long> indexNameToIdMap = table.getIndexNameToId();
        if (indexNameToIdMap.get(rollupName) == null) {
            throw new DdlException("Rollup index[" + rollupName + "] does not exists");
        }

        // check if name is already used
        if (indexNameToIdMap.get(newRollupName) != null) {
            throw new DdlException("Rollup name[" + newRollupName + "] is already used");
        }

        long indexId = indexNameToIdMap.remove(rollupName);
        indexNameToIdMap.put(newRollupName, indexId);

        // log
        TableInfo tableInfo = TableInfo.createForRollupRename(db.getId(), table.getId(), indexId, newRollupName);
        GlobalStateMgr.getCurrentState().getEditLog().logRollupRename(tableInfo);
        LOG.info("rename rollup[{}] to {}", rollupName, newRollupName);
    }

    public void replayRenameRollup(TableInfo tableInfo) {
        long dbId = tableInfo.getDbId();
        long tableId = tableInfo.getTableId();
        long indexId = tableInfo.getIndexId();
        String newRollupName = tableInfo.getNewRollupName();

        Database db = getDb(dbId);
        Locker locker = new Locker();
        locker.lockDatabase(db, LockType.WRITE);
        try {
            OlapTable table = (OlapTable) db.getTable(tableId);
            String rollupName = table.getIndexNameById(indexId);
            Map<String, Long> indexNameToIdMap = table.getIndexNameToId();
            indexNameToIdMap.remove(rollupName);
            indexNameToIdMap.put(newRollupName, indexId);

            LOG.info("replay rename rollup[{}] to {}", rollupName, newRollupName);
        } finally {
            locker.unLockDatabase(db, LockType.WRITE);
        }
    }

    public void renameColumn(Database db, Table table, ColumnRenameClause renameClause) {
        if (!(table instanceof OlapTable)) {
            throw ErrorReportException.report(ErrorCode.ERR_COLUMN_RENAME_ONLY_FOR_OLAP_TABLE);
        }
        if (db.isSystemDatabase() || db.isStatisticsDatabase()) {
            throw ErrorReportException.report(ErrorCode.ERR_CANNOT_RENAME_COLUMN_IN_INTERNAL_DB, db.getFullName());
        }
        OlapTable olapTable = (OlapTable) table;
        if (olapTable.getState() != OlapTable.OlapTableState.NORMAL) {
            throw ErrorReportException.report(ErrorCode.ERR_CANNOT_RENAME_COLUMN_OF_NOT_NORMAL_TABLE, olapTable.getState());
        }

        String colName = renameClause.getColName();
        String newColName = renameClause.getNewColName();

        Column column = olapTable.getColumn(colName);
        if (column == null) {
            throw ErrorReportException.report(ErrorCode.ERR_BAD_FIELD_ERROR, colName, table.getName());
        }
        Column currentColumn = olapTable.getColumn(newColName);
        if (currentColumn != null) {
            throw ErrorReportException.report(ErrorCode.ERR_DUP_FIELDNAME, newColName);
        }
        olapTable.renameColumn(colName, newColName);

        ColumnRenameInfo columnRenameInfo = new ColumnRenameInfo(db.getId(), table.getId(), colName, newColName);
        GlobalStateMgr.getCurrentState().getEditLog().logColumnRename(columnRenameInfo);
        LOG.info("rename column {} to {}", colName, newColName);
    }

    public void replayRenameColumn(ColumnRenameInfo columnRenameInfo) throws DdlException {
        long dbId = columnRenameInfo.getDbId();
        long tableId = columnRenameInfo.getTableId();
        String colName = columnRenameInfo.getColumnName();
        String newColName = columnRenameInfo.getNewColumnName();
        Database db = getDb(dbId);
        Locker locker = new Locker();
        locker.lockDatabase(db, LockType.WRITE);
        try {
            OlapTable olapTable = (OlapTable) db.getTable(tableId);
            olapTable.renameColumn(colName, newColName);
            LOG.info("replay rename column[{}] to {}", colName, newColName);
        } finally {
            locker.unLockDatabase(db, LockType.WRITE);
        }
    }

    public void modifyTableDynamicPartition(Database db, OlapTable table, Map<String, String> properties)
            throws DdlException {
        Map<String, String> logProperties = new HashMap<>(properties);
        TableProperty tableProperty = table.getTableProperty();
        if (tableProperty == null) {
            DynamicPartitionUtil.checkAndSetDynamicPartitionProperty(table, properties);
        } else {
            Map<String, String> analyzedDynamicPartition = DynamicPartitionUtil.analyzeDynamicPartition(properties);
            tableProperty.modifyTableProperties(analyzedDynamicPartition);
            tableProperty.buildDynamicProperty();
        }

        DynamicPartitionUtil.registerOrRemovePartitionScheduleInfo(db.getId(), table);

        ModifyTablePropertyOperationLog info =
                new ModifyTablePropertyOperationLog(db.getId(), table.getId(), logProperties);
        GlobalStateMgr.getCurrentState().getEditLog().logDynamicPartition(info);
    }

    public void alterTableProperties(Database db, OlapTable table, Map<String, String> properties)
            throws DdlException {
        Map<String, String> propertiesToPersist = new HashMap<>(properties);
        Map<String, Object> results = validateToBeModifiedProps(properties, table);

        TableProperty tableProperty = table.getTableProperty();
        for (String key : results.keySet()) {
            if (propertiesToPersist.containsKey(PropertyAnalyzer.PROPERTIES_PARTITION_LIVE_NUMBER)) {
                int partitionLiveNumber = (int) results.get(key);
                tableProperty.getProperties().put(PropertyAnalyzer.PROPERTIES_PARTITION_LIVE_NUMBER,
                        String.valueOf(partitionLiveNumber));
                if (partitionLiveNumber == TableProperty.INVALID) {
                    GlobalStateMgr.getCurrentState().getDynamicPartitionScheduler().removeTtlPartitionTable(db.getId(),
                            table.getId());
                } else {
                    GlobalStateMgr.getCurrentState().getDynamicPartitionScheduler().registerTtlPartitionTable(db.getId(),
                            table.getId());
                }
                tableProperty.setPartitionTTLNumber(partitionLiveNumber);
                ModifyTablePropertyOperationLog info =
                        new ModifyTablePropertyOperationLog(db.getId(), table.getId(),
                                ImmutableMap.of(key, propertiesToPersist.get(key)));
                GlobalStateMgr.getCurrentState().getEditLog().logAlterTableProperties(info);
            }
            if (propertiesToPersist.containsKey(PropertyAnalyzer.PROPERTIES_STORAGE_MEDIUM)) {
                DataProperty dataProperty = (DataProperty) results.get(key);
                TStorageMedium storageMedium = dataProperty.getStorageMedium();
                table.setStorageMedium(storageMedium);
                tableProperty.getProperties()
                        .put(PropertyAnalyzer.PROPERTIES_STORAGE_COOLDOWN_TIME,
                                String.valueOf(dataProperty.getCooldownTimeMs()));
                ModifyTablePropertyOperationLog info =
                        new ModifyTablePropertyOperationLog(db.getId(), table.getId(),
                                ImmutableMap.of(key, propertiesToPersist.get(key)));
                GlobalStateMgr.getCurrentState().getEditLog().logAlterTableProperties(info);
            }
            if (propertiesToPersist.containsKey(PropertyAnalyzer.PROPERTIES_STORAGE_COOLDOWN_TTL)) {
                String storageCoolDownTTL = propertiesToPersist.get(PropertyAnalyzer.PROPERTIES_STORAGE_COOLDOWN_TTL);
                tableProperty.getProperties().put(PropertyAnalyzer.PROPERTIES_STORAGE_COOLDOWN_TTL, storageCoolDownTTL);
                tableProperty.buildStorageCoolDownTTL();
                ModifyTablePropertyOperationLog info =
                        new ModifyTablePropertyOperationLog(db.getId(), table.getId(),
                                ImmutableMap.of(key, propertiesToPersist.get(key)));
                GlobalStateMgr.getCurrentState().getEditLog().logAlterTableProperties(info);
            }
            if (propertiesToPersist.containsKey(PropertyAnalyzer.PROPERTIES_DATACACHE_PARTITION_DURATION)) {
                String partitionDuration = propertiesToPersist.get(PropertyAnalyzer.PROPERTIES_DATACACHE_PARTITION_DURATION);
                tableProperty.getProperties().put(PropertyAnalyzer.PROPERTIES_DATACACHE_PARTITION_DURATION, partitionDuration);
                tableProperty.buildDataCachePartitionDuration();
                ModifyTablePropertyOperationLog info =
                        new ModifyTablePropertyOperationLog(db.getId(), table.getId(),
                                ImmutableMap.of(key, propertiesToPersist.get(key)));
                GlobalStateMgr.getCurrentState().getEditLog().logAlterTableProperties(info);
            }
            if (propertiesToPersist.containsKey(PropertyAnalyzer.PROPERTIES_LABELS_LOCATION)) {
                String location = propertiesToPersist.get(PropertyAnalyzer.PROPERTIES_LABELS_LOCATION);
                table.setLocation(location);
                ModifyTablePropertyOperationLog info =
                        new ModifyTablePropertyOperationLog(db.getId(), table.getId(),
                                ImmutableMap.of(key, propertiesToPersist.get(key)));
                GlobalStateMgr.getCurrentState().getEditLog().logAlterTableProperties(info);
            }

            if (propertiesToPersist.containsKey(PropertyAnalyzer.PROPERTIES_PARTITION_TTL)) {
                Pair<String, PeriodDuration> ttlDuration = (Pair<String, PeriodDuration>) results.get(key);
                tableProperty.getProperties().put(PropertyAnalyzer.PROPERTIES_PARTITION_TTL, ttlDuration.first);
                tableProperty.setPartitionTTL(ttlDuration.second);

                ModifyTablePropertyOperationLog info =
                        new ModifyTablePropertyOperationLog(db.getId(), table.getId(),
                                ImmutableMap.of(key, propertiesToPersist.get(key)));
                GlobalStateMgr.getCurrentState().getEditLog().logAlterTableProperties(info);
            }
        }
    }

    private Map<String, Object> validateToBeModifiedProps(Map<String, String> properties, OlapTable table) throws DdlException {
        Map<String, Object> results = Maps.newHashMap();
        if (properties.containsKey(PropertyAnalyzer.PROPERTIES_PARTITION_LIVE_NUMBER)) {
            int partitionLiveNumber = PropertyAnalyzer.analyzePartitionLiveNumber(properties, true);
            results.put(PropertyAnalyzer.PROPERTIES_PARTITION_LIVE_NUMBER, partitionLiveNumber);
        }
        if (properties.containsKey(PropertyAnalyzer.PROPERTIES_PARTITION_TTL)) {
            Pair<String, PeriodDuration> ttlDuration = PropertyAnalyzer.analyzePartitionTTL(properties, true);
            if (ttlDuration == null) {
                throw new DdlException("Invalid partition ttl duration");
            }
            results.put(PropertyAnalyzer.PROPERTIES_PARTITION_TTL, ttlDuration);
        }
        if (properties.containsKey(PropertyAnalyzer.PROPERTIES_STORAGE_MEDIUM)) {
            try {
                DataProperty dataProperty = DataProperty.getInferredDefaultDataProperty();
                dataProperty = PropertyAnalyzer.analyzeDataProperty(properties, dataProperty, false);
                results.put(PropertyAnalyzer.PROPERTIES_STORAGE_MEDIUM, dataProperty);
            } catch (AnalysisException ex) {
                throw new RuntimeException(ex.getMessage());
            }
        }
        if (properties.containsKey(PropertyAnalyzer.PROPERTIES_STORAGE_COOLDOWN_TTL)) {
            try {
                PropertyAnalyzer.analyzeStorageCoolDownTTL(properties, true);
                results.put(PropertyAnalyzer.PROPERTIES_STORAGE_COOLDOWN_TTL, null);
            } catch (AnalysisException ex) {
                throw new RuntimeException(ex.getMessage());
            }
        }
        if (properties.containsKey(PropertyAnalyzer.PROPERTIES_DATACACHE_PARTITION_DURATION)) {
            try {
                PropertyAnalyzer.analyzeDataCachePartitionDuration(properties);
                results.put(PropertyAnalyzer.PROPERTIES_DATACACHE_PARTITION_DURATION, null);
            } catch (AnalysisException ex) {
                throw new RuntimeException(ex.getMessage());
            }
        }
        if (properties.containsKey(PropertyAnalyzer.PROPERTIES_LABELS_LOCATION)) {
            if (table.getColocateGroup() != null) {
                throw new DdlException("Cannot set location for colocate table");
            }
            String locations = PropertyAnalyzer.analyzeLocation(properties, true);
            results.put(PropertyAnalyzer.PROPERTIES_LABELS_LOCATION, locations);
        }
        if (!properties.isEmpty()) {
            throw new DdlException("Modify failed because unknown properties: " + properties);
        }
        return results;
    }

    /**
     * Set replication number for unpartitioned table.
     * ATTN: only for unpartitioned table now.
     *
     * @param db
     * @param table
     * @param properties
     * @throws DdlException
     */
    // The caller need to hold the db write lock
    public void modifyTableReplicationNum(Database db, OlapTable table, Map<String, String> properties)
            throws DdlException {
        if (colocateTableIndex.isColocateTable(table.getId())) {
            throw new DdlException("table " + table.getName() + " is colocate table, cannot change replicationNum");
        }

        String defaultReplicationNumName = "default." + PropertyAnalyzer.PROPERTIES_REPLICATION_NUM;
        PartitionInfo partitionInfo = table.getPartitionInfo();
        if (partitionInfo.isRangePartition()) {
            throw new DdlException(
                    "This is a range partitioned table, you should specify partitions with MODIFY PARTITION clause." +
                            " If you want to set default replication number, please use '" + defaultReplicationNumName +
                            "' instead of '" + PropertyAnalyzer.PROPERTIES_REPLICATION_NUM + "' to escape misleading.");
        }

        // unpartitioned table
        // update partition replication num
        String partitionName = table.getName();
        Partition partition = table.getPartition(partitionName);
        if (partition == null) {
            throw new DdlException("Partition does not exist. name: " + partitionName);
        }

        short replicationNum = Short.parseShort(properties.get(PropertyAnalyzer.PROPERTIES_REPLICATION_NUM));
        boolean isInMemory = partitionInfo.getIsInMemory(partition.getId());
        DataProperty newDataProperty = partitionInfo.getDataProperty(partition.getId());
        partitionInfo.setReplicationNum(partition.getId(), replicationNum);

        // update table default replication num
        table.setReplicationNum(replicationNum);

        // log
        ModifyPartitionInfo info = new ModifyPartitionInfo(db.getId(), table.getId(), partition.getId(),
                newDataProperty, replicationNum, isInMemory);
        GlobalStateMgr.getCurrentState().getEditLog().logModifyPartition(info);
        LOG.info("modify partition[{}-{}-{}] replication num to {}", db.getOriginName(), table.getName(),
                partition.getName(), replicationNum);
    }

    /**
     * Set default replication number for a specified table.
     * You can see the default replication number by Show Create Table stmt.
     *
     * @param db
     * @param table
     * @param properties
     */
    // The caller need to hold the db write lock
    public void modifyTableDefaultReplicationNum(Database db, OlapTable table, Map<String, String> properties)
            throws DdlException {
        Locker locker = new Locker();
        Preconditions.checkArgument(locker.isWriteLockHeldByCurrentThread(db));
        if (colocateTableIndex.isColocateTable(table.getId())) {
            throw new DdlException("table " + table.getName() + " is colocate table, cannot change replicationNum");
        }

        // check unpartitioned table
        PartitionInfo partitionInfo = table.getPartitionInfo();
        Partition partition = null;
        boolean isUnpartitionedTable = false;
        if (partitionInfo.getType() == PartitionType.UNPARTITIONED) {
            isUnpartitionedTable = true;
            String partitionName = table.getName();
            partition = table.getPartition(partitionName);
            if (partition == null) {
                throw new DdlException("Partition does not exist. name: " + partitionName);
            }
        }

        TableProperty tableProperty = table.getTableProperty();
        if (tableProperty == null) {
            tableProperty = new TableProperty(properties);
            table.setTableProperty(tableProperty);
        } else {
            tableProperty.modifyTableProperties(properties);
        }
        tableProperty.buildReplicationNum();

        // update partition replication num if this table is unpartitioned table
        if (isUnpartitionedTable) {
            Preconditions.checkNotNull(partition);
            partitionInfo.setReplicationNum(partition.getId(), tableProperty.getReplicationNum());
        }

        // log
        ModifyTablePropertyOperationLog info =
                new ModifyTablePropertyOperationLog(db.getId(), table.getId(), properties);
        GlobalStateMgr.getCurrentState().getEditLog().logModifyReplicationNum(info);
        LOG.info("modify table[{}] replication num to {}", table.getName(),
                properties.get(PropertyAnalyzer.PROPERTIES_REPLICATION_NUM));
    }

    public void modifyTableEnablePersistentIndexMeta(Database db, OlapTable table, Map<String, String> properties) {
        Locker locker = new Locker();
        Preconditions.checkArgument(locker.isWriteLockHeldByCurrentThread(db));
        TableProperty tableProperty = table.getTableProperty();
        if (tableProperty == null) {
            tableProperty = new TableProperty(properties);
            table.setTableProperty(tableProperty);
        } else {
            tableProperty.modifyTableProperties(properties);
        }
        tableProperty.buildEnablePersistentIndex();

        if (table.isCloudNativeTable()) {
            // now default to CLOUD_NATIVE
            tableProperty.buildPersistentIndexType();
        }

        ModifyTablePropertyOperationLog info =
                new ModifyTablePropertyOperationLog(db.getId(), table.getId(), properties);
        GlobalStateMgr.getCurrentState().getEditLog().logModifyEnablePersistentIndex(info);

    }

    public void modifyBinlogMeta(Database db, OlapTable table, BinlogConfig binlogConfig) {
        Locker locker = new Locker();
        Preconditions.checkArgument(locker.isWriteLockHeldByCurrentThread(db));
        ModifyTablePropertyOperationLog log = new ModifyTablePropertyOperationLog(
                db.getId(),
                table.getId(),
                binlogConfig.toProperties());
        GlobalStateMgr.getCurrentState().getEditLog().logModifyBinlogConfig(log);

        if (!binlogConfig.getBinlogEnable()) {
            table.clearBinlogAvailableVersion();
            table.setBinlogTxnId(BinlogConfig.INVALID);
        }
        table.setCurBinlogConfig(binlogConfig);
    }

    // The caller need to hold the db write lock
    public void modifyTableInMemoryMeta(Database db, OlapTable table, Map<String, String> properties) {
        Locker locker = new Locker();
        Preconditions.checkArgument(locker.isWriteLockHeldByCurrentThread(db));
        TableProperty tableProperty = table.getTableProperty();
        if (tableProperty == null) {
            tableProperty = new TableProperty(properties);
            table.setTableProperty(tableProperty);
        } else {
            tableProperty.modifyTableProperties(properties);
        }
        tableProperty.buildInMemory();

        // need to update partition info meta
        for (Partition partition : table.getPartitions()) {
            table.getPartitionInfo().setIsInMemory(partition.getId(), tableProperty.isInMemory());
        }

        ModifyTablePropertyOperationLog info =
                new ModifyTablePropertyOperationLog(db.getId(), table.getId(), properties);
        GlobalStateMgr.getCurrentState().getEditLog().logModifyInMemory(info);
    }

    // The caller need to hold the db write lock
    public void modifyTableConstraint(Database db, String tableName, Map<String, String> properties)
            throws DdlException {
        Locker locker = new Locker();
        Preconditions.checkArgument(locker.isWriteLockHeldByCurrentThread(db));
        Table table = db.getTable(tableName);
        if (table == null) {
            throw new DdlException(String.format("table:%s does not exist", tableName));
        }
        OlapTable olapTable = (OlapTable) table;
        TableProperty tableProperty = olapTable.getTableProperty();
        if (tableProperty == null) {
            tableProperty = new TableProperty(properties);
            olapTable.setTableProperty(tableProperty);
        } else {
            tableProperty.modifyTableProperties(properties);
        }
        tableProperty.buildConstraint();

        ModifyTablePropertyOperationLog info =
                new ModifyTablePropertyOperationLog(db.getId(), olapTable.getId(), properties);
        GlobalStateMgr.getCurrentState().getEditLog().logModifyConstraint(info);
    }

    // The caller need to hold the db write lock
    public void modifyTableWriteQuorum(Database db, OlapTable table, Map<String, String> properties) {
        Locker locker = new Locker();
        Preconditions.checkArgument(locker.isWriteLockHeldByCurrentThread(db));
        TableProperty tableProperty = table.getTableProperty();
        if (tableProperty == null) {
            tableProperty = new TableProperty(properties);
            table.setTableProperty(tableProperty);
        } else {
            tableProperty.modifyTableProperties(properties);
        }
        tableProperty.buildWriteQuorum();

        ModifyTablePropertyOperationLog info =
                new ModifyTablePropertyOperationLog(db.getId(), table.getId(), properties);
        GlobalStateMgr.getCurrentState().getEditLog().logModifyWriteQuorum(info);
    }

    // The caller need to hold the db write lock
    public void modifyTableReplicatedStorage(Database db, OlapTable table, Map<String, String> properties) {
        Locker locker = new Locker();
        Preconditions.checkArgument(locker.isWriteLockHeldByCurrentThread(db));
        TableProperty tableProperty = table.getTableProperty();
        if (tableProperty == null) {
            tableProperty = new TableProperty(properties);
            table.setTableProperty(tableProperty);
        } else {
            tableProperty.modifyTableProperties(properties);
        }
        tableProperty.buildReplicatedStorage();

        ModifyTablePropertyOperationLog info =
                new ModifyTablePropertyOperationLog(db.getId(), table.getId(), properties);
        GlobalStateMgr.getCurrentState().getEditLog().logModifyReplicatedStorage(info);
    }

    // The caller need to hold the db write lock
    public void modifyTableAutomaticBucketSize(Database db, OlapTable table, Map<String, String> properties) {
        Locker locker = new Locker();
        Preconditions.checkArgument(locker.isWriteLockHeldByCurrentThread(db));
        TableProperty tableProperty = table.getTableProperty();
        if (tableProperty == null) {
            tableProperty = new TableProperty(properties);
            table.setTableProperty(tableProperty);
        } else {
            tableProperty.modifyTableProperties(properties);
        }
        tableProperty.buildBucketSize();

        ModifyTablePropertyOperationLog info =
                new ModifyTablePropertyOperationLog(db.getId(), table.getId(), properties);
        GlobalStateMgr.getCurrentState().getEditLog().logModifyBucketSize(info);
    }

    public void modifyTableMutableBucketNum(Database db, OlapTable table, Map<String, String> properties) {
        Locker locker = new Locker();
        Preconditions.checkArgument(locker.isWriteLockHeldByCurrentThread(db));
        TableProperty tableProperty = table.getTableProperty();
        if (tableProperty == null) {
            tableProperty = new TableProperty(properties);
            table.setTableProperty(tableProperty);
        } else {
            tableProperty.modifyTableProperties(properties);
        }
        tableProperty.buildMutableBucketNum();

        ModifyTablePropertyOperationLog info = new ModifyTablePropertyOperationLog(db.getId(), table.getId(),
                properties);
        GlobalStateMgr.getCurrentState().getEditLog().logModifyMutableBucketNum(info);
    }

<<<<<<< HEAD
<<<<<<< HEAD
=======
    public void modifyTableEnableLoadProfile(Database db, OlapTable table, Map<String, String> properties) {
        Locker locker = new Locker();
        Preconditions.checkArgument(locker.isDbWriteLockHeldByCurrentThread(db));
=======
    public void modifyTableEnableLoadProfile(Database db, OlapTable table, Map<String, String> properties) {
        Locker locker = new Locker();
        Preconditions.checkArgument(locker.isWriteLockHeldByCurrentThread(db));
>>>>>>> dcd31449
        TableProperty tableProperty = table.getTableProperty();
        if (tableProperty == null) {
            tableProperty = new TableProperty(properties);
            table.setTableProperty(tableProperty);
        } else {
            tableProperty.modifyTableProperties(properties);
        }
        tableProperty.buildEnableLoadProfile();

        ModifyTablePropertyOperationLog info =
                new ModifyTablePropertyOperationLog(db.getId(), table.getId(), properties);
        GlobalStateMgr.getCurrentState().getEditLog().logModifyEnableLoadProfile(info);
    }

<<<<<<< HEAD
    public void modifyTableBaseCompactionForbiddenTimeRanges(Database db, OlapTable table, Map<String, String> properties) {
        Locker locker = new Locker();
        Preconditions.checkArgument(locker.isDbWriteLockHeldByCurrentThread(db));
        TableProperty tableProperty = table.getTableProperty();
        if (tableProperty == null) {
            tableProperty = new TableProperty(properties);
            table.setTableProperty(tableProperty);
        } else {
            tableProperty.modifyTableProperties(properties);
        }
        tableProperty.buildBaseCompactionForbiddenTimeRanges();

        ModifyTablePropertyOperationLog info = new ModifyTablePropertyOperationLog(db.getId(), table.getId(),
                properties);
        GlobalStateMgr.getCurrentState().getEditLog().logModifyBaseCompactionForbiddenTimeRanges(info);
    }

>>>>>>> 1c8e4b9cfb ([Enhancement] Support disable table base compaction by time ranges (#50120))
=======
>>>>>>> dcd31449
    public void modifyTablePrimaryIndexCacheExpireSec(Database db, OlapTable table, Map<String, String> properties) {
        Locker locker = new Locker();
        Preconditions.checkArgument(locker.isWriteLockHeldByCurrentThread(db));
        TableProperty tableProperty = table.getTableProperty();
        if (tableProperty == null) {
            tableProperty = new TableProperty(properties);
            table.setTableProperty(tableProperty);
        } else {
            tableProperty.modifyTableProperties(properties);
        }
        tableProperty.buildPrimaryIndexCacheExpireSec();

        ModifyTablePropertyOperationLog info = new ModifyTablePropertyOperationLog(db.getId(), table.getId(),
                properties);
        GlobalStateMgr.getCurrentState().getEditLog().logModifyPrimaryIndexCacheExpireSec(info);
    }

    public void modifyTableMeta(Database db, OlapTable table, Map<String, String> properties,
                                TTabletMetaType metaType) {
        if (metaType == TTabletMetaType.INMEMORY) {
            modifyTableInMemoryMeta(db, table, properties);
        } else if (metaType == TTabletMetaType.ENABLE_PERSISTENT_INDEX) {
            modifyTableEnablePersistentIndexMeta(db, table, properties);
        } else if (metaType == TTabletMetaType.WRITE_QUORUM) {
            modifyTableWriteQuorum(db, table, properties);
        } else if (metaType == TTabletMetaType.REPLICATED_STORAGE) {
            modifyTableReplicatedStorage(db, table, properties);
        } else if (metaType == TTabletMetaType.BUCKET_SIZE) {
            modifyTableAutomaticBucketSize(db, table, properties);
        } else if (metaType == TTabletMetaType.MUTABLE_BUCKET_NUM) {
            modifyTableMutableBucketNum(db, table, properties);
        } else if (metaType == TTabletMetaType.BASE_COMPACTION_FORBIDDEN_TIME_RANGES) {
            modifyTableBaseCompactionForbiddenTimeRanges(db, table, properties);
        } else if (metaType == TTabletMetaType.PRIMARY_INDEX_CACHE_EXPIRE_SEC) {
            modifyTablePrimaryIndexCacheExpireSec(db, table, properties);
        } else if (metaType == TTabletMetaType.ENABLE_LOAD_PROFILE) {
            modifyTableEnableLoadProfile(db, table, properties);
        }
    }

    public void setHasForbiddenGlobalDict(String dbName, String tableName, boolean isForbit) throws DdlException {
        Map<String, String> property = new HashMap<>();
        Database db = getDb(dbName);
        if (db == null) {
            throw new DdlException("the DB " + dbName + " is not exist");
        }
        Locker locker = new Locker();
        locker.lockDatabase(db, LockType.READ);
        try {
            Table table = db.getTable(tableName);
            if (table == null) {
                throw new DdlException("the DB " + dbName + " table: " + tableName + "isn't  exist");
            }

            if (table instanceof OlapTable) {
                OlapTable olapTable = (OlapTable) table;
                olapTable.setHasForbiddenGlobalDict(isForbit);
                if (isForbit) {
                    property.put(PropertyAnalyzer.ENABLE_LOW_CARD_DICT_TYPE, PropertyAnalyzer.DISABLE_LOW_CARD_DICT);
                    IDictManager.getInstance().disableGlobalDict(olapTable.getId());
                } else {
                    property.put(PropertyAnalyzer.ENABLE_LOW_CARD_DICT_TYPE, PropertyAnalyzer.ABLE_LOW_CARD_DICT);
                    IDictManager.getInstance().enableGlobalDict(olapTable.getId());
                }
                ModifyTablePropertyOperationLog info =
                        new ModifyTablePropertyOperationLog(db.getId(), table.getId(), property);
                GlobalStateMgr.getCurrentState().getEditLog().logSetHasForbiddenGlobalDict(info);
            }
        } finally {
            locker.unLockDatabase(db, LockType.READ);
        }
    }

    public void replayModifyHiveTableColumn(short opCode, ModifyTableColumnOperationLog info) {
        if (info.getDbName() == null) {
            return;
        }
        String hiveExternalDb = info.getDbName();
        String hiveExternalTable = info.getTableName();
        LOG.info("replayModifyTableColumn hiveDb:{},hiveTable:{}", hiveExternalDb, hiveExternalTable);
        List<Column> columns = info.getColumns();
        Database db = getDb(hiveExternalDb);
        HiveTable table;
        Locker locker = new Locker();
        locker.lockDatabase(db, LockType.WRITE);
        try {
            Table tbl = db.getTable(hiveExternalTable);
            table = (HiveTable) tbl;
            table.setNewFullSchema(columns);
        } finally {
            locker.unLockDatabase(db, LockType.WRITE);
        }
    }

    public void replayModifyTableProperty(short opCode, ModifyTablePropertyOperationLog info) {
        long dbId = info.getDbId();
        long tableId = info.getTableId();
        Map<String, String> properties = info.getProperties();
        String comment = info.getComment();

        Database db = getDb(dbId);
        Locker locker = new Locker();
        locker.lockDatabase(db, LockType.WRITE);
        try {
            OlapTable olapTable = (OlapTable) db.getTable(tableId);
            if (opCode == OperationType.OP_SET_FORBIDDEN_GLOBAL_DICT) {
                String enAble = properties.get(PropertyAnalyzer.ENABLE_LOW_CARD_DICT_TYPE);
                Preconditions.checkState(enAble != null);
                if (olapTable != null) {
                    if (enAble.equals(PropertyAnalyzer.DISABLE_LOW_CARD_DICT)) {
                        olapTable.setHasForbiddenGlobalDict(true);
                        IDictManager.getInstance().disableGlobalDict(olapTable.getId());
                    } else {
                        olapTable.setHasForbiddenGlobalDict(false);
                        IDictManager.getInstance().enableGlobalDict(olapTable.getId());
                    }
                }
            } else {
                TableProperty tableProperty = olapTable.getTableProperty();
                if (tableProperty == null) {
                    tableProperty = new TableProperty(properties);
                    olapTable.setTableProperty(tableProperty.buildProperty(opCode));
                } else {
                    tableProperty.modifyTableProperties(properties);
                    tableProperty.buildProperty(opCode);
                }

                if (StringUtils.isNotEmpty(comment)) {
                    olapTable.setComment(comment);
                }

                // need to replay partition info meta
                if (opCode == OperationType.OP_MODIFY_IN_MEMORY) {
                    for (Partition partition : olapTable.getPartitions()) {
                        olapTable.getPartitionInfo().setIsInMemory(partition.getId(), tableProperty.isInMemory());
                    }
                } else if (opCode == OperationType.OP_MODIFY_REPLICATION_NUM) {
                    // update partition replication num if this table is unpartitioned table
                    PartitionInfo partitionInfo = olapTable.getPartitionInfo();
                    if (partitionInfo.getType() == PartitionType.UNPARTITIONED) {
                        String partitionName = olapTable.getName();
                        Partition partition = olapTable.getPartition(partitionName);
                        if (partition != null) {
                            partitionInfo.setReplicationNum(partition.getId(), tableProperty.getReplicationNum());
                        }
                    }
                } else if (opCode == OperationType.OP_MODIFY_ENABLE_PERSISTENT_INDEX) {
                    olapTable.setEnablePersistentIndex(tableProperty.enablePersistentIndex());
                    if (olapTable.isCloudNativeTable()) {
                        olapTable.setPersistentIndexType(tableProperty.getPersistentIndexType());
                    }
                } else if (opCode == OperationType.OP_MODIFY_PRIMARY_INDEX_CACHE_EXPIRE_SEC) {
                    olapTable.setPrimaryIndexCacheExpireSec(tableProperty.primaryIndexCacheExpireSec());
                } else if (opCode == OperationType.OP_MODIFY_BINLOG_CONFIG) {
                    if (!olapTable.isBinlogEnabled()) {
                        olapTable.clearBinlogAvailableVersion();
                    }
                }
            }
        } catch (Exception ex) {
            LOG.warn("The replay log failed and this log was ignored.", ex);
        } finally {
            locker.unLockDatabase(db, LockType.WRITE);
        }
    }

    @Override
    public void createView(CreateViewStmt stmt) throws DdlException {
        String dbName = stmt.getDbName();
        String tableName = stmt.getTable();

        // check if db exists
        Database db = this.getDb(stmt.getDbName());
        if (db == null) {
            ErrorReport.reportDdlException(ErrorCode.ERR_BAD_DB_ERROR, dbName);
        }
        // check if table exists in db
        boolean existed = false;
        Locker locker = new Locker();
        locker.lockDatabase(db, LockType.READ);
        try {
            if (db.getTable(tableName) != null) {
                existed = true;
                if (stmt.isSetIfNotExists()) {
                    LOG.info("create view[{}] which already exists", tableName);
                    return;
                } else if (stmt.isReplace()) {
                    LOG.info("view {} already exists, need to replace it", tableName);
                } else {
                    ErrorReport.reportDdlException(ErrorCode.ERR_TABLE_EXISTS_ERROR, tableName);
                }
            }
        } finally {
            locker.unLockDatabase(db, LockType.READ);
        }

        if (existed) {
            // already existed, need to alter the view
            AlterViewStmt alterViewStmt = AlterViewStmt.fromReplaceStmt(stmt);
            new AlterJobExecutor().process(alterViewStmt, ConnectContext.get());
            LOG.info("replace view {} successfully", tableName);
        } else {
            List<Column> columns = stmt.getColumns();
            long tableId = getNextId();
            View view = new View(tableId, tableName, columns);
            view.setComment(stmt.getComment());
            view.setInlineViewDefWithSqlMode(stmt.getInlineViewDef(),
                    ConnectContext.get().getSessionVariable().getSqlMode());
            // init here in case the stmt string from view.toSql() has some syntax error.
            try {
                view.init();
            } catch (UserException e) {
                throw new DdlException("failed to init view stmt", e);
            }

            onCreate(db, view, "", stmt.isSetIfNotExists());
            LOG.info("successfully create view[" + tableName + "-" + view.getId() + "]");
        }
    }

    public void replayUpdateClusterAndBackends(BackendIdsUpdateInfo info) {
        for (long id : info.getBackendList()) {
            final Backend backend = stateMgr.getNodeMgr().getClusterInfo().getBackend(id);
            backend.setDecommissioned(false);
            backend.setBackendState(Backend.BackendState.free);
        }
    }

    /*
     * Truncate specified table or partitions.
     * The main idea is:
     *
     * 1. using the same schema to create new table(partitions)
     * 2. use the new created table(partitions) to replace the old ones.
     *
     * if no partition specified, it will truncate all partitions of this table, including all temp partitions,
     * otherwise, it will only truncate those specified partitions.
     *
     */
    @Override
    public void truncateTable(TruncateTableStmt truncateTableStmt, ConnectContext context) throws DdlException {
        TableRef tblRef = truncateTableStmt.getTblRef();
        TableName dbTbl = tblRef.getName();
        // check, and save some info which need to be checked again later
        Map<String, Partition> origPartitions = Maps.newTreeMap(String.CASE_INSENSITIVE_ORDER);
        OlapTable copiedTbl;
        Database db = getDb(dbTbl.getDb());
        if (db == null) {
            ErrorReport.reportDdlException(ErrorCode.ERR_BAD_DB_ERROR, dbTbl.getDb());
        }

        boolean truncateEntireTable = tblRef.getPartitionNames() == null;
        Locker locker = new Locker();
        locker.lockDatabase(db, LockType.READ);
        try {
            Table table = MetaUtils.getSessionAwareTable(context, db, dbTbl);
            if (table == null) {
                ErrorReport.reportDdlException(ErrorCode.ERR_BAD_TABLE_ERROR, dbTbl.getTbl());
            }

            if (!table.isOlapOrCloudNativeTable()) {
                throw new DdlException("Only support truncate OLAP table or LAKE table");
            }

            OlapTable olapTable = (OlapTable) table;
            if (olapTable.getState() != OlapTable.OlapTableState.NORMAL) {
                throw InvalidOlapTableStateException.of(olapTable.getState(), olapTable.getName());
            }

            if (!truncateEntireTable) {
                for (String partName : tblRef.getPartitionNames().getPartitionNames()) {
                    Partition partition = olapTable.getPartition(partName);
                    if (partition == null) {
                        throw new DdlException("Partition " + partName + " does not exist");
                    }

                    origPartitions.put(partName, partition);
                    GlobalStateMgr.getCurrentState().getAnalyzeMgr().recordDropPartition(partition.getId());
                }
            } else {
                for (Partition partition : olapTable.getPartitions()) {
                    origPartitions.put(partition.getName(), partition);
                    GlobalStateMgr.getCurrentState().getAnalyzeMgr().recordDropPartition(partition.getId());
                }
            }

            copiedTbl = getShadowCopyTable(olapTable);
        } finally {
            locker.unLockDatabase(db, LockType.READ);
        }

        // 2. use the copied table to create partitions
        List<Partition> newPartitions = Lists.newArrayListWithCapacity(origPartitions.size());
        // tabletIdSet to save all newly created tablet ids.
        Set<Long> tabletIdSet = Sets.newHashSet();
        try {
            for (Map.Entry<String, Partition> entry : origPartitions.entrySet()) {
                long oldPartitionId = entry.getValue().getId();
                long newPartitionId = getNextId();
                String newPartitionName = entry.getKey();

                PartitionInfo partitionInfo = copiedTbl.getPartitionInfo();
                partitionInfo.setTabletType(newPartitionId, partitionInfo.getTabletType(oldPartitionId));
                partitionInfo.setIsInMemory(newPartitionId, partitionInfo.getIsInMemory(oldPartitionId));
                partitionInfo.setReplicationNum(newPartitionId, partitionInfo.getReplicationNum(oldPartitionId));
                partitionInfo.setDataProperty(newPartitionId, partitionInfo.getDataProperty(oldPartitionId));

                if (copiedTbl.isCloudNativeTable()) {
                    partitionInfo.setDataCacheInfo(newPartitionId,
                            partitionInfo.getDataCacheInfo(oldPartitionId));
                }

                copiedTbl.setDefaultDistributionInfo(entry.getValue().getDistributionInfo());

                Partition newPartition =
                        createPartition(db, copiedTbl, newPartitionId, newPartitionName, null, tabletIdSet,
                                ConnectContext.get().getCurrentWarehouseId());
                newPartitions.add(newPartition);
            }
            buildPartitions(db, copiedTbl, newPartitions.stream().map(Partition::getSubPartitions)
                    .flatMap(p -> p.stream()).collect(Collectors.toList()), ConnectContext.get().getCurrentWarehouseId());
        } catch (DdlException e) {
            deleteUselessTablets(tabletIdSet);
            throw e;
        }
        Preconditions.checkState(origPartitions.size() == newPartitions.size());

        // all partitions are created successfully, try to replace the old partitions.
        // before replacing, we need to check again.
        // Things may be changed outside the database lock.
        locker.lockDatabase(db, LockType.WRITE);
        try {
            OlapTable olapTable = (OlapTable) db.getTable(copiedTbl.getId());
            if (olapTable == null) {
                throw new DdlException("Table[" + copiedTbl.getName() + "] is dropped");
            }

            if (olapTable.getState() != OlapTable.OlapTableState.NORMAL) {
                throw InvalidOlapTableStateException.of(olapTable.getState(), olapTable.getName());
            }

            // check partitions
            for (Map.Entry<String, Partition> entry : origPartitions.entrySet()) {
                Partition partition = olapTable.getPartition(entry.getValue().getId());
                if (partition == null || !partition.getName().equalsIgnoreCase(entry.getKey())) {
                    throw new DdlException("Partition [" + entry.getKey() + "] is changed during truncating table, " +
                            "please retry");
                }
            }

            // check if meta changed
            // rollup index may be added or dropped, and schema may be changed during creating partition operation.
            boolean metaChanged = false;
            if (olapTable.getIndexNameToId().size() != copiedTbl.getIndexNameToId().size()) {
                metaChanged = true;
            } else {
                // compare schemaHash
                Map<Long, Integer> copiedIndexIdToSchemaHash = copiedTbl.getIndexIdToSchemaHash();
                for (Map.Entry<Long, Integer> entry : olapTable.getIndexIdToSchemaHash().entrySet()) {
                    long indexId = entry.getKey();
                    if (!copiedIndexIdToSchemaHash.containsKey(indexId)) {
                        metaChanged = true;
                        break;
                    }
                    if (!copiedIndexIdToSchemaHash.get(indexId).equals(entry.getValue())) {
                        metaChanged = true;
                        break;
                    }
                }
            }

            if (olapTable.getDefaultDistributionInfo().getType() != copiedTbl.getDefaultDistributionInfo().getType()) {
                metaChanged = true;
            }

            if (metaChanged) {
                throw new DdlException("Table[" + copiedTbl.getName() + "]'s meta has been changed. try again.");
            }

            // replace
            truncateTableInternal(olapTable, newPartitions, truncateEntireTable, false);

            try {
                colocateTableIndex.updateLakeTableColocationInfo(olapTable, true /* isJoin */,
                        null /* expectGroupId */);
            } catch (DdlException e) {
                LOG.info("table {} update colocation info failed when truncate table, {}", olapTable.getId(), e.getMessage());
            }

            // write edit log
            TruncateTableInfo info = new TruncateTableInfo(db.getId(), olapTable.getId(), newPartitions,
                    truncateEntireTable);
            GlobalStateMgr.getCurrentState().getEditLog().logTruncateTable(info);

            // refresh mv
            Set<MvId> relatedMvs = olapTable.getRelatedMaterializedViews();
            for (MvId mvId : relatedMvs) {
                MaterializedView materializedView = (MaterializedView) db.getTable(mvId.getId());
                if (materializedView == null) {
                    LOG.warn("Table related materialized view {} can not be found", mvId.getId());
                    continue;
                }
                if (materializedView.isLoadTriggeredRefresh()) {
                    refreshMaterializedView(db.getFullName(), db.getTable(mvId.getId()).getName(), false, null,
                            Constants.TaskRunPriority.NORMAL.value(), true, false);
                }
            }
        } catch (DdlException e) {
            deleteUselessTablets(tabletIdSet);
            throw e;
        } catch (MetaNotFoundException e) {
            LOG.warn("Table related materialized view can not be found", e);
        } finally {
            locker.unLockDatabase(db, LockType.WRITE);
        }

        LOG.info("finished to truncate table {}, partitions: {}",
                tblRef.getName().toSql(), tblRef.getPartitionNames());
    }

    private void deleteUselessTablets(Set<Long> tabletIdSet) {
        // create partition failed, remove all newly created tablets.
        // For lakeTable, shards cleanup is taken care in ShardDeleter.
        for (Long tabletId : tabletIdSet) {
            GlobalStateMgr.getCurrentState().getTabletInvertedIndex().deleteTablet(tabletId);
        }
    }

    private void truncateTableInternal(OlapTable olapTable, List<Partition> newPartitions,
                                       boolean isEntireTable, boolean isReplay) {
        // use new partitions to replace the old ones.
        Set<Tablet> oldTablets = Sets.newHashSet();
        for (Partition newPartition : newPartitions) {
            Partition oldPartition = olapTable.replacePartition(newPartition);
            for (PhysicalPartition physicalPartition : oldPartition.getSubPartitions()) {
                // save old tablets to be removed
                for (MaterializedIndex index : physicalPartition.getMaterializedIndices(MaterializedIndex.IndexExtState.ALL)) {
                    // let HashSet do the deduplicate work
                    oldTablets.addAll(index.getTablets());
                }
            }
        }

        if (isEntireTable) {
            // drop all temp partitions
            olapTable.dropAllTempPartitions();
        }

        // remove the tablets in old partitions
        for (Tablet tablet : oldTablets) {
            TabletInvertedIndex index = GlobalStateMgr.getCurrentState().getTabletInvertedIndex();
            index.deleteTablet(tablet.getId());
            // Ensure that only the leader records truncate information.
            // TODO(yangzaorang): the information will be lost when failover occurs. The probability of this case
            // happening is small, and the trash data will be deleted by BE anyway, but we need to find a better
            // solution.
            if (!isReplay) {
                index.markTabletForceDelete(tablet);
            }
        }
    }

    public void replayTruncateTable(TruncateTableInfo info) {
        Database db = getDb(info.getDbId());
        Locker locker = new Locker();
        locker.lockDatabase(db, LockType.WRITE);
        try {
            OlapTable olapTable = (OlapTable) db.getTable(info.getTblId());
            truncateTableInternal(olapTable, info.getPartitions(), info.isEntireTable(), true);

            if (!GlobalStateMgr.isCheckpointThread()) {
                // add tablet to inverted index
                TabletInvertedIndex invertedIndex = GlobalStateMgr.getCurrentState().getTabletInvertedIndex();
                for (Partition partition : info.getPartitions()) {
                    long partitionId = partition.getId();
                    TStorageMedium medium = olapTable.getPartitionInfo().getDataProperty(
                            partitionId).getStorageMedium();
                    for (PhysicalPartition physicalPartition : partition.getSubPartitions()) {
                        for (MaterializedIndex mIndex : physicalPartition.getMaterializedIndices(
                                MaterializedIndex.IndexExtState.ALL)) {
                            long indexId = mIndex.getId();
                            int schemaHash = olapTable.getSchemaHashByIndexId(indexId);
                            TabletMeta tabletMeta = new TabletMeta(db.getId(), olapTable.getId(),
                                    physicalPartition.getId(), indexId, schemaHash, medium,
                                    olapTable.isCloudNativeTableOrMaterializedView());
                            for (Tablet tablet : mIndex.getTablets()) {
                                long tabletId = tablet.getId();
                                invertedIndex.addTablet(tabletId, tabletMeta);
                                if (olapTable.isOlapTable()) {
                                    for (Replica replica : ((LocalTablet) tablet).getImmutableReplicas()) {
                                        invertedIndex.addReplica(tabletId, replica);
                                    }
                                }
                            }
                        }
                    }
                }
            }
        } finally {
            locker.unLockDatabase(db, LockType.WRITE);
        }
    }

    public void replayBackendTabletsInfo(BackendTabletsInfo backendTabletsInfo) {
        List<Pair<Long, Integer>> tabletsWithSchemaHash = backendTabletsInfo.getTabletSchemaHash();
        if (!tabletsWithSchemaHash.isEmpty()) {
            // In previous version, we save replica info in `tabletsWithSchemaHash`,
            // but it is wrong because we can not get replica from `tabletInvertedIndex` when doing checkpoint,
            // because when doing checkpoint, the tabletInvertedIndex is not initialized at all.
            //
            // So we can only discard this information, in this case, it is equivalent to losing the record of these operations.
            // But it doesn't matter, these records are currently only used to record whether a replica is in a bad state.
            // This state has little effect on the system, and it can be restored after the system has processed the bad state replica.
            for (Pair<Long, Integer> tabletInfo : tabletsWithSchemaHash) {
                LOG.warn("find an old backendTabletsInfo for tablet {}, ignore it", tabletInfo.first);
            }
            return;
        }

        // in new version, replica info is saved here.
        // but we need to get replica from db->tbl->partition->...
        List<ReplicaPersistInfo> replicaPersistInfos = backendTabletsInfo.getReplicaPersistInfos();
        for (ReplicaPersistInfo info : replicaPersistInfos) {
            long dbId = info.getDbId();
            Database db = getDb(dbId);
            if (db == null) {
                continue;
            }
            Locker locker = new Locker();
            locker.lockDatabase(db, LockType.WRITE);
            try {
                OlapTable tbl = (OlapTable) db.getTable(info.getTableId());
                if (tbl == null) {
                    continue;
                }
                Partition partition = tbl.getPartition(info.getPartitionId());
                if (partition == null) {
                    continue;
                }
                MaterializedIndex mindex = partition.getIndex(info.getIndexId());
                if (mindex == null) {
                    continue;
                }
                LocalTablet tablet = (LocalTablet) mindex.getTablet(info.getTabletId());
                if (tablet == null) {
                    continue;
                }
                Replica replica = tablet.getReplicaById(info.getReplicaId());
                if (replica != null) {
                    replica.setBad(true);
                    LOG.debug("get replica {} of tablet {} on backend {} to bad when replaying",
                            info.getReplicaId(), info.getTabletId(), info.getBackendId());
                }
            } finally {
                locker.unLockDatabase(db, LockType.WRITE);
            }
        }
    }

    // Convert table's distribution type from random to hash.
    // random distribution is no longer supported.
    public void convertDistributionType(Database db, OlapTable tbl) throws DdlException {
        TableInfo tableInfo = TableInfo.createForModifyDistribution(db.getId(), tbl.getId());
        GlobalStateMgr.getCurrentState().getEditLog().logModifyDistributionType(tableInfo);
        LOG.info("finished to modify distribution type of table: " + tbl.getName());
    }

    public void replayConvertDistributionType(TableInfo tableInfo) {
        Database db = getDb(tableInfo.getDbId());
        Locker locker = new Locker();
        locker.lockDatabase(db, LockType.WRITE);
        try {
            OlapTable tbl = (OlapTable) db.getTable(tableInfo.getTableId());
            LOG.info("replay modify distribution type of table: " + tbl.getName());
        } finally {
            locker.unLockDatabase(db, LockType.WRITE);
        }
    }

    /*
     * The entry of replacing partitions with temp partitions.
     */
    public void replaceTempPartition(Database db, String tableName, ReplacePartitionClause clause) throws DdlException {
        List<String> partitionNames = clause.getPartitionNames();
        // duplicate temp partition will cause Incomplete transaction
        List<String> tempPartitionNames =
                clause.getTempPartitionNames().stream().distinct().collect(Collectors.toList());

        boolean isStrictRange = clause.isStrictRange();
        boolean useTempPartitionName = clause.useTempPartitionName();
        Locker locker = new Locker();
        locker.lockDatabase(db, LockType.WRITE);
        try {
            Table table = db.getTable(tableName);
            if (table == null) {
                ErrorReport.reportDdlException(ErrorCode.ERR_BAD_TABLE_ERROR, tableName);
            }

            if (!table.isOlapOrCloudNativeTable()) {
                throw new DdlException("Table[" + tableName + "] is not OLAP table or LAKE table");
            }

            OlapTable olapTable = (OlapTable) table;
            // check partition exist
            for (String partName : partitionNames) {
                if (!olapTable.checkPartitionNameExist(partName, false)) {
                    throw new DdlException("Partition[" + partName + "] does not exist");
                }
            }
            for (String partName : tempPartitionNames) {
                if (!olapTable.checkPartitionNameExist(partName, true)) {
                    throw new DdlException("Temp partition[" + partName + "] does not exist");
                }
            }

            partitionNames.stream().forEach(e ->
                    GlobalStateMgr.getCurrentState().getAnalyzeMgr().recordDropPartition(olapTable.getPartition(e).getId()));
            olapTable.replaceTempPartitions(partitionNames, tempPartitionNames, isStrictRange, useTempPartitionName);

            // write log
            ReplacePartitionOperationLog info = new ReplacePartitionOperationLog(db.getId(), olapTable.getId(),
                    partitionNames, tempPartitionNames, isStrictRange, useTempPartitionName);
            GlobalStateMgr.getCurrentState().getEditLog().logReplaceTempPartition(info);
            LOG.info("finished to replace partitions {} with temp partitions {} from table: {}",
                    clause.getPartitionNames(), clause.getTempPartitionNames(), tableName);
        } finally {
            locker.unLockDatabase(db, LockType.WRITE);
        }
    }

    public void replayReplaceTempPartition(ReplacePartitionOperationLog replaceTempPartitionLog) {
        Database db = getDb(replaceTempPartitionLog.getDbId());
        if (db == null) {
            return;
        }
        Locker locker = new Locker();
        locker.lockDatabase(db, LockType.WRITE);
        try {
            OlapTable olapTable = (OlapTable) db.getTable(replaceTempPartitionLog.getTblId());
            if (olapTable == null) {
                return;
            }
            if (replaceTempPartitionLog.isUnPartitionedTable()) {
                olapTable.replacePartition(replaceTempPartitionLog.getPartitions().get(0),
                        replaceTempPartitionLog.getTempPartitions().get(0));
                return;
            }
            olapTable.replaceTempPartitions(replaceTempPartitionLog.getPartitions(),
                    replaceTempPartitionLog.getTempPartitions(),
                    replaceTempPartitionLog.isStrictRange(),
                    replaceTempPartitionLog.useTempPartitionName());
        } catch (DdlException e) {
            LOG.warn("should not happen.", e);
        } finally {
            locker.unLockDatabase(db, LockType.WRITE);
        }
    }

    // entry of checking tablets operation
    public void checkTablets(AdminCheckTabletsStmt stmt) {
        AdminCheckTabletsStmt.CheckType type = stmt.getType();
        if (type == AdminCheckTabletsStmt.CheckType.CONSISTENCY) {
            stateMgr.getConsistencyChecker().addTabletsToCheck(stmt.getTabletIds());
        }
    }

    // Set specified replica's status. If replica does not exist, just ignore it.
    public void setReplicaStatus(AdminSetReplicaStatusStmt stmt) {
        long tabletId = stmt.getTabletId();
        long backendId = stmt.getBackendId();
        Replica.ReplicaStatus status = stmt.getStatus();
        setReplicaStatusInternal(tabletId, backendId, status, false);
    }

    public void replaySetReplicaStatus(SetReplicaStatusOperationLog log) {
        setReplicaStatusInternal(log.getTabletId(), log.getBackendId(), log.getReplicaStatus(), true);
    }

    private void setReplicaStatusInternal(long tabletId, long backendId, Replica.ReplicaStatus status,
                                          boolean isReplay) {
        TabletMeta meta = stateMgr.getTabletInvertedIndex().getTabletMeta(tabletId);
        if (meta == null) {
            LOG.info("tablet {} does not exist", tabletId);
            return;
        }
        long dbId = meta.getDbId();
        Database db = getDb(dbId);
        if (db == null) {
            LOG.info("database {} of tablet {} does not exist", dbId, tabletId);
            return;
        }
        Locker locker = new Locker();
        locker.lockDatabase(db, LockType.WRITE);
        try {
            Replica replica = stateMgr.getTabletInvertedIndex().getReplica(tabletId, backendId);
            if (replica == null) {
                LOG.info("replica of tablet {} does not exist", tabletId);
                return;
            }
            if (status == Replica.ReplicaStatus.BAD || status == Replica.ReplicaStatus.OK) {
                if (replica.setBadForce(status == Replica.ReplicaStatus.BAD)) {
                    if (!isReplay) {
                        // Put this tablet into urgent table so that it can be repaired ASAP.
                        stateMgr.getTabletChecker().setTabletForUrgentRepair(dbId, meta.getTableId(),
                                meta.getPhysicalPartitionId());
                        SetReplicaStatusOperationLog log =
                                new SetReplicaStatusOperationLog(backendId, tabletId, status);
                        GlobalStateMgr.getCurrentState().getEditLog().logSetReplicaStatus(log);
                    }
                    LOG.info("set replica {} of tablet {} on backend {} as {}. is replay: {}",
                            replica.getId(), tabletId, backendId, status, isReplay);
                }
            }
        } finally {
            locker.unLockDatabase(db, LockType.WRITE);
        }
    }

    public void setPartitionVersion(AdminSetPartitionVersionStmt stmt) {
        Database database = getDb(stmt.getTableName().getDb());
        if (database == null) {
            throw ErrorReportException.report(ErrorCode.ERR_BAD_DB_ERROR, stmt.getTableName().getDb());
        }
        Locker locker = new Locker();
        locker.lockDatabase(database, LockType.WRITE);
        try {
            Table table = database.getTable(stmt.getTableName().getTbl());
            if (table == null) {
                throw ErrorReportException.report(ErrorCode.ERR_BAD_TABLE_ERROR, stmt.getTableName().getTbl());
            }
            if (!table.isOlapTableOrMaterializedView()) {
                throw ErrorReportException.report(ErrorCode.ERR_NOT_OLAP_TABLE, stmt.getTableName().getTbl());
            }

            PhysicalPartition physicalPartition;
            OlapTable olapTable = (OlapTable) table;
            if (stmt.getPartitionId() != -1) {
                physicalPartition = olapTable.getPhysicalPartition(stmt.getPartitionId());
                if (physicalPartition == null) {
                    throw ErrorReportException.report(ErrorCode.ERR_NO_SUCH_PARTITION, stmt.getPartitionName());
                }
            } else {
                Partition partition = olapTable.getPartition(stmt.getPartitionName());
                if (partition == null) {
                    throw ErrorReportException.report(ErrorCode.ERR_NO_SUCH_PARTITION, stmt.getPartitionName());
                }
                if (partition.getSubPartitions().size() >= 2) {
                    throw ErrorReportException.report(ErrorCode.ERR_MULTI_SUB_PARTITION, stmt.getPartitionName());
                }
                physicalPartition = partition;
            }

            long visibleVersionTime = System.currentTimeMillis();
            physicalPartition.setVisibleVersion(stmt.getVersion(), visibleVersionTime);
            physicalPartition.setNextVersion(stmt.getVersion() + 1);

            PartitionVersion partitionVersion = new PartitionVersion(database.getId(), table.getId(),
                    physicalPartition.getId(), stmt.getVersion());
            for (MaterializedIndex index : physicalPartition.getMaterializedIndices(IndexExtState.VISIBLE)) {
                for (Tablet tablet : index.getTablets()) {
                    if (!(tablet instanceof LocalTablet)) {
                        continue;
                    }

                    LocalTablet localTablet = (LocalTablet) tablet;
                    for (Replica replica : localTablet.getAllReplicas()) {
                        if (replica.getVersion() > stmt.getVersion() && localTablet.getAllReplicas().size() > 1) {
                            replica.setBad(true);
                            LOG.warn("set tablet: {} on backend: {} to bad, " +
                                            "because its version: {} is higher than partition visible version: {}",
                                    tablet.getId(), replica.getBackendId(), replica.getVersion(), stmt.getVersion());
                        }
                    }
                }
            }
            GlobalStateMgr.getCurrentState().getEditLog().logRecoverPartitionVersion(
                    new PartitionVersionRecoveryInfo(Lists.newArrayList(partitionVersion), visibleVersionTime));
            LOG.info("Successfully set partition: {} version to {}, table: {}, db: {}",
                    stmt.getPartitionName(), stmt.getVersion(), table.getName(), database.getFullName());
        } finally {
            locker.unLockDatabase(database, LockType.WRITE);
        }
    }

    public void onEraseDatabase(long dbId) {
        // remove database transaction manager
        stateMgr.getGlobalTransactionMgr().removeDatabaseTransactionMgr(dbId);
        // unbind db to storage volume
        stateMgr.getStorageVolumeMgr().unbindDbToStorageVolume(dbId);
    }

    public void onErasePartition(Partition partition) {
        // remove tablet in inverted index
        TabletInvertedIndex invertedIndex = GlobalStateMgr.getCurrentState().getTabletInvertedIndex();
        for (PhysicalPartition subPartition : partition.getSubPartitions()) {
            for (MaterializedIndex index : subPartition.getMaterializedIndices(MaterializedIndex.IndexExtState.ALL)) {
                for (Tablet tablet : index.getTablets()) {
                    long tabletId = tablet.getId();
                    invertedIndex.deleteTablet(tabletId);
                }
            }
        }
    }

    // for test only
    @VisibleForTesting
    public void clear() {
        if (idToDb != null) {
            idToDb.clear();
        }
        if (fullNameToDb != null) {
            fullNameToDb.clear();
        }
        System.gc();
    }

    @VisibleForTesting
    public OlapTable getCopiedTable(Database db, OlapTable olapTable, List<Long> sourcePartitionIds,
                                    Map<Long, String> origPartitions, boolean isOptimize) {
        OlapTable copiedTbl;
        Locker locker = new Locker();
        locker.lockDatabase(db, LockType.READ);
        try {
            if (olapTable.getState() != OlapTable.OlapTableState.NORMAL
                    && olapTable.getState() != OlapTable.OlapTableState.OPTIMIZE) {
                throw new RuntimeException("Table' state is not NORMAL: " + olapTable.getState()
                        + ", tableId:" + olapTable.getId() + ", tabletName:" + olapTable.getName());
            }
            for (Long id : sourcePartitionIds) {
                origPartitions.put(id, olapTable.getPartition(id).getName());
            }
            copiedTbl = getShadowCopyTable(olapTable);
        } finally {
            locker.unLockDatabase(db, LockType.READ);
        }
        return copiedTbl;
    }

    @VisibleForTesting
    public OlapTable getCopiedTable(Database db, OlapTable olapTable, List<Long> sourcePartitionIds,
                                    Map<Long, String> origPartitions) {
        return getCopiedTable(db, olapTable, sourcePartitionIds, origPartitions, false);
    }

    private OlapTable getShadowCopyTable(OlapTable olapTable) {
        OlapTable copiedTable;
        if (olapTable instanceof LakeMaterializedView) {
            copiedTable = new LakeMaterializedView();
        } else if (olapTable instanceof MaterializedView) {
            copiedTable = new MaterializedView();
        } else if (olapTable instanceof LakeTable) {
            copiedTable = new LakeTable();
        } else {
            copiedTable = new OlapTable();
        }

        olapTable.copyOnlyForQuery(copiedTable);
        return copiedTable;
    }

    @VisibleForTesting
    public List<Partition> getNewPartitionsFromPartitions(Database db, OlapTable olapTable,
                                                          List<Long> sourcePartitionIds,
                                                          Map<Long, String> origPartitions, OlapTable copiedTbl,
                                                          String namePostfix, Set<Long> tabletIdSet,
                                                          List<Long> tmpPartitionIds, DistributionDesc distributionDesc,
                                                          long warehouseId)
            throws DdlException {
        List<Partition> newPartitions = Lists.newArrayListWithCapacity(sourcePartitionIds.size());
        for (int i = 0; i < sourcePartitionIds.size(); ++i) {
            long newPartitionId = tmpPartitionIds.get(i);
            long sourcePartitionId = sourcePartitionIds.get(i);
            String newPartitionName = origPartitions.get(sourcePartitionId) + namePostfix;
            if (olapTable.checkPartitionNameExist(newPartitionName, true)) {
                // to prevent creating the same partitions when failover
                // this will happen when OverwriteJob crashed after created temp partitions,
                // but before changing to PREPARED state
                LOG.warn("partition:{} already exists in table:{}", newPartitionName, olapTable.getName());
                continue;
            }
            PartitionInfo partitionInfo = copiedTbl.getPartitionInfo();
            partitionInfo.setTabletType(newPartitionId, partitionInfo.getTabletType(sourcePartitionId));
            partitionInfo.setIsInMemory(newPartitionId, partitionInfo.getIsInMemory(sourcePartitionId));
            partitionInfo.setReplicationNum(newPartitionId, partitionInfo.getReplicationNum(sourcePartitionId));
            partitionInfo.setDataProperty(newPartitionId, partitionInfo.getDataProperty(sourcePartitionId));
            if (copiedTbl.isCloudNativeTableOrMaterializedView()) {
                partitionInfo.setDataCacheInfo(newPartitionId, partitionInfo.getDataCacheInfo(sourcePartitionId));
            }

            Partition newPartition = null;
            if (distributionDesc != null) {
                DistributionInfo distributionInfo = distributionDesc.toDistributionInfo(olapTable.getColumns());
                if (distributionInfo.getBucketNum() == 0) {
                    Partition sourcePartition = olapTable.getPartition(sourcePartitionId);
                    olapTable.optimizeDistribution(distributionInfo, sourcePartition);
                }
                newPartition = createPartition(
                        db, copiedTbl, newPartitionId, newPartitionName, null, tabletIdSet, distributionInfo, warehouseId);
            } else {
                newPartition = createPartition(db, copiedTbl, newPartitionId, newPartitionName, null, tabletIdSet, warehouseId);
            }

            newPartitions.add(newPartition);
        }
        return newPartitions;
    }

    // create new partitions from source partitions.
    // new partitions have the same indexes as source partitions.
    public List<Partition> createTempPartitionsFromPartitions(Database db, Table table,
                                                              String namePostfix, List<Long> sourcePartitionIds,
                                                              List<Long> tmpPartitionIds, DistributionDesc distributionDesc,
                                                              long warehouseId) {
        Preconditions.checkState(table instanceof OlapTable);
        OlapTable olapTable = (OlapTable) table;
        Map<Long, String> origPartitions = Maps.newHashMap();
        OlapTable copiedTbl = getCopiedTable(db, olapTable, sourcePartitionIds, origPartitions, distributionDesc != null);
        copiedTbl.setDefaultDistributionInfo(olapTable.getDefaultDistributionInfo());

        // 2. use the copied table to create partitions
        List<Partition> newPartitions = null;
        // tabletIdSet to save all newly created tablet ids.
        Set<Long> tabletIdSet = Sets.newHashSet();
        try {
            newPartitions = getNewPartitionsFromPartitions(db, olapTable, sourcePartitionIds, origPartitions,
                    copiedTbl, namePostfix, tabletIdSet, tmpPartitionIds, distributionDesc, warehouseId);
            buildPartitions(db, copiedTbl, newPartitions.stream().map(Partition::getSubPartitions)
                    .flatMap(p -> p.stream()).collect(Collectors.toList()), warehouseId);
        } catch (Exception e) {
            // create partition failed, remove all newly created tablets
            for (Long tabletId : tabletIdSet) {
                GlobalStateMgr.getCurrentState().getTabletInvertedIndex().deleteTablet(tabletId);
            }
            LOG.warn("create partitions from partitions failed.", e);
            throw new RuntimeException("create partitions failed: " + e.getMessage(), e);
        }
        return newPartitions;
    }

    public void replayDeleteAutoIncrementId(AutoIncrementInfo info) throws IOException {
        for (Map.Entry<Long, Long> entry : info.tableIdToIncrementId().entrySet()) {
            Long tableId = entry.getKey();
            tableIdToIncrementId.remove(tableId);
        }
    }

    public void replayAutoIncrementId(AutoIncrementInfo info) throws IOException {
        for (Map.Entry<Long, Long> entry : info.tableIdToIncrementId().entrySet()) {
            Long tableId = entry.getKey();
            Long id = entry.getValue();

            Long oldId = tableIdToIncrementId.putIfAbsent(tableId, id);

            if (oldId != null && id > tableIdToIncrementId.get(tableId)) {
                tableIdToIncrementId.replace(tableId, id);
            }
        }
    }

    public Long allocateAutoIncrementId(Long tableId, Long rows) {
        Long oldId = tableIdToIncrementId.putIfAbsent(tableId, 1L);
        if (oldId == null) {
            oldId = tableIdToIncrementId.get(tableId);
        }

        Long newId = oldId + rows;
        // AUTO_INCREMENT counter overflow
        if (newId < oldId) {
            throw new RuntimeException("AUTO_INCREMENT counter overflow");
        }

        while (!tableIdToIncrementId.replace(tableId, oldId, newId)) {
            oldId = tableIdToIncrementId.get(tableId);
            newId = oldId + rows;

            // AUTO_INCREMENT counter overflow
            if (newId < oldId) {
                throw new RuntimeException("AUTO_INCREMENT counter overflow");
            }
        }

        return oldId;
    }

    public void removeAutoIncrementIdByTableId(Long tableId, boolean isReplay) {
        Long id = tableIdToIncrementId.remove(tableId);
        if (!isReplay && id != null) {
            ConcurrentHashMap<Long, Long> deltaMap = new ConcurrentHashMap<>();
            deltaMap.put(tableId, 0L);
            AutoIncrementInfo info = new AutoIncrementInfo(deltaMap);
            GlobalStateMgr.getCurrentState().getEditLog().logSaveDeleteAutoIncrementId(info);
        }
    }

    public ConcurrentHashMap<Long, Long> tableIdToIncrementId() {
        return tableIdToIncrementId;
    }

    public Long getCurrentAutoIncrementIdByTableId(Long tableId) {
        return tableIdToIncrementId.get(tableId);
    }

    public void addOrReplaceAutoIncrementIdByTableId(Long tableId, Long id) {
        Long oldId = tableIdToIncrementId.putIfAbsent(tableId, id);
        if (oldId != null) {
            tableIdToIncrementId.replace(tableId, id);
        }
    }

    public void save(ImageWriter imageWriter) throws IOException, SRMetaBlockException {
        // Don't write system db meta
        Map<Long, Database> idToDbNormal =
                idToDb.entrySet().stream().filter(entry -> entry.getKey() > NEXT_ID_INIT_VALUE)
                        .collect(Collectors.toMap(Map.Entry::getKey, Map.Entry::getValue));
        int totalTableNum = 0;
        for (Database database : idToDbNormal.values()) {
            totalTableNum += database.getTableNumber();
        }
        int cnt = 1 + idToDbNormal.size() + idToDbNormal.size() /* record database table size */ + totalTableNum + 1;
        SRMetaBlockWriter writer = imageWriter.getBlockWriter(SRMetaBlockID.LOCAL_META_STORE, cnt);

        writer.writeInt(idToDbNormal.size());
        for (Database database : idToDbNormal.values()) {
            writer.writeJson(database);
            int totalTableNumber = database.getTables().size();
            writer.writeInt(totalTableNumber);
            List<Table> tables = database.getTables();
            for (Table table : tables) {
                writer.writeJson(table);
            }
        }

        AutoIncrementInfo info = new AutoIncrementInfo(tableIdToIncrementId);
        writer.writeJson(info);

        writer.close();
    }

    /**
     * When loading the LocalMetastore, the DB/Catalog that the materialized view depends
     * on may not have been loaded yet, so you cannot reload the materialized view.
     * The reload operation of a materialized view should be called by {@link GlobalStateMgr#postLoadImage()}.
     */
    public void load(SRMetaBlockReader reader) throws IOException, SRMetaBlockException, SRMetaBlockEOFException {
        reader.readCollection(Database.class, db -> {
            reader.readCollection(Table.class, db::registerTableUnlocked);

            idToDb.put(db.getId(), db);
            fullNameToDb.put(db.getFullName(), db);
            stateMgr.getGlobalTransactionMgr().addDatabaseTransactionMgr(db.getId());
            db.getTables().stream().filter(tbl -> !tbl.isMaterializedView()).forEach(tbl -> {
                try {
                    tbl.onReload();
                    if (tbl.isTemporaryTable()) {
                        TemporaryTableMgr temporaryTableMgr = GlobalStateMgr.getCurrentState().getTemporaryTableMgr();
                        temporaryTableMgr.addTemporaryTable(UUIDUtil.genUUID(), db.getId(), tbl.getName(), tbl.getId());
                    }
                } catch (Throwable e) {
                    LOG.error("reload table failed: {}", tbl, e);
                }
            });
        });

        AutoIncrementInfo autoIncrementInfo = reader.readJson(AutoIncrementInfo.class);
        for (Map.Entry<Long, Long> entry : autoIncrementInfo.tableIdToIncrementId().entrySet()) {
            Long tableId = entry.getKey();
            Long id = entry.getValue();

            tableIdToIncrementId.put(tableId, id);
        }

        recreateTabletInvertIndex();
        GlobalStateMgr.getCurrentState().getEsRepository().loadTableFromCatalog();
    }

    @Override
    public void handleMVRepair(Database db, Table table, List<MVRepairHandler.PartitionRepairInfo> partitionRepairInfos) {
        MVMetaVersionRepairer.repairBaseTableVersionChanges(db, table, partitionRepairInfos);
    }

    @Override
    public List<Pair<List<Object>, Long>> getSamples() {
        long totalCount = idToDb.values()
                .stream()
                .mapToInt(database -> {
                    Locker locker = new Locker();
                    locker.lockDatabase(database, LockType.READ);
                    try {
                        return database.getOlapPartitionsCount();
                    } finally {
                        locker.unLockDatabase(database, LockType.READ);
                    }
                }).sum();
        List<Object> samples = new ArrayList<>();
        // get every olap table's first partition
        for (Database database : idToDb.values()) {
            Locker locker = new Locker();
            locker.lockDatabase(database, LockType.READ);
            try {
                samples.addAll(database.getPartitionSamples());
            } finally {
                locker.unLockDatabase(database, LockType.READ);
            }
        }
        return Lists.newArrayList(Pair.create(samples, totalCount));
    }

    @Override
    public Map<String, Long> estimateCount() {
        long totalCount = idToDb.values()
                .stream()
                .mapToInt(database -> {
                    Locker locker = new Locker();
                    locker.lockDatabase(database, LockType.READ);
                    try {
                        return database.getOlapPartitionsCount();
                    } finally {
                        locker.unLockDatabase(database, LockType.READ);
                    }
                }).sum();
        return ImmutableMap.of("Partition", totalCount);
    }
}<|MERGE_RESOLUTION|>--- conflicted
+++ resolved
@@ -4188,17 +4188,9 @@
         GlobalStateMgr.getCurrentState().getEditLog().logModifyMutableBucketNum(info);
     }
 
-<<<<<<< HEAD
-<<<<<<< HEAD
-=======
-    public void modifyTableEnableLoadProfile(Database db, OlapTable table, Map<String, String> properties) {
-        Locker locker = new Locker();
-        Preconditions.checkArgument(locker.isDbWriteLockHeldByCurrentThread(db));
-=======
     public void modifyTableEnableLoadProfile(Database db, OlapTable table, Map<String, String> properties) {
         Locker locker = new Locker();
         Preconditions.checkArgument(locker.isWriteLockHeldByCurrentThread(db));
->>>>>>> dcd31449
         TableProperty tableProperty = table.getTableProperty();
         if (tableProperty == null) {
             tableProperty = new TableProperty(properties);
@@ -4213,10 +4205,9 @@
         GlobalStateMgr.getCurrentState().getEditLog().logModifyEnableLoadProfile(info);
     }
 
-<<<<<<< HEAD
     public void modifyTableBaseCompactionForbiddenTimeRanges(Database db, OlapTable table, Map<String, String> properties) {
         Locker locker = new Locker();
-        Preconditions.checkArgument(locker.isDbWriteLockHeldByCurrentThread(db));
+        Preconditions.checkArgument(locker.isWriteLockHeldByCurrentThread(db));
         TableProperty tableProperty = table.getTableProperty();
         if (tableProperty == null) {
             tableProperty = new TableProperty(properties);
@@ -4231,9 +4222,6 @@
         GlobalStateMgr.getCurrentState().getEditLog().logModifyBaseCompactionForbiddenTimeRanges(info);
     }
 
->>>>>>> 1c8e4b9cfb ([Enhancement] Support disable table base compaction by time ranges (#50120))
-=======
->>>>>>> dcd31449
     public void modifyTablePrimaryIndexCacheExpireSec(Database db, OlapTable table, Map<String, String> properties) {
         Locker locker = new Locker();
         Preconditions.checkArgument(locker.isWriteLockHeldByCurrentThread(db));
