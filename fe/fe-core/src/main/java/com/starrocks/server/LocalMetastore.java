--- conflicted
+++ resolved
@@ -1523,31 +1523,18 @@
         Map<Long, MaterializedIndex> indexMap = new HashMap<>();
         // physical partitions in the same logical partition use the same shard_group_id,
         // so that the shards of this logical partition are more evenly distributed.
-        long shardGroupId = partition.getBaseIndex().getShardGroupId();
+        long shardGroupId = partition.getDefaultPhysicalPartition().getBaseIndex().getShardGroupId();
         for (long indexId : olapTable.getIndexIdToMeta().keySet()) {
             MaterializedIndex rollup = new MaterializedIndex(indexId, MaterializedIndex.IndexState.NORMAL, shardGroupId);
             indexMap.put(indexId, rollup);
         }
 
-<<<<<<< HEAD
         long id = GlobalStateMgr.getCurrentState().getNextId();
-        // physical partitions in the same logical partition use the same shard_group_id,
-        // so that the shards of this logical partition are more evenly distributed.
-        long shardGroupId = partition.getDefaultPhysicalPartition().getShardGroupId();
-
         PhysicalPartition physicalPartition = new PhysicalPartition(
                 id, partition.generatePhysicalPartitionName(id),
-                partition.getId(), shardGroupId, indexMap.get(olapTable.getBaseIndexId()));
-=======
-        Long id = GlobalStateMgr.getCurrentState().getNextId();
-        if (name == null) {
-            name = partition.generatePhysicalPartitionName(id);
-        }
-        PhysicalPartitionImpl physicalPartition = new PhysicalPartitionImpl(
-                id, name, partition.getId(), indexMap.get(olapTable.getBaseIndexId()));
+                partition.getId(), indexMap.get(olapTable.getBaseIndexId()));
         // set ShardGroupId to partition for rollback to old version
         physicalPartition.setShardGroupId(shardGroupId);
->>>>>>> 96207099
 
         PartitionInfo partitionInfo = olapTable.getPartitionInfo();
         short replicationNum = partitionInfo.getReplicationNum(partitionId);
@@ -1583,19 +1570,6 @@
                                  int numSubPartition, long warehouseId) throws DdlException {
         try {
             table.setAutomaticBucketing(true);
-<<<<<<< HEAD
-=======
-            addSubPartitions(db, table, partition, numSubPartition, null, warehouseId);
-        } finally {
-            table.setAutomaticBucketing(false);
-        }
-    }
-
-    private void addSubPartitions(Database db, OlapTable table, Partition partition,
-                                  int numSubPartition, String[] subPartitionNames, long warehouseId) throws DdlException {
-        OlapTable olapTable;
-        OlapTable copiedTable;
->>>>>>> 96207099
 
             OlapTable olapTable;
             OlapTable copiedTable;
@@ -1667,7 +1641,7 @@
             // the shardGrouId may invalid when upgrade from old version
             if (olapTable.isCloudNativeTable() &&
                     physicalPartition.getBaseIndex().getShardGroupId() ==
-                            PhysicalPartitionImpl.INVALID_SHARD_GROUP_ID) {
+                            PhysicalPartition.INVALID_SHARD_GROUP_ID) {
                 physicalPartition.getBaseIndex().setShardGroupId(physicalPartition.getShardGroupId());
             }
             olapTable.addPhysicalPartition(physicalPartition);
@@ -1712,7 +1686,7 @@
         PartitionInfo partitionInfo = table.getPartitionInfo();
         Map<Long, MaterializedIndex> indexMap = new HashMap<>();
         for (long indexId : table.getIndexIdToMeta().keySet()) {
-            long shardGroupId = PhysicalPartitionImpl.INVALID_SHARD_GROUP_ID;
+            long shardGroupId = PhysicalPartition.INVALID_SHARD_GROUP_ID;
             if (table.isCloudNativeTableOrMaterializedView()) {
                 // create shard group
                 shardGroupId = GlobalStateMgr.getCurrentState().getStarOSAgent().
@@ -1722,34 +1696,20 @@
             indexMap.put(indexId, rollup);
         }
 
-<<<<<<< HEAD
         Partition logicalPartition = new Partition(
                 partitionId,
                 partitionName,
                 distributionInfo);
-
-        // create shard group
-        long shardGroupId = 0;
-        if (table.isCloudNativeTableOrMaterializedView()) {
-            shardGroupId = GlobalStateMgr.getCurrentState().getStarOSAgent().
-                    createShardGroup(db.getId(), table.getId(), partitionId);
-        }
 
         long physicalPartitionId = GlobalStateMgr.getCurrentState().getNextId();
         PhysicalPartition physicalPartition = new PhysicalPartition(
                 physicalPartitionId,
                 logicalPartition.generatePhysicalPartitionName(physicalPartitionId),
                 partitionId,
-                shardGroupId,
                 indexMap.get(table.getBaseIndexId()));
 
         logicalPartition.addSubPartition(physicalPartition);
 
-=======
-        Partition partition =
-                new Partition(partitionId, partitionName, indexMap.get(table.getBaseIndexId()),
-                        distributionInfo);
->>>>>>> 96207099
         // version
         if (version != null) {
             physicalPartition.updateVisibleVersion(version);
@@ -1768,11 +1728,7 @@
                             storageMedium, table.isCloudNativeTableOrMaterializedView());
 
             if (table.isCloudNativeTableOrMaterializedView()) {
-<<<<<<< HEAD
-                createLakeTablets(table, physicalPartitionId, shardGroupId, index, distributionInfo,
-=======
-                createLakeTablets(table, partitionId, index.getShardGroupId(), index, distributionInfo,
->>>>>>> 96207099
+                createLakeTablets(table, physicalPartitionId, index.getShardGroupId(), index, distributionInfo,
                         tabletMeta, tabletIdSet, warehouseId);
             } else {
                 createOlapTablets(table, index, Replica.ReplicaState.NORMAL, distributionInfo,
@@ -1780,21 +1736,14 @@
             }
             if (index.getId() != table.getBaseIndexId()) {
                 // add rollup index to partition
-<<<<<<< HEAD
                 physicalPartition.createRollupIndex(index);
-            }
-        }
-        return logicalPartition;
-=======
-                partition.createRollupIndex(index);
             } else {
                 // base index set ShardGroupId for rollback to old version
-                partition.setShardGroupId(index.getShardGroupId());
-            }
-        }
-
-        return partition;
->>>>>>> 96207099
+                physicalPartition.setShardGroupId(index.getShardGroupId());
+            }
+        }
+
+        return logicalPartition;
     }
 
     void buildPartitions(Database db, OlapTable table, List<PhysicalPartition> partitions, long warehouseId)
