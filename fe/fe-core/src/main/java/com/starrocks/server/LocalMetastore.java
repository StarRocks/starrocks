--- conflicted
+++ resolved
@@ -3333,7 +3333,6 @@
 
         if (table instanceof MaterializedView) {
             db.dropTable(table.getName(), stmt.isSetIfExists(), true);
-<<<<<<< HEAD
             List<BaseTableInfo> baseTableInfos = ((MaterializedView) table).getBaseTableInfos();
             for (BaseTableInfo baseTableInfo : baseTableInfos) {
                 Database baseDb = getDb(baseTableInfo.getDbId());
@@ -3343,15 +3342,6 @@
                 OlapTable baseTable = ((OlapTable) baseDb.getTable(baseTableInfo.getTableId()));
                 if (baseTable != null) {
                     baseTable.removeRelatedMaterializedView(table.getId());
-=======
-            Set<Long> baseTableIds = ((MaterializedView) table).getBaseTableIds();
-            if (baseTableIds != null) {
-                for (Long baseTableId : baseTableIds) {
-                    OlapTable baseTable = ((OlapTable) db.getTable(baseTableId));
-                    if (baseTable != null) {
-                        baseTable.removeRelatedMaterializedView(table.getId());
-                    }
->>>>>>> 923f5f05
                 }
 
             }
