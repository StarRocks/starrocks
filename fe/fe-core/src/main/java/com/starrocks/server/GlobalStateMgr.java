// Copyright 2021-present StarRocks, Inc. All rights reserved.
//
// Licensed under the Apache License, Version 2.0 (the "License");
// you may not use this file except in compliance with the License.
// You may obtain a copy of the License at
//
//     https://www.apache.org/licenses/LICENSE-2.0
//
// Unless required by applicable law or agreed to in writing, software
// distributed under the License is distributed on an "AS IS" BASIS,
// WITHOUT WARRANTIES OR CONDITIONS OF ANY KIND, either express or implied.
// See the License for the specific language governing permissions and
// limitations under the License.

// This file is based on code available under the Apache license here:
//   https://github.com/apache/incubator-doris/blob/master/fe/fe-core/src/main/java/org/apache/doris/catalog/Catalog.java

// Licensed to the Apache Software Foundation (ASF) under one
// or more contributor license agreements.  See the NOTICE file
// distributed with this work for additional information
// regarding copyright ownership.  The ASF licenses this file
// to you under the Apache License, Version 2.0 (the
// "License"); you may not use this file except in compliance
// with the License.  You may obtain a copy of the License at
//
//   http://www.apache.org/licenses/LICENSE-2.0
//
// Unless required by applicable law or agreed to in writing,
// software distributed under the License is distributed on an
// "AS IS" BASIS, WITHOUT WARRANTIES OR CONDITIONS OF ANY
// KIND, either express or implied.  See the License for the
// specific language governing permissions and limitations
// under the License.

package com.starrocks.server;

import com.google.common.annotations.VisibleForTesting;
import com.google.common.base.Joiner;
import com.google.common.base.Preconditions;
import com.google.common.base.Strings;
import com.google.common.collect.Lists;
import com.google.common.collect.Maps;
import com.google.common.collect.Range;
import com.google.common.collect.Sets;
import com.starrocks.alter.AlterJobMgr;
import com.starrocks.alter.AlterJobV2;
import com.starrocks.alter.MaterializedViewHandler;
import com.starrocks.alter.SchemaChangeHandler;
import com.starrocks.analysis.LiteralExpr;
import com.starrocks.analysis.TableName;
import com.starrocks.authentication.AuthenticationMgr;
import com.starrocks.authentication.UserPropertyInfo;
import com.starrocks.backup.BackupHandler;
import com.starrocks.binlog.BinlogConfig;
import com.starrocks.binlog.BinlogManager;
import com.starrocks.catalog.BaseTableInfo;
import com.starrocks.catalog.BrokerMgr;
import com.starrocks.catalog.BrokerTable;
import com.starrocks.catalog.CatalogIdGenerator;
import com.starrocks.catalog.CatalogRecycleBin;
import com.starrocks.catalog.ColocateTableIndex;
import com.starrocks.catalog.ColocateTableIndex.GroupId;
import com.starrocks.catalog.Column;
import com.starrocks.catalog.DataProperty;
import com.starrocks.catalog.Database;
import com.starrocks.catalog.DistributionInfo;
import com.starrocks.catalog.DomainResolver;
import com.starrocks.catalog.EsTable;
import com.starrocks.catalog.ExternalOlapTable;
import com.starrocks.catalog.FileTable;
import com.starrocks.catalog.ForeignKeyConstraint;
import com.starrocks.catalog.Function;
import com.starrocks.catalog.FunctionSet;
import com.starrocks.catalog.GlobalFunctionMgr;
import com.starrocks.catalog.HiveMetaStoreTable;
import com.starrocks.catalog.HiveTable;
import com.starrocks.catalog.HudiTable;
import com.starrocks.catalog.IcebergTable;
import com.starrocks.catalog.Index;
import com.starrocks.catalog.InternalCatalog;
import com.starrocks.catalog.JDBCTable;
import com.starrocks.catalog.KeysType;
import com.starrocks.catalog.MaterializedIndexMeta;
import com.starrocks.catalog.MaterializedView;
import com.starrocks.catalog.MetaReplayState;
import com.starrocks.catalog.MetaVersion;
import com.starrocks.catalog.MvId;
import com.starrocks.catalog.MysqlTable;
import com.starrocks.catalog.OlapTable;
import com.starrocks.catalog.Partition;
import com.starrocks.catalog.PartitionInfo;
import com.starrocks.catalog.PartitionKey;
import com.starrocks.catalog.PartitionType;
import com.starrocks.catalog.PrimitiveType;
import com.starrocks.catalog.RangePartitionInfo;
import com.starrocks.catalog.ResourceGroupMgr;
import com.starrocks.catalog.ResourceMgr;
import com.starrocks.catalog.Table;
import com.starrocks.catalog.Table.TableType;
import com.starrocks.catalog.TabletInvertedIndex;
import com.starrocks.catalog.TabletStatMgr;
import com.starrocks.catalog.Type;
import com.starrocks.catalog.View;
import com.starrocks.clone.ColocateTableBalancer;
import com.starrocks.clone.DynamicPartitionScheduler;
import com.starrocks.clone.TabletChecker;
import com.starrocks.clone.TabletScheduler;
import com.starrocks.clone.TabletSchedulerStat;
import com.starrocks.cluster.Cluster;
import com.starrocks.common.AnalysisException;
import com.starrocks.common.Config;
import com.starrocks.common.ConfigRefreshDaemon;
import com.starrocks.common.DdlException;
import com.starrocks.common.ErrorCode;
import com.starrocks.common.ErrorReport;
import com.starrocks.common.FeConstants;
import com.starrocks.common.MetaNotFoundException;
import com.starrocks.common.Pair;
import com.starrocks.common.StarRocksFEMetaVersion;
import com.starrocks.common.ThreadPoolManager;
import com.starrocks.common.UserException;
import com.starrocks.common.io.Text;
import com.starrocks.common.io.Writable;
import com.starrocks.common.util.Daemon;
import com.starrocks.common.util.FrontendDaemon;
import com.starrocks.common.util.PrintableMap;
import com.starrocks.common.util.PropertyAnalyzer;
import com.starrocks.common.util.QueryableReentrantLock;
import com.starrocks.common.util.SmallFileMgr;
import com.starrocks.common.util.Util;
import com.starrocks.common.util.WriteQuorum;
import com.starrocks.connector.ConnectorMetadata;
import com.starrocks.connector.ConnectorMgr;
import com.starrocks.connector.ConnectorTableInfo;
import com.starrocks.connector.ConnectorTblMetaInfoMgr;
import com.starrocks.connector.elasticsearch.EsRepository;
import com.starrocks.connector.exception.StarRocksConnectorException;
import com.starrocks.connector.hive.ConnectorTableMetadataProcessor;
import com.starrocks.connector.hive.events.MetastoreEventsProcessor;
import com.starrocks.consistency.ConsistencyChecker;
import com.starrocks.credential.CloudCredentialUtil;
import com.starrocks.external.starrocks.StarRocksRepository;
import com.starrocks.ha.FrontendNodeType;
import com.starrocks.ha.HAProtocol;
import com.starrocks.ha.LeaderInfo;
import com.starrocks.ha.StateChangeExecution;
import com.starrocks.healthchecker.SafeModeChecker;
import com.starrocks.journal.Journal;
import com.starrocks.journal.JournalCursor;
import com.starrocks.journal.JournalEntity;
import com.starrocks.journal.JournalException;
import com.starrocks.journal.JournalFactory;
import com.starrocks.journal.JournalInconsistentException;
import com.starrocks.journal.JournalTask;
import com.starrocks.journal.JournalWriter;
import com.starrocks.journal.bdbje.Timestamp;
import com.starrocks.lake.ShardDeleter;
import com.starrocks.lake.ShardManager;
import com.starrocks.lake.StarOSAgent;
import com.starrocks.lake.compaction.CompactionMgr;
import com.starrocks.leader.Checkpoint;
import com.starrocks.leader.TaskRunStateSynchronizer;
import com.starrocks.load.DeleteMgr;
import com.starrocks.load.ExportChecker;
import com.starrocks.load.ExportMgr;
import com.starrocks.load.InsertOverwriteJobMgr;
import com.starrocks.load.Load;
import com.starrocks.load.loadv2.LoadEtlChecker;
import com.starrocks.load.loadv2.LoadJobScheduler;
import com.starrocks.load.loadv2.LoadLoadingChecker;
import com.starrocks.load.loadv2.LoadMgr;
import com.starrocks.load.loadv2.LoadTimeoutChecker;
import com.starrocks.load.routineload.RoutineLoadMgr;
import com.starrocks.load.routineload.RoutineLoadScheduler;
import com.starrocks.load.routineload.RoutineLoadTaskScheduler;
import com.starrocks.load.streamload.StreamLoadMgr;
import com.starrocks.meta.MetaContext;
import com.starrocks.metric.MetricRepo;
import com.starrocks.mysql.privilege.Auth;
import com.starrocks.mysql.privilege.AuthUpgrader;
import com.starrocks.persist.AlterMaterializedViewStatusLog;
import com.starrocks.persist.AuthUpgradeInfo;
import com.starrocks.persist.BackendIdsUpdateInfo;
import com.starrocks.persist.BackendTabletsInfo;
import com.starrocks.persist.ChangeMaterializedViewRefreshSchemeLog;
import com.starrocks.persist.DropPartitionInfo;
import com.starrocks.persist.EditLog;
import com.starrocks.persist.GlobalVarPersistInfo;
import com.starrocks.persist.ImageHeader;
import com.starrocks.persist.ImpersonatePrivInfo;
import com.starrocks.persist.ModifyTableColumnOperationLog;
import com.starrocks.persist.ModifyTablePropertyOperationLog;
import com.starrocks.persist.MultiEraseTableInfo;
import com.starrocks.persist.OperationType;
import com.starrocks.persist.PartitionPersistInfo;
import com.starrocks.persist.PartitionPersistInfoV2;
import com.starrocks.persist.PrivInfo;
import com.starrocks.persist.RecoverInfo;
import com.starrocks.persist.RenameMaterializedViewLog;
import com.starrocks.persist.ReplacePartitionOperationLog;
import com.starrocks.persist.ReplicaPersistInfo;
import com.starrocks.persist.SetReplicaStatusOperationLog;
import com.starrocks.persist.Storage;
import com.starrocks.persist.TableInfo;
import com.starrocks.persist.TablePropertyInfo;
import com.starrocks.persist.TruncateTableInfo;
import com.starrocks.persist.gson.GsonUtils;
import com.starrocks.persist.metablock.SRMetaBlockEOFException;
import com.starrocks.persist.metablock.SRMetaBlockException;
import com.starrocks.plugin.PluginInfo;
import com.starrocks.plugin.PluginMgr;
import com.starrocks.privilege.AuthorizationMgr;
import com.starrocks.privilege.PrivilegeActions;
import com.starrocks.qe.AuditEventProcessor;
import com.starrocks.qe.ConnectContext;
import com.starrocks.qe.JournalObservable;
import com.starrocks.qe.SessionVariable;
import com.starrocks.qe.ShowResultSet;
import com.starrocks.qe.VariableMgr;
import com.starrocks.rpc.FrontendServiceProxy;
import com.starrocks.scheduler.TaskManager;
import com.starrocks.scheduler.mv.MVJobExecutor;
import com.starrocks.scheduler.mv.MaterializedViewMgr;
import com.starrocks.sql.ast.AddPartitionClause;
import com.starrocks.sql.ast.AdminCheckTabletsStmt;
import com.starrocks.sql.ast.AdminSetConfigStmt;
import com.starrocks.sql.ast.AdminSetReplicaStatusStmt;
import com.starrocks.sql.ast.AlterDatabaseQuotaStmt;
import com.starrocks.sql.ast.AlterDatabaseQuotaStmt.QuotaType;
import com.starrocks.sql.ast.AlterDatabaseRenameStatement;
import com.starrocks.sql.ast.AlterMaterializedViewStmt;
import com.starrocks.sql.ast.AlterSystemStmt;
import com.starrocks.sql.ast.AlterTableCommentClause;
import com.starrocks.sql.ast.AlterTableStmt;
import com.starrocks.sql.ast.AlterViewStmt;
import com.starrocks.sql.ast.BackupStmt;
import com.starrocks.sql.ast.CancelAlterSystemStmt;
import com.starrocks.sql.ast.CancelAlterTableStmt;
import com.starrocks.sql.ast.CancelBackupStmt;
import com.starrocks.sql.ast.ColumnRenameClause;
import com.starrocks.sql.ast.CreateMaterializedViewStatement;
import com.starrocks.sql.ast.CreateMaterializedViewStmt;
import com.starrocks.sql.ast.CreateTableLikeStmt;
import com.starrocks.sql.ast.CreateTableStmt;
import com.starrocks.sql.ast.CreateViewStmt;
import com.starrocks.sql.ast.DropMaterializedViewStmt;
import com.starrocks.sql.ast.DropPartitionClause;
import com.starrocks.sql.ast.DropTableStmt;
import com.starrocks.sql.ast.InstallPluginStmt;
import com.starrocks.sql.ast.ModifyFrontendAddressClause;
import com.starrocks.sql.ast.PartitionRenameClause;
import com.starrocks.sql.ast.RecoverDbStmt;
import com.starrocks.sql.ast.RecoverPartitionStmt;
import com.starrocks.sql.ast.RecoverTableStmt;
import com.starrocks.sql.ast.RefreshTableStmt;
import com.starrocks.sql.ast.ReplacePartitionClause;
import com.starrocks.sql.ast.RestoreStmt;
import com.starrocks.sql.ast.RollupRenameClause;
import com.starrocks.sql.ast.SetType;
import com.starrocks.sql.ast.SystemVariable;
import com.starrocks.sql.ast.TableRenameClause;
import com.starrocks.sql.ast.TruncateTableStmt;
import com.starrocks.sql.ast.UninstallPluginStmt;
import com.starrocks.sql.ast.UserIdentity;
import com.starrocks.sql.optimizer.statistics.CachedStatisticStorage;
import com.starrocks.sql.optimizer.statistics.StatisticStorage;
import com.starrocks.statistic.AnalyzeMgr;
import com.starrocks.statistic.StatisticAutoCollector;
import com.starrocks.statistic.StatisticsMetaManager;
import com.starrocks.statistic.StatsConstants;
import com.starrocks.system.Backend;
import com.starrocks.system.ComputeNode;
import com.starrocks.system.Frontend;
import com.starrocks.system.HeartbeatMgr;
import com.starrocks.system.SystemInfoService;
import com.starrocks.task.AgentBatchTask;
import com.starrocks.task.LeaderTaskExecutor;
import com.starrocks.task.PriorityLeaderTaskExecutor;
import com.starrocks.thrift.TCompressionType;
import com.starrocks.thrift.TNetworkAddress;
import com.starrocks.thrift.TNodeInfo;
import com.starrocks.thrift.TNodesInfo;
import com.starrocks.thrift.TRefreshTableRequest;
import com.starrocks.thrift.TRefreshTableResponse;
import com.starrocks.thrift.TResourceUsage;
import com.starrocks.thrift.TStatus;
import com.starrocks.thrift.TStatusCode;
import com.starrocks.thrift.TStorageMedium;
import com.starrocks.thrift.TTabletMetaType;
import com.starrocks.thrift.TWriteQuorumType;
import com.starrocks.transaction.GlobalTransactionMgr;
import com.starrocks.transaction.PublishVersionDaemon;
import com.starrocks.transaction.UpdateDbUsedDataQuotaDaemon;
import com.starrocks.warehouse.Warehouse;
import org.apache.commons.collections.CollectionUtils;
import org.apache.commons.lang3.StringUtils;
import org.apache.logging.log4j.LogManager;
import org.apache.logging.log4j.Logger;

import java.io.BufferedInputStream;
import java.io.DataInputStream;
import java.io.DataOutputStream;
import java.io.EOFException;
import java.io.File;
import java.io.FileInputStream;
import java.io.FileOutputStream;
import java.io.IOException;
import java.util.ArrayList;
import java.util.Collection;
import java.util.HashMap;
import java.util.List;
import java.util.Map;
import java.util.Set;
import java.util.concurrent.ArrayBlockingQueue;
import java.util.concurrent.BlockingQueue;
import java.util.concurrent.ConcurrentHashMap;
import java.util.concurrent.Future;
import java.util.concurrent.FutureTask;
import java.util.concurrent.TimeUnit;
import java.util.concurrent.atomic.AtomicBoolean;
import java.util.concurrent.atomic.AtomicLong;

public class GlobalStateMgr {
    private static final Logger LOG = LogManager.getLogger(GlobalStateMgr.class);
    // 0 ~ 9999 used for qe
    public static final long NEXT_ID_INIT_VALUE = 10000;
    private static final int REPLAY_INTERVAL_MS = 1;
    public static final String IMAGE_DIR = "/image";
    // will break the loop and refresh in-memory data after at most 10w logs or at most 1 seconds
    private static final long REPLAYER_MAX_MS_PER_LOOP = 1000L;
    private static final long REPLAYER_MAX_LOGS_PER_LOOP = 100000L;

    /**
     * Meta and Image context
     */
    private String imageDir;
    private final MetaContext metaContext;
    private long epoch = 0;

    // Lock to perform atomic modification on map like 'idToDb' and 'fullNameToDb'.
    // These maps are all thread safe, we only use lock to perform atomic operations.
    // Operations like Get or Put do not need lock.
    // We use fair ReentrantLock to avoid starvation. Do not use this lock in critical code pass
    // because fair lock has poor performance.
    // Using QueryableReentrantLock to print owner thread in debug mode.
    private final QueryableReentrantLock lock;

    /**
     * System Manager
     */
    private final NodeMgr nodeMgr;
    private final HeartbeatMgr heartbeatMgr;

    /**
     * Alter Job Manager
     */
    private final AlterJobMgr alterJobMgr;

    private Load load;
<<<<<<< HEAD
    private LoadManager loadManager;
    private RoutineLoadManager routineLoadManager;
    private StreamLoadMgr streamLoadMgr;
=======
    private LoadMgr loadMgr;
    private RoutineLoadMgr routineLoadMgr;
    private StreamLoadManager streamLoadManager;
>>>>>>> d2ae2f66
    private ExportMgr exportMgr;

    private ConsistencyChecker consistencyChecker;
    private BackupHandler backupHandler;
    private PublishVersionDaemon publishVersionDaemon;
    private DeleteMgr deleteMgr;
    private UpdateDbUsedDataQuotaDaemon updateDbUsedDataQuotaDaemon;

    private FrontendDaemon labelCleaner; // To clean old LabelInfo, ExportJobInfos
    private FrontendDaemon txnTimeoutChecker; // To abort timeout txns
    private FrontendDaemon taskCleaner;   // To clean expire Task/TaskRun
    private JournalWriter journalWriter; // leader only: write journal log
    private Daemon replayer;
    private Daemon timePrinter;
    private EsRepository esRepository;  // it is a daemon, so add it here
    private StarRocksRepository starRocksRepository;
    private MetastoreEventsProcessor metastoreEventsProcessor;
    private ConnectorTableMetadataProcessor connectorTableMetadataProcessor;

    // set to true after finished replay all meta and ready to serve
    // set to false when globalStateMgr is not ready.
    private AtomicBoolean isReady = new AtomicBoolean(false);
    // set to true if FE can offer READ service.
    // canRead can be true even if isReady is false.
    // for example: OBSERVER transfer to UNKNOWN, then isReady will be set to false, but canRead can still be true
    private AtomicBoolean canRead = new AtomicBoolean(false);

    // false if default_cluster is not created.
    private boolean isDefaultClusterCreated = false;

    // false if default_warehouse is not created.
    private boolean isDefaultWarehouseCreated = false;

    private FrontendNodeType feType;
    // replica and observer use this value to decide provide read service or not
    private long synchronizedTimeMs;

    private CatalogIdGenerator idGenerator = new CatalogIdGenerator(NEXT_ID_INIT_VALUE);

    private EditLog editLog;
    private Journal journal;
    // For checkpoint and observer memory replayed marker
    private AtomicLong replayedJournalId;

    private static GlobalStateMgr CHECKPOINT = null;
    private static long checkpointThreadId = -1;
    private Checkpoint checkpointer;

    private HAProtocol haProtocol = null;

    private JournalObservable journalObservable;

    private TabletInvertedIndex tabletInvertedIndex;
    private ColocateTableIndex colocateTableIndex;

    private CatalogRecycleBin recycleBin;
    private FunctionSet functionSet;

    private MetaReplayState metaReplayState;

    private ResourceMgr resourceMgr;

    private GlobalTransactionMgr globalTransactionMgr;

    private TabletStatMgr tabletStatMgr;

    private Auth auth;

    // We're developing a new privilege & authentication framework
    // This is used to turned on in hard code.
    public static final boolean USING_NEW_PRIVILEGE = true;

    // change to true in UT
    private AtomicBoolean usingNewPrivilege;

    private AuthenticationMgr authenticationMgr;
    private AuthorizationMgr authorizationMgr;

    private DomainResolver domainResolver;

    private TabletSchedulerStat stat;

    private TabletScheduler tabletScheduler;

    private TabletChecker tabletChecker;

    // Thread pools for pending and loading task, separately
    private LeaderTaskExecutor pendingLoadTaskScheduler;
    private PriorityLeaderTaskExecutor loadingLoadTaskScheduler;

    private LoadJobScheduler loadJobScheduler;

    private LoadTimeoutChecker loadTimeoutChecker;
    private LoadEtlChecker loadEtlChecker;
    private LoadLoadingChecker loadLoadingChecker;

    private RoutineLoadScheduler routineLoadScheduler;
    private RoutineLoadTaskScheduler routineLoadTaskScheduler;

    private MVJobExecutor mvMVJobExecutor;

    private SmallFileMgr smallFileMgr;

    private DynamicPartitionScheduler dynamicPartitionScheduler;

    private PluginMgr pluginMgr;

    private AuditEventProcessor auditEventProcessor;

    private final StatisticsMetaManager statisticsMetaManager;

    private final StatisticAutoCollector statisticAutoCollector;

    private final SafeModeChecker safeModeChecker;

    private AnalyzeMgr analyzeMgr;

    private StatisticStorage statisticStorage;

    private long imageJournalId;

    private long feStartTime;

    private boolean isSafeMode = false;

    private ResourceGroupMgr resourceGroupMgr;

    private StarOSAgent starOSAgent;

    private ShardDeleter shardDeleter;

    private MetadataMgr metadataMgr;
    private CatalogMgr catalogMgr;
    private ConnectorMgr connectorMgr;
    private ConnectorTblMetaInfoMgr connectorTblMetaInfoMgr;

    private TaskManager taskManager;
    private InsertOverwriteJobMgr insertOverwriteJobMgr;

    private LocalMetastore localMetastore;
    private GlobalFunctionMgr globalFunctionMgr;

    @Deprecated
    private ShardManager shardManager;

    private StateChangeExecution execution;

    private TaskRunStateSynchronizer taskRunStateSynchronizer;

    private BinlogManager binlogManager;

    // For LakeTable
    private CompactionMgr compactionMgr;

    private WarehouseManager warehouseMgr;

    private ConfigRefreshDaemon configRefreshDaemon;

    private StorageVolumeMgr storageVolumeMgr;

    public NodeMgr getNodeMgr() {
        return nodeMgr;
    }

    public List<Frontend> getFrontends(FrontendNodeType nodeType) {
        return nodeMgr.getFrontends(nodeType);
    }

    public List<String> getRemovedFrontendNames() {
        return nodeMgr.getRemovedFrontendNames();
    }

    public JournalObservable getJournalObservable() {
        return journalObservable;
    }

    public SystemInfoService getOrCreateSystemInfo(Integer clusterId) {
        return nodeMgr.getOrCreateSystemInfo(clusterId);
    }

    public TNodesInfo createNodesInfo(Integer clusterId) {
        TNodesInfo nodesInfo = new TNodesInfo();
        SystemInfoService systemInfoService = getOrCreateSystemInfo(clusterId);
        // use default warehouse
        Warehouse warehouse = warehouseMgr.getDefaultWarehouse();
        // TODO: need to refactor after be split into cn + dn
        if (warehouse != null && RunMode.getCurrentRunMode() == RunMode.SHARED_DATA) {
            com.starrocks.warehouse.Cluster cluster = warehouse.getAnyAvailableCluster();
            for (Long cnId : cluster.getComputeNodeIds()) {
                ComputeNode cn = systemInfoService.getBackendOrComputeNode(cnId);
                nodesInfo.addToNodes(new TNodeInfo(cnId, 0, cn.getHost(), cn.getBrpcPort()));
            }
        } else {
            for (Long id : systemInfoService.getBackendIds(false)) {
                Backend backend = systemInfoService.getBackend(id);
                nodesInfo.addToNodes(new TNodeInfo(backend.getId(), 0, backend.getHost(), backend.getBrpcPort()));
            }
        }

        return nodesInfo;
    }

    public SystemInfoService getClusterInfo() {
        return nodeMgr.getClusterInfo();
    }

    private HeartbeatMgr getHeartbeatMgr() {
        return heartbeatMgr;
    }

    public TabletInvertedIndex getTabletInvertedIndex() {
        return this.tabletInvertedIndex;
    }

    // only for test
    public void setColocateTableIndex(ColocateTableIndex colocateTableIndex) {
        this.colocateTableIndex = colocateTableIndex;
        localMetastore.setColocateTableIndex(colocateTableIndex);
    }

    public ColocateTableIndex getColocateTableIndex() {
        return this.colocateTableIndex;
    }

    public CatalogRecycleBin getRecycleBin() {
        return this.recycleBin;
    }

    public MetaReplayState getMetaReplayState() {
        return metaReplayState;
    }

    public DynamicPartitionScheduler getDynamicPartitionScheduler() {
        return this.dynamicPartitionScheduler;
    }

    public long getFeStartTime() {
        return feStartTime;
    }

    public LocalMetastore getLocalMetastore() {
        return localMetastore;
    }

    public CompactionMgr getCompactionMgr() {
        return compactionMgr;
    }

    public ConfigRefreshDaemon getConfigRefreshDaemon() {
        return configRefreshDaemon;
    }

    private static class SingletonHolder {
        private static final GlobalStateMgr INSTANCE = new GlobalStateMgr();
    }

    private GlobalStateMgr() {
        this(false);
    }

    // if isCkptGlobalState is true, it means that we should not collect thread pool metric
    private GlobalStateMgr(boolean isCkptGlobalState) {
        if (!isCkptGlobalState) {
            RunMode.detectRunMode();
        }

        if (RunMode.allowCreateLakeTable()) {
            this.starOSAgent = new StarOSAgent();
        }

        // System Manager
        this.nodeMgr = new NodeMgr();
        this.heartbeatMgr = new HeartbeatMgr(!isCkptGlobalState);

        // Alter Job Manager
        this.alterJobMgr = new AlterJobMgr();

        this.load = new Load();
<<<<<<< HEAD
        this.streamLoadMgr = new StreamLoadMgr();
        this.routineLoadManager = new RoutineLoadManager();
=======
        this.streamLoadManager = new StreamLoadManager();
        this.routineLoadMgr = new RoutineLoadMgr();
>>>>>>> d2ae2f66
        this.exportMgr = new ExportMgr();

        this.consistencyChecker = new ConsistencyChecker();
        this.lock = new QueryableReentrantLock(true);
        this.backupHandler = new BackupHandler(this);
        this.publishVersionDaemon = new PublishVersionDaemon();
        this.deleteMgr = new DeleteMgr();
        this.updateDbUsedDataQuotaDaemon = new UpdateDbUsedDataQuotaDaemon();
        this.statisticsMetaManager = new StatisticsMetaManager();
        this.statisticAutoCollector = new StatisticAutoCollector();
        this.safeModeChecker = new SafeModeChecker();
        this.statisticStorage = new CachedStatisticStorage();

        this.replayedJournalId = new AtomicLong(0L);
        this.synchronizedTimeMs = 0;
        this.feType = FrontendNodeType.INIT;

        this.journalObservable = new JournalObservable();

        this.tabletInvertedIndex = new TabletInvertedIndex();
        this.colocateTableIndex = new ColocateTableIndex();
        this.recycleBin = new CatalogRecycleBin();
        this.functionSet = new FunctionSet();
        this.functionSet.init();

        this.metaReplayState = new MetaReplayState();

        this.isDefaultClusterCreated = false;

        this.resourceMgr = new ResourceMgr();

        this.globalTransactionMgr = new GlobalTransactionMgr(this);
        this.tabletStatMgr = new TabletStatMgr();
        initAuth(USING_NEW_PRIVILEGE);

        this.resourceGroupMgr = new ResourceGroupMgr();

        this.esRepository = new EsRepository();
        this.starRocksRepository = new StarRocksRepository();
        this.metastoreEventsProcessor = new MetastoreEventsProcessor();
        this.connectorTableMetadataProcessor = new ConnectorTableMetadataProcessor();

        this.metaContext = new MetaContext();
        this.metaContext.setThreadLocalInfo();

        this.stat = new TabletSchedulerStat();

        this.globalFunctionMgr = new GlobalFunctionMgr();
        this.tabletScheduler = new TabletScheduler(this, nodeMgr.getClusterInfo(), tabletInvertedIndex, stat);
        this.tabletChecker = new TabletChecker(this, nodeMgr.getClusterInfo(), tabletScheduler, stat);

        this.pendingLoadTaskScheduler =
                new LeaderTaskExecutor("pending_load_task_scheduler", Config.async_load_task_pool_size,
                        Config.desired_max_waiting_jobs, !isCkptGlobalState);
        // One load job will be split into multiple loading tasks, the queue size is not
        // determined, so set desired_max_waiting_jobs * 10
        this.loadingLoadTaskScheduler = new PriorityLeaderTaskExecutor("loading_load_task_scheduler",
                Config.async_load_task_pool_size,
                Config.desired_max_waiting_jobs * 10, !isCkptGlobalState);
        this.loadJobScheduler = new LoadJobScheduler();
        this.loadMgr = new LoadMgr(loadJobScheduler);
        this.loadTimeoutChecker = new LoadTimeoutChecker(loadMgr);
        this.loadEtlChecker = new LoadEtlChecker(loadMgr);
        this.loadLoadingChecker = new LoadLoadingChecker(loadMgr);
        this.routineLoadScheduler = new RoutineLoadScheduler(routineLoadMgr);
        this.routineLoadTaskScheduler = new RoutineLoadTaskScheduler(routineLoadMgr);
        this.mvMVJobExecutor = new MVJobExecutor();

        this.smallFileMgr = new SmallFileMgr();

        this.dynamicPartitionScheduler = new DynamicPartitionScheduler("DynamicPartitionScheduler",
                Config.dynamic_partition_check_interval_seconds * 1000L);

        setMetaDir();

        this.pluginMgr = new PluginMgr();
        this.auditEventProcessor = new AuditEventProcessor(this.pluginMgr);
        this.analyzeMgr = new AnalyzeMgr();
        this.localMetastore = new LocalMetastore(this, recycleBin, colocateTableIndex, nodeMgr.getClusterInfo());
        this.warehouseMgr = new WarehouseManager();
        this.connectorMgr = new ConnectorMgr();
        this.connectorTblMetaInfoMgr = new ConnectorTblMetaInfoMgr();
        this.metadataMgr = new MetadataMgr(localMetastore, connectorMgr, connectorTblMetaInfoMgr);
        this.catalogMgr = new CatalogMgr(connectorMgr);

        this.taskManager = new TaskManager();
        this.insertOverwriteJobMgr = new InsertOverwriteJobMgr();
        this.shardManager = new ShardManager();
        this.compactionMgr = new CompactionMgr();
        this.configRefreshDaemon = new ConfigRefreshDaemon();
        this.shardDeleter = new ShardDeleter();

        this.binlogManager = new BinlogManager();

        this.storageVolumeMgr = new StorageVolumeMgr();

        GlobalStateMgr gsm = this;
        this.execution = new StateChangeExecution() {
            @Override
            public void transferToLeader() {
                gsm.transferToLeader();
            }

            @Override
            public void transferToNonLeader(FrontendNodeType newType) {
                gsm.transferToNonLeader(newType);
            }
        };
    }

    public static void destroyCheckpoint() {
        if (CHECKPOINT != null) {
            CHECKPOINT = null;
        }
    }

    public static GlobalStateMgr getCurrentState() {
        if (isCheckpointThread()) {
            // only checkpoint thread itself will go here.
            // so no need to care about the thread safe.
            if (CHECKPOINT == null) {
                CHECKPOINT = new GlobalStateMgr(true);
            }
            return CHECKPOINT;
        } else {
            return SingletonHolder.INSTANCE;
        }
    }

    public boolean isSafeMode() {
        return isSafeMode;
    }

    public void setSafeMode(boolean isSafeMode) {
        this.isSafeMode = isSafeMode;
    }

    public ConcurrentHashMap<Long, Database> getIdToDb() {
        return localMetastore.getIdToDb();
    }

    // NOTICE: in most case, we should use getCurrentState() to get the right globalStateMgr.
    // but in some cases, we should get the serving globalStateMgr explicitly.
    public static GlobalStateMgr getServingState() {
        return SingletonHolder.INSTANCE;
    }

    public BrokerMgr getBrokerMgr() {
        return nodeMgr.getBrokerMgr();
    }

    public ResourceMgr getResourceMgr() {
        return resourceMgr;
    }

    public GlobalFunctionMgr getGlobalFunctionMgr() {
        return globalFunctionMgr;
    }

    public static GlobalTransactionMgr getCurrentGlobalTransactionMgr() {
        return getCurrentState().globalTransactionMgr;
    }

    public GlobalTransactionMgr getGlobalTransactionMgr() {
        return globalTransactionMgr;
    }

    public PluginMgr getPluginMgr() {
        return pluginMgr;
    }

    public AnalyzeMgr getAnalyzeMgr() {
        return analyzeMgr;
    }

    public Auth getAuth() {
        return auth;
    }

    public AuthenticationMgr getAuthenticationMgr() {
        return authenticationMgr;
    }

    public AuthorizationMgr getAuthorizationMgr() {
        return authorizationMgr;
    }

    public ResourceGroupMgr getResourceGroupMgr() {
        return resourceGroupMgr;
    }

    public TabletScheduler getTabletScheduler() {
        return tabletScheduler;
    }

    public TabletChecker getTabletChecker() {
        return tabletChecker;
    }

    public ConcurrentHashMap<String, Database> getFullNameToDb() {
        return localMetastore.getFullNameToDb();
    }

    public AuditEventProcessor getAuditEventProcessor() {
        return auditEventProcessor;
    }

    // use this to get correct ClusterInfoService instance
    public static SystemInfoService getCurrentSystemInfo() {
        return getCurrentState().getClusterInfo();
    }

    public static StarOSAgent getCurrentStarOSAgent() {
        return getCurrentState().getStarOSAgent();
    }

    public static WarehouseManager getCurrentWarehouseMgr() {
        return getCurrentState().getWarehouseMgr();
    }

    public static HeartbeatMgr getCurrentHeartbeatMgr() {
        return getCurrentState().getHeartbeatMgr();
    }

    // use this to get correct TabletInvertedIndex instance
    public static TabletInvertedIndex getCurrentInvertedIndex() {
        return getCurrentState().getTabletInvertedIndex();
    }

    // use this to get correct ColocateTableIndex instance
    public static ColocateTableIndex getCurrentColocateIndex() {
        return getCurrentState().getColocateTableIndex();
    }

    public static CatalogRecycleBin getCurrentRecycleBin() {
        return getCurrentState().getRecycleBin();
    }

    public static int getCurrentStateStarRocksMetaVersion() {
        return MetaContext.get().getStarRocksMetaVersion();
    }

    public static boolean isCheckpointThread() {
        return Thread.currentThread().getId() == checkpointThreadId;
    }

    public static PluginMgr getCurrentPluginMgr() {
        return getCurrentState().getPluginMgr();
    }

    public static AnalyzeMgr getCurrentAnalyzeMgr() {
        return getCurrentState().getAnalyzeMgr();
    }

    public static StatisticStorage getCurrentStatisticStorage() {
        return getCurrentState().statisticStorage;
    }

    public static TabletStatMgr getCurrentTabletStatMgr() {
        return getCurrentState().tabletStatMgr;
    }

    // Only used in UT
    public void setStatisticStorage(StatisticStorage statisticStorage) {
        this.statisticStorage = statisticStorage;
    }

    public static AuditEventProcessor getCurrentAuditEventProcessor() {
        return getCurrentState().getAuditEventProcessor();
    }

    public StarOSAgent getStarOSAgent() {
        return starOSAgent;
    }

    public CatalogMgr getCatalogMgr() {
        return catalogMgr;
    }

    public ConnectorMgr getConnectorMgr() {
        return connectorMgr;
    }

    public MetadataMgr getMetadataMgr() {
        return metadataMgr;
    }

    public ConnectorMetadata getMetadata() {
        return localMetastore;
    }

    @VisibleForTesting
    public void setMetadataMgr(MetadataMgr metadataMgr) {
        this.metadataMgr = metadataMgr;
    }

    @VisibleForTesting
    public void setStarOSAgent(StarOSAgent starOSAgent) {
        this.starOSAgent = starOSAgent;
    }

    public TaskManager getTaskManager() {
        return taskManager;
    }

    public BinlogManager getBinlogManager() {
        return binlogManager;
    }

    public InsertOverwriteJobMgr getInsertOverwriteJobMgr() {
        return insertOverwriteJobMgr;
    }

    public WarehouseManager getWarehouseMgr() {
        return warehouseMgr;
    }

    public StorageVolumeMgr getStorageVolumeMgr() {
        return storageVolumeMgr;
    }

    public ConnectorTblMetaInfoMgr getConnectorTblMetaInfoMgr() {
        return connectorTblMetaInfoMgr;
    }

    public ConnectorTableMetadataProcessor getConnectorTableMetadataProcessor() {
        return connectorTableMetadataProcessor;
    }

    // Use tryLock to avoid potential dead lock
    public boolean tryLock(boolean mustLock) {
        while (true) {
            try {
                if (!lock.tryLock(Config.catalog_try_lock_timeout_ms, TimeUnit.MILLISECONDS)) {
                    // to see which thread held this lock for long time.
                    Thread owner = lock.getOwner();
                    if (owner != null) {
                        LOG.warn("globalStateMgr lock is held by: {}", Util.dumpThread(owner, 50));
                    }

                    if (mustLock) {
                        continue;
                    } else {
                        return false;
                    }
                }
                return true;
            } catch (InterruptedException e) {
                LOG.warn("got exception while getting globalStateMgr lock", e);
                if (mustLock) {
                    continue;
                } else {
                    return lock.isHeldByCurrentThread();
                }
            }
        }
    }

    public void unlock() {
        if (lock.isHeldByCurrentThread()) {
            this.lock.unlock();
        }
    }

    public String getImageDir() {
        return imageDir;
    }

    private void setMetaDir() {
        this.imageDir = Config.meta_dir + IMAGE_DIR;
        nodeMgr.setImageDir(imageDir);
    }

    public void initialize(String[] args) throws Exception {
        // set meta dir first.
        // we already set these variables in constructor. but GlobalStateMgr is a singleton class.
        // so they may be set before Config is initialized.
        // set them here again to make sure these variables use values in fe.conf.

        setMetaDir();

        // 0. get local node and helper node info
        nodeMgr.initialize(args);

        // 1. create dirs and files
        if (Config.edit_log_type.equalsIgnoreCase("bdb")) {
            File imageDir = new File(this.imageDir);
            if (!imageDir.exists()) {
                imageDir.mkdirs();
            }
        } else {
            LOG.error("Invalid edit log type: {}", Config.edit_log_type);
            System.exit(-1);
        }

        // init plugin manager
        pluginMgr.init();
        auditEventProcessor.start();

        // 2. get cluster id and role (Observer or Follower)
        nodeMgr.getClusterIdAndRoleOnStartup();

        // 3. Load image first and replay edits
        initJournal();
        loadImage(this.imageDir); // load image file

        // 4. create load and export job label cleaner thread
        createLabelCleaner();

        // 5. create txn timeout checker thread
        createTxnTimeoutChecker();

        // 6. start task cleaner thread
        createTaskCleaner();

        // 7. init starosAgent
        if (RunMode.allowCreateLakeTable() && !starOSAgent.init(null)) {
            LOG.error("init starOSAgent failed");
            System.exit(-1);
        }
    }

    // set usingNewPrivilege = true in UT
    public void initAuth(boolean usingNewPrivilege) {
        this.auth = new Auth();
        this.usingNewPrivilege = new AtomicBoolean(usingNewPrivilege);
        if (usingNewPrivilege) {
            this.authenticationMgr = new AuthenticationMgr();
            this.domainResolver = new DomainResolver(authenticationMgr);
            this.authorizationMgr = new AuthorizationMgr(this, null);
            LOG.info("using new privilege framework..");
        } else {
            this.domainResolver = new DomainResolver(auth);
            this.authenticationMgr = null;
            this.authorizationMgr = null;
        }
    }

    @VisibleForTesting
    public void setAuth(Auth auth) {
        this.auth = auth;
    }

    public boolean isUsingNewPrivilege() {
        return usingNewPrivilege.get();
    }

    private boolean needUpgradedToNewPrivilege() {
        return !authorizationMgr.isLoaded() || !authenticationMgr.isLoaded();
    }

    protected void initJournal() throws JournalException, InterruptedException {
        BlockingQueue<JournalTask> journalQueue =
                new ArrayBlockingQueue<JournalTask>(Config.metadata_journal_queue_size);
        journal = JournalFactory.create(nodeMgr.getNodeName());
        journalWriter = new JournalWriter(journal, journalQueue);

        editLog = new EditLog(journalQueue);
        this.globalTransactionMgr.setEditLog(editLog);
        this.idGenerator.setEditLog(editLog);
        this.localMetastore.setEditLog(editLog);
    }

    // wait until FE is ready.
    public void waitForReady() throws InterruptedException {
        while (true) {
            if (isReady()) {
                LOG.info("globalStateMgr is ready. FE type: {}", feType);
                feStartTime = System.currentTimeMillis();

                // For follower/observer, defer setting auth to null when we have replayed all the journal,
                // because we may encounter old auth journal when replaying log in which case we still
                // need the auth object.
                if (isUsingNewPrivilege() && !needUpgradedToNewPrivilege()) {
                    // already upgraded, set auth = null
                    auth = null;
                }

                break;
            }

            Thread.sleep(2000);
            LOG.info("wait globalStateMgr to be ready. FE type: {}. is ready: {}", feType, isReady.get());
        }
    }

    public boolean isReady() {
        return isReady.get();
    }

    public static String genFeNodeName(String host, int port, boolean isOldStyle) {
        String name = host + "_" + port;
        if (isOldStyle) {
            return name;
        } else {
            return name + "_" + System.currentTimeMillis();
        }
    }

    private void transferToLeader() {
        FrontendNodeType oldType = feType;
        // stop replayer
        if (replayer != null) {
            replayer.setStop();
            try {
                replayer.join();
            } catch (InterruptedException e) {
                LOG.warn("got exception when stopping the replayer thread", e);
            }
            replayer = null;
        }

        // set this after replay thread stopped. to avoid replay thread modify them.
        isReady.set(false);

        // setup for journal
        try {
            journal.open();
            if (!haProtocol.fencing()) {
                throw new Exception("fencing failed. will exit");
            }
            long maxJournalId = journal.getMaxJournalId();
            replayJournal(maxJournalId);
            nodeMgr.checkCurrentNodeExist();
            journalWriter.init(maxJournalId);
        } catch (Exception e) {
            // TODO: gracefully exit
            LOG.error("failed to init journal after transfer to leader! will exit", e);
            System.exit(-1);
        }

        journalWriter.startDaemon();

        // Set the feType to LEADER before writing edit log, because the feType must be Leader when writing edit log.
        // It will be set to the old type if any error happens in the following procedure
        feType = FrontendNodeType.LEADER;

        try {
            // Log meta_version
            int starrocksMetaVersion = MetaContext.get().getStarRocksMetaVersion();
            if (starrocksMetaVersion < FeConstants.STARROCKS_META_VERSION) {
                editLog.logMetaVersion(new MetaVersion(FeConstants.STARROCKS_META_VERSION));
                MetaContext.get().setStarRocksMetaVersion(FeConstants.STARROCKS_META_VERSION);
            }

            // Log the first frontend
            if (nodeMgr.isFirstTimeStartUp()) {
                // if isFirstTimeStartUp is true, frontends must contain this Node.
                Frontend self = nodeMgr.getMySelf();
                Preconditions.checkNotNull(self);
                // OP_ADD_FIRST_FRONTEND is emitted, so it can write to BDBJE even if canWrite is false
                editLog.logAddFirstFrontend(self);
            }

            if (!isDefaultClusterCreated) {
                initDefaultCluster();
            }

            // MUST set leader ip before starting checkpoint thread.
            // because checkpoint thread need this info to select non-leader FE to push image
            nodeMgr.setLeaderInfo();

            if (USING_NEW_PRIVILEGE) {
                if (needUpgradedToNewPrivilege()) {
                    reInitializeNewPrivilegeOnUpgrade();
                    AuthUpgrader upgrader = new AuthUpgrader(auth, authenticationMgr, authorizationMgr, this);
                    // upgrade metadata in old privilege framework to the new one
                    upgrader.upgradeAsLeader();
                    this.domainResolver.setAuthenticationManager(authenticationMgr);
                }
                LOG.info("set usingNewPrivilege to true after transfer to leader");
                usingNewPrivilege.set(true);
                auth = null;  // remove references to useless objects to release memory
            }

            // start all daemon threads that only running on MASTER FE
            startLeaderOnlyDaemonThreads();
            // start other daemon threads that should run on all FEs
            startAllNodeTypeDaemonThreads();
            insertOverwriteJobMgr.cancelRunningJobs();

            if (!isDefaultWarehouseCreated) {
                initDefaultWarehouse();
            }

            MetricRepo.init();

            isReady.set(true);

            String msg = "leader finished to replay journal, can write now.";
            Util.stdoutWithTime(msg);
            LOG.info(msg);

            // for leader, there are some new thread pools need to register metric
            ThreadPoolManager.registerAllThreadPoolMetric();

            if (nodeMgr.isFirstTimeStartUp()) {
                // When the cluster is initially deployed, we set ENABLE_ADAPTIVE_SINK_DOP so
                // that the load is automatically configured as the best performance
                // configuration. If it is upgraded from an old version, the original
                // configuration is retained to avoid system stability problems caused by
                // changes in concurrency
                VariableMgr.setSystemVariable(VariableMgr.getDefaultSessionVariable(), new SystemVariable(SetType.GLOBAL,
                                SessionVariable.ENABLE_ADAPTIVE_SINK_DOP,
                                LiteralExpr.create("true", Type.BOOLEAN)),
                        false);
            }
        } catch (UserException e) {
            LOG.warn("Failed to set ENABLE_ADAPTIVE_SINK_DOP", e);
        } catch (Throwable t) {
            LOG.warn("transfer to leader failed with error", t);
            feType = oldType;
            throw t;
        }
    }

    // start all daemon threads only running on Master
    private void startLeaderOnlyDaemonThreads() {
        if (RunMode.allowCreateLakeTable()) {
            // register service to starMgr
            if (!getStarOSAgent().registerAndBootstrapService()) {
                System.exit(-1);
            }
        }

        // start checkpoint thread
        checkpointer = new Checkpoint(journal);
        checkpointer.setMetaContext(metaContext);
        // set "checkpointThreadId" before the checkpoint thread start, because the thread
        // need to check the "checkpointThreadId" when running.
        checkpointThreadId = checkpointer.getId();

        checkpointer.start();
        LOG.info("checkpointer thread started. thread id is {}", checkpointThreadId);

        // heartbeat mgr
        heartbeatMgr.setLeader(nodeMgr.getClusterId(), nodeMgr.getToken(), epoch);
        heartbeatMgr.start();
        // New load scheduler
        pendingLoadTaskScheduler.start();
        loadingLoadTaskScheduler.start();
        loadMgr.prepareJobs();
        loadJobScheduler.start();
        loadTimeoutChecker.start();
        loadEtlChecker.start();
        loadLoadingChecker.start();
        // Export checker
        ExportChecker.init(Config.export_checker_interval_second * 1000L);
        ExportChecker.startAll();
        // Tablet checker and scheduler
        tabletChecker.start();
        tabletScheduler.start();
        // Colocate tables balancer
        ColocateTableBalancer.getInstance().start();
        // Publish Version Daemon
        publishVersionDaemon.start();
        // Start txn timeout checker
        txnTimeoutChecker.start();
        // Alter
        getAlterJobMgr().start();
        // Consistency checker
        getConsistencyChecker().start();
        // Backup handler
        getBackupHandler().start();
        // globalStateMgr recycle bin
        getRecycleBin().start();
        // time printer
        createTimePrinter();
        timePrinter.start();
        // start routine load scheduler
        routineLoadScheduler.start();
        routineLoadTaskScheduler.start();
        // start dynamic partition task
        dynamicPartitionScheduler.start();
        // start daemon thread to update db used data quota for db txn manager periodically
        updateDbUsedDataQuotaDaemon.start();
        statisticsMetaManager.start();
        statisticAutoCollector.start();
        taskManager.start();
        taskCleaner.start();
        mvMVJobExecutor.start();

        // start daemon thread to report the progress of RunningTaskRun to the follower by editlog
        taskRunStateSynchronizer = new TaskRunStateSynchronizer();
        taskRunStateSynchronizer.start();

        if (RunMode.allowCreateLakeTable()) {
            shardDeleter.start();
        }

        if (Config.enable_safe_mode) {
            LOG.info("Start safe mode checker!");
            safeModeChecker.start();
        }
    }

    // start threads that should run on all FE
    private void startAllNodeTypeDaemonThreads() {
        tabletStatMgr.start();
        // load and export job label cleaner thread
        labelCleaner.start();
        // ES state store
        esRepository.start();
        starRocksRepository.start();

        if (Config.enable_hms_events_incremental_sync) {
            metastoreEventsProcessor.start();
        }

        connectorTableMetadataProcessor.start();

        // domain resolver
        domainResolver.start();
        if (RunMode.allowCreateLakeTable()) {
            compactionMgr.start();
        }
        configRefreshDaemon.start();
    }

    private void transferToNonLeader(FrontendNodeType newType) {
        isReady.set(false);

        if (feType == FrontendNodeType.OBSERVER || feType == FrontendNodeType.FOLLOWER) {
            Preconditions.checkState(newType == FrontendNodeType.UNKNOWN);
            LOG.warn("{} to UNKNOWN, still offer read service", feType.name());
            // not set canRead here, leave canRead as what it was.
            // if meta out of date, canRead will be set to false in replayer thread.
            metaReplayState.setTransferToUnknown();
            feType = newType;
            return;
        }

        // transfer from INIT/UNKNOWN to OBSERVER/FOLLOWER

        if (replayer == null) {
            createReplayer();
            replayer.start();
        }

        startAllNodeTypeDaemonThreads();

        if (!isDefaultWarehouseCreated) {
            initDefaultWarehouse();
        }

        MetricRepo.init();

        feType = newType;
    }

    public void loadImage(String imageDir) throws IOException, DdlException {
        Storage storage = new Storage(imageDir);
        nodeMgr.setClusterId(storage.getClusterID());
        File curFile = storage.getCurrentImageFile();
        if (!curFile.exists()) {
            // image.0 may not exist
            LOG.info("image does not exist: {}", curFile.getAbsolutePath());
            return;
        }
        replayedJournalId.set(storage.getImageJournalId());
        LOG.info("start load image from {}. is ckpt: {}", curFile.getAbsolutePath(),
                GlobalStateMgr.isCheckpointThread());
        long loadImageStartTime = System.currentTimeMillis();
        DataInputStream dis = new DataInputStream(new BufferedInputStream(new FileInputStream(curFile)));

        long checksum = 0;
        long remoteChecksum = -1;  // in case of empty image file checksum match
        try {
            // ** NOTICE **: always add new code at the end
            checksum = loadVersion(dis, checksum);
            if (GlobalStateMgr.getCurrentStateStarRocksMetaVersion() >= StarRocksFEMetaVersion.VERSION_4) {
                try {
                    checksum = loadHeaderV2(dis, checksum);
                    nodeMgr.load(dis);
                    loadMgr.loadLoadJobsV2JsonFormat(dis);
                    alterJobMgr.load(dis);
                    pluginMgr.load(dis);
<<<<<<< HEAD
                    deleteHandler.load(dis);
=======
                    deleteMgr.load(dis);
>>>>>>> d2ae2f66
                    analyzeMgr.load(dis);
                    resourceGroupMgr.load(dis);
                    routineLoadMgr.loadRoutineLoadJobsV2(dis);
                    globalTransactionMgr.loadTransactionStateV2(dis);
<<<<<<< HEAD
                    catalogMgr.load(dis);
                    insertOverwriteJobMgr.load(dis);
                    compactionMgr.load(dis);
                    streamLoadMgr.load(dis);
                    MaterializedViewMgr.getInstance().load(dis);
                    globalFunctionMgr.load(dis);
=======
                    auth.load(dis);
                    authenticationMgr.loadV2(dis);
                    authorizationMgr.loadV2(dis);
>>>>>>> d2ae2f66
                } catch (SRMetaBlockException | SRMetaBlockEOFException e) {
                    LOG.error("load image failed", e);
                    throw new IOException("load image failed", e);
                }

                //TODO: The following parts have not been refactored, and they are added for the convenience of testing
                checksum = localMetastore.loadDb(dis, checksum);
                // ATTN: this should be done after load Db, and before loadAlterJob
                localMetastore.recreateTabletInvertIndex();
                // rebuild es state state
                esRepository.loadTableFromCatalog();
                starRocksRepository.loadTableFromCatalog();
                checksum = recycleBin.loadRecycleBin(dis, checksum);
                checksum = VariableMgr.loadGlobalVariable(dis, checksum);
                checksum = localMetastore.loadCluster(dis, checksum);
                checksum = loadResources(dis, checksum);
                checksum = exportMgr.loadExportJob(dis, checksum);
                checksum = backupHandler.loadBackupHandler(dis, checksum, this);
<<<<<<< HEAD
=======

>>>>>>> d2ae2f66
                // global transaction must be replayed before load jobs v2
                checksum = colocateTableIndex.loadColocateTableIndex(dis, checksum);
                checksum = smallFileMgr.loadSmallFiles(dis, checksum);
                remoteChecksum = dis.readLong();

                checksum = taskManager.loadTasks(dis, checksum);
                remoteChecksum = dis.readLong();
<<<<<<< HEAD
=======
                checksum = catalogMgr.loadCatalogs(dis, checksum);
                remoteChecksum = dis.readLong();
                checksum = loadInsertOverwriteJobs(dis, checksum);
                remoteChecksum = dis.readLong();

                checksum = loadCompactionManager(dis, checksum);
                remoteChecksum = dis.readLong();
                checksum = loadStreamLoadManager(dis, checksum);
                remoteChecksum = dis.readLong();
                checksum = MVManager.getInstance().reload(dis, checksum);
                remoteChecksum = dis.readLong();
                globalFunctionMgr.loadGlobalFunctions(dis, checksum);
>>>>>>> d2ae2f66
                checksum = localMetastore.loadAutoIncrementId(dis, checksum);
                remoteChecksum = dis.readLong();
                // ** NOTICE **: always add new code at the end
            } else {
                checksum = loadHeaderV1(dis, checksum);
                checksum = nodeMgr.loadLeaderInfo(dis, checksum);
                checksum = nodeMgr.loadFrontends(dis, checksum);
                checksum = nodeMgr.loadBackends(dis, checksum);
                checksum = localMetastore.loadDb(dis, checksum);
                // ATTN: this should be done after load Db, and before loadAlterJob
                localMetastore.recreateTabletInvertIndex();
                // rebuild es state state
                esRepository.loadTableFromCatalog();
                starRocksRepository.loadTableFromCatalog();

                checksum = load.loadLoadJob(dis, checksum);
                checksum = loadAlterJob(dis, checksum);
                checksum = recycleBin.loadRecycleBin(dis, checksum);
                checksum = VariableMgr.loadGlobalVariable(dis, checksum);
                checksum = localMetastore.loadCluster(dis, checksum);
                checksum = nodeMgr.loadBrokers(dis, checksum);
                checksum = loadResources(dis, checksum);
                checksum = exportMgr.loadExportJob(dis, checksum);
                checksum = backupHandler.loadBackupHandler(dis, checksum, this);
                checksum = auth.loadAuth(dis, checksum);
                // global transaction must be replayed before load jobs v2
                checksum = globalTransactionMgr.loadTransactionState(dis, checksum);
                checksum = colocateTableIndex.loadColocateTableIndex(dis, checksum);
                checksum = routineLoadMgr.loadRoutineLoadJobs(dis, checksum);
                checksum = loadMgr.loadLoadJobsV2(dis, checksum);
                checksum = smallFileMgr.loadSmallFiles(dis, checksum);
                checksum = pluginMgr.loadPlugins(dis, checksum);
                checksum = loadDeleteHandler(dis, checksum);
                remoteChecksum = dis.readLong();
                checksum = analyzeMgr.loadAnalyze(dis, checksum);
                remoteChecksum = dis.readLong();
                checksum = resourceGroupMgr.loadResourceGroups(dis, checksum);
                checksum = auth.readAsGson(dis, checksum);
                remoteChecksum = dis.readLong();
                checksum = taskManager.loadTasks(dis, checksum);
                remoteChecksum = dis.readLong();
                checksum = catalogMgr.loadCatalogs(dis, checksum);
                remoteChecksum = dis.readLong();
                checksum = loadInsertOverwriteJobs(dis, checksum);
                checksum = nodeMgr.loadComputeNodes(dis, checksum);
                remoteChecksum = dis.readLong();
                // ShardManager DEPRECATED, keep it for backward compatible
                checksum = loadShardManager(dis, checksum);
                remoteChecksum = dis.readLong();

                checksum = loadCompactionManager(dis, checksum);
                remoteChecksum = dis.readLong();
                checksum = loadStreamLoadManager(dis, checksum);
                remoteChecksum = dis.readLong();
                checksum = MaterializedViewMgr.getInstance().reload(dis, checksum);
                remoteChecksum = dis.readLong();
                globalFunctionMgr.loadGlobalFunctions(dis, checksum);
                loadRBACPrivilege(dis);
                checksum = warehouseMgr.loadWarehouses(dis, checksum);
                remoteChecksum = dis.readLong();
                checksum = localMetastore.loadAutoIncrementId(dis, checksum);
                remoteChecksum = dis.readLong();
                // ** NOTICE **: always add new code at the end
            }
        } catch (EOFException exception) {
            LOG.warn("load image eof.", exception);
        } finally {
            dis.close();
        }

        Preconditions.checkState(remoteChecksum == checksum, remoteChecksum + " vs. " + checksum);

        if (isUsingNewPrivilege() && needUpgradedToNewPrivilege() && !isLeader() && !isCheckpointThread()) {
            LOG.warn(
                    "follower has to wait for leader to upgrade the privileges, set usingNewPrivilege = false for now");
            usingNewPrivilege.set(false);
            domainResolver = new DomainResolver(auth);
        }

        try {
            postLoadImage();
        } catch (Exception t) {
            LOG.warn("there is an exception during processing after load image. exception:", t);
        }

        long loadImageEndTime = System.currentTimeMillis();
        this.imageJournalId = storage.getImageJournalId();
        LOG.info("finished to load image in " + (loadImageEndTime - loadImageStartTime) + " ms");
    }

    private void postLoadImage() {
        processMvRelatedMeta();
    }

    private void processMvRelatedMeta() {
        List<String> dbNames = metadataMgr.listDbNames(InternalCatalog.DEFAULT_INTERNAL_CATALOG_NAME);

        long startMillis = System.currentTimeMillis();
        for (String dbName : dbNames) {
            Database db = metadataMgr.getDb(InternalCatalog.DEFAULT_INTERNAL_CATALOG_NAME, dbName);
            for (MaterializedView mv : db.getMaterializedViews()) {
                List<BaseTableInfo> baseTableInfos = mv.getBaseTableInfos();
                updateBaseTableRelatedMv(db.getId(), mv, baseTableInfos);
            }
        }

        long duration = System.currentTimeMillis() - startMillis;
        LOG.info("finish processing all tables' related materialized views in {}ms", duration);
    }

    public void updateBaseTableRelatedMv(Long dbId, MaterializedView mv, List<BaseTableInfo> baseTableInfos) {
        for (BaseTableInfo baseTableInfo : baseTableInfos) {
            Table table = baseTableInfo.getTable();
            if (table == null) {
                LOG.warn("Setting the materialized view {}({}) to invalid because " +
                        "the table {} was not exist.", mv.getName(), mv.getId(), baseTableInfo.getTableName());
                mv.setInactiveAndReason("base table dropped: " + baseTableInfo.getTableId());
                continue;
            }
            if (table instanceof MaterializedView && !((MaterializedView) table).isActive()) {
                MaterializedView baseMv = (MaterializedView) table;
                LOG.warn("Setting the materialized view {}({}) to invalid because " +
                                "the materialized view{}({}) is invalid.", mv.getName(), mv.getId(),
                        baseMv.getName(), baseMv.getId());
                mv.setInactiveAndReason("base mv is not active: " + baseMv.getName());
                continue;
            }
            MvId mvId = new MvId(dbId, mv.getId());
            table.addRelatedMaterializedView(mvId);
            if (!table.isNativeTableOrMaterializedView()) {
                connectorTblMetaInfoMgr.addConnectorTableInfo(baseTableInfo.getCatalogName(),
                        baseTableInfo.getDbName(), baseTableInfo.getTableIdentifier(),
                        ConnectorTableInfo.builder().setRelatedMaterializedViews(
                                Sets.newHashSet(mvId)).build());
            }
        }
    }

    public long loadVersion(DataInputStream dis, long checksum) throws IOException {
        // for new format, version schema is [starrocksMetaVersion], and the int value must be positive
        // for old format, version schema is [-1, metaVersion, starrocksMetaVersion]
        // so we can check the first int to determine the version schema
        int flag = dis.readInt();
        checksum = checksum ^ flag;
        int starrocksMetaVersion;
        if (flag < 0) {
            checksum ^= dis.readInt();
            starrocksMetaVersion = dis.readInt();
            checksum ^= starrocksMetaVersion;
        } else {
            // when flag is positive, this is new version format
            starrocksMetaVersion = flag;
        }

        if (!MetaVersion.isCompatible(starrocksMetaVersion, FeConstants.STARROCKS_META_VERSION)) {
            LOG.error("Not compatible with meta version {}, current version is {}",
                    starrocksMetaVersion, FeConstants.STARROCKS_META_VERSION);
            System.exit(-1);
        }

        MetaContext.get().setStarRocksMetaVersion(starrocksMetaVersion);

        return checksum;
    }

    public long loadHeader(DataInputStream dis, long checksum) throws IOException {
        if (GlobalStateMgr.getCurrentStateStarRocksMetaVersion() >= StarRocksFEMetaVersion.VERSION_4) {
            return loadHeaderV2(dis, checksum);
        } else {
            return loadHeaderV1(dis, checksum);
        }
    }

    public long loadHeaderV1(DataInputStream dis, long checksum) throws IOException {
        long replayedJournalId = dis.readLong();
        checksum ^= replayedJournalId;

        long batchEndId = dis.readLong();
        checksum ^= batchEndId;
        idGenerator.setId(batchEndId);

        isDefaultClusterCreated = dis.readBoolean();

        LOG.info("finished to replay header from image");
        return checksum;
    }

    public long loadHeaderV2(DataInputStream dis, long checksum) throws IOException {
        ImageHeader header = GsonUtils.GSON.fromJson(Text.readString(dis), ImageHeader.class);

        checksum ^= header.getBatchEndId();
        idGenerator.setId(header.getBatchEndId());

        isDefaultClusterCreated = header.isDefaultClusterCreated();

        LOG.info("finished to replay header from image");
        return checksum;
    }

    public long loadAlterJob(DataInputStream dis, long checksum) throws IOException {
        long newChecksum = checksum;
        for (AlterJobV2.JobType type : AlterJobV2.JobType.values()) {
            newChecksum = loadAlterJob(dis, newChecksum, type);
        }
        LOG.info("finished replay alterJob from image");
        return newChecksum;
    }

    public void loadRBACPrivilege(DataInputStream dis) throws IOException, DdlException {
        if (USING_NEW_PRIVILEGE) {
            this.authenticationMgr = AuthenticationMgr.load(dis);
            this.authorizationMgr = AuthorizationMgr.load(dis, this, null);
            this.domainResolver = new DomainResolver(authenticationMgr);
        }
    }

    public long loadAlterJob(DataInputStream dis, long checksum, AlterJobV2.JobType type) throws IOException {
        // alter jobs
        int size = dis.readInt();
        if (size > 0) {
            // It may be upgraded from an earlier version, which is dangerous
            throw new RuntimeException("Old metadata was found, please upgrade to version 2.4 first " +
                    "and then from version 2.4 to the current version.");
        }

        // finished or cancelled jobs
        size = dis.readInt();
        if (size > 0) {
            // It may be upgraded from an earlier version, which is dangerous
            throw new RuntimeException("Old metadata was found, please upgrade to version 2.4 first " +
                    "and then from version 2.4 to the current version.");
        }

        long newChecksum = checksum;
        // alter job v2
        size = dis.readInt();
        newChecksum ^= size;
        for (int i = 0; i < size; i++) {
            AlterJobV2 alterJobV2 = AlterJobV2.read(dis);
            if (type == AlterJobV2.JobType.ROLLUP || type == AlterJobV2.JobType.SCHEMA_CHANGE) {
                if (type == AlterJobV2.JobType.ROLLUP) {
                    this.getRollupHandler().addAlterJobV2(alterJobV2);
                } else {
                    this.getSchemaChangeHandler().addAlterJobV2(alterJobV2);
                }
                // ATTN : we just want to add tablet into TabletInvertedIndex when only PendingJob is checkpoint
                // to prevent TabletInvertedIndex data loss,
                // So just use AlterJob.replay() instead of AlterHandler.replay().
                if (alterJobV2.getJobState() == AlterJobV2.JobState.PENDING) {
                    alterJobV2.replay(alterJobV2);
                    LOG.info("replay pending alter job when load alter job {} ", alterJobV2.getJobId());
                }
            } else {
                LOG.warn("Unknown job type:" + type.name());
            }
        }

        return newChecksum;
    }

    public long loadDeleteHandler(DataInputStream dis, long checksum) throws IOException {
        this.deleteMgr = DeleteMgr.read(dis);
        LOG.info("finished replay deleteHandler from image");
        return checksum;
    }

    public long loadInsertOverwriteJobs(DataInputStream dis, long checksum) throws IOException {
        try {
            this.insertOverwriteJobMgr = InsertOverwriteJobMgr.read(dis);
        } catch (EOFException e) {
            LOG.warn("no InsertOverwriteJobManager to replay.", e);
        }
        return checksum;
    }

    public long saveInsertOverwriteJobs(DataOutputStream dos, long checksum) throws IOException {
        getInsertOverwriteJobMgr().write(dos);
        return checksum;
    }

    public long loadResources(DataInputStream in, long checksum) throws IOException {
        resourceMgr = ResourceMgr.read(in);
        LOG.info("finished replay resources from image");

        LOG.info("start to replay resource mapping catalog");
        catalogMgr.loadResourceMappingCatalog();
        LOG.info("finished replaying resource mapping catalogs from resources");
        return checksum;
    }

    public long loadShardManager(DataInputStream in, long checksum) throws IOException {
        shardManager = ShardManager.read(in);
        LOG.info("finished replay shardManager from image");
        return checksum;
    }

    public long loadCompactionManager(DataInputStream in, long checksum) throws IOException {
        compactionMgr = CompactionMgr.loadCompactionManager(in);
        checksum ^= compactionMgr.getChecksum();
        return checksum;
    }

    public long loadStreamLoadManager(DataInputStream in, long checksum) throws IOException {
        streamLoadMgr = StreamLoadMgr.loadStreamLoadManager(in);
        checksum ^= streamLoadMgr.getChecksum();
        return checksum;
    }

    // Only called by checkpoint thread
    public void saveImage() throws IOException {
        // Write image.ckpt
        Storage storage = new Storage(this.imageDir);
        File curFile = storage.getImageFile(replayedJournalId.get());
        File ckpt = new File(this.imageDir, Storage.IMAGE_NEW);
        saveImage(ckpt, replayedJournalId.get());

        // Move image.ckpt to image.dataVersion
        LOG.info("Move " + ckpt.getAbsolutePath() + " to " + curFile.getAbsolutePath());
        if (!ckpt.renameTo(curFile)) {
            if (!curFile.delete()) {
                LOG.warn("Failed to delete file, filepath={}", curFile.getAbsolutePath());
            }
            throw new IOException();
        }
    }

    public void saveImage(File curFile, long replayedJournalId) throws IOException {
        if (!curFile.exists()) {
            if (!curFile.createNewFile()) {
                LOG.warn("Failed to create file, filepath={}", curFile.getAbsolutePath());
            }
        }

        // save image does not need any lock. because only checkpoint thread will call this method.
        LOG.info("start save image to {}. is ckpt: {}", curFile.getAbsolutePath(), GlobalStateMgr.isCheckpointThread());

        long checksum = 0;
        long saveImageStartTime = System.currentTimeMillis();
        try (DataOutputStream dos = new DataOutputStream(new FileOutputStream(curFile))) {
            // ** NOTICE **: always add new code at the end
            if (FeConstants.STARROCKS_META_VERSION >= StarRocksFEMetaVersion.VERSION_4) {
                checksum = saveVersionV2(dos, checksum);
                try {
                    checksum = saveHeaderV2(dos, checksum);
                    nodeMgr.save(dos);
                    loadMgr.saveLoadJobsV2JsonFormat(dos);
                    alterJobMgr.save(dos);
                    pluginMgr.save(dos);
<<<<<<< HEAD
                    deleteHandler.save(dos);
=======
                    deleteMgr.save(dos);
>>>>>>> d2ae2f66
                    analyzeMgr.save(dos);
                    resourceGroupMgr.save(dos);
                    routineLoadMgr.saveRoutineLoadJobsV2(dos);
                    globalTransactionMgr.saveTransactionStateV2(dos);
<<<<<<< HEAD
                    catalogMgr.save(dos);
                    insertOverwriteJobMgr.save(dos);
                    compactionMgr.save(dos);
                    streamLoadMgr.save(dos);
                    MaterializedViewMgr.getInstance().save(dos);
                    globalFunctionMgr.save(dos);
=======
                    auth.save(dos);
                    authenticationMgr.saveV2(dos);
                    authorizationMgr.saveV2(dos);
>>>>>>> d2ae2f66
                } catch (SRMetaBlockException e) {
                    LOG.error("save image failed", e);
                    throw new IOException("save image failed", e);
                }

                //TODO: The following parts have not been refactored, and they are added for the convenience of testing
                checksum = localMetastore.saveDb(dos, checksum);
                checksum = recycleBin.saveRecycleBin(dos, checksum);
                checksum = VariableMgr.saveGlobalVariable(dos, checksum);
                checksum = localMetastore.saveCluster(dos, checksum);
                checksum = resourceMgr.saveResources(dos, checksum);
                checksum = exportMgr.saveExportJob(dos, checksum);
                checksum = backupHandler.saveBackupHandler(dos, checksum);
                checksum = colocateTableIndex.saveColocateTableIndex(dos, checksum);
                checksum = smallFileMgr.saveSmallFiles(dos, checksum);
<<<<<<< HEAD
                checksum = taskManager.saveTasks(dos, checksum);
=======

                dos.writeLong(checksum);
                checksum = taskManager.saveTasks(dos, checksum);
                dos.writeLong(checksum);
                checksum = catalogMgr.saveCatalogs(dos, checksum);
                dos.writeLong(checksum);
                checksum = saveInsertOverwriteJobs(dos, checksum);
                dos.writeLong(checksum);
                checksum = compactionManager.saveCompactionManager(dos, checksum);
                dos.writeLong(checksum);
                checksum = streamLoadManager.saveStreamLoadManager(dos, checksum);
                dos.writeLong(checksum);
                checksum = MVManager.getInstance().store(dos, checksum);
                dos.writeLong(checksum);
                globalFunctionMgr.saveGlobalFunctions(dos, checksum);
>>>>>>> d2ae2f66
                checksum = localMetastore.saveAutoIncrementId(dos, checksum);

            } else {
                checksum = saveVersion(dos, checksum);
                checksum = saveHeader(dos, replayedJournalId, checksum);
                checksum = nodeMgr.saveLeaderInfo(dos, checksum);
                checksum = nodeMgr.saveFrontends(dos, checksum);
                checksum = nodeMgr.saveBackends(dos, checksum);
                checksum = localMetastore.saveDb(dos, checksum);
                checksum = load.saveLoadJob(dos, checksum);
                checksum = saveAlterJob(dos, checksum);
                checksum = recycleBin.saveRecycleBin(dos, checksum);
                checksum = VariableMgr.saveGlobalVariable(dos, checksum);
                checksum = localMetastore.saveCluster(dos, checksum);
                checksum = nodeMgr.saveBrokers(dos, checksum);
                checksum = resourceMgr.saveResources(dos, checksum);
                checksum = exportMgr.saveExportJob(dos, checksum);
                checksum = backupHandler.saveBackupHandler(dos, checksum);
                checksum = auth.saveAuth(dos, checksum);
                checksum = globalTransactionMgr.saveTransactionState(dos, checksum);
                checksum = colocateTableIndex.saveColocateTableIndex(dos, checksum);
                checksum = routineLoadMgr.saveRoutineLoadJobs(dos, checksum);
                checksum = loadMgr.saveLoadJobsV2(dos, checksum);
                checksum = smallFileMgr.saveSmallFiles(dos, checksum);
                checksum = pluginMgr.savePlugins(dos, checksum);
                checksum = deleteMgr.saveDeleteHandler(dos, checksum);
                dos.writeLong(checksum);
                checksum = analyzeMgr.saveAnalyze(dos, checksum);
                dos.writeLong(checksum);
                checksum = resourceGroupMgr.saveResourceGroups(dos, checksum);
                checksum = auth.writeAsGson(dos, checksum);
                dos.writeLong(checksum);
                checksum = taskManager.saveTasks(dos, checksum);
                dos.writeLong(checksum);
                checksum = catalogMgr.saveCatalogs(dos, checksum);
                dos.writeLong(checksum);
                checksum = saveInsertOverwriteJobs(dos, checksum);
                checksum = nodeMgr.saveComputeNodes(dos, checksum);
                dos.writeLong(checksum);
                // ShardManager Deprecated, keep it for backward compatible
                checksum = shardManager.saveShardManager(dos, checksum);
                dos.writeLong(checksum);
                checksum = compactionMgr.saveCompactionManager(dos, checksum);
                dos.writeLong(checksum);
                checksum = streamLoadMgr.saveStreamLoadManager(dos, checksum);
                dos.writeLong(checksum);
                checksum = MaterializedViewMgr.getInstance().store(dos, checksum);
                dos.writeLong(checksum);
                globalFunctionMgr.saveGlobalFunctions(dos, checksum);
                saveRBACPrivilege(dos);
                checksum = warehouseMgr.saveWarehouses(dos, checksum);
                dos.writeLong(checksum);
                checksum = localMetastore.saveAutoIncrementId(dos, checksum);
                dos.writeLong(checksum);
                // ** NOTICE **: always add new code at the end
            }
        }

        long saveImageEndTime = System.currentTimeMillis();
        LOG.info("finished save image {} in {} ms. checksum is {}",
                curFile.getAbsolutePath(), (saveImageEndTime - saveImageStartTime), checksum);
    }

    public long saveVersion(DataOutputStream dos, long checksum) throws IOException {
        // Write meta version
        checksum ^= -1;
        dos.writeInt(-1);
        checksum ^= FeConstants.META_VERSION;
        dos.writeInt(FeConstants.META_VERSION);
        checksum ^= FeConstants.STARROCKS_META_VERSION;
        dos.writeInt(FeConstants.STARROCKS_META_VERSION);
        return checksum;
    }

    // TODO [meta-format-change]
    public long saveVersionV2(DataOutputStream dos, long checksum) throws IOException {
        checksum ^= FeConstants.STARROCKS_META_VERSION;
        dos.writeInt(FeConstants.STARROCKS_META_VERSION);
        return checksum;
    }

    public long saveHeader(DataOutputStream dos, long replayedJournalId, long checksum) throws IOException {
        // Write replayed journal id
        checksum ^= replayedJournalId;
        dos.writeLong(replayedJournalId);

        // Write id
        long id = idGenerator.getBatchEndId();
        checksum ^= id;
        dos.writeLong(id);

        dos.writeBoolean(isDefaultClusterCreated);

        return checksum;
    }

    // TODO [meta-format-change]
    public long saveHeaderV2(DataOutputStream dos, long checksum) throws IOException {
        ImageHeader header = new ImageHeader();

        long id = idGenerator.getBatchEndId();
        checksum ^= id;
        header.setBatchEndId(id);

        header.setDefaultClusterCreated(isDefaultClusterCreated);

        Text.writeString(dos, GsonUtils.GSON.toJson(header));
        return checksum;
    }

    public long saveAlterJob(DataOutputStream dos, long checksum) throws IOException {
        for (AlterJobV2.JobType type : AlterJobV2.JobType.values()) {
            checksum = saveAlterJob(dos, checksum, type);
        }
        return checksum;
    }

    public void saveRBACPrivilege(DataOutputStream dos) throws IOException {
        if (USING_NEW_PRIVILEGE) {
            this.authenticationMgr.save(dos);
            this.authorizationMgr.save(dos);
        }
    }

    public long saveAlterJob(DataOutputStream dos, long checksum, AlterJobV2.JobType type) throws IOException {
        Map<Long, AlterJobV2> alterJobsV2 = Maps.newHashMap();
        if (type == AlterJobV2.JobType.ROLLUP) {
            alterJobsV2 = this.getRollupHandler().getAlterJobsV2();
        } else if (type == AlterJobV2.JobType.SCHEMA_CHANGE) {
            alterJobsV2 = this.getSchemaChangeHandler().getAlterJobsV2();
        }

        // alter jobs just for compatibility
        int size = 0;
        checksum ^= size;
        dos.writeInt(size);
        // finished or cancelled jobs just for compatibility
        checksum ^= size;
        dos.writeInt(size);

        // alter job v2
        size = alterJobsV2.size();
        checksum ^= size;
        dos.writeInt(size);
        for (AlterJobV2 alterJobV2 : alterJobsV2.values()) {
            alterJobV2.write(dos);
        }

        return checksum;
    }

    public void replayGlobalVariable(SessionVariable variable) throws IOException, DdlException {
        VariableMgr.replayGlobalVariable(variable);
    }

    public void replayGlobalVariableV2(GlobalVarPersistInfo info) throws IOException, DdlException {
        VariableMgr.replayGlobalVariableV2(info);
    }

    public void createLabelCleaner() {
        labelCleaner = new FrontendDaemon("LoadLabelCleaner", Config.label_clean_interval_second * 1000L) {
            @Override
            protected void runAfterCatalogReady() {
                clearExpiredJobs();
            }
        };
    }

    public void createTaskCleaner() {
        taskCleaner = new FrontendDaemon("TaskCleaner", Config.task_check_interval_second * 1000L) {
            @Override
            protected void runAfterCatalogReady() {
                doTaskBackgroundJob();
            }
        };
    }

    public void createTxnTimeoutChecker() {
        txnTimeoutChecker = new FrontendDaemon("txnTimeoutChecker", Config.transaction_clean_interval_second) {
            @Override
            protected void runAfterCatalogReady() {
                globalTransactionMgr.abortTimeoutTxns();
            }
        };
    }

    public void createReplayer() {
        replayer = new Daemon("replayer", REPLAY_INTERVAL_MS) {
            private JournalCursor cursor = null;
            // avoid numerous 'meta out of date' log
            private long lastMetaOutOfDateLogTime = 0;

            @Override
            @java.lang.SuppressWarnings("squid:S2142")  // allow catch InterruptedException
            protected void runOneCycle() {
                boolean err = false;
                boolean hasLog = false;
                try {
                    if (cursor == null) {
                        // 1. set replay to the end
                        LOG.info("start to replay from {}", replayedJournalId.get());
                        cursor = journal.read(replayedJournalId.get() + 1, JournalCursor.CUROSR_END_KEY);
                    } else {
                        cursor.refresh();
                    }
                    // 2. replay with flow control
                    hasLog = replayJournalInner(cursor, true);
                    metaReplayState.setOk();
                } catch (JournalInconsistentException | InterruptedException e) {
                    LOG.warn("got interrupt exception or inconsistent exception when replay journal {}, will exit, ",
                            replayedJournalId.get() + 1, e);
                    // TODO exit gracefully
                    Util.stdoutWithTime(e.getMessage());
                    System.exit(-1);
                } catch (Throwable e) {
                    LOG.error("replayer thread catch an exception when replay journal {}.",
                            replayedJournalId.get() + 1, e);
                    metaReplayState.setException(e);
                    try {
                        Thread.sleep(5000);
                    } catch (InterruptedException e1) {
                        LOG.error("sleep got exception. ", e);
                    }
                    err = true;
                }

                setCanRead(hasLog, err);
            }

            private void setCanRead(boolean hasLog, boolean err) {
                if (err) {
                    canRead.set(false);
                    isReady.set(false);
                    return;
                }

                if (Config.ignore_meta_check) {
                    // can still offer read, but is not ready
                    canRead.set(true);
                    isReady.set(false);
                    return;
                }

                long currentTimeMs = System.currentTimeMillis();
                if (currentTimeMs - synchronizedTimeMs > Config.meta_delay_toleration_second * 1000L) {
                    if (currentTimeMs - lastMetaOutOfDateLogTime > 5 * 1000L) {
                        // we still need this log to observe this situation
                        // but service may be continued when there is no log being replayed.
                        LOG.warn("meta out of date. current time: {}, synchronized time: {}, has log: {}, fe type: {}",
                                currentTimeMs, synchronizedTimeMs, hasLog, feType);
                        lastMetaOutOfDateLogTime = currentTimeMs;
                    }
                    if (hasLog || feType == FrontendNodeType.UNKNOWN) {
                        // 1. if we read log from BDB, which means leader is still alive.
                        // So we need to set meta out of date.
                        // 2. if we didn't read any log from BDB and feType is UNKNOWN,
                        // which means this non-leader node is disconnected with leader.
                        // So we need to set meta out of date either.
                        metaReplayState.setOutOfDate(currentTimeMs, synchronizedTimeMs);
                        canRead.set(false);
                        isReady.set(false);
                    }
                } else {
                    canRead.set(true);
                    isReady.set(true);
                }
            }

            // close current db after replayer finished
            @Override
            public void run() {
                super.run();
                if (cursor != null) {
                    cursor.close();
                    LOG.info("quit replay at {}", replayedJournalId.get());
                }
            }
        };

        replayer.setMetaContext(metaContext);
    }

    /**
     * Replay journal from replayedJournalId + 1 to toJournalId
     * used by checkpointer/replay after state change
     * toJournalId is a definite number and cannot set to -1/JournalCursor.CURSOR_END_KEY
     */
    public void replayJournal(long toJournalId) throws JournalException {
        if (toJournalId <= replayedJournalId.get()) {
            LOG.info("skip replay journal because {} <= {}", toJournalId, replayedJournalId.get());
            return;
        }

        long startJournalId = replayedJournalId.get() + 1;
        long replayStartTime = System.currentTimeMillis();
        LOG.info("start to replay journal from {} to {}", startJournalId, toJournalId);

        JournalCursor cursor = null;
        try {
            cursor = journal.read(startJournalId, toJournalId);
            replayJournalInner(cursor, false);
        } catch (InterruptedException | JournalInconsistentException e) {
            LOG.warn("got interrupt exception or inconsistent exception when replay journal {}, will exit, ",
                    replayedJournalId.get() + 1,
                    e);
            // TODO exit gracefully
            Util.stdoutWithTime(e.getMessage());
            System.exit(-1);

        } finally {
            if (cursor != null) {
                cursor.close();
            }
        }

        // verify if all log is replayed
        if (toJournalId != replayedJournalId.get()) {
            throw new JournalException(String.format(
                    "should replay to %d but actual replayed journal id is %d",
                    toJournalId, replayedJournalId.get()));
        }

        streamLoadMgr.cancelUnDurableTaskAfterRestart();

        long replayInterval = System.currentTimeMillis() - replayStartTime;
        LOG.info("finish replay from {} to {} in {} msec", startJournalId, toJournalId, replayInterval);
    }

    /**
     * replay journal until cursor returns null(suggest EOF)
     * return true if any journal is replayed
     */
    protected boolean replayJournalInner(JournalCursor cursor, boolean flowControl)
            throws JournalException, InterruptedException, JournalInconsistentException {
        long startReplayId = replayedJournalId.get();
        long startTime = System.currentTimeMillis();
        long lineCnt = 0;
        while (true) {
            JournalEntity entity = null;
            try {
                entity = cursor.next();

                // EOF or aggressive retry
                if (entity == null) {
                    break;
                }

                // apply
                EditLog.loadJournal(this, entity);
            } catch (Throwable e) {
                if (canSkipBadReplayedJournal()) {
                    LOG.error("!!! DANGER: SKIP JOURNAL {}: {} !!!",
                            replayedJournalId.incrementAndGet(),
                            entity == null ? null : entity.getData(),
                            e);
                    cursor.skipNext();
                    continue;
                }
                // handled in outer loop
                LOG.warn("catch exception when replaying {},", replayedJournalId.get() + 1, e);
                throw e;
            }

            replayedJournalId.incrementAndGet();
            LOG.debug("journal {} replayed.", replayedJournalId);

            if (feType != FrontendNodeType.LEADER) {
                journalObservable.notifyObservers(replayedJournalId.get());
            }
            if (MetricRepo.isInit) {
                // Metric repo may not init after this replay thread start
                MetricRepo.COUNTER_EDIT_LOG_READ.increase(1L);
            }

            if (flowControl) {
                // cost too much time
                long cost = System.currentTimeMillis() - startTime;
                if (cost > REPLAYER_MAX_MS_PER_LOOP) {
                    LOG.warn("replay journal cost too much time: {} replayedJournalId: {}", cost, replayedJournalId);
                    break;
                }
                // consume too much lines
                lineCnt += 1;
                if (lineCnt > REPLAYER_MAX_LOGS_PER_LOOP) {
                    LOG.warn("replay too many journals: lineCnt {}, replayedJournalId: {}", lineCnt, replayedJournalId);
                    break;
                }
            }

        }
        if (replayedJournalId.get() - startReplayId > 0) {
            LOG.info("replayed journal from {} - {}", startReplayId, replayedJournalId);
            return true;
        }
        return false;
    }

    private boolean canSkipBadReplayedJournal() {
        try {
            for (String idStr : Config.metadata_journal_skip_bad_journal_ids.split(",")) {
                if (!StringUtils.isEmpty(idStr) && Long.valueOf(idStr) == replayedJournalId.get() + 1) {
                    LOG.info("skip bad replayed journal id {} because configured {}",
                            idStr, Config.metadata_journal_skip_bad_journal_ids);
                    return true;
                }
            }
        } catch (Exception e) {
            LOG.warn("failed to parse metadata_journal_skip_bad_journal_ids: {}",
                    Config.metadata_journal_skip_bad_journal_ids, e);
        }
        return false;
    }

    public void createTimePrinter() {
        // time printer will write timestamp edit log every 10 seconds
        timePrinter = new FrontendDaemon("timePrinter", 10 * 1000L) {
            @Override
            protected void runAfterCatalogReady() {
                Timestamp stamp = new Timestamp();
                editLog.logTimestamp(stamp);
            }
        };
    }

    public void addFrontend(FrontendNodeType role, String host, int editLogPort) throws DdlException {
        nodeMgr.addFrontend(role, host, editLogPort);
    }

    public void modifyFrontendHost(ModifyFrontendAddressClause modifyFrontendAddressClause) throws DdlException {
        nodeMgr.modifyFrontendHost(modifyFrontendAddressClause);
    }

    public void dropFrontend(FrontendNodeType role, String host, int port) throws DdlException {
        nodeMgr.dropFrontend(role, host, port);
    }

    public Frontend checkFeExist(String host, int port) {
        return nodeMgr.checkFeExist(host, port);
    }

    public Frontend getFeByHost(String host) {
        return nodeMgr.getFeByHost(host);
    }

    public Frontend getFeByName(String name) {
        return nodeMgr.getFeByName(name);
    }

    public int getFollowerCnt() {
        return nodeMgr.getFollowerCnt();
    }

    public void recoverDatabase(RecoverDbStmt recoverStmt) throws DdlException {
        localMetastore.recoverDatabase(recoverStmt);
    }

    public void recoverTable(RecoverTableStmt recoverStmt) throws DdlException {
        localMetastore.recoverTable(recoverStmt);
    }

    public void recoverPartition(RecoverPartitionStmt recoverStmt) throws DdlException {
        localMetastore.recoverPartition(recoverStmt);
    }

    public void replayEraseDatabase(long dbId) {
        localMetastore.replayEraseDatabase(dbId);
    }

    public void replayRecoverDatabase(RecoverInfo info) {
        localMetastore.replayRecoverDatabase(info);
    }

    public void alterDatabaseQuota(AlterDatabaseQuotaStmt stmt) throws DdlException {
        localMetastore.alterDatabaseQuota(stmt);
    }

    public void replayAlterDatabaseQuota(String dbName, long quota, QuotaType quotaType) {
        localMetastore.replayAlterDatabaseQuota(dbName, quota, quotaType);
    }

    public void renameDatabase(AlterDatabaseRenameStatement stmt) throws DdlException {
        localMetastore.renameDatabase(stmt);
    }

    public void replayRenameDatabase(String dbName, String newDbName) {
        localMetastore.replayRenameDatabase(dbName, newDbName);
    }

    public boolean createTable(CreateTableStmt stmt) throws DdlException {
        return localMetastore.createTable(stmt);
    }

    public void createTableLike(CreateTableLikeStmt stmt) throws DdlException {
        localMetastore.createTable(stmt.getCreateTableStmt());
    }

    public void addPartitions(Database db, String tableName, AddPartitionClause addPartitionClause)
            throws DdlException, AnalysisException {
        localMetastore.addPartitions(db, tableName, addPartitionClause);
    }

    public void replayAddPartition(PartitionPersistInfo info) throws DdlException {
        localMetastore.replayAddPartition(info);
    }

    public void replayAddPartition(PartitionPersistInfoV2 info) throws DdlException {
        localMetastore.replayAddPartition(info);
    }

    public void dropPartition(Database db, OlapTable olapTable, DropPartitionClause clause) throws DdlException {
        localMetastore.dropPartition(db, olapTable, clause);
    }

    public void replayDropPartition(DropPartitionInfo info) {
        localMetastore.replayDropPartition(info);
    }

    public void replayErasePartition(long partitionId) throws DdlException {
        localMetastore.replayErasePartition(partitionId);
    }

    public void replayRecoverPartition(RecoverInfo info) {
        localMetastore.replayRecoverPartition(info);
    }

    public static void getDdlStmt(Table table, List<String> createTableStmt, List<String> addPartitionStmt,
                                  List<String> createRollupStmt, boolean separatePartition,
                                  boolean hidePassword) {
        getDdlStmt(null, table, createTableStmt, addPartitionStmt, createRollupStmt, separatePartition, hidePassword);
    }

    public static void getDdlStmt(String dbName, Table table, List<String> createTableStmt,
                                  List<String> addPartitionStmt,
                                  List<String> createRollupStmt, boolean separatePartition, boolean hidePassword) {
        // 1. create table
        // 1.1 materialized view
        if (table.isMaterializedView()) {
            MaterializedView mv = (MaterializedView) table;
            createTableStmt.add(mv.getMaterializedViewDdlStmt(true));
            return;
        }

        StringBuilder sb = new StringBuilder();
        // 1.2 view
        if (table.getType() == TableType.VIEW) {
            View view = (View) table;
            sb.append("CREATE VIEW `").append(table.getName()).append("` (");
            List<String> colDef = Lists.newArrayList();
            for (Column column : table.getBaseSchema()) {
                StringBuilder colSb = new StringBuilder();
                colSb.append(column.getName());
                if (!Strings.isNullOrEmpty(column.getComment())) {
                    colSb.append(" COMMENT ").append("\"").append(column.getComment()).append("\"");
                }
                colDef.add(colSb.toString());
            }
            sb.append(Joiner.on(", ").join(colDef));
            sb.append(")");
            if (!Strings.isNullOrEmpty(view.getComment())) {
                sb.append(" COMMENT \"").append(view.getComment()).append("\"");
            }
            sb.append(" AS ").append(view.getInlineViewDef()).append(";");
            createTableStmt.add(sb.toString());
            return;
        }

        // 1.3 other table type
        sb.append("CREATE ");
        if (table.getType() == TableType.MYSQL || table.getType() == TableType.ELASTICSEARCH
                || table.getType() == TableType.BROKER || table.getType() == TableType.HIVE
                || table.getType() == TableType.HUDI || table.getType() == TableType.ICEBERG
                || table.getType() == TableType.OLAP_EXTERNAL || table.getType() == TableType.JDBC
                || table.getType() == TableType.FILE) {
            sb.append("EXTERNAL ");
        }
        sb.append("TABLE ");
        if (!Strings.isNullOrEmpty(dbName)) {
            sb.append("`").append(dbName).append("`.");
        }
        sb.append("`").append(table.getName()).append("` (\n");
        int idx = 0;
        for (Column column : table.getBaseSchema()) {
            if (idx++ != 0) {
                sb.append(",\n");
            }
            // There MUST BE 2 space in front of each column description line
            // sqlalchemy requires this to parse SHOW CREATE TABLE stmt.
            if (table.isOlapOrCloudNativeTable() || table.getType() == TableType.OLAP_EXTERNAL) {
                OlapTable olapTable = (OlapTable) table;
                if (olapTable.getKeysType() == KeysType.PRIMARY_KEYS) {
                    sb.append("  ").append(column.toSqlWithoutAggregateTypeName());
                } else {
                    sb.append("  ").append(column.toSql());
                }
            } else {
                sb.append("  ").append(column.toSql());
            }
        }
        if (table.isOlapOrCloudNativeTable() || table.getType() == TableType.OLAP_EXTERNAL) {
            OlapTable olapTable = (OlapTable) table;
            if (CollectionUtils.isNotEmpty(olapTable.getIndexes())) {
                for (Index index : olapTable.getIndexes()) {
                    sb.append(",\n");
                    sb.append("  ").append(index.toSql());
                }
            }
        }

        sb.append("\n) ENGINE=");
        sb.append(table.getType() == TableType.CLOUD_NATIVE ? "OLAP" : table.getType().name()).append(" ");

        if (table.isOlapOrCloudNativeTable() || table.getType() == TableType.OLAP_EXTERNAL) {
            OlapTable olapTable = (OlapTable) table;

            // keys
            sb.append("\n").append(olapTable.getKeysType().toSql()).append("(");
            List<String> keysColumnNames = Lists.newArrayList();
            for (Column column : olapTable.getBaseSchema()) {
                if (column.isKey()) {
                    keysColumnNames.add("`" + column.getName() + "`");
                }
            }
            sb.append(Joiner.on(", ").join(keysColumnNames)).append(")");
            if (!Strings.isNullOrEmpty(table.getComment())) {
                sb.append("\nCOMMENT \"").append(table.getComment()).append("\"");
            }

            // partition
            PartitionInfo partitionInfo = olapTable.getPartitionInfo();
            List<Long> partitionId = null;
            if (separatePartition) {
                partitionId = Lists.newArrayList();
            }
            if (partitionInfo.isRangePartition() || partitionInfo.getType() == PartitionType.LIST) {
                sb.append("\n").append(partitionInfo.toSql(olapTable, partitionId));
            }

            // distribution
            DistributionInfo distributionInfo = olapTable.getDefaultDistributionInfo();
            sb.append("\n").append(distributionInfo.toSql());

            // order by
            MaterializedIndexMeta index = olapTable.getIndexMetaByIndexId(olapTable.getBaseIndexId());
            if (index.getSortKeyIdxes() != null) {
                sb.append("\nORDER BY(");
                List<String> sortKeysColumnNames = Lists.newArrayList();
                for (Integer i : index.getSortKeyIdxes()) {
                    sortKeysColumnNames.add("`" + table.getBaseSchema().get(i).getName() + "`");
                }
                sb.append(Joiner.on(", ").join(sortKeysColumnNames)).append(")");
            }

            // properties
            sb.append("\nPROPERTIES (\n");

            // replicationNum
            Short replicationNum = olapTable.getDefaultReplicationNum();
            sb.append("\"").append(PropertyAnalyzer.PROPERTIES_REPLICATION_NUM).append("\" = \"");
            sb.append(replicationNum).append("\"");

            // bloom filter
            Set<String> bfColumnNames = olapTable.getCopiedBfColumns();
            if (bfColumnNames != null) {
                sb.append(StatsConstants.TABLE_PROPERTY_SEPARATOR).append(PropertyAnalyzer.PROPERTIES_BF_COLUMNS)
                        .append("\" = \"");
                sb.append(Joiner.on(", ").join(olapTable.getCopiedBfColumns())).append("\"");
            }

            if (separatePartition) {
                // version info
                sb.append(StatsConstants.TABLE_PROPERTY_SEPARATOR).append(PropertyAnalyzer.PROPERTIES_VERSION_INFO)
                        .append("\" = \"");
                Partition partition = null;
                if (olapTable.getPartitionInfo().getType() == PartitionType.UNPARTITIONED) {
                    partition = olapTable.getPartition(olapTable.getName());
                } else {
                    Preconditions.checkState(partitionId.size() == 1);
                    partition = olapTable.getPartition(partitionId.get(0));
                }
                sb.append(partition.getVisibleVersion()).append("\"");
            }

            // colocateTable
            String colocateTable = olapTable.getColocateGroup();
            if (colocateTable != null) {
                sb.append(StatsConstants.TABLE_PROPERTY_SEPARATOR).append(PropertyAnalyzer.PROPERTIES_COLOCATE_WITH)
                        .append("\" = \"");
                sb.append(colocateTable).append("\"");
            }

            // dynamic partition
            if (olapTable.dynamicPartitionExists()) {
                sb.append(olapTable.getTableProperty().getDynamicPartitionProperty().toString());
            }

            // enable storage cache && cache ttl
            if (table.isCloudNativeTable()) {
                Map<String, String> storageProperties = olapTable.getProperties();

                sb.append(StatsConstants.TABLE_PROPERTY_SEPARATOR)
                        .append(PropertyAnalyzer.PROPERTIES_ENABLE_STORAGE_CACHE)
                        .append("\" = \"");
                sb.append(storageProperties.get(PropertyAnalyzer.PROPERTIES_ENABLE_STORAGE_CACHE)).append("\"");

                sb.append(StatsConstants.TABLE_PROPERTY_SEPARATOR).append(PropertyAnalyzer.PROPERTIES_STORAGE_CACHE_TTL)
                        .append("\" = \"");
                sb.append(storageProperties.get(PropertyAnalyzer.PROPERTIES_STORAGE_CACHE_TTL)).append("\"");

                sb.append(StatsConstants.TABLE_PROPERTY_SEPARATOR)
                        .append(PropertyAnalyzer.PROPERTIES_ENABLE_ASYNC_WRITE_BACK)
                        .append("\" = \"");
                sb.append(storageProperties.get(PropertyAnalyzer.PROPERTIES_ENABLE_ASYNC_WRITE_BACK)).append("\"");
            } else {
                // in memory
                sb.append(StatsConstants.TABLE_PROPERTY_SEPARATOR).append(PropertyAnalyzer.PROPERTIES_INMEMORY)
                        .append("\" = \"");
                sb.append(olapTable.isInMemory()).append("\"");

                // enable_persistent_index
                sb.append(StatsConstants.TABLE_PROPERTY_SEPARATOR)
                        .append(PropertyAnalyzer.PROPERTIES_ENABLE_PERSISTENT_INDEX)
                        .append("\" = \"");
                sb.append(olapTable.enablePersistentIndex()).append("\"");

                // replicated_storage
                sb.append(StatsConstants.TABLE_PROPERTY_SEPARATOR)
                        .append(PropertyAnalyzer.PROPERTIES_REPLICATED_STORAGE)
                        .append("\" = \"");
                sb.append(olapTable.enableReplicatedStorage()).append("\"");

                // binlog config
                if (olapTable.containsBinlogConfig()) {
                    // binlog_version
                    BinlogConfig binlogConfig = olapTable.getCurBinlogConfig();
                    sb.append(StatsConstants.TABLE_PROPERTY_SEPARATOR)
                            .append(PropertyAnalyzer.PROPERTIES_BINLOG_VERSION)
                            .append("\" = \"");
                    sb.append(binlogConfig.getVersion()).append("\"");
                    // binlog_enable
                    sb.append(StatsConstants.TABLE_PROPERTY_SEPARATOR)
                            .append(PropertyAnalyzer.PROPERTIES_BINLOG_ENABLE)
                            .append("\" = \"");
                    sb.append(binlogConfig.getBinlogEnable()).append("\"");
                    // binlog_ttl
                    sb.append(StatsConstants.TABLE_PROPERTY_SEPARATOR)
                            .append(PropertyAnalyzer.PROPERTIES_BINLOG_TTL)
                            .append("\" = \"");
                    sb.append(binlogConfig.getBinlogTtlSecond()).append("\"");
                    // binlog_max_size
                    sb.append(StatsConstants.TABLE_PROPERTY_SEPARATOR)
                            .append(PropertyAnalyzer.PROPERTIES_BINLOG_MAX_SIZE)
                            .append("\" = \"");
                    sb.append(binlogConfig.getBinlogMaxSize()).append("\"");
                }

                // write quorum
                if (olapTable.writeQuorum() != TWriteQuorumType.MAJORITY) {
                    sb.append(StatsConstants.TABLE_PROPERTY_SEPARATOR).append(PropertyAnalyzer.PROPERTIES_WRITE_QUORUM)
                            .append("\" = \"");
                    sb.append(WriteQuorum.writeQuorumToName(olapTable.writeQuorum())).append("\"");
                }

                // storage media
                Map<String, String> properties = olapTable.getTableProperty().getProperties();

                if (properties.containsKey(PropertyAnalyzer.PROPERTIES_STORAGE_MEDIUM)) {
                    sb.append(StatsConstants.TABLE_PROPERTY_SEPARATOR).append(PropertyAnalyzer.PROPERTIES_STORAGE_MEDIUM)
                            .append("\" = \"");
                    sb.append(properties.get(PropertyAnalyzer.PROPERTIES_STORAGE_MEDIUM)).append("\"");
                }

                // partition live number
                if (properties.containsKey(PropertyAnalyzer.PROPERTIES_PARTITION_LIVE_NUMBER)) {
                    sb.append(StatsConstants.TABLE_PROPERTY_SEPARATOR).append(PropertyAnalyzer.PROPERTIES_PARTITION_LIVE_NUMBER)
                            .append("\" = \"");
                    sb.append(properties.get(PropertyAnalyzer.PROPERTIES_PARTITION_LIVE_NUMBER)).append("\"");
                }

                // unique constraint
                if (properties.containsKey(PropertyAnalyzer.PROPERTIES_UNIQUE_CONSTRAINT)
                        && !Strings.isNullOrEmpty(properties.get(PropertyAnalyzer.PROPERTIES_UNIQUE_CONSTRAINT))) {
                    sb.append(StatsConstants.TABLE_PROPERTY_SEPARATOR).append(PropertyAnalyzer.PROPERTIES_UNIQUE_CONSTRAINT)
                            .append("\" = \"");
                    sb.append(properties.get(PropertyAnalyzer.PROPERTIES_UNIQUE_CONSTRAINT)).append("\"");
                }

                // foreign key constraint
                if (properties.containsKey(PropertyAnalyzer.PROPERTIES_FOREIGN_KEY_CONSTRAINT)
                        && !Strings.isNullOrEmpty(properties.get(PropertyAnalyzer.PROPERTIES_FOREIGN_KEY_CONSTRAINT))) {
                    sb.append(StatsConstants.TABLE_PROPERTY_SEPARATOR).append(PropertyAnalyzer.PROPERTIES_FOREIGN_KEY_CONSTRAINT)
                            .append("\" = \"");
                    sb.append(ForeignKeyConstraint.getShowCreateTableConstraintDesc(olapTable.getForeignKeyConstraints()))
                            .append("\"");
                }
            }

            // compression type
            sb.append(StatsConstants.TABLE_PROPERTY_SEPARATOR).append(PropertyAnalyzer.PROPERTIES_COMPRESSION)
                    .append("\" = \"");
            if (olapTable.getCompressionType() == TCompressionType.LZ4_FRAME) {
                sb.append("LZ4").append("\"");
            } else if (olapTable.getCompressionType() == TCompressionType.LZ4) {
                sb.append("LZ4").append("\"");
            } else {
                sb.append(olapTable.getCompressionType()).append("\"");
            }

            if (table.getType() == TableType.OLAP_EXTERNAL) {
                ExternalOlapTable externalOlapTable = (ExternalOlapTable) table;
                // properties
                sb.append(StatsConstants.TABLE_PROPERTY_SEPARATOR).append("host\" = \"")
                        .append(externalOlapTable.getSourceTableHost()).append("\"");
                sb.append(StatsConstants.TABLE_PROPERTY_SEPARATOR).append("port\" = \"")
                        .append(externalOlapTable.getSourceTablePort()).append("\"");
                sb.append(StatsConstants.TABLE_PROPERTY_SEPARATOR).append("user\" = \"")
                        .append(externalOlapTable.getSourceTableUser()).append("\"");
                sb.append(StatsConstants.TABLE_PROPERTY_SEPARATOR).append("password\" = \"")
                        .append(hidePassword ? "" : externalOlapTable.getSourceTablePassword())
                        .append("\"");
                sb.append(StatsConstants.TABLE_PROPERTY_SEPARATOR).append("database\" = \"")
                        .append(externalOlapTable.getSourceTableDbName()).append("\"");
                sb.append(StatsConstants.TABLE_PROPERTY_SEPARATOR).append("table\" = \"")
                        .append(externalOlapTable.getSourceTableName()).append("\"");
            }
            sb.append("\n)");
        } else if (table.getType() == TableType.MYSQL) {
            MysqlTable mysqlTable = (MysqlTable) table;
            if (!Strings.isNullOrEmpty(table.getComment())) {
                sb.append("\nCOMMENT \"").append(table.getComment()).append("\"");
            }
            // properties
            sb.append("\nPROPERTIES (\n");
            sb.append("\"host\" = \"").append(mysqlTable.getHost()).append("\",\n");
            sb.append("\"port\" = \"").append(mysqlTable.getPort()).append("\",\n");
            sb.append("\"user\" = \"").append(mysqlTable.getUserName()).append("\",\n");
            sb.append("\"password\" = \"").append(hidePassword ? "" : mysqlTable.getPasswd()).append("\",\n");
            sb.append("\"database\" = \"").append(mysqlTable.getMysqlDatabaseName()).append("\",\n");
            sb.append("\"table\" = \"").append(mysqlTable.getMysqlTableName()).append("\"\n");
            sb.append(")");
        } else if (table.getType() == TableType.BROKER) {
            BrokerTable brokerTable = (BrokerTable) table;
            if (!Strings.isNullOrEmpty(table.getComment())) {
                sb.append("\nCOMMENT \"").append(table.getComment()).append("\"");
            }
            // properties
            sb.append("\nPROPERTIES (\n");
            sb.append("\"broker_name\" = \"").append(brokerTable.getBrokerName()).append("\",\n");
            sb.append("\"path\" = \"").append(Joiner.on(",").join(brokerTable.getEncodedPaths())).append("\",\n");
            sb.append("\"column_separator\" = \"").append(brokerTable.getReadableColumnSeparator()).append("\",\n");
            sb.append("\"line_delimiter\" = \"").append(brokerTable.getReadableRowDelimiter()).append("\"\n");
            sb.append(")");
            if (!brokerTable.getBrokerProperties().isEmpty()) {
                sb.append("\nBROKER PROPERTIES (\n");
                sb.append(new PrintableMap<>(brokerTable.getBrokerProperties(), " = ", true, true,
                        hidePassword).toString());
                sb.append("\n)");
            }
        } else if (table.getType() == TableType.ELASTICSEARCH) {
            EsTable esTable = (EsTable) table;
            if (!Strings.isNullOrEmpty(table.getComment())) {
                sb.append("\nCOMMENT \"").append(table.getComment()).append("\"");
            }

            // partition
            PartitionInfo partitionInfo = esTable.getPartitionInfo();
            if (partitionInfo.getType() == PartitionType.RANGE) {
                sb.append("\n");
                sb.append("PARTITION BY RANGE(");
                idx = 0;
                RangePartitionInfo rangePartitionInfo = (RangePartitionInfo) partitionInfo;
                for (Column column : rangePartitionInfo.getPartitionColumns()) {
                    if (idx != 0) {
                        sb.append(", ");
                    }
                    sb.append("`").append(column.getName()).append("`");
                }
                sb.append(")\n()");
            }

            // properties
            sb.append("\nPROPERTIES (\n");
            sb.append("\"hosts\" = \"").append(esTable.getHosts()).append("\",\n");
            sb.append("\"user\" = \"").append(esTable.getUserName()).append("\",\n");
            sb.append("\"password\" = \"").append(hidePassword ? "" : esTable.getPasswd()).append("\",\n");
            sb.append("\"index\" = \"").append(esTable.getIndexName()).append("\",\n");
            if (esTable.getMappingType() != null) {
                sb.append("\"type\" = \"").append(esTable.getMappingType()).append("\",\n");
            }
            sb.append("\"transport\" = \"").append(esTable.getTransport()).append("\",\n");
            sb.append("\"enable_docvalue_scan\" = \"").append(esTable.isDocValueScanEnable()).append("\",\n");
            sb.append("\"max_docvalue_fields\" = \"").append(esTable.maxDocValueFields()).append("\",\n");
            sb.append("\"enable_keyword_sniff\" = \"").append(esTable.isKeywordSniffEnable()).append("\",\n");
            sb.append("\"es.nodes.wan.only\" = \"").append(esTable.wanOnly()).append("\"\n");
            sb.append(")");
        } else if (table.getType() == TableType.HIVE) {
            HiveTable hiveTable = (HiveTable) table;
            if (!Strings.isNullOrEmpty(table.getComment())) {
                sb.append("\nCOMMENT \"").append(table.getComment()).append("\"");
            }

            // properties
            sb.append("\nPROPERTIES (\n");
            sb.append("\"database\" = \"").append(hiveTable.getDbName()).append("\",\n");
            sb.append("\"table\" = \"").append(hiveTable.getTableName()).append("\",\n");
            sb.append("\"resource\" = \"").append(hiveTable.getResourceName()).append("\"");
            if (!hiveTable.getHiveProperties().isEmpty()) {
                sb.append(",\n");
            }
            sb.append(new PrintableMap<>(hiveTable.getHiveProperties(), " = ", true, true, false).toString());
            sb.append("\n)");
        } else if (table.getType() == TableType.FILE) {
            FileTable fileTable = (FileTable) table;
            Map<String, String> clonedFileProperties = new HashMap<>(fileTable.getFileProperties());
            CloudCredentialUtil.maskCloudCredential(clonedFileProperties);
            if (!Strings.isNullOrEmpty(table.getComment())) {
                sb.append("\nCOMMENT \"").append(table.getComment()).append("\"");
            }
            sb.append("\nPROPERTIES (\n");
            sb.append(new PrintableMap<>(clonedFileProperties, " = ", true, true, false).toString());
            sb.append("\n)");
        } else if (table.getType() == TableType.HUDI) {
            HudiTable hudiTable = (HudiTable) table;
            if (!Strings.isNullOrEmpty(table.getComment())) {
                sb.append("\nCOMMENT \"").append(table.getComment()).append("\"");
            }

            // properties
            sb.append("\nPROPERTIES (\n");
            sb.append("\"database\" = \"").append(hudiTable.getDbName()).append("\",\n");
            sb.append("\"table\" = \"").append(hudiTable.getTableName()).append("\",\n");
            sb.append("\"resource\" = \"").append(hudiTable.getResourceName()).append("\"");
            sb.append("\n)");
        } else if (table.getType() == TableType.ICEBERG) {
            IcebergTable icebergTable = (IcebergTable) table;
            if (!Strings.isNullOrEmpty(table.getComment())) {
                sb.append("\nCOMMENT \"").append(table.getComment()).append("\"");
            }

            // properties
            sb.append("\nPROPERTIES (\n");
            sb.append("\"database\" = \"").append(icebergTable.getRemoteDbName()).append("\",\n");
            sb.append("\"table\" = \"").append(icebergTable.getRemoteTableName()).append("\",\n");
            sb.append("\"resource\" = \"").append(icebergTable.getResourceName()).append("\"");
            sb.append("\n)");
        } else if (table.getType() == TableType.JDBC) {
            JDBCTable jdbcTable = (JDBCTable) table;
            if (!Strings.isNullOrEmpty(table.getComment())) {
                sb.append("\nCOMMENT \"").append(table.getComment()).append("\"");
            }

            // properties
            sb.append("\nPROPERTIES (\n");
            sb.append("\"resource\" = \"").append(jdbcTable.getResourceName()).append("\",\n");
            sb.append("\"table\" = \"").append(jdbcTable.getJdbcTable()).append("\"");
            sb.append("\n)");
        }
        sb.append(";");

        createTableStmt.add(sb.toString());

        // 2. add partition
        if (separatePartition && (table instanceof OlapTable)
                && ((OlapTable) table).getPartitionInfo().isRangePartition()
                && table.getPartitions().size() > 1) {
            OlapTable olapTable = (OlapTable) table;
            RangePartitionInfo partitionInfo = (RangePartitionInfo) olapTable.getPartitionInfo();
            boolean first = true;
            for (Map.Entry<Long, Range<PartitionKey>> entry : partitionInfo.getSortedRangeMap(false)) {
                if (first) {
                    first = false;
                    continue;
                }
                sb = new StringBuilder();
                Partition partition = olapTable.getPartition(entry.getKey());
                sb.append("ALTER TABLE ").append(table.getName());
                sb.append(" ADD PARTITION ").append(partition.getName()).append(" VALUES [");
                sb.append(entry.getValue().lowerEndpoint().toSql());
                sb.append(", ").append(entry.getValue().upperEndpoint().toSql()).append(")");
                sb.append("(\"version_info\" = \"");
                sb.append(partition.getVisibleVersion()).append("\"");
                sb.append(");");
                addPartitionStmt.add(sb.toString());
            }
        }

        // 3. rollup
        if (createRollupStmt != null && (table instanceof OlapTable)) {
            OlapTable olapTable = (OlapTable) table;
            for (Map.Entry<Long, MaterializedIndexMeta> entry : olapTable.getIndexIdToMeta().entrySet()) {
                if (entry.getKey() == olapTable.getBaseIndexId()) {
                    continue;
                }
                MaterializedIndexMeta materializedIndexMeta = entry.getValue();
                sb = new StringBuilder();
                String indexName = olapTable.getIndexNameById(entry.getKey());
                sb.append("ALTER TABLE ").append(table.getName()).append(" ADD ROLLUP ").append(indexName);
                sb.append("(");

                List<Column> indexSchema = materializedIndexMeta.getSchema();
                for (int i = 0; i < indexSchema.size(); i++) {
                    Column column = indexSchema.get(i);
                    sb.append(column.getName());
                    if (i != indexSchema.size() - 1) {
                        sb.append(", ");
                    }
                }
                sb.append(");");
                createRollupStmt.add(sb.toString());
            }
        }
    }

    public void replayCreateTable(String dbName, Table table) {
        localMetastore.replayCreateTable(dbName, table);
    }

    public void replayCreateMaterializedView(String dbName, MaterializedView materializedView) {
        localMetastore.replayCreateMaterializedView(dbName, materializedView);
    }

    // Drop table
    public void dropTable(DropTableStmt stmt) throws DdlException {
        localMetastore.dropTable(stmt);
    }

    public void sendDropTabletTasks(HashMap<Long, AgentBatchTask> batchTaskMap) {
        localMetastore.sendDropTabletTasks(batchTaskMap);
    }

    public void replayDropTable(Database db, long tableId, boolean isForceDrop) {
        localMetastore.replayDropTable(db, tableId, isForceDrop);
    }

    public void replayEraseTable(long tableId) throws DdlException {
        localMetastore.replayEraseTable(tableId);
    }

    public void replayEraseMultiTables(MultiEraseTableInfo multiEraseTableInfo) throws DdlException {
        localMetastore.replayEraseMultiTables(multiEraseTableInfo);
    }

    public void replayRecoverTable(RecoverInfo info) {
        localMetastore.replayRecoverTable(info);
    }

    public void replayAddReplica(ReplicaPersistInfo info) {
        localMetastore.replayAddReplica(info);
    }

    public void replayUpdateReplica(ReplicaPersistInfo info) {
        localMetastore.replayUpdateReplica(info);
    }

    public void replayDeleteReplica(ReplicaPersistInfo info) {
        localMetastore.replayDeleteReplica(info);
    }

    public void replayAddFrontend(Frontend fe) {
        nodeMgr.replayAddFrontend(fe);
    }

    public void replayUpdateFrontend(Frontend frontend) {
        nodeMgr.replayUpdateFrontend(frontend);
    }

    public void replayDropFrontend(Frontend frontend) {
        nodeMgr.replayDropFrontend(frontend);
    }

    public int getClusterId() {
        return nodeMgr.getClusterId();
    }

    public String getToken() {
        return nodeMgr.getToken();
    }

    public Database getDb(String name) {
        return localMetastore.getDb(name);
    }

    public Database getDb(long dbId) {
        return localMetastore.getDb(dbId);
    }

    public Database getDbIncludeRecycleBin(long dbId) {
        return localMetastore.getDbIncludeRecycleBin(dbId);
    }

    public Table getTableIncludeRecycleBin(Database db, long tableId) {
        return localMetastore.getTableIncludeRecycleBin(db, tableId);
    }

    public List<Table> getTablesIncludeRecycleBin(Database db) {
        return localMetastore.getTablesIncludeRecycleBin(db);
    }

    public Partition getPartitionIncludeRecycleBin(OlapTable table, long partitionId) {
        return localMetastore.getPartitionIncludeRecycleBin(table, partitionId);
    }

    public Collection<Partition> getPartitionsIncludeRecycleBin(OlapTable table) {
        return localMetastore.getPartitionsIncludeRecycleBin(table);
    }

    public Collection<Partition> getAllPartitionsIncludeRecycleBin(OlapTable table) {
        return localMetastore.getAllPartitionsIncludeRecycleBin(table);
    }

    // NOTE: result can be null, cause partition erase is not in db lock
    public DataProperty getDataPropertyIncludeRecycleBin(PartitionInfo info, long partitionId) {
        return localMetastore.getDataPropertyIncludeRecycleBin(info, partitionId);
    }

    // NOTE: result can be -1, cause partition erase is not in db lock
    public short getReplicationNumIncludeRecycleBin(PartitionInfo info, long partitionId) {
        return localMetastore.getReplicationNumIncludeRecycleBin(info, partitionId);
    }

    public EditLog getEditLog() {
        return editLog;
    }

    public Journal getJournal() {
        return journal;
    }

    // Get the next available, lock-free because nextId is atomic.
    public long getNextId() {
        return idGenerator.getNextId();
    }

    public List<String> getDbNames() {
        return localMetastore.listDbNames();
    }

    public List<Long> getDbIds() {
        return localMetastore.getDbIds();
    }

    public List<Long> getDbIdsIncludeRecycleBin() {
        return localMetastore.getDbIdsIncludeRecycleBin();
    }

    public HashMap<Long, TStorageMedium> getPartitionIdToStorageMediumMap() {
        return localMetastore.getPartitionIdToStorageMediumMap();
    }

    public ConsistencyChecker getConsistencyChecker() {
        return this.consistencyChecker;
    }

    public AlterJobMgr getAlterJobMgr() {
        return this.alterJobMgr;
    }

    public SchemaChangeHandler getSchemaChangeHandler() {
        return (SchemaChangeHandler) this.alterJobMgr.getSchemaChangeHandler();
    }

    public MaterializedViewHandler getRollupHandler() {
        return (MaterializedViewHandler) this.alterJobMgr.getMaterializedViewHandler();
    }

    public BackupHandler getBackupHandler() {
        return this.backupHandler;
    }

    public DeleteMgr getDeleteMgr() {
        return this.deleteMgr;
    }

    public Load getLoadInstance() {
        return this.load;
    }

    public LoadMgr getLoadMgr() {
        return loadMgr;
    }

    public LeaderTaskExecutor getPendingLoadTaskScheduler() {
        return pendingLoadTaskScheduler;
    }

    public PriorityLeaderTaskExecutor getLoadingLoadTaskScheduler() {
        return loadingLoadTaskScheduler;
    }

    public RoutineLoadMgr getRoutineLoadMgr() {
        return routineLoadMgr;
    }

    public StreamLoadMgr getStreamLoadMgr() {
        return streamLoadMgr;
    }

    public RoutineLoadTaskScheduler getRoutineLoadTaskScheduler() {
        return routineLoadTaskScheduler;
    }

    public ExportMgr getExportMgr() {
        return this.exportMgr;
    }

    public SmallFileMgr getSmallFileMgr() {
        return this.smallFileMgr;
    }

    public long getReplayedJournalId() {
        return this.replayedJournalId.get();
    }

    public HAProtocol getHaProtocol() {
        return this.haProtocol;
    }

    public Long getMaxJournalId() {
        return this.journal.getMaxJournalId();
    }

    public long getEpoch() {
        return this.epoch;
    }

    public void setEpoch(long epoch) {
        this.epoch = epoch;
    }

    public FrontendNodeType getRole() {
        return nodeMgr.getRole();
    }

    public Pair<String, Integer> getHelperNode() {
        return nodeMgr.getHelperNode();
    }

    public List<Pair<String, Integer>> getHelperNodes() {
        return nodeMgr.getHelperNodes();
    }

    public Pair<String, Integer> getSelfNode() {
        return nodeMgr.getSelfNode();
    }

    public String getNodeName() {
        return nodeMgr.getNodeName();
    }

    public FrontendNodeType getFeType() {
        return this.feType;
    }

    public Pair<String, Integer> getLeaderIpAndRpcPort() {
        return nodeMgr.getLeaderIpAndRpcPort();
    }

    public Pair<String, Integer> getLeaderIpAndHttpPort() {
        return nodeMgr.getLeaderIpAndHttpPort();
    }

    public String getLeaderIp() {
        return nodeMgr.getLeaderIp();
    }

    public EsRepository getEsRepository() {
        return this.esRepository;
    }

    public StarRocksRepository getStarRocksRepository() {
        return this.starRocksRepository;
    }

    public MetastoreEventsProcessor getMetastoreEventsProcessor() {
        return this.metastoreEventsProcessor;
    }

    public void setLeader(LeaderInfo info) {
        nodeMgr.setLeader(info);
    }

    public boolean canRead() {
        return this.canRead.get();
    }

    public boolean isElectable() {
        return nodeMgr.isElectable();
    }

    public boolean isLeader() {
        return feType == FrontendNodeType.LEADER;
    }

    public void setSynchronizedTime(long time) {
        this.synchronizedTimeMs = time;
    }

    public void setEditLog(EditLog editLog) {
        this.editLog = editLog;
        localMetastore.setEditLog(editLog);
    }

    public void setJournal(Journal journal) {
        this.journal = journal;
    }

    public void setNextId(long id) {
        idGenerator.setId(id);
    }

    public void setHaProtocol(HAProtocol protocol) {
        this.haProtocol = protocol;
    }

    public static short calcShortKeyColumnCount(List<Column> columns, Map<String, String> properties)
            throws DdlException {
        List<Integer> sortKeyIdxes = new ArrayList<>();
        for (int i = 0; i < columns.size(); ++i) {
            Column column = columns.get(i);
            if (column.isKey()) {
                sortKeyIdxes.add(i);
            }
        }
        return calcShortKeyColumnCount(columns, properties, sortKeyIdxes);
    }

    public static short calcShortKeyColumnCount(List<Column> indexColumns, Map<String, String> properties,
                                                List<Integer> sortKeyIdxes)
            throws DdlException {
        LOG.debug("sort key size: {}", sortKeyIdxes.size());
        Preconditions.checkArgument(sortKeyIdxes.size() > 0);
        // figure out shortKeyColumnCount
        short shortKeyColumnCount = (short) -1;
        try {
            shortKeyColumnCount = PropertyAnalyzer.analyzeShortKeyColumnCount(properties);
        } catch (AnalysisException e) {
            throw new DdlException(e.getMessage());
        }
        if (shortKeyColumnCount != (short) -1) {
            // use user specified short key column count
            if (shortKeyColumnCount <= 0) {
                throw new DdlException("Invalid short key: " + shortKeyColumnCount);
            }
            if (shortKeyColumnCount > sortKeyIdxes.size()) {
                throw new DdlException("Short key is too large. should less than: " + sortKeyIdxes.size());
            }
            for (int pos = 0; pos < shortKeyColumnCount; pos++) {
                if (indexColumns.get(sortKeyIdxes.get(pos)).getPrimitiveType() == PrimitiveType.VARCHAR &&
                        pos != shortKeyColumnCount - 1) {
                    throw new DdlException("Varchar should not in the middle of short keys.");
                }
            }
        } else {
            /*
             * Calc short key column count. NOTE: short key column count is
             * calculated as follow: 1. All index column are taking into
             * account. 2. Max short key column count is Min(Num of
             * sortKeyIdxes, META_MAX_SHORT_KEY_NUM). 3. Short key list can
             * contains at most one VARCHAR column. And if contains, it should
             * be at the last position of the short key list.
             */
            shortKeyColumnCount = 0;
            int shortKeySizeByte = 0;
            int maxShortKeyColumnCount = Math.min(sortKeyIdxes.size(), FeConstants.SHORTKEY_MAX_COLUMN_COUNT);
            for (int i = 0; i < maxShortKeyColumnCount; i++) {
                Column column = indexColumns.get(sortKeyIdxes.get(i));
                shortKeySizeByte += column.getOlapColumnIndexSize();
                if (shortKeySizeByte > FeConstants.SHORTKEY_MAXSIZE_BYTES) {
                    if (column.getPrimitiveType().isCharFamily()) {
                        ++shortKeyColumnCount;
                    }
                    break;
                }
                if (column.getType().isFloatingPointType() || column.getType().isComplexType()) {
                    break;
                }
                if (column.getPrimitiveType() == PrimitiveType.VARCHAR) {
                    ++shortKeyColumnCount;
                    break;
                }
                ++shortKeyColumnCount;
            }
            if (indexColumns.isEmpty()) {
                throw new DdlException("Empty schema");
            }
            if (shortKeyColumnCount == 0) {
                throw new DdlException("Data type of first column cannot be " + indexColumns.get(0).getType());
            }
        } // end calc shortKeyColumnCount

        return shortKeyColumnCount;
    }

    /*
     * used for handling AlterTableStmt (for client is the ALTER TABLE command).
     * including SchemaChangeHandler and RollupHandler
     */
    public void alterTable(AlterTableStmt stmt) throws UserException {
        localMetastore.alterTable(stmt);
    }

    /**
     * used for handling AlterViewStmt (the ALTER VIEW command).
     */
    public void alterView(AlterViewStmt stmt) throws UserException {
        localMetastore.alterView(stmt);
    }

    public void createMaterializedView(CreateMaterializedViewStmt stmt)
            throws AnalysisException, DdlException {
        localMetastore.createMaterializedView(stmt);
    }

    public void createMaterializedView(CreateMaterializedViewStatement statement)
            throws DdlException {
        localMetastore.createMaterializedView(statement);
    }

    public void dropMaterializedView(DropMaterializedViewStmt stmt) throws DdlException, MetaNotFoundException {
        localMetastore.dropMaterializedView(stmt);
    }

    public void alterMaterializedView(AlterMaterializedViewStmt stmt) throws DdlException, MetaNotFoundException {
        localMetastore.alterMaterializedView(stmt);
    }

    public void replayRenameMaterializedView(RenameMaterializedViewLog log) {
        this.alterJobMgr.replayRenameMaterializedView(log);
    }

    public void replayChangeMaterializedViewRefreshScheme(ChangeMaterializedViewRefreshSchemeLog log) {
        this.alterJobMgr.replayChangeMaterializedViewRefreshScheme(log);
    }

    public void replayAlterMaterializedViewProperties(short opCode, ModifyTablePropertyOperationLog log) {
        this.alterJobMgr.replayAlterMaterializedViewProperties(opCode, log);
    }


    public void replayAlterMaterializedViewStatus(AlterMaterializedViewStatusLog log) {
        this.alterJobMgr.replayAlterMaterializedViewStatus(log);
    }


    /*
     * used for handling CancelAlterStmt (for client is the CANCEL ALTER
     * command). including SchemaChangeHandler and RollupHandler
     */
    public void cancelAlter(CancelAlterTableStmt stmt) throws DdlException {
        localMetastore.cancelAlter(stmt);
    }

    /*
     * used for handling backup opt
     */
    public void backup(BackupStmt stmt) throws DdlException {
        getBackupHandler().process(stmt);
    }

    public void restore(RestoreStmt stmt) throws DdlException {
        getBackupHandler().process(stmt);
    }

    public void cancelBackup(CancelBackupStmt stmt) throws DdlException {
        getBackupHandler().cancel(stmt);
    }

    // entry of rename table operation
    public void renameTable(Database db, OlapTable table, TableRenameClause tableRenameClause) throws DdlException {
        localMetastore.renameTable(db, table, tableRenameClause);
    }

    public void alterTableComment(Database db, Table table, AlterTableCommentClause clause) {
        localMetastore.alterTableComment(db, table, clause);
    }

    public void replayRenameTable(TableInfo tableInfo) {
        localMetastore.replayRenameTable(tableInfo);
    }

    // the invoker should keep db write lock
    public void modifyTableColocate(Database db, OlapTable table, String colocateGroup, boolean isReplay,
                                    GroupId assignedGroupId)
            throws DdlException {
        colocateTableIndex.modifyTableColocate(db, table, colocateGroup, isReplay, assignedGroupId);
    }

    public void replayModifyTableColocate(TablePropertyInfo info) {
        colocateTableIndex.replayModifyTableColocate(info);
    }

    public void renameRollup(Database db, OlapTable table, RollupRenameClause renameClause) throws DdlException {
        localMetastore.renameRollup(db, table, renameClause);
    }

    public void replayRenameRollup(TableInfo tableInfo) {
        localMetastore.replayRenameRollup(tableInfo);
    }

    public void renamePartition(Database db, OlapTable table, PartitionRenameClause renameClause) throws DdlException {
        localMetastore.renamePartition(db, table, renameClause);
    }

    public void replayRenamePartition(TableInfo tableInfo) throws DdlException {
        localMetastore.replayRenamePartition(tableInfo);
    }

    public void renameColumn(Database db, OlapTable table, ColumnRenameClause renameClause) throws DdlException {
        throw new DdlException("not implemented");
    }

    public void modifyTableDynamicPartition(Database db, OlapTable table, Map<String, String> properties)
            throws DdlException {
        localMetastore.modifyTableDynamicPartition(db, table, properties);
    }

    public void modifyTableReplicationNum(Database db, OlapTable table, Map<String, String> properties)
            throws DdlException {
        localMetastore.modifyTableReplicationNum(db, table, properties);
    }

    public void alterTableProperties(Database db, OlapTable table, Map<String, String> properties)
            throws DdlException {
        localMetastore.alterTableProperties(db, table, properties);
    }

    // The caller need to hold the db write lock
    public void modifyTableDefaultReplicationNum(Database db, OlapTable table, Map<String, String> properties)
            throws DdlException {
        localMetastore.modifyTableDefaultReplicationNum(db, table, properties);
    }

    public void modifyTableMeta(Database db, OlapTable table, Map<String, String> properties,
                                TTabletMetaType metaType) {
        localMetastore.modifyTableMeta(db, table, properties, metaType);
    }

    public void modifyBinlogMeta(Database db, OlapTable table, BinlogConfig binlogConfig) {
        localMetastore.modifyBinlogMeta(db, table, binlogConfig);
    }

    public void modifyTableConstraint(Database db, String tableName, Map<String, String> properties) throws DdlException {
        localMetastore.modifyTableConstraint(db, tableName, properties);
    }

    public void setHasForbitGlobalDict(String dbName, String tableName, boolean isForbit) throws DdlException {
        localMetastore.setHasForbitGlobalDict(dbName, tableName, isForbit);
    }

    public void replayModifyHiveTableColumn(short opCode, ModifyTableColumnOperationLog info) {
        localMetastore.replayModifyHiveTableColumn(opCode, info);
    }

    public void replayModifyTableProperty(short opCode, ModifyTablePropertyOperationLog info) {
        localMetastore.replayModifyTableProperty(opCode, info);
    }

    /*
     * used for handling AlterClusterStmt
     * (for client is the ALTER CLUSTER command).
     */
    public ShowResultSet alterCluster(AlterSystemStmt stmt) throws UserException {
        return this.alterJobMgr.processAlterCluster(stmt);
    }

    public void cancelAlterCluster(CancelAlterSystemStmt stmt) throws DdlException {
        this.alterJobMgr.getClusterHandler().cancel(stmt);
    }

    // Change current warehouse of this session.
    public void changeWarehouse(ConnectContext ctx, String newWarehouseName) throws AnalysisException {
        if (!warehouseMgr.warehouseExists(newWarehouseName)) {
            ErrorReport.reportAnalysisException(ErrorCode.ERR_BAD_WAREHOUSE_ERROR, newWarehouseName);
        }
        ctx.setCurrentWarehouse(newWarehouseName);
    }

    // Change current catalog of this session, and reset current database.
    // We can support "use 'catalog <catalog_name>'" from mysql client or "use catalog <catalog_name>" from jdbc.
    public void changeCatalog(ConnectContext ctx, String newCatalogName) throws DdlException {
        if (!catalogMgr.catalogExists(newCatalogName)) {
            ErrorReport.reportDdlException(ErrorCode.ERR_BAD_CATALOG_ERROR, newCatalogName);
        }
        if (!CatalogMgr.isInternalCatalog(newCatalogName) &&
                !PrivilegeActions.checkAnyActionOnOrInCatalog(ctx, newCatalogName)) {
            ErrorReport.reportDdlException(ErrorCode.ERR_SPECIFIC_ACCESS_DENIED_ERROR, "USE CATALOG");
        }
        ctx.setCurrentCatalog(newCatalogName);
        ctx.setDatabase("");
    }

    // Change current catalog and database of this session.
    // identifier could be "CATALOG.DB" or "DB".
    // For "CATALOG.DB", we change the current catalog database.
    // For "DB", we keep the current catalog and change the current database.
    public void changeCatalogDb(ConnectContext ctx, String identifier) throws DdlException {
        String dbName;

        String[] parts = identifier.split("\\.", 2); // at most 2 parts
        if (parts.length != 1 && parts.length != 2) {
            ErrorReport.reportDdlException(ErrorCode.ERR_BAD_CATALOG_AND_DB_ERROR, identifier);
        }

        if (parts.length == 1) { // use database
            dbName = identifier;
        } else { // use catalog.database
            String newCatalogName = parts[0];
            if (!catalogMgr.catalogExists(newCatalogName)) {
                ErrorReport.reportDdlException(ErrorCode.ERR_BAD_CATALOG_ERROR, newCatalogName);
            }
            if (!CatalogMgr.isInternalCatalog(newCatalogName) &&
                    !PrivilegeActions.checkAnyActionOnOrInCatalog(ctx, newCatalogName)) {
                ErrorReport.reportSemanticException(ErrorCode.ERR_SPECIFIC_ACCESS_DENIED_ERROR, "USE CATALOG");
            }
            ctx.setCurrentCatalog(newCatalogName);
            dbName = parts[1];
        }

        if (!Strings.isNullOrEmpty(dbName) && metadataMgr.getDb(ctx.getCurrentCatalog(), dbName) == null) {
            LOG.debug("Unknown catalog {} and db {}", ctx.getCurrentCatalog(), dbName);
            ErrorReport.reportDdlException(ErrorCode.ERR_BAD_DB_ERROR, dbName);
        }

        // Here we check the request permission that sent by the mysql client or jdbc.
        // So we didn't check UseDbStmt permission in PrivilegeCheckerV2.
        if (!PrivilegeActions.checkAnyActionOnOrInDb(ctx, ctx.getCurrentCatalog(), dbName)) {
            ErrorReport.reportDdlException(ErrorCode.ERR_DB_ACCESS_DENIED,
                    ctx.getQualifiedUser(), dbName);
        }

        ctx.setDatabase(dbName);
    }

    // for test only
    @VisibleForTesting
    public void clear() {
        localMetastore.clear();
    }

    public void createView(CreateViewStmt stmt) throws DdlException {
        localMetastore.createView(stmt);
    }

    public void triggerNewImage() {
        journalWriter.setForceRollJournal();
    }

    /**
     * Returns the function that best matches 'desc' that is registered with the
     * globalStateMgr using 'mode' to check for matching. If desc matches multiple
     * functions in the globalStateMgr, it will return the function with the strictest
     * matching mode. If multiple functions match at the same matching mode,
     * ties are broken by comparing argument types in lexical order. Argument
     * types are ordered by argument precision (e.g. double is preferred over
     * float) and then by alphabetical order of argument type name, to guarantee
     * deterministic results.
     */
    public Function getFunction(Function desc, Function.CompareMode mode) {
        return functionSet.getFunction(desc, mode);
    }

    public List<Function> getBuiltinFunctions() {
        return functionSet.getBuiltinFunctions();
    }

    public boolean isNotAlwaysNullResultWithNullParamFunction(String funcName) {
        return functionSet.isNotAlwaysNullResultWithNullParamFunctions(funcName);
    }

    public void replayCreateCluster(Cluster cluster) {
        localMetastore.replayCreateCluster(cluster);
    }

    public void setIsDefaultClusterCreated(boolean isDefaultClusterCreated) {
        this.isDefaultClusterCreated = isDefaultClusterCreated;
    }

    public Cluster getCluster() {
        return localMetastore.getCluster();
    }

    public void refreshExternalTable(RefreshTableStmt stmt) throws DdlException {
        refreshExternalTable(stmt.getTableName(), stmt.getPartitions());

        List<Frontend> allFrontends = GlobalStateMgr.getCurrentState().getFrontends(null);
        Map<String, Future<TStatus>> resultMap = Maps.newHashMapWithExpectedSize(allFrontends.size() - 1);
        for (Frontend fe : allFrontends) {
            if (fe.getHost().equals(GlobalStateMgr.getCurrentState().getSelfNode().first)) {
                continue;
            }

            resultMap.put(fe.getHost(), refreshOtherFesTable(new TNetworkAddress(fe.getHost(), fe.getRpcPort()),
                    stmt.getTableName(), stmt.getPartitions()));
        }

        String errMsg = "";
        for (Map.Entry<String, Future<TStatus>> entry : resultMap.entrySet()) {
            try {
                TStatus status = entry.getValue().get();
                if (status.getStatus_code() != TStatusCode.OK) {
                    String err = "refresh fe " + entry.getKey() + " failed: ";
                    if (status.getError_msgs() != null && status.getError_msgs().size() > 0) {
                        err += String.join(",", status.getError_msgs());
                    }
                    errMsg += err + ";";
                }
            } catch (Exception e) {
                errMsg += "refresh fe " + entry.getKey() + " failed: " + e.getMessage();
            }
        }
        if (!errMsg.equals("")) {
            ErrorReport.reportDdlException(ErrorCode.ERROR_REFRESH_EXTERNAL_TABLE_FAILED, errMsg);
        }
    }

    public Future<TStatus> refreshOtherFesTable(TNetworkAddress thriftAddress, TableName tableName,
                                                List<String> partitions) {
        int timeout = ConnectContext.get().getSessionVariable().getQueryTimeoutS() * 1000
                + Config.thrift_rpc_timeout_ms;
        FutureTask<TStatus> task = new FutureTask<TStatus>(() -> {
            TRefreshTableRequest request = new TRefreshTableRequest();
            request.setCatalog_name(tableName.getCatalog());
            request.setDb_name(tableName.getDb());
            request.setTable_name(tableName.getTbl());
            request.setPartitions(partitions);
            try {
                TRefreshTableResponse response = FrontendServiceProxy.call(thriftAddress,
                        timeout,
                        Config.thrift_rpc_retry_times,
                        client -> client.refreshTable(request));
                return response.getStatus();
            } catch (Exception e) {
                LOG.warn("call fe {} refreshTable rpc method failed", thriftAddress, e);
                TStatus status = new TStatus(TStatusCode.INTERNAL_ERROR);
                status.setError_msgs(Lists.newArrayList(e.getMessage()));
                return status;
            }
        });

        new Thread(task).start();

        return task;
    }

    public void refreshExternalTable(TableName tableName, List<String> partitions) {
        String catalogName = tableName.getCatalog();
        String dbName = tableName.getDb();
        String tblName = tableName.getTbl();
        Database db = metadataMgr.getDb(catalogName, tableName.getDb());
        if (db == null) {
            throw new StarRocksConnectorException("db: " + tableName.getDb() + " not exists");
        }
        HiveMetaStoreTable hmsTable;
        Table table;
        db.readLock();
        try {
            table = metadataMgr.getTable(catalogName, dbName, tblName);
            if (!(table instanceof HiveMetaStoreTable)) {
                throw new StarRocksConnectorException(
                        "table : " + tableName + " not exists, or is not hive/hudi external table");
            }
            hmsTable = (HiveMetaStoreTable) table;
        } finally {
            db.readUnlock();
        }

        if (CatalogMgr.isInternalCatalog(catalogName)) {
            catalogName = hmsTable.getCatalogName();
        }

        metadataMgr.refreshTable(catalogName, dbName, table, partitions, true);
    }

    // TODO [meta-format-change] deprecated
    public void initDefaultCluster() {
        localMetastore.initDefaultCluster();
    }

    public void initDefaultWarehouse() {
        warehouseMgr.initDefaultWarehouse();
        isDefaultWarehouseCreated = true;
    }

    public void replayUpdateClusterAndBackends(BackendIdsUpdateInfo info) {
        localMetastore.replayUpdateClusterAndBackends(info);
    }

    public String dumpImage() {
        LOG.info("begin to dump meta data");
        String dumpFilePath;
        Map<Long, Database> lockedDbMap = Maps.newTreeMap();
        tryLock(true);
        try {
            // sort all dbs
            for (long dbId : getDbIds()) {
                Database db = getDb(dbId);
                Preconditions.checkNotNull(db);
                lockedDbMap.put(dbId, db);
            }

            // lock all dbs
            for (Database db : lockedDbMap.values()) {
                db.readLock();
            }
            LOG.info("acquired all the dbs' read lock.");

            long journalId = getMaxJournalId();
            File dumpFile = new File(Config.meta_dir, "image." + journalId);
            dumpFilePath = dumpFile.getAbsolutePath();
            try {
                LOG.info("begin to dump {}", dumpFilePath);
                saveImage(dumpFile, journalId);
            } catch (IOException e) {
                LOG.error("failed to dump image to {}", dumpFilePath, e);
            }
        } finally {
            // unlock all
            for (Database db : lockedDbMap.values()) {
                db.readUnlock();
            }
            unlock();
        }

        LOG.info("finished dumping image to {}", dumpFilePath);
        return dumpFilePath;
    }

    public List<Partition> createTempPartitionsFromPartitions(Database db, Table table,
                                                              String namePostfix, List<Long> sourcePartitionIds,
                                                              List<Long> tmpPartitionIds) {
        return localMetastore.createTempPartitionsFromPartitions(db, table, namePostfix, sourcePartitionIds,
                tmpPartitionIds);
    }

    public void truncateTable(TruncateTableStmt truncateTableStmt) throws DdlException {
        localMetastore.truncateTable(truncateTableStmt);
    }

    public void replayTruncateTable(TruncateTableInfo info) {
        localMetastore.replayTruncateTable(info);
    }

    public void updateResourceUsage(long backendId, TResourceUsage usage) {
        nodeMgr.updateResourceUsage(backendId, usage);
    }

    public void setConfig(AdminSetConfigStmt stmt) throws DdlException {
        nodeMgr.setConfig(stmt);
    }

    public void setFrontendConfig(Map<String, String> configs) throws DdlException {
        nodeMgr.setFrontendConfig(configs);
    }

    public void replayBackendTabletsInfo(BackendTabletsInfo backendTabletsInfo) {
        localMetastore.replayBackendTabletsInfo(backendTabletsInfo);
    }

    public void convertDistributionType(Database db, OlapTable tbl) throws DdlException {
        localMetastore.convertDistributionType(db, tbl);
    }

    public void replayConvertDistributionType(TableInfo tableInfo) {
        localMetastore.replayConvertDistributionType(tableInfo);
    }

    public void replaceTempPartition(Database db, String tableName, ReplacePartitionClause clause) throws DdlException {
        localMetastore.replaceTempPartition(db, tableName, clause);
    }

    public void replayReplaceTempPartition(ReplacePartitionOperationLog replaceTempPartitionLog) {
        localMetastore.replayReplaceTempPartition(replaceTempPartitionLog);
    }

    public Long allocateAutoIncrementId(Long tableId, Long rows) {
        return localMetastore.allocateAutoIncrementId(tableId, rows);
    }

    public void removeAutoIncrementIdByTableId(Long tableId, boolean isReplay) {
        localMetastore.removeAutoIncrementIdByTableId(tableId, isReplay);
    }

    public Long getCurrentAutoIncrementIdByTableId(Long tableId) {
        return localMetastore.getCurrentAutoIncrementIdByTableId(tableId);
    }

    public void addOrReplaceAutoIncrementIdByTableId(Long tableId, Long id) {
        localMetastore.addOrReplaceAutoIncrementIdByTableId(tableId, id);
    }

    public void installPlugin(InstallPluginStmt stmt) throws UserException, IOException {
        pluginMgr.installPlugin(stmt);
    }

    public void replayInstallPlugin(PluginInfo pluginInfo) {
        try {
            pluginMgr.replayLoadDynamicPlugin(pluginInfo);
        } catch (Exception e) {
            LOG.warn("replay install plugin failed.", e);
        }
    }

    public void uninstallPlugin(UninstallPluginStmt stmt) throws IOException, UserException {
        PluginInfo info = pluginMgr.uninstallPlugin(stmt.getPluginName());
        if (null != info) {
            editLog.logUninstallPlugin(info);
        }
        LOG.info("uninstall plugin = " + stmt.getPluginName());
    }

    public void replayUninstallPlugin(PluginInfo pluginInfo) {
        try {
            pluginMgr.uninstallPlugin(pluginInfo.getName());
        } catch (Exception e) {
            LOG.warn("replay uninstall plugin failed.", e);
        }
    }

    /**
     * pretend we're using old auth if we have replayed journal from old auth
     */
    public void replayOldAuthJournal(short code, Writable data) throws DdlException {
        if (USING_NEW_PRIVILEGE) {
            LOG.warn("replay old auth journal right after restart, set usingNewPrivilege = false for now");
            usingNewPrivilege.set(false);
            // If we still need to replay old auth journal, it means that,
            // 1. either no new privilege image has been generated, and some old auth journal haven't been compacted
            //    into old auth image
            // 2. or new privilege image has already been generated, and we roll back to old version, make some user or
            //    privilege operation, then generate old auth journal
            // in both cases, we need a definite upgrade, so we mark the managers of
            // new privilege framework as unloaded to trigger upgrade process.
            LOG.info("set authenticationManager and authorizationManager as unloaded because of old auth journal");
            authenticationMgr.setLoaded(false);
            authorizationMgr.setLoaded(false);
            domainResolver = new DomainResolver(auth);
        }
        switch (code) {
            case OperationType.OP_CREATE_USER: {
                auth.replayCreateUser((PrivInfo) data);
                break;
            }
            case OperationType.OP_NEW_DROP_USER: {
                auth.replayDropUser((UserIdentity) data);
                break;
            }
            case OperationType.OP_GRANT_PRIV: {
                auth.replayGrant((PrivInfo) data);
                break;
            }
            case OperationType.OP_REVOKE_PRIV: {
                auth.replayRevoke((PrivInfo) data);
                break;
            }
            case OperationType.OP_SET_PASSWORD: {
                auth.replaySetPassword((PrivInfo) data);
                break;
            }
            case OperationType.OP_CREATE_ROLE: {
                auth.replayCreateRole((PrivInfo) data);
                break;
            }
            case OperationType.OP_DROP_ROLE: {
                auth.replayDropRole((PrivInfo) data);
                break;
            }
            case OperationType.OP_GRANT_ROLE: {
                auth.replayGrantRole((PrivInfo) data);
                break;
            }
            case OperationType.OP_REVOKE_ROLE: {
                auth.replayRevokeRole((PrivInfo) data);
                break;
            }
            case OperationType.OP_UPDATE_USER_PROPERTY: {
                auth.replayUpdateUserProperty((UserPropertyInfo) data);
                break;
            }
            case OperationType.OP_GRANT_IMPERSONATE: {
                auth.replayGrantImpersonate((ImpersonatePrivInfo) data);
                break;
            }
            case OperationType.OP_REVOKE_IMPERSONATE: {
                auth.replayRevokeImpersonate((ImpersonatePrivInfo) data);
                break;
            }
            default:
                throw new DdlException("unknown code " + code);
        }

    }

    private void reInitializeNewPrivilegeOnUpgrade() {
        // In the case where we upgrade again, i.e. upgrade->rollback->upgrade,
        // we may already load the image from last upgrade, in this case we should
        // discard the privilege data from last upgrade and only use the data from
        // current image to upgrade, so we initialize a new AuthorizationManager and AuthenticationManger
        // instance here
        LOG.info("reinitialize privilege info before upgrade");
        this.authenticationMgr = new AuthenticationMgr();
        this.authorizationMgr = new AuthorizationMgr(this, null);
    }

    public void replayAuthUpgrade(AuthUpgradeInfo info) throws AuthUpgrader.AuthUpgradeUnrecoverableException {
        reInitializeNewPrivilegeOnUpgrade();
        AuthUpgrader upgrader = new AuthUpgrader(auth, authenticationMgr, authorizationMgr, this);
        upgrader.replayUpgrade(info.getRoleNameToId());
        LOG.info("set usingNewPrivilege to true after auth upgrade log replayed");
        usingNewPrivilege.set(true);
        domainResolver.setAuthenticationManager(authenticationMgr);
    }

    // entry of checking tablets operation
    public void checkTablets(AdminCheckTabletsStmt stmt) {
        localMetastore.checkTablets(stmt);
    }

    // Set specified replica's status. If replica does not exist, just ignore it.
    public void setReplicaStatus(AdminSetReplicaStatusStmt stmt) {
        localMetastore.setReplicaStatus(stmt);
    }

    public void replaySetReplicaStatus(SetReplicaStatusOperationLog log) {
        localMetastore.replaySetReplicaStatus(log);
    }

    public void onEraseDatabase(long dbId) {
        localMetastore.onEraseDatabase(dbId);
    }

    public void onErasePartition(Partition partition) {
        localMetastore.onErasePartition(partition);
    }

    public long getImageJournalId() {
        return imageJournalId;
    }

    public void setImageJournalId(long imageJournalId) {
        this.imageJournalId = imageJournalId;
    }

    public void clearExpiredJobs() {
        try {
            loadMgr.removeOldLoadJob();
        } catch (Throwable t) {
            LOG.warn("load manager remove old load jobs failed", t);
        }
        try {
            exportMgr.removeOldExportJobs();
        } catch (Throwable t) {
            LOG.warn("export manager remove old export jobs failed", t);
        }
        try {
            deleteMgr.removeOldDeleteInfo();
        } catch (Throwable t) {
            LOG.warn("delete handler remove old delete info failed", t);
        }
        try {
            globalTransactionMgr.removeExpiredTxns();
        } catch (Throwable t) {
            LOG.warn("transaction manager remove expired txns failed", t);
        }
        try {
            routineLoadMgr.cleanOldRoutineLoadJobs();
        } catch (Throwable t) {
            LOG.warn("routine load manager clean old routine load jobs failed", t);
        }
        try {
            backupHandler.removeOldJobs();
        } catch (Throwable t) {
            LOG.warn("backup handler clean old jobs failed", t);
        }
        try {
            streamLoadMgr.cleanOldStreamLoadTasks();
        } catch (Throwable t) {
            LOG.warn("delete handler remove old delete info failed", t);
        }
        try {
            taskManager.removeExpiredTasks();
        } catch (Throwable t) {
            LOG.warn("task manager clean expire tasks failed", t);
        }
        try {
            taskManager.removeExpiredTaskRuns();
        } catch (Throwable t) {
            LOG.warn("task manager clean expire task runs history failed", t);
        }
    }

    public void doTaskBackgroundJob() {
        try {
            taskManager.removeExpiredTasks();
        } catch (Throwable t) {
            LOG.warn("task manager clean expire tasks failed", t);
        }
        try {
            taskManager.removeExpiredTaskRuns();
        } catch (Throwable t) {
            LOG.warn("task manager clean expire task runs history failed", t);
        }
    }

    public StateChangeExecution getStateChangeExecution() {
        return execution;
    }

    public MetaContext getMetaContext() {
        return metaContext;
    }
}<|MERGE_RESOLUTION|>--- conflicted
+++ resolved
@@ -357,15 +357,9 @@
     private final AlterJobMgr alterJobMgr;
 
     private Load load;
-<<<<<<< HEAD
-    private LoadManager loadManager;
-    private RoutineLoadManager routineLoadManager;
-    private StreamLoadMgr streamLoadMgr;
-=======
     private LoadMgr loadMgr;
     private RoutineLoadMgr routineLoadMgr;
-    private StreamLoadManager streamLoadManager;
->>>>>>> d2ae2f66
+    private StreamLoadMgr streamLoadMgr;
     private ExportMgr exportMgr;
 
     private ConsistencyChecker consistencyChecker;
@@ -644,13 +638,8 @@
         this.alterJobMgr = new AlterJobMgr();
 
         this.load = new Load();
-<<<<<<< HEAD
         this.streamLoadMgr = new StreamLoadMgr();
-        this.routineLoadManager = new RoutineLoadManager();
-=======
-        this.streamLoadManager = new StreamLoadManager();
         this.routineLoadMgr = new RoutineLoadMgr();
->>>>>>> d2ae2f66
         this.exportMgr = new ExportMgr();
 
         this.consistencyChecker = new ConsistencyChecker();
@@ -1428,27 +1417,20 @@
                     loadMgr.loadLoadJobsV2JsonFormat(dis);
                     alterJobMgr.load(dis);
                     pluginMgr.load(dis);
-<<<<<<< HEAD
-                    deleteHandler.load(dis);
-=======
                     deleteMgr.load(dis);
->>>>>>> d2ae2f66
                     analyzeMgr.load(dis);
                     resourceGroupMgr.load(dis);
                     routineLoadMgr.loadRoutineLoadJobsV2(dis);
                     globalTransactionMgr.loadTransactionStateV2(dis);
-<<<<<<< HEAD
+                    auth.load(dis);
+                    authenticationMgr.loadV2(dis);
+                    authorizationMgr.loadV2(dis);
                     catalogMgr.load(dis);
                     insertOverwriteJobMgr.load(dis);
                     compactionMgr.load(dis);
                     streamLoadMgr.load(dis);
                     MaterializedViewMgr.getInstance().load(dis);
                     globalFunctionMgr.load(dis);
-=======
-                    auth.load(dis);
-                    authenticationMgr.loadV2(dis);
-                    authorizationMgr.loadV2(dis);
->>>>>>> d2ae2f66
                 } catch (SRMetaBlockException | SRMetaBlockEOFException e) {
                     LOG.error("load image failed", e);
                     throw new IOException("load image failed", e);
@@ -1467,35 +1449,10 @@
                 checksum = loadResources(dis, checksum);
                 checksum = exportMgr.loadExportJob(dis, checksum);
                 checksum = backupHandler.loadBackupHandler(dis, checksum, this);
-<<<<<<< HEAD
-=======
-
->>>>>>> d2ae2f66
-                // global transaction must be replayed before load jobs v2
                 checksum = colocateTableIndex.loadColocateTableIndex(dis, checksum);
                 checksum = smallFileMgr.loadSmallFiles(dis, checksum);
-                remoteChecksum = dis.readLong();
-
                 checksum = taskManager.loadTasks(dis, checksum);
-                remoteChecksum = dis.readLong();
-<<<<<<< HEAD
-=======
-                checksum = catalogMgr.loadCatalogs(dis, checksum);
-                remoteChecksum = dis.readLong();
-                checksum = loadInsertOverwriteJobs(dis, checksum);
-                remoteChecksum = dis.readLong();
-
-                checksum = loadCompactionManager(dis, checksum);
-                remoteChecksum = dis.readLong();
-                checksum = loadStreamLoadManager(dis, checksum);
-                remoteChecksum = dis.readLong();
-                checksum = MVManager.getInstance().reload(dis, checksum);
-                remoteChecksum = dis.readLong();
-                globalFunctionMgr.loadGlobalFunctions(dis, checksum);
->>>>>>> d2ae2f66
                 checksum = localMetastore.loadAutoIncrementId(dis, checksum);
-                remoteChecksum = dis.readLong();
-                // ** NOTICE **: always add new code at the end
             } else {
                 checksum = loadHeaderV1(dis, checksum);
                 checksum = nodeMgr.loadLeaderInfo(dis, checksum);
@@ -1841,27 +1798,20 @@
                     loadMgr.saveLoadJobsV2JsonFormat(dos);
                     alterJobMgr.save(dos);
                     pluginMgr.save(dos);
-<<<<<<< HEAD
-                    deleteHandler.save(dos);
-=======
                     deleteMgr.save(dos);
->>>>>>> d2ae2f66
                     analyzeMgr.save(dos);
                     resourceGroupMgr.save(dos);
                     routineLoadMgr.saveRoutineLoadJobsV2(dos);
                     globalTransactionMgr.saveTransactionStateV2(dos);
-<<<<<<< HEAD
+                    auth.save(dos);
+                    authenticationMgr.saveV2(dos);
+                    authorizationMgr.saveV2(dos);
                     catalogMgr.save(dos);
                     insertOverwriteJobMgr.save(dos);
                     compactionMgr.save(dos);
                     streamLoadMgr.save(dos);
                     MaterializedViewMgr.getInstance().save(dos);
                     globalFunctionMgr.save(dos);
-=======
-                    auth.save(dos);
-                    authenticationMgr.saveV2(dos);
-                    authorizationMgr.saveV2(dos);
->>>>>>> d2ae2f66
                 } catch (SRMetaBlockException e) {
                     LOG.error("save image failed", e);
                     throw new IOException("save image failed", e);
@@ -1877,25 +1827,7 @@
                 checksum = backupHandler.saveBackupHandler(dos, checksum);
                 checksum = colocateTableIndex.saveColocateTableIndex(dos, checksum);
                 checksum = smallFileMgr.saveSmallFiles(dos, checksum);
-<<<<<<< HEAD
                 checksum = taskManager.saveTasks(dos, checksum);
-=======
-
-                dos.writeLong(checksum);
-                checksum = taskManager.saveTasks(dos, checksum);
-                dos.writeLong(checksum);
-                checksum = catalogMgr.saveCatalogs(dos, checksum);
-                dos.writeLong(checksum);
-                checksum = saveInsertOverwriteJobs(dos, checksum);
-                dos.writeLong(checksum);
-                checksum = compactionManager.saveCompactionManager(dos, checksum);
-                dos.writeLong(checksum);
-                checksum = streamLoadManager.saveStreamLoadManager(dos, checksum);
-                dos.writeLong(checksum);
-                checksum = MVManager.getInstance().store(dos, checksum);
-                dos.writeLong(checksum);
-                globalFunctionMgr.saveGlobalFunctions(dos, checksum);
->>>>>>> d2ae2f66
                 checksum = localMetastore.saveAutoIncrementId(dos, checksum);
 
             } else {
