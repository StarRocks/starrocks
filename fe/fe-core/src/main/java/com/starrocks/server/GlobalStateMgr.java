--- conflicted
+++ resolved
@@ -3887,15 +3887,9 @@
 
     public List<Partition> createTempPartitionsFromPartitions(Database db, Table table,
                                                               String namePostfix, List<Long> sourcePartitionIds,
-<<<<<<< HEAD
                                                               List<Long> tmpPartitionIds, DistributionDesc distributionDesc) {
         return localMetastore.createTempPartitionsFromPartitions(db, table, namePostfix, sourcePartitionIds,
                 tmpPartitionIds, distributionDesc);
-=======
-                                                              List<Long> tmpPartitionIds, boolean isOptimize) {
-        return localMetastore.createTempPartitionsFromPartitions(db, table, namePostfix, sourcePartitionIds,
-                tmpPartitionIds, isOptimize);
->>>>>>> 07664b61
     }
 
     public void truncateTable(TruncateTableStmt truncateTableStmt) throws DdlException {
