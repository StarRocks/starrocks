--- conflicted
+++ resolved
@@ -210,6 +210,7 @@
 import com.starrocks.persist.metablock.SRMetaBlockEOFException;
 import com.starrocks.persist.metablock.SRMetaBlockException;
 import com.starrocks.persist.metablock.SRMetaBlockID;
+import com.starrocks.persist.metablock.SRMetaBlockLoader;
 import com.starrocks.persist.metablock.SRMetaBlockReader;
 import com.starrocks.plugin.PluginInfo;
 import com.starrocks.plugin.PluginMgr;
@@ -306,9 +307,8 @@
 import java.io.DataOutputStream;
 import java.io.EOFException;
 import java.io.File;
-import java.io.FileInputStream;
-import java.io.FileOutputStream;
 import java.io.IOException;
+import java.nio.file.Files;
 import java.util.ArrayList;
 import java.util.Collection;
 import java.util.HashMap;
@@ -723,7 +723,7 @@
         this.pluginMgr = new PluginMgr();
         this.auditEventProcessor = new AuditEventProcessor(this.pluginMgr);
         this.analyzeMgr = new AnalyzeMgr();
-        this.localMetastore = new LocalMetastore(this, recycleBin, colocateTableIndex, nodeMgr.getClusterInfo());
+        this.localMetastore = new LocalMetastore(this, recycleBin, colocateTableIndex);
         this.warehouseMgr = new WarehouseManager();
         this.connectorMgr = new ConnectorMgr();
         this.connectorTblMetaInfoMgr = new ConnectorTblMetaInfoMgr();
@@ -1407,15 +1407,7 @@
         feType = newType;
     }
 
-    public interface ImageLoader {
-        void apply(SRMetaBlockReader reader) throws IOException, SRMetaBlockException, SRMetaBlockEOFException;
-    }
-
-<<<<<<< HEAD
-    Map<SRMetaBlockID, ImageLoader> loadImages = new HashMap<>();
-
-=======
->>>>>>> ff80e03f
+
     public void loadImage(String imageDir) throws IOException, DdlException {
         Storage storage = new Storage(imageDir);
         nodeMgr.setClusterId(storage.getClusterID());
@@ -1429,22 +1421,16 @@
         LOG.info("start load image from {}. is ckpt: {}", curFile.getAbsolutePath(),
                 GlobalStateMgr.isCheckpointThread());
         long loadImageStartTime = System.currentTimeMillis();
-        DataInputStream dis = new DataInputStream(new BufferedInputStream(new FileInputStream(curFile)));
+        DataInputStream dis = new DataInputStream(new BufferedInputStream(Files.newInputStream(curFile.toPath())));
 
         long checksum = 0;
         long remoteChecksum = -1;  // in case of empty image file checksum match
         try {
             checksum = loadVersion(dis, checksum);
             if (GlobalStateMgr.getCurrentStateStarRocksMetaVersion() >= StarRocksFEMetaVersion.VERSION_4) {
-                Map<SRMetaBlockID, ImageLoader> loadImages = ImmutableMap.<SRMetaBlockID, ImageLoader>builder()
+                Map<SRMetaBlockID, SRMetaBlockLoader> loadImages = ImmutableMap.<SRMetaBlockID, SRMetaBlockLoader>builder()
                         .put(SRMetaBlockID.NODE_MGR, nodeMgr::load)
                         .put(SRMetaBlockID.LOCAL_META_STORE, localMetastore::load)
-<<<<<<< HEAD
-                        .put(SRMetaBlockID.CATALOG_RECYCLE_BIN, recycleBin::load)
-                        .put(SRMetaBlockID.LOAD_MGR, loadMgr::loadLoadJobsV2JsonFormat)
-                        .put(SRMetaBlockID.ALTER_MGR, alterJobMgr::load)
-                        .put(SRMetaBlockID.VARIABLE_MGR, VariableMgr::load)
-=======
                         .put(SRMetaBlockID.ALTER_MGR, alterJobMgr::load)
                         .put(SRMetaBlockID.CATALOG_RECYCLE_BIN, recycleBin::load)
                         .put(SRMetaBlockID.VARIABLE_MGR, VariableMgr::load)
@@ -1457,41 +1443,25 @@
                         .put(SRMetaBlockID.ROUTINE_LOAD_MGR, routineLoadMgr::loadRoutineLoadJobsV2)
                         .put(SRMetaBlockID.LOAD_MGR, loadMgr::loadLoadJobsV2JsonFormat)
                         .put(SRMetaBlockID.SMALL_FILE_MGR, smallFileMgr::loadSmallFilesV2)
->>>>>>> ff80e03f
                         .put(SRMetaBlockID.PLUGIN_MGR, pluginMgr::load)
                         .put(SRMetaBlockID.DELETE_MGR, deleteMgr::load)
                         .put(SRMetaBlockID.ANALYZE_MGR, analyzeMgr::load)
                         .put(SRMetaBlockID.RESOURCE_GROUP_MGR, resourceGroupMgr::load)
-<<<<<<< HEAD
-                        .put(SRMetaBlockID.ROUTINE_LOAD_MGR, routineLoadMgr::loadRoutineLoadJobsV2)
-                        .put(SRMetaBlockID.GLOBAL_TRANSACTION_MGR, globalTransactionMgr::loadTransactionStateV2)
-                        .put(SRMetaBlockID.AUTH, auth::load)
-                        .put(SRMetaBlockID.AUTHENTICATION_MGR, authenticationMgr::loadV2)
-                        .put(SRMetaBlockID.AUTHORIZATION_MGR, authorizationMgr::loadV2)
-                        .put(SRMetaBlockID.EXPORT_MGR, exportMgr::loadExportJobV2)
-                        .put(SRMetaBlockID.COLOCATE_TABLE_INDEX, colocateTableIndex::loadColocateTableIndexV2)
-                        .put(SRMetaBlockID.SMALL_FILE_MGR, smallFileMgr::loadSmallFilesV2)
-=======
                         .put(SRMetaBlockID.AUTHENTICATION_MGR, authenticationMgr::loadV2)
                         .put(SRMetaBlockID.AUTHORIZATION_MGR, authorizationMgr::loadV2)
                         .put(SRMetaBlockID.TASK_MGR, taskManager::loadTasksV2)
->>>>>>> ff80e03f
                         .put(SRMetaBlockID.CATALOG_MGR, catalogMgr::load)
                         .put(SRMetaBlockID.INSERT_OVERWRITE_JOB_MGR, insertOverwriteJobMgr::load)
                         .put(SRMetaBlockID.COMPACTION_MGR, compactionMgr::load)
                         .put(SRMetaBlockID.STREAM_LOAD_MGR, streamLoadMgr::load)
                         .put(SRMetaBlockID.MATERIALIZED_VIEW_MGR, MaterializedViewMgr.getInstance()::load)
                         .put(SRMetaBlockID.GLOBAL_FUNCTION_MGR, globalFunctionMgr::load)
-<<<<<<< HEAD
-                        .put(SRMetaBlockID.BACKUP_MGR, backupHandler::loadBackupHandlerV2)
-=======
->>>>>>> ff80e03f
                         .build();
                 try {
-                    checksum = loadHeaderV2(dis, checksum);
-
-                    Iterator<Map.Entry<SRMetaBlockID, ImageLoader>> iterator = loadImages.entrySet().iterator();
-                    Map.Entry<SRMetaBlockID, ImageLoader> entry = iterator.next();
+                    loadHeaderV2(dis);
+
+                    Iterator<Map.Entry<SRMetaBlockID, SRMetaBlockLoader>> iterator = loadImages.entrySet().iterator();
+                    Map.Entry<SRMetaBlockID, SRMetaBlockLoader> entry = iterator.next();
                     while (true) {
                         SRMetaBlockID srMetaBlockID = entry.getKey();
                         SRMetaBlockReader reader = new SRMetaBlockReader(dis, srMetaBlockID);
@@ -1503,26 +1473,25 @@
                               2. When the new version rolls back to the old version,
                                  the old version ignores the functions of the new version
                              */
+                            LOG.warn(String.format("Ignore this invalid meta block, sr meta block id mismatch" +
+                                    "(expect %s actual %s)", srMetaBlockID.name(), reader.getHeader().getId().name()));
                             reader.close();
                             continue;
                         }
 
                         try {
-                            ImageLoader imageLoader = entry.getValue();
+                            SRMetaBlockLoader imageLoader = entry.getValue();
                             imageLoader.apply(reader);
-<<<<<<< HEAD
-=======
                             LOG.info("Success load StarRocks meta block " + srMetaBlockID.name() + " from image");
->>>>>>> ff80e03f
                         } catch (SRMetaBlockEOFException srMetaBlockEOFException) {
                             /*
                               The number of json expected to be read is more than the number of json actually stored
                               in the image, which usually occurs when the module adds new functions.
                              */
-                            LOG.warn("got EOF exception, ignore, ", srMetaBlockEOFException);
+                            LOG.warn("Got EOF exception, ignore, ", srMetaBlockEOFException);
                         } catch (SRMetaBlockException srMetaBlockException) {
-                            LOG.error("load image failed", srMetaBlockException);
-                            throw new IOException("load image failed", srMetaBlockException);
+                            LOG.error("Load meta block failed ", srMetaBlockException);
+                            throw new IOException("Load meta block failed ", srMetaBlockException);
                         } finally {
                             reader.close();
                         }
@@ -1533,8 +1502,8 @@
                         }
                     }
                 } catch (SRMetaBlockException e) {
-                    LOG.error("load image failed", e);
-                    throw new IOException("load image failed", e);
+                    LOG.error("load meta block failed ", e);
+                    throw new IOException("load meta block failed ", e);
                 }
             } else {
                 checksum = loadHeaderV1(dis, checksum);
@@ -1706,7 +1675,8 @@
 
     public long loadHeader(DataInputStream dis, long checksum) throws IOException {
         if (GlobalStateMgr.getCurrentStateStarRocksMetaVersion() >= StarRocksFEMetaVersion.VERSION_4) {
-            return loadHeaderV2(dis, checksum);
+            loadHeaderV2(dis);
+            return checksum;
         } else {
             return loadHeaderV1(dis, checksum);
         }
@@ -1726,16 +1696,11 @@
         return checksum;
     }
 
-    public long loadHeaderV2(DataInputStream dis, long checksum) throws IOException {
+    public void loadHeaderV2(DataInputStream dis) throws IOException {
         ImageHeader header = GsonUtils.GSON.fromJson(Text.readString(dis), ImageHeader.class);
-
-        checksum ^= header.getBatchEndId();
         idGenerator.setId(header.getBatchEndId());
-
         isDefaultClusterCreated = header.isDefaultClusterCreated();
-
         LOG.info("finished to replay header from image");
-        return checksum;
     }
 
     public long loadAlterJob(DataInputStream dis, long checksum) throws IOException {
@@ -1875,14 +1840,13 @@
         // save image does not need any lock. because only checkpoint thread will call this method.
         LOG.info("start save image to {}. is ckpt: {}", curFile.getAbsolutePath(), GlobalStateMgr.isCheckpointThread());
 
-        long checksum = 0;
         long saveImageStartTime = System.currentTimeMillis();
-        try (DataOutputStream dos = new DataOutputStream(new FileOutputStream(curFile))) {
+        try (DataOutputStream dos = new DataOutputStream(Files.newOutputStream(curFile.toPath()))) {
             // ** NOTICE **: always add new code at the end
             if (FeConstants.STARROCKS_META_VERSION >= StarRocksFEMetaVersion.VERSION_4) {
-                checksum = saveVersionV2(dos, checksum);
                 try {
-                    checksum = saveHeaderV2(dos, checksum);
+                    saveVersionV2(dos);
+                    saveHeaderV2(dos);
                     nodeMgr.save(dos);
                     localMetastore.save(dos);
                     alterJobMgr.save(dos);
@@ -1911,10 +1875,15 @@
                     MaterializedViewMgr.getInstance().save(dos);
                     globalFunctionMgr.save(dos);
                 } catch (SRMetaBlockException e) {
-                    LOG.error("save image failed", e);
-                    throw new IOException("save image failed", e);
+                    LOG.error("Save meta block failed ", e);
+                    throw new IOException("Save meta block failed ", e);
                 }
+
+                long saveImageEndTime = System.currentTimeMillis();
+                LOG.info("Finished save meta block {} in {} ms.",
+                        curFile.getAbsolutePath(), (saveImageEndTime - saveImageStartTime));
             } else {
+                long checksum = 0;
                 checksum = saveVersion(dos, checksum);
                 checksum = saveHeader(dos, replayedJournalId, checksum);
                 checksum = nodeMgr.saveLeaderInfo(dos, checksum);
@@ -1968,12 +1937,12 @@
                 checksum = localMetastore.saveAutoIncrementId(dos, checksum);
                 dos.writeLong(checksum);
                 // ** NOTICE **: always add new code at the end
-            }
-        }
-
-        long saveImageEndTime = System.currentTimeMillis();
-        LOG.info("finished save image {} in {} ms. checksum is {}",
-                curFile.getAbsolutePath(), (saveImageEndTime - saveImageStartTime), checksum);
+
+                long saveImageEndTime = System.currentTimeMillis();
+                LOG.info("finished save image {} in {} ms. checksum is {}",
+                        curFile.getAbsolutePath(), (saveImageEndTime - saveImageStartTime), checksum);
+            }
+        }
     }
 
     public long saveVersion(DataOutputStream dos, long checksum) throws IOException {
@@ -1988,10 +1957,8 @@
     }
 
     // TODO [meta-format-change]
-    public long saveVersionV2(DataOutputStream dos, long checksum) throws IOException {
-        checksum ^= FeConstants.STARROCKS_META_VERSION;
+    public void saveVersionV2(DataOutputStream dos) throws IOException {
         dos.writeInt(FeConstants.STARROCKS_META_VERSION);
-        return checksum;
     }
 
     public long saveHeader(DataOutputStream dos, long replayedJournalId, long checksum) throws IOException {
@@ -2010,17 +1977,12 @@
     }
 
     // TODO [meta-format-change]
-    public long saveHeaderV2(DataOutputStream dos, long checksum) throws IOException {
+    public void saveHeaderV2(DataOutputStream dos) throws IOException {
         ImageHeader header = new ImageHeader();
-
         long id = idGenerator.getBatchEndId();
-        checksum ^= id;
         header.setBatchEndId(id);
-
         header.setDefaultClusterCreated(isDefaultClusterCreated);
-
         Text.writeString(dos, GsonUtils.GSON.toJson(header));
-        return checksum;
     }
 
     public long saveAlterJob(DataOutputStream dos, long checksum) throws IOException {
