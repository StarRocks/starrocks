--- conflicted
+++ resolved
@@ -1132,11 +1132,8 @@
             checksum = analyzeManager.loadAnalyze(dis, checksum);
             remoteChecksum = dis.readLong();
             checksum = workGroupMgr.loadWorkGroups(dis, checksum);
-<<<<<<< HEAD
+            checksum = auth.readAsGson(dis, checksum);
             checksum = taskManager.loadTasks(dis, checksum);
-=======
-            checksum = auth.readAsGson(dis, checksum);
->>>>>>> f27406c2
             remoteChecksum = dis.readLong();
         } catch (EOFException exception) {
             LOG.warn("load image eof.", exception);
@@ -1365,11 +1362,8 @@
             checksum = analyzeManager.saveAnalyze(dos, checksum);
             dos.writeLong(checksum);
             checksum = workGroupMgr.saveWorkGroups(dos, checksum);
-<<<<<<< HEAD
+            checksum = auth.writeAsGson(dos, checksum);
             checksum = taskManager.saveTasks(dos, checksum);
-=======
-            checksum = auth.writeAsGson(dos, checksum);
->>>>>>> f27406c2
             dos.writeLong(checksum);
         }
 
