// Copyright 2021-present StarRocks, Inc. All rights reserved.
//
// Licensed under the Apache License, Version 2.0 (the "License");
// you may not use this file except in compliance with the License.
// You may obtain a copy of the License at
//
//     https://www.apache.org/licenses/LICENSE-2.0
//
// Unless required by applicable law or agreed to in writing, software
// distributed under the License is distributed on an "AS IS" BASIS,
// WITHOUT WARRANTIES OR CONDITIONS OF ANY KIND, either express or implied.
// See the License for the specific language governing permissions and
// limitations under the License.

// This file is based on code available under the Apache license here:
//   https://github.com/apache/incubator-doris/blob/master/fe/fe-core/src/main/java/org/apache/doris/catalog/Catalog.java

// Licensed to the Apache Software Foundation (ASF) under one
// or more contributor license agreements.  See the NOTICE file
// distributed with this work for additional information
// regarding copyright ownership.  The ASF licenses this file
// to you under the Apache License, Version 2.0 (the
// "License"); you may not use this file except in compliance
// with the License.  You may obtain a copy of the License at
//
//   http://www.apache.org/licenses/LICENSE-2.0
//
// Unless required by applicable law or agreed to in writing,
// software distributed under the License is distributed on an
// "AS IS" BASIS, WITHOUT WARRANTIES OR CONDITIONS OF ANY
// KIND, either express or implied.  See the License for the
// specific language governing permissions and limitations
// under the License.

package com.starrocks.server;

import com.google.common.annotations.VisibleForTesting;
import com.google.common.base.Joiner;
import com.google.common.base.Preconditions;
import com.google.common.base.Strings;
import com.google.common.collect.Lists;
import com.google.common.collect.Maps;
import com.google.common.collect.Range;
import com.starrocks.alter.Alter;
import com.starrocks.alter.AlterJobV2;
import com.starrocks.alter.MaterializedViewHandler;
import com.starrocks.alter.SchemaChangeHandler;
import com.starrocks.alter.SystemHandler;
import com.starrocks.analysis.LiteralExpr;
import com.starrocks.analysis.TableName;
import com.starrocks.analysis.UserIdentity;
import com.starrocks.authentication.AuthenticationManager;
import com.starrocks.backup.BackupHandler;
import com.starrocks.catalog.BrokerMgr;
import com.starrocks.catalog.BrokerTable;
import com.starrocks.catalog.CatalogIdGenerator;
import com.starrocks.catalog.CatalogRecycleBin;
import com.starrocks.catalog.ColocateTableIndex;
import com.starrocks.catalog.ColocateTableIndex.GroupId;
import com.starrocks.catalog.Column;
import com.starrocks.catalog.DataProperty;
import com.starrocks.catalog.Database;
import com.starrocks.catalog.DistributionInfo;
import com.starrocks.catalog.DomainResolver;
import com.starrocks.catalog.EsTable;
import com.starrocks.catalog.ExternalOlapTable;
import com.starrocks.catalog.FileTable;
import com.starrocks.catalog.Function;
import com.starrocks.catalog.FunctionSet;
import com.starrocks.catalog.GlobalFunctionMgr;
import com.starrocks.catalog.HiveMetaStoreTable;
import com.starrocks.catalog.HiveTable;
import com.starrocks.catalog.HudiTable;
import com.starrocks.catalog.IcebergTable;
import com.starrocks.catalog.Index;
import com.starrocks.catalog.JDBCTable;
import com.starrocks.catalog.KeysType;
import com.starrocks.catalog.MaterializedIndexMeta;
import com.starrocks.catalog.MaterializedView;
import com.starrocks.catalog.MetaReplayState;
import com.starrocks.catalog.MetaVersion;
import com.starrocks.catalog.MysqlTable;
import com.starrocks.catalog.OlapTable;
import com.starrocks.catalog.Partition;
import com.starrocks.catalog.PartitionInfo;
import com.starrocks.catalog.PartitionKey;
import com.starrocks.catalog.PartitionType;
import com.starrocks.catalog.PrimitiveType;
import com.starrocks.catalog.RangePartitionInfo;
import com.starrocks.catalog.ResourceGroupMgr;
import com.starrocks.catalog.ResourceMgr;
import com.starrocks.catalog.Table;
import com.starrocks.catalog.Table.TableType;
import com.starrocks.catalog.TabletInvertedIndex;
import com.starrocks.catalog.TabletStatMgr;
import com.starrocks.catalog.Type;
import com.starrocks.catalog.View;
import com.starrocks.clone.ColocateTableBalancer;
import com.starrocks.clone.DynamicPartitionScheduler;
import com.starrocks.clone.TabletChecker;
import com.starrocks.clone.TabletScheduler;
import com.starrocks.clone.TabletSchedulerStat;
import com.starrocks.cluster.Cluster;
import com.starrocks.common.AnalysisException;
import com.starrocks.common.Config;
import com.starrocks.common.ConfigRefreshDaemon;
import com.starrocks.common.DdlException;
import com.starrocks.common.ErrorCode;
import com.starrocks.common.ErrorReport;
import com.starrocks.common.FeConstants;
import com.starrocks.common.FeMetaVersion;
import com.starrocks.common.MetaNotFoundException;
import com.starrocks.common.Pair;
import com.starrocks.common.ThreadPoolManager;
import com.starrocks.common.UserException;
import com.starrocks.common.io.Writable;
import com.starrocks.common.util.Daemon;
import com.starrocks.common.util.LeaderDaemon;
import com.starrocks.common.util.PrintableMap;
import com.starrocks.common.util.PropertyAnalyzer;
import com.starrocks.common.util.QueryableReentrantLock;
import com.starrocks.common.util.SmallFileMgr;
import com.starrocks.common.util.Util;
import com.starrocks.common.util.WriteQuorum;
import com.starrocks.connector.ConnectorMetadata;
import com.starrocks.connector.ConnectorMgr;
import com.starrocks.connector.exception.StarRocksConnectorException;
import com.starrocks.connector.hive.events.MetastoreEventsProcessor;
import com.starrocks.connector.iceberg.IcebergRepository;
import com.starrocks.consistency.ConsistencyChecker;
import com.starrocks.external.elasticsearch.EsRepository;
import com.starrocks.external.starrocks.StarRocksRepository;
import com.starrocks.ha.BDBHA;
import com.starrocks.ha.FrontendNodeType;
import com.starrocks.ha.HAProtocol;
import com.starrocks.ha.LeaderInfo;
import com.starrocks.ha.StateChangeExecution;
import com.starrocks.journal.Journal;
import com.starrocks.journal.JournalCursor;
import com.starrocks.journal.JournalEntity;
import com.starrocks.journal.JournalException;
import com.starrocks.journal.JournalFactory;
import com.starrocks.journal.JournalInconsistentException;
import com.starrocks.journal.JournalTask;
import com.starrocks.journal.JournalWriter;
import com.starrocks.journal.bdbje.Timestamp;
import com.starrocks.lake.LakeTable;
import com.starrocks.lake.ShardDeleter;
import com.starrocks.lake.ShardManager;
import com.starrocks.lake.StarOSAgent;
import com.starrocks.lake.compaction.CompactionManager;
import com.starrocks.leader.Checkpoint;
import com.starrocks.leader.TaskRunStateSynchronizer;
import com.starrocks.load.DeleteHandler;
import com.starrocks.load.ExportChecker;
import com.starrocks.load.ExportMgr;
import com.starrocks.load.InsertOverwriteJobManager;
import com.starrocks.load.Load;
import com.starrocks.load.loadv2.LoadEtlChecker;
import com.starrocks.load.loadv2.LoadJobScheduler;
import com.starrocks.load.loadv2.LoadLoadingChecker;
import com.starrocks.load.loadv2.LoadManager;
import com.starrocks.load.loadv2.LoadTimeoutChecker;
import com.starrocks.load.routineload.RoutineLoadManager;
import com.starrocks.load.routineload.RoutineLoadScheduler;
import com.starrocks.load.routineload.RoutineLoadTaskScheduler;
import com.starrocks.load.streamload.StreamLoadManager;
import com.starrocks.meta.MetaContext;
import com.starrocks.metric.MetricRepo;
import com.starrocks.mysql.privilege.Auth;
import com.starrocks.mysql.privilege.AuthUpgrader;
import com.starrocks.mysql.privilege.PrivPredicate;
import com.starrocks.mysql.privilege.UserPropertyInfo;
import com.starrocks.persist.AuthUpgradeInfo;
import com.starrocks.persist.BackendIdsUpdateInfo;
import com.starrocks.persist.BackendTabletsInfo;
import com.starrocks.persist.ChangeMaterializedViewRefreshSchemeLog;
import com.starrocks.persist.DropPartitionInfo;
import com.starrocks.persist.EditLog;
import com.starrocks.persist.GlobalVarPersistInfo;
import com.starrocks.persist.ImpersonatePrivInfo;
import com.starrocks.persist.ModifyTableColumnOperationLog;
import com.starrocks.persist.ModifyTablePropertyOperationLog;
import com.starrocks.persist.MultiEraseTableInfo;
import com.starrocks.persist.OperationType;
import com.starrocks.persist.PartitionPersistInfo;
import com.starrocks.persist.PartitionPersistInfoV2;
import com.starrocks.persist.PrivInfo;
import com.starrocks.persist.RecoverInfo;
import com.starrocks.persist.RenameMaterializedViewLog;
import com.starrocks.persist.ReplacePartitionOperationLog;
import com.starrocks.persist.ReplicaPersistInfo;
import com.starrocks.persist.SetReplicaStatusOperationLog;
import com.starrocks.persist.Storage;
import com.starrocks.persist.TableInfo;
import com.starrocks.persist.TablePropertyInfo;
import com.starrocks.persist.TruncateTableInfo;
import com.starrocks.plugin.PluginInfo;
import com.starrocks.plugin.PluginMgr;
import com.starrocks.privilege.PrivilegeManager;
import com.starrocks.qe.AuditEventProcessor;
import com.starrocks.qe.ConnectContext;
import com.starrocks.qe.JournalObservable;
import com.starrocks.qe.SessionVariable;
import com.starrocks.qe.ShowResultSet;
import com.starrocks.qe.VariableMgr;
import com.starrocks.rpc.FrontendServiceProxy;
import com.starrocks.scheduler.TaskManager;
import com.starrocks.scheduler.mv.MVActiveChecker;
import com.starrocks.scheduler.mv.MVJobExecutor;
import com.starrocks.scheduler.mv.MVManager;
import com.starrocks.sql.ast.AddPartitionClause;
import com.starrocks.sql.ast.AdminCheckTabletsStmt;
import com.starrocks.sql.ast.AdminSetConfigStmt;
import com.starrocks.sql.ast.AdminSetReplicaStatusStmt;
import com.starrocks.sql.ast.AlterDatabaseQuotaStmt;
import com.starrocks.sql.ast.AlterDatabaseQuotaStmt.QuotaType;
import com.starrocks.sql.ast.AlterDatabaseRenameStatement;
import com.starrocks.sql.ast.AlterMaterializedViewStmt;
import com.starrocks.sql.ast.AlterSystemStmt;
import com.starrocks.sql.ast.AlterTableStmt;
import com.starrocks.sql.ast.AlterViewStmt;
import com.starrocks.sql.ast.BackupStmt;
import com.starrocks.sql.ast.CancelAlterSystemStmt;
import com.starrocks.sql.ast.CancelAlterTableStmt;
import com.starrocks.sql.ast.CancelBackupStmt;
import com.starrocks.sql.ast.ColumnRenameClause;
import com.starrocks.sql.ast.CreateMaterializedViewStatement;
import com.starrocks.sql.ast.CreateMaterializedViewStmt;
import com.starrocks.sql.ast.CreateTableLikeStmt;
import com.starrocks.sql.ast.CreateTableStmt;
import com.starrocks.sql.ast.CreateViewStmt;
import com.starrocks.sql.ast.DropMaterializedViewStmt;
import com.starrocks.sql.ast.DropPartitionClause;
import com.starrocks.sql.ast.DropTableStmt;
import com.starrocks.sql.ast.InstallPluginStmt;
import com.starrocks.sql.ast.ModifyFrontendAddressClause;
import com.starrocks.sql.ast.PartitionRenameClause;
import com.starrocks.sql.ast.RecoverDbStmt;
import com.starrocks.sql.ast.RecoverPartitionStmt;
import com.starrocks.sql.ast.RecoverTableStmt;
import com.starrocks.sql.ast.RefreshTableStmt;
import com.starrocks.sql.ast.ReplacePartitionClause;
import com.starrocks.sql.ast.RestoreStmt;
import com.starrocks.sql.ast.RollupRenameClause;
import com.starrocks.sql.ast.SetType;
import com.starrocks.sql.ast.SetVar;
import com.starrocks.sql.ast.TableRenameClause;
import com.starrocks.sql.ast.TruncateTableStmt;
import com.starrocks.sql.ast.UninstallPluginStmt;
import com.starrocks.sql.optimizer.statistics.CachedStatisticStorage;
import com.starrocks.sql.optimizer.statistics.StatisticStorage;
import com.starrocks.statistic.AnalyzeManager;
import com.starrocks.statistic.StatisticAutoCollector;
import com.starrocks.statistic.StatisticsMetaManager;
import com.starrocks.statistic.StatsConstants;
import com.starrocks.system.Frontend;
import com.starrocks.system.HeartbeatMgr;
import com.starrocks.system.SystemInfoService;
import com.starrocks.task.AgentBatchTask;
import com.starrocks.task.LeaderTaskExecutor;
import com.starrocks.task.PriorityLeaderTaskExecutor;
import com.starrocks.thrift.TCompressionType;
import com.starrocks.thrift.TNetworkAddress;
import com.starrocks.thrift.TRefreshTableRequest;
import com.starrocks.thrift.TRefreshTableResponse;
import com.starrocks.thrift.TResourceUsage;
import com.starrocks.thrift.TStatus;
import com.starrocks.thrift.TStatusCode;
import com.starrocks.thrift.TStorageMedium;
import com.starrocks.thrift.TTabletMetaType;
import com.starrocks.thrift.TWriteQuorumType;
import com.starrocks.transaction.GlobalTransactionMgr;
import com.starrocks.transaction.PublishVersionDaemon;
import com.starrocks.transaction.UpdateDbUsedDataQuotaDaemon;
import org.apache.commons.collections.CollectionUtils;
import org.apache.commons.lang3.StringUtils;
import org.apache.logging.log4j.LogManager;
import org.apache.logging.log4j.Logger;

import java.io.BufferedInputStream;
import java.io.DataInputStream;
import java.io.DataOutputStream;
import java.io.EOFException;
import java.io.File;
import java.io.FileInputStream;
import java.io.FileOutputStream;
import java.io.IOException;
import java.util.ArrayList;
import java.util.Collection;
import java.util.HashMap;
import java.util.List;
import java.util.Map;
import java.util.Set;
import java.util.concurrent.ArrayBlockingQueue;
import java.util.concurrent.BlockingQueue;
import java.util.concurrent.ConcurrentHashMap;
import java.util.concurrent.Future;
import java.util.concurrent.FutureTask;
import java.util.concurrent.TimeUnit;
import java.util.concurrent.atomic.AtomicBoolean;
import java.util.concurrent.atomic.AtomicLong;

public class GlobalStateMgr {
    private static final Logger LOG = LogManager.getLogger(GlobalStateMgr.class);
    // 0 ~ 9999 used for qe
    public static final long NEXT_ID_INIT_VALUE = 10000;
    private static final int REPLAY_INTERVAL_MS = 1;
    public static final String IMAGE_DIR = "/image";
    // will break the loop and refresh in-memory data after at most 10w logs or at most 1 seconds
    private static final long REPLAYER_MAX_MS_PER_LOOP = 1000L;
    private static final long REPLAYER_MAX_LOGS_PER_LOOP = 100000L;

    private String metaDir;
    private String imageDir;

    private MetaContext metaContext;
    private long epoch = 0;

    // Lock to perform atomic modification on map like 'idToDb' and 'fullNameToDb'.
    // These maps are all thread safe, we only use lock to perform atomic operations.
    // Operations like Get or Put do not need lock.
    // We use fair ReentrantLock to avoid starvation. Do not use this lock in critical code pass
    // because fair lock has poor performance.
    // Using QueryableReentrantLock to print owner thread in debug mode.
    private QueryableReentrantLock lock;

    private Load load;
    private LoadManager loadManager;
    private RoutineLoadManager routineLoadManager;
    private StreamLoadManager streamLoadManager;
    private ExportMgr exportMgr;
    private Alter alter;
    private ConsistencyChecker consistencyChecker;
    private BackupHandler backupHandler;
    private PublishVersionDaemon publishVersionDaemon;
    private DeleteHandler deleteHandler;
    private UpdateDbUsedDataQuotaDaemon updateDbUsedDataQuotaDaemon;

    private LeaderDaemon labelCleaner; // To clean old LabelInfo, ExportJobInfos
    private LeaderDaemon txnTimeoutChecker; // To abort timeout txns
    private LeaderDaemon taskCleaner;   // To clean expire Task/TaskRun
    private JournalWriter journalWriter; // leader only: write journal log
    private Daemon replayer;
    private Daemon timePrinter;
    private EsRepository esRepository;  // it is a daemon, so add it here
    private StarRocksRepository starRocksRepository;
    private IcebergRepository icebergRepository;
    private MetastoreEventsProcessor metastoreEventsProcessor;

    // set to true after finished replay all meta and ready to serve
    // set to false when globalStateMgr is not ready.
    private AtomicBoolean isReady = new AtomicBoolean(false);
    // set to true if FE can offer READ service.
    // canRead can be true even if isReady is false.
    // for example: OBSERVER transfer to UNKNOWN, then isReady will be set to false, but canRead can still be true
    private AtomicBoolean canRead = new AtomicBoolean(false);

    // false if default_cluster is not created.
    private boolean isDefaultClusterCreated = false;

    private FrontendNodeType feType;
    // replica and observer use this value to decide provide read service or not
    private long synchronizedTimeMs;

    private CatalogIdGenerator idGenerator = new CatalogIdGenerator(NEXT_ID_INIT_VALUE);

    private EditLog editLog;
    private Journal journal;
    // For checkpoint and observer memory replayed marker
    private AtomicLong replayedJournalId;

    private static GlobalStateMgr CHECKPOINT = null;
    private static long checkpointThreadId = -1;
    private Checkpoint checkpointer;

    private HAProtocol haProtocol = null;

    private JournalObservable journalObservable;

    private TabletInvertedIndex tabletInvertedIndex;
    private ColocateTableIndex colocateTableIndex;

    private CatalogRecycleBin recycleBin;
    private FunctionSet functionSet;

    private MetaReplayState metaReplayState;

    private ResourceMgr resourceMgr;

    private GlobalTransactionMgr globalTransactionMgr;

    private TabletStatMgr tabletStatMgr;

    private Auth auth;

    // We're developing a new privilege & authentication framework
    // This is used to turned on in hard code.
    public static final boolean USING_NEW_PRIVILEGE = true;
    // change to true in UT
    private AtomicBoolean usingNewPrivilege;

    private AuthenticationManager authenticationManager;
    private PrivilegeManager privilegeManager;

    private DomainResolver domainResolver;

    private TabletSchedulerStat stat;

    private TabletScheduler tabletScheduler;

    private TabletChecker tabletChecker;

    // Thread pools for pending and loading task, separately
    private LeaderTaskExecutor pendingLoadTaskScheduler;
    private PriorityLeaderTaskExecutor loadingLoadTaskScheduler;

    private LoadJobScheduler loadJobScheduler;

    private LoadTimeoutChecker loadTimeoutChecker;
    private LoadEtlChecker loadEtlChecker;
    private LoadLoadingChecker loadLoadingChecker;

    private RoutineLoadScheduler routineLoadScheduler;
    private RoutineLoadTaskScheduler routineLoadTaskScheduler;

    private MVJobExecutor mvMVJobExecutor;
    private MVActiveChecker mvActiveChecker;

    private SmallFileMgr smallFileMgr;

    private DynamicPartitionScheduler dynamicPartitionScheduler;

    private PluginMgr pluginMgr;

    private AuditEventProcessor auditEventProcessor;

    private final StatisticsMetaManager statisticsMetaManager;

    private final StatisticAutoCollector statisticAutoCollector;

    private AnalyzeManager analyzeManager;

    private StatisticStorage statisticStorage;

    private long imageJournalId;

    private long feStartTime;

    private ResourceGroupMgr resourceGroupMgr;

    private StarOSAgent starOSAgent;

    private ShardDeleter shardDeleter;

    private MetadataMgr metadataMgr;
    private CatalogMgr catalogMgr;
    private ConnectorMgr connectorMgr;
    private TaskManager taskManager;
    private InsertOverwriteJobManager insertOverwriteJobManager;

    private LocalMetastore localMetastore;
    private NodeMgr nodeMgr;
    private GlobalFunctionMgr globalFunctionMgr;

    @Deprecated
    private ShardManager shardManager;

    private StateChangeExecution execution;

    private TaskRunStateSynchronizer taskRunStateSynchronizer;

    // For LakeTable
    private CompactionManager compactionManager;

    private ConfigRefreshDaemon configRefreshDaemon;

    public List<Frontend> getFrontends(FrontendNodeType nodeType) {
        return nodeMgr.getFrontends(nodeType);
    }

    public List<String> getRemovedFrontendNames() {
        return nodeMgr.getRemovedFrontendNames();
    }

    public JournalObservable getJournalObservable() {
        return journalObservable;
    }

    public SystemInfoService getOrCreateSystemInfo(Integer clusterId) {
        return nodeMgr.getOrCreateSystemInfo(clusterId);
    }

    public SystemInfoService getClusterInfo() {
        return nodeMgr.getClusterInfo();
    }

    private HeartbeatMgr getHeartbeatMgr() {
        return nodeMgr.getHeartbeatMgr();
    }

    public TabletInvertedIndex getTabletInvertedIndex() {
        return this.tabletInvertedIndex;
    }

    // only for test
    public void setColocateTableIndex(ColocateTableIndex colocateTableIndex) {
        this.colocateTableIndex = colocateTableIndex;
        localMetastore.setColocateTableIndex(colocateTableIndex);
    }

    public ColocateTableIndex getColocateTableIndex() {
        return this.colocateTableIndex;
    }

    public CatalogRecycleBin getRecycleBin() {
        return this.recycleBin;
    }

    public MetaReplayState getMetaReplayState() {
        return metaReplayState;
    }

    public DynamicPartitionScheduler getDynamicPartitionScheduler() {
        return this.dynamicPartitionScheduler;
    }

    public long getFeStartTime() {
        return feStartTime;
    }

    public LocalMetastore getLocalMetastore() {
        return localMetastore;
    }

    public CompactionManager getCompactionManager() {
        return compactionManager;
    }

    public ConfigRefreshDaemon getConfigRefreshDaemon() {
        return configRefreshDaemon;
    }

    private static class SingletonHolder {
        private static final GlobalStateMgr INSTANCE = new GlobalStateMgr();
    }

    private GlobalStateMgr() {
        this(false);
    }

    // if isCheckpointCatalog is true, it means that we should not collect thread pool metric
    private GlobalStateMgr(boolean isCheckpointCatalog) {
        this.load = new Load();
        this.streamLoadManager = new StreamLoadManager();
        this.routineLoadManager = new RoutineLoadManager();
        this.exportMgr = new ExportMgr();
        this.alter = new Alter();
        this.consistencyChecker = new ConsistencyChecker();
        this.lock = new QueryableReentrantLock(true);
        this.backupHandler = new BackupHandler(this);
        this.publishVersionDaemon = new PublishVersionDaemon();
        this.deleteHandler = new DeleteHandler();
        this.updateDbUsedDataQuotaDaemon = new UpdateDbUsedDataQuotaDaemon();
        this.statisticsMetaManager = new StatisticsMetaManager();
        this.statisticAutoCollector = new StatisticAutoCollector();
        this.statisticStorage = new CachedStatisticStorage();

        this.replayedJournalId = new AtomicLong(0L);
        this.synchronizedTimeMs = 0;
        this.feType = FrontendNodeType.INIT;

        this.journalObservable = new JournalObservable();

        this.tabletInvertedIndex = new TabletInvertedIndex();
        this.colocateTableIndex = new ColocateTableIndex();
        this.recycleBin = new CatalogRecycleBin();
        this.functionSet = new FunctionSet();
        this.functionSet.init();

        this.metaReplayState = new MetaReplayState();

        this.isDefaultClusterCreated = false;

        this.resourceMgr = new ResourceMgr();

        this.globalTransactionMgr = new GlobalTransactionMgr(this);
        this.tabletStatMgr = new TabletStatMgr();
        initAuth(USING_NEW_PRIVILEGE);

        this.resourceGroupMgr = new ResourceGroupMgr(this);

        this.esRepository = new EsRepository();
        this.starRocksRepository = new StarRocksRepository();
        this.icebergRepository = new IcebergRepository();
        this.metastoreEventsProcessor = new MetastoreEventsProcessor();

        this.metaContext = new MetaContext();
        this.metaContext.setThreadLocalInfo();

        this.stat = new TabletSchedulerStat();
        this.nodeMgr = new NodeMgr(isCheckpointCatalog, this);
        this.globalFunctionMgr = new GlobalFunctionMgr();
        this.tabletScheduler = new TabletScheduler(this, nodeMgr.getClusterInfo(), tabletInvertedIndex, stat);
        this.tabletChecker = new TabletChecker(this, nodeMgr.getClusterInfo(), tabletScheduler, stat);

        this.pendingLoadTaskScheduler =
                new LeaderTaskExecutor("pending_load_task_scheduler", Config.async_load_task_pool_size,
                        Config.desired_max_waiting_jobs, !isCheckpointCatalog);
        // One load job will be split into multiple loading tasks, the queue size is not
        // determined, so set desired_max_waiting_jobs * 10
        this.loadingLoadTaskScheduler = new PriorityLeaderTaskExecutor("loading_load_task_scheduler",
                Config.async_load_task_pool_size,
                Config.desired_max_waiting_jobs * 10, !isCheckpointCatalog);
        this.loadJobScheduler = new LoadJobScheduler();
        this.loadManager = new LoadManager(loadJobScheduler);
        this.loadTimeoutChecker = new LoadTimeoutChecker(loadManager);
        this.loadEtlChecker = new LoadEtlChecker(loadManager);
        this.loadLoadingChecker = new LoadLoadingChecker(loadManager);
        this.routineLoadScheduler = new RoutineLoadScheduler(routineLoadManager);
        this.routineLoadTaskScheduler = new RoutineLoadTaskScheduler(routineLoadManager);
        this.mvMVJobExecutor = new MVJobExecutor();
        this.mvActiveChecker = new MVActiveChecker();

        this.smallFileMgr = new SmallFileMgr();

        this.dynamicPartitionScheduler = new DynamicPartitionScheduler("DynamicPartitionScheduler",
                Config.dynamic_partition_check_interval_seconds * 1000L);

        setMetaDir();

        this.pluginMgr = new PluginMgr();
        this.auditEventProcessor = new AuditEventProcessor(this.pluginMgr);
        this.analyzeManager = new AnalyzeManager();

        if (Config.use_staros) {
            this.starOSAgent = new StarOSAgent();
        }

        this.localMetastore = new LocalMetastore(this, recycleBin, colocateTableIndex, nodeMgr.getClusterInfo());
        this.connectorMgr = new ConnectorMgr();
        this.metadataMgr = new MetadataMgr(localMetastore, connectorMgr);
        this.catalogMgr = new CatalogMgr(connectorMgr);
        this.taskManager = new TaskManager();
        this.insertOverwriteJobManager = new InsertOverwriteJobManager();
        this.shardManager = new ShardManager();
        this.compactionManager = new CompactionManager();
        this.configRefreshDaemon = new ConfigRefreshDaemon();
        this.shardDeleter = new ShardDeleter();

        GlobalStateMgr gsm = this;
        this.execution = new StateChangeExecution() {
            @Override
            public void transferToLeader() {
                gsm.transferToLeader();
            }

            @Override
            public void transferToNonLeader(FrontendNodeType newType) {
                gsm.transferToNonLeader(newType);
            }
        };
    }

    public static void destroyCheckpoint() {
        if (CHECKPOINT != null) {
            CHECKPOINT = null;
        }
    }

    public static GlobalStateMgr getCurrentState() {
        if (isCheckpointThread()) {
            // only checkpoint thread it self will goes here.
            // so no need to care about the thread safe.
            if (CHECKPOINT == null) {
                CHECKPOINT = new GlobalStateMgr(true);
            }
            return CHECKPOINT;
        } else {
            return SingletonHolder.INSTANCE;
        }
    }

    @VisibleForTesting
    public ConcurrentHashMap<Long, Database> getIdToDb() {
        return localMetastore.getIdToDb();
    }

    // NOTICE: in most case, we should use getCurrentState() to get the right globalStateMgr.
    // but in some cases, we should get the serving globalStateMgr explicitly.
    public static GlobalStateMgr getServingState() {
        return SingletonHolder.INSTANCE;
    }

    public BrokerMgr getBrokerMgr() {
        return nodeMgr.getBrokerMgr();
    }

    public ResourceMgr getResourceMgr() {
        return resourceMgr;
    }

    public GlobalFunctionMgr getGlobalFunctionMgr() {
<<<<<<< HEAD
        return nodeMgr.getGlobalFunctionMgr();
=======
        return globalFunctionMgr;
>>>>>>> 4be4e12e
    }

    public static GlobalTransactionMgr getCurrentGlobalTransactionMgr() {
        return getCurrentState().globalTransactionMgr;
    }

    public GlobalTransactionMgr getGlobalTransactionMgr() {
        return globalTransactionMgr;
    }

    public PluginMgr getPluginMgr() {
        return pluginMgr;
    }

    public AnalyzeManager getAnalyzeManager() {
        return analyzeManager;
    }

    public Auth getAuth() {
        return auth;
    }

    public AuthenticationManager getAuthenticationManager() {
        return authenticationManager;
    }

    public PrivilegeManager getPrivilegeManager() {
        return privilegeManager;
    }

    public ResourceGroupMgr getResourceGroupMgr() {
        return resourceGroupMgr;
    }

    public TabletScheduler getTabletScheduler() {
        return tabletScheduler;
    }

    public TabletChecker getTabletChecker() {
        return tabletChecker;
    }

    public ConcurrentHashMap<String, Database> getFullNameToDb() {
        return localMetastore.getFullNameToDb();
    }

    public AuditEventProcessor getAuditEventProcessor() {
        return auditEventProcessor;
    }

    // use this to get correct ClusterInfoService instance
    public static SystemInfoService getCurrentSystemInfo() {
        return getCurrentState().getClusterInfo();
    }

    public static StarOSAgent getCurrentStarOSAgent() {
        return getCurrentState().getStarOSAgent();
    }

    public static HeartbeatMgr getCurrentHeartbeatMgr() {
        return getCurrentState().getHeartbeatMgr();
    }

    // use this to get correct TabletInvertedIndex instance
    public static TabletInvertedIndex getCurrentInvertedIndex() {
        return getCurrentState().getTabletInvertedIndex();
    }

    // use this to get correct ColocateTableIndex instance
    public static ColocateTableIndex getCurrentColocateIndex() {
        return getCurrentState().getColocateTableIndex();
    }

    public static CatalogRecycleBin getCurrentRecycleBin() {
        return getCurrentState().getRecycleBin();
    }

    // use this to get correct GlobalStateMgr's journal version
    public static int getCurrentStateJournalVersion() {
        return MetaContext.get().getMetaVersion();
    }

    public static int getCurrentStateStarRocksJournalVersion() {
        return MetaContext.get().getStarRocksMetaVersion();
    }

    public static boolean isCheckpointThread() {
        return Thread.currentThread().getId() == checkpointThreadId;
    }

    public static PluginMgr getCurrentPluginMgr() {
        return getCurrentState().getPluginMgr();
    }

    public static AnalyzeManager getCurrentAnalyzeMgr() {
        return getCurrentState().getAnalyzeManager();
    }

    public static StatisticStorage getCurrentStatisticStorage() {
        return getCurrentState().statisticStorage;
    }

    // Only used in UT
    public void setStatisticStorage(StatisticStorage statisticStorage) {
        this.statisticStorage = statisticStorage;
    }

    public static AuditEventProcessor getCurrentAuditEventProcessor() {
        return getCurrentState().getAuditEventProcessor();
    }

    public StarOSAgent getStarOSAgent() {
        return starOSAgent;
    }

    public CatalogMgr getCatalogMgr() {
        return catalogMgr;
    }

    public ConnectorMgr getConnectorMgr() {
        return connectorMgr;
    }

    public MetadataMgr getMetadataMgr() {
        return metadataMgr;
    }

    public ConnectorMetadata getMetadata() {
        return localMetastore;
    }

    @VisibleForTesting
    public void setMetadataMgr(MetadataMgr metadataMgr) {
        this.metadataMgr = metadataMgr;
    }

    @VisibleForTesting
    public void setStarOSAgent(StarOSAgent starOSAgent) {
        this.starOSAgent = starOSAgent;
    }

    public TaskManager getTaskManager() {
        return taskManager;
    }

    public InsertOverwriteJobManager getInsertOverwriteJobManager() {
        return insertOverwriteJobManager;
    }

    // Use tryLock to avoid potential dead lock
    public boolean tryLock(boolean mustLock) {
        while (true) {
            try {
                if (!lock.tryLock(Config.catalog_try_lock_timeout_ms, TimeUnit.MILLISECONDS)) {
                    // to see which thread held this lock for long time.
                    Thread owner = lock.getOwner();
                    if (owner != null) {
                        LOG.warn("globalStateMgr lock is held by: {}", Util.dumpThread(owner, 50));
                    }

                    if (mustLock) {
                        continue;
                    } else {
                        return false;
                    }
                }
                return true;
            } catch (InterruptedException e) {
                LOG.warn("got exception while getting globalStateMgr lock", e);
                if (mustLock) {
                    continue;
                } else {
                    return lock.isHeldByCurrentThread();
                }
            }
        }
    }

    public void unlock() {
        if (lock.isHeldByCurrentThread()) {
            this.lock.unlock();
        }
    }

    public String getImageDir() {
        return imageDir;
    }

    private void setMetaDir() {
        this.metaDir = Config.meta_dir;
        this.imageDir = this.metaDir + IMAGE_DIR;
        nodeMgr.setImageDir(imageDir);
    }

    public void initialize(String[] args) throws Exception {
        // set meta dir first.
        // we already set these variables in constructor. but GlobalStateMgr is a singleton class.
        // so they may be set before Config is initialized.
        // set them here again to make sure these variables use values in fe.conf.

        setMetaDir();

        // 0. get local node and helper node info
        nodeMgr.initialize(args);

        // 1. create dirs and files
        if (Config.edit_log_type.equalsIgnoreCase("bdb")) {
            File imageDir = new File(this.imageDir);
            if (!imageDir.exists()) {
                imageDir.mkdirs();
            }
        } else {
            LOG.error("Invalid edit log type: {}", Config.edit_log_type);
            System.exit(-1);
        }

        // init plugin manager
        pluginMgr.init();
        auditEventProcessor.start();

        // 2. get cluster id and role (Observer or Follower)
        nodeMgr.getClusterIdAndRoleOnStartup();

        // 3. Load image first and replay edits
        initJournal();
        loadImage(this.imageDir); // load image file

        // 4. create load and export job label cleaner thread
        createLabelCleaner();

        // 5. create txn timeout checker thread
        createTxnTimeoutChecker();

        // 6. start task cleaner thread
        createTaskCleaner();

        // 7. init starosAgent
        if (Config.use_staros && !starOSAgent.init(null)) {
            LOG.error("init starOSAgent failed");
            System.exit(-1);
        }
    }

    // set usingNewPrivilege = true in UT
    public void initAuth(boolean usingNewPrivilege) {
        this.auth = new Auth();
        this.usingNewPrivilege = new AtomicBoolean(usingNewPrivilege);
        if (usingNewPrivilege) {
            this.authenticationManager = new AuthenticationManager();
            this.domainResolver = new DomainResolver(authenticationManager);
            this.privilegeManager = new PrivilegeManager(this, null);
            LOG.info("using new privilege framework..");
        } else {
            this.domainResolver = new DomainResolver(auth);
            this.authenticationManager = null;
            this.privilegeManager = null;
        }
    }

    @VisibleForTesting
    public void setAuth(Auth auth) {
        this.auth = auth;
    }

    public boolean isUsingNewPrivilege() {
        return usingNewPrivilege.get();
    }

    private boolean needUpgradedToNewPrivilege() {
        return !privilegeManager.isLoaded() || !authenticationManager.isLoaded();
    }

    protected void initJournal() throws JournalException, InterruptedException {
        BlockingQueue<JournalTask> journalQueue =
                new ArrayBlockingQueue<JournalTask>(Config.metadata_journal_queue_size);
        journal = JournalFactory.create(nodeMgr.getNodeName());
        journalWriter = new JournalWriter(journal, journalQueue);

        editLog = new EditLog(journalQueue);
        this.globalTransactionMgr.setEditLog(editLog);
        this.idGenerator.setEditLog(editLog);
        this.localMetastore.setEditLog(editLog);
    }

    // wait until FE is ready.
    public void waitForReady() throws InterruptedException {
        while (true) {
            if (isReady()) {
                LOG.info("globalStateMgr is ready. FE type: {}", feType);
                feStartTime = System.currentTimeMillis();
                break;
            }

            Thread.sleep(2000);
            LOG.info("wait globalStateMgr to be ready. FE type: {}. is ready: {}", feType, isReady.get());
        }
    }

    public boolean isReady() {
        return isReady.get();
    }

    public static String genFeNodeName(String host, int port, boolean isOldStyle) {
        String name = host + "_" + port;
        if (isOldStyle) {
            return name;
        } else {
            return name + "_" + System.currentTimeMillis();
        }
    }

    private void transferToLeader() {
        FrontendNodeType oldType = feType;
        // stop replayer
        if (replayer != null) {
            replayer.setStop();
            try {
                replayer.join();
            } catch (InterruptedException e) {
                LOG.warn("got exception when stopping the replayer thread", e);
            }
            replayer = null;
        }

        // set this after replay thread stopped. to avoid replay thread modify them.
        isReady.set(false);

        // setup for journal
        try {
            journal.open();
            if (!haProtocol.fencing()) {
                throw new Exception("fencing failed. will exit");
            }
            long maxJournalId = journal.getMaxJournalId();
            replayJournal(maxJournalId);
            nodeMgr.checkCurrentNodeExist();
            journalWriter.init(maxJournalId);
        } catch (Exception e) {
            // TODO: gracefully exit
            LOG.error("failed to init journal after transfer to leader! will exit", e);
            System.exit(-1);
        }

        journalWriter.startDaemon();

        // Set the feType to LEADER before writing edit log, because the feType must be Leader when writing edit log.
        // It will be set to the old type if any error happens in the following procedure
        feType = FrontendNodeType.LEADER;
        try {
            // Log meta_version
            int communityMetaVersion = MetaContext.get().getMetaVersion();
            int starrocksMetaVersion = MetaContext.get().getStarRocksMetaVersion();
            if (communityMetaVersion < FeConstants.meta_version ||
                    starrocksMetaVersion < FeConstants.starrocks_meta_version) {
                editLog.logMetaVersion(new MetaVersion(FeConstants.meta_version, FeConstants.starrocks_meta_version));
                MetaContext.get().setMetaVersion(FeConstants.meta_version);
                MetaContext.get().setStarRocksMetaVersion(FeConstants.starrocks_meta_version);
            }

            // Log the first frontend
            if (nodeMgr.isFirstTimeStartUp()) {
                // if isFirstTimeStartUp is true, frontends must contains this Node.
                Frontend self = nodeMgr.getMySelf();
                Preconditions.checkNotNull(self);
                // OP_ADD_FIRST_FRONTEND is emitted, so it can write to BDBJE even if canWrite is false
                editLog.logAddFirstFrontend(self);
            }

            if (!isDefaultClusterCreated) {
                initDefaultCluster();
            }

            // MUST set leader ip before starting checkpoint thread.
            // because checkpoint thread need this info to select non-leader FE to push image
            nodeMgr.setLeaderInfo();

            if (USING_NEW_PRIVILEGE) {
                if (needUpgradedToNewPrivilege()) {
                    AuthUpgrader upgrader = new AuthUpgrader(auth, authenticationManager, privilegeManager, this);
                    // upgrade metadata in old privilege framework to the new one
                    upgrader.upgradeAsLeader();
                    this.domainResolver.setAuthenticationManager(authenticationManager);
                    usingNewPrivilege.set(true);
                }
                auth = null;  // remove references to useless objects to release memory
            }

            // start all daemon threads that only running on MASTER FE
            startLeaderOnlyDaemonThreads();
            // start other daemon threads that should running on all FE
            startNonLeaderDaemonThreads();
            insertOverwriteJobManager.cancelRunningJobs();

            MetricRepo.init();

            isReady.set(true);

            String msg = "leader finished to replay journal, can write now.";
            Util.stdoutWithTime(msg);
            LOG.info(msg);

            // for leader, there are some new thread pools need to register metric
            ThreadPoolManager.registerAllThreadPoolMetric();

            if (nodeMgr.isFirstTimeStartUp()) {
                // When the cluster is initially deployed, we set ENABLE_ADAPTIVE_SINK_DOP so
                // that the load is automatically configured as the best performance
                // configuration. If it is upgraded from an old version, the original
                // configuration is retained to avoid system stability problems caused by
                // changes in concurrency
                VariableMgr.setVar(VariableMgr.getDefaultSessionVariable(), new SetVar(SetType.GLOBAL,
                                SessionVariable.ENABLE_ADAPTIVE_SINK_DOP,
                                LiteralExpr.create("true", Type.BOOLEAN)),
                        false);
            }
        } catch (UserException e) {
            LOG.warn("Failed to set ENABLE_ADAPTIVE_SINK_DOP", e);
        } catch (Throwable t) {
            LOG.warn("transfer to leader failed with error", t);
            feType = oldType;
            throw t;
        }
    }

    // start all daemon threads only running on Master
    private void startLeaderOnlyDaemonThreads() {
        if (Config.integrate_starmgr) {
            // register service to starMgr
            if (!getStarOSAgent().registerAndBootstrapService()) {
                System.exit(-1);
            }
        }

        // start checkpoint thread
        checkpointer = new Checkpoint(journal);
        checkpointer.setMetaContext(metaContext);
        // set "checkpointThreadId" before the checkpoint thread start, because the thread
        // need to check the "checkpointThreadId" when running.
        checkpointThreadId = checkpointer.getId();

        checkpointer.start();
        LOG.info("checkpointer thread started. thread id is {}", checkpointThreadId);

        // heartbeat mgr
        nodeMgr.startHearbeat(epoch);
        // New load scheduler
        pendingLoadTaskScheduler.start();
        loadingLoadTaskScheduler.start();
        loadManager.prepareJobs();
        loadJobScheduler.start();
        loadTimeoutChecker.start();
        loadEtlChecker.start();
        loadLoadingChecker.start();
        // Export checker
        ExportChecker.init(Config.export_checker_interval_second * 1000L);
        ExportChecker.startAll();
        // Tablet checker and scheduler
        tabletChecker.start();
        tabletScheduler.start();
        // Colocate tables balancer
        ColocateTableBalancer.getInstance().start();
        // Publish Version Daemon
        publishVersionDaemon.start();
        // Start txn timeout checker
        txnTimeoutChecker.start();
        // Alter
        getAlterInstance().start();
        // Consistency checker
        getConsistencyChecker().start();
        // Backup handler
        getBackupHandler().start();
        // globalStateMgr recycle bin
        getRecycleBin().start();
        // time printer
        createTimePrinter();
        timePrinter.start();
        // start routine load scheduler
        routineLoadScheduler.start();
        routineLoadTaskScheduler.start();
        // start dynamic partition task
        dynamicPartitionScheduler.start();
        // start daemon thread to update db used data quota for db txn manager periodically
        updateDbUsedDataQuotaDaemon.start();
        statisticsMetaManager.start();
        statisticAutoCollector.start();
        taskManager.start();
        taskCleaner.start();
        mvMVJobExecutor.start();

        // start daemon thread to report the progress of RunningTaskRun to the follower by editlog
        taskRunStateSynchronizer = new TaskRunStateSynchronizer();
        taskRunStateSynchronizer.start();

        if (Config.use_staros) {
            shardDeleter.start();
        }
    }

    // start threads that should running on all FE
    private void startNonLeaderDaemonThreads() {
        tabletStatMgr.start();
        // load and export job label cleaner thread
        labelCleaner.start();
        // ES state store
        esRepository.start();
        starRocksRepository.start();
        // materialized view active checker
        mvActiveChecker.start();

        if (Config.enable_hms_events_incremental_sync) {
            metastoreEventsProcessor.start();
        }
        // domain resolver
        domainResolver.start();
        if (Config.use_staros) {
            compactionManager.start();
        }
        configRefreshDaemon.start();
    }

    private void transferToNonLeader(FrontendNodeType newType) {
        isReady.set(false);
        if (isUsingNewPrivilege() && !needUpgradedToNewPrivilege()) {
            // already upgraded, set auth = null
            auth = null;
        }

        if (feType == FrontendNodeType.OBSERVER || feType == FrontendNodeType.FOLLOWER) {
            Preconditions.checkState(newType == FrontendNodeType.UNKNOWN);
            LOG.warn("{} to UNKNOWN, still offer read service", feType.name());
            // not set canRead here, leave canRead as what is was.
            // if meta out of date, canRead will be set to false in replayer thread.
            metaReplayState.setTransferToUnknown();
            feType = newType;
            return;
        }

        // transfer from INIT/UNKNOWN to OBSERVER/FOLLOWER

        // add helper sockets
        if (Config.edit_log_type.equalsIgnoreCase("BDB")) {
            for (Frontend fe : nodeMgr.getFrontends().values()) {
                if (fe.getRole() == FrontendNodeType.FOLLOWER) {
                    if (getHaProtocol() instanceof BDBHA) {
                        ((BDBHA) getHaProtocol()).addHelperSocket(fe.getHost(), fe.getEditLogPort());
                    }
                }
            }
        }

        if (replayer == null) {
            createReplayer();
            replayer.start();
        }

        startNonLeaderDaemonThreads();

        MetricRepo.init();

        feType = newType;
    }

    public void loadImage(String imageDir) throws IOException, DdlException {
        Storage storage = new Storage(imageDir);
        nodeMgr.setClusterId(storage.getClusterID());
        File curFile = storage.getCurrentImageFile();
        if (!curFile.exists()) {
            // image.0 may not exist
            LOG.info("image does not exist: {}", curFile.getAbsolutePath());
            return;
        }
        replayedJournalId.set(storage.getImageJournalId());
        LOG.info("start load image from {}. is ckpt: {}", curFile.getAbsolutePath(),
                GlobalStateMgr.isCheckpointThread());
        long loadImageStartTime = System.currentTimeMillis();
        DataInputStream dis = new DataInputStream(new BufferedInputStream(new FileInputStream(curFile)));

        long checksum = 0;
        long remoteChecksum = -1;  // in case of empty image file checksum match
        try {
            checksum = loadHeader(dis, checksum);
            checksum = nodeMgr.loadLeaderInfo(dis, checksum);
            checksum = nodeMgr.loadFrontends(dis, checksum);
            checksum = nodeMgr.loadBackends(dis, checksum);
            checksum = localMetastore.loadDb(dis, checksum);
            // ATTN: this should be done after load Db, and before loadAlterJob
            localMetastore.recreateTabletInvertIndex();
            // rebuild es state state
            esRepository.loadTableFromCatalog();
            starRocksRepository.loadTableFromCatalog();

            checksum = load.loadLoadJob(dis, checksum);
            checksum = loadAlterJob(dis, checksum);
            checksum = recycleBin.loadRecycleBin(dis, checksum);
            checksum = VariableMgr.loadGlobalVariable(dis, checksum);
            checksum = localMetastore.loadCluster(dis, checksum);
            checksum = nodeMgr.loadBrokers(dis, checksum);
            checksum = loadResources(dis, checksum);
            checksum = exportMgr.loadExportJob(dis, checksum);
            checksum = backupHandler.loadBackupHandler(dis, checksum, this);
            checksum = auth.loadAuth(dis, checksum);
            // global transaction must be replayed before load jobs v2
            checksum = globalTransactionMgr.loadTransactionState(dis, checksum);
            checksum = colocateTableIndex.loadColocateTableIndex(dis, checksum);
            checksum = routineLoadManager.loadRoutineLoadJobs(dis, checksum);
            checksum = loadManager.loadLoadJobsV2(dis, checksum);
            checksum = smallFileMgr.loadSmallFiles(dis, checksum);
            checksum = pluginMgr.loadPlugins(dis, checksum);
            checksum = loadDeleteHandler(dis, checksum);
            remoteChecksum = dis.readLong();
            checksum = analyzeManager.loadAnalyze(dis, checksum);
            remoteChecksum = dis.readLong();
            checksum = resourceGroupMgr.loadResourceGroups(dis, checksum);
            checksum = auth.readAsGson(dis, checksum);
            remoteChecksum = dis.readLong();
            checksum = taskManager.loadTasks(dis, checksum);
            remoteChecksum = dis.readLong();
            checksum = catalogMgr.loadCatalogs(dis, checksum);
            remoteChecksum = dis.readLong();
            checksum = loadInsertOverwriteJobs(dis, checksum);
            checksum = nodeMgr.loadComputeNodes(dis, checksum);
            remoteChecksum = dis.readLong();
            // ShardManager DEPRECATED, keep it for backward compatible
            checksum = loadShardManager(dis, checksum);
            remoteChecksum = dis.readLong();

            checksum = loadCompactionManager(dis, checksum);
            remoteChecksum = dis.readLong();
            checksum = loadStreamLoadManager(dis, checksum);
            remoteChecksum = dis.readLong();
            checksum = MVManager.getInstance().reload(dis, checksum);
            remoteChecksum = dis.readLong();
<<<<<<< HEAD
            nodeMgr.loadGlobalFunctions(dis, checksum);
=======
            globalFunctionMgr.loadGlobalFunctions(dis, checksum);
>>>>>>> 4be4e12e
            // TODO put this at the end of the image before 3.0 release
            loadRBACPrivilege(dis);
        } catch (EOFException exception) {
            LOG.warn("load image eof.", exception);
        } finally {
            dis.close();
        }

        Preconditions.checkState(remoteChecksum == checksum, remoteChecksum + " vs. " + checksum);

        if (isUsingNewPrivilege() && needUpgradedToNewPrivilege() && !isLeader() && !isCheckpointThread()) {
            LOG.warn(
                    "follower has to wait for leader to upgrade the privileges, set usingNewPrivilege = false for now");
            usingNewPrivilege.set(false);
            domainResolver = new DomainResolver(auth);
        }

        long loadImageEndTime = System.currentTimeMillis();
        this.imageJournalId = storage.getImageJournalId();
        LOG.info("finished to load image in " + (loadImageEndTime - loadImageStartTime) + " ms");
    }

    public long loadHeader(DataInputStream dis, long checksum) throws IOException {
        // for community, version schema is [int], and the int value must be positive
        // for starrocks, version schema is [-1, int, int]
        // so we can check the first int to determine the version schema
        int flag = dis.readInt();
        long newChecksum = checksum ^ flag;
        if (flag < 0) {
            int communityMetaVersion = dis.readInt();
            if (communityMetaVersion > FeConstants.meta_version) {
                LOG.error("invalid meta data version found, cat not bigger than FeConstants.meta_version."
                                + "please update FeConstants.meta_version bigger or equal to {} and restart.",
                        communityMetaVersion);
                System.exit(-1);
            }
            newChecksum ^= communityMetaVersion;
            MetaContext.get().setMetaVersion(communityMetaVersion);
            int starrocksMetaVersion = dis.readInt();
            if (starrocksMetaVersion > FeConstants.starrocks_meta_version) {
                LOG.error("invalid meta data version found, cat not bigger than FeConstants.starrocks_meta_version."
                                + "please update FeConstants.starrocks_meta_version bigger or equal to {} and restart.",
                        starrocksMetaVersion);
                System.exit(-1);
            }
            newChecksum ^= starrocksMetaVersion;
            MetaContext.get().setStarRocksMetaVersion(starrocksMetaVersion);
        } else {
            // when flag is positive, this is community image structure
            int metaVersion = flag;
            if (metaVersion > FeConstants.meta_version) {
                LOG.error("invalid meta data version found, cat not bigger than FeConstants.meta_version."
                                + "please update FeConstants.meta_version bigger or equal to {} and restart.",
                        metaVersion);
                System.exit(-1);
            }
            MetaContext.get().setMetaVersion(metaVersion);
        }

        long replayedJournalId = dis.readLong();
        newChecksum ^= replayedJournalId;

        long catalogId = dis.readLong();
        newChecksum ^= catalogId;
        idGenerator.setId(catalogId);

        if (MetaContext.get().getMetaVersion() >= FeMetaVersion.VERSION_32) {
            isDefaultClusterCreated = dis.readBoolean();
        }

        LOG.info("finished replay header from image");
        return newChecksum;
    }

    public long loadAlterJob(DataInputStream dis, long checksum) throws IOException {
        long newChecksum = checksum;
        for (AlterJobV2.JobType type : AlterJobV2.JobType.values()) {
            if (type == AlterJobV2.JobType.DECOMMISSION_BACKEND) {
                if (GlobalStateMgr.getCurrentStateJournalVersion() >= 5) {
                    newChecksum = loadAlterJob(dis, newChecksum, type);
                }
            } else {
                newChecksum = loadAlterJob(dis, newChecksum, type);
            }
        }
        LOG.info("finished replay alterJob from image");
        return newChecksum;
    }

    public void loadRBACPrivilege(DataInputStream dis) throws IOException, DdlException {
        if (isUsingNewPrivilege()) {
            this.authenticationManager = AuthenticationManager.load(dis);
            this.privilegeManager = PrivilegeManager.load(dis, this, null);
            this.domainResolver = new DomainResolver(authenticationManager);
        }
    }

    public long loadAlterJob(DataInputStream dis, long checksum, AlterJobV2.JobType type) throws IOException {
        // alter jobs
        int size = dis.readInt();
        if (size > 0) {
            // It may be upgraded from an earlier version, which is dangerous
            throw new RuntimeException("Old metadata was found, please upgrade to version 2.4 first " +
                    "and then from version 2.4 to the current version.");
        }

        if (GlobalStateMgr.getCurrentStateJournalVersion() >= 2) {
            // finished or cancelled jobs
            size = dis.readInt();
            if (size > 0) {
                // It may be upgraded from an earlier version, which is dangerous
                throw new RuntimeException("Old metadata was found, please upgrade to version 2.4 first " +
                        "and then from version 2.4 to the current version.");
            }
        }

        long newChecksum = checksum;
        // alter job v2
        if (GlobalStateMgr.getCurrentStateJournalVersion() >= FeMetaVersion.VERSION_61) {
            size = dis.readInt();
            newChecksum ^= size;
            for (int i = 0; i < size; i++) {
                AlterJobV2 alterJobV2 = AlterJobV2.read(dis);
                if (type == AlterJobV2.JobType.ROLLUP || type == AlterJobV2.JobType.SCHEMA_CHANGE) {
                    if (type == AlterJobV2.JobType.ROLLUP) {
                        this.getRollupHandler().addAlterJobV2(alterJobV2);
                    } else {
                        this.getSchemaChangeHandler().addAlterJobV2(alterJobV2);
                    }
                    // ATTN : we just want to add tablet into TabletInvertedIndex when only PendingJob is checkpoint
                    // to prevent TabletInvertedIndex data loss,
                    // So just use AlterJob.replay() instead of AlterHandler.replay().
                    if (alterJobV2.getJobState() == AlterJobV2.JobState.PENDING) {
                        alterJobV2.replay(alterJobV2);
                        LOG.info("replay pending alter job when load alter job {} ", alterJobV2.getJobId());
                    }
                } else {
                    LOG.warn("Unknown job type:" + type.name());
                }
            }
        }

        return newChecksum;
    }

    public long loadDeleteHandler(DataInputStream dis, long checksum) throws IOException {
        if (GlobalStateMgr.getCurrentStateJournalVersion() >= FeMetaVersion.VERSION_82) {
            this.deleteHandler = DeleteHandler.read(dis);
        }
        LOG.info("finished replay deleteHandler from image");
        return checksum;
    }

    public long loadInsertOverwriteJobs(DataInputStream dis, long checksum) throws IOException {
        try {
            this.insertOverwriteJobManager = InsertOverwriteJobManager.read(dis);
        } catch (EOFException e) {
            LOG.warn("no InsertOverwriteJobManager to replay.", e);
        }
        return checksum;
    }

    public long saveInsertOverwriteJobs(DataOutputStream dos, long checksum) throws IOException {
        getInsertOverwriteJobManager().write(dos);
        return checksum;
    }

    public long loadResources(DataInputStream in, long checksum) throws IOException {
        if (GlobalStateMgr.getCurrentStateJournalVersion() >= FeMetaVersion.VERSION_87) {
            resourceMgr = ResourceMgr.read(in);
        }
        LOG.info("finished replay resources from image");
        return checksum;
    }

    public long loadShardManager(DataInputStream in, long checksum) throws IOException {
        shardManager = ShardManager.read(in);
        LOG.info("finished replay shardManager from image");
        return checksum;
    }

    public long loadCompactionManager(DataInputStream in, long checksum) throws IOException {
        compactionManager = CompactionManager.loadCompactionManager(in);
        checksum ^= compactionManager.getChecksum();
        return checksum;
    }

    public long loadStreamLoadManager(DataInputStream in, long checksum) throws IOException {
        streamLoadManager = StreamLoadManager.loadStreamLoadManager(in);
        checksum ^= streamLoadManager.getChecksum();
        return checksum;
    }

    // Only called by checkpoint thread
    public void saveImage() throws IOException {
        // Write image.ckpt
        Storage storage = new Storage(this.imageDir);
        File curFile = storage.getImageFile(replayedJournalId.get());
        File ckpt = new File(this.imageDir, Storage.IMAGE_NEW);
        saveImage(ckpt, replayedJournalId.get());

        // Move image.ckpt to image.dataVersion
        LOG.info("Move " + ckpt.getAbsolutePath() + " to " + curFile.getAbsolutePath());
        if (!ckpt.renameTo(curFile)) {
            if (!curFile.delete()) {
                LOG.warn("Failed to delete file, filepath={}", curFile.getAbsolutePath());
            }
            throw new IOException();
        }
    }

    public void saveImage(File curFile, long replayedJournalId) throws IOException {
        if (!curFile.exists()) {
            if (!curFile.createNewFile()) {
                LOG.warn("Failed to create file, filepath={}", curFile.getAbsolutePath());
            }
        }

        // save image does not need any lock. because only checkpoint thread will call this method.
        LOG.info("start save image to {}. is ckpt: {}", curFile.getAbsolutePath(), GlobalStateMgr.isCheckpointThread());

        long checksum = 0;
        long saveImageStartTime = System.currentTimeMillis();
        try (DataOutputStream dos = new DataOutputStream(new FileOutputStream(curFile))) {
            checksum = saveHeader(dos, replayedJournalId, checksum);
            checksum = nodeMgr.saveLeaderInfo(dos, checksum);
            checksum = nodeMgr.saveFrontends(dos, checksum);
            checksum = nodeMgr.saveBackends(dos, checksum);
            checksum = localMetastore.saveDb(dos, checksum);
            checksum = load.saveLoadJob(dos, checksum);
            checksum = saveAlterJob(dos, checksum);
            checksum = recycleBin.saveRecycleBin(dos, checksum);
            checksum = VariableMgr.saveGlobalVariable(dos, checksum);
            checksum = localMetastore.saveCluster(dos, checksum);
            checksum = nodeMgr.saveBrokers(dos, checksum);
            checksum = resourceMgr.saveResources(dos, checksum);
            checksum = exportMgr.saveExportJob(dos, checksum);
            checksum = backupHandler.saveBackupHandler(dos, checksum);
            checksum = auth.saveAuth(dos, checksum);
            checksum = globalTransactionMgr.saveTransactionState(dos, checksum);
            checksum = colocateTableIndex.saveColocateTableIndex(dos, checksum);
            checksum = routineLoadManager.saveRoutineLoadJobs(dos, checksum);
            checksum = loadManager.saveLoadJobsV2(dos, checksum);
            checksum = smallFileMgr.saveSmallFiles(dos, checksum);
            checksum = pluginMgr.savePlugins(dos, checksum);
            checksum = deleteHandler.saveDeleteHandler(dos, checksum);
            dos.writeLong(checksum);
            checksum = analyzeManager.saveAnalyze(dos, checksum);
            dos.writeLong(checksum);
            checksum = resourceGroupMgr.saveResourceGroups(dos, checksum);
            checksum = auth.writeAsGson(dos, checksum);
            dos.writeLong(checksum);
            checksum = taskManager.saveTasks(dos, checksum);
            dos.writeLong(checksum);
            checksum = catalogMgr.saveCatalogs(dos, checksum);
            dos.writeLong(checksum);
            checksum = saveInsertOverwriteJobs(dos, checksum);
            checksum = nodeMgr.saveComputeNodes(dos, checksum);
            dos.writeLong(checksum);
            // ShardManager Deprecated, keep it for backward compatible
            checksum = shardManager.saveShardManager(dos, checksum);
            dos.writeLong(checksum);
            checksum = compactionManager.saveCompactionManager(dos, checksum);
            dos.writeLong(checksum);
            checksum = streamLoadManager.saveStreamLoadManager(dos, checksum);
            dos.writeLong(checksum);
            checksum = MVManager.getInstance().store(dos, checksum);
            dos.writeLong(checksum);
<<<<<<< HEAD
            nodeMgr.saveGlobalFunctions(dos, checksum);
=======
            globalFunctionMgr.saveGlobalFunctions(dos, checksum);
>>>>>>> 4be4e12e
            // TODO put this at the end of the image before 3.0 release
            saveRBACPrivilege(dos);

        }

        long saveImageEndTime = System.currentTimeMillis();
        LOG.info("finished save image {} in {} ms. checksum is {}",
                curFile.getAbsolutePath(), (saveImageEndTime - saveImageStartTime), checksum);
    }

    public long saveHeader(DataOutputStream dos, long replayedJournalId, long checksum) throws IOException {
        // Write meta version
        // community meta version is a positive integer, so we write -1 to distinguish old image structure
        checksum ^= -1;
        dos.writeInt(-1);
        checksum ^= FeConstants.meta_version;
        dos.writeInt(FeConstants.meta_version);
        checksum ^= FeConstants.starrocks_meta_version;
        dos.writeInt(FeConstants.starrocks_meta_version);

        // Write replayed journal id
        checksum ^= replayedJournalId;
        dos.writeLong(replayedJournalId);

        // Write id
        long id = idGenerator.getBatchEndId();
        checksum ^= id;
        dos.writeLong(id);

        dos.writeBoolean(isDefaultClusterCreated);

        return checksum;
    }

    public long saveAlterJob(DataOutputStream dos, long checksum) throws IOException {
        for (AlterJobV2.JobType type : AlterJobV2.JobType.values()) {
            checksum = saveAlterJob(dos, checksum, type);
        }
        return checksum;
    }

    public void saveRBACPrivilege(DataOutputStream dos) throws IOException {
        if (isUsingNewPrivilege()) {
            this.authenticationManager.save(dos);
            this.privilegeManager.save(dos);
        }
    }

    public long saveAlterJob(DataOutputStream dos, long checksum, AlterJobV2.JobType type) throws IOException {
        Map<Long, AlterJobV2> alterJobsV2 = Maps.newHashMap();
        if (type == AlterJobV2.JobType.ROLLUP) {
            alterJobsV2 = this.getRollupHandler().getAlterJobsV2();
        } else if (type == AlterJobV2.JobType.SCHEMA_CHANGE) {
            alterJobsV2 = this.getSchemaChangeHandler().getAlterJobsV2();
        }

        // alter jobs just for compatibility
        int size = 0;
        checksum ^= size;
        dos.writeInt(size);
        // finished or cancelled jobs just for compatibility
        checksum ^= size;
        dos.writeInt(size);

        // alter job v2
        size = alterJobsV2.size();
        checksum ^= size;
        dos.writeInt(size);
        for (AlterJobV2 alterJobV2 : alterJobsV2.values()) {
            alterJobV2.write(dos);
        }

        return checksum;
    }

    public void replayGlobalVariable(SessionVariable variable) throws IOException, DdlException {
        VariableMgr.replayGlobalVariable(variable);
    }

    public void replayGlobalVariableV2(GlobalVarPersistInfo info) throws IOException, DdlException {
        VariableMgr.replayGlobalVariableV2(info);
    }

    public void createLabelCleaner() {
        labelCleaner = new LeaderDaemon("LoadLabelCleaner", Config.label_clean_interval_second * 1000L) {
            @Override
            protected void runAfterCatalogReady() {
                clearExpiredJobs();
            }
        };
    }

    public void createTaskCleaner() {
        taskCleaner = new LeaderDaemon("TaskCleaner", Config.task_check_interval_second * 1000L) {
            @Override
            protected void runAfterCatalogReady() {
                doTaskBackgroundJob();
            }
        };
    }

    public void createTxnTimeoutChecker() {
        txnTimeoutChecker = new LeaderDaemon("txnTimeoutChecker", Config.transaction_clean_interval_second) {
            @Override
            protected void runAfterCatalogReady() {
                globalTransactionMgr.abortTimeoutTxns();
            }
        };
    }

    public void createReplayer() {
        replayer = new Daemon("replayer", REPLAY_INTERVAL_MS) {
            private JournalCursor cursor = null;
            // avoid numerous 'meta out of date' log
            private long lastMetaOutOfDateLogTime = 0;

            @Override
            @java.lang.SuppressWarnings("squid:S2142")  // allow catch InterruptedException
            protected void runOneCycle() {
                boolean err = false;
                boolean hasLog = false;
                try {
                    if (cursor == null) {
                        // 1. set replay to the end
                        LOG.info("start to replay from {}", replayedJournalId.get());
                        cursor = journal.read(replayedJournalId.get() + 1, JournalCursor.CUROSR_END_KEY);
                    } else {
                        cursor.refresh();
                    }
                    // 2. replay with flow control
                    hasLog = replayJournalInner(cursor, true);
                    metaReplayState.setOk();
                } catch (JournalInconsistentException | InterruptedException e) {
                    LOG.warn("got interrupt exception or inconsistent exception when replay journal {}, will exit, ",
                            replayedJournalId.get() + 1, e);
                    // TODO exit gracefully
                    Util.stdoutWithTime(e.getMessage());
                    System.exit(-1);
                } catch (Throwable e) {
                    LOG.error("replayer thread catch an exception when replay journal {}.",
                            replayedJournalId.get() + 1, e);
                    metaReplayState.setException(e);
                    try {
                        Thread.sleep(5000);
                    } catch (InterruptedException e1) {
                        LOG.error("sleep got exception. ", e);
                    }
                    err = true;
                }

                setCanRead(hasLog, err);
            }

            private void setCanRead(boolean hasLog, boolean err) {
                if (err) {
                    canRead.set(false);
                    isReady.set(false);
                    return;
                }

                if (Config.ignore_meta_check) {
                    // can still offer read, but is not ready
                    canRead.set(true);
                    isReady.set(false);
                    return;
                }

                long currentTimeMs = System.currentTimeMillis();
                if (currentTimeMs - synchronizedTimeMs > Config.meta_delay_toleration_second * 1000L) {
                    if (currentTimeMs - lastMetaOutOfDateLogTime > 5 * 1000L) {
                        // we still need this log to observe this situation
                        // but service may be continued when there is no log being replayed.
                        LOG.warn("meta out of date. current time: {}, synchronized time: {}, has log: {}, fe type: {}",
                                currentTimeMs, synchronizedTimeMs, hasLog, feType);
                        lastMetaOutOfDateLogTime = currentTimeMs;
                    }
                    if (hasLog || feType == FrontendNodeType.UNKNOWN) {
                        // 1. if we read log from BDB, which means leader is still alive.
                        // So we need to set meta out of date.
                        // 2. if we didn't read any log from BDB and feType is UNKNOWN,
                        // which means this non-leader node is disconnected with leader.
                        // So we need to set meta out of date either.
                        metaReplayState.setOutOfDate(currentTimeMs, synchronizedTimeMs);
                        canRead.set(false);
                        isReady.set(false);
                    }
                } else {
                    canRead.set(true);
                    isReady.set(true);
                }
            }

            // close current db after replayer finished
            @Override
            public void run() {
                super.run();
                if (cursor != null) {
                    cursor.close();
                    LOG.info("quit replay at {}", replayedJournalId.get());
                }
            }
        };

        replayer.setMetaContext(metaContext);
    }

    /**
     * Replay journal from replayedJournalId + 1 to toJournalId
     * used by checkpointer/replay after state change
     * toJournalId is a definite number and cannot set to -1/JournalCursor.CURSOR_END_KEY
     */
    public void replayJournal(long toJournalId) throws JournalException {
        if (toJournalId <= replayedJournalId.get()) {
            LOG.info("skip replay journal because {} <= {}", toJournalId, replayedJournalId.get());
            return;
        }

        long startJournalId = replayedJournalId.get() + 1;
        long replayStartTime = System.currentTimeMillis();
        LOG.info("start to replay journal from {} to {}", startJournalId, toJournalId);

        JournalCursor cursor = null;
        try {
            cursor = journal.read(startJournalId, toJournalId);
            replayJournalInner(cursor, false);
        } catch (InterruptedException | JournalInconsistentException e) {
            LOG.warn("got interrupt exception or inconsistent exception when replay journal {}, will exit, ",
                    replayedJournalId.get() + 1,
                    e);
            // TODO exit gracefully
            Util.stdoutWithTime(e.getMessage());
            System.exit(-1);

        } finally {
            if (cursor != null) {
                cursor.close();
            }
        }

        // verify if all log is replayed
        if (toJournalId != replayedJournalId.get()) {
            throw new JournalException(String.format(
                    "should replay to %d but actual replayed journal id is %d",
                    toJournalId, replayedJournalId.get()));
        }

        streamLoadManager.cancelUnDurableTaskAfterRestart();

        long replayInterval = System.currentTimeMillis() - replayStartTime;
        LOG.info("finish replay from {} to {} in {} msec", startJournalId, toJournalId, replayInterval);
    }

    /**
     * replay journal until cursor returns null(suggest EOF)
     * return true if any journal is replayed
     */
    protected boolean replayJournalInner(JournalCursor cursor, boolean flowControl)
            throws JournalException, InterruptedException, JournalInconsistentException {
        long startReplayId = replayedJournalId.get();
        long startTime = System.currentTimeMillis();
        long lineCnt = 0;
        while (true) {
            JournalEntity entity = null;
            try {
                entity = cursor.next();

                // EOF or aggressive retry
                if (entity == null) {
                    break;
                }

                // apply
                EditLog.loadJournal(this, entity);
            } catch (Throwable e) {
                if (canSkipBadReplayedJournal()) {
                    LOG.error("!!! DANGER: SKIP JOURNAL {}: {} !!!",
                            replayedJournalId.incrementAndGet(),
                            entity == null ? null : entity.getData(),
                            e);
                    cursor.skipNext();
                    continue;
                }
                // handled in outer loop
                LOG.warn("catch exception when replaying {},", replayedJournalId.get() + 1, e);
                throw e;
            }

            replayedJournalId.incrementAndGet();
            LOG.debug("journal {} replayed.", replayedJournalId);

            if (feType != FrontendNodeType.LEADER) {
                journalObservable.notifyObservers(replayedJournalId.get());
            }
            if (MetricRepo.isInit) {
                // Metric repo may not init after this replay thread start
                MetricRepo.COUNTER_EDIT_LOG_READ.increase(1L);
            }

            if (flowControl) {
                // cost too much time
                long cost = System.currentTimeMillis() - startTime;
                if (cost > REPLAYER_MAX_MS_PER_LOOP) {
                    LOG.warn("replay journal cost too much time: {} replayedJournalId: {}", cost, replayedJournalId);
                    break;
                }
                // consume too much lines
                lineCnt += 1;
                if (lineCnt > REPLAYER_MAX_LOGS_PER_LOOP) {
                    LOG.warn("replay too many journals: lineCnt {}, replayedJournalId: {}", lineCnt, replayedJournalId);
                    break;
                }
            }

        }
        if (replayedJournalId.get() - startReplayId > 0) {
            LOG.info("replayed journal from {} - {}", startReplayId, replayedJournalId);
            return true;
        }
        return false;
    }

    private boolean canSkipBadReplayedJournal() {
        try {
            for (String idStr : Config.metadata_journal_skip_bad_journal_ids.split(",")) {
                if (!StringUtils.isEmpty(idStr) && Long.valueOf(idStr) == replayedJournalId.get() + 1) {
                    LOG.info("skip bad replayed journal id {} because configured {}",
                            idStr, Config.metadata_journal_skip_bad_journal_ids);
                    return true;
                }
            }
        } catch (Exception e) {
            LOG.warn("failed to parse metadata_journal_skip_bad_journal_ids: {}",
                    Config.metadata_journal_skip_bad_journal_ids, e);
        }
        return false;
    }

    public void createTimePrinter() {
        // time printer will write timestamp edit log every 10 seconds
        timePrinter = new LeaderDaemon("timePrinter", 10 * 1000L) {
            @Override
            protected void runAfterCatalogReady() {
                Timestamp stamp = new Timestamp();
                editLog.logTimestamp(stamp);
            }
        };
    }

    public void addFrontend(FrontendNodeType role, String host, int editLogPort) throws DdlException {
        nodeMgr.addFrontend(role, host, editLogPort);
    }

    public void modifyFrontendHost(ModifyFrontendAddressClause modifyFrontendAddressClause) throws DdlException {
        nodeMgr.modifyFrontendHost(modifyFrontendAddressClause);
    }

    public void dropFrontend(FrontendNodeType role, String host, int port) throws DdlException {
        nodeMgr.dropFrontend(role, host, port);
    }

    public Frontend checkFeExist(String host, int port) {
        return nodeMgr.checkFeExist(host, port);
    }

    public Frontend getFeByHost(String host) {
        return nodeMgr.getFeByHost(host);
    }

    public Frontend getFeByName(String name) {
        return nodeMgr.getFeByName(name);
    }

    public int getFollowerCnt() {
        return nodeMgr.getFollowerCnt();
    }

    public void recoverDatabase(RecoverDbStmt recoverStmt) throws DdlException {
        localMetastore.recoverDatabase(recoverStmt);
    }

    public void recoverTable(RecoverTableStmt recoverStmt) throws DdlException {
        localMetastore.recoverTable(recoverStmt);
    }

    public void recoverPartition(RecoverPartitionStmt recoverStmt) throws DdlException {
        localMetastore.recoverPartition(recoverStmt);
    }

    public void replayEraseDatabase(long dbId) {
        localMetastore.replayEraseDatabase(dbId);
    }

    public void replayRecoverDatabase(RecoverInfo info) {
        localMetastore.replayRecoverDatabase(info);
    }

    public void alterDatabaseQuota(AlterDatabaseQuotaStmt stmt) throws DdlException {
        localMetastore.alterDatabaseQuota(stmt);
    }

    public void replayAlterDatabaseQuota(String dbName, long quota, QuotaType quotaType) {
        localMetastore.replayAlterDatabaseQuota(dbName, quota, quotaType);
    }

    public void renameDatabase(AlterDatabaseRenameStatement stmt) throws DdlException {
        localMetastore.renameDatabase(stmt);
    }

    public void replayRenameDatabase(String dbName, String newDbName) {
        localMetastore.replayRenameDatabase(dbName, newDbName);
    }

    public void createTable(CreateTableStmt stmt) throws DdlException {
        localMetastore.createTable(stmt);
    }

    public void createTableLike(CreateTableLikeStmt stmt) throws DdlException {
        localMetastore.createTableLike(stmt);
    }

    public void addPartitions(Database db, String tableName, AddPartitionClause addPartitionClause)
            throws DdlException, AnalysisException {
        localMetastore.addPartitions(db, tableName, addPartitionClause);
    }

    public void replayAddPartition(PartitionPersistInfo info) throws DdlException {
        localMetastore.replayAddPartition(info);
    }

    public void replayAddPartition(PartitionPersistInfoV2 info) throws DdlException {
        localMetastore.replayAddPartition(info);
    }

    public void dropPartition(Database db, OlapTable olapTable, DropPartitionClause clause) throws DdlException {
        localMetastore.dropPartition(db, olapTable, clause);
    }

    public void replayDropPartition(DropPartitionInfo info) {
        localMetastore.replayDropPartition(info);
    }

    public void replayErasePartition(long partitionId) throws DdlException {
        localMetastore.replayErasePartition(partitionId);
    }

    public void replayRecoverPartition(RecoverInfo info) {
        localMetastore.replayRecoverPartition(info);
    }

    public static void getDdlStmt(Table table, List<String> createTableStmt, List<String> addPartitionStmt,
                                  List<String> createRollupStmt, boolean separatePartition,
                                  boolean hidePassword) {
        getDdlStmt(null, table, createTableStmt, addPartitionStmt, createRollupStmt, separatePartition, hidePassword);
    }

    public static void getDdlStmt(String dbName, Table table, List<String> createTableStmt,
                                  List<String> addPartitionStmt,
                                  List<String> createRollupStmt, boolean separatePartition, boolean hidePassword) {
        // 1. create table
        // 1.1 materialized view
        if (table.getType() == TableType.MATERIALIZED_VIEW) {
            MaterializedView mv = (MaterializedView) table;
            createTableStmt.add(mv.getMaterializedViewDdlStmt(true));
            return;
        }

        StringBuilder sb = new StringBuilder();
        // 1.2 view
        if (table.getType() == TableType.VIEW) {
            View view = (View) table;
            sb.append("CREATE VIEW `").append(table.getName()).append("` (");
            List<String> colDef = Lists.newArrayList();
            for (Column column : table.getBaseSchema()) {
                StringBuilder colSb = new StringBuilder();
                colSb.append(column.getName());
                if (!Strings.isNullOrEmpty(column.getComment())) {
                    colSb.append(" COMMENT ").append("\"").append(column.getComment()).append("\"");
                }
                colDef.add(colSb.toString());
            }
            sb.append(Joiner.on(", ").join(colDef));
            sb.append(")");
            if (!Strings.isNullOrEmpty(view.getComment())) {
                sb.append(" COMMENT \"").append(view.getComment()).append("\"");
            }
            sb.append(" AS ").append(view.getInlineViewDef()).append(";");
            createTableStmt.add(sb.toString());
            return;
        }

        // 1.3 other table type
        sb.append("CREATE ");
        if (table.getType() == TableType.MYSQL || table.getType() == TableType.ELASTICSEARCH
                || table.getType() == TableType.BROKER || table.getType() == TableType.HIVE
                || table.getType() == TableType.HUDI || table.getType() == TableType.ICEBERG
                || table.getType() == TableType.OLAP_EXTERNAL || table.getType() == TableType.JDBC
                || table.getType() == TableType.FILE) {
            sb.append("EXTERNAL ");
        }
        sb.append("TABLE ");
        if (!Strings.isNullOrEmpty(dbName)) {
            sb.append("`").append(dbName).append("`.");
        }
        sb.append("`").append(table.getName()).append("` (\n");
        int idx = 0;
        for (Column column : table.getBaseSchema()) {
            if (idx++ != 0) {
                sb.append(",\n");
            }
            // There MUST BE 2 space in front of each column description line
            // sqlalchemy requires this to parse SHOW CREATE TABLE stmt.
            if (table.isOlapOrLakeTable() || table.getType() == TableType.OLAP_EXTERNAL) {
                OlapTable olapTable = (OlapTable) table;
                if (olapTable.getKeysType() == KeysType.PRIMARY_KEYS) {
                    sb.append("  ").append(column.toSqlWithoutAggregateTypeName());
                } else {
                    sb.append("  ").append(column.toSql());
                }
            } else {
                sb.append("  ").append(column.toSql());
            }
        }
        if (table.isOlapOrLakeTable() || table.getType() == TableType.OLAP_EXTERNAL) {
            OlapTable olapTable = (OlapTable) table;
            if (CollectionUtils.isNotEmpty(olapTable.getIndexes())) {
                for (Index index : olapTable.getIndexes()) {
                    sb.append(",\n");
                    sb.append("  ").append(index.toSql());
                }
            }
        }
        sb.append("\n) ENGINE=");
        if (table.isLakeTable()) {
            sb.append(CreateTableStmt.LAKE_ENGINE_NAME.toUpperCase()).append(" ");
        } else {
            sb.append(table.getType().name()).append(" ");
        }

        if (table.isOlapOrLakeTable() || table.getType() == TableType.OLAP_EXTERNAL) {
            OlapTable olapTable = (OlapTable) table;

            // keys
            sb.append("\n").append(olapTable.getKeysType().toSql()).append("(");
            List<String> keysColumnNames = Lists.newArrayList();
            for (Column column : olapTable.getBaseSchema()) {
                if (column.isKey()) {
                    keysColumnNames.add("`" + column.getName() + "`");
                }
            }
            sb.append(Joiner.on(", ").join(keysColumnNames)).append(")");
            if (!Strings.isNullOrEmpty(table.getComment())) {
                sb.append("\nCOMMENT \"").append(table.getComment()).append("\"");
            }

            // partition
            PartitionInfo partitionInfo = olapTable.getPartitionInfo();
            List<Long> partitionId = null;
            if (separatePartition) {
                partitionId = Lists.newArrayList();
            }
            if (partitionInfo.getType() == PartitionType.RANGE
                    || partitionInfo.getType() == PartitionType.LIST) {
                sb.append("\n").append(partitionInfo.toSql(olapTable, partitionId));
            }

            // distribution
            DistributionInfo distributionInfo = olapTable.getDefaultDistributionInfo();
            sb.append("\n").append(distributionInfo.toSql());

            // order by
            MaterializedIndexMeta index = olapTable.getIndexMetaByIndexId(olapTable.getBaseIndexId());
            if (index.getSortKeyIdxes() != null) {
                sb.append("\nORDER BY(");
                List<String> sortKeysColumnNames = Lists.newArrayList();
                for (Integer i : index.getSortKeyIdxes()) {
                    sortKeysColumnNames.add("`" + table.getBaseSchema().get(i).getName() + "`");
                }
                sb.append(Joiner.on(", ").join(sortKeysColumnNames)).append(")");
            }

            // properties
            sb.append("\nPROPERTIES (\n");

            // replicationNum
            Short replicationNum = olapTable.getDefaultReplicationNum();
            sb.append("\"").append(PropertyAnalyzer.PROPERTIES_REPLICATION_NUM).append("\" = \"");
            sb.append(replicationNum).append("\"");

            // bloom filter
            Set<String> bfColumnNames = olapTable.getCopiedBfColumns();
            if (bfColumnNames != null) {
                sb.append(StatsConstants.TABLE_PROPERTY_SEPARATOR).append(PropertyAnalyzer.PROPERTIES_BF_COLUMNS)
                        .append("\" = \"");
                sb.append(Joiner.on(", ").join(olapTable.getCopiedBfColumns())).append("\"");
            }

            if (separatePartition) {
                // version info
                sb.append(StatsConstants.TABLE_PROPERTY_SEPARATOR).append(PropertyAnalyzer.PROPERTIES_VERSION_INFO)
                        .append("\" = \"");
                Partition partition = null;
                if (olapTable.getPartitionInfo().getType() == PartitionType.UNPARTITIONED) {
                    partition = olapTable.getPartition(olapTable.getName());
                } else {
                    Preconditions.checkState(partitionId.size() == 1);
                    partition = olapTable.getPartition(partitionId.get(0));
                }
                sb.append(partition.getVisibleVersion()).append("\"");
            }

            // colocateTable
            String colocateTable = olapTable.getColocateGroup();
            if (colocateTable != null) {
                sb.append(StatsConstants.TABLE_PROPERTY_SEPARATOR).append(PropertyAnalyzer.PROPERTIES_COLOCATE_WITH)
                        .append("\" = \"");
                sb.append(colocateTable).append("\"");
            }

            // dynamic partition
            if (olapTable.dynamicPartitionExists()) {
                sb.append(olapTable.getTableProperty().getDynamicPartitionProperty().toString());
            }

            // in memory
            sb.append(StatsConstants.TABLE_PROPERTY_SEPARATOR).append(PropertyAnalyzer.PROPERTIES_INMEMORY)
                    .append("\" = \"");
            sb.append(olapTable.isInMemory()).append("\"");

            // enable storage cache && cache ttl
            if (table.isLakeTable()) {
                Map<String, String> storageProperties = ((LakeTable) olapTable).getProperties();

                sb.append(StatsConstants.TABLE_PROPERTY_SEPARATOR)
                        .append(PropertyAnalyzer.PROPERTIES_ENABLE_STORAGE_CACHE)
                        .append("\" = \"");
                sb.append(storageProperties.get(PropertyAnalyzer.PROPERTIES_ENABLE_STORAGE_CACHE)).append("\"");

                sb.append(StatsConstants.TABLE_PROPERTY_SEPARATOR).append(PropertyAnalyzer.PROPERTIES_STORAGE_CACHE_TTL)
                        .append("\" = \"");
                sb.append(storageProperties.get(PropertyAnalyzer.PROPERTIES_STORAGE_CACHE_TTL)).append("\"");

                sb.append(StatsConstants.TABLE_PROPERTY_SEPARATOR)
                        .append(PropertyAnalyzer.PROPERTIES_ALLOW_ASYNC_WRITE_BACK)
                        .append("\" = \"");
                sb.append(storageProperties.get(PropertyAnalyzer.PROPERTIES_ALLOW_ASYNC_WRITE_BACK)).append("\"");
            }

            // storage type
            sb.append(StatsConstants.TABLE_PROPERTY_SEPARATOR).append(PropertyAnalyzer.PROPERTIES_STORAGE_FORMAT)
                    .append("\" = \"");
            sb.append(olapTable.getStorageFormat()).append("\"");

            // enable_persistent_index
            sb.append(StatsConstants.TABLE_PROPERTY_SEPARATOR)
                    .append(PropertyAnalyzer.PROPERTIES_ENABLE_PERSISTENT_INDEX)
                    .append("\" = \"");
            sb.append(olapTable.enablePersistentIndex()).append("\"");

            // replicated_storage
            if (olapTable.enableReplicatedStorage()) {
                sb.append(StatsConstants.TABLE_PROPERTY_SEPARATOR)
                        .append(PropertyAnalyzer.PROPERTIES_REPLICATED_STORAGE)
                        .append("\" = \"");
                sb.append(olapTable.enableReplicatedStorage()).append("\"");
            }

            // write quorum
            if (olapTable.writeQuorum() != TWriteQuorumType.MAJORITY) {
                sb.append(StatsConstants.TABLE_PROPERTY_SEPARATOR).append(PropertyAnalyzer.PROPERTIES_WRITE_QUORUM)
                        .append("\" = \"");
                sb.append(WriteQuorum.writeQuorumToName(olapTable.writeQuorum())).append("\"");
            }

            // compression type
            sb.append(StatsConstants.TABLE_PROPERTY_SEPARATOR).append(PropertyAnalyzer.PROPERTIES_COMPRESSION)
                    .append("\" = \"");
            if (olapTable.getCompressionType() == TCompressionType.LZ4_FRAME) {
                sb.append("LZ4").append("\"");
            } else if (olapTable.getCompressionType() == TCompressionType.LZ4) {
                sb.append("LZ4").append("\"");
            } else {
                sb.append(olapTable.getCompressionType()).append("\"");
            }

            // storage media
            Map<String, String> properties = olapTable.getTableProperty().getProperties();

            if (properties.containsKey(PropertyAnalyzer.PROPERTIES_STORAGE_MEDIUM)) {
                sb.append(StatsConstants.TABLE_PROPERTY_SEPARATOR).append(PropertyAnalyzer.PROPERTIES_STORAGE_MEDIUM)
                        .append("\" = \"");
                sb.append(properties.get(PropertyAnalyzer.PROPERTIES_STORAGE_MEDIUM)).append("\"");
            }

            if (table.getType() == TableType.OLAP_EXTERNAL) {
                ExternalOlapTable externalOlapTable = (ExternalOlapTable) table;
                // properties
                sb.append(StatsConstants.TABLE_PROPERTY_SEPARATOR).append("host\" = \"")
                        .append(externalOlapTable.getSourceTableHost()).append("\"");
                sb.append(StatsConstants.TABLE_PROPERTY_SEPARATOR).append("port\" = \"")
                        .append(externalOlapTable.getSourceTablePort()).append("\"");
                sb.append(StatsConstants.TABLE_PROPERTY_SEPARATOR).append("user\" = \"")
                        .append(externalOlapTable.getSourceTableUser()).append("\"");
                sb.append(StatsConstants.TABLE_PROPERTY_SEPARATOR).append("password\" = \"")
                        .append(hidePassword ? "" : externalOlapTable.getSourceTablePassword())
                        .append("\"");
                sb.append(StatsConstants.TABLE_PROPERTY_SEPARATOR).append("database\" = \"")
                        .append(externalOlapTable.getSourceTableDbName()).append("\"");
                sb.append(StatsConstants.TABLE_PROPERTY_SEPARATOR).append("table\" = \"")
                        .append(externalOlapTable.getSourceTableName()).append("\"");
            }

            sb.append("\n)");
        } else if (table.getType() == TableType.MYSQL) {
            MysqlTable mysqlTable = (MysqlTable) table;
            if (!Strings.isNullOrEmpty(table.getComment())) {
                sb.append("\nCOMMENT \"").append(table.getComment()).append("\"");
            }
            // properties
            sb.append("\nPROPERTIES (\n");
            sb.append("\"host\" = \"").append(mysqlTable.getHost()).append("\",\n");
            sb.append("\"port\" = \"").append(mysqlTable.getPort()).append("\",\n");
            sb.append("\"user\" = \"").append(mysqlTable.getUserName()).append("\",\n");
            sb.append("\"password\" = \"").append(hidePassword ? "" : mysqlTable.getPasswd()).append("\",\n");
            sb.append("\"database\" = \"").append(mysqlTable.getMysqlDatabaseName()).append("\",\n");
            sb.append("\"table\" = \"").append(mysqlTable.getMysqlTableName()).append("\"\n");
            sb.append(")");
        } else if (table.getType() == TableType.BROKER) {
            BrokerTable brokerTable = (BrokerTable) table;
            if (!Strings.isNullOrEmpty(table.getComment())) {
                sb.append("\nCOMMENT \"").append(table.getComment()).append("\"");
            }
            // properties
            sb.append("\nPROPERTIES (\n");
            sb.append("\"broker_name\" = \"").append(brokerTable.getBrokerName()).append("\",\n");
            sb.append("\"path\" = \"").append(Joiner.on(",").join(brokerTable.getEncodedPaths())).append("\",\n");
            sb.append("\"column_separator\" = \"").append(brokerTable.getReadableColumnSeparator()).append("\",\n");
            sb.append("\"line_delimiter\" = \"").append(brokerTable.getReadableRowDelimiter()).append("\"\n");
            sb.append(")");
            if (!brokerTable.getBrokerProperties().isEmpty()) {
                sb.append("\nBROKER PROPERTIES (\n");
                sb.append(new PrintableMap<>(brokerTable.getBrokerProperties(), " = ", true, true,
                        hidePassword).toString());
                sb.append("\n)");
            }
        } else if (table.getType() == TableType.ELASTICSEARCH) {
            EsTable esTable = (EsTable) table;
            if (!Strings.isNullOrEmpty(table.getComment())) {
                sb.append("\nCOMMENT \"").append(table.getComment()).append("\"");
            }

            // partition
            PartitionInfo partitionInfo = esTable.getPartitionInfo();
            if (partitionInfo.getType() == PartitionType.RANGE) {
                sb.append("\n");
                sb.append("PARTITION BY RANGE(");
                idx = 0;
                RangePartitionInfo rangePartitionInfo = (RangePartitionInfo) partitionInfo;
                for (Column column : rangePartitionInfo.getPartitionColumns()) {
                    if (idx != 0) {
                        sb.append(", ");
                    }
                    sb.append("`").append(column.getName()).append("`");
                }
                sb.append(")\n()");
            }

            // properties
            sb.append("\nPROPERTIES (\n");
            sb.append("\"hosts\" = \"").append(esTable.getHosts()).append("\",\n");
            sb.append("\"user\" = \"").append(esTable.getUserName()).append("\",\n");
            sb.append("\"password\" = \"").append(hidePassword ? "" : esTable.getPasswd()).append("\",\n");
            sb.append("\"index\" = \"").append(esTable.getIndexName()).append("\",\n");
            if (esTable.getMappingType() != null) {
                sb.append("\"type\" = \"").append(esTable.getMappingType()).append("\",\n");
            }
            sb.append("\"transport\" = \"").append(esTable.getTransport()).append("\",\n");
            sb.append("\"enable_docvalue_scan\" = \"").append(esTable.isDocValueScanEnable()).append("\",\n");
            sb.append("\"max_docvalue_fields\" = \"").append(esTable.maxDocValueFields()).append("\",\n");
            sb.append("\"enable_keyword_sniff\" = \"").append(esTable.isKeywordSniffEnable()).append("\",\n");
            sb.append("\"es.nodes.wan.only\" = \"").append(esTable.wanOnly()).append("\"\n");
            sb.append(")");
        } else if (table.getType() == TableType.HIVE) {
            HiveTable hiveTable = (HiveTable) table;
            if (!Strings.isNullOrEmpty(table.getComment())) {
                sb.append("\nCOMMENT \"").append(table.getComment()).append("\"");
            }

            // properties
            sb.append("\nPROPERTIES (\n");
            sb.append("\"database\" = \"").append(hiveTable.getDbName()).append("\",\n");
            sb.append("\"table\" = \"").append(hiveTable.getTableName()).append("\",\n");
            sb.append("\"resource\" = \"").append(hiveTable.getResourceName()).append("\"");
            if (!hiveTable.getHiveProperties().isEmpty()) {
                sb.append(",\n");
            }
            sb.append(new PrintableMap<>(hiveTable.getHiveProperties(), " = ", true, true, false).toString());
            sb.append("\n)");
        } else if (table.getType() == TableType.FILE) {
            FileTable fileTable = (FileTable) table;
            if (!Strings.isNullOrEmpty(table.getComment())) {
                sb.append("\nCOMMENT \"").append(table.getComment()).append("\"");
            }
            sb.append("\nPROPERTIES (\n");
            sb.append(new PrintableMap<>(fileTable.getFileProperties(), " = ", true, true, false).toString());
            sb.append("\n)");
        } else if (table.getType() == TableType.HUDI) {
            HudiTable hudiTable = (HudiTable) table;
            if (!Strings.isNullOrEmpty(table.getComment())) {
                sb.append("\nCOMMENT \"").append(table.getComment()).append("\"");
            }

            // properties
            sb.append("\nPROPERTIES (\n");
            sb.append("\"database\" = \"").append(hudiTable.getDbName()).append("\",\n");
            sb.append("\"table\" = \"").append(hudiTable.getTableName()).append("\",\n");
            sb.append("\"resource\" = \"").append(hudiTable.getResourceName()).append("\"");
            sb.append("\n)");
        } else if (table.getType() == TableType.ICEBERG) {
            IcebergTable icebergTable = (IcebergTable) table;
            if (!Strings.isNullOrEmpty(table.getComment())) {
                sb.append("\nCOMMENT \"").append(table.getComment()).append("\"");
            }

            // properties
            sb.append("\nPROPERTIES (\n");
            sb.append("\"database\" = \"").append(icebergTable.getDb()).append("\",\n");
            sb.append("\"table\" = \"").append(icebergTable.getTable()).append("\",\n");
            String maxTotalBytes = icebergTable.getFileIOMaxTotalBytes();
            if (!Strings.isNullOrEmpty(maxTotalBytes)) {
                sb.append("\"fileIO.cache.max-total-bytes\" = \"").append(maxTotalBytes).append("\",\n");
            }
            sb.append("\"resource\" = \"").append(icebergTable.getResourceName()).append("\"");
            sb.append("\n)");
        } else if (table.getType() == TableType.JDBC) {
            JDBCTable jdbcTable = (JDBCTable) table;
            if (!Strings.isNullOrEmpty(table.getComment())) {
                sb.append("\nCOMMENT \"").append(table.getComment()).append("\"");
            }

            // properties
            sb.append("\nPROPERTIES (\n");
            sb.append("\"resource\" = \"").append(jdbcTable.getResourceName()).append("\",\n");
            sb.append("\"table\" = \"").append(jdbcTable.getJdbcTable()).append("\"");
            sb.append("\n)");
        }
        sb.append(";");

        createTableStmt.add(sb.toString());

        // 2. add partition
        if (separatePartition && (table instanceof OlapTable)
                && ((OlapTable) table).getPartitionInfo().getType() == PartitionType.RANGE
                && ((OlapTable) table).getPartitions().size() > 1) {
            OlapTable olapTable = (OlapTable) table;
            RangePartitionInfo partitionInfo = (RangePartitionInfo) olapTable.getPartitionInfo();
            boolean first = true;
            for (Map.Entry<Long, Range<PartitionKey>> entry : partitionInfo.getSortedRangeMap(false)) {
                if (first) {
                    first = false;
                    continue;
                }
                sb = new StringBuilder();
                Partition partition = olapTable.getPartition(entry.getKey());
                sb.append("ALTER TABLE ").append(table.getName());
                sb.append(" ADD PARTITION ").append(partition.getName()).append(" VALUES [");
                sb.append(entry.getValue().lowerEndpoint().toSql());
                sb.append(", ").append(entry.getValue().upperEndpoint().toSql()).append(")");
                sb.append("(\"version_info\" = \"");
                sb.append(partition.getVisibleVersion()).append("\"");
                sb.append(");");
                addPartitionStmt.add(sb.toString());
            }
        }

        // 3. rollup
        if (createRollupStmt != null && (table instanceof OlapTable)) {
            OlapTable olapTable = (OlapTable) table;
            for (Map.Entry<Long, MaterializedIndexMeta> entry : olapTable.getIndexIdToMeta().entrySet()) {
                if (entry.getKey() == olapTable.getBaseIndexId()) {
                    continue;
                }
                MaterializedIndexMeta materializedIndexMeta = entry.getValue();
                sb = new StringBuilder();
                String indexName = olapTable.getIndexNameById(entry.getKey());
                sb.append("ALTER TABLE ").append(table.getName()).append(" ADD ROLLUP ").append(indexName);
                sb.append("(");

                List<Column> indexSchema = materializedIndexMeta.getSchema();
                for (int i = 0; i < indexSchema.size(); i++) {
                    Column column = indexSchema.get(i);
                    sb.append(column.getName());
                    if (i != indexSchema.size() - 1) {
                        sb.append(", ");
                    }
                }
                sb.append(");");
                createRollupStmt.add(sb.toString());
            }
        }
    }

    public void replayCreateTable(String dbName, Table table) {
        localMetastore.replayCreateTable(dbName, table);
    }

    public void replayCreateMaterializedView(String dbName, MaterializedView materializedView) {
        localMetastore.replayCreateMaterializedView(dbName, materializedView);
    }

    // Drop table
    public void dropTable(DropTableStmt stmt) throws DdlException {
        localMetastore.dropTable(stmt);
    }

    public void sendDropTabletTasks(HashMap<Long, AgentBatchTask> batchTaskMap) {
        localMetastore.sendDropTabletTasks(batchTaskMap);
    }

    public void replayDropTable(Database db, long tableId, boolean isForceDrop) {
        localMetastore.replayDropTable(db, tableId, isForceDrop);
    }

    public void replayEraseTable(long tableId) throws DdlException {
        localMetastore.replayEraseTable(tableId);
    }

    public void replayEraseMultiTables(MultiEraseTableInfo multiEraseTableInfo) throws DdlException {
        localMetastore.replayEraseMultiTables(multiEraseTableInfo);
    }

    public void replayRecoverTable(RecoverInfo info) {
        localMetastore.replayRecoverTable(info);
    }

    public void replayAddReplica(ReplicaPersistInfo info) {
        localMetastore.replayAddReplica(info);
    }

    public void replayUpdateReplica(ReplicaPersistInfo info) {
        localMetastore.replayUpdateReplica(info);
    }

    public void replayDeleteReplica(ReplicaPersistInfo info) {
        localMetastore.replayDeleteReplica(info);
    }

    public void replayAddFrontend(Frontend fe) {
        nodeMgr.replayAddFrontend(fe);
    }

    public void replayUpdateFrontend(Frontend frontend) {
        nodeMgr.replayUpdateFrontend(frontend);
    }

    public void replayDropFrontend(Frontend frontend) {
        nodeMgr.replayDropFrontend(frontend);
    }

    public int getClusterId() {
        return nodeMgr.getClusterId();
    }

    public String getToken() {
        return nodeMgr.getToken();
    }

    public Database getDb(String name) {
        return localMetastore.getDb(name);
    }

    public Database getDb(long dbId) {
        return localMetastore.getDb(dbId);
    }

    public Database getDbIncludeRecycleBin(long dbId) {
        return localMetastore.getDbIncludeRecycleBin(dbId);
    }

    public Table getTableIncludeRecycleBin(Database db, long tableId) {
        return localMetastore.getTableIncludeRecycleBin(db, tableId);
    }

    public List<Table> getTablesIncludeRecycleBin(Database db) {
        return localMetastore.getTablesIncludeRecycleBin(db);
    }

    public Partition getPartitionIncludeRecycleBin(OlapTable table, long partitionId) {
        return localMetastore.getPartitionIncludeRecycleBin(table, partitionId);
    }

    public Collection<Partition> getPartitionsIncludeRecycleBin(OlapTable table) {
        return localMetastore.getPartitionsIncludeRecycleBin(table);
    }

    public Collection<Partition> getAllPartitionsIncludeRecycleBin(OlapTable table) {
        return localMetastore.getAllPartitionsIncludeRecycleBin(table);
    }

    // NOTE: result can be null, cause partition erase is not in db lock
    public DataProperty getDataPropertyIncludeRecycleBin(PartitionInfo info, long partitionId) {
        return localMetastore.getDataPropertyIncludeRecycleBin(info, partitionId);
    }

    // NOTE: result can be -1, cause partition erase is not in db lock
    public short getReplicationNumIncludeRecycleBin(PartitionInfo info, long partitionId) {
        return localMetastore.getReplicationNumIncludeRecycleBin(info, partitionId);
    }

    public EditLog getEditLog() {
        return editLog;
    }

    public Journal getJournal() {
        return journal;
    }

    // Get the next available, need't lock because of nextId is atomic.
    public long getNextId() {
        return idGenerator.getNextId();
    }

    public List<String> getDbNames() {
        return localMetastore.listDbNames();
    }

    public List<Long> getDbIds() {
        return localMetastore.getDbIds();
    }

    public List<Long> getDbIdsIncludeRecycleBin() {
        return localMetastore.getDbIdsIncludeRecycleBin();
    }

    public HashMap<Long, TStorageMedium> getPartitionIdToStorageMediumMap() {
        return localMetastore.getPartitionIdToStorageMediumMap();
    }

    public ConsistencyChecker getConsistencyChecker() {
        return this.consistencyChecker;
    }

    public Alter getAlterInstance() {
        return this.alter;
    }

    public SchemaChangeHandler getSchemaChangeHandler() {
        return (SchemaChangeHandler) this.alter.getSchemaChangeHandler();
    }

    public MaterializedViewHandler getRollupHandler() {
        return (MaterializedViewHandler) this.alter.getMaterializedViewHandler();
    }

    public SystemHandler getClusterHandler() {
        return (SystemHandler) this.alter.getClusterHandler();
    }

    public BackupHandler getBackupHandler() {
        return this.backupHandler;
    }

    public DeleteHandler getDeleteHandler() {
        return this.deleteHandler;
    }

    public Load getLoadInstance() {
        return this.load;
    }

    public LoadManager getLoadManager() {
        return loadManager;
    }

    public LeaderTaskExecutor getPendingLoadTaskScheduler() {
        return pendingLoadTaskScheduler;
    }

    public PriorityLeaderTaskExecutor getLoadingLoadTaskScheduler() {
        return loadingLoadTaskScheduler;
    }

    public RoutineLoadManager getRoutineLoadManager() {
        return routineLoadManager;
    }

    public StreamLoadManager getStreamLoadManager() {
        return streamLoadManager;
    }

    public RoutineLoadTaskScheduler getRoutineLoadTaskScheduler() {
        return routineLoadTaskScheduler;
    }

    public ExportMgr getExportMgr() {
        return this.exportMgr;
    }

    public SmallFileMgr getSmallFileMgr() {
        return this.smallFileMgr;
    }

    public long getReplayedJournalId() {
        return this.replayedJournalId.get();
    }

    public HAProtocol getHaProtocol() {
        return this.haProtocol;
    }

    public Long getMaxJournalId() {
        return this.journal.getMaxJournalId();
    }

    public long getEpoch() {
        return this.epoch;
    }

    public void setEpoch(long epoch) {
        this.epoch = epoch;
    }

    public FrontendNodeType getRole() {
        return nodeMgr.getRole();
    }

    public Pair<String, Integer> getHelperNode() {
        return nodeMgr.getHelperNode();
    }

    public List<Pair<String, Integer>> getHelperNodes() {
        return nodeMgr.getHelperNodes();
    }

    public Pair<String, Integer> getSelfNode() {
        return nodeMgr.getSelfNode();
    }

    public String getNodeName() {
        return nodeMgr.getNodeName();
    }

    public FrontendNodeType getFeType() {
        return this.feType;
    }

    public int getLeaderRpcPort() {
        return nodeMgr.getLeaderRpcPort();
    }

    public int getLeaderHttpPort() {
        return nodeMgr.getLeaderHttpPort();
    }

    public String getLeaderIp() {
        return nodeMgr.getLeaderIp();
    }

    public EsRepository getEsRepository() {
        return this.esRepository;
    }

    public StarRocksRepository getStarRocksRepository() {
        return this.starRocksRepository;
    }

    public IcebergRepository getIcebergRepository() {
        return this.icebergRepository;
    }

    public MetastoreEventsProcessor getMetastoreEventsProcessor() {
        return this.metastoreEventsProcessor;
    }

    public void setLeader(LeaderInfo info) {
        nodeMgr.setLeader(info);
    }

    public boolean canRead() {
        return this.canRead.get();
    }

    public boolean isElectable() {
        return nodeMgr.isElectable();
    }

    public boolean isLeader() {
        return feType == FrontendNodeType.LEADER;
    }

    public void setSynchronizedTime(long time) {
        this.synchronizedTimeMs = time;
    }

    public void setEditLog(EditLog editLog) {
        this.editLog = editLog;
        localMetastore.setEditLog(editLog);
    }

    public void setJournal(Journal journal) {
        this.journal = journal;
    }

    public void setNextId(long id) {
        idGenerator.setId(id);
    }

    public void setHaProtocol(HAProtocol protocol) {
        this.haProtocol = protocol;
    }

    public static short calcShortKeyColumnCount(List<Column> columns, Map<String, String> properties)
            throws DdlException {
        List<Integer> sortKeyIdxes = new ArrayList<>();
        for (int i = 0; i < columns.size(); ++i) {
            Column column = columns.get(i);
            if (column.isKey()) {
                sortKeyIdxes.add(i);
            }
        }
        return calcShortKeyColumnCount(columns, properties, sortKeyIdxes);
    }

    public static short calcShortKeyColumnCount(List<Column> indexColumns, Map<String, String> properties,
                                                List<Integer> sortKeyIdxes)
            throws DdlException {
        LOG.debug("sort key size: {}", sortKeyIdxes.size());
        Preconditions.checkArgument(sortKeyIdxes.size() > 0);
        // figure out shortKeyColumnCount
        short shortKeyColumnCount = (short) -1;
        try {
            shortKeyColumnCount = PropertyAnalyzer.analyzeShortKeyColumnCount(properties);
        } catch (AnalysisException e) {
            throw new DdlException(e.getMessage());
        }
        if (shortKeyColumnCount != (short) -1) {
            // use user specified short key column count
            if (shortKeyColumnCount <= 0) {
                throw new DdlException("Invalid short key: " + shortKeyColumnCount);
            }
            if (shortKeyColumnCount > sortKeyIdxes.size()) {
                throw new DdlException("Short key is too large. should less than: " + sortKeyIdxes.size());
            }
            for (int pos = 0; pos < shortKeyColumnCount; pos++) {
                if (indexColumns.get(sortKeyIdxes.get(pos)).getPrimitiveType() == PrimitiveType.VARCHAR &&
                        pos != shortKeyColumnCount - 1) {
                    throw new DdlException("Varchar should not in the middle of short keys.");
                }
            }
        } else {
            /*
             * Calc short key column count. NOTE: short key column count is
             * calculated as follow: 1. All index column are taking into
             * account. 2. Max short key column count is Min(Num of
             * sortKeyIdxes, META_MAX_SHORT_KEY_NUM). 3. Short key list can
             * contains at most one VARCHAR column. And if contains, it should
             * be at the last position of the short key list.
             */
            shortKeyColumnCount = 0;
            int shortKeySizeByte = 0;
            int maxShortKeyColumnCount = Math.min(sortKeyIdxes.size(), FeConstants.shortkey_max_column_count);
            for (int i = 0; i < maxShortKeyColumnCount; i++) {
                Column column = indexColumns.get(sortKeyIdxes.get(i));
                shortKeySizeByte += column.getOlapColumnIndexSize();
                if (shortKeySizeByte > FeConstants.shortkey_maxsize_bytes) {
                    if (column.getPrimitiveType().isCharFamily()) {
                        ++shortKeyColumnCount;
                    }
                    break;
                }
                if (column.getType().isFloatingPointType() || column.getType().isComplexType()) {
                    break;
                }
                if (column.getPrimitiveType() == PrimitiveType.VARCHAR) {
                    ++shortKeyColumnCount;
                    break;
                }
                ++shortKeyColumnCount;
            }
            if (indexColumns.isEmpty()) {
                throw new DdlException("Empty schema");
            }
            if (shortKeyColumnCount == 0) {
                throw new DdlException("Data type of first column cannot be " + indexColumns.get(0).getType());
            }
        } // end calc shortKeyColumnCount

        return shortKeyColumnCount;
    }

    /*
     * used for handling AlterTableStmt (for client is the ALTER TABLE command).
     * including SchemaChangeHandler and RollupHandler
     */
    public void alterTable(AlterTableStmt stmt) throws UserException {
        localMetastore.alterTable(stmt);
    }

    /**
     * used for handling AlterViewStmt (the ALTER VIEW command).
     */
    public void alterView(AlterViewStmt stmt) throws UserException {
        localMetastore.alterView(stmt);
    }

    public void createMaterializedView(CreateMaterializedViewStmt stmt)
            throws AnalysisException, DdlException {
        localMetastore.createMaterializedView(stmt);
    }

    public void createMaterializedView(CreateMaterializedViewStatement statement)
            throws DdlException {
        localMetastore.createMaterializedView(statement);
    }

    public void dropMaterializedView(DropMaterializedViewStmt stmt) throws DdlException, MetaNotFoundException {
        localMetastore.dropMaterializedView(stmt);
    }

    public void alterMaterializedView(AlterMaterializedViewStmt stmt) throws DdlException, MetaNotFoundException {
        localMetastore.alterMaterializedView(stmt);
    }

    public void replayRenameMaterializedView(RenameMaterializedViewLog log) {
        this.alter.replayRenameMaterializedView(log);
    }

    public void replayChangeMaterializedViewRefreshScheme(ChangeMaterializedViewRefreshSchemeLog log) {
        this.alter.replayChangeMaterializedViewRefreshScheme(log);
    }

    public void replayAlterMaterializedViewProperties(short opCode, ModifyTablePropertyOperationLog log) {
        this.alter.replayAlterMaterializedViewProperties(opCode, log);
    }

    /*
     * used for handling CancelAlterStmt (for client is the CANCEL ALTER
     * command). including SchemaChangeHandler and RollupHandler
     */
    public void cancelAlter(CancelAlterTableStmt stmt) throws DdlException {
        localMetastore.cancelAlter(stmt);
    }

    /*
     * used for handling backup opt
     */
    public void backup(BackupStmt stmt) throws DdlException {
        getBackupHandler().process(stmt);
    }

    public void restore(RestoreStmt stmt) throws DdlException {
        getBackupHandler().process(stmt);
    }

    public void cancelBackup(CancelBackupStmt stmt) throws DdlException {
        getBackupHandler().cancel(stmt);
    }

    // entry of rename table operation
    public void renameTable(Database db, OlapTable table, TableRenameClause tableRenameClause) throws DdlException {
        localMetastore.renameTable(db, table, tableRenameClause);
    }

    public void replayRenameTable(TableInfo tableInfo) {
        localMetastore.replayRenameTable(tableInfo);
    }

    // the invoker should keep db write lock
    public void modifyTableColocate(Database db, OlapTable table, String colocateGroup, boolean isReplay,
                                    GroupId assignedGroupId)
            throws DdlException {
        colocateTableIndex.modifyTableColocate(db, table, colocateGroup, isReplay, assignedGroupId);
    }

    public void replayModifyTableColocate(TablePropertyInfo info) {
        colocateTableIndex.replayModifyTableColocate(info);
    }

    public void renameRollup(Database db, OlapTable table, RollupRenameClause renameClause) throws DdlException {
        localMetastore.renameRollup(db, table, renameClause);
    }

    public void replayRenameRollup(TableInfo tableInfo) {
        localMetastore.replayRenameRollup(tableInfo);
    }

    public void renamePartition(Database db, OlapTable table, PartitionRenameClause renameClause) throws DdlException {
        localMetastore.renamePartition(db, table, renameClause);
    }

    public void replayRenamePartition(TableInfo tableInfo) throws DdlException {
        localMetastore.replayRenamePartition(tableInfo);
    }

    public void renameColumn(Database db, OlapTable table, ColumnRenameClause renameClause) throws DdlException {
        throw new DdlException("not implmented");
    }

    public void modifyTableDynamicPartition(Database db, OlapTable table, Map<String, String> properties)
            throws DdlException {
        localMetastore.modifyTableDynamicPartition(db, table, properties);
    }

    public void modifyTableReplicationNum(Database db, OlapTable table, Map<String, String> properties)
            throws DdlException {
        localMetastore.modifyTableReplicationNum(db, table, properties);
    }

    // The caller need to hold the db write lock
    public void modifyTableDefaultReplicationNum(Database db, OlapTable table, Map<String, String> properties)
            throws DdlException {
        localMetastore.modifyTableDefaultReplicationNum(db, table, properties);
    }

    public void modifyTableMeta(Database db, OlapTable table, Map<String, String> properties,
                                TTabletMetaType metaType) {
        localMetastore.modifyTableMeta(db, table, properties, metaType);
    }

    public void setHasForbitGlobalDict(String dbName, String tableName, boolean isForbit) throws DdlException {
        localMetastore.setHasForbitGlobalDict(dbName, tableName, isForbit);
    }

    public void replayModifyHiveTableColumn(short opCode, ModifyTableColumnOperationLog info) {
        localMetastore.replayModifyHiveTableColumn(opCode, info);
    }

    public void replayModifyTableProperty(short opCode, ModifyTablePropertyOperationLog info) {
        localMetastore.replayModifyTableProperty(opCode, info);
    }

    /*
     * used for handling AlterClusterStmt
     * (for client is the ALTER CLUSTER command).
     */
    public ShowResultSet alterCluster(AlterSystemStmt stmt) throws UserException {
        return this.alter.processAlterCluster(stmt);
    }

    public void cancelAlterCluster(CancelAlterSystemStmt stmt) throws DdlException {
        this.alter.getClusterHandler().cancel(stmt);
    }

    // Change current catalog of this session.
    // We can support "use 'catalog <catalog_name>'" from mysql client or "use catalog <catalog_name>" from jdbc.
    public void changeCatalog(ConnectContext ctx, String newCatalogName) throws AnalysisException {
        if (!catalogMgr.catalogExists(newCatalogName)) {
            ErrorReport.reportAnalysisException(ErrorCode.ERR_BAD_CATALOG_ERROR, newCatalogName);
        }
        if (isUsingNewPrivilege() && !CatalogMgr.isInternalCatalog(newCatalogName) &&
                !PrivilegeManager.checkAnyActionOnCatalog(ctx, newCatalogName)) {
            ErrorReport.reportSemanticException(ErrorCode.ERR_SPECIFIC_ACCESS_DENIED_ERROR, "USE CATALOG");
        }
        ctx.setCurrentCatalog(newCatalogName);
    }

    // Change current catalog and database of this session.
    // We can support 'USE CATALOG.DB'
    public void changeCatalogDb(ConnectContext ctx, String identifier) throws DdlException {
        String dbName = ctx.getDatabase();

        String[] parts = identifier.split("\\.");
        if (parts.length != 1 && parts.length != 2) {
            ErrorReport.reportDdlException(ErrorCode.ERR_BAD_CATALOG_AND_DB_ERROR, identifier);
        } else if (parts.length == 1) {
            dbName = identifier;
        } else {
            String newCatalogName = parts[0];
            if (catalogMgr.catalogExists(newCatalogName)) {
                dbName = parts[1];
            } else {
                ErrorReport.reportDdlException(ErrorCode.ERR_BAD_CATALOG_AND_DB_ERROR, identifier);
            }
            if (isUsingNewPrivilege() && !CatalogMgr.isInternalCatalog(newCatalogName) &&
                    !PrivilegeManager.checkAnyActionOnCatalog(ctx, newCatalogName)) {
                ErrorReport.reportSemanticException(ErrorCode.ERR_SPECIFIC_ACCESS_DENIED_ERROR, "USE CATALOG");
            }
            ctx.setCurrentCatalog(newCatalogName);
        }

        // Check auth for internal catalog.
        // Here we check the request permission that sent by the mysql client or jdbc.
        // So we didn't check UseDbStmt permission in PrivilegeChecker.
        // TODO: external catalog should also check any action on or under db when change db on context
        if (CatalogMgr.isInternalCatalog(ctx.getCurrentCatalog())) {
            if (isUsingNewPrivilege()) {
                if (!PrivilegeManager.checkAnyActionOnOrInDb(ctx, dbName)) {
                    ErrorReport.reportDdlException(ErrorCode.ERR_DB_ACCESS_DENIED,
                            ctx.getQualifiedUser(), dbName);
                }
            } else {
                if (!auth.checkDbPriv(ctx, dbName, PrivPredicate.SHOW)) {
                    ErrorReport.reportDdlException(ErrorCode.ERR_DB_ACCESS_DENIED,
                            ctx.getQualifiedUser(), dbName);
                }
            }
        }

        if (metadataMgr.getDb(ctx.getCurrentCatalog(), dbName) == null) {
            LOG.debug("Unknown catalog '%s' and db '%s'", ctx.getCurrentCatalog(), dbName);
            ErrorReport.reportDdlException(ErrorCode.ERR_BAD_DB_ERROR, dbName);
        }

        ctx.setDatabase(dbName);
    }

    // for test only
    @VisibleForTesting
    public void clear() {
        localMetastore.clear();
    }

    public void createView(CreateViewStmt stmt) throws DdlException {
        localMetastore.createView(stmt);
    }

    /**
     * Returns the function that best matches 'desc' that is registered with the
     * globalStateMgr using 'mode' to check for matching. If desc matches multiple
     * functions in the globalStateMgr, it will return the function with the strictest
     * matching mode. If multiple functions match at the same matching mode,
     * ties are broken by comparing argument types in lexical order. Argument
     * types are ordered by argument precision (e.g. double is preferred over
     * float) and then by alphabetical order of argument type name, to guarantee
     * deterministic results.
     */
    public Function getFunction(Function desc, Function.CompareMode mode) {
        return functionSet.getFunction(desc, mode);
    }

    public List<Function> getBuiltinFunctions() {
        return functionSet.getBuiltinFunctions();
    }

    public boolean isNotAlwaysNullResultWithNullParamFunction(String funcName) {
        return functionSet.isNotAlwaysNullResultWithNullParamFunctions(funcName);
    }

    public void replayCreateCluster(Cluster cluster) {
        localMetastore.replayCreateCluster(cluster);
    }

    public void setIsDefaultClusterCreated(boolean isDefaultClusterCreated) {
        this.isDefaultClusterCreated = isDefaultClusterCreated;
    }

    public Cluster getCluster() {
        return localMetastore.getCluster();
    }

    public void refreshExternalTable(RefreshTableStmt stmt) throws DdlException {
        refreshExternalTable(stmt.getTableName(), stmt.getPartitions());

        List<Frontend> allFrontends = GlobalStateMgr.getCurrentState().getFrontends(null);
        Map<String, Future<TStatus>> resultMap = Maps.newHashMapWithExpectedSize(allFrontends.size() - 1);
        for (Frontend fe : allFrontends) {
            if (fe.getHost().equals(GlobalStateMgr.getCurrentState().getSelfNode().first)) {
                continue;
            }

            resultMap.put(fe.getHost(), refreshOtherFesTable(new TNetworkAddress(fe.getHost(), fe.getRpcPort()),
                    stmt.getTableName(), stmt.getPartitions()));
        }

        String errMsg = "";
        for (Map.Entry<String, Future<TStatus>> entry : resultMap.entrySet()) {
            try {
                TStatus status = entry.getValue().get();
                if (status.getStatus_code() != TStatusCode.OK) {
                    String err = "refresh fe " + entry.getKey() + " failed: ";
                    if (status.getError_msgs() != null && status.getError_msgs().size() > 0) {
                        err += String.join(",", status.getError_msgs());
                    }
                    errMsg += err + ";";
                }
            } catch (Exception e) {
                errMsg += "refresh fe " + entry.getKey() + " failed: " + e.getMessage();
            }
        }
        if (!errMsg.equals("")) {
            ErrorReport.reportDdlException(ErrorCode.ERROR_REFRESH_EXTERNAL_TABLE_FAILED, errMsg);
        }
    }

    public Future<TStatus> refreshOtherFesTable(TNetworkAddress thriftAddress, TableName tableName,
                                                List<String> partitions) {
        int timeout = ConnectContext.get().getSessionVariable().getQueryTimeoutS() * 1000
                + Config.thrift_rpc_timeout_ms;
        FutureTask<TStatus> task = new FutureTask<TStatus>(() -> {
            TRefreshTableRequest request = new TRefreshTableRequest();
            request.setCatalog_name(tableName.getCatalog());
            request.setDb_name(tableName.getDb());
            request.setTable_name(tableName.getTbl());
            request.setPartitions(partitions);
            try {
                TRefreshTableResponse response = FrontendServiceProxy.call(thriftAddress,
                        timeout,
                        Config.thrift_rpc_retry_times,
                        client -> client.refreshTable(request));
                return response.getStatus();
            } catch (Exception e) {
                LOG.warn("call fe {} refreshTable rpc method failed", thriftAddress, e);
                TStatus status = new TStatus(TStatusCode.INTERNAL_ERROR);
                status.setError_msgs(Lists.newArrayList(e.getMessage()));
                return status;
            }
        });

        new Thread(task).start();

        return task;
    }

    public void refreshExternalTable(TableName tableName, List<String> partitions) {
        String catalogName = tableName.getCatalog();
        String dbName = tableName.getDb();
        String tblName = tableName.getTbl();
        Database db = metadataMgr.getDb(catalogName, tableName.getDb());
        if (db == null) {
            throw new StarRocksConnectorException("db: " + tableName.getDb() + " not exists");
        }
        HiveMetaStoreTable hmsTable;
        Table table;
        db.readLock();
        try {
            table = metadataMgr.getTable(catalogName, dbName, tblName);
            if (!(table instanceof HiveMetaStoreTable)) {
                throw new StarRocksConnectorException(
                        "table : " + tableName + " not exists, or is not hive/hudi external table");
            }
            hmsTable = (HiveMetaStoreTable) table;
        } finally {
            db.readUnlock();
        }

        if (CatalogMgr.isInternalCatalog(catalogName)) {
            catalogName = hmsTable.getCatalogName();
        }

        metadataMgr.refreshTable(catalogName, dbName, table, partitions);
    }

    public void initDefaultCluster() {
        localMetastore.initDefaultCluster();
    }

    public void replayUpdateClusterAndBackends(BackendIdsUpdateInfo info) {
        localMetastore.replayUpdateClusterAndBackends(info);
    }

    public String dumpImage() {
        LOG.info("begin to dump meta data");
        String dumpFilePath;
        Map<Long, Database> lockedDbMap = Maps.newTreeMap();
        tryLock(true);
        try {
            // sort all dbs
            for (long dbId : getDbIds()) {
                Database db = getDb(dbId);
                Preconditions.checkNotNull(db);
                lockedDbMap.put(dbId, db);
            }

            // lock all dbs
            for (Database db : lockedDbMap.values()) {
                db.readLock();
            }
            LOG.info("acquired all the dbs' read lock.");

            long journalId = getMaxJournalId();
            File dumpFile = new File(Config.meta_dir, "image." + journalId);
            dumpFilePath = dumpFile.getAbsolutePath();
            try {
                LOG.info("begin to dump {}", dumpFilePath);
                saveImage(dumpFile, journalId);
            } catch (IOException e) {
                LOG.error("failed to dump image to {}", dumpFilePath, e);
            }
        } finally {
            // unlock all
            for (Database db : lockedDbMap.values()) {
                db.readUnlock();
            }
            unlock();
        }

        LOG.info("finished dumping image to {}", dumpFilePath);
        return dumpFilePath;
    }

    public List<Partition> createTempPartitionsFromPartitions(Database db, Table table,
                                                              String namePostfix, List<Long> sourcePartitionIds,
                                                              List<Long> tmpPartitionIds) {
        return localMetastore.createTempPartitionsFromPartitions(db, table, namePostfix, sourcePartitionIds,
                tmpPartitionIds);
    }

    public void truncateTable(TruncateTableStmt truncateTableStmt) throws DdlException {
        localMetastore.truncateTable(truncateTableStmt);
    }

    public void replayTruncateTable(TruncateTableInfo info) {
        localMetastore.replayTruncateTable(info);
    }

    public void updateResourceUsage(long backendId, TResourceUsage usage) {
        nodeMgr.updateResourceUsage(backendId, usage);
    }

    public void setConfig(AdminSetConfigStmt stmt) throws DdlException {
        nodeMgr.setConfig(stmt);
    }

    public void setFrontendConfig(Map<String, String> configs) throws DdlException {
        nodeMgr.setFrontendConfig(configs);
    }

    public void replayBackendTabletsInfo(BackendTabletsInfo backendTabletsInfo) {
        localMetastore.replayBackendTabletsInfo(backendTabletsInfo);
    }

    public void convertDistributionType(Database db, OlapTable tbl) throws DdlException {
        localMetastore.convertDistributionType(db, tbl);
    }

    public void replayConvertDistributionType(TableInfo tableInfo) {
        localMetastore.replayConvertDistributionType(tableInfo);
    }

    public void replaceTempPartition(Database db, String tableName, ReplacePartitionClause clause) throws DdlException {
        localMetastore.replaceTempPartition(db, tableName, clause);
    }

    public void replayReplaceTempPartition(ReplacePartitionOperationLog replaceTempPartitionLog) {
        localMetastore.replayReplaceTempPartition(replaceTempPartitionLog);
    }

    public void installPlugin(InstallPluginStmt stmt) throws UserException, IOException {
        pluginMgr.installPlugin(stmt);
    }

    public void replayInstallPlugin(PluginInfo pluginInfo) {
        try {
            pluginMgr.replayLoadDynamicPlugin(pluginInfo);
        } catch (Exception e) {
            LOG.warn("replay install plugin failed.", e);
        }
    }

    public void uninstallPlugin(UninstallPluginStmt stmt) throws IOException, UserException {
        PluginInfo info = pluginMgr.uninstallPlugin(stmt.getPluginName());
        if (null != info) {
            editLog.logUninstallPlugin(info);
        }
        LOG.info("uninstall plugin = " + stmt.getPluginName());
    }

    public void replayUninstallPlugin(PluginInfo pluginInfo) {
        try {
            pluginMgr.uninstallPlugin(pluginInfo.getName());
        } catch (Exception e) {
            LOG.warn("replay uninstall plugin failed.", e);
        }
    }

    /**
     * pretend we're using old auth if we have replayed journal from old auth
     */
    public void replayOldAuthJournal(short code, Writable data) throws DdlException {
        if (USING_NEW_PRIVILEGE) {
            LOG.warn("replay old auth journal right after restart, set usingNewPrivilege = false for now");
            usingNewPrivilege.set(false);
            domainResolver = new DomainResolver(auth);
        }
        switch (code) {
            case OperationType.OP_CREATE_USER: {
                auth.replayCreateUser((PrivInfo) data);
                break;
            }
            case OperationType.OP_NEW_DROP_USER: {
                auth.replayDropUser((UserIdentity) data);
                break;
            }
            case OperationType.OP_GRANT_PRIV: {
                auth.replayGrant((PrivInfo) data);
                break;
            }
            case OperationType.OP_REVOKE_PRIV: {
                auth.replayRevoke((PrivInfo) data);
                break;
            }
            case OperationType.OP_SET_PASSWORD: {
                auth.replaySetPassword((PrivInfo) data);
                break;
            }
            case OperationType.OP_CREATE_ROLE: {
                auth.replayCreateRole((PrivInfo) data);
                break;
            }
            case OperationType.OP_DROP_ROLE: {
                auth.replayDropRole((PrivInfo) data);
                break;
            }
            case OperationType.OP_GRANT_ROLE: {
                auth.replayGrantRole((PrivInfo) data);
                break;
            }
            case OperationType.OP_REVOKE_ROLE: {
                auth.replayRevokeRole((PrivInfo) data);
                break;
            }
            case OperationType.OP_UPDATE_USER_PROPERTY: {
                auth.replayUpdateUserProperty((UserPropertyInfo) data);
                break;
            }
            case OperationType.OP_GRANT_IMPERSONATE: {
                auth.replayGrantImpersonate((ImpersonatePrivInfo) data);
                break;
            }
            case OperationType.OP_REVOKE_IMPERSONATE: {
                auth.replayRevokeImpersonate((ImpersonatePrivInfo) data);
                break;
            }
            default:
                throw new DdlException("unknown code " + code);
        }

    }

    public void replayAuthUpgrade(AuthUpgradeInfo info) throws AuthUpgrader.AuthUpgradeUnrecoverableException {
        AuthUpgrader upgrader = new AuthUpgrader(auth, authenticationManager, privilegeManager, this);
        upgrader.replayUpgrade(info.getRoleNameToId());
        usingNewPrivilege.set(true);
        domainResolver.setAuthenticationManager(authenticationManager);
        if (!isCheckpointThread()) {
            this.auth = null;
        }
    }

    // entry of checking tablets operation
    public void checkTablets(AdminCheckTabletsStmt stmt) {
        localMetastore.checkTablets(stmt);
    }

    // Set specified replica's status. If replica does not exist, just ignore it.
    public void setReplicaStatus(AdminSetReplicaStatusStmt stmt) {
        localMetastore.setReplicaStatus(stmt);
    }

    public void replaySetReplicaStatus(SetReplicaStatusOperationLog log) {
        localMetastore.replaySetReplicaStatus(log);
    }

    public void onEraseDatabase(long dbId) {
        localMetastore.onEraseDatabase(dbId);
    }

    public void onErasePartition(Partition partition) {
        localMetastore.onErasePartition(partition);
    }

    public long getImageJournalId() {
        return imageJournalId;
    }

    public void setImageJournalId(long imageJournalId) {
        this.imageJournalId = imageJournalId;
    }

    public void clearExpiredJobs() {
        try {
            loadManager.removeOldLoadJob();
        } catch (Throwable t) {
            LOG.warn("load manager remove old load jobs failed", t);
        }
        try {
            exportMgr.removeOldExportJobs();
        } catch (Throwable t) {
            LOG.warn("export manager remove old export jobs failed", t);
        }
        try {
            deleteHandler.removeOldDeleteInfo();
        } catch (Throwable t) {
            LOG.warn("delete handler remove old delete info failed", t);
        }
        try {
            globalTransactionMgr.removeExpiredTxns();
        } catch (Throwable t) {
            LOG.warn("transaction manager remove expired txns failed", t);
        }
        try {
            routineLoadManager.cleanOldRoutineLoadJobs();
        } catch (Throwable t) {
            LOG.warn("routine load manager clean old routine load jobs failed", t);
        }
        try {
            backupHandler.removeOldJobs();
        } catch (Throwable t) {
            LOG.warn("backup handler clean old jobs failed", t);
        }
        try {
            streamLoadManager.cleanOldStreamLoadTasks();
        } catch (Throwable t) {
            LOG.warn("delete handler remove old delete info failed", t);
        }
    }

    public void doTaskBackgroundJob() {
        try {
            taskManager.removeExpiredTasks();
        } catch (Throwable t) {
            LOG.warn("task manager clean expire tasks failed", t);
        }
        try {
            taskManager.removeExpiredTaskRuns();
        } catch (Throwable t) {
            LOG.warn("task manager clean expire task runs history failed", t);
        }
    }

    public StateChangeExecution getStateChangeExecution() {
        return execution;
    }

    public MetaContext getMetaContext() {
        return metaContext;
    }
}<|MERGE_RESOLUTION|>--- conflicted
+++ resolved
@@ -701,11 +701,7 @@
     }
 
     public GlobalFunctionMgr getGlobalFunctionMgr() {
-<<<<<<< HEAD
-        return nodeMgr.getGlobalFunctionMgr();
-=======
         return globalFunctionMgr;
->>>>>>> 4be4e12e
     }
 
     public static GlobalTransactionMgr getCurrentGlobalTransactionMgr() {
@@ -1338,11 +1334,7 @@
             remoteChecksum = dis.readLong();
             checksum = MVManager.getInstance().reload(dis, checksum);
             remoteChecksum = dis.readLong();
-<<<<<<< HEAD
-            nodeMgr.loadGlobalFunctions(dis, checksum);
-=======
             globalFunctionMgr.loadGlobalFunctions(dis, checksum);
->>>>>>> 4be4e12e
             // TODO put this at the end of the image before 3.0 release
             loadRBACPrivilege(dis);
         } catch (EOFException exception) {
@@ -1611,11 +1603,7 @@
             dos.writeLong(checksum);
             checksum = MVManager.getInstance().store(dos, checksum);
             dos.writeLong(checksum);
-<<<<<<< HEAD
-            nodeMgr.saveGlobalFunctions(dos, checksum);
-=======
             globalFunctionMgr.saveGlobalFunctions(dos, checksum);
->>>>>>> 4be4e12e
             // TODO put this at the end of the image before 3.0 release
             saveRBACPrivilege(dos);
 
