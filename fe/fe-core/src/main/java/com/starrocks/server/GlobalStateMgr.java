--- conflicted
+++ resolved
@@ -1591,22 +1591,6 @@
 
                 setCanRead(hasLog, err);
             }
-<<<<<<< HEAD
-
-            // close current db after replayer finished
-            @Override
-            public void run() {
-                super.run();
-                if (cursor != null) {
-                    cursor.close();
-                }
-            }
-        };
-
-        replayer.setMetaContext(metaContext);
-    }
-=======
->>>>>>> ddbb7849
 
             private void setCanRead(boolean hasLog, boolean err) {
                 if (err) {
@@ -1644,6 +1628,15 @@
                 } else {
                     canRead.set(true);
                     isReady.set(true);
+                }
+            }
+
+            // close current db after replayer finished
+            @Override
+            public void run() {
+                super.run();
+                if (cursor != null) {
+                    cursor.close();
                 }
             }
         };
