--- conflicted
+++ resolved
@@ -1456,11 +1456,6 @@
 
                 checksum = loadResources(dis, checksum);
                 checksum = exportMgr.loadExportJob(dis, checksum);
-<<<<<<< HEAD
-                checksum = backupHandler.loadBackupHandler(dis, checksum, this);
-                // global transaction must be replayed before load jobs v2
-=======
->>>>>>> 2daa49db
                 checksum = colocateTableIndex.loadColocateTableIndex(dis, checksum);
                 checksum = taskManager.loadTasks(dis, checksum);
             } else {
