// Copyright 2021-present StarRocks, Inc. All rights reserved.
//
// Licensed under the Apache License, Version 2.0 (the "License");
// you may not use this file except in compliance with the License.
// You may obtain a copy of the License at
//
//     https://www.apache.org/licenses/LICENSE-2.0
//
// Unless required by applicable law or agreed to in writing, software
// distributed under the License is distributed on an "AS IS" BASIS,
// WITHOUT WARRANTIES OR CONDITIONS OF ANY KIND, either express or implied.
// See the License for the specific language governing permissions and
// limitations under the License.

// This file is based on code available under the Apache license here:
//   https://github.com/apache/incubator-doris/blob/master/fe/fe-core/src/main/java/org/apache/doris/catalog/Catalog.java

// Licensed to the Apache Software Foundation (ASF) under one
// or more contributor license agreements.  See the NOTICE file
// distributed with this work for additional information
// regarding copyright ownership.  The ASF licenses this file
// to you under the Apache License, Version 2.0 (the
// "License"); you may not use this file except in compliance
// with the License.  You may obtain a copy of the License at
//
//   http://www.apache.org/licenses/LICENSE-2.0
//
// Unless required by applicable law or agreed to in writing,
// software distributed under the License is distributed on an
// "AS IS" BASIS, WITHOUT WARRANTIES OR CONDITIONS OF ANY
// KIND, either express or implied.  See the License for the
// specific language governing permissions and limitations
// under the License.

package com.starrocks.server;

import com.google.common.annotations.VisibleForTesting;
import com.google.common.base.Joiner;
import com.google.common.base.Preconditions;
import com.google.common.base.Strings;
import com.google.common.collect.Lists;
import com.google.common.collect.Maps;
import com.google.common.collect.Range;
import com.google.common.collect.Sets;
import com.starrocks.alter.AlterJobMgr;
import com.starrocks.alter.AlterJobV2;
import com.starrocks.alter.MaterializedViewHandler;
import com.starrocks.alter.SchemaChangeHandler;
import com.starrocks.analysis.LiteralExpr;
import com.starrocks.analysis.TableName;
import com.starrocks.authentication.AuthenticationMgr;
import com.starrocks.authentication.UserPropertyInfo;
import com.starrocks.backup.BackupHandler;
import com.starrocks.binlog.BinlogConfig;
import com.starrocks.binlog.BinlogManager;
import com.starrocks.catalog.BaseTableInfo;
import com.starrocks.catalog.BrokerMgr;
import com.starrocks.catalog.BrokerTable;
import com.starrocks.catalog.CatalogIdGenerator;
import com.starrocks.catalog.CatalogRecycleBin;
import com.starrocks.catalog.ColocateTableIndex;
import com.starrocks.catalog.ColocateTableIndex.GroupId;
import com.starrocks.catalog.Column;
import com.starrocks.catalog.DataProperty;
import com.starrocks.catalog.Database;
import com.starrocks.catalog.DistributionInfo;
import com.starrocks.catalog.DomainResolver;
import com.starrocks.catalog.EsTable;
import com.starrocks.catalog.ExternalOlapTable;
import com.starrocks.catalog.FileTable;
import com.starrocks.catalog.ForeignKeyConstraint;
import com.starrocks.catalog.Function;
import com.starrocks.catalog.FunctionSet;
import com.starrocks.catalog.GlobalFunctionMgr;
import com.starrocks.catalog.HiveMetaStoreTable;
import com.starrocks.catalog.HiveTable;
import com.starrocks.catalog.HudiTable;
import com.starrocks.catalog.IcebergTable;
import com.starrocks.catalog.Index;
import com.starrocks.catalog.InternalCatalog;
import com.starrocks.catalog.JDBCTable;
import com.starrocks.catalog.KeysType;
import com.starrocks.catalog.MaterializedIndexMeta;
import com.starrocks.catalog.MaterializedView;
import com.starrocks.catalog.MetaReplayState;
import com.starrocks.catalog.MetaVersion;
import com.starrocks.catalog.MvId;
import com.starrocks.catalog.MysqlTable;
import com.starrocks.catalog.OlapTable;
import com.starrocks.catalog.Partition;
import com.starrocks.catalog.PartitionInfo;
import com.starrocks.catalog.PartitionKey;
import com.starrocks.catalog.PartitionType;
import com.starrocks.catalog.PrimitiveType;
import com.starrocks.catalog.RangePartitionInfo;
import com.starrocks.catalog.ResourceGroupMgr;
import com.starrocks.catalog.ResourceMgr;
import com.starrocks.catalog.Table;
import com.starrocks.catalog.Table.TableType;
import com.starrocks.catalog.TabletInvertedIndex;
import com.starrocks.catalog.TabletStatMgr;
import com.starrocks.catalog.Type;
import com.starrocks.catalog.View;
import com.starrocks.clone.ColocateTableBalancer;
import com.starrocks.clone.DynamicPartitionScheduler;
import com.starrocks.clone.TabletChecker;
import com.starrocks.clone.TabletScheduler;
import com.starrocks.clone.TabletSchedulerStat;
import com.starrocks.cluster.Cluster;
import com.starrocks.common.AnalysisException;
import com.starrocks.common.Config;
import com.starrocks.common.ConfigRefreshDaemon;
import com.starrocks.common.DdlException;
import com.starrocks.common.ErrorCode;
import com.starrocks.common.ErrorReport;
import com.starrocks.common.FeConstants;
import com.starrocks.common.MetaNotFoundException;
import com.starrocks.common.Pair;
import com.starrocks.common.StarRocksFEMetaVersion;
import com.starrocks.common.ThreadPoolManager;
import com.starrocks.common.UserException;
import com.starrocks.common.io.Text;
import com.starrocks.common.io.Writable;
import com.starrocks.common.util.Daemon;
import com.starrocks.common.util.FrontendDaemon;
import com.starrocks.common.util.PrintableMap;
import com.starrocks.common.util.PropertyAnalyzer;
import com.starrocks.common.util.QueryableReentrantLock;
import com.starrocks.common.util.SmallFileMgr;
import com.starrocks.common.util.Util;
import com.starrocks.common.util.WriteQuorum;
import com.starrocks.connector.ConnectorMetadata;
import com.starrocks.connector.ConnectorMgr;
import com.starrocks.connector.ConnectorTableInfo;
import com.starrocks.connector.ConnectorTblMetaInfoMgr;
import com.starrocks.connector.elasticsearch.EsRepository;
import com.starrocks.connector.exception.StarRocksConnectorException;
import com.starrocks.connector.hive.ConnectorTableMetadataProcessor;
import com.starrocks.connector.hive.events.MetastoreEventsProcessor;
import com.starrocks.consistency.ConsistencyChecker;
import com.starrocks.credential.CloudCredentialUtil;
import com.starrocks.external.starrocks.StarRocksRepository;
import com.starrocks.ha.FrontendNodeType;
import com.starrocks.ha.HAProtocol;
import com.starrocks.ha.LeaderInfo;
import com.starrocks.ha.StateChangeExecution;
import com.starrocks.healthchecker.SafeModeChecker;
import com.starrocks.journal.Journal;
import com.starrocks.journal.JournalCursor;
import com.starrocks.journal.JournalEntity;
import com.starrocks.journal.JournalException;
import com.starrocks.journal.JournalFactory;
import com.starrocks.journal.JournalInconsistentException;
import com.starrocks.journal.JournalTask;
import com.starrocks.journal.JournalWriter;
import com.starrocks.journal.bdbje.Timestamp;
import com.starrocks.lake.ShardDeleter;
import com.starrocks.lake.ShardManager;
import com.starrocks.lake.StarOSAgent;
import com.starrocks.lake.compaction.CompactionManager;
import com.starrocks.leader.Checkpoint;
import com.starrocks.leader.TaskRunStateSynchronizer;
import com.starrocks.load.DeleteMgr;
import com.starrocks.load.ExportChecker;
import com.starrocks.load.ExportMgr;
import com.starrocks.load.InsertOverwriteJobManager;
import com.starrocks.load.Load;
import com.starrocks.load.loadv2.LoadEtlChecker;
import com.starrocks.load.loadv2.LoadJobScheduler;
import com.starrocks.load.loadv2.LoadLoadingChecker;
import com.starrocks.load.loadv2.LoadMgr;
import com.starrocks.load.loadv2.LoadTimeoutChecker;
import com.starrocks.load.routineload.RoutineLoadMgr;
import com.starrocks.load.routineload.RoutineLoadScheduler;
import com.starrocks.load.routineload.RoutineLoadTaskScheduler;
import com.starrocks.load.streamload.StreamLoadManager;
import com.starrocks.meta.MetaContext;
import com.starrocks.metric.MetricRepo;
import com.starrocks.mysql.privilege.Auth;
import com.starrocks.mysql.privilege.AuthUpgrader;
import com.starrocks.persist.AlterMaterializedViewStatusLog;
import com.starrocks.persist.AuthUpgradeInfo;
import com.starrocks.persist.BackendIdsUpdateInfo;
import com.starrocks.persist.BackendTabletsInfo;
import com.starrocks.persist.ChangeMaterializedViewRefreshSchemeLog;
import com.starrocks.persist.DropPartitionInfo;
import com.starrocks.persist.EditLog;
import com.starrocks.persist.GlobalVarPersistInfo;
import com.starrocks.persist.ImageHeader;
import com.starrocks.persist.ImpersonatePrivInfo;
import com.starrocks.persist.ModifyTableColumnOperationLog;
import com.starrocks.persist.ModifyTablePropertyOperationLog;
import com.starrocks.persist.MultiEraseTableInfo;
import com.starrocks.persist.OperationType;
import com.starrocks.persist.PartitionPersistInfo;
import com.starrocks.persist.PartitionPersistInfoV2;
import com.starrocks.persist.PrivInfo;
import com.starrocks.persist.RecoverInfo;
import com.starrocks.persist.RenameMaterializedViewLog;
import com.starrocks.persist.ReplacePartitionOperationLog;
import com.starrocks.persist.ReplicaPersistInfo;
import com.starrocks.persist.SetReplicaStatusOperationLog;
import com.starrocks.persist.Storage;
import com.starrocks.persist.TableInfo;
import com.starrocks.persist.TablePropertyInfo;
import com.starrocks.persist.TruncateTableInfo;
import com.starrocks.persist.gson.GsonUtils;
import com.starrocks.persist.metablock.SRMetaBlockEOFException;
import com.starrocks.persist.metablock.SRMetaBlockException;
import com.starrocks.plugin.PluginInfo;
import com.starrocks.plugin.PluginMgr;
import com.starrocks.privilege.AuthorizationMgr;
import com.starrocks.privilege.PrivilegeActions;
import com.starrocks.qe.AuditEventProcessor;
import com.starrocks.qe.ConnectContext;
import com.starrocks.qe.JournalObservable;
import com.starrocks.qe.SessionVariable;
import com.starrocks.qe.ShowResultSet;
import com.starrocks.qe.VariableMgr;
import com.starrocks.rpc.FrontendServiceProxy;
import com.starrocks.scheduler.TaskManager;
import com.starrocks.scheduler.mv.MVJobExecutor;
import com.starrocks.scheduler.mv.MVManager;
import com.starrocks.sql.ast.AddPartitionClause;
import com.starrocks.sql.ast.AdminCheckTabletsStmt;
import com.starrocks.sql.ast.AdminSetConfigStmt;
import com.starrocks.sql.ast.AdminSetReplicaStatusStmt;
import com.starrocks.sql.ast.AlterDatabaseQuotaStmt;
import com.starrocks.sql.ast.AlterDatabaseQuotaStmt.QuotaType;
import com.starrocks.sql.ast.AlterDatabaseRenameStatement;
import com.starrocks.sql.ast.AlterMaterializedViewStmt;
import com.starrocks.sql.ast.AlterSystemStmt;
import com.starrocks.sql.ast.AlterTableCommentClause;
import com.starrocks.sql.ast.AlterTableStmt;
import com.starrocks.sql.ast.AlterViewStmt;
import com.starrocks.sql.ast.BackupStmt;
import com.starrocks.sql.ast.CancelAlterSystemStmt;
import com.starrocks.sql.ast.CancelAlterTableStmt;
import com.starrocks.sql.ast.CancelBackupStmt;
import com.starrocks.sql.ast.ColumnRenameClause;
import com.starrocks.sql.ast.CreateMaterializedViewStatement;
import com.starrocks.sql.ast.CreateMaterializedViewStmt;
import com.starrocks.sql.ast.CreateTableLikeStmt;
import com.starrocks.sql.ast.CreateTableStmt;
import com.starrocks.sql.ast.CreateViewStmt;
import com.starrocks.sql.ast.DropMaterializedViewStmt;
import com.starrocks.sql.ast.DropPartitionClause;
import com.starrocks.sql.ast.DropTableStmt;
import com.starrocks.sql.ast.InstallPluginStmt;
import com.starrocks.sql.ast.ModifyFrontendAddressClause;
import com.starrocks.sql.ast.PartitionRenameClause;
import com.starrocks.sql.ast.RecoverDbStmt;
import com.starrocks.sql.ast.RecoverPartitionStmt;
import com.starrocks.sql.ast.RecoverTableStmt;
import com.starrocks.sql.ast.RefreshTableStmt;
import com.starrocks.sql.ast.ReplacePartitionClause;
import com.starrocks.sql.ast.RestoreStmt;
import com.starrocks.sql.ast.RollupRenameClause;
import com.starrocks.sql.ast.SetType;
import com.starrocks.sql.ast.SystemVariable;
import com.starrocks.sql.ast.TableRenameClause;
import com.starrocks.sql.ast.TruncateTableStmt;
import com.starrocks.sql.ast.UninstallPluginStmt;
import com.starrocks.sql.ast.UserIdentity;
import com.starrocks.sql.optimizer.statistics.CachedStatisticStorage;
import com.starrocks.sql.optimizer.statistics.StatisticStorage;
import com.starrocks.statistic.AnalyzeMgr;
import com.starrocks.statistic.StatisticAutoCollector;
import com.starrocks.statistic.StatisticsMetaManager;
import com.starrocks.statistic.StatsConstants;
import com.starrocks.system.Backend;
import com.starrocks.system.ComputeNode;
import com.starrocks.system.Frontend;
import com.starrocks.system.HeartbeatMgr;
import com.starrocks.system.SystemInfoService;
import com.starrocks.task.AgentBatchTask;
import com.starrocks.task.LeaderTaskExecutor;
import com.starrocks.task.PriorityLeaderTaskExecutor;
import com.starrocks.thrift.TCompressionType;
import com.starrocks.thrift.TNetworkAddress;
import com.starrocks.thrift.TNodeInfo;
import com.starrocks.thrift.TNodesInfo;
import com.starrocks.thrift.TRefreshTableRequest;
import com.starrocks.thrift.TRefreshTableResponse;
import com.starrocks.thrift.TResourceUsage;
import com.starrocks.thrift.TStatus;
import com.starrocks.thrift.TStatusCode;
import com.starrocks.thrift.TStorageMedium;
import com.starrocks.thrift.TTabletMetaType;
import com.starrocks.thrift.TWriteQuorumType;
import com.starrocks.transaction.GlobalTransactionMgr;
import com.starrocks.transaction.PublishVersionDaemon;
import com.starrocks.transaction.UpdateDbUsedDataQuotaDaemon;
import com.starrocks.warehouse.Warehouse;
import org.apache.commons.collections.CollectionUtils;
import org.apache.commons.lang3.StringUtils;
import org.apache.logging.log4j.LogManager;
import org.apache.logging.log4j.Logger;

import java.io.BufferedInputStream;
import java.io.DataInputStream;
import java.io.DataOutputStream;
import java.io.EOFException;
import java.io.File;
import java.io.FileInputStream;
import java.io.FileOutputStream;
import java.io.IOException;
import java.util.ArrayList;
import java.util.Collection;
import java.util.HashMap;
import java.util.List;
import java.util.Map;
import java.util.Set;
import java.util.concurrent.ArrayBlockingQueue;
import java.util.concurrent.BlockingQueue;
import java.util.concurrent.ConcurrentHashMap;
import java.util.concurrent.Future;
import java.util.concurrent.FutureTask;
import java.util.concurrent.TimeUnit;
import java.util.concurrent.atomic.AtomicBoolean;
import java.util.concurrent.atomic.AtomicLong;

public class GlobalStateMgr {
    private static final Logger LOG = LogManager.getLogger(GlobalStateMgr.class);
    // 0 ~ 9999 used for qe
    public static final long NEXT_ID_INIT_VALUE = 10000;
    private static final int REPLAY_INTERVAL_MS = 1;
    public static final String IMAGE_DIR = "/image";
    // will break the loop and refresh in-memory data after at most 10w logs or at most 1 seconds
    private static final long REPLAYER_MAX_MS_PER_LOOP = 1000L;
    private static final long REPLAYER_MAX_LOGS_PER_LOOP = 100000L;

    /**
     * Meta and Image context
     */
    private String imageDir;
    private final MetaContext metaContext;
    private long epoch = 0;

    // Lock to perform atomic modification on map like 'idToDb' and 'fullNameToDb'.
    // These maps are all thread safe, we only use lock to perform atomic operations.
    // Operations like Get or Put do not need lock.
    // We use fair ReentrantLock to avoid starvation. Do not use this lock in critical code pass
    // because fair lock has poor performance.
    // Using QueryableReentrantLock to print owner thread in debug mode.
    private final QueryableReentrantLock lock;

    /**
     * System Manager
     */
    private final NodeMgr nodeMgr;
    private final HeartbeatMgr heartbeatMgr;

    /**
     * Alter Job Manager
     */
    private final AlterJobMgr alterJobMgr;

    private Load load;
    private LoadMgr loadMgr;
    private RoutineLoadMgr routineLoadMgr;
    private StreamLoadManager streamLoadManager;
    private ExportMgr exportMgr;

    private ConsistencyChecker consistencyChecker;
    private BackupHandler backupHandler;
    private PublishVersionDaemon publishVersionDaemon;
    private DeleteMgr deleteMgr;
    private UpdateDbUsedDataQuotaDaemon updateDbUsedDataQuotaDaemon;

    private FrontendDaemon labelCleaner; // To clean old LabelInfo, ExportJobInfos
    private FrontendDaemon txnTimeoutChecker; // To abort timeout txns
    private FrontendDaemon taskCleaner;   // To clean expire Task/TaskRun
    private JournalWriter journalWriter; // leader only: write journal log
    private Daemon replayer;
    private Daemon timePrinter;
    private EsRepository esRepository;  // it is a daemon, so add it here
    private StarRocksRepository starRocksRepository;
    private MetastoreEventsProcessor metastoreEventsProcessor;
    private ConnectorTableMetadataProcessor connectorTableMetadataProcessor;

    // set to true after finished replay all meta and ready to serve
    // set to false when globalStateMgr is not ready.
    private AtomicBoolean isReady = new AtomicBoolean(false);
    // set to true if FE can offer READ service.
    // canRead can be true even if isReady is false.
    // for example: OBSERVER transfer to UNKNOWN, then isReady will be set to false, but canRead can still be true
    private AtomicBoolean canRead = new AtomicBoolean(false);

    // false if default_cluster is not created.
    private boolean isDefaultClusterCreated = false;

    // false if default_warehouse is not created.
    private boolean isDefaultWarehouseCreated = false;

    private FrontendNodeType feType;
    // replica and observer use this value to decide provide read service or not
    private long synchronizedTimeMs;

    private CatalogIdGenerator idGenerator = new CatalogIdGenerator(NEXT_ID_INIT_VALUE);

    private EditLog editLog;
    private Journal journal;
    // For checkpoint and observer memory replayed marker
    private AtomicLong replayedJournalId;

    private static GlobalStateMgr CHECKPOINT = null;
    private static long checkpointThreadId = -1;
    private Checkpoint checkpointer;

    private HAProtocol haProtocol = null;

    private JournalObservable journalObservable;

    private TabletInvertedIndex tabletInvertedIndex;
    private ColocateTableIndex colocateTableIndex;

    private CatalogRecycleBin recycleBin;
    private FunctionSet functionSet;

    private MetaReplayState metaReplayState;

    private ResourceMgr resourceMgr;

    private GlobalTransactionMgr globalTransactionMgr;

    private TabletStatMgr tabletStatMgr;

    private Auth auth;

    // We're developing a new privilege & authentication framework
    // This is used to turned on in hard code.
    public static final boolean USING_NEW_PRIVILEGE = true;

    // change to true in UT
    private AtomicBoolean usingNewPrivilege;

    private AuthenticationMgr authenticationMgr;
    private AuthorizationMgr authorizationMgr;

    private DomainResolver domainResolver;

    private TabletSchedulerStat stat;

    private TabletScheduler tabletScheduler;

    private TabletChecker tabletChecker;

    // Thread pools for pending and loading task, separately
    private LeaderTaskExecutor pendingLoadTaskScheduler;
    private PriorityLeaderTaskExecutor loadingLoadTaskScheduler;

    private LoadJobScheduler loadJobScheduler;

    private LoadTimeoutChecker loadTimeoutChecker;
    private LoadEtlChecker loadEtlChecker;
    private LoadLoadingChecker loadLoadingChecker;

    private RoutineLoadScheduler routineLoadScheduler;
    private RoutineLoadTaskScheduler routineLoadTaskScheduler;

    private MVJobExecutor mvMVJobExecutor;

    private SmallFileMgr smallFileMgr;

    private DynamicPartitionScheduler dynamicPartitionScheduler;

    private PluginMgr pluginMgr;

    private AuditEventProcessor auditEventProcessor;

    private final StatisticsMetaManager statisticsMetaManager;

    private final StatisticAutoCollector statisticAutoCollector;

    private final SafeModeChecker safeModeChecker;

    private AnalyzeMgr analyzeMgr;

    private StatisticStorage statisticStorage;

    private long imageJournalId;

    private long feStartTime;

    private boolean isSafeMode = false;

    private ResourceGroupMgr resourceGroupMgr;

    private StarOSAgent starOSAgent;

    private ShardDeleter shardDeleter;

    private MetadataMgr metadataMgr;
    private CatalogMgr catalogMgr;
    private ConnectorMgr connectorMgr;
    private ConnectorTblMetaInfoMgr connectorTblMetaInfoMgr;

    private TaskManager taskManager;
    private InsertOverwriteJobManager insertOverwriteJobManager;

    private LocalMetastore localMetastore;
    private GlobalFunctionMgr globalFunctionMgr;

    @Deprecated
    private ShardManager shardManager;

    private StateChangeExecution execution;

    private TaskRunStateSynchronizer taskRunStateSynchronizer;

    private BinlogManager binlogManager;

    // For LakeTable
    private CompactionManager compactionManager;

    private WarehouseManager warehouseMgr;

    private ConfigRefreshDaemon configRefreshDaemon;

    private StorageVolumeMgr storageVolumeMgr;

    public NodeMgr getNodeMgr() {
        return nodeMgr;
    }

    public List<Frontend> getFrontends(FrontendNodeType nodeType) {
        return nodeMgr.getFrontends(nodeType);
    }

    public List<String> getRemovedFrontendNames() {
        return nodeMgr.getRemovedFrontendNames();
    }

    public JournalObservable getJournalObservable() {
        return journalObservable;
    }

    public SystemInfoService getOrCreateSystemInfo(Integer clusterId) {
        return nodeMgr.getOrCreateSystemInfo(clusterId);
    }

    public TNodesInfo createNodesInfo(Integer clusterId) {
        TNodesInfo nodesInfo = new TNodesInfo();
        SystemInfoService systemInfoService = getOrCreateSystemInfo(clusterId);
        // use default warehouse
        Warehouse warehouse = warehouseMgr.getDefaultWarehouse();
        // TODO: need to refactor after be split into cn + dn
        if (warehouse != null && RunMode.getCurrentRunMode() == RunMode.SHARED_DATA) {
            com.starrocks.warehouse.Cluster cluster = warehouse.getAnyAvailableCluster();
            for (Long cnId : cluster.getComputeNodeIds()) {
                ComputeNode cn = systemInfoService.getBackendOrComputeNode(cnId);
                nodesInfo.addToNodes(new TNodeInfo(cnId, 0, cn.getHost(), cn.getBrpcPort()));
            }
        } else {
            for (Long id : systemInfoService.getBackendIds(false)) {
                Backend backend = systemInfoService.getBackend(id);
                nodesInfo.addToNodes(new TNodeInfo(backend.getId(), 0, backend.getHost(), backend.getBrpcPort()));
            }
        }

        return nodesInfo;
    }

    public SystemInfoService getClusterInfo() {
        return nodeMgr.getClusterInfo();
    }

    private HeartbeatMgr getHeartbeatMgr() {
        return heartbeatMgr;
    }

    public TabletInvertedIndex getTabletInvertedIndex() {
        return this.tabletInvertedIndex;
    }

    // only for test
    public void setColocateTableIndex(ColocateTableIndex colocateTableIndex) {
        this.colocateTableIndex = colocateTableIndex;
        localMetastore.setColocateTableIndex(colocateTableIndex);
    }

    public ColocateTableIndex getColocateTableIndex() {
        return this.colocateTableIndex;
    }

    public CatalogRecycleBin getRecycleBin() {
        return this.recycleBin;
    }

    public MetaReplayState getMetaReplayState() {
        return metaReplayState;
    }

    public DynamicPartitionScheduler getDynamicPartitionScheduler() {
        return this.dynamicPartitionScheduler;
    }

    public long getFeStartTime() {
        return feStartTime;
    }

    public LocalMetastore getLocalMetastore() {
        return localMetastore;
    }

    public CompactionManager getCompactionManager() {
        return compactionManager;
    }

    public ConfigRefreshDaemon getConfigRefreshDaemon() {
        return configRefreshDaemon;
    }

    private static class SingletonHolder {
        private static final GlobalStateMgr INSTANCE = new GlobalStateMgr();
    }

    private GlobalStateMgr() {
        this(false);
    }

    // if isCkptGlobalState is true, it means that we should not collect thread pool metric
    private GlobalStateMgr(boolean isCkptGlobalState) {
        if (!isCkptGlobalState) {
            RunMode.detectRunMode();
        }

        if (RunMode.allowCreateLakeTable()) {
            this.starOSAgent = new StarOSAgent();
        }

        // System Manager
        this.nodeMgr = new NodeMgr();
        this.heartbeatMgr = new HeartbeatMgr(!isCkptGlobalState);

        // Alter Job Manager
        this.alterJobMgr = new AlterJobMgr();

        this.load = new Load();
        this.streamLoadManager = new StreamLoadManager();
        this.routineLoadMgr = new RoutineLoadMgr();
        this.exportMgr = new ExportMgr();

        this.consistencyChecker = new ConsistencyChecker();
        this.lock = new QueryableReentrantLock(true);
        this.backupHandler = new BackupHandler(this);
        this.publishVersionDaemon = new PublishVersionDaemon();
        this.deleteMgr = new DeleteMgr();
        this.updateDbUsedDataQuotaDaemon = new UpdateDbUsedDataQuotaDaemon();
        this.statisticsMetaManager = new StatisticsMetaManager();
        this.statisticAutoCollector = new StatisticAutoCollector();
        this.safeModeChecker = new SafeModeChecker();
        this.statisticStorage = new CachedStatisticStorage();

        this.replayedJournalId = new AtomicLong(0L);
        this.synchronizedTimeMs = 0;
        this.feType = FrontendNodeType.INIT;

        this.journalObservable = new JournalObservable();

        this.tabletInvertedIndex = new TabletInvertedIndex();
        this.colocateTableIndex = new ColocateTableIndex();
        this.recycleBin = new CatalogRecycleBin();
        this.functionSet = new FunctionSet();
        this.functionSet.init();

        this.metaReplayState = new MetaReplayState();

        this.isDefaultClusterCreated = false;

        this.resourceMgr = new ResourceMgr();

        this.globalTransactionMgr = new GlobalTransactionMgr(this);
        this.tabletStatMgr = new TabletStatMgr();
        initAuth(USING_NEW_PRIVILEGE);

        this.resourceGroupMgr = new ResourceGroupMgr();

        this.esRepository = new EsRepository();
        this.starRocksRepository = new StarRocksRepository();
        this.metastoreEventsProcessor = new MetastoreEventsProcessor();
        this.connectorTableMetadataProcessor = new ConnectorTableMetadataProcessor();

        this.metaContext = new MetaContext();
        this.metaContext.setThreadLocalInfo();

        this.stat = new TabletSchedulerStat();

        this.globalFunctionMgr = new GlobalFunctionMgr();
        this.tabletScheduler = new TabletScheduler(this, nodeMgr.getClusterInfo(), tabletInvertedIndex, stat);
        this.tabletChecker = new TabletChecker(this, nodeMgr.getClusterInfo(), tabletScheduler, stat);

        this.pendingLoadTaskScheduler =
                new LeaderTaskExecutor("pending_load_task_scheduler", Config.async_load_task_pool_size,
                        Config.desired_max_waiting_jobs, !isCkptGlobalState);
        // One load job will be split into multiple loading tasks, the queue size is not
        // determined, so set desired_max_waiting_jobs * 10
        this.loadingLoadTaskScheduler = new PriorityLeaderTaskExecutor("loading_load_task_scheduler",
                Config.async_load_task_pool_size,
                Config.desired_max_waiting_jobs * 10, !isCkptGlobalState);
        this.loadJobScheduler = new LoadJobScheduler();
        this.loadMgr = new LoadMgr(loadJobScheduler);
        this.loadTimeoutChecker = new LoadTimeoutChecker(loadMgr);
        this.loadEtlChecker = new LoadEtlChecker(loadMgr);
        this.loadLoadingChecker = new LoadLoadingChecker(loadMgr);
        this.routineLoadScheduler = new RoutineLoadScheduler(routineLoadMgr);
        this.routineLoadTaskScheduler = new RoutineLoadTaskScheduler(routineLoadMgr);
        this.mvMVJobExecutor = new MVJobExecutor();

        this.smallFileMgr = new SmallFileMgr();

        this.dynamicPartitionScheduler = new DynamicPartitionScheduler("DynamicPartitionScheduler",
                Config.dynamic_partition_check_interval_seconds * 1000L);

        setMetaDir();

        this.pluginMgr = new PluginMgr();
        this.auditEventProcessor = new AuditEventProcessor(this.pluginMgr);
        this.analyzeMgr = new AnalyzeMgr();
        this.localMetastore = new LocalMetastore(this, recycleBin, colocateTableIndex, nodeMgr.getClusterInfo());
        this.warehouseMgr = new WarehouseManager();
        this.connectorMgr = new ConnectorMgr();
        this.connectorTblMetaInfoMgr = new ConnectorTblMetaInfoMgr();
        this.metadataMgr = new MetadataMgr(localMetastore, connectorMgr, connectorTblMetaInfoMgr);
        this.catalogMgr = new CatalogMgr(connectorMgr);

        this.taskManager = new TaskManager();
        this.insertOverwriteJobManager = new InsertOverwriteJobManager();
        this.shardManager = new ShardManager();
        this.compactionManager = new CompactionManager();
        this.configRefreshDaemon = new ConfigRefreshDaemon();
        this.shardDeleter = new ShardDeleter();

        this.binlogManager = new BinlogManager();

        this.storageVolumeMgr = new StorageVolumeMgr();

        GlobalStateMgr gsm = this;
        this.execution = new StateChangeExecution() {
            @Override
            public void transferToLeader() {
                gsm.transferToLeader();
            }

            @Override
            public void transferToNonLeader(FrontendNodeType newType) {
                gsm.transferToNonLeader(newType);
            }
        };
    }

    public static void destroyCheckpoint() {
        if (CHECKPOINT != null) {
            CHECKPOINT = null;
        }
    }

    public static GlobalStateMgr getCurrentState() {
        if (isCheckpointThread()) {
            // only checkpoint thread itself will go here.
            // so no need to care about the thread safe.
            if (CHECKPOINT == null) {
                CHECKPOINT = new GlobalStateMgr(true);
            }
            return CHECKPOINT;
        } else {
            return SingletonHolder.INSTANCE;
        }
    }

    public boolean isSafeMode() {
        return isSafeMode;
    }

    public void setSafeMode(boolean isSafeMode) {
        this.isSafeMode = isSafeMode;
    }

    public ConcurrentHashMap<Long, Database> getIdToDb() {
        return localMetastore.getIdToDb();
    }

    // NOTICE: in most case, we should use getCurrentState() to get the right globalStateMgr.
    // but in some cases, we should get the serving globalStateMgr explicitly.
    public static GlobalStateMgr getServingState() {
        return SingletonHolder.INSTANCE;
    }

    public BrokerMgr getBrokerMgr() {
        return nodeMgr.getBrokerMgr();
    }

    public ResourceMgr getResourceMgr() {
        return resourceMgr;
    }

    public GlobalFunctionMgr getGlobalFunctionMgr() {
        return globalFunctionMgr;
    }

    public static GlobalTransactionMgr getCurrentGlobalTransactionMgr() {
        return getCurrentState().globalTransactionMgr;
    }

    public GlobalTransactionMgr getGlobalTransactionMgr() {
        return globalTransactionMgr;
    }

    public PluginMgr getPluginMgr() {
        return pluginMgr;
    }

    public AnalyzeMgr getAnalyzeMgr() {
        return analyzeMgr;
    }

    public Auth getAuth() {
        return auth;
    }

    public AuthenticationMgr getAuthenticationMgr() {
        return authenticationMgr;
    }

    public AuthorizationMgr getAuthorizationMgr() {
        return authorizationMgr;
    }

    public ResourceGroupMgr getResourceGroupMgr() {
        return resourceGroupMgr;
    }

    public TabletScheduler getTabletScheduler() {
        return tabletScheduler;
    }

    public TabletChecker getTabletChecker() {
        return tabletChecker;
    }

    public ConcurrentHashMap<String, Database> getFullNameToDb() {
        return localMetastore.getFullNameToDb();
    }

    public AuditEventProcessor getAuditEventProcessor() {
        return auditEventProcessor;
    }

    // use this to get correct ClusterInfoService instance
    public static SystemInfoService getCurrentSystemInfo() {
        return getCurrentState().getClusterInfo();
    }

    public static StarOSAgent getCurrentStarOSAgent() {
        return getCurrentState().getStarOSAgent();
    }

    public static WarehouseManager getCurrentWarehouseMgr() {
        return getCurrentState().getWarehouseMgr();
    }

    public static HeartbeatMgr getCurrentHeartbeatMgr() {
        return getCurrentState().getHeartbeatMgr();
    }

    // use this to get correct TabletInvertedIndex instance
    public static TabletInvertedIndex getCurrentInvertedIndex() {
        return getCurrentState().getTabletInvertedIndex();
    }

    // use this to get correct ColocateTableIndex instance
    public static ColocateTableIndex getCurrentColocateIndex() {
        return getCurrentState().getColocateTableIndex();
    }

    public static CatalogRecycleBin getCurrentRecycleBin() {
        return getCurrentState().getRecycleBin();
    }

    public static int getCurrentStateStarRocksMetaVersion() {
        return MetaContext.get().getStarRocksMetaVersion();
    }

    public static boolean isCheckpointThread() {
        return Thread.currentThread().getId() == checkpointThreadId;
    }

    public static PluginMgr getCurrentPluginMgr() {
        return getCurrentState().getPluginMgr();
    }

    public static AnalyzeMgr getCurrentAnalyzeMgr() {
        return getCurrentState().getAnalyzeMgr();
    }

    public static StatisticStorage getCurrentStatisticStorage() {
        return getCurrentState().statisticStorage;
    }

    public static TabletStatMgr getCurrentTabletStatMgr() {
        return getCurrentState().tabletStatMgr;
    }

    // Only used in UT
    public void setStatisticStorage(StatisticStorage statisticStorage) {
        this.statisticStorage = statisticStorage;
    }

    public static AuditEventProcessor getCurrentAuditEventProcessor() {
        return getCurrentState().getAuditEventProcessor();
    }

    public StarOSAgent getStarOSAgent() {
        return starOSAgent;
    }

    public CatalogMgr getCatalogMgr() {
        return catalogMgr;
    }

    public ConnectorMgr getConnectorMgr() {
        return connectorMgr;
    }

    public MetadataMgr getMetadataMgr() {
        return metadataMgr;
    }

    public ConnectorMetadata getMetadata() {
        return localMetastore;
    }

    @VisibleForTesting
    public void setMetadataMgr(MetadataMgr metadataMgr) {
        this.metadataMgr = metadataMgr;
    }

    @VisibleForTesting
    public void setStarOSAgent(StarOSAgent starOSAgent) {
        this.starOSAgent = starOSAgent;
    }

    public TaskManager getTaskManager() {
        return taskManager;
    }

    public BinlogManager getBinlogManager() {
        return binlogManager;
    }

    public InsertOverwriteJobManager getInsertOverwriteJobManager() {
        return insertOverwriteJobManager;
    }

    public WarehouseManager getWarehouseMgr() {
        return warehouseMgr;
    }

    public StorageVolumeMgr getStorageVolumeMgr() {
        return storageVolumeMgr;
    }

    public ConnectorTblMetaInfoMgr getConnectorTblMetaInfoMgr() {
        return connectorTblMetaInfoMgr;
    }

    public ConnectorTableMetadataProcessor getConnectorTableMetadataProcessor() {
        return connectorTableMetadataProcessor;
    }

    // Use tryLock to avoid potential dead lock
    public boolean tryLock(boolean mustLock) {
        while (true) {
            try {
                if (!lock.tryLock(Config.catalog_try_lock_timeout_ms, TimeUnit.MILLISECONDS)) {
                    // to see which thread held this lock for long time.
                    Thread owner = lock.getOwner();
                    if (owner != null) {
                        LOG.warn("globalStateMgr lock is held by: {}", Util.dumpThread(owner, 50));
                    }

                    if (mustLock) {
                        continue;
                    } else {
                        return false;
                    }
                }
                return true;
            } catch (InterruptedException e) {
                LOG.warn("got exception while getting globalStateMgr lock", e);
                if (mustLock) {
                    continue;
                } else {
                    return lock.isHeldByCurrentThread();
                }
            }
        }
    }

    public void unlock() {
        if (lock.isHeldByCurrentThread()) {
            this.lock.unlock();
        }
    }

    public String getImageDir() {
        return imageDir;
    }

    private void setMetaDir() {
        this.imageDir = Config.meta_dir + IMAGE_DIR;
        nodeMgr.setImageDir(imageDir);
    }

    public void initialize(String[] args) throws Exception {
        // set meta dir first.
        // we already set these variables in constructor. but GlobalStateMgr is a singleton class.
        // so they may be set before Config is initialized.
        // set them here again to make sure these variables use values in fe.conf.

        setMetaDir();

        // 0. get local node and helper node info
        nodeMgr.initialize(args);

        // 1. create dirs and files
        if (Config.edit_log_type.equalsIgnoreCase("bdb")) {
            File imageDir = new File(this.imageDir);
            if (!imageDir.exists()) {
                imageDir.mkdirs();
            }
        } else {
            LOG.error("Invalid edit log type: {}", Config.edit_log_type);
            System.exit(-1);
        }

        // init plugin manager
        pluginMgr.init();
        auditEventProcessor.start();

        // 2. get cluster id and role (Observer or Follower)
        nodeMgr.getClusterIdAndRoleOnStartup();

        // 3. Load image first and replay edits
        initJournal();
        loadImage(this.imageDir); // load image file

        // 4. create load and export job label cleaner thread
        createLabelCleaner();

        // 5. create txn timeout checker thread
        createTxnTimeoutChecker();

        // 6. start task cleaner thread
        createTaskCleaner();

        // 7. init starosAgent
        if (RunMode.allowCreateLakeTable() && !starOSAgent.init(null)) {
            LOG.error("init starOSAgent failed");
            System.exit(-1);
        }
    }

    // set usingNewPrivilege = true in UT
    public void initAuth(boolean usingNewPrivilege) {
        this.auth = new Auth();
        this.usingNewPrivilege = new AtomicBoolean(usingNewPrivilege);
        if (usingNewPrivilege) {
            this.authenticationMgr = new AuthenticationMgr();
            this.domainResolver = new DomainResolver(authenticationMgr);
            this.authorizationMgr = new AuthorizationMgr(this, null);
            LOG.info("using new privilege framework..");
        } else {
            this.domainResolver = new DomainResolver(auth);
            this.authenticationMgr = null;
            this.authorizationMgr = null;
        }
    }

    @VisibleForTesting
    public void setAuth(Auth auth) {
        this.auth = auth;
    }

    public boolean isUsingNewPrivilege() {
        return usingNewPrivilege.get();
    }

    private boolean needUpgradedToNewPrivilege() {
        return !authorizationMgr.isLoaded() || !authenticationMgr.isLoaded();
    }

    protected void initJournal() throws JournalException, InterruptedException {
        BlockingQueue<JournalTask> journalQueue =
                new ArrayBlockingQueue<JournalTask>(Config.metadata_journal_queue_size);
        journal = JournalFactory.create(nodeMgr.getNodeName());
        journalWriter = new JournalWriter(journal, journalQueue);

        editLog = new EditLog(journalQueue);
        this.globalTransactionMgr.setEditLog(editLog);
        this.idGenerator.setEditLog(editLog);
        this.localMetastore.setEditLog(editLog);
    }

    // wait until FE is ready.
    public void waitForReady() throws InterruptedException {
        while (true) {
            if (isReady()) {
                LOG.info("globalStateMgr is ready. FE type: {}", feType);
                feStartTime = System.currentTimeMillis();

                // For follower/observer, defer setting auth to null when we have replayed all the journal,
                // because we may encounter old auth journal when replaying log in which case we still
                // need the auth object.
                if (isUsingNewPrivilege() && !needUpgradedToNewPrivilege()) {
                    // already upgraded, set auth = null
                    auth = null;
                }

                break;
            }

            Thread.sleep(2000);
            LOG.info("wait globalStateMgr to be ready. FE type: {}. is ready: {}", feType, isReady.get());
        }
    }

    public boolean isReady() {
        return isReady.get();
    }

    public static String genFeNodeName(String host, int port, boolean isOldStyle) {
        String name = host + "_" + port;
        if (isOldStyle) {
            return name;
        } else {
            return name + "_" + System.currentTimeMillis();
        }
    }

    private void transferToLeader() {
        FrontendNodeType oldType = feType;
        // stop replayer
        if (replayer != null) {
            replayer.setStop();
            try {
                replayer.join();
            } catch (InterruptedException e) {
                LOG.warn("got exception when stopping the replayer thread", e);
            }
            replayer = null;
        }

        // set this after replay thread stopped. to avoid replay thread modify them.
        isReady.set(false);

        // setup for journal
        try {
            journal.open();
            if (!haProtocol.fencing()) {
                throw new Exception("fencing failed. will exit");
            }
            long maxJournalId = journal.getMaxJournalId();
            replayJournal(maxJournalId);
            nodeMgr.checkCurrentNodeExist();
            journalWriter.init(maxJournalId);
        } catch (Exception e) {
            // TODO: gracefully exit
            LOG.error("failed to init journal after transfer to leader! will exit", e);
            System.exit(-1);
        }

        journalWriter.startDaemon();

        // Set the feType to LEADER before writing edit log, because the feType must be Leader when writing edit log.
        // It will be set to the old type if any error happens in the following procedure
        feType = FrontendNodeType.LEADER;

        try {
            // Log meta_version
            int starrocksMetaVersion = MetaContext.get().getStarRocksMetaVersion();
            if (starrocksMetaVersion < FeConstants.STARROCKS_META_VERSION) {
                editLog.logMetaVersion(new MetaVersion(FeConstants.STARROCKS_META_VERSION));
                MetaContext.get().setStarRocksMetaVersion(FeConstants.STARROCKS_META_VERSION);
            }

            // Log the first frontend
            if (nodeMgr.isFirstTimeStartUp()) {
                // if isFirstTimeStartUp is true, frontends must contain this Node.
                Frontend self = nodeMgr.getMySelf();
                Preconditions.checkNotNull(self);
                // OP_ADD_FIRST_FRONTEND is emitted, so it can write to BDBJE even if canWrite is false
                editLog.logAddFirstFrontend(self);
            }

            if (!isDefaultClusterCreated) {
                initDefaultCluster();
            }

            // MUST set leader ip before starting checkpoint thread.
            // because checkpoint thread need this info to select non-leader FE to push image
            nodeMgr.setLeaderInfo();

            if (USING_NEW_PRIVILEGE) {
                if (needUpgradedToNewPrivilege()) {
                    reInitializeNewPrivilegeOnUpgrade();
                    AuthUpgrader upgrader = new AuthUpgrader(auth, authenticationMgr, authorizationMgr, this);
                    // upgrade metadata in old privilege framework to the new one
                    upgrader.upgradeAsLeader();
                    this.domainResolver.setAuthenticationManager(authenticationMgr);
                }
                LOG.info("set usingNewPrivilege to true after transfer to leader");
                usingNewPrivilege.set(true);
                auth = null;  // remove references to useless objects to release memory
            }

            // start all daemon threads that only running on MASTER FE
            startLeaderOnlyDaemonThreads();
            // start other daemon threads that should run on all FEs
            startAllNodeTypeDaemonThreads();
            insertOverwriteJobManager.cancelRunningJobs();

            if (!isDefaultWarehouseCreated) {
                initDefaultWarehouse();
            }

            updateDefaultWarehouse();

            MetricRepo.init();

            isReady.set(true);

            String msg = "leader finished to replay journal, can write now.";
            Util.stdoutWithTime(msg);
            LOG.info(msg);

            // for leader, there are some new thread pools need to register metric
            ThreadPoolManager.registerAllThreadPoolMetric();

            if (nodeMgr.isFirstTimeStartUp()) {
                // When the cluster is initially deployed, we set ENABLE_ADAPTIVE_SINK_DOP so
                // that the load is automatically configured as the best performance
                // configuration. If it is upgraded from an old version, the original
                // configuration is retained to avoid system stability problems caused by
                // changes in concurrency
                VariableMgr.setSystemVariable(VariableMgr.getDefaultSessionVariable(), new SystemVariable(SetType.GLOBAL,
                                SessionVariable.ENABLE_ADAPTIVE_SINK_DOP,
                                LiteralExpr.create("true", Type.BOOLEAN)),
                        false);
            }
        } catch (UserException e) {
            LOG.warn("Failed to set ENABLE_ADAPTIVE_SINK_DOP", e);
        } catch (Throwable t) {
            LOG.warn("transfer to leader failed with error", t);
            feType = oldType;
            throw t;
        }
    }

    // start all daemon threads only running on Master
    private void startLeaderOnlyDaemonThreads() {
        if (RunMode.allowCreateLakeTable()) {
            // register service to starMgr
            if (!getStarOSAgent().registerAndBootstrapService()) {
                System.exit(-1);
            }
        }

        // start checkpoint thread
        checkpointer = new Checkpoint(journal);
        checkpointer.setMetaContext(metaContext);
        // set "checkpointThreadId" before the checkpoint thread start, because the thread
        // need to check the "checkpointThreadId" when running.
        checkpointThreadId = checkpointer.getId();

        checkpointer.start();
        LOG.info("checkpointer thread started. thread id is {}", checkpointThreadId);

        // heartbeat mgr
        heartbeatMgr.setLeader(nodeMgr.getClusterId(), nodeMgr.getToken(), epoch);
        heartbeatMgr.start();
        // New load scheduler
        pendingLoadTaskScheduler.start();
        loadingLoadTaskScheduler.start();
        loadMgr.prepareJobs();
        loadJobScheduler.start();
        loadTimeoutChecker.start();
        loadEtlChecker.start();
        loadLoadingChecker.start();
        // Export checker
        ExportChecker.init(Config.export_checker_interval_second * 1000L);
        ExportChecker.startAll();
        // Tablet checker and scheduler
        tabletChecker.start();
        tabletScheduler.start();
        // Colocate tables balancer
        ColocateTableBalancer.getInstance().start();
        // Publish Version Daemon
        publishVersionDaemon.start();
        // Start txn timeout checker
        txnTimeoutChecker.start();
        // Alter
        getAlterJobMgr().start();
        // Consistency checker
        getConsistencyChecker().start();
        // Backup handler
        getBackupHandler().start();
        // globalStateMgr recycle bin
        getRecycleBin().start();
        // time printer
        createTimePrinter();
        timePrinter.start();
        // start routine load scheduler
        routineLoadScheduler.start();
        routineLoadTaskScheduler.start();
        // start dynamic partition task
        dynamicPartitionScheduler.start();
        // start daemon thread to update db used data quota for db txn manager periodically
        updateDbUsedDataQuotaDaemon.start();
        statisticsMetaManager.start();
        statisticAutoCollector.start();
        taskManager.start();
        taskCleaner.start();
        mvMVJobExecutor.start();

        // start daemon thread to report the progress of RunningTaskRun to the follower by editlog
        taskRunStateSynchronizer = new TaskRunStateSynchronizer();
        taskRunStateSynchronizer.start();

        if (RunMode.allowCreateLakeTable()) {
            shardDeleter.start();
        }

        if (Config.enable_safe_mode) {
            LOG.info("Start safe mode checker!");
            safeModeChecker.start();
        }
    }

    // start threads that should run on all FE
    private void startAllNodeTypeDaemonThreads() {
        tabletStatMgr.start();
        // load and export job label cleaner thread
        labelCleaner.start();
        // ES state store
        esRepository.start();
        starRocksRepository.start();

        if (Config.enable_hms_events_incremental_sync) {
            metastoreEventsProcessor.start();
        }

        connectorTableMetadataProcessor.start();

        // domain resolver
        domainResolver.start();
        if (RunMode.allowCreateLakeTable()) {
            compactionManager.start();
        }
        configRefreshDaemon.start();
    }

    private void transferToNonLeader(FrontendNodeType newType) {
        isReady.set(false);

        if (feType == FrontendNodeType.OBSERVER || feType == FrontendNodeType.FOLLOWER) {
            Preconditions.checkState(newType == FrontendNodeType.UNKNOWN);
            LOG.warn("{} to UNKNOWN, still offer read service", feType.name());
            // not set canRead here, leave canRead as what it was.
            // if meta out of date, canRead will be set to false in replayer thread.
            metaReplayState.setTransferToUnknown();
            feType = newType;
            return;
        }

        // transfer from INIT/UNKNOWN to OBSERVER/FOLLOWER

        if (replayer == null) {
            createReplayer();
            replayer.start();
        }

        startAllNodeTypeDaemonThreads();

        if (!isDefaultWarehouseCreated) {
            initDefaultWarehouse();
        }

        updateDefaultWarehouse();

        MetricRepo.init();

        feType = newType;
    }

    public void loadImage(String imageDir) throws IOException, DdlException {
        Storage storage = new Storage(imageDir);
        nodeMgr.setClusterId(storage.getClusterID());
        File curFile = storage.getCurrentImageFile();
        if (!curFile.exists()) {
            // image.0 may not exist
            LOG.info("image does not exist: {}", curFile.getAbsolutePath());
            return;
        }
        replayedJournalId.set(storage.getImageJournalId());
        LOG.info("start load image from {}. is ckpt: {}", curFile.getAbsolutePath(),
                GlobalStateMgr.isCheckpointThread());
        long loadImageStartTime = System.currentTimeMillis();
        DataInputStream dis = new DataInputStream(new BufferedInputStream(new FileInputStream(curFile)));

        long checksum = 0;
        long remoteChecksum = -1;  // in case of empty image file checksum match
        try {
            // ** NOTICE **: always add new code at the end
            checksum = loadVersion(dis, checksum);
            if (GlobalStateMgr.getCurrentStateStarRocksMetaVersion() >= StarRocksFEMetaVersion.VERSION_4) {
                try {
                    checksum = loadHeaderV2(dis, checksum);
                    nodeMgr.load(dis);
                    loadMgr.loadLoadJobsV2JsonFormat(dis);
                    alterJobMgr.load(dis);
                    pluginMgr.load(dis);
                    deleteMgr.load(dis);
                    analyzeMgr.load(dis);
                    resourceGroupMgr.load(dis);
<<<<<<< HEAD
                    routineLoadMgr.loadRoutineLoadJobsV2(dis);
                    auth.load(dis);
                    authenticationMgr.loadV2(dis);
                    authorizationMgr.loadV2(dis);
=======
                    routineLoadManager.loadRoutineLoadJobsV2(dis);
                    globalTransactionMgr.loadTransactionStateV2(dis);
>>>>>>> fa7ec93a
                } catch (SRMetaBlockException | SRMetaBlockEOFException e) {
                    LOG.error("load image failed", e);
                    throw new IOException("load image failed", e);
                }

                //TODO: The following parts have not been refactored, and they are added for the convenience of testing
                checksum = localMetastore.loadDb(dis, checksum);
                // ATTN: this should be done after load Db, and before loadAlterJob
                localMetastore.recreateTabletInvertIndex();
                // rebuild es state state
                esRepository.loadTableFromCatalog();
                starRocksRepository.loadTableFromCatalog();
                checksum = recycleBin.loadRecycleBin(dis, checksum);
                checksum = VariableMgr.loadGlobalVariable(dis, checksum);
                checksum = localMetastore.loadCluster(dis, checksum);
                checksum = loadResources(dis, checksum);
                checksum = exportMgr.loadExportJob(dis, checksum);
                checksum = backupHandler.loadBackupHandler(dis, checksum, this);

                // global transaction must be replayed before load jobs v2
                checksum = colocateTableIndex.loadColocateTableIndex(dis, checksum);
                checksum = smallFileMgr.loadSmallFiles(dis, checksum);
                remoteChecksum = dis.readLong();

                checksum = taskManager.loadTasks(dis, checksum);
                remoteChecksum = dis.readLong();
                checksum = catalogMgr.loadCatalogs(dis, checksum);
                remoteChecksum = dis.readLong();
                checksum = loadInsertOverwriteJobs(dis, checksum);
                remoteChecksum = dis.readLong();

                checksum = loadCompactionManager(dis, checksum);
                remoteChecksum = dis.readLong();
                checksum = loadStreamLoadManager(dis, checksum);
                remoteChecksum = dis.readLong();
                checksum = MVManager.getInstance().reload(dis, checksum);
                remoteChecksum = dis.readLong();
                globalFunctionMgr.loadGlobalFunctions(dis, checksum);
                checksum = localMetastore.loadAutoIncrementId(dis, checksum);
                remoteChecksum = dis.readLong();
                // ** NOTICE **: always add new code at the end
            } else {
                checksum = loadHeaderV1(dis, checksum);
                checksum = nodeMgr.loadLeaderInfo(dis, checksum);
                checksum = nodeMgr.loadFrontends(dis, checksum);
                checksum = nodeMgr.loadBackends(dis, checksum);
                checksum = localMetastore.loadDb(dis, checksum);
                // ATTN: this should be done after load Db, and before loadAlterJob
                localMetastore.recreateTabletInvertIndex();
                // rebuild es state state
                esRepository.loadTableFromCatalog();
                starRocksRepository.loadTableFromCatalog();

                checksum = load.loadLoadJob(dis, checksum);
                checksum = loadAlterJob(dis, checksum);
                checksum = recycleBin.loadRecycleBin(dis, checksum);
                checksum = VariableMgr.loadGlobalVariable(dis, checksum);
                checksum = localMetastore.loadCluster(dis, checksum);
                checksum = nodeMgr.loadBrokers(dis, checksum);
                checksum = loadResources(dis, checksum);
                checksum = exportMgr.loadExportJob(dis, checksum);
                checksum = backupHandler.loadBackupHandler(dis, checksum, this);
                checksum = auth.loadAuth(dis, checksum);
                // global transaction must be replayed before load jobs v2
                checksum = globalTransactionMgr.loadTransactionState(dis, checksum);
                checksum = colocateTableIndex.loadColocateTableIndex(dis, checksum);
                checksum = routineLoadMgr.loadRoutineLoadJobs(dis, checksum);
                checksum = loadMgr.loadLoadJobsV2(dis, checksum);
                checksum = smallFileMgr.loadSmallFiles(dis, checksum);
                checksum = pluginMgr.loadPlugins(dis, checksum);
                checksum = loadDeleteHandler(dis, checksum);
                remoteChecksum = dis.readLong();
                checksum = analyzeMgr.loadAnalyze(dis, checksum);
                remoteChecksum = dis.readLong();
                checksum = resourceGroupMgr.loadResourceGroups(dis, checksum);
                checksum = auth.readAsGson(dis, checksum);
                remoteChecksum = dis.readLong();
                checksum = taskManager.loadTasks(dis, checksum);
                remoteChecksum = dis.readLong();
                checksum = catalogMgr.loadCatalogs(dis, checksum);
                remoteChecksum = dis.readLong();
                checksum = loadInsertOverwriteJobs(dis, checksum);
                checksum = nodeMgr.loadComputeNodes(dis, checksum);
                remoteChecksum = dis.readLong();
                // ShardManager DEPRECATED, keep it for backward compatible
                checksum = loadShardManager(dis, checksum);
                remoteChecksum = dis.readLong();

                checksum = loadCompactionManager(dis, checksum);
                remoteChecksum = dis.readLong();
                checksum = loadStreamLoadManager(dis, checksum);
                remoteChecksum = dis.readLong();
                checksum = MVManager.getInstance().reload(dis, checksum);
                remoteChecksum = dis.readLong();
                globalFunctionMgr.loadGlobalFunctions(dis, checksum);
                loadRBACPrivilege(dis);
                checksum = warehouseMgr.loadWarehouses(dis, checksum);
                remoteChecksum = dis.readLong();
                checksum = localMetastore.loadAutoIncrementId(dis, checksum);
                remoteChecksum = dis.readLong();
                // ** NOTICE **: always add new code at the end
            }
        } catch (EOFException exception) {
            LOG.warn("load image eof.", exception);
        } finally {
            dis.close();
        }

        Preconditions.checkState(remoteChecksum == checksum, remoteChecksum + " vs. " + checksum);

        if (isUsingNewPrivilege() && needUpgradedToNewPrivilege() && !isLeader() && !isCheckpointThread()) {
            LOG.warn(
                    "follower has to wait for leader to upgrade the privileges, set usingNewPrivilege = false for now");
            usingNewPrivilege.set(false);
            domainResolver = new DomainResolver(auth);
        }

        try {
            postLoadImage();
        } catch (Exception t) {
            LOG.warn("there is an exception during processing after load image. exception:", t);
        }

        long loadImageEndTime = System.currentTimeMillis();
        this.imageJournalId = storage.getImageJournalId();
        LOG.info("finished to load image in " + (loadImageEndTime - loadImageStartTime) + " ms");
    }

    private void postLoadImage() {
        processMvRelatedMeta();
    }

    private void processMvRelatedMeta() {
        List<String> dbNames = metadataMgr.listDbNames(InternalCatalog.DEFAULT_INTERNAL_CATALOG_NAME);

        long startMillis = System.currentTimeMillis();
        for (String dbName : dbNames) {
            Database db = metadataMgr.getDb(InternalCatalog.DEFAULT_INTERNAL_CATALOG_NAME, dbName);
            for (MaterializedView mv : db.getMaterializedViews()) {
                List<BaseTableInfo> baseTableInfos = mv.getBaseTableInfos();
                updateBaseTableRelatedMv(db.getId(), mv, baseTableInfos);
            }
        }

        long duration = System.currentTimeMillis() - startMillis;
        LOG.info("finish processing all tables' related materialized views in {}ms", duration);
    }

    public void updateBaseTableRelatedMv(Long dbId, MaterializedView mv, List<BaseTableInfo> baseTableInfos) {
        for (BaseTableInfo baseTableInfo : baseTableInfos) {
            Table table = baseTableInfo.getTable();
            if (table == null) {
                LOG.warn("Setting the materialized view {}({}) to invalid because " +
                        "the table {} was not exist.", mv.getName(), mv.getId(), baseTableInfo.getTableName());
                mv.setInactiveAndReason("base table dropped: " + baseTableInfo.getTableId());
                continue;
            }
            if (table instanceof MaterializedView && !((MaterializedView) table).isActive()) {
                MaterializedView baseMv = (MaterializedView) table;
                LOG.warn("Setting the materialized view {}({}) to invalid because " +
                                "the materialized view{}({}) is invalid.", mv.getName(), mv.getId(),
                        baseMv.getName(), baseMv.getId());
                mv.setInactiveAndReason("base mv is not active: " + baseMv.getName());
                continue;
            }
            MvId mvId = new MvId(dbId, mv.getId());
            table.addRelatedMaterializedView(mvId);
            if (!table.isNativeTableOrMaterializedView()) {
                connectorTblMetaInfoMgr.addConnectorTableInfo(baseTableInfo.getCatalogName(),
                        baseTableInfo.getDbName(), baseTableInfo.getTableIdentifier(),
                        ConnectorTableInfo.builder().setRelatedMaterializedViews(
                                Sets.newHashSet(mvId)).build());
            }
        }
    }

    public long loadVersion(DataInputStream dis, long checksum) throws IOException {
        // for new format, version schema is [starrocksMetaVersion], and the int value must be positive
        // for old format, version schema is [-1, metaVersion, starrocksMetaVersion]
        // so we can check the first int to determine the version schema
        int flag = dis.readInt();
        checksum = checksum ^ flag;
        int starrocksMetaVersion;
        if (flag < 0) {
            checksum ^= dis.readInt();
            starrocksMetaVersion = dis.readInt();
            checksum ^= starrocksMetaVersion;
        } else {
            // when flag is positive, this is new version format
            starrocksMetaVersion = flag;
        }

        if (!MetaVersion.isCompatible(starrocksMetaVersion, FeConstants.STARROCKS_META_VERSION)) {
            LOG.error("Not compatible with meta version {}, current version is {}",
                    starrocksMetaVersion, FeConstants.STARROCKS_META_VERSION);
            System.exit(-1);
        }

        MetaContext.get().setStarRocksMetaVersion(starrocksMetaVersion);

        return checksum;
    }

    public long loadHeader(DataInputStream dis, long checksum) throws IOException {
        if (GlobalStateMgr.getCurrentStateStarRocksMetaVersion() >= StarRocksFEMetaVersion.VERSION_4) {
            return loadHeaderV2(dis, checksum);
        } else {
            return loadHeaderV1(dis, checksum);
        }
    }

    public long loadHeaderV1(DataInputStream dis, long checksum) throws IOException {
        long replayedJournalId = dis.readLong();
        checksum ^= replayedJournalId;

        long batchEndId = dis.readLong();
        checksum ^= batchEndId;
        idGenerator.setId(batchEndId);

        isDefaultClusterCreated = dis.readBoolean();

        LOG.info("finished to replay header from image");
        return checksum;
    }

    public long loadHeaderV2(DataInputStream dis, long checksum) throws IOException {
        ImageHeader header = GsonUtils.GSON.fromJson(Text.readString(dis), ImageHeader.class);

        checksum ^= header.getBatchEndId();
        idGenerator.setId(header.getBatchEndId());

        isDefaultClusterCreated = header.isDefaultClusterCreated();

        LOG.info("finished to replay header from image");
        return checksum;
    }

    public long loadAlterJob(DataInputStream dis, long checksum) throws IOException {
        long newChecksum = checksum;
        for (AlterJobV2.JobType type : AlterJobV2.JobType.values()) {
            newChecksum = loadAlterJob(dis, newChecksum, type);
        }
        LOG.info("finished replay alterJob from image");
        return newChecksum;
    }

    public void loadRBACPrivilege(DataInputStream dis) throws IOException, DdlException {
        if (USING_NEW_PRIVILEGE) {
            this.authenticationMgr = AuthenticationMgr.load(dis);
            this.authorizationMgr = AuthorizationMgr.load(dis, this, null);
            this.domainResolver = new DomainResolver(authenticationMgr);
        }
    }

    public long loadAlterJob(DataInputStream dis, long checksum, AlterJobV2.JobType type) throws IOException {
        // alter jobs
        int size = dis.readInt();
        if (size > 0) {
            // It may be upgraded from an earlier version, which is dangerous
            throw new RuntimeException("Old metadata was found, please upgrade to version 2.4 first " +
                    "and then from version 2.4 to the current version.");
        }

        // finished or cancelled jobs
        size = dis.readInt();
        if (size > 0) {
            // It may be upgraded from an earlier version, which is dangerous
            throw new RuntimeException("Old metadata was found, please upgrade to version 2.4 first " +
                    "and then from version 2.4 to the current version.");
        }

        long newChecksum = checksum;
        // alter job v2
        size = dis.readInt();
        newChecksum ^= size;
        for (int i = 0; i < size; i++) {
            AlterJobV2 alterJobV2 = AlterJobV2.read(dis);
            if (type == AlterJobV2.JobType.ROLLUP || type == AlterJobV2.JobType.SCHEMA_CHANGE) {
                if (type == AlterJobV2.JobType.ROLLUP) {
                    this.getRollupHandler().addAlterJobV2(alterJobV2);
                } else {
                    this.getSchemaChangeHandler().addAlterJobV2(alterJobV2);
                }
                // ATTN : we just want to add tablet into TabletInvertedIndex when only PendingJob is checkpoint
                // to prevent TabletInvertedIndex data loss,
                // So just use AlterJob.replay() instead of AlterHandler.replay().
                if (alterJobV2.getJobState() == AlterJobV2.JobState.PENDING) {
                    alterJobV2.replay(alterJobV2);
                    LOG.info("replay pending alter job when load alter job {} ", alterJobV2.getJobId());
                }
            } else {
                LOG.warn("Unknown job type:" + type.name());
            }
        }

        return newChecksum;
    }

    public long loadDeleteHandler(DataInputStream dis, long checksum) throws IOException {
        this.deleteMgr = DeleteMgr.read(dis);
        LOG.info("finished replay deleteHandler from image");
        return checksum;
    }

    public long loadInsertOverwriteJobs(DataInputStream dis, long checksum) throws IOException {
        try {
            this.insertOverwriteJobManager = InsertOverwriteJobManager.read(dis);
        } catch (EOFException e) {
            LOG.warn("no InsertOverwriteJobManager to replay.", e);
        }
        return checksum;
    }

    public long saveInsertOverwriteJobs(DataOutputStream dos, long checksum) throws IOException {
        getInsertOverwriteJobManager().write(dos);
        return checksum;
    }

    public long loadResources(DataInputStream in, long checksum) throws IOException {
        resourceMgr = ResourceMgr.read(in);
        LOG.info("finished replay resources from image");

        LOG.info("start to replay resource mapping catalog");
        catalogMgr.loadResourceMappingCatalog();
        LOG.info("finished replaying resource mapping catalogs from resources");
        return checksum;
    }

    public long loadShardManager(DataInputStream in, long checksum) throws IOException {
        shardManager = ShardManager.read(in);
        LOG.info("finished replay shardManager from image");
        return checksum;
    }

    public long loadCompactionManager(DataInputStream in, long checksum) throws IOException {
        compactionManager = CompactionManager.loadCompactionManager(in);
        checksum ^= compactionManager.getChecksum();
        return checksum;
    }

    public long loadStreamLoadManager(DataInputStream in, long checksum) throws IOException {
        streamLoadManager = StreamLoadManager.loadStreamLoadManager(in);
        checksum ^= streamLoadManager.getChecksum();
        return checksum;
    }

    // Only called by checkpoint thread
    public void saveImage() throws IOException {
        // Write image.ckpt
        Storage storage = new Storage(this.imageDir);
        File curFile = storage.getImageFile(replayedJournalId.get());
        File ckpt = new File(this.imageDir, Storage.IMAGE_NEW);
        saveImage(ckpt, replayedJournalId.get());

        // Move image.ckpt to image.dataVersion
        LOG.info("Move " + ckpt.getAbsolutePath() + " to " + curFile.getAbsolutePath());
        if (!ckpt.renameTo(curFile)) {
            if (!curFile.delete()) {
                LOG.warn("Failed to delete file, filepath={}", curFile.getAbsolutePath());
            }
            throw new IOException();
        }
    }

    public void saveImage(File curFile, long replayedJournalId) throws IOException {
        if (!curFile.exists()) {
            if (!curFile.createNewFile()) {
                LOG.warn("Failed to create file, filepath={}", curFile.getAbsolutePath());
            }
        }

        // save image does not need any lock. because only checkpoint thread will call this method.
        LOG.info("start save image to {}. is ckpt: {}", curFile.getAbsolutePath(), GlobalStateMgr.isCheckpointThread());

        long checksum = 0;
        long saveImageStartTime = System.currentTimeMillis();
        try (DataOutputStream dos = new DataOutputStream(new FileOutputStream(curFile))) {
            // ** NOTICE **: always add new code at the end
            if (FeConstants.STARROCKS_META_VERSION >= StarRocksFEMetaVersion.VERSION_4) {
                checksum = saveVersionV2(dos, checksum);
                try {
                    checksum = saveHeaderV2(dos, checksum);
                    nodeMgr.save(dos);
                    loadMgr.saveLoadJobsV2JsonFormat(dos);
                    alterJobMgr.save(dos);
                    pluginMgr.save(dos);
                    deleteMgr.save(dos);
                    analyzeMgr.save(dos);
                    resourceGroupMgr.save(dos);
<<<<<<< HEAD
                    routineLoadMgr.saveRoutineLoadJobsV2(dos);
                    auth.save(dos);
                    authenticationMgr.saveV2(dos);
                    authorizationMgr.saveV2(dos);
=======
                    routineLoadManager.saveRoutineLoadJobsV2(dos);
                    globalTransactionMgr.saveTransactionStateV2(dos);
>>>>>>> fa7ec93a
                } catch (SRMetaBlockException e) {
                    LOG.error("save image failed", e);
                    throw new IOException("save image failed", e);
                }

                //TODO: The following parts have not been refactored, and they are added for the convenience of testing
                checksum = localMetastore.saveDb(dos, checksum);
                checksum = recycleBin.saveRecycleBin(dos, checksum);
                checksum = VariableMgr.saveGlobalVariable(dos, checksum);
                checksum = localMetastore.saveCluster(dos, checksum);
                checksum = resourceMgr.saveResources(dos, checksum);
                checksum = exportMgr.saveExportJob(dos, checksum);
                checksum = backupHandler.saveBackupHandler(dos, checksum);
<<<<<<< HEAD
                checksum = globalTransactionMgr.saveTransactionState(dos, checksum);
=======
                checksum = auth.saveAuth(dos, checksum);
>>>>>>> fa7ec93a
                checksum = colocateTableIndex.saveColocateTableIndex(dos, checksum);
                checksum = smallFileMgr.saveSmallFiles(dos, checksum);

                dos.writeLong(checksum);
                checksum = taskManager.saveTasks(dos, checksum);
                dos.writeLong(checksum);
                checksum = catalogMgr.saveCatalogs(dos, checksum);
                dos.writeLong(checksum);
                checksum = saveInsertOverwriteJobs(dos, checksum);
                dos.writeLong(checksum);
                checksum = compactionManager.saveCompactionManager(dos, checksum);
                dos.writeLong(checksum);
                checksum = streamLoadManager.saveStreamLoadManager(dos, checksum);
                dos.writeLong(checksum);
                checksum = MVManager.getInstance().store(dos, checksum);
                dos.writeLong(checksum);
                globalFunctionMgr.saveGlobalFunctions(dos, checksum);
                checksum = localMetastore.saveAutoIncrementId(dos, checksum);
                dos.writeLong(checksum);
                // ** NOTICE **: always add new code at the end
            } else {
                checksum = saveVersion(dos, checksum);
                checksum = saveHeader(dos, replayedJournalId, checksum);
                checksum = nodeMgr.saveLeaderInfo(dos, checksum);
                checksum = nodeMgr.saveFrontends(dos, checksum);
                checksum = nodeMgr.saveBackends(dos, checksum);
                checksum = localMetastore.saveDb(dos, checksum);
                checksum = load.saveLoadJob(dos, checksum);
                checksum = saveAlterJob(dos, checksum);
                checksum = recycleBin.saveRecycleBin(dos, checksum);
                checksum = VariableMgr.saveGlobalVariable(dos, checksum);
                checksum = localMetastore.saveCluster(dos, checksum);
                checksum = nodeMgr.saveBrokers(dos, checksum);
                checksum = resourceMgr.saveResources(dos, checksum);
                checksum = exportMgr.saveExportJob(dos, checksum);
                checksum = backupHandler.saveBackupHandler(dos, checksum);
                checksum = auth.saveAuth(dos, checksum);
                checksum = globalTransactionMgr.saveTransactionState(dos, checksum);
                checksum = colocateTableIndex.saveColocateTableIndex(dos, checksum);
                checksum = routineLoadMgr.saveRoutineLoadJobs(dos, checksum);
                checksum = loadMgr.saveLoadJobsV2(dos, checksum);
                checksum = smallFileMgr.saveSmallFiles(dos, checksum);
                checksum = pluginMgr.savePlugins(dos, checksum);
                checksum = deleteMgr.saveDeleteHandler(dos, checksum);
                dos.writeLong(checksum);
                checksum = analyzeMgr.saveAnalyze(dos, checksum);
                dos.writeLong(checksum);
                checksum = resourceGroupMgr.saveResourceGroups(dos, checksum);
                checksum = auth.writeAsGson(dos, checksum);
                dos.writeLong(checksum);
                checksum = taskManager.saveTasks(dos, checksum);
                dos.writeLong(checksum);
                checksum = catalogMgr.saveCatalogs(dos, checksum);
                dos.writeLong(checksum);
                checksum = saveInsertOverwriteJobs(dos, checksum);
                checksum = nodeMgr.saveComputeNodes(dos, checksum);
                dos.writeLong(checksum);
                // ShardManager Deprecated, keep it for backward compatible
                checksum = shardManager.saveShardManager(dos, checksum);
                dos.writeLong(checksum);
                checksum = compactionManager.saveCompactionManager(dos, checksum);
                dos.writeLong(checksum);
                checksum = streamLoadManager.saveStreamLoadManager(dos, checksum);
                dos.writeLong(checksum);
                checksum = MVManager.getInstance().store(dos, checksum);
                dos.writeLong(checksum);
                globalFunctionMgr.saveGlobalFunctions(dos, checksum);
                saveRBACPrivilege(dos);
                checksum = warehouseMgr.saveWarehouses(dos, checksum);
                dos.writeLong(checksum);
                checksum = localMetastore.saveAutoIncrementId(dos, checksum);
                dos.writeLong(checksum);
                // ** NOTICE **: always add new code at the end
            }
        }

        long saveImageEndTime = System.currentTimeMillis();
        LOG.info("finished save image {} in {} ms. checksum is {}",
                curFile.getAbsolutePath(), (saveImageEndTime - saveImageStartTime), checksum);
    }

    public long saveVersion(DataOutputStream dos, long checksum) throws IOException {
        // Write meta version
        checksum ^= -1;
        dos.writeInt(-1);
        checksum ^= FeConstants.META_VERSION;
        dos.writeInt(FeConstants.META_VERSION);
        checksum ^= FeConstants.STARROCKS_META_VERSION;
        dos.writeInt(FeConstants.STARROCKS_META_VERSION);
        return checksum;
    }

    // TODO [meta-format-change]
    public long saveVersionV2(DataOutputStream dos, long checksum) throws IOException {
        checksum ^= FeConstants.STARROCKS_META_VERSION;
        dos.writeInt(FeConstants.STARROCKS_META_VERSION);
        return checksum;
    }

    public long saveHeader(DataOutputStream dos, long replayedJournalId, long checksum) throws IOException {
        // Write replayed journal id
        checksum ^= replayedJournalId;
        dos.writeLong(replayedJournalId);

        // Write id
        long id = idGenerator.getBatchEndId();
        checksum ^= id;
        dos.writeLong(id);

        dos.writeBoolean(isDefaultClusterCreated);

        return checksum;
    }

    // TODO [meta-format-change]
    public long saveHeaderV2(DataOutputStream dos, long checksum) throws IOException {
        ImageHeader header = new ImageHeader();

        long id = idGenerator.getBatchEndId();
        checksum ^= id;
        header.setBatchEndId(id);

        header.setDefaultClusterCreated(isDefaultClusterCreated);

        Text.writeString(dos, GsonUtils.GSON.toJson(header));
        return checksum;
    }

    public long saveAlterJob(DataOutputStream dos, long checksum) throws IOException {
        for (AlterJobV2.JobType type : AlterJobV2.JobType.values()) {
            checksum = saveAlterJob(dos, checksum, type);
        }
        return checksum;
    }

    public void saveRBACPrivilege(DataOutputStream dos) throws IOException {
        if (USING_NEW_PRIVILEGE) {
            this.authenticationMgr.save(dos);
            this.authorizationMgr.save(dos);
        }
    }

    public long saveAlterJob(DataOutputStream dos, long checksum, AlterJobV2.JobType type) throws IOException {
        Map<Long, AlterJobV2> alterJobsV2 = Maps.newHashMap();
        if (type == AlterJobV2.JobType.ROLLUP) {
            alterJobsV2 = this.getRollupHandler().getAlterJobsV2();
        } else if (type == AlterJobV2.JobType.SCHEMA_CHANGE) {
            alterJobsV2 = this.getSchemaChangeHandler().getAlterJobsV2();
        }

        // alter jobs just for compatibility
        int size = 0;
        checksum ^= size;
        dos.writeInt(size);
        // finished or cancelled jobs just for compatibility
        checksum ^= size;
        dos.writeInt(size);

        // alter job v2
        size = alterJobsV2.size();
        checksum ^= size;
        dos.writeInt(size);
        for (AlterJobV2 alterJobV2 : alterJobsV2.values()) {
            alterJobV2.write(dos);
        }

        return checksum;
    }

    public void replayGlobalVariable(SessionVariable variable) throws IOException, DdlException {
        VariableMgr.replayGlobalVariable(variable);
    }

    public void replayGlobalVariableV2(GlobalVarPersistInfo info) throws IOException, DdlException {
        VariableMgr.replayGlobalVariableV2(info);
    }

    public void createLabelCleaner() {
        labelCleaner = new FrontendDaemon("LoadLabelCleaner", Config.label_clean_interval_second * 1000L) {
            @Override
            protected void runAfterCatalogReady() {
                clearExpiredJobs();
            }
        };
    }

    public void createTaskCleaner() {
        taskCleaner = new FrontendDaemon("TaskCleaner", Config.task_check_interval_second * 1000L) {
            @Override
            protected void runAfterCatalogReady() {
                doTaskBackgroundJob();
            }
        };
    }

    public void createTxnTimeoutChecker() {
        txnTimeoutChecker = new FrontendDaemon("txnTimeoutChecker", Config.transaction_clean_interval_second) {
            @Override
            protected void runAfterCatalogReady() {
                globalTransactionMgr.abortTimeoutTxns();
            }
        };
    }

    public void createReplayer() {
        replayer = new Daemon("replayer", REPLAY_INTERVAL_MS) {
            private JournalCursor cursor = null;
            // avoid numerous 'meta out of date' log
            private long lastMetaOutOfDateLogTime = 0;

            @Override
            @java.lang.SuppressWarnings("squid:S2142")  // allow catch InterruptedException
            protected void runOneCycle() {
                boolean err = false;
                boolean hasLog = false;
                try {
                    if (cursor == null) {
                        // 1. set replay to the end
                        LOG.info("start to replay from {}", replayedJournalId.get());
                        cursor = journal.read(replayedJournalId.get() + 1, JournalCursor.CUROSR_END_KEY);
                    } else {
                        cursor.refresh();
                    }
                    // 2. replay with flow control
                    hasLog = replayJournalInner(cursor, true);
                    metaReplayState.setOk();
                } catch (JournalInconsistentException | InterruptedException e) {
                    LOG.warn("got interrupt exception or inconsistent exception when replay journal {}, will exit, ",
                            replayedJournalId.get() + 1, e);
                    // TODO exit gracefully
                    Util.stdoutWithTime(e.getMessage());
                    System.exit(-1);
                } catch (Throwable e) {
                    LOG.error("replayer thread catch an exception when replay journal {}.",
                            replayedJournalId.get() + 1, e);
                    metaReplayState.setException(e);
                    try {
                        Thread.sleep(5000);
                    } catch (InterruptedException e1) {
                        LOG.error("sleep got exception. ", e);
                    }
                    err = true;
                }

                setCanRead(hasLog, err);
            }

            private void setCanRead(boolean hasLog, boolean err) {
                if (err) {
                    canRead.set(false);
                    isReady.set(false);
                    return;
                }

                if (Config.ignore_meta_check) {
                    // can still offer read, but is not ready
                    canRead.set(true);
                    isReady.set(false);
                    return;
                }

                long currentTimeMs = System.currentTimeMillis();
                if (currentTimeMs - synchronizedTimeMs > Config.meta_delay_toleration_second * 1000L) {
                    if (currentTimeMs - lastMetaOutOfDateLogTime > 5 * 1000L) {
                        // we still need this log to observe this situation
                        // but service may be continued when there is no log being replayed.
                        LOG.warn("meta out of date. current time: {}, synchronized time: {}, has log: {}, fe type: {}",
                                currentTimeMs, synchronizedTimeMs, hasLog, feType);
                        lastMetaOutOfDateLogTime = currentTimeMs;
                    }
                    if (hasLog || feType == FrontendNodeType.UNKNOWN) {
                        // 1. if we read log from BDB, which means leader is still alive.
                        // So we need to set meta out of date.
                        // 2. if we didn't read any log from BDB and feType is UNKNOWN,
                        // which means this non-leader node is disconnected with leader.
                        // So we need to set meta out of date either.
                        metaReplayState.setOutOfDate(currentTimeMs, synchronizedTimeMs);
                        canRead.set(false);
                        isReady.set(false);
                    }
                } else {
                    canRead.set(true);
                    isReady.set(true);
                }
            }

            // close current db after replayer finished
            @Override
            public void run() {
                super.run();
                if (cursor != null) {
                    cursor.close();
                    LOG.info("quit replay at {}", replayedJournalId.get());
                }
            }
        };

        replayer.setMetaContext(metaContext);
    }

    /**
     * Replay journal from replayedJournalId + 1 to toJournalId
     * used by checkpointer/replay after state change
     * toJournalId is a definite number and cannot set to -1/JournalCursor.CURSOR_END_KEY
     */
    public void replayJournal(long toJournalId) throws JournalException {
        if (toJournalId <= replayedJournalId.get()) {
            LOG.info("skip replay journal because {} <= {}", toJournalId, replayedJournalId.get());
            return;
        }

        long startJournalId = replayedJournalId.get() + 1;
        long replayStartTime = System.currentTimeMillis();
        LOG.info("start to replay journal from {} to {}", startJournalId, toJournalId);

        JournalCursor cursor = null;
        try {
            cursor = journal.read(startJournalId, toJournalId);
            replayJournalInner(cursor, false);
        } catch (InterruptedException | JournalInconsistentException e) {
            LOG.warn("got interrupt exception or inconsistent exception when replay journal {}, will exit, ",
                    replayedJournalId.get() + 1,
                    e);
            // TODO exit gracefully
            Util.stdoutWithTime(e.getMessage());
            System.exit(-1);

        } finally {
            if (cursor != null) {
                cursor.close();
            }
        }

        // verify if all log is replayed
        if (toJournalId != replayedJournalId.get()) {
            throw new JournalException(String.format(
                    "should replay to %d but actual replayed journal id is %d",
                    toJournalId, replayedJournalId.get()));
        }

        streamLoadManager.cancelUnDurableTaskAfterRestart();

        long replayInterval = System.currentTimeMillis() - replayStartTime;
        LOG.info("finish replay from {} to {} in {} msec", startJournalId, toJournalId, replayInterval);
    }

    /**
     * replay journal until cursor returns null(suggest EOF)
     * return true if any journal is replayed
     */
    protected boolean replayJournalInner(JournalCursor cursor, boolean flowControl)
            throws JournalException, InterruptedException, JournalInconsistentException {
        long startReplayId = replayedJournalId.get();
        long startTime = System.currentTimeMillis();
        long lineCnt = 0;
        while (true) {
            JournalEntity entity = null;
            try {
                entity = cursor.next();

                // EOF or aggressive retry
                if (entity == null) {
                    break;
                }

                // apply
                EditLog.loadJournal(this, entity);
            } catch (Throwable e) {
                if (canSkipBadReplayedJournal()) {
                    LOG.error("!!! DANGER: SKIP JOURNAL {}: {} !!!",
                            replayedJournalId.incrementAndGet(),
                            entity == null ? null : entity.getData(),
                            e);
                    cursor.skipNext();
                    continue;
                }
                // handled in outer loop
                LOG.warn("catch exception when replaying {},", replayedJournalId.get() + 1, e);
                throw e;
            }

            replayedJournalId.incrementAndGet();
            LOG.debug("journal {} replayed.", replayedJournalId);

            if (feType != FrontendNodeType.LEADER) {
                journalObservable.notifyObservers(replayedJournalId.get());
            }
            if (MetricRepo.isInit) {
                // Metric repo may not init after this replay thread start
                MetricRepo.COUNTER_EDIT_LOG_READ.increase(1L);
            }

            if (flowControl) {
                // cost too much time
                long cost = System.currentTimeMillis() - startTime;
                if (cost > REPLAYER_MAX_MS_PER_LOOP) {
                    LOG.warn("replay journal cost too much time: {} replayedJournalId: {}", cost, replayedJournalId);
                    break;
                }
                // consume too much lines
                lineCnt += 1;
                if (lineCnt > REPLAYER_MAX_LOGS_PER_LOOP) {
                    LOG.warn("replay too many journals: lineCnt {}, replayedJournalId: {}", lineCnt, replayedJournalId);
                    break;
                }
            }

        }
        if (replayedJournalId.get() - startReplayId > 0) {
            LOG.info("replayed journal from {} - {}", startReplayId, replayedJournalId);
            return true;
        }
        return false;
    }

    private boolean canSkipBadReplayedJournal() {
        try {
            for (String idStr : Config.metadata_journal_skip_bad_journal_ids.split(",")) {
                if (!StringUtils.isEmpty(idStr) && Long.valueOf(idStr) == replayedJournalId.get() + 1) {
                    LOG.info("skip bad replayed journal id {} because configured {}",
                            idStr, Config.metadata_journal_skip_bad_journal_ids);
                    return true;
                }
            }
        } catch (Exception e) {
            LOG.warn("failed to parse metadata_journal_skip_bad_journal_ids: {}",
                    Config.metadata_journal_skip_bad_journal_ids, e);
        }
        return false;
    }

    public void createTimePrinter() {
        // time printer will write timestamp edit log every 10 seconds
        timePrinter = new FrontendDaemon("timePrinter", 10 * 1000L) {
            @Override
            protected void runAfterCatalogReady() {
                Timestamp stamp = new Timestamp();
                editLog.logTimestamp(stamp);
            }
        };
    }

    public void addFrontend(FrontendNodeType role, String host, int editLogPort) throws DdlException {
        nodeMgr.addFrontend(role, host, editLogPort);
    }

    public void modifyFrontendHost(ModifyFrontendAddressClause modifyFrontendAddressClause) throws DdlException {
        nodeMgr.modifyFrontendHost(modifyFrontendAddressClause);
    }

    public void dropFrontend(FrontendNodeType role, String host, int port) throws DdlException {
        nodeMgr.dropFrontend(role, host, port);
    }

    public Frontend checkFeExist(String host, int port) {
        return nodeMgr.checkFeExist(host, port);
    }

    public Frontend getFeByHost(String host) {
        return nodeMgr.getFeByHost(host);
    }

    public Frontend getFeByName(String name) {
        return nodeMgr.getFeByName(name);
    }

    public int getFollowerCnt() {
        return nodeMgr.getFollowerCnt();
    }

    public void recoverDatabase(RecoverDbStmt recoverStmt) throws DdlException {
        localMetastore.recoverDatabase(recoverStmt);
    }

    public void recoverTable(RecoverTableStmt recoverStmt) throws DdlException {
        localMetastore.recoverTable(recoverStmt);
    }

    public void recoverPartition(RecoverPartitionStmt recoverStmt) throws DdlException {
        localMetastore.recoverPartition(recoverStmt);
    }

    public void replayEraseDatabase(long dbId) {
        localMetastore.replayEraseDatabase(dbId);
    }

    public void replayRecoverDatabase(RecoverInfo info) {
        localMetastore.replayRecoverDatabase(info);
    }

    public void alterDatabaseQuota(AlterDatabaseQuotaStmt stmt) throws DdlException {
        localMetastore.alterDatabaseQuota(stmt);
    }

    public void replayAlterDatabaseQuota(String dbName, long quota, QuotaType quotaType) {
        localMetastore.replayAlterDatabaseQuota(dbName, quota, quotaType);
    }

    public void renameDatabase(AlterDatabaseRenameStatement stmt) throws DdlException {
        localMetastore.renameDatabase(stmt);
    }

    public void replayRenameDatabase(String dbName, String newDbName) {
        localMetastore.replayRenameDatabase(dbName, newDbName);
    }

    public boolean createTable(CreateTableStmt stmt) throws DdlException {
        return localMetastore.createTable(stmt);
    }

    public void createTableLike(CreateTableLikeStmt stmt) throws DdlException {
        localMetastore.createTable(stmt.getCreateTableStmt());
    }

    public void addPartitions(Database db, String tableName, AddPartitionClause addPartitionClause)
            throws DdlException, AnalysisException {
        localMetastore.addPartitions(db, tableName, addPartitionClause);
    }

    public void replayAddPartition(PartitionPersistInfo info) throws DdlException {
        localMetastore.replayAddPartition(info);
    }

    public void replayAddPartition(PartitionPersistInfoV2 info) throws DdlException {
        localMetastore.replayAddPartition(info);
    }

    public void dropPartition(Database db, OlapTable olapTable, DropPartitionClause clause) throws DdlException {
        localMetastore.dropPartition(db, olapTable, clause);
    }

    public void replayDropPartition(DropPartitionInfo info) {
        localMetastore.replayDropPartition(info);
    }

    public void replayErasePartition(long partitionId) throws DdlException {
        localMetastore.replayErasePartition(partitionId);
    }

    public void replayRecoverPartition(RecoverInfo info) {
        localMetastore.replayRecoverPartition(info);
    }

    public static void getDdlStmt(Table table, List<String> createTableStmt, List<String> addPartitionStmt,
                                  List<String> createRollupStmt, boolean separatePartition,
                                  boolean hidePassword) {
        getDdlStmt(null, table, createTableStmt, addPartitionStmt, createRollupStmt, separatePartition, hidePassword);
    }

    public static void getDdlStmt(String dbName, Table table, List<String> createTableStmt,
                                  List<String> addPartitionStmt,
                                  List<String> createRollupStmt, boolean separatePartition, boolean hidePassword) {
        // 1. create table
        // 1.1 materialized view
        if (table.isMaterializedView()) {
            MaterializedView mv = (MaterializedView) table;
            createTableStmt.add(mv.getMaterializedViewDdlStmt(true));
            return;
        }

        StringBuilder sb = new StringBuilder();
        // 1.2 view
        if (table.getType() == TableType.VIEW) {
            View view = (View) table;
            sb.append("CREATE VIEW `").append(table.getName()).append("` (");
            List<String> colDef = Lists.newArrayList();
            for (Column column : table.getBaseSchema()) {
                StringBuilder colSb = new StringBuilder();
                colSb.append(column.getName());
                if (!Strings.isNullOrEmpty(column.getComment())) {
                    colSb.append(" COMMENT ").append("\"").append(column.getComment()).append("\"");
                }
                colDef.add(colSb.toString());
            }
            sb.append(Joiner.on(", ").join(colDef));
            sb.append(")");
            if (!Strings.isNullOrEmpty(view.getComment())) {
                sb.append(" COMMENT \"").append(view.getComment()).append("\"");
            }
            sb.append(" AS ").append(view.getInlineViewDef()).append(";");
            createTableStmt.add(sb.toString());
            return;
        }

        // 1.3 other table type
        sb.append("CREATE ");
        if (table.getType() == TableType.MYSQL || table.getType() == TableType.ELASTICSEARCH
                || table.getType() == TableType.BROKER || table.getType() == TableType.HIVE
                || table.getType() == TableType.HUDI || table.getType() == TableType.ICEBERG
                || table.getType() == TableType.OLAP_EXTERNAL || table.getType() == TableType.JDBC
                || table.getType() == TableType.FILE) {
            sb.append("EXTERNAL ");
        }
        sb.append("TABLE ");
        if (!Strings.isNullOrEmpty(dbName)) {
            sb.append("`").append(dbName).append("`.");
        }
        sb.append("`").append(table.getName()).append("` (\n");
        int idx = 0;
        for (Column column : table.getBaseSchema()) {
            if (idx++ != 0) {
                sb.append(",\n");
            }
            // There MUST BE 2 space in front of each column description line
            // sqlalchemy requires this to parse SHOW CREATE TABLE stmt.
            if (table.isOlapOrCloudNativeTable() || table.getType() == TableType.OLAP_EXTERNAL) {
                OlapTable olapTable = (OlapTable) table;
                if (olapTable.getKeysType() == KeysType.PRIMARY_KEYS) {
                    sb.append("  ").append(column.toSqlWithoutAggregateTypeName());
                } else {
                    sb.append("  ").append(column.toSql());
                }
            } else {
                sb.append("  ").append(column.toSql());
            }
        }
        if (table.isOlapOrCloudNativeTable() || table.getType() == TableType.OLAP_EXTERNAL) {
            OlapTable olapTable = (OlapTable) table;
            if (CollectionUtils.isNotEmpty(olapTable.getIndexes())) {
                for (Index index : olapTable.getIndexes()) {
                    sb.append(",\n");
                    sb.append("  ").append(index.toSql());
                }
            }
        }

        sb.append("\n) ENGINE=");
        sb.append(table.getType() == TableType.CLOUD_NATIVE ? "OLAP" : table.getType().name()).append(" ");

        if (table.isOlapOrCloudNativeTable() || table.getType() == TableType.OLAP_EXTERNAL) {
            OlapTable olapTable = (OlapTable) table;

            // keys
            sb.append("\n").append(olapTable.getKeysType().toSql()).append("(");
            List<String> keysColumnNames = Lists.newArrayList();
            for (Column column : olapTable.getBaseSchema()) {
                if (column.isKey()) {
                    keysColumnNames.add("`" + column.getName() + "`");
                }
            }
            sb.append(Joiner.on(", ").join(keysColumnNames)).append(")");
            if (!Strings.isNullOrEmpty(table.getComment())) {
                sb.append("\nCOMMENT \"").append(table.getComment()).append("\"");
            }

            // partition
            PartitionInfo partitionInfo = olapTable.getPartitionInfo();
            List<Long> partitionId = null;
            if (separatePartition) {
                partitionId = Lists.newArrayList();
            }
            if (partitionInfo.isRangePartition() || partitionInfo.getType() == PartitionType.LIST) {
                sb.append("\n").append(partitionInfo.toSql(olapTable, partitionId));
            }

            // distribution
            DistributionInfo distributionInfo = olapTable.getDefaultDistributionInfo();
            sb.append("\n").append(distributionInfo.toSql());

            // order by
            MaterializedIndexMeta index = olapTable.getIndexMetaByIndexId(olapTable.getBaseIndexId());
            if (index.getSortKeyIdxes() != null) {
                sb.append("\nORDER BY(");
                List<String> sortKeysColumnNames = Lists.newArrayList();
                for (Integer i : index.getSortKeyIdxes()) {
                    sortKeysColumnNames.add("`" + table.getBaseSchema().get(i).getName() + "`");
                }
                sb.append(Joiner.on(", ").join(sortKeysColumnNames)).append(")");
            }

            // properties
            sb.append("\nPROPERTIES (\n");

            // replicationNum
            Short replicationNum = olapTable.getDefaultReplicationNum();
            sb.append("\"").append(PropertyAnalyzer.PROPERTIES_REPLICATION_NUM).append("\" = \"");
            sb.append(replicationNum).append("\"");

            // bloom filter
            Set<String> bfColumnNames = olapTable.getCopiedBfColumns();
            if (bfColumnNames != null) {
                sb.append(StatsConstants.TABLE_PROPERTY_SEPARATOR).append(PropertyAnalyzer.PROPERTIES_BF_COLUMNS)
                        .append("\" = \"");
                sb.append(Joiner.on(", ").join(olapTable.getCopiedBfColumns())).append("\"");
            }

            if (separatePartition) {
                // version info
                sb.append(StatsConstants.TABLE_PROPERTY_SEPARATOR).append(PropertyAnalyzer.PROPERTIES_VERSION_INFO)
                        .append("\" = \"");
                Partition partition = null;
                if (olapTable.getPartitionInfo().getType() == PartitionType.UNPARTITIONED) {
                    partition = olapTable.getPartition(olapTable.getName());
                } else {
                    Preconditions.checkState(partitionId.size() == 1);
                    partition = olapTable.getPartition(partitionId.get(0));
                }
                sb.append(partition.getVisibleVersion()).append("\"");
            }

            // colocateTable
            String colocateTable = olapTable.getColocateGroup();
            if (colocateTable != null) {
                sb.append(StatsConstants.TABLE_PROPERTY_SEPARATOR).append(PropertyAnalyzer.PROPERTIES_COLOCATE_WITH)
                        .append("\" = \"");
                sb.append(colocateTable).append("\"");
            }

            // dynamic partition
            if (olapTable.dynamicPartitionExists()) {
                sb.append(olapTable.getTableProperty().getDynamicPartitionProperty().toString());
            }

            // enable storage cache && cache ttl
            if (table.isCloudNativeTable()) {
                Map<String, String> storageProperties = olapTable.getProperties();

                sb.append(StatsConstants.TABLE_PROPERTY_SEPARATOR)
                        .append(PropertyAnalyzer.PROPERTIES_ENABLE_STORAGE_CACHE)
                        .append("\" = \"");
                sb.append(storageProperties.get(PropertyAnalyzer.PROPERTIES_ENABLE_STORAGE_CACHE)).append("\"");

                sb.append(StatsConstants.TABLE_PROPERTY_SEPARATOR).append(PropertyAnalyzer.PROPERTIES_STORAGE_CACHE_TTL)
                        .append("\" = \"");
                sb.append(storageProperties.get(PropertyAnalyzer.PROPERTIES_STORAGE_CACHE_TTL)).append("\"");

                sb.append(StatsConstants.TABLE_PROPERTY_SEPARATOR)
                        .append(PropertyAnalyzer.PROPERTIES_ENABLE_ASYNC_WRITE_BACK)
                        .append("\" = \"");
                sb.append(storageProperties.get(PropertyAnalyzer.PROPERTIES_ENABLE_ASYNC_WRITE_BACK)).append("\"");
            } else {
                // in memory
                sb.append(StatsConstants.TABLE_PROPERTY_SEPARATOR).append(PropertyAnalyzer.PROPERTIES_INMEMORY)
                        .append("\" = \"");
                sb.append(olapTable.isInMemory()).append("\"");

                // enable_persistent_index
                sb.append(StatsConstants.TABLE_PROPERTY_SEPARATOR)
                        .append(PropertyAnalyzer.PROPERTIES_ENABLE_PERSISTENT_INDEX)
                        .append("\" = \"");
                sb.append(olapTable.enablePersistentIndex()).append("\"");

                // replicated_storage
                sb.append(StatsConstants.TABLE_PROPERTY_SEPARATOR)
                        .append(PropertyAnalyzer.PROPERTIES_REPLICATED_STORAGE)
                        .append("\" = \"");
                sb.append(olapTable.enableReplicatedStorage()).append("\"");

                // binlog config
                if (olapTable.containsBinlogConfig()) {
                    // binlog_version
                    BinlogConfig binlogConfig = olapTable.getCurBinlogConfig();
                    sb.append(StatsConstants.TABLE_PROPERTY_SEPARATOR)
                            .append(PropertyAnalyzer.PROPERTIES_BINLOG_VERSION)
                            .append("\" = \"");
                    sb.append(binlogConfig.getVersion()).append("\"");
                    // binlog_enable
                    sb.append(StatsConstants.TABLE_PROPERTY_SEPARATOR)
                            .append(PropertyAnalyzer.PROPERTIES_BINLOG_ENABLE)
                            .append("\" = \"");
                    sb.append(binlogConfig.getBinlogEnable()).append("\"");
                    // binlog_ttl
                    sb.append(StatsConstants.TABLE_PROPERTY_SEPARATOR)
                            .append(PropertyAnalyzer.PROPERTIES_BINLOG_TTL)
                            .append("\" = \"");
                    sb.append(binlogConfig.getBinlogTtlSecond()).append("\"");
                    // binlog_max_size
                    sb.append(StatsConstants.TABLE_PROPERTY_SEPARATOR)
                            .append(PropertyAnalyzer.PROPERTIES_BINLOG_MAX_SIZE)
                            .append("\" = \"");
                    sb.append(binlogConfig.getBinlogMaxSize()).append("\"");
                }

                // write quorum
                if (olapTable.writeQuorum() != TWriteQuorumType.MAJORITY) {
                    sb.append(StatsConstants.TABLE_PROPERTY_SEPARATOR).append(PropertyAnalyzer.PROPERTIES_WRITE_QUORUM)
                            .append("\" = \"");
                    sb.append(WriteQuorum.writeQuorumToName(olapTable.writeQuorum())).append("\"");
                }

                // storage media
                Map<String, String> properties = olapTable.getTableProperty().getProperties();

                if (properties.containsKey(PropertyAnalyzer.PROPERTIES_STORAGE_MEDIUM)) {
                    sb.append(StatsConstants.TABLE_PROPERTY_SEPARATOR).append(PropertyAnalyzer.PROPERTIES_STORAGE_MEDIUM)
                            .append("\" = \"");
                    sb.append(properties.get(PropertyAnalyzer.PROPERTIES_STORAGE_MEDIUM)).append("\"");
                }

                // partition live number
                if (properties.containsKey(PropertyAnalyzer.PROPERTIES_PARTITION_LIVE_NUMBER)) {
                    sb.append(StatsConstants.TABLE_PROPERTY_SEPARATOR).append(PropertyAnalyzer.PROPERTIES_PARTITION_LIVE_NUMBER)
                            .append("\" = \"");
                    sb.append(properties.get(PropertyAnalyzer.PROPERTIES_PARTITION_LIVE_NUMBER)).append("\"");
                }

                // unique constraint
                if (properties.containsKey(PropertyAnalyzer.PROPERTIES_UNIQUE_CONSTRAINT)
                        && !Strings.isNullOrEmpty(properties.get(PropertyAnalyzer.PROPERTIES_UNIQUE_CONSTRAINT))) {
                    sb.append(StatsConstants.TABLE_PROPERTY_SEPARATOR).append(PropertyAnalyzer.PROPERTIES_UNIQUE_CONSTRAINT)
                            .append("\" = \"");
                    sb.append(properties.get(PropertyAnalyzer.PROPERTIES_UNIQUE_CONSTRAINT)).append("\"");
                }

                // foreign key constraint
                if (properties.containsKey(PropertyAnalyzer.PROPERTIES_FOREIGN_KEY_CONSTRAINT)
                        && !Strings.isNullOrEmpty(properties.get(PropertyAnalyzer.PROPERTIES_FOREIGN_KEY_CONSTRAINT))) {
                    sb.append(StatsConstants.TABLE_PROPERTY_SEPARATOR).append(PropertyAnalyzer.PROPERTIES_FOREIGN_KEY_CONSTRAINT)
                            .append("\" = \"");
                    sb.append(ForeignKeyConstraint.getShowCreateTableConstraintDesc(olapTable.getForeignKeyConstraints()))
                            .append("\"");
                }
            }

            // compression type
            sb.append(StatsConstants.TABLE_PROPERTY_SEPARATOR).append(PropertyAnalyzer.PROPERTIES_COMPRESSION)
                    .append("\" = \"");
            if (olapTable.getCompressionType() == TCompressionType.LZ4_FRAME) {
                sb.append("LZ4").append("\"");
            } else if (olapTable.getCompressionType() == TCompressionType.LZ4) {
                sb.append("LZ4").append("\"");
            } else {
                sb.append(olapTable.getCompressionType()).append("\"");
            }

            if (table.getType() == TableType.OLAP_EXTERNAL) {
                ExternalOlapTable externalOlapTable = (ExternalOlapTable) table;
                // properties
                sb.append(StatsConstants.TABLE_PROPERTY_SEPARATOR).append("host\" = \"")
                        .append(externalOlapTable.getSourceTableHost()).append("\"");
                sb.append(StatsConstants.TABLE_PROPERTY_SEPARATOR).append("port\" = \"")
                        .append(externalOlapTable.getSourceTablePort()).append("\"");
                sb.append(StatsConstants.TABLE_PROPERTY_SEPARATOR).append("user\" = \"")
                        .append(externalOlapTable.getSourceTableUser()).append("\"");
                sb.append(StatsConstants.TABLE_PROPERTY_SEPARATOR).append("password\" = \"")
                        .append(hidePassword ? "" : externalOlapTable.getSourceTablePassword())
                        .append("\"");
                sb.append(StatsConstants.TABLE_PROPERTY_SEPARATOR).append("database\" = \"")
                        .append(externalOlapTable.getSourceTableDbName()).append("\"");
                sb.append(StatsConstants.TABLE_PROPERTY_SEPARATOR).append("table\" = \"")
                        .append(externalOlapTable.getSourceTableName()).append("\"");
            }
            sb.append("\n)");
        } else if (table.getType() == TableType.MYSQL) {
            MysqlTable mysqlTable = (MysqlTable) table;
            if (!Strings.isNullOrEmpty(table.getComment())) {
                sb.append("\nCOMMENT \"").append(table.getComment()).append("\"");
            }
            // properties
            sb.append("\nPROPERTIES (\n");
            sb.append("\"host\" = \"").append(mysqlTable.getHost()).append("\",\n");
            sb.append("\"port\" = \"").append(mysqlTable.getPort()).append("\",\n");
            sb.append("\"user\" = \"").append(mysqlTable.getUserName()).append("\",\n");
            sb.append("\"password\" = \"").append(hidePassword ? "" : mysqlTable.getPasswd()).append("\",\n");
            sb.append("\"database\" = \"").append(mysqlTable.getMysqlDatabaseName()).append("\",\n");
            sb.append("\"table\" = \"").append(mysqlTable.getMysqlTableName()).append("\"\n");
            sb.append(")");
        } else if (table.getType() == TableType.BROKER) {
            BrokerTable brokerTable = (BrokerTable) table;
            if (!Strings.isNullOrEmpty(table.getComment())) {
                sb.append("\nCOMMENT \"").append(table.getComment()).append("\"");
            }
            // properties
            sb.append("\nPROPERTIES (\n");
            sb.append("\"broker_name\" = \"").append(brokerTable.getBrokerName()).append("\",\n");
            sb.append("\"path\" = \"").append(Joiner.on(",").join(brokerTable.getEncodedPaths())).append("\",\n");
            sb.append("\"column_separator\" = \"").append(brokerTable.getReadableColumnSeparator()).append("\",\n");
            sb.append("\"line_delimiter\" = \"").append(brokerTable.getReadableRowDelimiter()).append("\"\n");
            sb.append(")");
            if (!brokerTable.getBrokerProperties().isEmpty()) {
                sb.append("\nBROKER PROPERTIES (\n");
                sb.append(new PrintableMap<>(brokerTable.getBrokerProperties(), " = ", true, true,
                        hidePassword).toString());
                sb.append("\n)");
            }
        } else if (table.getType() == TableType.ELASTICSEARCH) {
            EsTable esTable = (EsTable) table;
            if (!Strings.isNullOrEmpty(table.getComment())) {
                sb.append("\nCOMMENT \"").append(table.getComment()).append("\"");
            }

            // partition
            PartitionInfo partitionInfo = esTable.getPartitionInfo();
            if (partitionInfo.getType() == PartitionType.RANGE) {
                sb.append("\n");
                sb.append("PARTITION BY RANGE(");
                idx = 0;
                RangePartitionInfo rangePartitionInfo = (RangePartitionInfo) partitionInfo;
                for (Column column : rangePartitionInfo.getPartitionColumns()) {
                    if (idx != 0) {
                        sb.append(", ");
                    }
                    sb.append("`").append(column.getName()).append("`");
                }
                sb.append(")\n()");
            }

            // properties
            sb.append("\nPROPERTIES (\n");
            sb.append("\"hosts\" = \"").append(esTable.getHosts()).append("\",\n");
            sb.append("\"user\" = \"").append(esTable.getUserName()).append("\",\n");
            sb.append("\"password\" = \"").append(hidePassword ? "" : esTable.getPasswd()).append("\",\n");
            sb.append("\"index\" = \"").append(esTable.getIndexName()).append("\",\n");
            if (esTable.getMappingType() != null) {
                sb.append("\"type\" = \"").append(esTable.getMappingType()).append("\",\n");
            }
            sb.append("\"transport\" = \"").append(esTable.getTransport()).append("\",\n");
            sb.append("\"enable_docvalue_scan\" = \"").append(esTable.isDocValueScanEnable()).append("\",\n");
            sb.append("\"max_docvalue_fields\" = \"").append(esTable.maxDocValueFields()).append("\",\n");
            sb.append("\"enable_keyword_sniff\" = \"").append(esTable.isKeywordSniffEnable()).append("\",\n");
            sb.append("\"es.nodes.wan.only\" = \"").append(esTable.wanOnly()).append("\"\n");
            sb.append(")");
        } else if (table.getType() == TableType.HIVE) {
            HiveTable hiveTable = (HiveTable) table;
            if (!Strings.isNullOrEmpty(table.getComment())) {
                sb.append("\nCOMMENT \"").append(table.getComment()).append("\"");
            }

            // properties
            sb.append("\nPROPERTIES (\n");
            sb.append("\"database\" = \"").append(hiveTable.getDbName()).append("\",\n");
            sb.append("\"table\" = \"").append(hiveTable.getTableName()).append("\",\n");
            sb.append("\"resource\" = \"").append(hiveTable.getResourceName()).append("\"");
            if (!hiveTable.getHiveProperties().isEmpty()) {
                sb.append(",\n");
            }
            sb.append(new PrintableMap<>(hiveTable.getHiveProperties(), " = ", true, true, false).toString());
            sb.append("\n)");
        } else if (table.getType() == TableType.FILE) {
            FileTable fileTable = (FileTable) table;
            Map<String, String> clonedFileProperties = new HashMap<>(fileTable.getFileProperties());
            CloudCredentialUtil.maskCloudCredential(clonedFileProperties);
            if (!Strings.isNullOrEmpty(table.getComment())) {
                sb.append("\nCOMMENT \"").append(table.getComment()).append("\"");
            }
            sb.append("\nPROPERTIES (\n");
            sb.append(new PrintableMap<>(clonedFileProperties, " = ", true, true, false).toString());
            sb.append("\n)");
        } else if (table.getType() == TableType.HUDI) {
            HudiTable hudiTable = (HudiTable) table;
            if (!Strings.isNullOrEmpty(table.getComment())) {
                sb.append("\nCOMMENT \"").append(table.getComment()).append("\"");
            }

            // properties
            sb.append("\nPROPERTIES (\n");
            sb.append("\"database\" = \"").append(hudiTable.getDbName()).append("\",\n");
            sb.append("\"table\" = \"").append(hudiTable.getTableName()).append("\",\n");
            sb.append("\"resource\" = \"").append(hudiTable.getResourceName()).append("\"");
            sb.append("\n)");
        } else if (table.getType() == TableType.ICEBERG) {
            IcebergTable icebergTable = (IcebergTable) table;
            if (!Strings.isNullOrEmpty(table.getComment())) {
                sb.append("\nCOMMENT \"").append(table.getComment()).append("\"");
            }

            // properties
            sb.append("\nPROPERTIES (\n");
            sb.append("\"database\" = \"").append(icebergTable.getRemoteDbName()).append("\",\n");
            sb.append("\"table\" = \"").append(icebergTable.getRemoteTableName()).append("\",\n");
            sb.append("\"resource\" = \"").append(icebergTable.getResourceName()).append("\"");
            sb.append("\n)");
        } else if (table.getType() == TableType.JDBC) {
            JDBCTable jdbcTable = (JDBCTable) table;
            if (!Strings.isNullOrEmpty(table.getComment())) {
                sb.append("\nCOMMENT \"").append(table.getComment()).append("\"");
            }

            // properties
            sb.append("\nPROPERTIES (\n");
            sb.append("\"resource\" = \"").append(jdbcTable.getResourceName()).append("\",\n");
            sb.append("\"table\" = \"").append(jdbcTable.getJdbcTable()).append("\"");
            sb.append("\n)");
        }
        sb.append(";");

        createTableStmt.add(sb.toString());

        // 2. add partition
        if (separatePartition && (table instanceof OlapTable)
                && ((OlapTable) table).getPartitionInfo().isRangePartition()
                && table.getPartitions().size() > 1) {
            OlapTable olapTable = (OlapTable) table;
            RangePartitionInfo partitionInfo = (RangePartitionInfo) olapTable.getPartitionInfo();
            boolean first = true;
            for (Map.Entry<Long, Range<PartitionKey>> entry : partitionInfo.getSortedRangeMap(false)) {
                if (first) {
                    first = false;
                    continue;
                }
                sb = new StringBuilder();
                Partition partition = olapTable.getPartition(entry.getKey());
                sb.append("ALTER TABLE ").append(table.getName());
                sb.append(" ADD PARTITION ").append(partition.getName()).append(" VALUES [");
                sb.append(entry.getValue().lowerEndpoint().toSql());
                sb.append(", ").append(entry.getValue().upperEndpoint().toSql()).append(")");
                sb.append("(\"version_info\" = \"");
                sb.append(partition.getVisibleVersion()).append("\"");
                sb.append(");");
                addPartitionStmt.add(sb.toString());
            }
        }

        // 3. rollup
        if (createRollupStmt != null && (table instanceof OlapTable)) {
            OlapTable olapTable = (OlapTable) table;
            for (Map.Entry<Long, MaterializedIndexMeta> entry : olapTable.getIndexIdToMeta().entrySet()) {
                if (entry.getKey() == olapTable.getBaseIndexId()) {
                    continue;
                }
                MaterializedIndexMeta materializedIndexMeta = entry.getValue();
                sb = new StringBuilder();
                String indexName = olapTable.getIndexNameById(entry.getKey());
                sb.append("ALTER TABLE ").append(table.getName()).append(" ADD ROLLUP ").append(indexName);
                sb.append("(");

                List<Column> indexSchema = materializedIndexMeta.getSchema();
                for (int i = 0; i < indexSchema.size(); i++) {
                    Column column = indexSchema.get(i);
                    sb.append(column.getName());
                    if (i != indexSchema.size() - 1) {
                        sb.append(", ");
                    }
                }
                sb.append(");");
                createRollupStmt.add(sb.toString());
            }
        }
    }

    public void replayCreateTable(String dbName, Table table) {
        localMetastore.replayCreateTable(dbName, table);
    }

    public void replayCreateMaterializedView(String dbName, MaterializedView materializedView) {
        localMetastore.replayCreateMaterializedView(dbName, materializedView);
    }

    // Drop table
    public void dropTable(DropTableStmt stmt) throws DdlException {
        localMetastore.dropTable(stmt);
    }

    public void sendDropTabletTasks(HashMap<Long, AgentBatchTask> batchTaskMap) {
        localMetastore.sendDropTabletTasks(batchTaskMap);
    }

    public void replayDropTable(Database db, long tableId, boolean isForceDrop) {
        localMetastore.replayDropTable(db, tableId, isForceDrop);
    }

    public void replayEraseTable(long tableId) throws DdlException {
        localMetastore.replayEraseTable(tableId);
    }

    public void replayEraseMultiTables(MultiEraseTableInfo multiEraseTableInfo) throws DdlException {
        localMetastore.replayEraseMultiTables(multiEraseTableInfo);
    }

    public void replayRecoverTable(RecoverInfo info) {
        localMetastore.replayRecoverTable(info);
    }

    public void replayAddReplica(ReplicaPersistInfo info) {
        localMetastore.replayAddReplica(info);
    }

    public void replayUpdateReplica(ReplicaPersistInfo info) {
        localMetastore.replayUpdateReplica(info);
    }

    public void replayDeleteReplica(ReplicaPersistInfo info) {
        localMetastore.replayDeleteReplica(info);
    }

    public void replayAddFrontend(Frontend fe) {
        nodeMgr.replayAddFrontend(fe);
    }

    public void replayUpdateFrontend(Frontend frontend) {
        nodeMgr.replayUpdateFrontend(frontend);
    }

    public void replayDropFrontend(Frontend frontend) {
        nodeMgr.replayDropFrontend(frontend);
    }

    public int getClusterId() {
        return nodeMgr.getClusterId();
    }

    public String getToken() {
        return nodeMgr.getToken();
    }

    public Database getDb(String name) {
        return localMetastore.getDb(name);
    }

    public Database getDb(long dbId) {
        return localMetastore.getDb(dbId);
    }

    public Database getDbIncludeRecycleBin(long dbId) {
        return localMetastore.getDbIncludeRecycleBin(dbId);
    }

    public Table getTableIncludeRecycleBin(Database db, long tableId) {
        return localMetastore.getTableIncludeRecycleBin(db, tableId);
    }

    public List<Table> getTablesIncludeRecycleBin(Database db) {
        return localMetastore.getTablesIncludeRecycleBin(db);
    }

    public Partition getPartitionIncludeRecycleBin(OlapTable table, long partitionId) {
        return localMetastore.getPartitionIncludeRecycleBin(table, partitionId);
    }

    public Collection<Partition> getPartitionsIncludeRecycleBin(OlapTable table) {
        return localMetastore.getPartitionsIncludeRecycleBin(table);
    }

    public Collection<Partition> getAllPartitionsIncludeRecycleBin(OlapTable table) {
        return localMetastore.getAllPartitionsIncludeRecycleBin(table);
    }

    // NOTE: result can be null, cause partition erase is not in db lock
    public DataProperty getDataPropertyIncludeRecycleBin(PartitionInfo info, long partitionId) {
        return localMetastore.getDataPropertyIncludeRecycleBin(info, partitionId);
    }

    // NOTE: result can be -1, cause partition erase is not in db lock
    public short getReplicationNumIncludeRecycleBin(PartitionInfo info, long partitionId) {
        return localMetastore.getReplicationNumIncludeRecycleBin(info, partitionId);
    }

    public EditLog getEditLog() {
        return editLog;
    }

    public Journal getJournal() {
        return journal;
    }

    // Get the next available, lock-free because nextId is atomic.
    public long getNextId() {
        return idGenerator.getNextId();
    }

    public List<String> getDbNames() {
        return localMetastore.listDbNames();
    }

    public List<Long> getDbIds() {
        return localMetastore.getDbIds();
    }

    public List<Long> getDbIdsIncludeRecycleBin() {
        return localMetastore.getDbIdsIncludeRecycleBin();
    }

    public HashMap<Long, TStorageMedium> getPartitionIdToStorageMediumMap() {
        return localMetastore.getPartitionIdToStorageMediumMap();
    }

    public ConsistencyChecker getConsistencyChecker() {
        return this.consistencyChecker;
    }

    public AlterJobMgr getAlterJobMgr() {
        return this.alterJobMgr;
    }

    public SchemaChangeHandler getSchemaChangeHandler() {
        return (SchemaChangeHandler) this.alterJobMgr.getSchemaChangeHandler();
    }

    public MaterializedViewHandler getRollupHandler() {
        return (MaterializedViewHandler) this.alterJobMgr.getMaterializedViewHandler();
    }

    public BackupHandler getBackupHandler() {
        return this.backupHandler;
    }

    public DeleteMgr getDeleteMgr() {
        return this.deleteMgr;
    }

    public Load getLoadInstance() {
        return this.load;
    }

    public LoadMgr getLoadMgr() {
        return loadMgr;
    }

    public LeaderTaskExecutor getPendingLoadTaskScheduler() {
        return pendingLoadTaskScheduler;
    }

    public PriorityLeaderTaskExecutor getLoadingLoadTaskScheduler() {
        return loadingLoadTaskScheduler;
    }

    public RoutineLoadMgr getRoutineLoadMgr() {
        return routineLoadMgr;
    }

    public StreamLoadManager getStreamLoadManager() {
        return streamLoadManager;
    }

    public RoutineLoadTaskScheduler getRoutineLoadTaskScheduler() {
        return routineLoadTaskScheduler;
    }

    public ExportMgr getExportMgr() {
        return this.exportMgr;
    }

    public SmallFileMgr getSmallFileMgr() {
        return this.smallFileMgr;
    }

    public long getReplayedJournalId() {
        return this.replayedJournalId.get();
    }

    public HAProtocol getHaProtocol() {
        return this.haProtocol;
    }

    public Long getMaxJournalId() {
        return this.journal.getMaxJournalId();
    }

    public long getEpoch() {
        return this.epoch;
    }

    public void setEpoch(long epoch) {
        this.epoch = epoch;
    }

    public FrontendNodeType getRole() {
        return nodeMgr.getRole();
    }

    public Pair<String, Integer> getHelperNode() {
        return nodeMgr.getHelperNode();
    }

    public List<Pair<String, Integer>> getHelperNodes() {
        return nodeMgr.getHelperNodes();
    }

    public Pair<String, Integer> getSelfNode() {
        return nodeMgr.getSelfNode();
    }

    public String getNodeName() {
        return nodeMgr.getNodeName();
    }

    public FrontendNodeType getFeType() {
        return this.feType;
    }

    public Pair<String, Integer> getLeaderIpAndRpcPort() {
        return nodeMgr.getLeaderIpAndRpcPort();
    }

    public Pair<String, Integer> getLeaderIpAndHttpPort() {
        return nodeMgr.getLeaderIpAndHttpPort();
    }

    public String getLeaderIp() {
        return nodeMgr.getLeaderIp();
    }

    public EsRepository getEsRepository() {
        return this.esRepository;
    }

    public StarRocksRepository getStarRocksRepository() {
        return this.starRocksRepository;
    }

    public MetastoreEventsProcessor getMetastoreEventsProcessor() {
        return this.metastoreEventsProcessor;
    }

    public void setLeader(LeaderInfo info) {
        nodeMgr.setLeader(info);
    }

    public boolean canRead() {
        return this.canRead.get();
    }

    public boolean isElectable() {
        return nodeMgr.isElectable();
    }

    public boolean isLeader() {
        return feType == FrontendNodeType.LEADER;
    }

    public void setSynchronizedTime(long time) {
        this.synchronizedTimeMs = time;
    }

    public void setEditLog(EditLog editLog) {
        this.editLog = editLog;
        localMetastore.setEditLog(editLog);
    }

    public void setJournal(Journal journal) {
        this.journal = journal;
    }

    public void setNextId(long id) {
        idGenerator.setId(id);
    }

    public void setHaProtocol(HAProtocol protocol) {
        this.haProtocol = protocol;
    }

    public static short calcShortKeyColumnCount(List<Column> columns, Map<String, String> properties)
            throws DdlException {
        List<Integer> sortKeyIdxes = new ArrayList<>();
        for (int i = 0; i < columns.size(); ++i) {
            Column column = columns.get(i);
            if (column.isKey()) {
                sortKeyIdxes.add(i);
            }
        }
        return calcShortKeyColumnCount(columns, properties, sortKeyIdxes);
    }

    public static short calcShortKeyColumnCount(List<Column> indexColumns, Map<String, String> properties,
                                                List<Integer> sortKeyIdxes)
            throws DdlException {
        LOG.debug("sort key size: {}", sortKeyIdxes.size());
        Preconditions.checkArgument(sortKeyIdxes.size() > 0);
        // figure out shortKeyColumnCount
        short shortKeyColumnCount = (short) -1;
        try {
            shortKeyColumnCount = PropertyAnalyzer.analyzeShortKeyColumnCount(properties);
        } catch (AnalysisException e) {
            throw new DdlException(e.getMessage());
        }
        if (shortKeyColumnCount != (short) -1) {
            // use user specified short key column count
            if (shortKeyColumnCount <= 0) {
                throw new DdlException("Invalid short key: " + shortKeyColumnCount);
            }
            if (shortKeyColumnCount > sortKeyIdxes.size()) {
                throw new DdlException("Short key is too large. should less than: " + sortKeyIdxes.size());
            }
            for (int pos = 0; pos < shortKeyColumnCount; pos++) {
                if (indexColumns.get(sortKeyIdxes.get(pos)).getPrimitiveType() == PrimitiveType.VARCHAR &&
                        pos != shortKeyColumnCount - 1) {
                    throw new DdlException("Varchar should not in the middle of short keys.");
                }
            }
        } else {
            /*
             * Calc short key column count. NOTE: short key column count is
             * calculated as follow: 1. All index column are taking into
             * account. 2. Max short key column count is Min(Num of
             * sortKeyIdxes, META_MAX_SHORT_KEY_NUM). 3. Short key list can
             * contains at most one VARCHAR column. And if contains, it should
             * be at the last position of the short key list.
             */
            shortKeyColumnCount = 0;
            int shortKeySizeByte = 0;
            int maxShortKeyColumnCount = Math.min(sortKeyIdxes.size(), FeConstants.SHORTKEY_MAX_COLUMN_COUNT);
            for (int i = 0; i < maxShortKeyColumnCount; i++) {
                Column column = indexColumns.get(sortKeyIdxes.get(i));
                shortKeySizeByte += column.getOlapColumnIndexSize();
                if (shortKeySizeByte > FeConstants.SHORTKEY_MAXSIZE_BYTES) {
                    if (column.getPrimitiveType().isCharFamily()) {
                        ++shortKeyColumnCount;
                    }
                    break;
                }
                if (column.getType().isFloatingPointType() || column.getType().isComplexType()) {
                    break;
                }
                if (column.getPrimitiveType() == PrimitiveType.VARCHAR) {
                    ++shortKeyColumnCount;
                    break;
                }
                ++shortKeyColumnCount;
            }
            if (indexColumns.isEmpty()) {
                throw new DdlException("Empty schema");
            }
            if (shortKeyColumnCount == 0) {
                throw new DdlException("Data type of first column cannot be " + indexColumns.get(0).getType());
            }
        } // end calc shortKeyColumnCount

        return shortKeyColumnCount;
    }

    /*
     * used for handling AlterTableStmt (for client is the ALTER TABLE command).
     * including SchemaChangeHandler and RollupHandler
     */
    public void alterTable(AlterTableStmt stmt) throws UserException {
        localMetastore.alterTable(stmt);
    }

    /**
     * used for handling AlterViewStmt (the ALTER VIEW command).
     */
    public void alterView(AlterViewStmt stmt) throws UserException {
        localMetastore.alterView(stmt);
    }

    public void createMaterializedView(CreateMaterializedViewStmt stmt)
            throws AnalysisException, DdlException {
        localMetastore.createMaterializedView(stmt);
    }

    public void createMaterializedView(CreateMaterializedViewStatement statement)
            throws DdlException {
        localMetastore.createMaterializedView(statement);
    }

    public void dropMaterializedView(DropMaterializedViewStmt stmt) throws DdlException, MetaNotFoundException {
        localMetastore.dropMaterializedView(stmt);
    }

    public void alterMaterializedView(AlterMaterializedViewStmt stmt) throws DdlException, MetaNotFoundException {
        localMetastore.alterMaterializedView(stmt);
    }

    public void replayRenameMaterializedView(RenameMaterializedViewLog log) {
        this.alterJobMgr.replayRenameMaterializedView(log);
    }

    public void replayChangeMaterializedViewRefreshScheme(ChangeMaterializedViewRefreshSchemeLog log) {
        this.alterJobMgr.replayChangeMaterializedViewRefreshScheme(log);
    }

    public void replayAlterMaterializedViewProperties(short opCode, ModifyTablePropertyOperationLog log) {
        this.alterJobMgr.replayAlterMaterializedViewProperties(opCode, log);
    }


    public void replayAlterMaterializedViewStatus(AlterMaterializedViewStatusLog log) {
        this.alterJobMgr.replayAlterMaterializedViewStatus(log);
    }


    /*
     * used for handling CancelAlterStmt (for client is the CANCEL ALTER
     * command). including SchemaChangeHandler and RollupHandler
     */
    public void cancelAlter(CancelAlterTableStmt stmt) throws DdlException {
        localMetastore.cancelAlter(stmt);
    }

    /*
     * used for handling backup opt
     */
    public void backup(BackupStmt stmt) throws DdlException {
        getBackupHandler().process(stmt);
    }

    public void restore(RestoreStmt stmt) throws DdlException {
        getBackupHandler().process(stmt);
    }

    public void cancelBackup(CancelBackupStmt stmt) throws DdlException {
        getBackupHandler().cancel(stmt);
    }

    // entry of rename table operation
    public void renameTable(Database db, OlapTable table, TableRenameClause tableRenameClause) throws DdlException {
        localMetastore.renameTable(db, table, tableRenameClause);
    }

    public void alterTableComment(Database db, Table table, AlterTableCommentClause clause) {
        localMetastore.alterTableComment(db, table, clause);
    }

    public void replayRenameTable(TableInfo tableInfo) {
        localMetastore.replayRenameTable(tableInfo);
    }

    // the invoker should keep db write lock
    public void modifyTableColocate(Database db, OlapTable table, String colocateGroup, boolean isReplay,
                                    GroupId assignedGroupId)
            throws DdlException {
        colocateTableIndex.modifyTableColocate(db, table, colocateGroup, isReplay, assignedGroupId);
    }

    public void replayModifyTableColocate(TablePropertyInfo info) {
        colocateTableIndex.replayModifyTableColocate(info);
    }

    public void renameRollup(Database db, OlapTable table, RollupRenameClause renameClause) throws DdlException {
        localMetastore.renameRollup(db, table, renameClause);
    }

    public void replayRenameRollup(TableInfo tableInfo) {
        localMetastore.replayRenameRollup(tableInfo);
    }

    public void renamePartition(Database db, OlapTable table, PartitionRenameClause renameClause) throws DdlException {
        localMetastore.renamePartition(db, table, renameClause);
    }

    public void replayRenamePartition(TableInfo tableInfo) throws DdlException {
        localMetastore.replayRenamePartition(tableInfo);
    }

    public void renameColumn(Database db, OlapTable table, ColumnRenameClause renameClause) throws DdlException {
        throw new DdlException("not implemented");
    }

    public void modifyTableDynamicPartition(Database db, OlapTable table, Map<String, String> properties)
            throws DdlException {
        localMetastore.modifyTableDynamicPartition(db, table, properties);
    }

    public void modifyTableReplicationNum(Database db, OlapTable table, Map<String, String> properties)
            throws DdlException {
        localMetastore.modifyTableReplicationNum(db, table, properties);
    }

    public void alterTableProperties(Database db, OlapTable table, Map<String, String> properties)
            throws DdlException {
        localMetastore.alterTableProperties(db, table, properties);
    }

    // The caller need to hold the db write lock
    public void modifyTableDefaultReplicationNum(Database db, OlapTable table, Map<String, String> properties)
            throws DdlException {
        localMetastore.modifyTableDefaultReplicationNum(db, table, properties);
    }

    public void modifyTableMeta(Database db, OlapTable table, Map<String, String> properties,
                                TTabletMetaType metaType) {
        localMetastore.modifyTableMeta(db, table, properties, metaType);
    }

    public void modifyBinlogMeta(Database db, OlapTable table, BinlogConfig binlogConfig) {
        localMetastore.modifyBinlogMeta(db, table, binlogConfig);
    }

    public void modifyTableConstraint(Database db, String tableName, Map<String, String> properties) throws DdlException {
        localMetastore.modifyTableConstraint(db, tableName, properties);
    }

    public void setHasForbitGlobalDict(String dbName, String tableName, boolean isForbit) throws DdlException {
        localMetastore.setHasForbitGlobalDict(dbName, tableName, isForbit);
    }

    public void replayModifyHiveTableColumn(short opCode, ModifyTableColumnOperationLog info) {
        localMetastore.replayModifyHiveTableColumn(opCode, info);
    }

    public void replayModifyTableProperty(short opCode, ModifyTablePropertyOperationLog info) {
        localMetastore.replayModifyTableProperty(opCode, info);
    }

    /*
     * used for handling AlterClusterStmt
     * (for client is the ALTER CLUSTER command).
     */
    public ShowResultSet alterCluster(AlterSystemStmt stmt) throws UserException {
        return this.alterJobMgr.processAlterCluster(stmt);
    }

    public void cancelAlterCluster(CancelAlterSystemStmt stmt) throws DdlException {
        this.alterJobMgr.getClusterHandler().cancel(stmt);
    }

    // Change current warehouse of this session.
    public void changeWarehouse(ConnectContext ctx, String newWarehouseName) throws AnalysisException {
        if (!warehouseMgr.warehouseExists(newWarehouseName)) {
            ErrorReport.reportAnalysisException(ErrorCode.ERR_BAD_WAREHOUSE_ERROR, newWarehouseName);
        }
        ctx.setCurrentWarehouse(newWarehouseName);
    }

    // Change current catalog of this session, and reset current database.
    // We can support "use 'catalog <catalog_name>'" from mysql client or "use catalog <catalog_name>" from jdbc.
    public void changeCatalog(ConnectContext ctx, String newCatalogName) throws DdlException {
        if (!catalogMgr.catalogExists(newCatalogName)) {
            ErrorReport.reportDdlException(ErrorCode.ERR_BAD_CATALOG_ERROR, newCatalogName);
        }
        if (!CatalogMgr.isInternalCatalog(newCatalogName) &&
                !PrivilegeActions.checkAnyActionOnOrInCatalog(ctx, newCatalogName)) {
            ErrorReport.reportDdlException(ErrorCode.ERR_SPECIFIC_ACCESS_DENIED_ERROR, "USE CATALOG");
        }
        ctx.setCurrentCatalog(newCatalogName);
        ctx.setDatabase("");
    }

    // Change current catalog and database of this session.
    // identifier could be "CATALOG.DB" or "DB".
    // For "CATALOG.DB", we change the current catalog database.
    // For "DB", we keep the current catalog and change the current database.
    public void changeCatalogDb(ConnectContext ctx, String identifier) throws DdlException {
        String dbName;

        String[] parts = identifier.split("\\.", 2); // at most 2 parts
        if (parts.length != 1 && parts.length != 2) {
            ErrorReport.reportDdlException(ErrorCode.ERR_BAD_CATALOG_AND_DB_ERROR, identifier);
        }

        if (parts.length == 1) { // use database
            dbName = identifier;
        } else { // use catalog.database
            String newCatalogName = parts[0];
            if (!catalogMgr.catalogExists(newCatalogName)) {
                ErrorReport.reportDdlException(ErrorCode.ERR_BAD_CATALOG_ERROR, newCatalogName);
            }
            if (!CatalogMgr.isInternalCatalog(newCatalogName) &&
                    !PrivilegeActions.checkAnyActionOnOrInCatalog(ctx, newCatalogName)) {
                ErrorReport.reportSemanticException(ErrorCode.ERR_SPECIFIC_ACCESS_DENIED_ERROR, "USE CATALOG");
            }
            ctx.setCurrentCatalog(newCatalogName);
            dbName = parts[1];
        }

        if (!Strings.isNullOrEmpty(dbName) && metadataMgr.getDb(ctx.getCurrentCatalog(), dbName) == null) {
            LOG.debug("Unknown catalog {} and db {}", ctx.getCurrentCatalog(), dbName);
            ErrorReport.reportDdlException(ErrorCode.ERR_BAD_DB_ERROR, dbName);
        }

        // Here we check the request permission that sent by the mysql client or jdbc.
        // So we didn't check UseDbStmt permission in PrivilegeCheckerV2.
        if (!PrivilegeActions.checkAnyActionOnOrInDb(ctx, ctx.getCurrentCatalog(), dbName)) {
            ErrorReport.reportDdlException(ErrorCode.ERR_DB_ACCESS_DENIED,
                    ctx.getQualifiedUser(), dbName);
        }

        ctx.setDatabase(dbName);
    }

    // for test only
    @VisibleForTesting
    public void clear() {
        localMetastore.clear();
    }

    public void createView(CreateViewStmt stmt) throws DdlException {
        localMetastore.createView(stmt);
    }

    public void triggerNewImage() {
        journalWriter.setForceRollJournal();
    }

    /**
     * Returns the function that best matches 'desc' that is registered with the
     * globalStateMgr using 'mode' to check for matching. If desc matches multiple
     * functions in the globalStateMgr, it will return the function with the strictest
     * matching mode. If multiple functions match at the same matching mode,
     * ties are broken by comparing argument types in lexical order. Argument
     * types are ordered by argument precision (e.g. double is preferred over
     * float) and then by alphabetical order of argument type name, to guarantee
     * deterministic results.
     */
    public Function getFunction(Function desc, Function.CompareMode mode) {
        return functionSet.getFunction(desc, mode);
    }

    public List<Function> getBuiltinFunctions() {
        return functionSet.getBuiltinFunctions();
    }

    public boolean isNotAlwaysNullResultWithNullParamFunction(String funcName) {
        return functionSet.isNotAlwaysNullResultWithNullParamFunctions(funcName);
    }

    public void replayCreateCluster(Cluster cluster) {
        localMetastore.replayCreateCluster(cluster);
    }

    public void setIsDefaultClusterCreated(boolean isDefaultClusterCreated) {
        this.isDefaultClusterCreated = isDefaultClusterCreated;
    }

    public Cluster getCluster() {
        return localMetastore.getCluster();
    }

    public void refreshExternalTable(RefreshTableStmt stmt) throws DdlException {
        refreshExternalTable(stmt.getTableName(), stmt.getPartitions());

        List<Frontend> allFrontends = GlobalStateMgr.getCurrentState().getFrontends(null);
        Map<String, Future<TStatus>> resultMap = Maps.newHashMapWithExpectedSize(allFrontends.size() - 1);
        for (Frontend fe : allFrontends) {
            if (fe.getHost().equals(GlobalStateMgr.getCurrentState().getSelfNode().first)) {
                continue;
            }

            resultMap.put(fe.getHost(), refreshOtherFesTable(new TNetworkAddress(fe.getHost(), fe.getRpcPort()),
                    stmt.getTableName(), stmt.getPartitions()));
        }

        String errMsg = "";
        for (Map.Entry<String, Future<TStatus>> entry : resultMap.entrySet()) {
            try {
                TStatus status = entry.getValue().get();
                if (status.getStatus_code() != TStatusCode.OK) {
                    String err = "refresh fe " + entry.getKey() + " failed: ";
                    if (status.getError_msgs() != null && status.getError_msgs().size() > 0) {
                        err += String.join(",", status.getError_msgs());
                    }
                    errMsg += err + ";";
                }
            } catch (Exception e) {
                errMsg += "refresh fe " + entry.getKey() + " failed: " + e.getMessage();
            }
        }
        if (!errMsg.equals("")) {
            ErrorReport.reportDdlException(ErrorCode.ERROR_REFRESH_EXTERNAL_TABLE_FAILED, errMsg);
        }
    }

    public Future<TStatus> refreshOtherFesTable(TNetworkAddress thriftAddress, TableName tableName,
                                                List<String> partitions) {
        int timeout = ConnectContext.get().getSessionVariable().getQueryTimeoutS() * 1000
                + Config.thrift_rpc_timeout_ms;
        FutureTask<TStatus> task = new FutureTask<TStatus>(() -> {
            TRefreshTableRequest request = new TRefreshTableRequest();
            request.setCatalog_name(tableName.getCatalog());
            request.setDb_name(tableName.getDb());
            request.setTable_name(tableName.getTbl());
            request.setPartitions(partitions);
            try {
                TRefreshTableResponse response = FrontendServiceProxy.call(thriftAddress,
                        timeout,
                        Config.thrift_rpc_retry_times,
                        client -> client.refreshTable(request));
                return response.getStatus();
            } catch (Exception e) {
                LOG.warn("call fe {} refreshTable rpc method failed", thriftAddress, e);
                TStatus status = new TStatus(TStatusCode.INTERNAL_ERROR);
                status.setError_msgs(Lists.newArrayList(e.getMessage()));
                return status;
            }
        });

        new Thread(task).start();

        return task;
    }

    public void refreshExternalTable(TableName tableName, List<String> partitions) {
        String catalogName = tableName.getCatalog();
        String dbName = tableName.getDb();
        String tblName = tableName.getTbl();
        Database db = metadataMgr.getDb(catalogName, tableName.getDb());
        if (db == null) {
            throw new StarRocksConnectorException("db: " + tableName.getDb() + " not exists");
        }
        HiveMetaStoreTable hmsTable;
        Table table;
        db.readLock();
        try {
            table = metadataMgr.getTable(catalogName, dbName, tblName);
            if (!(table instanceof HiveMetaStoreTable)) {
                throw new StarRocksConnectorException(
                        "table : " + tableName + " not exists, or is not hive/hudi external table");
            }
            hmsTable = (HiveMetaStoreTable) table;
        } finally {
            db.readUnlock();
        }

        if (CatalogMgr.isInternalCatalog(catalogName)) {
            catalogName = hmsTable.getCatalogName();
        }

        metadataMgr.refreshTable(catalogName, dbName, table, partitions, true);
    }

    // TODO [meta-format-change] deprecated
    public void initDefaultCluster() {
        localMetastore.initDefaultCluster();
    }

    public void initDefaultWarehouse() {
        warehouseMgr.initDefaultWarehouse();
        isDefaultWarehouseCreated = true;
    }

    public void updateDefaultWarehouse() {
        warehouseMgr.updateDefaultWarehouse();
    }

    public void replayUpdateClusterAndBackends(BackendIdsUpdateInfo info) {
        localMetastore.replayUpdateClusterAndBackends(info);
    }

    public String dumpImage() {
        LOG.info("begin to dump meta data");
        String dumpFilePath;
        Map<Long, Database> lockedDbMap = Maps.newTreeMap();
        tryLock(true);
        try {
            // sort all dbs
            for (long dbId : getDbIds()) {
                Database db = getDb(dbId);
                Preconditions.checkNotNull(db);
                lockedDbMap.put(dbId, db);
            }

            // lock all dbs
            for (Database db : lockedDbMap.values()) {
                db.readLock();
            }
            LOG.info("acquired all the dbs' read lock.");

            long journalId = getMaxJournalId();
            File dumpFile = new File(Config.meta_dir, "image." + journalId);
            dumpFilePath = dumpFile.getAbsolutePath();
            try {
                LOG.info("begin to dump {}", dumpFilePath);
                saveImage(dumpFile, journalId);
            } catch (IOException e) {
                LOG.error("failed to dump image to {}", dumpFilePath, e);
            }
        } finally {
            // unlock all
            for (Database db : lockedDbMap.values()) {
                db.readUnlock();
            }
            unlock();
        }

        LOG.info("finished dumping image to {}", dumpFilePath);
        return dumpFilePath;
    }

    public List<Partition> createTempPartitionsFromPartitions(Database db, Table table,
                                                              String namePostfix, List<Long> sourcePartitionIds,
                                                              List<Long> tmpPartitionIds) {
        return localMetastore.createTempPartitionsFromPartitions(db, table, namePostfix, sourcePartitionIds,
                tmpPartitionIds);
    }

    public void truncateTable(TruncateTableStmt truncateTableStmt) throws DdlException {
        localMetastore.truncateTable(truncateTableStmt);
    }

    public void replayTruncateTable(TruncateTableInfo info) {
        localMetastore.replayTruncateTable(info);
    }

    public void updateResourceUsage(long backendId, TResourceUsage usage) {
        nodeMgr.updateResourceUsage(backendId, usage);
    }

    public void setConfig(AdminSetConfigStmt stmt) throws DdlException {
        nodeMgr.setConfig(stmt);
    }

    public void setFrontendConfig(Map<String, String> configs) throws DdlException {
        nodeMgr.setFrontendConfig(configs);
    }

    public void replayBackendTabletsInfo(BackendTabletsInfo backendTabletsInfo) {
        localMetastore.replayBackendTabletsInfo(backendTabletsInfo);
    }

    public void convertDistributionType(Database db, OlapTable tbl) throws DdlException {
        localMetastore.convertDistributionType(db, tbl);
    }

    public void replayConvertDistributionType(TableInfo tableInfo) {
        localMetastore.replayConvertDistributionType(tableInfo);
    }

    public void replaceTempPartition(Database db, String tableName, ReplacePartitionClause clause) throws DdlException {
        localMetastore.replaceTempPartition(db, tableName, clause);
    }

    public void replayReplaceTempPartition(ReplacePartitionOperationLog replaceTempPartitionLog) {
        localMetastore.replayReplaceTempPartition(replaceTempPartitionLog);
    }

    public Long allocateAutoIncrementId(Long tableId, Long rows) {
        return localMetastore.allocateAutoIncrementId(tableId, rows);
    }

    public void removeAutoIncrementIdByTableId(Long tableId, boolean isReplay) {
        localMetastore.removeAutoIncrementIdByTableId(tableId, isReplay);
    }

    public Long getCurrentAutoIncrementIdByTableId(Long tableId) {
        return localMetastore.getCurrentAutoIncrementIdByTableId(tableId);
    }

    public void addOrReplaceAutoIncrementIdByTableId(Long tableId, Long id) {
        localMetastore.addOrReplaceAutoIncrementIdByTableId(tableId, id);
    }

    public void installPlugin(InstallPluginStmt stmt) throws UserException, IOException {
        pluginMgr.installPlugin(stmt);
    }

    public void replayInstallPlugin(PluginInfo pluginInfo) {
        try {
            pluginMgr.replayLoadDynamicPlugin(pluginInfo);
        } catch (Exception e) {
            LOG.warn("replay install plugin failed.", e);
        }
    }

    public void uninstallPlugin(UninstallPluginStmt stmt) throws IOException, UserException {
        PluginInfo info = pluginMgr.uninstallPlugin(stmt.getPluginName());
        if (null != info) {
            editLog.logUninstallPlugin(info);
        }
        LOG.info("uninstall plugin = " + stmt.getPluginName());
    }

    public void replayUninstallPlugin(PluginInfo pluginInfo) {
        try {
            pluginMgr.uninstallPlugin(pluginInfo.getName());
        } catch (Exception e) {
            LOG.warn("replay uninstall plugin failed.", e);
        }
    }

    /**
     * pretend we're using old auth if we have replayed journal from old auth
     */
    public void replayOldAuthJournal(short code, Writable data) throws DdlException {
        if (USING_NEW_PRIVILEGE) {
            LOG.warn("replay old auth journal right after restart, set usingNewPrivilege = false for now");
            usingNewPrivilege.set(false);
            // If we still need to replay old auth journal, it means that,
            // 1. either no new privilege image has been generated, and some old auth journal haven't been compacted
            //    into old auth image
            // 2. or new privilege image has already been generated, and we roll back to old version, make some user or
            //    privilege operation, then generate old auth journal
            // in both cases, we need a definite upgrade, so we mark the managers of
            // new privilege framework as unloaded to trigger upgrade process.
            LOG.info("set authenticationManager and authorizationManager as unloaded because of old auth journal");
            authenticationMgr.setLoaded(false);
            authorizationMgr.setLoaded(false);
            domainResolver = new DomainResolver(auth);
        }
        switch (code) {
            case OperationType.OP_CREATE_USER: {
                auth.replayCreateUser((PrivInfo) data);
                break;
            }
            case OperationType.OP_NEW_DROP_USER: {
                auth.replayDropUser((UserIdentity) data);
                break;
            }
            case OperationType.OP_GRANT_PRIV: {
                auth.replayGrant((PrivInfo) data);
                break;
            }
            case OperationType.OP_REVOKE_PRIV: {
                auth.replayRevoke((PrivInfo) data);
                break;
            }
            case OperationType.OP_SET_PASSWORD: {
                auth.replaySetPassword((PrivInfo) data);
                break;
            }
            case OperationType.OP_CREATE_ROLE: {
                auth.replayCreateRole((PrivInfo) data);
                break;
            }
            case OperationType.OP_DROP_ROLE: {
                auth.replayDropRole((PrivInfo) data);
                break;
            }
            case OperationType.OP_GRANT_ROLE: {
                auth.replayGrantRole((PrivInfo) data);
                break;
            }
            case OperationType.OP_REVOKE_ROLE: {
                auth.replayRevokeRole((PrivInfo) data);
                break;
            }
            case OperationType.OP_UPDATE_USER_PROPERTY: {
                auth.replayUpdateUserProperty((UserPropertyInfo) data);
                break;
            }
            case OperationType.OP_GRANT_IMPERSONATE: {
                auth.replayGrantImpersonate((ImpersonatePrivInfo) data);
                break;
            }
            case OperationType.OP_REVOKE_IMPERSONATE: {
                auth.replayRevokeImpersonate((ImpersonatePrivInfo) data);
                break;
            }
            default:
                throw new DdlException("unknown code " + code);
        }

    }

    private void reInitializeNewPrivilegeOnUpgrade() {
        // In the case where we upgrade again, i.e. upgrade->rollback->upgrade,
        // we may already load the image from last upgrade, in this case we should
        // discard the privilege data from last upgrade and only use the data from
        // current image to upgrade, so we initialize a new AuthorizationManager and AuthenticationManger
        // instance here
        LOG.info("reinitialize privilege info before upgrade");
        this.authenticationMgr = new AuthenticationMgr();
        this.authorizationMgr = new AuthorizationMgr(this, null);
    }

    public void replayAuthUpgrade(AuthUpgradeInfo info) throws AuthUpgrader.AuthUpgradeUnrecoverableException {
        reInitializeNewPrivilegeOnUpgrade();
        AuthUpgrader upgrader = new AuthUpgrader(auth, authenticationMgr, authorizationMgr, this);
        upgrader.replayUpgrade(info.getRoleNameToId());
        LOG.info("set usingNewPrivilege to true after auth upgrade log replayed");
        usingNewPrivilege.set(true);
        domainResolver.setAuthenticationManager(authenticationMgr);
    }

    // entry of checking tablets operation
    public void checkTablets(AdminCheckTabletsStmt stmt) {
        localMetastore.checkTablets(stmt);
    }

    // Set specified replica's status. If replica does not exist, just ignore it.
    public void setReplicaStatus(AdminSetReplicaStatusStmt stmt) {
        localMetastore.setReplicaStatus(stmt);
    }

    public void replaySetReplicaStatus(SetReplicaStatusOperationLog log) {
        localMetastore.replaySetReplicaStatus(log);
    }

    public void onEraseDatabase(long dbId) {
        localMetastore.onEraseDatabase(dbId);
    }

    public void onErasePartition(Partition partition) {
        localMetastore.onErasePartition(partition);
    }

    public long getImageJournalId() {
        return imageJournalId;
    }

    public void setImageJournalId(long imageJournalId) {
        this.imageJournalId = imageJournalId;
    }

    public void clearExpiredJobs() {
        try {
            loadMgr.removeOldLoadJob();
        } catch (Throwable t) {
            LOG.warn("load manager remove old load jobs failed", t);
        }
        try {
            exportMgr.removeOldExportJobs();
        } catch (Throwable t) {
            LOG.warn("export manager remove old export jobs failed", t);
        }
        try {
            deleteMgr.removeOldDeleteInfo();
        } catch (Throwable t) {
            LOG.warn("delete handler remove old delete info failed", t);
        }
        try {
            globalTransactionMgr.removeExpiredTxns();
        } catch (Throwable t) {
            LOG.warn("transaction manager remove expired txns failed", t);
        }
        try {
            routineLoadMgr.cleanOldRoutineLoadJobs();
        } catch (Throwable t) {
            LOG.warn("routine load manager clean old routine load jobs failed", t);
        }
        try {
            backupHandler.removeOldJobs();
        } catch (Throwable t) {
            LOG.warn("backup handler clean old jobs failed", t);
        }
        try {
            streamLoadManager.cleanOldStreamLoadTasks();
        } catch (Throwable t) {
            LOG.warn("delete handler remove old delete info failed", t);
        }
        try {
            taskManager.removeExpiredTasks();
        } catch (Throwable t) {
            LOG.warn("task manager clean expire tasks failed", t);
        }
        try {
            taskManager.removeExpiredTaskRuns();
        } catch (Throwable t) {
            LOG.warn("task manager clean expire task runs history failed", t);
        }
    }

    public void doTaskBackgroundJob() {
        try {
            taskManager.removeExpiredTasks();
        } catch (Throwable t) {
            LOG.warn("task manager clean expire tasks failed", t);
        }
        try {
            taskManager.removeExpiredTaskRuns();
        } catch (Throwable t) {
            LOG.warn("task manager clean expire task runs history failed", t);
        }
    }

    public StateChangeExecution getStateChangeExecution() {
        return execution;
    }

    public MetaContext getMetaContext() {
        return metaContext;
    }
}<|MERGE_RESOLUTION|>--- conflicted
+++ resolved
@@ -1424,15 +1424,11 @@
                     deleteMgr.load(dis);
                     analyzeMgr.load(dis);
                     resourceGroupMgr.load(dis);
-<<<<<<< HEAD
                     routineLoadMgr.loadRoutineLoadJobsV2(dis);
+                    globalTransactionMgr.loadTransactionStateV2(dis);
                     auth.load(dis);
                     authenticationMgr.loadV2(dis);
                     authorizationMgr.loadV2(dis);
-=======
-                    routineLoadManager.loadRoutineLoadJobsV2(dis);
-                    globalTransactionMgr.loadTransactionStateV2(dis);
->>>>>>> fa7ec93a
                 } catch (SRMetaBlockException | SRMetaBlockEOFException e) {
                     LOG.error("load image failed", e);
                     throw new IOException("load image failed", e);
@@ -1822,15 +1818,11 @@
                     deleteMgr.save(dos);
                     analyzeMgr.save(dos);
                     resourceGroupMgr.save(dos);
-<<<<<<< HEAD
                     routineLoadMgr.saveRoutineLoadJobsV2(dos);
+                    globalTransactionMgr.saveTransactionStateV2(dos);
                     auth.save(dos);
                     authenticationMgr.saveV2(dos);
                     authorizationMgr.saveV2(dos);
-=======
-                    routineLoadManager.saveRoutineLoadJobsV2(dos);
-                    globalTransactionMgr.saveTransactionStateV2(dos);
->>>>>>> fa7ec93a
                 } catch (SRMetaBlockException e) {
                     LOG.error("save image failed", e);
                     throw new IOException("save image failed", e);
@@ -1844,11 +1836,6 @@
                 checksum = resourceMgr.saveResources(dos, checksum);
                 checksum = exportMgr.saveExportJob(dos, checksum);
                 checksum = backupHandler.saveBackupHandler(dos, checksum);
-<<<<<<< HEAD
-                checksum = globalTransactionMgr.saveTransactionState(dos, checksum);
-=======
-                checksum = auth.saveAuth(dos, checksum);
->>>>>>> fa7ec93a
                 checksum = colocateTableIndex.saveColocateTableIndex(dos, checksum);
                 checksum = smallFileMgr.saveSmallFiles(dos, checksum);
 
