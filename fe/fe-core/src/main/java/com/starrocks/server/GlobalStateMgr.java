// Copyright 2021-present StarRocks, Inc. All rights reserved.
//
// Licensed under the Apache License, Version 2.0 (the "License");
// you may not use this file except in compliance with the License.
// You may obtain a copy of the License at
//
//     https://www.apache.org/licenses/LICENSE-2.0
//
// Unless required by applicable law or agreed to in writing, software
// distributed under the License is distributed on an "AS IS" BASIS,
// WITHOUT WARRANTIES OR CONDITIONS OF ANY KIND, either express or implied.
// See the License for the specific language governing permissions and
// limitations under the License.

// This file is based on code available under the Apache license here:
//   https://github.com/apache/incubator-doris/blob/master/fe/fe-core/src/main/java/org/apache/doris/catalog/Catalog.java

// Licensed to the Apache Software Foundation (ASF) under one
// or more contributor license agreements.  See the NOTICE file
// distributed with this work for additional information
// regarding copyright ownership.  The ASF licenses this file
// to you under the Apache License, Version 2.0 (the
// "License"); you may not use this file except in compliance
// with the License.  You may obtain a copy of the License at
//
//   http://www.apache.org/licenses/LICENSE-2.0
//
// Unless required by applicable law or agreed to in writing,
// software distributed under the License is distributed on an
// "AS IS" BASIS, WITHOUT WARRANTIES OR CONDITIONS OF ANY
// KIND, either express or implied.  See the License for the
// specific language governing permissions and limitations
// under the License.

package com.starrocks.server;

import com.google.common.annotations.VisibleForTesting;
import com.google.common.base.Joiner;
import com.google.common.base.Preconditions;
import com.google.common.base.Strings;
import com.google.common.collect.Lists;
import com.google.common.collect.Maps;
import com.google.common.collect.Range;
import com.google.common.collect.Sets;
import com.starrocks.alter.Alter;
import com.starrocks.alter.AlterJobV2;
import com.starrocks.alter.MaterializedViewHandler;
import com.starrocks.alter.SchemaChangeHandler;
import com.starrocks.alter.SystemHandler;
import com.starrocks.analysis.LiteralExpr;
import com.starrocks.analysis.TableName;
import com.starrocks.authentication.AuthenticationManager;
import com.starrocks.authentication.UserPropertyInfo;
import com.starrocks.backup.BackupHandler;
import com.starrocks.binlog.BinlogConfig;
import com.starrocks.binlog.BinlogManager;
import com.starrocks.catalog.BaseTableInfo;
import com.starrocks.catalog.BrokerMgr;
import com.starrocks.catalog.BrokerTable;
import com.starrocks.catalog.CatalogIdGenerator;
import com.starrocks.catalog.CatalogRecycleBin;
import com.starrocks.catalog.ColocateTableIndex;
import com.starrocks.catalog.ColocateTableIndex.GroupId;
import com.starrocks.catalog.Column;
import com.starrocks.catalog.DataProperty;
import com.starrocks.catalog.Database;
import com.starrocks.catalog.DistributionInfo;
import com.starrocks.catalog.DomainResolver;
import com.starrocks.catalog.EsTable;
import com.starrocks.catalog.ExternalOlapTable;
import com.starrocks.catalog.FileTable;
import com.starrocks.catalog.ForeignKeyConstraint;
import com.starrocks.catalog.Function;
import com.starrocks.catalog.FunctionSet;
import com.starrocks.catalog.GlobalFunctionMgr;
import com.starrocks.catalog.HiveMetaStoreTable;
import com.starrocks.catalog.HiveTable;
import com.starrocks.catalog.HudiTable;
import com.starrocks.catalog.IcebergTable;
import com.starrocks.catalog.Index;
import com.starrocks.catalog.InternalCatalog;
import com.starrocks.catalog.JDBCTable;
import com.starrocks.catalog.KeysType;
import com.starrocks.catalog.MaterializedIndexMeta;
import com.starrocks.catalog.MaterializedView;
import com.starrocks.catalog.MetaReplayState;
import com.starrocks.catalog.MetaVersion;
import com.starrocks.catalog.MvId;
import com.starrocks.catalog.MysqlTable;
import com.starrocks.catalog.OlapTable;
import com.starrocks.catalog.Partition;
import com.starrocks.catalog.PartitionInfo;
import com.starrocks.catalog.PartitionKey;
import com.starrocks.catalog.PartitionType;
import com.starrocks.catalog.PrimitiveType;
import com.starrocks.catalog.RangePartitionInfo;
import com.starrocks.catalog.ResourceGroupMgr;
import com.starrocks.catalog.ResourceMgr;
import com.starrocks.catalog.Table;
import com.starrocks.catalog.Table.TableType;
import com.starrocks.catalog.TabletInvertedIndex;
import com.starrocks.catalog.TabletStatMgr;
import com.starrocks.catalog.Type;
import com.starrocks.catalog.View;
import com.starrocks.clone.ColocateTableBalancer;
import com.starrocks.clone.DynamicPartitionScheduler;
import com.starrocks.clone.TabletChecker;
import com.starrocks.clone.TabletScheduler;
import com.starrocks.clone.TabletSchedulerStat;
import com.starrocks.cluster.Cluster;
import com.starrocks.common.AnalysisException;
import com.starrocks.common.Config;
import com.starrocks.common.ConfigRefreshDaemon;
import com.starrocks.common.DdlException;
import com.starrocks.common.ErrorCode;
import com.starrocks.common.ErrorReport;
import com.starrocks.common.FeConstants;
import com.starrocks.common.MetaNotFoundException;
import com.starrocks.common.Pair;
import com.starrocks.common.StarRocksFEMetaVersion;
import com.starrocks.common.ThreadPoolManager;
import com.starrocks.common.UserException;
import com.starrocks.common.io.Text;
import com.starrocks.common.io.Writable;
import com.starrocks.common.util.Daemon;
import com.starrocks.common.util.FrontendDaemon;
import com.starrocks.common.util.PrintableMap;
import com.starrocks.common.util.PropertyAnalyzer;
import com.starrocks.common.util.QueryableReentrantLock;
import com.starrocks.common.util.SmallFileMgr;
import com.starrocks.common.util.Util;
import com.starrocks.common.util.WriteQuorum;
import com.starrocks.connector.ConnectorMetadata;
import com.starrocks.connector.ConnectorMgr;
import com.starrocks.connector.ConnectorTableInfo;
import com.starrocks.connector.ConnectorTblMetaInfoMgr;
import com.starrocks.connector.elasticsearch.EsRepository;
import com.starrocks.connector.exception.StarRocksConnectorException;
import com.starrocks.connector.hive.ConnectorTableMetadataProcessor;
import com.starrocks.connector.hive.events.MetastoreEventsProcessor;
import com.starrocks.consistency.ConsistencyChecker;
import com.starrocks.credential.CloudCredentialUtil;
import com.starrocks.external.starrocks.StarRocksRepository;
import com.starrocks.ha.FrontendNodeType;
import com.starrocks.ha.HAProtocol;
import com.starrocks.ha.LeaderInfo;
import com.starrocks.ha.StateChangeExecution;
import com.starrocks.healthchecker.SafeModeChecker;
import com.starrocks.journal.Journal;
import com.starrocks.journal.JournalCursor;
import com.starrocks.journal.JournalEntity;
import com.starrocks.journal.JournalException;
import com.starrocks.journal.JournalFactory;
import com.starrocks.journal.JournalInconsistentException;
import com.starrocks.journal.JournalTask;
import com.starrocks.journal.JournalWriter;
import com.starrocks.journal.bdbje.Timestamp;
import com.starrocks.lake.ShardDeleter;
import com.starrocks.lake.ShardManager;
import com.starrocks.lake.StarOSAgent;
import com.starrocks.lake.compaction.CompactionManager;
import com.starrocks.leader.Checkpoint;
import com.starrocks.leader.TaskRunStateSynchronizer;
import com.starrocks.load.DeleteHandler;
import com.starrocks.load.ExportChecker;
import com.starrocks.load.ExportMgr;
import com.starrocks.load.InsertOverwriteJobManager;
import com.starrocks.load.Load;
import com.starrocks.load.loadv2.LoadEtlChecker;
import com.starrocks.load.loadv2.LoadJobScheduler;
import com.starrocks.load.loadv2.LoadLoadingChecker;
import com.starrocks.load.loadv2.LoadManager;
import com.starrocks.load.loadv2.LoadTimeoutChecker;
import com.starrocks.load.routineload.RoutineLoadManager;
import com.starrocks.load.routineload.RoutineLoadScheduler;
import com.starrocks.load.routineload.RoutineLoadTaskScheduler;
import com.starrocks.load.streamload.StreamLoadManager;
import com.starrocks.meta.MetaContext;
import com.starrocks.metric.MetricRepo;
import com.starrocks.mysql.privilege.Auth;
import com.starrocks.mysql.privilege.AuthUpgrader;
import com.starrocks.mysql.privilege.PrivPredicate;
import com.starrocks.persist.AlterMaterializedViewStatusLog;
import com.starrocks.persist.AuthUpgradeInfo;
import com.starrocks.persist.BackendIdsUpdateInfo;
import com.starrocks.persist.BackendTabletsInfo;
import com.starrocks.persist.ChangeMaterializedViewRefreshSchemeLog;
import com.starrocks.persist.DropPartitionInfo;
import com.starrocks.persist.EditLog;
import com.starrocks.persist.GlobalVarPersistInfo;
import com.starrocks.persist.ImageHeader;
import com.starrocks.persist.ImpersonatePrivInfo;
import com.starrocks.persist.ModifyTableColumnOperationLog;
import com.starrocks.persist.ModifyTablePropertyOperationLog;
import com.starrocks.persist.MultiEraseTableInfo;
import com.starrocks.persist.OperationType;
import com.starrocks.persist.PartitionPersistInfo;
import com.starrocks.persist.PartitionPersistInfoV2;
import com.starrocks.persist.PrivInfo;
import com.starrocks.persist.RecoverInfo;
import com.starrocks.persist.RenameMaterializedViewLog;
import com.starrocks.persist.ReplacePartitionOperationLog;
import com.starrocks.persist.ReplicaPersistInfo;
import com.starrocks.persist.SetReplicaStatusOperationLog;
import com.starrocks.persist.Storage;
import com.starrocks.persist.TableInfo;
import com.starrocks.persist.TablePropertyInfo;
import com.starrocks.persist.TruncateTableInfo;
import com.starrocks.persist.gson.GsonUtils;
import com.starrocks.plugin.PluginInfo;
import com.starrocks.plugin.PluginMgr;
import com.starrocks.privilege.AuthorizationManager;
import com.starrocks.privilege.PrivilegeActions;
import com.starrocks.qe.AuditEventProcessor;
import com.starrocks.qe.ConnectContext;
import com.starrocks.qe.JournalObservable;
import com.starrocks.qe.SessionVariable;
import com.starrocks.qe.ShowResultSet;
import com.starrocks.qe.VariableMgr;
import com.starrocks.rpc.FrontendServiceProxy;
import com.starrocks.scheduler.TaskManager;
import com.starrocks.scheduler.mv.MVJobExecutor;
import com.starrocks.scheduler.mv.MVManager;
import com.starrocks.sql.ast.AddPartitionClause;
import com.starrocks.sql.ast.AdminCheckTabletsStmt;
import com.starrocks.sql.ast.AdminSetConfigStmt;
import com.starrocks.sql.ast.AdminSetReplicaStatusStmt;
import com.starrocks.sql.ast.AlterDatabaseQuotaStmt;
import com.starrocks.sql.ast.AlterDatabaseQuotaStmt.QuotaType;
import com.starrocks.sql.ast.AlterDatabaseRenameStatement;
import com.starrocks.sql.ast.AlterMaterializedViewStmt;
import com.starrocks.sql.ast.AlterSystemStmt;
import com.starrocks.sql.ast.AlterTableCommentClause;
import com.starrocks.sql.ast.AlterTableStmt;
import com.starrocks.sql.ast.AlterViewStmt;
import com.starrocks.sql.ast.BackupStmt;
import com.starrocks.sql.ast.CancelAlterSystemStmt;
import com.starrocks.sql.ast.CancelAlterTableStmt;
import com.starrocks.sql.ast.CancelBackupStmt;
import com.starrocks.sql.ast.ColumnRenameClause;
import com.starrocks.sql.ast.CreateMaterializedViewStatement;
import com.starrocks.sql.ast.CreateMaterializedViewStmt;
import com.starrocks.sql.ast.CreateTableLikeStmt;
import com.starrocks.sql.ast.CreateTableStmt;
import com.starrocks.sql.ast.CreateViewStmt;
import com.starrocks.sql.ast.DropMaterializedViewStmt;
import com.starrocks.sql.ast.DropPartitionClause;
import com.starrocks.sql.ast.DropTableStmt;
import com.starrocks.sql.ast.InstallPluginStmt;
import com.starrocks.sql.ast.ModifyFrontendAddressClause;
import com.starrocks.sql.ast.PartitionRenameClause;
import com.starrocks.sql.ast.RecoverDbStmt;
import com.starrocks.sql.ast.RecoverPartitionStmt;
import com.starrocks.sql.ast.RecoverTableStmt;
import com.starrocks.sql.ast.RefreshTableStmt;
import com.starrocks.sql.ast.ReplacePartitionClause;
import com.starrocks.sql.ast.RestoreStmt;
import com.starrocks.sql.ast.RollupRenameClause;
import com.starrocks.sql.ast.SetType;
import com.starrocks.sql.ast.SystemVariable;
import com.starrocks.sql.ast.TableRenameClause;
import com.starrocks.sql.ast.TruncateTableStmt;
import com.starrocks.sql.ast.UninstallPluginStmt;
import com.starrocks.sql.ast.UserIdentity;
import com.starrocks.sql.optimizer.statistics.CachedStatisticStorage;
import com.starrocks.sql.optimizer.statistics.StatisticStorage;
import com.starrocks.statistic.AnalyzeManager;
import com.starrocks.statistic.StatisticAutoCollector;
import com.starrocks.statistic.StatisticsMetaManager;
import com.starrocks.statistic.StatsConstants;
import com.starrocks.system.Backend;
import com.starrocks.system.ComputeNode;
import com.starrocks.system.Frontend;
import com.starrocks.system.HeartbeatMgr;
import com.starrocks.system.SystemInfoService;
import com.starrocks.task.AgentBatchTask;
import com.starrocks.task.LeaderTaskExecutor;
import com.starrocks.task.PriorityLeaderTaskExecutor;
import com.starrocks.thrift.TCompressionType;
import com.starrocks.thrift.TNetworkAddress;
import com.starrocks.thrift.TNodeInfo;
import com.starrocks.thrift.TNodesInfo;
import com.starrocks.thrift.TRefreshTableRequest;
import com.starrocks.thrift.TRefreshTableResponse;
import com.starrocks.thrift.TResourceUsage;
import com.starrocks.thrift.TStatus;
import com.starrocks.thrift.TStatusCode;
import com.starrocks.thrift.TStorageMedium;
import com.starrocks.thrift.TTabletMetaType;
import com.starrocks.thrift.TWriteQuorumType;
import com.starrocks.transaction.GlobalTransactionMgr;
import com.starrocks.transaction.PublishVersionDaemon;
import com.starrocks.transaction.UpdateDbUsedDataQuotaDaemon;
import com.starrocks.warehouse.Warehouse;
import org.apache.commons.collections.CollectionUtils;
import org.apache.commons.lang3.StringUtils;
import org.apache.logging.log4j.LogManager;
import org.apache.logging.log4j.Logger;

import java.io.BufferedInputStream;
import java.io.DataInputStream;
import java.io.DataOutputStream;
import java.io.EOFException;
import java.io.File;
import java.io.FileInputStream;
import java.io.FileOutputStream;
import java.io.IOException;
import java.util.ArrayList;
import java.util.Collection;
import java.util.HashMap;
import java.util.List;
import java.util.Map;
import java.util.Set;
import java.util.concurrent.ArrayBlockingQueue;
import java.util.concurrent.BlockingQueue;
import java.util.concurrent.ConcurrentHashMap;
import java.util.concurrent.Future;
import java.util.concurrent.FutureTask;
import java.util.concurrent.TimeUnit;
import java.util.concurrent.atomic.AtomicBoolean;
import java.util.concurrent.atomic.AtomicLong;

public class GlobalStateMgr {
    private static final Logger LOG = LogManager.getLogger(GlobalStateMgr.class);
    // 0 ~ 9999 used for qe
    public static final long NEXT_ID_INIT_VALUE = 10000;
    private static final int REPLAY_INTERVAL_MS = 1;
    public static final String IMAGE_DIR = "/image";
    // will break the loop and refresh in-memory data after at most 10w logs or at most 1 seconds
    private static final long REPLAYER_MAX_MS_PER_LOOP = 1000L;
    private static final long REPLAYER_MAX_LOGS_PER_LOOP = 100000L;

    private String metaDir;
    private String imageDir;

    private MetaContext metaContext;
    private long epoch = 0;

    // Lock to perform atomic modification on map like 'idToDb' and 'fullNameToDb'.
    // These maps are all thread safe, we only use lock to perform atomic operations.
    // Operations like Get or Put do not need lock.
    // We use fair ReentrantLock to avoid starvation. Do not use this lock in critical code pass
    // because fair lock has poor performance.
    // Using QueryableReentrantLock to print owner thread in debug mode.
    private QueryableReentrantLock lock;

    private Load load;
    private LoadManager loadManager;
    private RoutineLoadManager routineLoadManager;
    private StreamLoadManager streamLoadManager;
    private ExportMgr exportMgr;
    private Alter alter;
    private ConsistencyChecker consistencyChecker;
    private BackupHandler backupHandler;
    private PublishVersionDaemon publishVersionDaemon;
    private DeleteHandler deleteHandler;
    private UpdateDbUsedDataQuotaDaemon updateDbUsedDataQuotaDaemon;

    private FrontendDaemon labelCleaner; // To clean old LabelInfo, ExportJobInfos
    private FrontendDaemon txnTimeoutChecker; // To abort timeout txns
    private FrontendDaemon taskCleaner;   // To clean expire Task/TaskRun
    private JournalWriter journalWriter; // leader only: write journal log
    private Daemon replayer;
    private Daemon timePrinter;
    private EsRepository esRepository;  // it is a daemon, so add it here
    private StarRocksRepository starRocksRepository;
    private MetastoreEventsProcessor metastoreEventsProcessor;
    private ConnectorTableMetadataProcessor connectorTableMetadataProcessor;

    // set to true after finished replay all meta and ready to serve
    // set to false when globalStateMgr is not ready.
    private AtomicBoolean isReady = new AtomicBoolean(false);
    // set to true if FE can offer READ service.
    // canRead can be true even if isReady is false.
    // for example: OBSERVER transfer to UNKNOWN, then isReady will be set to false, but canRead can still be true
    private AtomicBoolean canRead = new AtomicBoolean(false);

    // false if default_cluster is not created.
    private boolean isDefaultClusterCreated = false;

    // false if default_warehouse is not created.
    private boolean isDefaultWarehouseCreated = false;

    private FrontendNodeType feType;
    // replica and observer use this value to decide provide read service or not
    private long synchronizedTimeMs;

    private CatalogIdGenerator idGenerator = new CatalogIdGenerator(NEXT_ID_INIT_VALUE);

    private EditLog editLog;
    private Journal journal;
    // For checkpoint and observer memory replayed marker
    private AtomicLong replayedJournalId;

    private static GlobalStateMgr CHECKPOINT = null;
    private static long checkpointThreadId = -1;
    private Checkpoint checkpointer;

    private HAProtocol haProtocol = null;

    private JournalObservable journalObservable;

    private TabletInvertedIndex tabletInvertedIndex;
    private ColocateTableIndex colocateTableIndex;

    private CatalogRecycleBin recycleBin;
    private FunctionSet functionSet;

    private MetaReplayState metaReplayState;

    private ResourceMgr resourceMgr;

    private GlobalTransactionMgr globalTransactionMgr;

    private TabletStatMgr tabletStatMgr;

    private Auth auth;

    // We're developing a new privilege & authentication framework
    // This is used to turned on in hard code.
    public static final boolean USING_NEW_PRIVILEGE = true;

    // change to true in UT
    private AtomicBoolean usingNewPrivilege;

    private AuthenticationManager authenticationManager;
    private AuthorizationManager authorizationManager;

    private DomainResolver domainResolver;

    private TabletSchedulerStat stat;

    private TabletScheduler tabletScheduler;

    private TabletChecker tabletChecker;

    // Thread pools for pending and loading task, separately
    private LeaderTaskExecutor pendingLoadTaskScheduler;
    private PriorityLeaderTaskExecutor loadingLoadTaskScheduler;

    private LoadJobScheduler loadJobScheduler;

    private LoadTimeoutChecker loadTimeoutChecker;
    private LoadEtlChecker loadEtlChecker;
    private LoadLoadingChecker loadLoadingChecker;

    private RoutineLoadScheduler routineLoadScheduler;
    private RoutineLoadTaskScheduler routineLoadTaskScheduler;

    private MVJobExecutor mvMVJobExecutor;

    private SmallFileMgr smallFileMgr;

    private DynamicPartitionScheduler dynamicPartitionScheduler;

    private PluginMgr pluginMgr;

    private AuditEventProcessor auditEventProcessor;

    private final StatisticsMetaManager statisticsMetaManager;

    private final StatisticAutoCollector statisticAutoCollector;

    private final SafeModeChecker safeModeChecker;

    private AnalyzeManager analyzeManager;

    private StatisticStorage statisticStorage;

    private long imageJournalId;

    private long feStartTime;

    private boolean isSafeMode = false;

    private ResourceGroupMgr resourceGroupMgr;

    private StarOSAgent starOSAgent;

    private ShardDeleter shardDeleter;

    private MetadataMgr metadataMgr;
    private CatalogMgr catalogMgr;
    private ConnectorMgr connectorMgr;
    private ConnectorTblMetaInfoMgr connectorTblMetaInfoMgr;

    private TaskManager taskManager;
    private InsertOverwriteJobManager insertOverwriteJobManager;

    private LocalMetastore localMetastore;
    private NodeMgr nodeMgr;
    private GlobalFunctionMgr globalFunctionMgr;

    @Deprecated
    private ShardManager shardManager;

    private StateChangeExecution execution;

    private TaskRunStateSynchronizer taskRunStateSynchronizer;

    private BinlogManager binlogManager;

    // For LakeTable
    private CompactionManager compactionManager;

    private WarehouseManager warehouseMgr;

    private ConfigRefreshDaemon configRefreshDaemon;

    private StorageVolumeMgr storageVolumeMgr;

    public List<Frontend> getFrontends(FrontendNodeType nodeType) {
        return nodeMgr.getFrontends(nodeType);
    }

    public List<String> getRemovedFrontendNames() {
        return nodeMgr.getRemovedFrontendNames();
    }

    public JournalObservable getJournalObservable() {
        return journalObservable;
    }

    public SystemInfoService getOrCreateSystemInfo(Integer clusterId) {
        return nodeMgr.getOrCreateSystemInfo(clusterId);
    }

    public TNodesInfo createNodesInfo(Integer clusterId) {
        TNodesInfo nodesInfo = new TNodesInfo();
        SystemInfoService systemInfoService = getOrCreateSystemInfo(clusterId);
        // use default warehouse
        Warehouse warehouse = warehouseMgr.getDefaultWarehouse();
        // TODO: need to refactor after be split into cn + dn
        if (warehouse != null && RunMode.getCurrentRunMode() == RunMode.SHARED_DATA) {
            com.starrocks.warehouse.Cluster cluster = warehouse.getAnyAvailableCluster();
            for (Long cnId : cluster.getComputeNodeIds()) {
                ComputeNode cn = systemInfoService.getBackendOrComputeNode(cnId);
                nodesInfo.addToNodes(new TNodeInfo(cnId, 0, cn.getHost(), cn.getBrpcPort()));
            }
        } else {
            for (Long id : systemInfoService.getBackendIds(false)) {
                Backend backend = systemInfoService.getBackend(id);
                nodesInfo.addToNodes(new TNodeInfo(backend.getId(), 0, backend.getHost(), backend.getBrpcPort()));
            }
        }

        return nodesInfo;
    }

    public SystemInfoService getClusterInfo() {
        return nodeMgr.getClusterInfo();
    }

    private HeartbeatMgr getHeartbeatMgr() {
        return nodeMgr.getHeartbeatMgr();
    }

    public TabletInvertedIndex getTabletInvertedIndex() {
        return this.tabletInvertedIndex;
    }

    // only for test
    public void setColocateTableIndex(ColocateTableIndex colocateTableIndex) {
        this.colocateTableIndex = colocateTableIndex;
        localMetastore.setColocateTableIndex(colocateTableIndex);
    }

    public ColocateTableIndex getColocateTableIndex() {
        return this.colocateTableIndex;
    }

    public CatalogRecycleBin getRecycleBin() {
        return this.recycleBin;
    }

    public MetaReplayState getMetaReplayState() {
        return metaReplayState;
    }

    public DynamicPartitionScheduler getDynamicPartitionScheduler() {
        return this.dynamicPartitionScheduler;
    }

    public long getFeStartTime() {
        return feStartTime;
    }

    public LocalMetastore getLocalMetastore() {
        return localMetastore;
    }

    public CompactionManager getCompactionManager() {
        return compactionManager;
    }

    public ConfigRefreshDaemon getConfigRefreshDaemon() {
        return configRefreshDaemon;
    }

    private static class SingletonHolder {
        private static final GlobalStateMgr INSTANCE = new GlobalStateMgr();
    }

    private GlobalStateMgr() {
        this(false);
    }

    // if isCkptGlobalState is true, it means that we should not collect thread pool metric
    private GlobalStateMgr(boolean isCkptGlobalState) {
        if (!isCkptGlobalState) {
            RunMode.detectRunMode();
        }

        if (RunMode.allowCreateLakeTable()) {
            this.starOSAgent = new StarOSAgent();
        }

        this.load = new Load();
        this.streamLoadManager = new StreamLoadManager();
        this.routineLoadManager = new RoutineLoadManager();
        this.exportMgr = new ExportMgr();
        this.alter = new Alter();
        this.consistencyChecker = new ConsistencyChecker();
        this.lock = new QueryableReentrantLock(true);
        this.backupHandler = new BackupHandler(this);
        this.publishVersionDaemon = new PublishVersionDaemon();
        this.deleteHandler = new DeleteHandler();
        this.updateDbUsedDataQuotaDaemon = new UpdateDbUsedDataQuotaDaemon();
        this.statisticsMetaManager = new StatisticsMetaManager();
        this.statisticAutoCollector = new StatisticAutoCollector();
        this.safeModeChecker = new SafeModeChecker();
        this.statisticStorage = new CachedStatisticStorage();

        this.replayedJournalId = new AtomicLong(0L);
        this.synchronizedTimeMs = 0;
        this.feType = FrontendNodeType.INIT;

        this.journalObservable = new JournalObservable();

        this.tabletInvertedIndex = new TabletInvertedIndex();
        this.colocateTableIndex = new ColocateTableIndex();
        this.recycleBin = new CatalogRecycleBin();
        this.functionSet = new FunctionSet();
        this.functionSet.init();

        this.metaReplayState = new MetaReplayState();

        this.isDefaultClusterCreated = false;

        this.resourceMgr = new ResourceMgr();

        this.globalTransactionMgr = new GlobalTransactionMgr(this);
        this.tabletStatMgr = new TabletStatMgr();
        initAuth(USING_NEW_PRIVILEGE);

        this.resourceGroupMgr = new ResourceGroupMgr(this);

        this.esRepository = new EsRepository();
        this.starRocksRepository = new StarRocksRepository();
        this.metastoreEventsProcessor = new MetastoreEventsProcessor();
        this.connectorTableMetadataProcessor = new ConnectorTableMetadataProcessor();

        this.metaContext = new MetaContext();
        this.metaContext.setThreadLocalInfo();

        this.stat = new TabletSchedulerStat();
        this.nodeMgr = new NodeMgr(isCkptGlobalState, this);
        this.globalFunctionMgr = new GlobalFunctionMgr();
        this.tabletScheduler = new TabletScheduler(this, nodeMgr.getClusterInfo(), tabletInvertedIndex, stat);
        this.tabletChecker = new TabletChecker(this, nodeMgr.getClusterInfo(), tabletScheduler, stat);

        this.pendingLoadTaskScheduler =
                new LeaderTaskExecutor("pending_load_task_scheduler", Config.async_load_task_pool_size,
                        Config.desired_max_waiting_jobs, !isCkptGlobalState);
        // One load job will be split into multiple loading tasks, the queue size is not
        // determined, so set desired_max_waiting_jobs * 10
        this.loadingLoadTaskScheduler = new PriorityLeaderTaskExecutor("loading_load_task_scheduler",
                Config.async_load_task_pool_size,
                Config.desired_max_waiting_jobs * 10, !isCkptGlobalState);
        this.loadJobScheduler = new LoadJobScheduler();
        this.loadManager = new LoadManager(loadJobScheduler);
        this.loadTimeoutChecker = new LoadTimeoutChecker(loadManager);
        this.loadEtlChecker = new LoadEtlChecker(loadManager);
        this.loadLoadingChecker = new LoadLoadingChecker(loadManager);
        this.routineLoadScheduler = new RoutineLoadScheduler(routineLoadManager);
        this.routineLoadTaskScheduler = new RoutineLoadTaskScheduler(routineLoadManager);
        this.mvMVJobExecutor = new MVJobExecutor();

        this.smallFileMgr = new SmallFileMgr();

        this.dynamicPartitionScheduler = new DynamicPartitionScheduler("DynamicPartitionScheduler",
                Config.dynamic_partition_check_interval_seconds * 1000L);

        setMetaDir();

        this.pluginMgr = new PluginMgr();
        this.auditEventProcessor = new AuditEventProcessor(this.pluginMgr);
        this.analyzeManager = new AnalyzeManager();
        this.localMetastore = new LocalMetastore(this, recycleBin, colocateTableIndex, nodeMgr.getClusterInfo());
        this.warehouseMgr = new WarehouseManager();
        this.connectorMgr = new ConnectorMgr();
        this.connectorTblMetaInfoMgr = new ConnectorTblMetaInfoMgr();
        this.metadataMgr = new MetadataMgr(localMetastore, connectorMgr, connectorTblMetaInfoMgr);
        this.catalogMgr = new CatalogMgr(connectorMgr);

        this.taskManager = new TaskManager();
        this.insertOverwriteJobManager = new InsertOverwriteJobManager();
        this.shardManager = new ShardManager();
        this.compactionManager = new CompactionManager();
        this.configRefreshDaemon = new ConfigRefreshDaemon();
        this.shardDeleter = new ShardDeleter();

        this.binlogManager = new BinlogManager();

        this.storageVolumeMgr = new StorageVolumeMgr();

        GlobalStateMgr gsm = this;
        this.execution = new StateChangeExecution() {
            @Override
            public void transferToLeader() {
                gsm.transferToLeader();
            }

            @Override
            public void transferToNonLeader(FrontendNodeType newType) {
                gsm.transferToNonLeader(newType);
            }
        };
    }

    public static void destroyCheckpoint() {
        if (CHECKPOINT != null) {
            CHECKPOINT = null;
        }
    }

    public static GlobalStateMgr getCurrentState() {
        if (isCheckpointThread()) {
            // only checkpoint thread itself will go here.
            // so no need to care about the thread safe.
            if (CHECKPOINT == null) {
                CHECKPOINT = new GlobalStateMgr(true);
            }
            return CHECKPOINT;
        } else {
            return SingletonHolder.INSTANCE;
        }
    }

    public boolean isSafeMode() {
        return isSafeMode;
    }

    public void setSafeMode(boolean isSafeMode) {
        this.isSafeMode = isSafeMode;
    }

    public ConcurrentHashMap<Long, Database> getIdToDb() {
        return localMetastore.getIdToDb();
    }

    // NOTICE: in most case, we should use getCurrentState() to get the right globalStateMgr.
    // but in some cases, we should get the serving globalStateMgr explicitly.
    public static GlobalStateMgr getServingState() {
        return SingletonHolder.INSTANCE;
    }

    public BrokerMgr getBrokerMgr() {
        return nodeMgr.getBrokerMgr();
    }

    public ResourceMgr getResourceMgr() {
        return resourceMgr;
    }

    public GlobalFunctionMgr getGlobalFunctionMgr() {
        return globalFunctionMgr;
    }

    public static GlobalTransactionMgr getCurrentGlobalTransactionMgr() {
        return getCurrentState().globalTransactionMgr;
    }

    public GlobalTransactionMgr getGlobalTransactionMgr() {
        return globalTransactionMgr;
    }

    public PluginMgr getPluginMgr() {
        return pluginMgr;
    }

    public AnalyzeManager getAnalyzeManager() {
        return analyzeManager;
    }

    public Auth getAuth() {
        return auth;
    }

    public AuthenticationManager getAuthenticationManager() {
        return authenticationManager;
    }

    public AuthorizationManager getAuthorizationManager() {
        return authorizationManager;
    }

    public ResourceGroupMgr getResourceGroupMgr() {
        return resourceGroupMgr;
    }

    public TabletScheduler getTabletScheduler() {
        return tabletScheduler;
    }

    public TabletChecker getTabletChecker() {
        return tabletChecker;
    }

    public ConcurrentHashMap<String, Database> getFullNameToDb() {
        return localMetastore.getFullNameToDb();
    }

    public AuditEventProcessor getAuditEventProcessor() {
        return auditEventProcessor;
    }

    // use this to get correct ClusterInfoService instance
    public static SystemInfoService getCurrentSystemInfo() {
        return getCurrentState().getClusterInfo();
    }

    public static StarOSAgent getCurrentStarOSAgent() {
        return getCurrentState().getStarOSAgent();
    }

    public static WarehouseManager getCurrentWarehouseMgr() {
        return getCurrentState().getWarehouseMgr();
    }

    public static HeartbeatMgr getCurrentHeartbeatMgr() {
        return getCurrentState().getHeartbeatMgr();
    }

    // use this to get correct TabletInvertedIndex instance
    public static TabletInvertedIndex getCurrentInvertedIndex() {
        return getCurrentState().getTabletInvertedIndex();
    }

    // use this to get correct ColocateTableIndex instance
    public static ColocateTableIndex getCurrentColocateIndex() {
        return getCurrentState().getColocateTableIndex();
    }

    public static CatalogRecycleBin getCurrentRecycleBin() {
        return getCurrentState().getRecycleBin();
    }

    public static int getCurrentStateStarRocksMetaVersion() {
        return MetaContext.get().getStarRocksMetaVersion();
    }

    public static boolean isCheckpointThread() {
        return Thread.currentThread().getId() == checkpointThreadId;
    }

    public static PluginMgr getCurrentPluginMgr() {
        return getCurrentState().getPluginMgr();
    }

    public static AnalyzeManager getCurrentAnalyzeMgr() {
        return getCurrentState().getAnalyzeManager();
    }

    public static StatisticStorage getCurrentStatisticStorage() {
        return getCurrentState().statisticStorage;
    }

    public static TabletStatMgr getCurrentTabletStatMgr() {
        return getCurrentState().tabletStatMgr;
    }

    // Only used in UT
    public void setStatisticStorage(StatisticStorage statisticStorage) {
        this.statisticStorage = statisticStorage;
    }

    public static AuditEventProcessor getCurrentAuditEventProcessor() {
        return getCurrentState().getAuditEventProcessor();
    }

    public StarOSAgent getStarOSAgent() {
        return starOSAgent;
    }

    public CatalogMgr getCatalogMgr() {
        return catalogMgr;
    }

    public ConnectorMgr getConnectorMgr() {
        return connectorMgr;
    }

    public MetadataMgr getMetadataMgr() {
        return metadataMgr;
    }

    public ConnectorMetadata getMetadata() {
        return localMetastore;
    }

    @VisibleForTesting
    public void setMetadataMgr(MetadataMgr metadataMgr) {
        this.metadataMgr = metadataMgr;
    }

    @VisibleForTesting
    public void setStarOSAgent(StarOSAgent starOSAgent) {
        this.starOSAgent = starOSAgent;
    }

    public TaskManager getTaskManager() {
        return taskManager;
    }

    public BinlogManager getBinlogManager() {
        return binlogManager;
    }

    public InsertOverwriteJobManager getInsertOverwriteJobManager() {
        return insertOverwriteJobManager;
    }

    public WarehouseManager getWarehouseMgr() {
        return warehouseMgr;
    }

    public StorageVolumeMgr getStorageVolumeMgr() {
        return storageVolumeMgr;
    }

    public ConnectorTblMetaInfoMgr getConnectorTblMetaInfoMgr() {
        return connectorTblMetaInfoMgr;
    }

    public ConnectorTableMetadataProcessor getConnectorTableMetadataProcessor() {
        return connectorTableMetadataProcessor;
    }

    // Use tryLock to avoid potential dead lock
    public boolean tryLock(boolean mustLock) {
        while (true) {
            try {
                if (!lock.tryLock(Config.catalog_try_lock_timeout_ms, TimeUnit.MILLISECONDS)) {
                    // to see which thread held this lock for long time.
                    Thread owner = lock.getOwner();
                    if (owner != null) {
                        LOG.warn("globalStateMgr lock is held by: {}", Util.dumpThread(owner, 50));
                    }

                    if (mustLock) {
                        continue;
                    } else {
                        return false;
                    }
                }
                return true;
            } catch (InterruptedException e) {
                LOG.warn("got exception while getting globalStateMgr lock", e);
                if (mustLock) {
                    continue;
                } else {
                    return lock.isHeldByCurrentThread();
                }
            }
        }
    }

    public void unlock() {
        if (lock.isHeldByCurrentThread()) {
            this.lock.unlock();
        }
    }

    public String getImageDir() {
        return imageDir;
    }

    private void setMetaDir() {
        this.metaDir = Config.meta_dir;
        this.imageDir = this.metaDir + IMAGE_DIR;
        nodeMgr.setImageDir(imageDir);
    }

    public void initialize(String[] args) throws Exception {
        // set meta dir first.
        // we already set these variables in constructor. but GlobalStateMgr is a singleton class.
        // so they may be set before Config is initialized.
        // set them here again to make sure these variables use values in fe.conf.

        setMetaDir();

        // 0. get local node and helper node info
        nodeMgr.initialize(args);

        // 1. create dirs and files
        if (Config.edit_log_type.equalsIgnoreCase("bdb")) {
            File imageDir = new File(this.imageDir);
            if (!imageDir.exists()) {
                imageDir.mkdirs();
            }
        } else {
            LOG.error("Invalid edit log type: {}", Config.edit_log_type);
            System.exit(-1);
        }

        // init plugin manager
        pluginMgr.init();
        auditEventProcessor.start();

        // 2. get cluster id and role (Observer or Follower)
        nodeMgr.getClusterIdAndRoleOnStartup();

        // 3. Load image first and replay edits
        initJournal();
        loadImage(this.imageDir); // load image file

        // 4. create load and export job label cleaner thread
        createLabelCleaner();

        // 5. create txn timeout checker thread
        createTxnTimeoutChecker();

        // 6. start task cleaner thread
        createTaskCleaner();

        // 7. init starosAgent
        if (RunMode.allowCreateLakeTable() && !starOSAgent.init(null)) {
            LOG.error("init starOSAgent failed");
            System.exit(-1);
        }
    }

    // set usingNewPrivilege = true in UT
    public void initAuth(boolean usingNewPrivilege) {
        this.auth = new Auth();
        this.usingNewPrivilege = new AtomicBoolean(usingNewPrivilege);
        if (usingNewPrivilege) {
            this.authenticationManager = new AuthenticationManager();
            this.domainResolver = new DomainResolver(authenticationManager);
            this.authorizationManager = new AuthorizationManager(this, null);
            LOG.info("using new privilege framework..");
        } else {
            this.domainResolver = new DomainResolver(auth);
            this.authenticationManager = null;
            this.authorizationManager = null;
        }
    }

    @VisibleForTesting
    public void setAuth(Auth auth) {
        this.auth = auth;
    }

    public boolean isUsingNewPrivilege() {
        return usingNewPrivilege.get();
    }

    private boolean needUpgradedToNewPrivilege() {
        return !authorizationManager.isLoaded() || !authenticationManager.isLoaded();
    }

    protected void initJournal() throws JournalException, InterruptedException {
        BlockingQueue<JournalTask> journalQueue =
                new ArrayBlockingQueue<JournalTask>(Config.metadata_journal_queue_size);
        journal = JournalFactory.create(nodeMgr.getNodeName());
        journalWriter = new JournalWriter(journal, journalQueue);

        editLog = new EditLog(journalQueue);
        this.globalTransactionMgr.setEditLog(editLog);
        this.idGenerator.setEditLog(editLog);
        this.localMetastore.setEditLog(editLog);
    }

    // wait until FE is ready.
    public void waitForReady() throws InterruptedException {
        while (true) {
            if (isReady()) {
                LOG.info("globalStateMgr is ready. FE type: {}", feType);
                feStartTime = System.currentTimeMillis();

                // For follower/observer, defer setting auth to null when we have replayed all the journal,
                // because we may encounter old auth journal when replaying log in which case we still
                // need the auth object.
                if (isUsingNewPrivilege() && !needUpgradedToNewPrivilege()) {
                    // already upgraded, set auth = null
                    auth = null;
                }

                break;
            }

            Thread.sleep(2000);
            LOG.info("wait globalStateMgr to be ready. FE type: {}. is ready: {}", feType, isReady.get());
        }
    }

    public boolean isReady() {
        return isReady.get();
    }

    public static String genFeNodeName(String host, int port, boolean isOldStyle) {
        String name = host + "_" + port;
        if (isOldStyle) {
            return name;
        } else {
            return name + "_" + System.currentTimeMillis();
        }
    }

    private void transferToLeader() {
        FrontendNodeType oldType = feType;
        // stop replayer
        if (replayer != null) {
            replayer.setStop();
            try {
                replayer.join();
            } catch (InterruptedException e) {
                LOG.warn("got exception when stopping the replayer thread", e);
            }
            replayer = null;
        }

        // set this after replay thread stopped. to avoid replay thread modify them.
        isReady.set(false);

        // setup for journal
        try {
            journal.open();
            if (!haProtocol.fencing()) {
                throw new Exception("fencing failed. will exit");
            }
            long maxJournalId = journal.getMaxJournalId();
            replayJournal(maxJournalId);
            nodeMgr.checkCurrentNodeExist();
            journalWriter.init(maxJournalId);
        } catch (Exception e) {
            // TODO: gracefully exit
            LOG.error("failed to init journal after transfer to leader! will exit", e);
            System.exit(-1);
        }

        journalWriter.startDaemon();

        // Set the feType to LEADER before writing edit log, because the feType must be Leader when writing edit log.
        // It will be set to the old type if any error happens in the following procedure
        feType = FrontendNodeType.LEADER;

        try {
            // Log meta_version
            int starrocksMetaVersion = MetaContext.get().getStarRocksMetaVersion();
            if (starrocksMetaVersion < FeConstants.STARROCKS_META_VERSION) {
                editLog.logMetaVersion(new MetaVersion(FeConstants.STARROCKS_META_VERSION));
                MetaContext.get().setStarRocksMetaVersion(FeConstants.STARROCKS_META_VERSION);
            }

            // Log the first frontend
            if (nodeMgr.isFirstTimeStartUp()) {
                // if isFirstTimeStartUp is true, frontends must contain this Node.
                Frontend self = nodeMgr.getMySelf();
                Preconditions.checkNotNull(self);
                // OP_ADD_FIRST_FRONTEND is emitted, so it can write to BDBJE even if canWrite is false
                editLog.logAddFirstFrontend(self);
            }

            if (!isDefaultClusterCreated) {
                initDefaultCluster();
            }

            // MUST set leader ip before starting checkpoint thread.
            // because checkpoint thread need this info to select non-leader FE to push image
            nodeMgr.setLeaderInfo();

            if (USING_NEW_PRIVILEGE) {
                if (needUpgradedToNewPrivilege()) {
                    reInitializeNewPrivilegeOnUpgrade();
                    AuthUpgrader upgrader = new AuthUpgrader(auth, authenticationManager, authorizationManager, this);
                    // upgrade metadata in old privilege framework to the new one
                    upgrader.upgradeAsLeader();
                    this.domainResolver.setAuthenticationManager(authenticationManager);
                }
                LOG.info("set usingNewPrivilege to true after transfer to leader");
                usingNewPrivilege.set(true);
                auth = null;  // remove references to useless objects to release memory
            }

            // start all daemon threads that only running on MASTER FE
            startLeaderOnlyDaemonThreads();
            // start other daemon threads that should run on all FEs
            startAllNodeTypeDaemonThreads();
            insertOverwriteJobManager.cancelRunningJobs();
            
            if (!isDefaultWarehouseCreated) {
                initDefaultWarehouse();
            }

            MetricRepo.init();

            isReady.set(true);

            String msg = "leader finished to replay journal, can write now.";
            Util.stdoutWithTime(msg);
            LOG.info(msg);

            // for leader, there are some new thread pools need to register metric
            ThreadPoolManager.registerAllThreadPoolMetric();

            if (nodeMgr.isFirstTimeStartUp()) {
                // When the cluster is initially deployed, we set ENABLE_ADAPTIVE_SINK_DOP so
                // that the load is automatically configured as the best performance
                // configuration. If it is upgraded from an old version, the original
                // configuration is retained to avoid system stability problems caused by
                // changes in concurrency
                VariableMgr.setSystemVariable(VariableMgr.getDefaultSessionVariable(), new SystemVariable(SetType.GLOBAL,
                                SessionVariable.ENABLE_ADAPTIVE_SINK_DOP,
                                LiteralExpr.create("true", Type.BOOLEAN)),
                        false);
            }
        } catch (UserException e) {
            LOG.warn("Failed to set ENABLE_ADAPTIVE_SINK_DOP", e);
        } catch (Throwable t) {
            LOG.warn("transfer to leader failed with error", t);
            feType = oldType;
            throw t;
        }
    }

    // start all daemon threads only running on Master
    private void startLeaderOnlyDaemonThreads() {
        if (RunMode.allowCreateLakeTable()) {
            // register service to starMgr
            if (!getStarOSAgent().registerAndBootstrapService()) {
                System.exit(-1);
            }
        }

        // start checkpoint thread
        checkpointer = new Checkpoint(journal);
        checkpointer.setMetaContext(metaContext);
        // set "checkpointThreadId" before the checkpoint thread start, because the thread
        // need to check the "checkpointThreadId" when running.
        checkpointThreadId = checkpointer.getId();

        checkpointer.start();
        LOG.info("checkpointer thread started. thread id is {}", checkpointThreadId);

        // heartbeat mgr
        nodeMgr.startHearbeat(epoch);
        // New load scheduler
        pendingLoadTaskScheduler.start();
        loadingLoadTaskScheduler.start();
        loadManager.prepareJobs();
        loadJobScheduler.start();
        loadTimeoutChecker.start();
        loadEtlChecker.start();
        loadLoadingChecker.start();
        // Export checker
        ExportChecker.init(Config.export_checker_interval_second * 1000L);
        ExportChecker.startAll();
        // Tablet checker and scheduler
        tabletChecker.start();
        tabletScheduler.start();
        // Colocate tables balancer
        ColocateTableBalancer.getInstance().start();
        // Publish Version Daemon
        publishVersionDaemon.start();
        // Start txn timeout checker
        txnTimeoutChecker.start();
        // Alter
        getAlterInstance().start();
        // Consistency checker
        getConsistencyChecker().start();
        // Backup handler
        getBackupHandler().start();
        // globalStateMgr recycle bin
        getRecycleBin().start();
        // time printer
        createTimePrinter();
        timePrinter.start();
        // start routine load scheduler
        routineLoadScheduler.start();
        routineLoadTaskScheduler.start();
        // start dynamic partition task
        dynamicPartitionScheduler.start();
        // start daemon thread to update db used data quota for db txn manager periodically
        updateDbUsedDataQuotaDaemon.start();
        statisticsMetaManager.start();
        statisticAutoCollector.start();
        taskManager.start();
        taskCleaner.start();
        mvMVJobExecutor.start();

        // start daemon thread to report the progress of RunningTaskRun to the follower by editlog
        taskRunStateSynchronizer = new TaskRunStateSynchronizer();
        taskRunStateSynchronizer.start();

        if (RunMode.allowCreateLakeTable()) {
            shardDeleter.start();
        }

        if (Config.enable_safe_mode) {
            LOG.info("Start safe mode checker!");
            safeModeChecker.start();
        }
    }

    // start threads that should run on all FE
    private void startAllNodeTypeDaemonThreads() {
        tabletStatMgr.start();
        // load and export job label cleaner thread
        labelCleaner.start();
        // ES state store
        esRepository.start();
        starRocksRepository.start();

        if (Config.enable_hms_events_incremental_sync) {
            metastoreEventsProcessor.start();
        }

        connectorTableMetadataProcessor.start();

        // domain resolver
        domainResolver.start();
        if (RunMode.allowCreateLakeTable()) {
            compactionManager.start();
        }
        configRefreshDaemon.start();
    }

    private void transferToNonLeader(FrontendNodeType newType) {
        isReady.set(false);

        if (feType == FrontendNodeType.OBSERVER || feType == FrontendNodeType.FOLLOWER) {
            Preconditions.checkState(newType == FrontendNodeType.UNKNOWN);
            LOG.warn("{} to UNKNOWN, still offer read service", feType.name());
            // not set canRead here, leave canRead as what it was.
            // if meta out of date, canRead will be set to false in replayer thread.
            metaReplayState.setTransferToUnknown();
            feType = newType;
            return;
        }

        // transfer from INIT/UNKNOWN to OBSERVER/FOLLOWER

        if (replayer == null) {
            createReplayer();
            replayer.start();
        }

        startAllNodeTypeDaemonThreads();

        MetricRepo.init();

        feType = newType;
    }

    public void loadImage(String imageDir) throws IOException, DdlException {
        Storage storage = new Storage(imageDir);
        nodeMgr.setClusterId(storage.getClusterID());
        File curFile = storage.getCurrentImageFile();
        if (!curFile.exists()) {
            // image.0 may not exist
            LOG.info("image does not exist: {}", curFile.getAbsolutePath());
            return;
        }
        replayedJournalId.set(storage.getImageJournalId());
        LOG.info("start load image from {}. is ckpt: {}", curFile.getAbsolutePath(),
                GlobalStateMgr.isCheckpointThread());
        long loadImageStartTime = System.currentTimeMillis();
        DataInputStream dis = new DataInputStream(new BufferedInputStream(new FileInputStream(curFile)));

        long checksum = 0;
        long remoteChecksum = -1;  // in case of empty image file checksum match
        try {
            // ** NOTICE **: always add new code at the end
            checksum = loadVersion(dis, checksum);
            checksum = loadHeader(dis, checksum);
            checksum = nodeMgr.loadLeaderInfo(dis, checksum);
            checksum = nodeMgr.loadFrontends(dis, checksum);
            checksum = nodeMgr.loadBackends(dis, checksum);
            checksum = localMetastore.loadDb(dis, checksum);
            // ATTN: this should be done after load Db, and before loadAlterJob
            localMetastore.recreateTabletInvertIndex();
            // rebuild es state state
            esRepository.loadTableFromCatalog();
            starRocksRepository.loadTableFromCatalog();

            checksum = load.loadLoadJob(dis, checksum);
            checksum = loadAlterJob(dis, checksum);
            checksum = recycleBin.loadRecycleBin(dis, checksum);
            checksum = VariableMgr.loadGlobalVariable(dis, checksum);
            checksum = localMetastore.loadCluster(dis, checksum);
            checksum = nodeMgr.loadBrokers(dis, checksum);
            checksum = loadResources(dis, checksum);
            checksum = exportMgr.loadExportJob(dis, checksum);
            checksum = backupHandler.loadBackupHandler(dis, checksum, this);
            checksum = auth.loadAuth(dis, checksum);
            // global transaction must be replayed before load jobs v2
            checksum = globalTransactionMgr.loadTransactionState(dis, checksum);
            checksum = colocateTableIndex.loadColocateTableIndex(dis, checksum);
            checksum = routineLoadManager.loadRoutineLoadJobs(dis, checksum);
            checksum = loadManager.loadLoadJobsV2(dis, checksum);
            checksum = smallFileMgr.loadSmallFiles(dis, checksum);
            checksum = pluginMgr.loadPlugins(dis, checksum);
            checksum = loadDeleteHandler(dis, checksum);
            remoteChecksum = dis.readLong();
            checksum = analyzeManager.loadAnalyze(dis, checksum);
            remoteChecksum = dis.readLong();
            checksum = resourceGroupMgr.loadResourceGroups(dis, checksum);
            checksum = auth.readAsGson(dis, checksum);
            remoteChecksum = dis.readLong();
            checksum = taskManager.loadTasks(dis, checksum);
            remoteChecksum = dis.readLong();
            checksum = catalogMgr.loadCatalogs(dis, checksum);
            remoteChecksum = dis.readLong();
            checksum = loadInsertOverwriteJobs(dis, checksum);
            checksum = nodeMgr.loadComputeNodes(dis, checksum);
            remoteChecksum = dis.readLong();
            // ShardManager DEPRECATED, keep it for backward compatible
            checksum = loadShardManager(dis, checksum);
            remoteChecksum = dis.readLong();

            checksum = loadCompactionManager(dis, checksum);
            remoteChecksum = dis.readLong();
            checksum = loadStreamLoadManager(dis, checksum);
            remoteChecksum = dis.readLong();
            checksum = MVManager.getInstance().reload(dis, checksum);
            remoteChecksum = dis.readLong();
            globalFunctionMgr.loadGlobalFunctions(dis, checksum);
            loadRBACPrivilege(dis);
            checksum = warehouseMgr.loadWarehouses(dis, checksum);
            remoteChecksum = dis.readLong();
            checksum = localMetastore.loadAutoIncrementId(dis, checksum);
            remoteChecksum = dis.readLong();
            // ** NOTICE **: always add new code at the end
        } catch (EOFException exception) {
            LOG.warn("load image eof.", exception);
        } finally {
            dis.close();
        }

        Preconditions.checkState(remoteChecksum == checksum, remoteChecksum + " vs. " + checksum);

        if (isUsingNewPrivilege() && needUpgradedToNewPrivilege() && !isLeader() && !isCheckpointThread()) {
            LOG.warn(
                    "follower has to wait for leader to upgrade the privileges, set usingNewPrivilege = false for now");
            usingNewPrivilege.set(false);
            domainResolver = new DomainResolver(auth);
        }

        try {
            postLoadImage();
        } catch (Exception t) {
            LOG.warn("there is an exception during processing after load image. exception:", t);
        }

        long loadImageEndTime = System.currentTimeMillis();
        this.imageJournalId = storage.getImageJournalId();
        LOG.info("finished to load image in " + (loadImageEndTime - loadImageStartTime) + " ms");
    }

    private void postLoadImage() {
        processMvRelatedMeta();
    }

    private void processMvRelatedMeta() {
        List<String> dbNames = metadataMgr.listDbNames(InternalCatalog.DEFAULT_INTERNAL_CATALOG_NAME);

        long startMillis = System.currentTimeMillis();
        for (String dbName : dbNames) {
            Database db = metadataMgr.getDb(InternalCatalog.DEFAULT_INTERNAL_CATALOG_NAME, dbName);
            for (MaterializedView mv : db.getMaterializedViews()) {
                List<BaseTableInfo> baseTableInfos = mv.getBaseTableInfos();
                updateBaseTableRelatedMv(db.getId(), mv, baseTableInfos);
            }
        }

        long duration = System.currentTimeMillis() - startMillis;
        LOG.info("finish processing all tables' related materialized views in {}ms", duration);
    }

<<<<<<< HEAD
    public void updateBaseTableRelatedMv(Long dbId, MaterializedView mv, List<BaseTableInfo> baseTableInfos) {
        for (BaseTableInfo baseTableInfo : baseTableInfos) {
            Table table = baseTableInfo.getTable();
            if (table == null) {
                LOG.warn("Setting the materialized view {}({}) to invalid because " +
                        "the table {} was not exist.", mv.getName(), mv.getId(), baseTableInfo.getTableName());
                mv.setActive(false);
                continue;
            }
            if (table instanceof MaterializedView && !((MaterializedView) table).isActive()) {
                MaterializedView baseMv = (MaterializedView) table;
                LOG.warn("Setting the materialized view {}({}) to invalid because " +
                                "the materialized view{}({}) is invalid.", mv.getName(), mv.getId(),
                        baseMv.getName(), baseMv.getId());
                mv.setActive(false);
                continue;
            }
            MvId mvId = new MvId(dbId, mv.getId());
            table.addRelatedMaterializedView(mvId);
            if (!table.isNativeTableOrMaterializedView()) {
                connectorTblMetaInfoMgr.addConnectorTableInfo(baseTableInfo.getCatalogName(),
                        baseTableInfo.getDbName(), baseTableInfo.getTableIdentifier(),
                        ConnectorTableInfo.builder().setRelatedMaterializedViews(
                                Sets.newHashSet(mvId)).build());
            }
        }
    }

    public long loadHeader(DataInputStream dis, long checksum) throws IOException {
        // for community, version schema is [int], and the int value must be positive
        // for starrocks, version schema is [-1, int, int]
=======
    public long loadVersion(DataInputStream dis, long checksum) throws IOException {
        // for new format, version schema is [starrocksMetaVersion], and the int value must be positive
        // for old format, version schema is [-1, metaVersion, starrocksMetaVersion]
>>>>>>> 7ad62bac
        // so we can check the first int to determine the version schema
        int flag = dis.readInt();
        checksum = checksum ^ flag;
        int starrocksMetaVersion;
        if (flag < 0) {
            checksum ^= dis.readInt();
            starrocksMetaVersion = dis.readInt();
            checksum ^= starrocksMetaVersion;
        } else {
            // when flag is positive, this is new version format
            starrocksMetaVersion = flag;
        }

        if (!MetaVersion.isCompatible(starrocksMetaVersion, FeConstants.STARROCKS_META_VERSION)) {
            LOG.error("Not compatible with meta version {}, current version is {}",
                    starrocksMetaVersion, FeConstants.STARROCKS_META_VERSION);
            System.exit(-1);
        }

        MetaContext.get().setStarRocksMetaVersion(starrocksMetaVersion);

        return checksum;
    }

    public long loadHeader(DataInputStream dis, long checksum) throws IOException {
        if (GlobalStateMgr.getCurrentStateStarRocksMetaVersion() >= StarRocksFEMetaVersion.VERSION_4) {
            return loadHeaderV2(dis, checksum);
        } else {
            return loadHeaderV1(dis, checksum);
        }
    }

    public long loadHeaderV1(DataInputStream dis, long checksum) throws IOException {
        long replayedJournalId = dis.readLong();
        checksum ^= replayedJournalId;

        long batchEndId = dis.readLong();
        checksum ^= batchEndId;
        idGenerator.setId(batchEndId);

        isDefaultClusterCreated = dis.readBoolean();

        LOG.info("finished to replay header from image");
        return checksum;
    }

    public long loadHeaderV2(DataInputStream dis, long checksum) throws IOException {
        ImageHeader header = GsonUtils.GSON.fromJson(Text.readString(dis), ImageHeader.class);

        checksum ^= header.getBatchEndId();
        idGenerator.setId(header.getBatchEndId());

        isDefaultClusterCreated = header.isDefaultClusterCreated();

        LOG.info("finished to replay header from image");
        return checksum;
    }

    public long loadAlterJob(DataInputStream dis, long checksum) throws IOException {
        long newChecksum = checksum;
        for (AlterJobV2.JobType type : AlterJobV2.JobType.values()) {
            newChecksum = loadAlterJob(dis, newChecksum, type);
        }
        LOG.info("finished replay alterJob from image");
        return newChecksum;
    }

    public void loadRBACPrivilege(DataInputStream dis) throws IOException, DdlException {
        if (USING_NEW_PRIVILEGE) {
            this.authenticationManager = AuthenticationManager.load(dis);
            this.authorizationManager = AuthorizationManager.load(dis, this, null);
            this.domainResolver = new DomainResolver(authenticationManager);
        }
    }

    public long loadAlterJob(DataInputStream dis, long checksum, AlterJobV2.JobType type) throws IOException {
        // alter jobs
        int size = dis.readInt();
        if (size > 0) {
            // It may be upgraded from an earlier version, which is dangerous
            throw new RuntimeException("Old metadata was found, please upgrade to version 2.4 first " +
                    "and then from version 2.4 to the current version.");
        }

        // finished or cancelled jobs
        size = dis.readInt();
        if (size > 0) {
            // It may be upgraded from an earlier version, which is dangerous
            throw new RuntimeException("Old metadata was found, please upgrade to version 2.4 first " +
                    "and then from version 2.4 to the current version.");
        }

        long newChecksum = checksum;
        // alter job v2
        size = dis.readInt();
        newChecksum ^= size;
        for (int i = 0; i < size; i++) {
            AlterJobV2 alterJobV2 = AlterJobV2.read(dis);
            if (type == AlterJobV2.JobType.ROLLUP || type == AlterJobV2.JobType.SCHEMA_CHANGE) {
                if (type == AlterJobV2.JobType.ROLLUP) {
                    this.getRollupHandler().addAlterJobV2(alterJobV2);
                } else {
                    this.getSchemaChangeHandler().addAlterJobV2(alterJobV2);
                }
                // ATTN : we just want to add tablet into TabletInvertedIndex when only PendingJob is checkpoint
                // to prevent TabletInvertedIndex data loss,
                // So just use AlterJob.replay() instead of AlterHandler.replay().
                if (alterJobV2.getJobState() == AlterJobV2.JobState.PENDING) {
                    alterJobV2.replay(alterJobV2);
                    LOG.info("replay pending alter job when load alter job {} ", alterJobV2.getJobId());
                }
            } else {
                LOG.warn("Unknown job type:" + type.name());
            }
        }

        return newChecksum;
    }

    public long loadDeleteHandler(DataInputStream dis, long checksum) throws IOException {
        this.deleteHandler = DeleteHandler.read(dis);
        LOG.info("finished replay deleteHandler from image");
        return checksum;
    }

    public long loadInsertOverwriteJobs(DataInputStream dis, long checksum) throws IOException {
        try {
            this.insertOverwriteJobManager = InsertOverwriteJobManager.read(dis);
        } catch (EOFException e) {
            LOG.warn("no InsertOverwriteJobManager to replay.", e);
        }
        return checksum;
    }

    public long saveInsertOverwriteJobs(DataOutputStream dos, long checksum) throws IOException {
        getInsertOverwriteJobManager().write(dos);
        return checksum;
    }

    public long loadResources(DataInputStream in, long checksum) throws IOException {
        resourceMgr = ResourceMgr.read(in);
        LOG.info("finished replay resources from image");

        LOG.info("start to replay resource mapping catalog");
        catalogMgr.loadResourceMappingCatalog();
        LOG.info("finished replaying resource mapping catalogs from resources");
        return checksum;
    }

    public long loadShardManager(DataInputStream in, long checksum) throws IOException {
        shardManager = ShardManager.read(in);
        LOG.info("finished replay shardManager from image");
        return checksum;
    }

    public long loadCompactionManager(DataInputStream in, long checksum) throws IOException {
        compactionManager = CompactionManager.loadCompactionManager(in);
        checksum ^= compactionManager.getChecksum();
        return checksum;
    }

    public long loadStreamLoadManager(DataInputStream in, long checksum) throws IOException {
        streamLoadManager = StreamLoadManager.loadStreamLoadManager(in);
        checksum ^= streamLoadManager.getChecksum();
        return checksum;
    }

    // Only called by checkpoint thread
    public void saveImage() throws IOException {
        // Write image.ckpt
        Storage storage = new Storage(this.imageDir);
        File curFile = storage.getImageFile(replayedJournalId.get());
        File ckpt = new File(this.imageDir, Storage.IMAGE_NEW);
        saveImage(ckpt, replayedJournalId.get());

        // Move image.ckpt to image.dataVersion
        LOG.info("Move " + ckpt.getAbsolutePath() + " to " + curFile.getAbsolutePath());
        if (!ckpt.renameTo(curFile)) {
            if (!curFile.delete()) {
                LOG.warn("Failed to delete file, filepath={}", curFile.getAbsolutePath());
            }
            throw new IOException();
        }
    }

    public void saveImage(File curFile, long replayedJournalId) throws IOException {
        if (!curFile.exists()) {
            if (!curFile.createNewFile()) {
                LOG.warn("Failed to create file, filepath={}", curFile.getAbsolutePath());
            }
        }

        // save image does not need any lock. because only checkpoint thread will call this method.
        LOG.info("start save image to {}. is ckpt: {}", curFile.getAbsolutePath(), GlobalStateMgr.isCheckpointThread());

        long checksum = 0;
        long saveImageStartTime = System.currentTimeMillis();
        try (DataOutputStream dos = new DataOutputStream(new FileOutputStream(curFile))) {
            // ** NOTICE **: always add new code at the end
            checksum = saveVersion(dos, checksum);
            checksum = saveHeader(dos, replayedJournalId, checksum);
            checksum = nodeMgr.saveLeaderInfo(dos, checksum);
            checksum = nodeMgr.saveFrontends(dos, checksum);
            checksum = nodeMgr.saveBackends(dos, checksum);
            checksum = localMetastore.saveDb(dos, checksum);
            checksum = load.saveLoadJob(dos, checksum);
            checksum = saveAlterJob(dos, checksum);
            checksum = recycleBin.saveRecycleBin(dos, checksum);
            checksum = VariableMgr.saveGlobalVariable(dos, checksum);
            checksum = localMetastore.saveCluster(dos, checksum);
            checksum = nodeMgr.saveBrokers(dos, checksum);
            checksum = resourceMgr.saveResources(dos, checksum);
            checksum = exportMgr.saveExportJob(dos, checksum);
            checksum = backupHandler.saveBackupHandler(dos, checksum);
            checksum = auth.saveAuth(dos, checksum);
            checksum = globalTransactionMgr.saveTransactionState(dos, checksum);
            checksum = colocateTableIndex.saveColocateTableIndex(dos, checksum);
            checksum = routineLoadManager.saveRoutineLoadJobs(dos, checksum);
            checksum = loadManager.saveLoadJobsV2(dos, checksum);
            checksum = smallFileMgr.saveSmallFiles(dos, checksum);
            checksum = pluginMgr.savePlugins(dos, checksum);
            checksum = deleteHandler.saveDeleteHandler(dos, checksum);
            dos.writeLong(checksum);
            checksum = analyzeManager.saveAnalyze(dos, checksum);
            dos.writeLong(checksum);
            checksum = resourceGroupMgr.saveResourceGroups(dos, checksum);
            checksum = auth.writeAsGson(dos, checksum);
            dos.writeLong(checksum);
            checksum = taskManager.saveTasks(dos, checksum);
            dos.writeLong(checksum);
            checksum = catalogMgr.saveCatalogs(dos, checksum);
            dos.writeLong(checksum);
            checksum = saveInsertOverwriteJobs(dos, checksum);
            checksum = nodeMgr.saveComputeNodes(dos, checksum);
            dos.writeLong(checksum);
            // ShardManager Deprecated, keep it for backward compatible
            checksum = shardManager.saveShardManager(dos, checksum);
            dos.writeLong(checksum);
            checksum = compactionManager.saveCompactionManager(dos, checksum);
            dos.writeLong(checksum);
            checksum = streamLoadManager.saveStreamLoadManager(dos, checksum);
            dos.writeLong(checksum);
            checksum = MVManager.getInstance().store(dos, checksum);
            dos.writeLong(checksum);
            globalFunctionMgr.saveGlobalFunctions(dos, checksum);
            saveRBACPrivilege(dos);
            checksum = warehouseMgr.saveWarehouses(dos, checksum);
            dos.writeLong(checksum);
            checksum = localMetastore.saveAutoIncrementId(dos, checksum);
            dos.writeLong(checksum);
            // ** NOTICE **: always add new code at the end
        }

        long saveImageEndTime = System.currentTimeMillis();
        LOG.info("finished save image {} in {} ms. checksum is {}",
                curFile.getAbsolutePath(), (saveImageEndTime - saveImageStartTime), checksum);
    }

    public long saveVersion(DataOutputStream dos, long checksum) throws IOException {
        // Write meta version
        checksum ^= -1;
        dos.writeInt(-1);
        checksum ^= FeConstants.META_VERSION;
        dos.writeInt(FeConstants.META_VERSION);
        checksum ^= FeConstants.STARROCKS_META_VERSION;
        dos.writeInt(FeConstants.STARROCKS_META_VERSION);
        return checksum;
    }

    // TODO [meta-format-change]
    public long saveVersionV2(DataOutputStream dos, long checksum) throws IOException {
        checksum ^= FeConstants.STARROCKS_META_VERSION;
        dos.writeInt(FeConstants.STARROCKS_META_VERSION);
        return checksum;
    }

    public long saveHeader(DataOutputStream dos, long replayedJournalId, long checksum) throws IOException {
        // Write replayed journal id
        checksum ^= replayedJournalId;
        dos.writeLong(replayedJournalId);

        // Write id
        long id = idGenerator.getBatchEndId();
        checksum ^= id;
        dos.writeLong(id);

        dos.writeBoolean(isDefaultClusterCreated);

        return checksum;
    }

    // TODO [meta-format-change]
    public long saveHeaderV2(DataOutputStream dos, long checksum) throws IOException {
        ImageHeader header = new ImageHeader();

        long id = idGenerator.getBatchEndId();
        checksum ^= id;
        header.setBatchEndId(id);

        header.setDefaultClusterCreated(isDefaultClusterCreated);

        Text.writeString(dos, GsonUtils.GSON.toJson(header));
        return checksum;
    }

    public long saveAlterJob(DataOutputStream dos, long checksum) throws IOException {
        for (AlterJobV2.JobType type : AlterJobV2.JobType.values()) {
            checksum = saveAlterJob(dos, checksum, type);
        }
        return checksum;
    }

    public void saveRBACPrivilege(DataOutputStream dos) throws IOException {
        if (USING_NEW_PRIVILEGE) {
            this.authenticationManager.save(dos);
            this.authorizationManager.save(dos);
        }
    }

    public long saveAlterJob(DataOutputStream dos, long checksum, AlterJobV2.JobType type) throws IOException {
        Map<Long, AlterJobV2> alterJobsV2 = Maps.newHashMap();
        if (type == AlterJobV2.JobType.ROLLUP) {
            alterJobsV2 = this.getRollupHandler().getAlterJobsV2();
        } else if (type == AlterJobV2.JobType.SCHEMA_CHANGE) {
            alterJobsV2 = this.getSchemaChangeHandler().getAlterJobsV2();
        }

        // alter jobs just for compatibility
        int size = 0;
        checksum ^= size;
        dos.writeInt(size);
        // finished or cancelled jobs just for compatibility
        checksum ^= size;
        dos.writeInt(size);

        // alter job v2
        size = alterJobsV2.size();
        checksum ^= size;
        dos.writeInt(size);
        for (AlterJobV2 alterJobV2 : alterJobsV2.values()) {
            alterJobV2.write(dos);
        }

        return checksum;
    }

    public void replayGlobalVariable(SessionVariable variable) throws IOException, DdlException {
        VariableMgr.replayGlobalVariable(variable);
    }

    public void replayGlobalVariableV2(GlobalVarPersistInfo info) throws IOException, DdlException {
        VariableMgr.replayGlobalVariableV2(info);
    }

    public void createLabelCleaner() {
        labelCleaner = new FrontendDaemon("LoadLabelCleaner", Config.label_clean_interval_second * 1000L) {
            @Override
            protected void runAfterCatalogReady() {
                clearExpiredJobs();
            }
        };
    }

    public void createTaskCleaner() {
        taskCleaner = new FrontendDaemon("TaskCleaner", Config.task_check_interval_second * 1000L) {
            @Override
            protected void runAfterCatalogReady() {
                doTaskBackgroundJob();
            }
        };
    }

    public void createTxnTimeoutChecker() {
        txnTimeoutChecker = new FrontendDaemon("txnTimeoutChecker", Config.transaction_clean_interval_second) {
            @Override
            protected void runAfterCatalogReady() {
                globalTransactionMgr.abortTimeoutTxns();
            }
        };
    }

    public void createReplayer() {
        replayer = new Daemon("replayer", REPLAY_INTERVAL_MS) {
            private JournalCursor cursor = null;
            // avoid numerous 'meta out of date' log
            private long lastMetaOutOfDateLogTime = 0;

            @Override
            @java.lang.SuppressWarnings("squid:S2142")  // allow catch InterruptedException
            protected void runOneCycle() {
                boolean err = false;
                boolean hasLog = false;
                try {
                    if (cursor == null) {
                        // 1. set replay to the end
                        LOG.info("start to replay from {}", replayedJournalId.get());
                        cursor = journal.read(replayedJournalId.get() + 1, JournalCursor.CUROSR_END_KEY);
                    } else {
                        cursor.refresh();
                    }
                    // 2. replay with flow control
                    hasLog = replayJournalInner(cursor, true);
                    metaReplayState.setOk();
                } catch (JournalInconsistentException | InterruptedException e) {
                    LOG.warn("got interrupt exception or inconsistent exception when replay journal {}, will exit, ",
                            replayedJournalId.get() + 1, e);
                    // TODO exit gracefully
                    Util.stdoutWithTime(e.getMessage());
                    System.exit(-1);
                } catch (Throwable e) {
                    LOG.error("replayer thread catch an exception when replay journal {}.",
                            replayedJournalId.get() + 1, e);
                    metaReplayState.setException(e);
                    try {
                        Thread.sleep(5000);
                    } catch (InterruptedException e1) {
                        LOG.error("sleep got exception. ", e);
                    }
                    err = true;
                }

                setCanRead(hasLog, err);
            }

            private void setCanRead(boolean hasLog, boolean err) {
                if (err) {
                    canRead.set(false);
                    isReady.set(false);
                    return;
                }

                if (Config.ignore_meta_check) {
                    // can still offer read, but is not ready
                    canRead.set(true);
                    isReady.set(false);
                    return;
                }

                long currentTimeMs = System.currentTimeMillis();
                if (currentTimeMs - synchronizedTimeMs > Config.meta_delay_toleration_second * 1000L) {
                    if (currentTimeMs - lastMetaOutOfDateLogTime > 5 * 1000L) {
                        // we still need this log to observe this situation
                        // but service may be continued when there is no log being replayed.
                        LOG.warn("meta out of date. current time: {}, synchronized time: {}, has log: {}, fe type: {}",
                                currentTimeMs, synchronizedTimeMs, hasLog, feType);
                        lastMetaOutOfDateLogTime = currentTimeMs;
                    }
                    if (hasLog || feType == FrontendNodeType.UNKNOWN) {
                        // 1. if we read log from BDB, which means leader is still alive.
                        // So we need to set meta out of date.
                        // 2. if we didn't read any log from BDB and feType is UNKNOWN,
                        // which means this non-leader node is disconnected with leader.
                        // So we need to set meta out of date either.
                        metaReplayState.setOutOfDate(currentTimeMs, synchronizedTimeMs);
                        canRead.set(false);
                        isReady.set(false);
                    }
                } else {
                    canRead.set(true);
                    isReady.set(true);
                }
            }

            // close current db after replayer finished
            @Override
            public void run() {
                super.run();
                if (cursor != null) {
                    cursor.close();
                    LOG.info("quit replay at {}", replayedJournalId.get());
                }
            }
        };

        replayer.setMetaContext(metaContext);
    }

    /**
     * Replay journal from replayedJournalId + 1 to toJournalId
     * used by checkpointer/replay after state change
     * toJournalId is a definite number and cannot set to -1/JournalCursor.CURSOR_END_KEY
     */
    public void replayJournal(long toJournalId) throws JournalException {
        if (toJournalId <= replayedJournalId.get()) {
            LOG.info("skip replay journal because {} <= {}", toJournalId, replayedJournalId.get());
            return;
        }

        long startJournalId = replayedJournalId.get() + 1;
        long replayStartTime = System.currentTimeMillis();
        LOG.info("start to replay journal from {} to {}", startJournalId, toJournalId);

        JournalCursor cursor = null;
        try {
            cursor = journal.read(startJournalId, toJournalId);
            replayJournalInner(cursor, false);
        } catch (InterruptedException | JournalInconsistentException e) {
            LOG.warn("got interrupt exception or inconsistent exception when replay journal {}, will exit, ",
                    replayedJournalId.get() + 1,
                    e);
            // TODO exit gracefully
            Util.stdoutWithTime(e.getMessage());
            System.exit(-1);

        } finally {
            if (cursor != null) {
                cursor.close();
            }
        }

        // verify if all log is replayed
        if (toJournalId != replayedJournalId.get()) {
            throw new JournalException(String.format(
                    "should replay to %d but actual replayed journal id is %d",
                    toJournalId, replayedJournalId.get()));
        }

        streamLoadManager.cancelUnDurableTaskAfterRestart();

        long replayInterval = System.currentTimeMillis() - replayStartTime;
        LOG.info("finish replay from {} to {} in {} msec", startJournalId, toJournalId, replayInterval);
    }

    /**
     * replay journal until cursor returns null(suggest EOF)
     * return true if any journal is replayed
     */
    protected boolean replayJournalInner(JournalCursor cursor, boolean flowControl)
            throws JournalException, InterruptedException, JournalInconsistentException {
        long startReplayId = replayedJournalId.get();
        long startTime = System.currentTimeMillis();
        long lineCnt = 0;
        while (true) {
            JournalEntity entity = null;
            try {
                entity = cursor.next();

                // EOF or aggressive retry
                if (entity == null) {
                    break;
                }

                // apply
                EditLog.loadJournal(this, entity);
            } catch (Throwable e) {
                if (canSkipBadReplayedJournal()) {
                    LOG.error("!!! DANGER: SKIP JOURNAL {}: {} !!!",
                            replayedJournalId.incrementAndGet(),
                            entity == null ? null : entity.getData(),
                            e);
                    cursor.skipNext();
                    continue;
                }
                // handled in outer loop
                LOG.warn("catch exception when replaying {},", replayedJournalId.get() + 1, e);
                throw e;
            }

            replayedJournalId.incrementAndGet();
            LOG.debug("journal {} replayed.", replayedJournalId);

            if (feType != FrontendNodeType.LEADER) {
                journalObservable.notifyObservers(replayedJournalId.get());
            }
            if (MetricRepo.isInit) {
                // Metric repo may not init after this replay thread start
                MetricRepo.COUNTER_EDIT_LOG_READ.increase(1L);
            }

            if (flowControl) {
                // cost too much time
                long cost = System.currentTimeMillis() - startTime;
                if (cost > REPLAYER_MAX_MS_PER_LOOP) {
                    LOG.warn("replay journal cost too much time: {} replayedJournalId: {}", cost, replayedJournalId);
                    break;
                }
                // consume too much lines
                lineCnt += 1;
                if (lineCnt > REPLAYER_MAX_LOGS_PER_LOOP) {
                    LOG.warn("replay too many journals: lineCnt {}, replayedJournalId: {}", lineCnt, replayedJournalId);
                    break;
                }
            }

        }
        if (replayedJournalId.get() - startReplayId > 0) {
            LOG.info("replayed journal from {} - {}", startReplayId, replayedJournalId);
            return true;
        }
        return false;
    }

    private boolean canSkipBadReplayedJournal() {
        try {
            for (String idStr : Config.metadata_journal_skip_bad_journal_ids.split(",")) {
                if (!StringUtils.isEmpty(idStr) && Long.valueOf(idStr) == replayedJournalId.get() + 1) {
                    LOG.info("skip bad replayed journal id {} because configured {}",
                            idStr, Config.metadata_journal_skip_bad_journal_ids);
                    return true;
                }
            }
        } catch (Exception e) {
            LOG.warn("failed to parse metadata_journal_skip_bad_journal_ids: {}",
                    Config.metadata_journal_skip_bad_journal_ids, e);
        }
        return false;
    }

    public void createTimePrinter() {
        // time printer will write timestamp edit log every 10 seconds
        timePrinter = new FrontendDaemon("timePrinter", 10 * 1000L) {
            @Override
            protected void runAfterCatalogReady() {
                Timestamp stamp = new Timestamp();
                editLog.logTimestamp(stamp);
            }
        };
    }

    public void addFrontend(FrontendNodeType role, String host, int editLogPort) throws DdlException {
        nodeMgr.addFrontend(role, host, editLogPort);
    }

    public void modifyFrontendHost(ModifyFrontendAddressClause modifyFrontendAddressClause) throws DdlException {
        nodeMgr.modifyFrontendHost(modifyFrontendAddressClause);
    }

    public void dropFrontend(FrontendNodeType role, String host, int port) throws DdlException {
        nodeMgr.dropFrontend(role, host, port);
    }

    public Frontend checkFeExist(String host, int port) {
        return nodeMgr.checkFeExist(host, port);
    }

    public Frontend getFeByHost(String host) {
        return nodeMgr.getFeByHost(host);
    }

    public Frontend getFeByName(String name) {
        return nodeMgr.getFeByName(name);
    }

    public int getFollowerCnt() {
        return nodeMgr.getFollowerCnt();
    }

    public void recoverDatabase(RecoverDbStmt recoverStmt) throws DdlException {
        localMetastore.recoverDatabase(recoverStmt);
    }

    public void recoverTable(RecoverTableStmt recoverStmt) throws DdlException {
        localMetastore.recoverTable(recoverStmt);
    }

    public void recoverPartition(RecoverPartitionStmt recoverStmt) throws DdlException {
        localMetastore.recoverPartition(recoverStmt);
    }

    public void replayEraseDatabase(long dbId) {
        localMetastore.replayEraseDatabase(dbId);
    }

    public void replayRecoverDatabase(RecoverInfo info) {
        localMetastore.replayRecoverDatabase(info);
    }

    public void alterDatabaseQuota(AlterDatabaseQuotaStmt stmt) throws DdlException {
        localMetastore.alterDatabaseQuota(stmt);
    }

    public void replayAlterDatabaseQuota(String dbName, long quota, QuotaType quotaType) {
        localMetastore.replayAlterDatabaseQuota(dbName, quota, quotaType);
    }

    public void renameDatabase(AlterDatabaseRenameStatement stmt) throws DdlException {
        localMetastore.renameDatabase(stmt);
    }

    public void replayRenameDatabase(String dbName, String newDbName) {
        localMetastore.replayRenameDatabase(dbName, newDbName);
    }

    public boolean createTable(CreateTableStmt stmt) throws DdlException {
        return localMetastore.createTable(stmt);
    }

    public void createTableLike(CreateTableLikeStmt stmt) throws DdlException {
        localMetastore.createTable(stmt.getCreateTableStmt());
    }

    public void addPartitions(Database db, String tableName, AddPartitionClause addPartitionClause)
            throws DdlException, AnalysisException {
        localMetastore.addPartitions(db, tableName, addPartitionClause);
    }

    public void replayAddPartition(PartitionPersistInfo info) throws DdlException {
        localMetastore.replayAddPartition(info);
    }

    public void replayAddPartition(PartitionPersistInfoV2 info) throws DdlException {
        localMetastore.replayAddPartition(info);
    }

    public void dropPartition(Database db, OlapTable olapTable, DropPartitionClause clause) throws DdlException {
        localMetastore.dropPartition(db, olapTable, clause);
    }

    public void replayDropPartition(DropPartitionInfo info) {
        localMetastore.replayDropPartition(info);
    }

    public void replayErasePartition(long partitionId) throws DdlException {
        localMetastore.replayErasePartition(partitionId);
    }

    public void replayRecoverPartition(RecoverInfo info) {
        localMetastore.replayRecoverPartition(info);
    }

    public static void getDdlStmt(Table table, List<String> createTableStmt, List<String> addPartitionStmt,
                                  List<String> createRollupStmt, boolean separatePartition,
                                  boolean hidePassword) {
        getDdlStmt(null, table, createTableStmt, addPartitionStmt, createRollupStmt, separatePartition, hidePassword);
    }

    public static void getDdlStmt(String dbName, Table table, List<String> createTableStmt,
                                  List<String> addPartitionStmt,
                                  List<String> createRollupStmt, boolean separatePartition, boolean hidePassword) {
        // 1. create table
        // 1.1 materialized view
        if (table.isMaterializedView()) {
            MaterializedView mv = (MaterializedView) table;
            createTableStmt.add(mv.getMaterializedViewDdlStmt(true));
            return;
        }

        StringBuilder sb = new StringBuilder();
        // 1.2 view
        if (table.getType() == TableType.VIEW) {
            View view = (View) table;
            sb.append("CREATE VIEW `").append(table.getName()).append("` (");
            List<String> colDef = Lists.newArrayList();
            for (Column column : table.getBaseSchema()) {
                StringBuilder colSb = new StringBuilder();
                colSb.append(column.getName());
                if (!Strings.isNullOrEmpty(column.getComment())) {
                    colSb.append(" COMMENT ").append("\"").append(column.getComment()).append("\"");
                }
                colDef.add(colSb.toString());
            }
            sb.append(Joiner.on(", ").join(colDef));
            sb.append(")");
            if (!Strings.isNullOrEmpty(view.getComment())) {
                sb.append(" COMMENT \"").append(view.getComment()).append("\"");
            }
            sb.append(" AS ").append(view.getInlineViewDef()).append(";");
            createTableStmt.add(sb.toString());
            return;
        }

        // 1.3 other table type
        sb.append("CREATE ");
        if (table.getType() == TableType.MYSQL || table.getType() == TableType.ELASTICSEARCH
                || table.getType() == TableType.BROKER || table.getType() == TableType.HIVE
                || table.getType() == TableType.HUDI || table.getType() == TableType.ICEBERG
                || table.getType() == TableType.OLAP_EXTERNAL || table.getType() == TableType.JDBC
                || table.getType() == TableType.FILE) {
            sb.append("EXTERNAL ");
        }
        sb.append("TABLE ");
        if (!Strings.isNullOrEmpty(dbName)) {
            sb.append("`").append(dbName).append("`.");
        }
        sb.append("`").append(table.getName()).append("` (\n");
        int idx = 0;
        for (Column column : table.getBaseSchema()) {
            if (idx++ != 0) {
                sb.append(",\n");
            }
            // There MUST BE 2 space in front of each column description line
            // sqlalchemy requires this to parse SHOW CREATE TABLE stmt.
            if (table.isOlapOrCloudNativeTable() || table.getType() == TableType.OLAP_EXTERNAL) {
                OlapTable olapTable = (OlapTable) table;
                if (olapTable.getKeysType() == KeysType.PRIMARY_KEYS) {
                    sb.append("  ").append(column.toSqlWithoutAggregateTypeName());
                } else {
                    sb.append("  ").append(column.toSql());
                }
            } else {
                sb.append("  ").append(column.toSql());
            }
        }
        if (table.isOlapOrCloudNativeTable() || table.getType() == TableType.OLAP_EXTERNAL) {
            OlapTable olapTable = (OlapTable) table;
            if (CollectionUtils.isNotEmpty(olapTable.getIndexes())) {
                for (Index index : olapTable.getIndexes()) {
                    sb.append(",\n");
                    sb.append("  ").append(index.toSql());
                }
            }
        }

        sb.append("\n) ENGINE=");
        sb.append(table.getType() == TableType.CLOUD_NATIVE ? "OLAP" : table.getType().name()).append(" ");
        
        if (table.isOlapOrCloudNativeTable() || table.getType() == TableType.OLAP_EXTERNAL) {
            OlapTable olapTable = (OlapTable) table;

            // keys
            sb.append("\n").append(olapTable.getKeysType().toSql()).append("(");
            List<String> keysColumnNames = Lists.newArrayList();
            for (Column column : olapTable.getBaseSchema()) {
                if (column.isKey()) {
                    keysColumnNames.add("`" + column.getName() + "`");
                }
            }
            sb.append(Joiner.on(", ").join(keysColumnNames)).append(")");
            if (!Strings.isNullOrEmpty(table.getComment())) {
                sb.append("\nCOMMENT \"").append(table.getComment()).append("\"");
            }

            // partition
            PartitionInfo partitionInfo = olapTable.getPartitionInfo();
            List<Long> partitionId = null;
            if (separatePartition) {
                partitionId = Lists.newArrayList();
            }
            if (partitionInfo.isRangePartition() || partitionInfo.getType() == PartitionType.LIST) {
                sb.append("\n").append(partitionInfo.toSql(olapTable, partitionId));
            }

            // distribution
            DistributionInfo distributionInfo = olapTable.getDefaultDistributionInfo();
            sb.append("\n").append(distributionInfo.toSql());

            // order by
            MaterializedIndexMeta index = olapTable.getIndexMetaByIndexId(olapTable.getBaseIndexId());
            if (index.getSortKeyIdxes() != null) {
                sb.append("\nORDER BY(");
                List<String> sortKeysColumnNames = Lists.newArrayList();
                for (Integer i : index.getSortKeyIdxes()) {
                    sortKeysColumnNames.add("`" + table.getBaseSchema().get(i).getName() + "`");
                }
                sb.append(Joiner.on(", ").join(sortKeysColumnNames)).append(")");
            }

            // properties
            sb.append("\nPROPERTIES (\n");

            // replicationNum
            Short replicationNum = olapTable.getDefaultReplicationNum();
            sb.append("\"").append(PropertyAnalyzer.PROPERTIES_REPLICATION_NUM).append("\" = \"");
            sb.append(replicationNum).append("\"");

            // bloom filter
            Set<String> bfColumnNames = olapTable.getCopiedBfColumns();
            if (bfColumnNames != null) {
                sb.append(StatsConstants.TABLE_PROPERTY_SEPARATOR).append(PropertyAnalyzer.PROPERTIES_BF_COLUMNS)
                        .append("\" = \"");
                sb.append(Joiner.on(", ").join(olapTable.getCopiedBfColumns())).append("\"");
            }

            if (separatePartition) {
                // version info
                sb.append(StatsConstants.TABLE_PROPERTY_SEPARATOR).append(PropertyAnalyzer.PROPERTIES_VERSION_INFO)
                        .append("\" = \"");
                Partition partition = null;
                if (olapTable.getPartitionInfo().getType() == PartitionType.UNPARTITIONED) {
                    partition = olapTable.getPartition(olapTable.getName());
                } else {
                    Preconditions.checkState(partitionId.size() == 1);
                    partition = olapTable.getPartition(partitionId.get(0));
                }
                sb.append(partition.getVisibleVersion()).append("\"");
            }

            // colocateTable
            String colocateTable = olapTable.getColocateGroup();
            if (colocateTable != null) {
                sb.append(StatsConstants.TABLE_PROPERTY_SEPARATOR).append(PropertyAnalyzer.PROPERTIES_COLOCATE_WITH)
                        .append("\" = \"");
                sb.append(colocateTable).append("\"");
            }

            // dynamic partition
            if (olapTable.dynamicPartitionExists()) {
                sb.append(olapTable.getTableProperty().getDynamicPartitionProperty().toString());
            }

            // enable storage cache && cache ttl
            if (table.isCloudNativeTable()) {
                Map<String, String> storageProperties = olapTable.getProperties();

                sb.append(StatsConstants.TABLE_PROPERTY_SEPARATOR)
                        .append(PropertyAnalyzer.PROPERTIES_ENABLE_STORAGE_CACHE)
                        .append("\" = \"");
                sb.append(storageProperties.get(PropertyAnalyzer.PROPERTIES_ENABLE_STORAGE_CACHE)).append("\"");

                sb.append(StatsConstants.TABLE_PROPERTY_SEPARATOR).append(PropertyAnalyzer.PROPERTIES_STORAGE_CACHE_TTL)
                        .append("\" = \"");
                sb.append(storageProperties.get(PropertyAnalyzer.PROPERTIES_STORAGE_CACHE_TTL)).append("\"");

                sb.append(StatsConstants.TABLE_PROPERTY_SEPARATOR)
                        .append(PropertyAnalyzer.PROPERTIES_ENABLE_ASYNC_WRITE_BACK)
                        .append("\" = \"");
                sb.append(storageProperties.get(PropertyAnalyzer.PROPERTIES_ENABLE_ASYNC_WRITE_BACK)).append("\"");
            } else {
                // in memory
                sb.append(StatsConstants.TABLE_PROPERTY_SEPARATOR).append(PropertyAnalyzer.PROPERTIES_INMEMORY)
                        .append("\" = \"");
                sb.append(olapTable.isInMemory()).append("\"");

                // enable_persistent_index
                sb.append(StatsConstants.TABLE_PROPERTY_SEPARATOR)
                        .append(PropertyAnalyzer.PROPERTIES_ENABLE_PERSISTENT_INDEX)
                        .append("\" = \"");
                sb.append(olapTable.enablePersistentIndex()).append("\"");

                // replicated_storage
                sb.append(StatsConstants.TABLE_PROPERTY_SEPARATOR)
                        .append(PropertyAnalyzer.PROPERTIES_REPLICATED_STORAGE)
                        .append("\" = \"");
                sb.append(olapTable.enableReplicatedStorage()).append("\"");

                // binlog config
                if (olapTable.containsBinlogConfig()) {
                    // binlog_version
                    BinlogConfig binlogConfig = olapTable.getCurBinlogConfig();
                    sb.append(StatsConstants.TABLE_PROPERTY_SEPARATOR)
                            .append(PropertyAnalyzer.PROPERTIES_BINLOG_VERSION)
                            .append("\" = \"");
                    sb.append(binlogConfig.getVersion()).append("\"");
                    // binlog_enable
                    sb.append(StatsConstants.TABLE_PROPERTY_SEPARATOR)
                            .append(PropertyAnalyzer.PROPERTIES_BINLOG_ENABLE)
                            .append("\" = \"");
                    sb.append(binlogConfig.getBinlogEnable()).append("\"");
                    // binlog_ttl
                    sb.append(StatsConstants.TABLE_PROPERTY_SEPARATOR)
                            .append(PropertyAnalyzer.PROPERTIES_BINLOG_TTL)
                            .append("\" = \"");
                    sb.append(binlogConfig.getBinlogTtlSecond()).append("\"");
                    // binlog_max_size
                    sb.append(StatsConstants.TABLE_PROPERTY_SEPARATOR)
                            .append(PropertyAnalyzer.PROPERTIES_BINLOG_MAX_SIZE)
                            .append("\" = \"");
                    sb.append(binlogConfig.getBinlogMaxSize()).append("\"");
                }

                // write quorum
                if (olapTable.writeQuorum() != TWriteQuorumType.MAJORITY) {
                    sb.append(StatsConstants.TABLE_PROPERTY_SEPARATOR).append(PropertyAnalyzer.PROPERTIES_WRITE_QUORUM)
                            .append("\" = \"");
                    sb.append(WriteQuorum.writeQuorumToName(olapTable.writeQuorum())).append("\"");
                }

                // storage media
                Map<String, String> properties = olapTable.getTableProperty().getProperties();

                if (properties.containsKey(PropertyAnalyzer.PROPERTIES_STORAGE_MEDIUM)) {
                    sb.append(StatsConstants.TABLE_PROPERTY_SEPARATOR).append(PropertyAnalyzer.PROPERTIES_STORAGE_MEDIUM)
                            .append("\" = \"");
                    sb.append(properties.get(PropertyAnalyzer.PROPERTIES_STORAGE_MEDIUM)).append("\"");
                }

                // partition live number
                if (properties.containsKey(PropertyAnalyzer.PROPERTIES_PARTITION_LIVE_NUMBER)) {
                    sb.append(StatsConstants.TABLE_PROPERTY_SEPARATOR).append(PropertyAnalyzer.PROPERTIES_PARTITION_LIVE_NUMBER)
                            .append("\" = \"");
                    sb.append(properties.get(PropertyAnalyzer.PROPERTIES_PARTITION_LIVE_NUMBER)).append("\"");
                }

                // unique constraint
                if (properties.containsKey(PropertyAnalyzer.PROPERTIES_UNIQUE_CONSTRAINT)
                        && !Strings.isNullOrEmpty(properties.get(PropertyAnalyzer.PROPERTIES_UNIQUE_CONSTRAINT))) {
                    sb.append(StatsConstants.TABLE_PROPERTY_SEPARATOR).append(PropertyAnalyzer.PROPERTIES_UNIQUE_CONSTRAINT)
                            .append("\" = \"");
                    sb.append(properties.get(PropertyAnalyzer.PROPERTIES_UNIQUE_CONSTRAINT)).append("\"");
                }

                // foreign key constraint
                if (properties.containsKey(PropertyAnalyzer.PROPERTIES_FOREIGN_KEY_CONSTRAINT)
                        && !Strings.isNullOrEmpty(properties.get(PropertyAnalyzer.PROPERTIES_FOREIGN_KEY_CONSTRAINT))) {
                    sb.append(StatsConstants.TABLE_PROPERTY_SEPARATOR).append(PropertyAnalyzer.PROPERTIES_FOREIGN_KEY_CONSTRAINT)
                            .append("\" = \"");
                    sb.append(ForeignKeyConstraint.getShowCreateTableConstraintDesc(olapTable.getForeignKeyConstraints()))
                            .append("\"");
                }
            }

            // compression type
            sb.append(StatsConstants.TABLE_PROPERTY_SEPARATOR).append(PropertyAnalyzer.PROPERTIES_COMPRESSION)
                    .append("\" = \"");
            if (olapTable.getCompressionType() == TCompressionType.LZ4_FRAME) {
                sb.append("LZ4").append("\"");
            } else if (olapTable.getCompressionType() == TCompressionType.LZ4) {
                sb.append("LZ4").append("\"");
            } else {
                sb.append(olapTable.getCompressionType()).append("\"");
            }

            if (table.getType() == TableType.OLAP_EXTERNAL) {
                ExternalOlapTable externalOlapTable = (ExternalOlapTable) table;
                // properties
                sb.append(StatsConstants.TABLE_PROPERTY_SEPARATOR).append("host\" = \"")
                        .append(externalOlapTable.getSourceTableHost()).append("\"");
                sb.append(StatsConstants.TABLE_PROPERTY_SEPARATOR).append("port\" = \"")
                        .append(externalOlapTable.getSourceTablePort()).append("\"");
                sb.append(StatsConstants.TABLE_PROPERTY_SEPARATOR).append("user\" = \"")
                        .append(externalOlapTable.getSourceTableUser()).append("\"");
                sb.append(StatsConstants.TABLE_PROPERTY_SEPARATOR).append("password\" = \"")
                        .append(hidePassword ? "" : externalOlapTable.getSourceTablePassword())
                        .append("\"");
                sb.append(StatsConstants.TABLE_PROPERTY_SEPARATOR).append("database\" = \"")
                        .append(externalOlapTable.getSourceTableDbName()).append("\"");
                sb.append(StatsConstants.TABLE_PROPERTY_SEPARATOR).append("table\" = \"")
                        .append(externalOlapTable.getSourceTableName()).append("\"");
            }
            sb.append("\n)");
        } else if (table.getType() == TableType.MYSQL) {
            MysqlTable mysqlTable = (MysqlTable) table;
            if (!Strings.isNullOrEmpty(table.getComment())) {
                sb.append("\nCOMMENT \"").append(table.getComment()).append("\"");
            }
            // properties
            sb.append("\nPROPERTIES (\n");
            sb.append("\"host\" = \"").append(mysqlTable.getHost()).append("\",\n");
            sb.append("\"port\" = \"").append(mysqlTable.getPort()).append("\",\n");
            sb.append("\"user\" = \"").append(mysqlTable.getUserName()).append("\",\n");
            sb.append("\"password\" = \"").append(hidePassword ? "" : mysqlTable.getPasswd()).append("\",\n");
            sb.append("\"database\" = \"").append(mysqlTable.getMysqlDatabaseName()).append("\",\n");
            sb.append("\"table\" = \"").append(mysqlTable.getMysqlTableName()).append("\"\n");
            sb.append(")");
        } else if (table.getType() == TableType.BROKER) {
            BrokerTable brokerTable = (BrokerTable) table;
            if (!Strings.isNullOrEmpty(table.getComment())) {
                sb.append("\nCOMMENT \"").append(table.getComment()).append("\"");
            }
            // properties
            sb.append("\nPROPERTIES (\n");
            sb.append("\"broker_name\" = \"").append(brokerTable.getBrokerName()).append("\",\n");
            sb.append("\"path\" = \"").append(Joiner.on(",").join(brokerTable.getEncodedPaths())).append("\",\n");
            sb.append("\"column_separator\" = \"").append(brokerTable.getReadableColumnSeparator()).append("\",\n");
            sb.append("\"line_delimiter\" = \"").append(brokerTable.getReadableRowDelimiter()).append("\"\n");
            sb.append(")");
            if (!brokerTable.getBrokerProperties().isEmpty()) {
                sb.append("\nBROKER PROPERTIES (\n");
                sb.append(new PrintableMap<>(brokerTable.getBrokerProperties(), " = ", true, true,
                        hidePassword).toString());
                sb.append("\n)");
            }
        } else if (table.getType() == TableType.ELASTICSEARCH) {
            EsTable esTable = (EsTable) table;
            if (!Strings.isNullOrEmpty(table.getComment())) {
                sb.append("\nCOMMENT \"").append(table.getComment()).append("\"");
            }

            // partition
            PartitionInfo partitionInfo = esTable.getPartitionInfo();
            if (partitionInfo.getType() == PartitionType.RANGE) {
                sb.append("\n");
                sb.append("PARTITION BY RANGE(");
                idx = 0;
                RangePartitionInfo rangePartitionInfo = (RangePartitionInfo) partitionInfo;
                for (Column column : rangePartitionInfo.getPartitionColumns()) {
                    if (idx != 0) {
                        sb.append(", ");
                    }
                    sb.append("`").append(column.getName()).append("`");
                }
                sb.append(")\n()");
            }

            // properties
            sb.append("\nPROPERTIES (\n");
            sb.append("\"hosts\" = \"").append(esTable.getHosts()).append("\",\n");
            sb.append("\"user\" = \"").append(esTable.getUserName()).append("\",\n");
            sb.append("\"password\" = \"").append(hidePassword ? "" : esTable.getPasswd()).append("\",\n");
            sb.append("\"index\" = \"").append(esTable.getIndexName()).append("\",\n");
            if (esTable.getMappingType() != null) {
                sb.append("\"type\" = \"").append(esTable.getMappingType()).append("\",\n");
            }
            sb.append("\"transport\" = \"").append(esTable.getTransport()).append("\",\n");
            sb.append("\"enable_docvalue_scan\" = \"").append(esTable.isDocValueScanEnable()).append("\",\n");
            sb.append("\"max_docvalue_fields\" = \"").append(esTable.maxDocValueFields()).append("\",\n");
            sb.append("\"enable_keyword_sniff\" = \"").append(esTable.isKeywordSniffEnable()).append("\",\n");
            sb.append("\"es.nodes.wan.only\" = \"").append(esTable.wanOnly()).append("\"\n");
            sb.append(")");
        } else if (table.getType() == TableType.HIVE) {
            HiveTable hiveTable = (HiveTable) table;
            if (!Strings.isNullOrEmpty(table.getComment())) {
                sb.append("\nCOMMENT \"").append(table.getComment()).append("\"");
            }

            // properties
            sb.append("\nPROPERTIES (\n");
            sb.append("\"database\" = \"").append(hiveTable.getDbName()).append("\",\n");
            sb.append("\"table\" = \"").append(hiveTable.getTableName()).append("\",\n");
            sb.append("\"resource\" = \"").append(hiveTable.getResourceName()).append("\"");
            if (!hiveTable.getHiveProperties().isEmpty()) {
                sb.append(",\n");
            }
            sb.append(new PrintableMap<>(hiveTable.getHiveProperties(), " = ", true, true, false).toString());
            sb.append("\n)");
        } else if (table.getType() == TableType.FILE) {
            FileTable fileTable = (FileTable) table;
            Map<String, String> clonedFileProperties = new HashMap<>(fileTable.getFileProperties());
            CloudCredentialUtil.maskCloudCredential(clonedFileProperties);
            if (!Strings.isNullOrEmpty(table.getComment())) {
                sb.append("\nCOMMENT \"").append(table.getComment()).append("\"");
            }
            sb.append("\nPROPERTIES (\n");
            sb.append(new PrintableMap<>(clonedFileProperties, " = ", true, true, false).toString());
            sb.append("\n)");
        } else if (table.getType() == TableType.HUDI) {
            HudiTable hudiTable = (HudiTable) table;
            if (!Strings.isNullOrEmpty(table.getComment())) {
                sb.append("\nCOMMENT \"").append(table.getComment()).append("\"");
            }

            // properties
            sb.append("\nPROPERTIES (\n");
            sb.append("\"database\" = \"").append(hudiTable.getDbName()).append("\",\n");
            sb.append("\"table\" = \"").append(hudiTable.getTableName()).append("\",\n");
            sb.append("\"resource\" = \"").append(hudiTable.getResourceName()).append("\"");
            sb.append("\n)");
        } else if (table.getType() == TableType.ICEBERG) {
            IcebergTable icebergTable = (IcebergTable) table;
            if (!Strings.isNullOrEmpty(table.getComment())) {
                sb.append("\nCOMMENT \"").append(table.getComment()).append("\"");
            }

            // properties
            sb.append("\nPROPERTIES (\n");
            sb.append("\"database\" = \"").append(icebergTable.getRemoteDbName()).append("\",\n");
            sb.append("\"table\" = \"").append(icebergTable.getRemoteTableName()).append("\",\n");
            sb.append("\"resource\" = \"").append(icebergTable.getResourceName()).append("\"");
            sb.append("\n)");
        } else if (table.getType() == TableType.JDBC) {
            JDBCTable jdbcTable = (JDBCTable) table;
            if (!Strings.isNullOrEmpty(table.getComment())) {
                sb.append("\nCOMMENT \"").append(table.getComment()).append("\"");
            }

            // properties
            sb.append("\nPROPERTIES (\n");
            sb.append("\"resource\" = \"").append(jdbcTable.getResourceName()).append("\",\n");
            sb.append("\"table\" = \"").append(jdbcTable.getJdbcTable()).append("\"");
            sb.append("\n)");
        }
        sb.append(";");

        createTableStmt.add(sb.toString());

        // 2. add partition
        if (separatePartition && (table instanceof OlapTable)
                && ((OlapTable) table).getPartitionInfo().isRangePartition()
                && table.getPartitions().size() > 1) {
            OlapTable olapTable = (OlapTable) table;
            RangePartitionInfo partitionInfo = (RangePartitionInfo) olapTable.getPartitionInfo();
            boolean first = true;
            for (Map.Entry<Long, Range<PartitionKey>> entry : partitionInfo.getSortedRangeMap(false)) {
                if (first) {
                    first = false;
                    continue;
                }
                sb = new StringBuilder();
                Partition partition = olapTable.getPartition(entry.getKey());
                sb.append("ALTER TABLE ").append(table.getName());
                sb.append(" ADD PARTITION ").append(partition.getName()).append(" VALUES [");
                sb.append(entry.getValue().lowerEndpoint().toSql());
                sb.append(", ").append(entry.getValue().upperEndpoint().toSql()).append(")");
                sb.append("(\"version_info\" = \"");
                sb.append(partition.getVisibleVersion()).append("\"");
                sb.append(");");
                addPartitionStmt.add(sb.toString());
            }
        }

        // 3. rollup
        if (createRollupStmt != null && (table instanceof OlapTable)) {
            OlapTable olapTable = (OlapTable) table;
            for (Map.Entry<Long, MaterializedIndexMeta> entry : olapTable.getIndexIdToMeta().entrySet()) {
                if (entry.getKey() == olapTable.getBaseIndexId()) {
                    continue;
                }
                MaterializedIndexMeta materializedIndexMeta = entry.getValue();
                sb = new StringBuilder();
                String indexName = olapTable.getIndexNameById(entry.getKey());
                sb.append("ALTER TABLE ").append(table.getName()).append(" ADD ROLLUP ").append(indexName);
                sb.append("(");

                List<Column> indexSchema = materializedIndexMeta.getSchema();
                for (int i = 0; i < indexSchema.size(); i++) {
                    Column column = indexSchema.get(i);
                    sb.append(column.getName());
                    if (i != indexSchema.size() - 1) {
                        sb.append(", ");
                    }
                }
                sb.append(");");
                createRollupStmt.add(sb.toString());
            }
        }
    }

    public void replayCreateTable(String dbName, Table table) {
        localMetastore.replayCreateTable(dbName, table);
    }

    public void replayCreateMaterializedView(String dbName, MaterializedView materializedView) {
        localMetastore.replayCreateMaterializedView(dbName, materializedView);
    }

    // Drop table
    public void dropTable(DropTableStmt stmt) throws DdlException {
        localMetastore.dropTable(stmt);
    }

    public void sendDropTabletTasks(HashMap<Long, AgentBatchTask> batchTaskMap) {
        localMetastore.sendDropTabletTasks(batchTaskMap);
    }

    public void replayDropTable(Database db, long tableId, boolean isForceDrop) {
        localMetastore.replayDropTable(db, tableId, isForceDrop);
    }

    public void replayEraseTable(long tableId) throws DdlException {
        localMetastore.replayEraseTable(tableId);
    }

    public void replayEraseMultiTables(MultiEraseTableInfo multiEraseTableInfo) throws DdlException {
        localMetastore.replayEraseMultiTables(multiEraseTableInfo);
    }

    public void replayRecoverTable(RecoverInfo info) {
        localMetastore.replayRecoverTable(info);
    }

    public void replayAddReplica(ReplicaPersistInfo info) {
        localMetastore.replayAddReplica(info);
    }

    public void replayUpdateReplica(ReplicaPersistInfo info) {
        localMetastore.replayUpdateReplica(info);
    }

    public void replayDeleteReplica(ReplicaPersistInfo info) {
        localMetastore.replayDeleteReplica(info);
    }

    public void replayAddFrontend(Frontend fe) {
        nodeMgr.replayAddFrontend(fe);
    }

    public void replayUpdateFrontend(Frontend frontend) {
        nodeMgr.replayUpdateFrontend(frontend);
    }

    public void replayDropFrontend(Frontend frontend) {
        nodeMgr.replayDropFrontend(frontend);
    }

    public int getClusterId() {
        return nodeMgr.getClusterId();
    }

    public String getToken() {
        return nodeMgr.getToken();
    }

    public Database getDb(String name) {
        return localMetastore.getDb(name);
    }

    public Database getDb(long dbId) {
        return localMetastore.getDb(dbId);
    }

    public Database getDbIncludeRecycleBin(long dbId) {
        return localMetastore.getDbIncludeRecycleBin(dbId);
    }

    public Table getTableIncludeRecycleBin(Database db, long tableId) {
        return localMetastore.getTableIncludeRecycleBin(db, tableId);
    }

    public List<Table> getTablesIncludeRecycleBin(Database db) {
        return localMetastore.getTablesIncludeRecycleBin(db);
    }

    public Partition getPartitionIncludeRecycleBin(OlapTable table, long partitionId) {
        return localMetastore.getPartitionIncludeRecycleBin(table, partitionId);
    }

    public Collection<Partition> getPartitionsIncludeRecycleBin(OlapTable table) {
        return localMetastore.getPartitionsIncludeRecycleBin(table);
    }

    public Collection<Partition> getAllPartitionsIncludeRecycleBin(OlapTable table) {
        return localMetastore.getAllPartitionsIncludeRecycleBin(table);
    }

    // NOTE: result can be null, cause partition erase is not in db lock
    public DataProperty getDataPropertyIncludeRecycleBin(PartitionInfo info, long partitionId) {
        return localMetastore.getDataPropertyIncludeRecycleBin(info, partitionId);
    }

    // NOTE: result can be -1, cause partition erase is not in db lock
    public short getReplicationNumIncludeRecycleBin(PartitionInfo info, long partitionId) {
        return localMetastore.getReplicationNumIncludeRecycleBin(info, partitionId);
    }

    public EditLog getEditLog() {
        return editLog;
    }

    public Journal getJournal() {
        return journal;
    }

    // Get the next available, lock-free because nextId is atomic.
    public long getNextId() {
        return idGenerator.getNextId();
    }

    public List<String> getDbNames() {
        return localMetastore.listDbNames();
    }

    public List<Long> getDbIds() {
        return localMetastore.getDbIds();
    }

    public List<Long> getDbIdsIncludeRecycleBin() {
        return localMetastore.getDbIdsIncludeRecycleBin();
    }

    public HashMap<Long, TStorageMedium> getPartitionIdToStorageMediumMap() {
        return localMetastore.getPartitionIdToStorageMediumMap();
    }

    public ConsistencyChecker getConsistencyChecker() {
        return this.consistencyChecker;
    }

    public Alter getAlterInstance() {
        return this.alter;
    }

    public SchemaChangeHandler getSchemaChangeHandler() {
        return (SchemaChangeHandler) this.alter.getSchemaChangeHandler();
    }

    public MaterializedViewHandler getRollupHandler() {
        return (MaterializedViewHandler) this.alter.getMaterializedViewHandler();
    }

    public SystemHandler getClusterHandler() {
        return (SystemHandler) this.alter.getClusterHandler();
    }

    public BackupHandler getBackupHandler() {
        return this.backupHandler;
    }

    public DeleteHandler getDeleteHandler() {
        return this.deleteHandler;
    }

    public Load getLoadInstance() {
        return this.load;
    }

    public LoadManager getLoadManager() {
        return loadManager;
    }

    public LeaderTaskExecutor getPendingLoadTaskScheduler() {
        return pendingLoadTaskScheduler;
    }

    public PriorityLeaderTaskExecutor getLoadingLoadTaskScheduler() {
        return loadingLoadTaskScheduler;
    }

    public RoutineLoadManager getRoutineLoadManager() {
        return routineLoadManager;
    }

    public StreamLoadManager getStreamLoadManager() {
        return streamLoadManager;
    }

    public RoutineLoadTaskScheduler getRoutineLoadTaskScheduler() {
        return routineLoadTaskScheduler;
    }

    public ExportMgr getExportMgr() {
        return this.exportMgr;
    }

    public SmallFileMgr getSmallFileMgr() {
        return this.smallFileMgr;
    }

    public long getReplayedJournalId() {
        return this.replayedJournalId.get();
    }

    public HAProtocol getHaProtocol() {
        return this.haProtocol;
    }

    public Long getMaxJournalId() {
        return this.journal.getMaxJournalId();
    }

    public long getEpoch() {
        return this.epoch;
    }

    public void setEpoch(long epoch) {
        this.epoch = epoch;
    }

    public FrontendNodeType getRole() {
        return nodeMgr.getRole();
    }

    public Pair<String, Integer> getHelperNode() {
        return nodeMgr.getHelperNode();
    }

    public List<Pair<String, Integer>> getHelperNodes() {
        return nodeMgr.getHelperNodes();
    }

    public Pair<String, Integer> getSelfNode() {
        return nodeMgr.getSelfNode();
    }

    public String getNodeName() {
        return nodeMgr.getNodeName();
    }

    public FrontendNodeType getFeType() {
        return this.feType;
    }

    public Pair<String, Integer> getLeaderIpAndRpcPort() {
        return nodeMgr.getLeaderIpAndRpcPort();
    }

    public Pair<String, Integer> getLeaderIpAndHttpPort() {
        return nodeMgr.getLeaderIpAndHttpPort();
    }

    public String getLeaderIp() {
        return nodeMgr.getLeaderIp();
    }

    public EsRepository getEsRepository() {
        return this.esRepository;
    }

    public StarRocksRepository getStarRocksRepository() {
        return this.starRocksRepository;
    }

    public MetastoreEventsProcessor getMetastoreEventsProcessor() {
        return this.metastoreEventsProcessor;
    }

    public void setLeader(LeaderInfo info) {
        nodeMgr.setLeader(info);
    }

    public boolean canRead() {
        return this.canRead.get();
    }

    public boolean isElectable() {
        return nodeMgr.isElectable();
    }

    public boolean isLeader() {
        return feType == FrontendNodeType.LEADER;
    }

    public void setSynchronizedTime(long time) {
        this.synchronizedTimeMs = time;
    }

    public void setEditLog(EditLog editLog) {
        this.editLog = editLog;
        localMetastore.setEditLog(editLog);
    }

    public void setJournal(Journal journal) {
        this.journal = journal;
    }

    public void setNextId(long id) {
        idGenerator.setId(id);
    }

    public void setHaProtocol(HAProtocol protocol) {
        this.haProtocol = protocol;
    }

    public static short calcShortKeyColumnCount(List<Column> columns, Map<String, String> properties)
            throws DdlException {
        List<Integer> sortKeyIdxes = new ArrayList<>();
        for (int i = 0; i < columns.size(); ++i) {
            Column column = columns.get(i);
            if (column.isKey()) {
                sortKeyIdxes.add(i);
            }
        }
        return calcShortKeyColumnCount(columns, properties, sortKeyIdxes);
    }

    public static short calcShortKeyColumnCount(List<Column> indexColumns, Map<String, String> properties,
                                                List<Integer> sortKeyIdxes)
            throws DdlException {
        LOG.debug("sort key size: {}", sortKeyIdxes.size());
        Preconditions.checkArgument(sortKeyIdxes.size() > 0);
        // figure out shortKeyColumnCount
        short shortKeyColumnCount = (short) -1;
        try {
            shortKeyColumnCount = PropertyAnalyzer.analyzeShortKeyColumnCount(properties);
        } catch (AnalysisException e) {
            throw new DdlException(e.getMessage());
        }
        if (shortKeyColumnCount != (short) -1) {
            // use user specified short key column count
            if (shortKeyColumnCount <= 0) {
                throw new DdlException("Invalid short key: " + shortKeyColumnCount);
            }
            if (shortKeyColumnCount > sortKeyIdxes.size()) {
                throw new DdlException("Short key is too large. should less than: " + sortKeyIdxes.size());
            }
            for (int pos = 0; pos < shortKeyColumnCount; pos++) {
                if (indexColumns.get(sortKeyIdxes.get(pos)).getPrimitiveType() == PrimitiveType.VARCHAR &&
                        pos != shortKeyColumnCount - 1) {
                    throw new DdlException("Varchar should not in the middle of short keys.");
                }
            }
        } else {
            /*
             * Calc short key column count. NOTE: short key column count is
             * calculated as follow: 1. All index column are taking into
             * account. 2. Max short key column count is Min(Num of
             * sortKeyIdxes, META_MAX_SHORT_KEY_NUM). 3. Short key list can
             * contains at most one VARCHAR column. And if contains, it should
             * be at the last position of the short key list.
             */
            shortKeyColumnCount = 0;
            int shortKeySizeByte = 0;
            int maxShortKeyColumnCount = Math.min(sortKeyIdxes.size(), FeConstants.SHORTKEY_MAX_COLUMN_COUNT);
            for (int i = 0; i < maxShortKeyColumnCount; i++) {
                Column column = indexColumns.get(sortKeyIdxes.get(i));
                shortKeySizeByte += column.getOlapColumnIndexSize();
                if (shortKeySizeByte > FeConstants.SHORTKEY_MAXSIZE_BYTES) {
                    if (column.getPrimitiveType().isCharFamily()) {
                        ++shortKeyColumnCount;
                    }
                    break;
                }
                if (column.getType().isFloatingPointType() || column.getType().isComplexType()) {
                    break;
                }
                if (column.getPrimitiveType() == PrimitiveType.VARCHAR) {
                    ++shortKeyColumnCount;
                    break;
                }
                ++shortKeyColumnCount;
            }
            if (indexColumns.isEmpty()) {
                throw new DdlException("Empty schema");
            }
            if (shortKeyColumnCount == 0) {
                throw new DdlException("Data type of first column cannot be " + indexColumns.get(0).getType());
            }
        } // end calc shortKeyColumnCount

        return shortKeyColumnCount;
    }

    /*
     * used for handling AlterTableStmt (for client is the ALTER TABLE command).
     * including SchemaChangeHandler and RollupHandler
     */
    public void alterTable(AlterTableStmt stmt) throws UserException {
        localMetastore.alterTable(stmt);
    }

    /**
     * used for handling AlterViewStmt (the ALTER VIEW command).
     */
    public void alterView(AlterViewStmt stmt) throws UserException {
        localMetastore.alterView(stmt);
    }

    public void createMaterializedView(CreateMaterializedViewStmt stmt)
            throws AnalysisException, DdlException {
        localMetastore.createMaterializedView(stmt);
    }

    public void createMaterializedView(CreateMaterializedViewStatement statement)
            throws DdlException {
        localMetastore.createMaterializedView(statement);
    }

    public void dropMaterializedView(DropMaterializedViewStmt stmt) throws DdlException, MetaNotFoundException {
        localMetastore.dropMaterializedView(stmt);
    }

    public void alterMaterializedView(AlterMaterializedViewStmt stmt) throws DdlException, MetaNotFoundException {
        localMetastore.alterMaterializedView(stmt);
    }

    public void replayRenameMaterializedView(RenameMaterializedViewLog log) {
        this.alter.replayRenameMaterializedView(log);
    }

    public void replayChangeMaterializedViewRefreshScheme(ChangeMaterializedViewRefreshSchemeLog log) {
        this.alter.replayChangeMaterializedViewRefreshScheme(log);
    }

    public void replayAlterMaterializedViewProperties(short opCode, ModifyTablePropertyOperationLog log) {
        this.alter.replayAlterMaterializedViewProperties(opCode, log);
    }

    public void replayAlterMaterializedViewStatus(AlterMaterializedViewStatusLog log) {
        this.alter.replayAlterMaterializedViewStatus(log);
    }

    /*
     * used for handling CancelAlterStmt (for client is the CANCEL ALTER
     * command). including SchemaChangeHandler and RollupHandler
     */
    public void cancelAlter(CancelAlterTableStmt stmt) throws DdlException {
        localMetastore.cancelAlter(stmt);
    }

    /*
     * used for handling backup opt
     */
    public void backup(BackupStmt stmt) throws DdlException {
        getBackupHandler().process(stmt);
    }

    public void restore(RestoreStmt stmt) throws DdlException {
        getBackupHandler().process(stmt);
    }

    public void cancelBackup(CancelBackupStmt stmt) throws DdlException {
        getBackupHandler().cancel(stmt);
    }

    // entry of rename table operation
    public void renameTable(Database db, OlapTable table, TableRenameClause tableRenameClause) throws DdlException {
        localMetastore.renameTable(db, table, tableRenameClause);
    }

    public void alterTableComment(Database db, Table table, AlterTableCommentClause clause) {
        localMetastore.alterTableComment(db, table, clause);
    }

    public void replayRenameTable(TableInfo tableInfo) {
        localMetastore.replayRenameTable(tableInfo);
    }

    // the invoker should keep db write lock
    public void modifyTableColocate(Database db, OlapTable table, String colocateGroup, boolean isReplay,
                                    GroupId assignedGroupId)
            throws DdlException {
        colocateTableIndex.modifyTableColocate(db, table, colocateGroup, isReplay, assignedGroupId);
    }

    public void replayModifyTableColocate(TablePropertyInfo info) {
        colocateTableIndex.replayModifyTableColocate(info);
    }

    public void renameRollup(Database db, OlapTable table, RollupRenameClause renameClause) throws DdlException {
        localMetastore.renameRollup(db, table, renameClause);
    }

    public void replayRenameRollup(TableInfo tableInfo) {
        localMetastore.replayRenameRollup(tableInfo);
    }

    public void renamePartition(Database db, OlapTable table, PartitionRenameClause renameClause) throws DdlException {
        localMetastore.renamePartition(db, table, renameClause);
    }

    public void replayRenamePartition(TableInfo tableInfo) throws DdlException {
        localMetastore.replayRenamePartition(tableInfo);
    }

    public void renameColumn(Database db, OlapTable table, ColumnRenameClause renameClause) throws DdlException {
        throw new DdlException("not implemented");
    }

    public void modifyTableDynamicPartition(Database db, OlapTable table, Map<String, String> properties)
            throws DdlException {
        localMetastore.modifyTableDynamicPartition(db, table, properties);
    }

    public void modifyTableReplicationNum(Database db, OlapTable table, Map<String, String> properties)
            throws DdlException {
        localMetastore.modifyTableReplicationNum(db, table, properties);
    }

    public void alterTableProperties(Database db, OlapTable table, Map<String, String> properties)
            throws DdlException {
        localMetastore.alterTableProperties(db, table, properties);
    }

    // The caller need to hold the db write lock
    public void modifyTableDefaultReplicationNum(Database db, OlapTable table, Map<String, String> properties)
            throws DdlException {
        localMetastore.modifyTableDefaultReplicationNum(db, table, properties);
    }

    public void modifyTableMeta(Database db, OlapTable table, Map<String, String> properties,
                                TTabletMetaType metaType) {
        localMetastore.modifyTableMeta(db, table, properties, metaType);
    }

    public void modifyBinlogMeta(Database db, OlapTable table, BinlogConfig binlogConfig) {
        localMetastore.modifyBinlogMeta(db, table, binlogConfig);
    }

    public void modifyTableConstraint(Database db, String tableName, Map<String, String> properties) throws DdlException {
        localMetastore.modifyTableConstraint(db, tableName, properties);
    }

    public void setHasForbitGlobalDict(String dbName, String tableName, boolean isForbit) throws DdlException {
        localMetastore.setHasForbitGlobalDict(dbName, tableName, isForbit);
    }

    public void replayModifyHiveTableColumn(short opCode, ModifyTableColumnOperationLog info) {
        localMetastore.replayModifyHiveTableColumn(opCode, info);
    }

    public void replayModifyTableProperty(short opCode, ModifyTablePropertyOperationLog info) {
        localMetastore.replayModifyTableProperty(opCode, info);
    }

    /*
     * used for handling AlterClusterStmt
     * (for client is the ALTER CLUSTER command).
     */
    public ShowResultSet alterCluster(AlterSystemStmt stmt) throws UserException {
        return this.alter.processAlterCluster(stmt);
    }

    public void cancelAlterCluster(CancelAlterSystemStmt stmt) throws DdlException {
        this.alter.getClusterHandler().cancel(stmt);
    }

    // Change current warehouse of this session.
    public void changeWarehouse(ConnectContext ctx, String newWarehouseName) throws AnalysisException {
        if (!warehouseMgr.warehouseExists(newWarehouseName)) {
            ErrorReport.reportAnalysisException(ErrorCode.ERR_BAD_WAREHOUSE_ERROR, newWarehouseName);
        }
        ctx.setCurrentWarehouse(newWarehouseName);
    }

    // Change current catalog of this session, and reset current database.
    // We can support "use 'catalog <catalog_name>'" from mysql client or "use catalog <catalog_name>" from jdbc.
    public void changeCatalog(ConnectContext ctx, String newCatalogName) throws DdlException {
        if (!catalogMgr.catalogExists(newCatalogName)) {
            ErrorReport.reportDdlException(ErrorCode.ERR_BAD_CATALOG_ERROR, newCatalogName);
        }
        if (isUsingNewPrivilege() && !CatalogMgr.isInternalCatalog(newCatalogName) &&
                !PrivilegeActions.checkAnyActionOnOrInCatalog(ctx, newCatalogName)) {
            ErrorReport.reportDdlException(ErrorCode.ERR_SPECIFIC_ACCESS_DENIED_ERROR, "USE CATALOG");
        }
        ctx.setCurrentCatalog(newCatalogName);
        ctx.setDatabase("");
    }

    // Change current catalog and database of this session.
    // identifier could be "CATALOG.DB" or "DB".
    // For "CATALOG.DB", we change the current catalog database.
    // For "DB", we keep the current catalog and change the current database.
    public void changeCatalogDb(ConnectContext ctx, String identifier) throws DdlException {
        String dbName;

        String[] parts = identifier.split("\\.", 2); // at most 2 parts
        if (parts.length != 1 && parts.length != 2) {
            ErrorReport.reportDdlException(ErrorCode.ERR_BAD_CATALOG_AND_DB_ERROR, identifier);
        }

        if (parts.length == 1) { // use database
            dbName = identifier;
        } else { // use catalog.database
            String newCatalogName = parts[0];
            if (!catalogMgr.catalogExists(newCatalogName)) {
                ErrorReport.reportDdlException(ErrorCode.ERR_BAD_CATALOG_ERROR, newCatalogName);
            }
            if (isUsingNewPrivilege() && !CatalogMgr.isInternalCatalog(newCatalogName) &&
                    !PrivilegeActions.checkAnyActionOnOrInCatalog(ctx, newCatalogName)) {
                ErrorReport.reportSemanticException(ErrorCode.ERR_SPECIFIC_ACCESS_DENIED_ERROR, "USE CATALOG");
            }
            ctx.setCurrentCatalog(newCatalogName);
            dbName = parts[1];
        }

        if (!Strings.isNullOrEmpty(dbName) && metadataMgr.getDb(ctx.getCurrentCatalog(), dbName) == null) {
            LOG.debug("Unknown catalog {} and db {}", ctx.getCurrentCatalog(), dbName);
            ErrorReport.reportDdlException(ErrorCode.ERR_BAD_DB_ERROR, dbName);
        }

        // Here we check the request permission that sent by the mysql client or jdbc.
        // So we didn't check UseDbStmt permission in PrivilegeCheckerV2.
        if (isUsingNewPrivilege()) {
            if (!PrivilegeActions.checkAnyActionOnOrInDb(ctx, ctx.getCurrentCatalog(), dbName)) {
                ErrorReport.reportDdlException(ErrorCode.ERR_DB_ACCESS_DENIED,
                        ctx.getQualifiedUser(), dbName);
            }
        } else {
            if (!auth.checkDbPriv(ctx, dbName, PrivPredicate.SHOW)) {
                ErrorReport.reportDdlException(ErrorCode.ERR_DB_ACCESS_DENIED,
                        ctx.getQualifiedUser(), dbName);
            }
        }

        ctx.setDatabase(dbName);
    }

    // for test only
    @VisibleForTesting
    public void clear() {
        localMetastore.clear();
    }

    public void createView(CreateViewStmt stmt) throws DdlException {
        localMetastore.createView(stmt);
    }

    public void triggerNewImage() {
        journalWriter.setForceRollJournal();
    }

    /**
     * Returns the function that best matches 'desc' that is registered with the
     * globalStateMgr using 'mode' to check for matching. If desc matches multiple
     * functions in the globalStateMgr, it will return the function with the strictest
     * matching mode. If multiple functions match at the same matching mode,
     * ties are broken by comparing argument types in lexical order. Argument
     * types are ordered by argument precision (e.g. double is preferred over
     * float) and then by alphabetical order of argument type name, to guarantee
     * deterministic results.
     */
    public Function getFunction(Function desc, Function.CompareMode mode) {
        return functionSet.getFunction(desc, mode);
    }

    public List<Function> getBuiltinFunctions() {
        return functionSet.getBuiltinFunctions();
    }

    public boolean isNotAlwaysNullResultWithNullParamFunction(String funcName) {
        return functionSet.isNotAlwaysNullResultWithNullParamFunctions(funcName);
    }

    public void replayCreateCluster(Cluster cluster) {
        localMetastore.replayCreateCluster(cluster);
    }

    public void setIsDefaultClusterCreated(boolean isDefaultClusterCreated) {
        this.isDefaultClusterCreated = isDefaultClusterCreated;
    }

    public Cluster getCluster() {
        return localMetastore.getCluster();
    }

    public void refreshExternalTable(RefreshTableStmt stmt) throws DdlException {
        refreshExternalTable(stmt.getTableName(), stmt.getPartitions());

        List<Frontend> allFrontends = GlobalStateMgr.getCurrentState().getFrontends(null);
        Map<String, Future<TStatus>> resultMap = Maps.newHashMapWithExpectedSize(allFrontends.size() - 1);
        for (Frontend fe : allFrontends) {
            if (fe.getHost().equals(GlobalStateMgr.getCurrentState().getSelfNode().first)) {
                continue;
            }

            resultMap.put(fe.getHost(), refreshOtherFesTable(new TNetworkAddress(fe.getHost(), fe.getRpcPort()),
                    stmt.getTableName(), stmt.getPartitions()));
        }

        String errMsg = "";
        for (Map.Entry<String, Future<TStatus>> entry : resultMap.entrySet()) {
            try {
                TStatus status = entry.getValue().get();
                if (status.getStatus_code() != TStatusCode.OK) {
                    String err = "refresh fe " + entry.getKey() + " failed: ";
                    if (status.getError_msgs() != null && status.getError_msgs().size() > 0) {
                        err += String.join(",", status.getError_msgs());
                    }
                    errMsg += err + ";";
                }
            } catch (Exception e) {
                errMsg += "refresh fe " + entry.getKey() + " failed: " + e.getMessage();
            }
        }
        if (!errMsg.equals("")) {
            ErrorReport.reportDdlException(ErrorCode.ERROR_REFRESH_EXTERNAL_TABLE_FAILED, errMsg);
        }
    }

    public Future<TStatus> refreshOtherFesTable(TNetworkAddress thriftAddress, TableName tableName,
                                                List<String> partitions) {
        int timeout = ConnectContext.get().getSessionVariable().getQueryTimeoutS() * 1000
                + Config.thrift_rpc_timeout_ms;
        FutureTask<TStatus> task = new FutureTask<TStatus>(() -> {
            TRefreshTableRequest request = new TRefreshTableRequest();
            request.setCatalog_name(tableName.getCatalog());
            request.setDb_name(tableName.getDb());
            request.setTable_name(tableName.getTbl());
            request.setPartitions(partitions);
            try {
                TRefreshTableResponse response = FrontendServiceProxy.call(thriftAddress,
                        timeout,
                        Config.thrift_rpc_retry_times,
                        client -> client.refreshTable(request));
                return response.getStatus();
            } catch (Exception e) {
                LOG.warn("call fe {} refreshTable rpc method failed", thriftAddress, e);
                TStatus status = new TStatus(TStatusCode.INTERNAL_ERROR);
                status.setError_msgs(Lists.newArrayList(e.getMessage()));
                return status;
            }
        });

        new Thread(task).start();

        return task;
    }

    public void refreshExternalTable(TableName tableName, List<String> partitions) {
        String catalogName = tableName.getCatalog();
        String dbName = tableName.getDb();
        String tblName = tableName.getTbl();
        Database db = metadataMgr.getDb(catalogName, tableName.getDb());
        if (db == null) {
            throw new StarRocksConnectorException("db: " + tableName.getDb() + " not exists");
        }
        HiveMetaStoreTable hmsTable;
        Table table;
        db.readLock();
        try {
            table = metadataMgr.getTable(catalogName, dbName, tblName);
            if (!(table instanceof HiveMetaStoreTable)) {
                throw new StarRocksConnectorException(
                        "table : " + tableName + " not exists, or is not hive/hudi external table");
            }
            hmsTable = (HiveMetaStoreTable) table;
        } finally {
            db.readUnlock();
        }

        if (CatalogMgr.isInternalCatalog(catalogName)) {
            catalogName = hmsTable.getCatalogName();
        }

        metadataMgr.refreshTable(catalogName, dbName, table, partitions, true);
    }

    // TODO [meta-format-change] deprecated
    public void initDefaultCluster() {
        localMetastore.initDefaultCluster();
    }

    public void initDefaultWarehouse() {
        warehouseMgr.initDefaultWarehouse();
        isDefaultWarehouseCreated = true;
    }

    public void replayUpdateClusterAndBackends(BackendIdsUpdateInfo info) {
        localMetastore.replayUpdateClusterAndBackends(info);
    }

    public String dumpImage() {
        LOG.info("begin to dump meta data");
        String dumpFilePath;
        Map<Long, Database> lockedDbMap = Maps.newTreeMap();
        tryLock(true);
        try {
            // sort all dbs
            for (long dbId : getDbIds()) {
                Database db = getDb(dbId);
                Preconditions.checkNotNull(db);
                lockedDbMap.put(dbId, db);
            }

            // lock all dbs
            for (Database db : lockedDbMap.values()) {
                db.readLock();
            }
            LOG.info("acquired all the dbs' read lock.");

            long journalId = getMaxJournalId();
            File dumpFile = new File(Config.meta_dir, "image." + journalId);
            dumpFilePath = dumpFile.getAbsolutePath();
            try {
                LOG.info("begin to dump {}", dumpFilePath);
                saveImage(dumpFile, journalId);
            } catch (IOException e) {
                LOG.error("failed to dump image to {}", dumpFilePath, e);
            }
        } finally {
            // unlock all
            for (Database db : lockedDbMap.values()) {
                db.readUnlock();
            }
            unlock();
        }

        LOG.info("finished dumping image to {}", dumpFilePath);
        return dumpFilePath;
    }

    public List<Partition> createTempPartitionsFromPartitions(Database db, Table table,
                                                              String namePostfix, List<Long> sourcePartitionIds,
                                                              List<Long> tmpPartitionIds) {
        return localMetastore.createTempPartitionsFromPartitions(db, table, namePostfix, sourcePartitionIds,
                tmpPartitionIds);
    }

    public void truncateTable(TruncateTableStmt truncateTableStmt) throws DdlException {
        localMetastore.truncateTable(truncateTableStmt);
    }

    public void replayTruncateTable(TruncateTableInfo info) {
        localMetastore.replayTruncateTable(info);
    }

    public void updateResourceUsage(long backendId, TResourceUsage usage) {
        nodeMgr.updateResourceUsage(backendId, usage);
    }

    public void setConfig(AdminSetConfigStmt stmt) throws DdlException {
        nodeMgr.setConfig(stmt);
    }

    public void setFrontendConfig(Map<String, String> configs) throws DdlException {
        nodeMgr.setFrontendConfig(configs);
    }

    public void replayBackendTabletsInfo(BackendTabletsInfo backendTabletsInfo) {
        localMetastore.replayBackendTabletsInfo(backendTabletsInfo);
    }

    public void convertDistributionType(Database db, OlapTable tbl) throws DdlException {
        localMetastore.convertDistributionType(db, tbl);
    }

    public void replayConvertDistributionType(TableInfo tableInfo) {
        localMetastore.replayConvertDistributionType(tableInfo);
    }

    public void replaceTempPartition(Database db, String tableName, ReplacePartitionClause clause) throws DdlException {
        localMetastore.replaceTempPartition(db, tableName, clause);
    }

    public void replayReplaceTempPartition(ReplacePartitionOperationLog replaceTempPartitionLog) {
        localMetastore.replayReplaceTempPartition(replaceTempPartitionLog);
    }

    public Long allocateAutoIncrementId(Long tableId, Long rows) {
        return localMetastore.allocateAutoIncrementId(tableId, rows);
    }

    public void removeAutoIncrementIdByTableId(Long tableId, boolean isReplay) {
        localMetastore.removeAutoIncrementIdByTableId(tableId, isReplay);
    }

    public Long getCurrentAutoIncrementIdByTableId(Long tableId) {
        return localMetastore.getCurrentAutoIncrementIdByTableId(tableId);
    }

    public void addOrReplaceAutoIncrementIdByTableId(Long tableId, Long id) {
        localMetastore.addOrReplaceAutoIncrementIdByTableId(tableId, id);
    }

    public void installPlugin(InstallPluginStmt stmt) throws UserException, IOException {
        pluginMgr.installPlugin(stmt);
    }

    public void replayInstallPlugin(PluginInfo pluginInfo) {
        try {
            pluginMgr.replayLoadDynamicPlugin(pluginInfo);
        } catch (Exception e) {
            LOG.warn("replay install plugin failed.", e);
        }
    }

    public void uninstallPlugin(UninstallPluginStmt stmt) throws IOException, UserException {
        PluginInfo info = pluginMgr.uninstallPlugin(stmt.getPluginName());
        if (null != info) {
            editLog.logUninstallPlugin(info);
        }
        LOG.info("uninstall plugin = " + stmt.getPluginName());
    }

    public void replayUninstallPlugin(PluginInfo pluginInfo) {
        try {
            pluginMgr.uninstallPlugin(pluginInfo.getName());
        } catch (Exception e) {
            LOG.warn("replay uninstall plugin failed.", e);
        }
    }

    /**
     * pretend we're using old auth if we have replayed journal from old auth
     */
    public void replayOldAuthJournal(short code, Writable data) throws DdlException {
        if (USING_NEW_PRIVILEGE) {
            LOG.warn("replay old auth journal right after restart, set usingNewPrivilege = false for now");
            usingNewPrivilege.set(false);
            // If we still need to replay old auth journal, it means that,
            // 1. either no new privilege image has been generated, and some old auth journal haven't been compacted
            //    into old auth image
            // 2. or new privilege image has already been generated, and we roll back to old version, make some user or
            //    privilege operation, then generate old auth journal
            // in both cases, we need a definite upgrade, so we mark the managers of
            // new privilege framework as unloaded to trigger upgrade process.
            LOG.info("set authenticationManager and authorizationManager as unloaded because of old auth journal");
            authenticationManager.setLoaded(false);
            authorizationManager.setLoaded(false);
            domainResolver = new DomainResolver(auth);
        }
        switch (code) {
            case OperationType.OP_CREATE_USER: {
                auth.replayCreateUser((PrivInfo) data);
                break;
            }
            case OperationType.OP_NEW_DROP_USER: {
                auth.replayDropUser((UserIdentity) data);
                break;
            }
            case OperationType.OP_GRANT_PRIV: {
                auth.replayGrant((PrivInfo) data);
                break;
            }
            case OperationType.OP_REVOKE_PRIV: {
                auth.replayRevoke((PrivInfo) data);
                break;
            }
            case OperationType.OP_SET_PASSWORD: {
                auth.replaySetPassword((PrivInfo) data);
                break;
            }
            case OperationType.OP_CREATE_ROLE: {
                auth.replayCreateRole((PrivInfo) data);
                break;
            }
            case OperationType.OP_DROP_ROLE: {
                auth.replayDropRole((PrivInfo) data);
                break;
            }
            case OperationType.OP_GRANT_ROLE: {
                auth.replayGrantRole((PrivInfo) data);
                break;
            }
            case OperationType.OP_REVOKE_ROLE: {
                auth.replayRevokeRole((PrivInfo) data);
                break;
            }
            case OperationType.OP_UPDATE_USER_PROPERTY: {
                auth.replayUpdateUserProperty((UserPropertyInfo) data);
                break;
            }
            case OperationType.OP_GRANT_IMPERSONATE: {
                auth.replayGrantImpersonate((ImpersonatePrivInfo) data);
                break;
            }
            case OperationType.OP_REVOKE_IMPERSONATE: {
                auth.replayRevokeImpersonate((ImpersonatePrivInfo) data);
                break;
            }
            default:
                throw new DdlException("unknown code " + code);
        }

    }

    private void reInitializeNewPrivilegeOnUpgrade() {
        // In the case where we upgrade again, i.e. upgrade->rollback->upgrade,
        // we may already load the image from last upgrade, in this case we should
        // discard the privilege data from last upgrade and only use the data from
        // current image to upgrade, so we initialize a new AuthorizationManager and AuthenticationManger
        // instance here
        LOG.info("reinitialize privilege info before upgrade");
        this.authenticationManager = new AuthenticationManager();
        this.authorizationManager = new AuthorizationManager(this, null);
    }

    public void replayAuthUpgrade(AuthUpgradeInfo info) throws AuthUpgrader.AuthUpgradeUnrecoverableException {
        reInitializeNewPrivilegeOnUpgrade();
        AuthUpgrader upgrader = new AuthUpgrader(auth, authenticationManager, authorizationManager, this);
        upgrader.replayUpgrade(info.getRoleNameToId());
        LOG.info("set usingNewPrivilege to true after auth upgrade log replayed");
        usingNewPrivilege.set(true);
        domainResolver.setAuthenticationManager(authenticationManager);
    }

    // entry of checking tablets operation
    public void checkTablets(AdminCheckTabletsStmt stmt) {
        localMetastore.checkTablets(stmt);
    }

    // Set specified replica's status. If replica does not exist, just ignore it.
    public void setReplicaStatus(AdminSetReplicaStatusStmt stmt) {
        localMetastore.setReplicaStatus(stmt);
    }

    public void replaySetReplicaStatus(SetReplicaStatusOperationLog log) {
        localMetastore.replaySetReplicaStatus(log);
    }

    public void onEraseDatabase(long dbId) {
        localMetastore.onEraseDatabase(dbId);
    }

    public void onErasePartition(Partition partition) {
        localMetastore.onErasePartition(partition);
    }

    public long getImageJournalId() {
        return imageJournalId;
    }

    public void setImageJournalId(long imageJournalId) {
        this.imageJournalId = imageJournalId;
    }

    public void clearExpiredJobs() {
        try {
            loadManager.removeOldLoadJob();
        } catch (Throwable t) {
            LOG.warn("load manager remove old load jobs failed", t);
        }
        try {
            exportMgr.removeOldExportJobs();
        } catch (Throwable t) {
            LOG.warn("export manager remove old export jobs failed", t);
        }
        try {
            deleteHandler.removeOldDeleteInfo();
        } catch (Throwable t) {
            LOG.warn("delete handler remove old delete info failed", t);
        }
        try {
            globalTransactionMgr.removeExpiredTxns();
        } catch (Throwable t) {
            LOG.warn("transaction manager remove expired txns failed", t);
        }
        try {
            routineLoadManager.cleanOldRoutineLoadJobs();
        } catch (Throwable t) {
            LOG.warn("routine load manager clean old routine load jobs failed", t);
        }
        try {
            backupHandler.removeOldJobs();
        } catch (Throwable t) {
            LOG.warn("backup handler clean old jobs failed", t);
        }
        try {
            streamLoadManager.cleanOldStreamLoadTasks();
        } catch (Throwable t) {
            LOG.warn("delete handler remove old delete info failed", t);
        }
        try {
            taskManager.removeExpiredTasks();
        } catch (Throwable t) {
            LOG.warn("task manager clean expire tasks failed", t);
        }
        try {
            taskManager.removeExpiredTaskRuns();
        } catch (Throwable t) {
            LOG.warn("task manager clean expire task runs history failed", t);
        }
    }

    public void doTaskBackgroundJob() {
        try {
            taskManager.removeExpiredTasks();
        } catch (Throwable t) {
            LOG.warn("task manager clean expire tasks failed", t);
        }
        try {
            taskManager.removeExpiredTaskRuns();
        } catch (Throwable t) {
            LOG.warn("task manager clean expire task runs history failed", t);
        }
    }

    public StateChangeExecution getStateChangeExecution() {
        return execution;
    }

    public MetaContext getMetaContext() {
        return metaContext;
    }
}<|MERGE_RESOLUTION|>--- conflicted
+++ resolved
@@ -1489,7 +1489,7 @@
         LOG.info("finish processing all tables' related materialized views in {}ms", duration);
     }
 
-<<<<<<< HEAD
+
     public void updateBaseTableRelatedMv(Long dbId, MaterializedView mv, List<BaseTableInfo> baseTableInfos) {
         for (BaseTableInfo baseTableInfo : baseTableInfos) {
             Table table = baseTableInfo.getTable();
@@ -1518,14 +1518,9 @@
         }
     }
 
-    public long loadHeader(DataInputStream dis, long checksum) throws IOException {
-        // for community, version schema is [int], and the int value must be positive
-        // for starrocks, version schema is [-1, int, int]
-=======
     public long loadVersion(DataInputStream dis, long checksum) throws IOException {
         // for new format, version schema is [starrocksMetaVersion], and the int value must be positive
         // for old format, version schema is [-1, metaVersion, starrocksMetaVersion]
->>>>>>> 7ad62bac
         // so we can check the first int to determine the version schema
         int flag = dis.readInt();
         checksum = checksum ^ flag;
