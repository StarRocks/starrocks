// This file is made available under Elastic License 2.0.
// This file is based on code available under the Apache license here:
//   https://github.com/apache/incubator-doris/blob/master/fe/fe-core/src/main/java/org/apache/doris/catalog/Catalog.java

// Licensed to the Apache Software Foundation (ASF) under one
// or more contributor license agreements.  See the NOTICE file
// distributed with this work for additional information
// regarding copyright ownership.  The ASF licenses this file
// to you under the Apache License, Version 2.0 (the
// "License"); you may not use this file except in compliance
// with the License.  You may obtain a copy of the License at
//
//   http://www.apache.org/licenses/LICENSE-2.0
//
// Unless required by applicable law or agreed to in writing,
// software distributed under the License is distributed on an
// "AS IS" BASIS, WITHOUT WARRANTIES OR CONDITIONS OF ANY
// KIND, either express or implied.  See the License for the
// specific language governing permissions and limitations
// under the License.

package com.starrocks.server;

import com.google.common.annotations.VisibleForTesting;
import com.google.common.base.Joiner;
import com.google.common.base.Preconditions;
import com.google.common.base.Strings;
import com.google.common.collect.Lists;
import com.google.common.collect.Maps;
import com.google.common.collect.Range;
import com.starrocks.alter.Alter;
import com.starrocks.alter.AlterJobV2;
import com.starrocks.alter.MaterializedViewHandler;
import com.starrocks.alter.SchemaChangeHandler;
import com.starrocks.alter.SystemHandler;
import com.starrocks.analysis.BackupStmt;
import com.starrocks.analysis.CancelAlterSystemStmt;
import com.starrocks.analysis.CancelBackupStmt;
import com.starrocks.analysis.InstallPluginStmt;
import com.starrocks.analysis.RestoreStmt;
import com.starrocks.analysis.TableName;
import com.starrocks.analysis.UninstallPluginStmt;
import com.starrocks.authentication.AuthenticationManager;
import com.starrocks.backup.BackupHandler;
import com.starrocks.catalog.BrokerMgr;
import com.starrocks.catalog.BrokerTable;
import com.starrocks.catalog.CatalogIdGenerator;
import com.starrocks.catalog.CatalogRecycleBin;
import com.starrocks.catalog.ColocateTableIndex;
import com.starrocks.catalog.ColocateTableIndex.GroupId;
import com.starrocks.catalog.Column;
import com.starrocks.catalog.DataProperty;
import com.starrocks.catalog.Database;
import com.starrocks.catalog.DistributionInfo;
import com.starrocks.catalog.DomainResolver;
import com.starrocks.catalog.EsTable;
import com.starrocks.catalog.ExternalOlapTable;
import com.starrocks.catalog.Function;
import com.starrocks.catalog.FunctionSet;
import com.starrocks.catalog.HiveMetaStoreTable;
import com.starrocks.catalog.HiveTable;
import com.starrocks.catalog.HudiTable;
import com.starrocks.catalog.IcebergTable;
import com.starrocks.catalog.Index;
import com.starrocks.catalog.JDBCTable;
import com.starrocks.catalog.KeysType;
import com.starrocks.catalog.MaterializedIndexMeta;
import com.starrocks.catalog.MaterializedView;
import com.starrocks.catalog.MetaReplayState;
import com.starrocks.catalog.MetaVersion;
import com.starrocks.catalog.MysqlTable;
import com.starrocks.catalog.OlapTable;
import com.starrocks.catalog.Partition;
import com.starrocks.catalog.PartitionInfo;
import com.starrocks.catalog.PartitionKey;
import com.starrocks.catalog.PartitionType;
import com.starrocks.catalog.PrimitiveType;
import com.starrocks.catalog.RangePartitionInfo;
import com.starrocks.catalog.ResourceGroupMgr;
import com.starrocks.catalog.ResourceMgr;
import com.starrocks.catalog.Table;
import com.starrocks.catalog.Table.TableType;
import com.starrocks.catalog.TabletInvertedIndex;
import com.starrocks.catalog.TabletStatMgr;
import com.starrocks.catalog.View;
import com.starrocks.clone.ColocateTableBalancer;
import com.starrocks.clone.DynamicPartitionScheduler;
import com.starrocks.clone.TabletChecker;
import com.starrocks.clone.TabletScheduler;
import com.starrocks.clone.TabletSchedulerStat;
import com.starrocks.cluster.Cluster;
import com.starrocks.common.AnalysisException;
import com.starrocks.common.Config;
import com.starrocks.common.DdlException;
import com.starrocks.common.ErrorCode;
import com.starrocks.common.ErrorReport;
import com.starrocks.common.FeConstants;
import com.starrocks.common.FeMetaVersion;
import com.starrocks.common.MetaNotFoundException;
import com.starrocks.common.Pair;
import com.starrocks.common.ThreadPoolManager;
import com.starrocks.common.UserException;
import com.starrocks.common.util.Daemon;
import com.starrocks.common.util.LeaderDaemon;
import com.starrocks.common.util.PrintableMap;
import com.starrocks.common.util.PropertyAnalyzer;
import com.starrocks.common.util.QueryableReentrantLock;
import com.starrocks.common.util.SmallFileMgr;
import com.starrocks.common.util.Util;
import com.starrocks.connector.ConnectorMetadata;
import com.starrocks.connector.ConnectorMgr;
import com.starrocks.consistency.ConsistencyChecker;
import com.starrocks.external.elasticsearch.EsRepository;
import com.starrocks.external.hive.HiveRepository;
import com.starrocks.external.hive.events.MetastoreEventsProcessor;
import com.starrocks.external.iceberg.IcebergRepository;
import com.starrocks.external.starrocks.StarRocksRepository;
import com.starrocks.ha.BDBHA;
import com.starrocks.ha.FrontendNodeType;
import com.starrocks.ha.HAProtocol;
import com.starrocks.ha.LeaderInfo;
import com.starrocks.ha.StateChangeExecution;
import com.starrocks.journal.Journal;
import com.starrocks.journal.JournalCursor;
import com.starrocks.journal.JournalEntity;
import com.starrocks.journal.JournalException;
import com.starrocks.journal.JournalFactory;
import com.starrocks.journal.JournalInconsistentException;
import com.starrocks.journal.JournalTask;
import com.starrocks.journal.JournalWriter;
import com.starrocks.journal.bdbje.Timestamp;
import com.starrocks.lake.LakeTable;
import com.starrocks.lake.ShardManager;
import com.starrocks.lake.StarOSAgent;
import com.starrocks.lake.compaction.CompactionManager;
import com.starrocks.leader.Checkpoint;
import com.starrocks.load.DeleteHandler;
import com.starrocks.load.ExportChecker;
import com.starrocks.load.ExportMgr;
import com.starrocks.load.InsertOverwriteJobManager;
import com.starrocks.load.Load;
import com.starrocks.load.loadv2.LoadEtlChecker;
import com.starrocks.load.loadv2.LoadJobScheduler;
import com.starrocks.load.loadv2.LoadLoadingChecker;
import com.starrocks.load.loadv2.LoadManager;
import com.starrocks.load.loadv2.LoadTimeoutChecker;
import com.starrocks.load.routineload.RoutineLoadManager;
import com.starrocks.load.routineload.RoutineLoadScheduler;
import com.starrocks.load.routineload.RoutineLoadTaskScheduler;
import com.starrocks.meta.MetaContext;
import com.starrocks.metric.MetricRepo;
import com.starrocks.mysql.privilege.Auth;
import com.starrocks.mysql.privilege.PrivPredicate;
import com.starrocks.persist.BackendIdsUpdateInfo;
import com.starrocks.persist.BackendTabletsInfo;
import com.starrocks.persist.ChangeMaterializedViewRefreshSchemeLog;
import com.starrocks.persist.DropPartitionInfo;
import com.starrocks.persist.EditLog;
import com.starrocks.persist.GlobalVarPersistInfo;
import com.starrocks.persist.ModifyTableColumnOperationLog;
import com.starrocks.persist.ModifyTablePropertyOperationLog;
import com.starrocks.persist.MultiEraseTableInfo;
import com.starrocks.persist.PartitionPersistInfo;
import com.starrocks.persist.PartitionPersistInfoV2;
import com.starrocks.persist.RecoverInfo;
import com.starrocks.persist.RenameMaterializedViewLog;
import com.starrocks.persist.ReplacePartitionOperationLog;
import com.starrocks.persist.ReplicaPersistInfo;
import com.starrocks.persist.SetReplicaStatusOperationLog;
import com.starrocks.persist.Storage;
import com.starrocks.persist.TableInfo;
import com.starrocks.persist.TablePropertyInfo;
import com.starrocks.persist.TruncateTableInfo;
import com.starrocks.plugin.PluginInfo;
import com.starrocks.plugin.PluginMgr;
import com.starrocks.privilege.PrivilegeManager;
import com.starrocks.qe.AuditEventProcessor;
import com.starrocks.qe.ConnectContext;
import com.starrocks.qe.JournalObservable;
import com.starrocks.qe.SessionVariable;
import com.starrocks.qe.ShowResultSet;
import com.starrocks.qe.VariableMgr;
import com.starrocks.rpc.FrontendServiceProxy;
import com.starrocks.scheduler.TaskManager;
import com.starrocks.sql.ast.AddPartitionClause;
import com.starrocks.sql.ast.AdminCheckTabletsStmt;
import com.starrocks.sql.ast.AdminSetConfigStmt;
import com.starrocks.sql.ast.AdminSetReplicaStatusStmt;
import com.starrocks.sql.ast.AlterDatabaseQuotaStmt;
import com.starrocks.sql.ast.AlterDatabaseQuotaStmt.QuotaType;
import com.starrocks.sql.ast.AlterDatabaseRename;
import com.starrocks.sql.ast.AlterMaterializedViewStmt;
import com.starrocks.sql.ast.AlterSystemStmt;
import com.starrocks.sql.ast.AlterTableStmt;
import com.starrocks.sql.ast.AlterViewStmt;
import com.starrocks.sql.ast.CancelAlterTableStmt;
import com.starrocks.sql.ast.ColumnRenameClause;
import com.starrocks.sql.ast.CreateMaterializedViewStatement;
import com.starrocks.sql.ast.CreateMaterializedViewStmt;
import com.starrocks.sql.ast.CreateTableLikeStmt;
import com.starrocks.sql.ast.CreateTableStmt;
import com.starrocks.sql.ast.CreateViewStmt;
import com.starrocks.sql.ast.DropMaterializedViewStmt;
import com.starrocks.sql.ast.DropPartitionClause;
import com.starrocks.sql.ast.DropTableStmt;
import com.starrocks.sql.ast.ModifyFrontendAddressClause;
import com.starrocks.sql.ast.PartitionRenameClause;
import com.starrocks.sql.ast.RecoverDbStmt;
import com.starrocks.sql.ast.RecoverPartitionStmt;
import com.starrocks.sql.ast.RecoverTableStmt;
import com.starrocks.sql.ast.RefreshTableStmt;
import com.starrocks.sql.ast.ReplacePartitionClause;
import com.starrocks.sql.ast.RollupRenameClause;
import com.starrocks.sql.ast.TableRenameClause;
import com.starrocks.sql.ast.TruncateTableStmt;
import com.starrocks.sql.optimizer.statistics.CachedStatisticStorage;
import com.starrocks.sql.optimizer.statistics.StatisticStorage;
import com.starrocks.statistic.AnalyzeManager;
import com.starrocks.statistic.StatisticAutoCollector;
import com.starrocks.statistic.StatisticsMetaManager;
import com.starrocks.statistic.StatsConstants;
import com.starrocks.system.Frontend;
import com.starrocks.system.HeartbeatMgr;
import com.starrocks.system.SystemInfoService;
import com.starrocks.task.AgentBatchTask;
import com.starrocks.task.LeaderTaskExecutor;
import com.starrocks.task.PriorityLeaderTaskExecutor;
import com.starrocks.thrift.TCompressionType;
import com.starrocks.thrift.TNetworkAddress;
import com.starrocks.thrift.TRefreshTableRequest;
import com.starrocks.thrift.TRefreshTableResponse;
import com.starrocks.thrift.TStatus;
import com.starrocks.thrift.TStatusCode;
import com.starrocks.thrift.TStorageMedium;
import com.starrocks.thrift.TTabletMetaType;
import com.starrocks.transaction.GlobalTransactionMgr;
import com.starrocks.transaction.PublishVersionDaemon;
import com.starrocks.transaction.UpdateDbUsedDataQuotaDaemon;
import org.apache.commons.collections.CollectionUtils;
import org.apache.commons.lang3.StringUtils;
import org.apache.logging.log4j.LogManager;
import org.apache.logging.log4j.Logger;

import java.io.BufferedInputStream;
import java.io.DataInputStream;
import java.io.DataOutputStream;
import java.io.EOFException;
import java.io.File;
import java.io.FileInputStream;
import java.io.FileOutputStream;
import java.io.IOException;
import java.util.ArrayList;
import java.util.Collection;
import java.util.HashMap;
import java.util.List;
import java.util.Map;
import java.util.Set;
import java.util.concurrent.ArrayBlockingQueue;
import java.util.concurrent.BlockingQueue;
import java.util.concurrent.ConcurrentHashMap;
import java.util.concurrent.Future;
import java.util.concurrent.FutureTask;
import java.util.concurrent.TimeUnit;
import java.util.concurrent.atomic.AtomicBoolean;
import java.util.concurrent.atomic.AtomicLong;

public class GlobalStateMgr {
    private static final Logger LOG = LogManager.getLogger(GlobalStateMgr.class);
    // 0 ~ 9999 used for qe
    public static final long NEXT_ID_INIT_VALUE = 10000;
    private static final int REPLAY_INTERVAL_MS = 1;
    private static final String IMAGE_DIR = "/image";
    // will break the loop and refresh in-memory data after at most 10w logs or at most 1 seconds
    private static final long REPLAYER_MAX_MS_PER_LOOP = 1000L;
    private static final long REPLAYER_MAX_LOGS_PER_LOOP = 100000L;

    private String metaDir;
    private String imageDir;

    private MetaContext metaContext;
    private long epoch = 0;

    // Lock to perform atomic modification on map like 'idToDb' and 'fullNameToDb'.
    // These maps are all thread safe, we only use lock to perform atomic operations.
    // Operations like Get or Put do not need lock.
    // We use fair ReentrantLock to avoid starvation. Do not use this lock in critical code pass
    // because fair lock has poor performance.
    // Using QueryableReentrantLock to print owner thread in debug mode.
    private QueryableReentrantLock lock;

    private Load load;
    private LoadManager loadManager;
    private RoutineLoadManager routineLoadManager;
    private ExportMgr exportMgr;
    private Alter alter;
    private ConsistencyChecker consistencyChecker;
    private BackupHandler backupHandler;
    private PublishVersionDaemon publishVersionDaemon;
    private DeleteHandler deleteHandler;
    private UpdateDbUsedDataQuotaDaemon updateDbUsedDataQuotaDaemon;

    private LeaderDaemon labelCleaner; // To clean old LabelInfo, ExportJobInfos
    private LeaderDaemon txnTimeoutChecker; // To abort timeout txns
    private LeaderDaemon taskCleaner;   // To clean expire Task/TaskRun
    private JournalWriter journalWriter; // leader only: write journal log
    private Daemon replayer;
    private Daemon timePrinter;
    private EsRepository esRepository;  // it is a daemon, so add it here
    private StarRocksRepository starRocksRepository;
    private HiveRepository hiveRepository;
    private MetastoreEventsProcessor metastoreEventsProcessor;
    private IcebergRepository icebergRepository;

    // set to true after finished replay all meta and ready to serve
    // set to false when globalStateMgr is not ready.
    private AtomicBoolean isReady = new AtomicBoolean(false);
    // set to true if FE can offer READ service.
    // canRead can be true even if isReady is false.
    // for example: OBSERVER transfer to UNKNOWN, then isReady will be set to false, but canRead can still be true
    private AtomicBoolean canRead = new AtomicBoolean(false);

    // false if default_cluster is not created.
    private boolean isDefaultClusterCreated = false;

    private FrontendNodeType feType;
    // replica and observer use this value to decide provide read service or not
    private long synchronizedTimeMs;

    private CatalogIdGenerator idGenerator = new CatalogIdGenerator(NEXT_ID_INIT_VALUE);

    private EditLog editLog;
    private Journal journal;
    // For checkpoint and observer memory replayed marker
    private AtomicLong replayedJournalId;

    private static GlobalStateMgr CHECKPOINT = null;
    private static long checkpointThreadId = -1;
    private Checkpoint checkpointer;

    private HAProtocol haProtocol = null;

    private JournalObservable journalObservable;

    private TabletInvertedIndex tabletInvertedIndex;
    private ColocateTableIndex colocateTableIndex;

    private CatalogRecycleBin recycleBin;
    private FunctionSet functionSet;

    private MetaReplayState metaReplayState;

    private ResourceMgr resourceMgr;

    private GlobalTransactionMgr globalTransactionMgr;

    private TabletStatMgr tabletStatMgr;

    private Auth auth;

    // We're developing a new privilege & authentication framework
    // This is used to turned on in hard code.
    public static final boolean USING_NEW_PRIVILEGE = false;
    // change to true in UT
    private boolean usingNewPrivilege = USING_NEW_PRIVILEGE;

    private AuthenticationManager authenticationManager;
    private PrivilegeManager privilegeManager;

    private DomainResolver domainResolver;

    private TabletSchedulerStat stat;

    private TabletScheduler tabletScheduler;

    private TabletChecker tabletChecker;

    // Thread pools for pending and loading task, separately
    private LeaderTaskExecutor pendingLoadTaskScheduler;
    private PriorityLeaderTaskExecutor loadingLoadTaskScheduler;

    private LoadJobScheduler loadJobScheduler;

    private LoadTimeoutChecker loadTimeoutChecker;
    private LoadEtlChecker loadEtlChecker;
    private LoadLoadingChecker loadLoadingChecker;

    private RoutineLoadScheduler routineLoadScheduler;

    private RoutineLoadTaskScheduler routineLoadTaskScheduler;

    private SmallFileMgr smallFileMgr;

    private DynamicPartitionScheduler dynamicPartitionScheduler;

    private PluginMgr pluginMgr;

    private AuditEventProcessor auditEventProcessor;

    private final StatisticsMetaManager statisticsMetaManager;

    private final StatisticAutoCollector statisticAutoCollector;

    private AnalyzeManager analyzeManager;

    private StatisticStorage statisticStorage;

    private long imageJournalId;

    private long feStartTime;

    private ResourceGroupMgr resourceGroupMgr;

    private StarOSAgent starOSAgent;

    private MetadataMgr metadataMgr;
    private CatalogMgr catalogMgr;
    private ConnectorMgr connectorMgr;
    private TaskManager taskManager;
    private InsertOverwriteJobManager insertOverwriteJobManager;

    private LocalMetastore localMetastore;
    private NodeMgr nodeMgr;

    private ShardManager shardManager;

    private StateChangeExecution execution;

    // For LakeTable
    private CompactionManager compactionManager;

    public List<Frontend> getFrontends(FrontendNodeType nodeType) {
        return nodeMgr.getFrontends(nodeType);
    }

    public List<String> getRemovedFrontendNames() {
        return nodeMgr.getRemovedFrontendNames();
    }

    public JournalObservable getJournalObservable() {
        return journalObservable;
    }

    public SystemInfoService getOrCreateSystemInfo(Integer clusterId) {
        return nodeMgr.getOrCreateSystemInfo(clusterId);
    }

    public SystemInfoService getClusterInfo() {
        return nodeMgr.getClusterInfo();
    }

    private HeartbeatMgr getHeartbeatMgr() {
        return nodeMgr.getHeartbeatMgr();
    }

    public TabletInvertedIndex getTabletInvertedIndex() {
        return this.tabletInvertedIndex;
    }

    // only for test
    public void setColocateTableIndex(ColocateTableIndex colocateTableIndex) {
        this.colocateTableIndex = colocateTableIndex;
        localMetastore.setColocateTableIndex(colocateTableIndex);
    }

    public ColocateTableIndex getColocateTableIndex() {
        return this.colocateTableIndex;
    }

    public CatalogRecycleBin getRecycleBin() {
        return this.recycleBin;
    }

    public MetaReplayState getMetaReplayState() {
        return metaReplayState;
    }

    public DynamicPartitionScheduler getDynamicPartitionScheduler() {
        return this.dynamicPartitionScheduler;
    }

    public long getFeStartTime() {
        return feStartTime;
    }

    public LocalMetastore getLocalMetastore() {
        return localMetastore;
    }

    public CompactionManager getCompactionManager() {
        return compactionManager;
    }

    private static class SingletonHolder {
        private static final GlobalStateMgr INSTANCE = new GlobalStateMgr();
    }

    private GlobalStateMgr() {
        this(false);
    }

    // if isCheckpointCatalog is true, it means that we should not collect thread pool metric
    private GlobalStateMgr(boolean isCheckpointCatalog) {
        this.load = new Load();
        this.routineLoadManager = new RoutineLoadManager();
        this.exportMgr = new ExportMgr();
        this.alter = new Alter();
        this.consistencyChecker = new ConsistencyChecker();
        this.lock = new QueryableReentrantLock(true);
        this.backupHandler = new BackupHandler(this);
        this.publishVersionDaemon = new PublishVersionDaemon();
        this.deleteHandler = new DeleteHandler();
        this.updateDbUsedDataQuotaDaemon = new UpdateDbUsedDataQuotaDaemon();
        this.statisticsMetaManager = new StatisticsMetaManager();
        this.statisticAutoCollector = new StatisticAutoCollector();
        this.statisticStorage = new CachedStatisticStorage();

        this.replayedJournalId = new AtomicLong(0L);
        this.synchronizedTimeMs = 0;
        this.feType = FrontendNodeType.INIT;

        this.journalObservable = new JournalObservable();

        this.tabletInvertedIndex = new TabletInvertedIndex();
        this.colocateTableIndex = new ColocateTableIndex();
        this.recycleBin = new CatalogRecycleBin();
        this.functionSet = new FunctionSet();
        this.functionSet.init();

        this.metaReplayState = new MetaReplayState();

        this.isDefaultClusterCreated = false;

        this.resourceMgr = new ResourceMgr();

        this.globalTransactionMgr = new GlobalTransactionMgr(this);
        this.tabletStatMgr = new TabletStatMgr();
<<<<<<< HEAD
        initAuth(usingNewPrivilege);
=======

        if (!usingNewPrivilege) {
            this.auth = new Auth();
            this.domainResolver = new DomainResolver(auth);
            this.authenticationManager = null;
            this.privilegeManager = null;
        }
>>>>>>> f05ed867

        this.resourceGroupMgr = new ResourceGroupMgr(this);

        this.esRepository = new EsRepository();
        this.starRocksRepository = new StarRocksRepository();
        this.hiveRepository = new HiveRepository();
        this.icebergRepository = new IcebergRepository();
        this.metastoreEventsProcessor = new MetastoreEventsProcessor(hiveRepository);

        this.metaContext = new MetaContext();
        this.metaContext.setThreadLocalInfo();

        this.stat = new TabletSchedulerStat();
        this.nodeMgr = new NodeMgr(isCheckpointCatalog, this);
        this.tabletScheduler = new TabletScheduler(this, nodeMgr.getClusterInfo(), tabletInvertedIndex, stat);
        this.tabletChecker = new TabletChecker(this, nodeMgr.getClusterInfo(), tabletScheduler, stat);

        this.pendingLoadTaskScheduler =
                new LeaderTaskExecutor("pending_load_task_scheduler", Config.async_load_task_pool_size,
                        Config.desired_max_waiting_jobs, !isCheckpointCatalog);
        // One load job will be split into multiple loading tasks, the queue size is not
        // determined, so set async_load_task_pool_size * 10
        this.loadingLoadTaskScheduler = new PriorityLeaderTaskExecutor("loading_load_task_scheduler",
                Config.async_load_task_pool_size,
                Config.async_load_task_pool_size * 10, !isCheckpointCatalog);
        this.loadJobScheduler = new LoadJobScheduler();
        this.loadManager = new LoadManager(loadJobScheduler);
        this.loadTimeoutChecker = new LoadTimeoutChecker(loadManager);
        this.loadEtlChecker = new LoadEtlChecker(loadManager);
        this.loadLoadingChecker = new LoadLoadingChecker(loadManager);
        this.routineLoadScheduler = new RoutineLoadScheduler(routineLoadManager);
        this.routineLoadTaskScheduler = new RoutineLoadTaskScheduler(routineLoadManager);

        this.smallFileMgr = new SmallFileMgr();

        this.dynamicPartitionScheduler = new DynamicPartitionScheduler("DynamicPartitionScheduler",
                Config.dynamic_partition_check_interval_seconds * 1000L);

        setMetaDir();

        this.pluginMgr = new PluginMgr();
        this.auditEventProcessor = new AuditEventProcessor(this.pluginMgr);
        this.analyzeManager = new AnalyzeManager();

        if (Config.use_staros) {
            this.starOSAgent = new StarOSAgent();
        }

        this.localMetastore = new LocalMetastore(this, recycleBin, colocateTableIndex, nodeMgr.getClusterInfo());
        this.metadataMgr = new MetadataMgr(localMetastore);
        this.connectorMgr = new ConnectorMgr(metadataMgr);
        this.catalogMgr = new CatalogMgr(connectorMgr);
        this.taskManager = new TaskManager();
        this.insertOverwriteJobManager = new InsertOverwriteJobManager();
        this.shardManager = new ShardManager();
        this.compactionManager = new CompactionManager();

        GlobalStateMgr gsm = this;
        this.execution = new StateChangeExecution() {
            @Override
            public void transferToLeader() {
                gsm.transferToLeader();
            }

            @Override
            public void transferToNonLeader(FrontendNodeType newType) {
                gsm.transferToNonLeader(newType);
            }
        };
    }

    public static void destroyCheckpoint() {
        if (CHECKPOINT != null) {
            CHECKPOINT = null;
        }
    }

    public static GlobalStateMgr getCurrentState() {
        if (isCheckpointThread()) {
            // only checkpoint thread it self will goes here.
            // so no need to care about the thread safe.
            if (CHECKPOINT == null) {
                CHECKPOINT = new GlobalStateMgr(true);
            }
            return CHECKPOINT;
        } else {
            return SingletonHolder.INSTANCE;
        }
    }

    @VisibleForTesting
    public ConcurrentHashMap<Long, Database> getIdToDb() {
        return localMetastore.getIdToDb();
    }

    // NOTICE: in most case, we should use getCurrentState() to get the right globalStateMgr.
    // but in some cases, we should get the serving globalStateMgr explicitly.
    public static GlobalStateMgr getServingState() {
        return SingletonHolder.INSTANCE;
    }

    public BrokerMgr getBrokerMgr() {
        return nodeMgr.getBrokerMgr();
    }

    public ResourceMgr getResourceMgr() {
        return resourceMgr;
    }

    public static GlobalTransactionMgr getCurrentGlobalTransactionMgr() {
        return getCurrentState().globalTransactionMgr;
    }

    public GlobalTransactionMgr getGlobalTransactionMgr() {
        return globalTransactionMgr;
    }

    public PluginMgr getPluginMgr() {
        return pluginMgr;
    }

    public AnalyzeManager getAnalyzeManager() {
        return analyzeManager;
    }

    public Auth getAuth() {
        return auth;
    }

    public AuthenticationManager getAuthenticationManager() {
        return authenticationManager;
    }

    public PrivilegeManager getPrivilegeManager() {
        return privilegeManager;
    }

    public ResourceGroupMgr getResourceGroupMgr() {
        return resourceGroupMgr;
    }

    public TabletScheduler getTabletScheduler() {
        return tabletScheduler;
    }

    public TabletChecker getTabletChecker() {
        return tabletChecker;
    }

    public ConcurrentHashMap<String, Database> getFullNameToDb() {
        return localMetastore.getFullNameToDb();
    }

    public AuditEventProcessor getAuditEventProcessor() {
        return auditEventProcessor;
    }

    // use this to get correct ClusterInfoService instance
    public static SystemInfoService getCurrentSystemInfo() {
        return getCurrentState().getClusterInfo();
    }

    public static StarOSAgent getCurrentStarOSAgent() {
        return getCurrentState().getStarOSAgent();
    }

    public static HeartbeatMgr getCurrentHeartbeatMgr() {
        return getCurrentState().getHeartbeatMgr();
    }

    // use this to get correct TabletInvertedIndex instance
    public static TabletInvertedIndex getCurrentInvertedIndex() {
        return getCurrentState().getTabletInvertedIndex();
    }

    // use this to get correct ColocateTableIndex instance
    public static ColocateTableIndex getCurrentColocateIndex() {
        return getCurrentState().getColocateTableIndex();
    }

    public static CatalogRecycleBin getCurrentRecycleBin() {
        return getCurrentState().getRecycleBin();
    }

    // use this to get correct GlobalStateMgr's journal version
    public static int getCurrentStateJournalVersion() {
        return MetaContext.get().getMetaVersion();
    }

    public static int getCurrentStateStarRocksJournalVersion() {
        return MetaContext.get().getStarRocksMetaVersion();
    }

    public static boolean isCheckpointThread() {
        return Thread.currentThread().getId() == checkpointThreadId;
    }

    public static PluginMgr getCurrentPluginMgr() {
        return getCurrentState().getPluginMgr();
    }

    public static AnalyzeManager getCurrentAnalyzeMgr() {
        return getCurrentState().getAnalyzeManager();
    }

    public static StatisticStorage getCurrentStatisticStorage() {
        return getCurrentState().statisticStorage;
    }

    // Only used in UT
    public void setStatisticStorage(StatisticStorage statisticStorage) {
        this.statisticStorage = statisticStorage;
    }

    public static AuditEventProcessor getCurrentAuditEventProcessor() {
        return getCurrentState().getAuditEventProcessor();
    }

    public StarOSAgent getStarOSAgent() {
        return starOSAgent;
    }

    public CatalogMgr getCatalogMgr() {
        return catalogMgr;
    }

    public ConnectorMgr getConnectorMgr() {
        return connectorMgr;
    }

    public MetadataMgr getMetadataMgr() {
        return metadataMgr;
    }

    public ConnectorMetadata getMetadata() {
        return localMetastore;
    }

    public ShardManager getShardManager() {
        return shardManager;
    }

    @VisibleForTesting
    public void setMetadataMgr(MetadataMgr metadataMgr) {
        this.metadataMgr = metadataMgr;
    }

    public TaskManager getTaskManager() {
        return taskManager;
    }

    public InsertOverwriteJobManager getInsertOverwriteJobManager() {
        return insertOverwriteJobManager;
    }

    // Use tryLock to avoid potential dead lock
    public boolean tryLock(boolean mustLock) {
        while (true) {
            try {
                if (!lock.tryLock(Config.catalog_try_lock_timeout_ms, TimeUnit.MILLISECONDS)) {
                    // to see which thread held this lock for long time.
                    Thread owner = lock.getOwner();
                    if (owner != null) {
                        LOG.warn("globalStateMgr lock is held by: {}", Util.dumpThread(owner, 50));
                    }

                    if (mustLock) {
                        continue;
                    } else {
                        return false;
                    }
                }
                return true;
            } catch (InterruptedException e) {
                LOG.warn("got exception while getting globalStateMgr lock", e);
                if (mustLock) {
                    continue;
                } else {
                    return lock.isHeldByCurrentThread();
                }
            }
        }
    }

    public void unlock() {
        if (lock.isHeldByCurrentThread()) {
            this.lock.unlock();
        }
    }

    public String getImageDir() {
        return imageDir;
    }

    private void setMetaDir() {
        this.metaDir = Config.meta_dir;
        this.imageDir = this.metaDir + IMAGE_DIR;
        nodeMgr.setImageDir(imageDir);
    }

    public void initialize(String[] args) throws Exception {
        // set meta dir first.
        // we already set these variables in constructor. but GlobalStateMgr is a singleton class.
        // so they may be set before Config is initialized.
        // set them here again to make sure these variables use values in fe.conf.

        setMetaDir();

        // 0. get local node and helper node info
        nodeMgr.initialize(args);

        // 1. create dirs and files
        if (Config.edit_log_type.equalsIgnoreCase("bdb")) {
            File imageDir = new File(this.imageDir);
            if (!imageDir.exists()) {
                imageDir.mkdirs();
            }
        } else {
            LOG.error("Invalid edit log type: {}", Config.edit_log_type);
            System.exit(-1);
        }

        // init plugin manager
        pluginMgr.init();
        auditEventProcessor.start();

        // 2. get cluster id and role (Observer or Follower)
        nodeMgr.getClusterIdAndRoleOnStartup();

        // 3. Load image first and replay edits
        initJournal();
        loadImage(this.imageDir); // load image file

        // 4. create load and export job label cleaner thread
        createLabelCleaner();

        // 5. create txn timeout checker thread
        createTxnTimeoutChecker();

        // 6. start task cleaner thread
        createTaskCleaner();

        // 7. init starosAgent
        if (Config.use_staros && !starOSAgent.init()) {
            LOG.error("init starOSAgent failed");
            System.exit(-1);
        }
    }

    // set usingNewPrivilege = true in UT
    public void initAuth(boolean usingNewPrivilege) {
        if (usingNewPrivilege) {
<<<<<<< HEAD
            this.usingNewPrivilege = usingNewPrivilege;
            this.auth = null;
            this.domainResolver = null;
            this.authenticationManager = new AuthenticationManager();
        } else {
            this.auth = new Auth();
            this.domainResolver = new DomainResolver(auth);
            this.authenticationManager = null;
=======
            this.usingNewPrivilege = true;
            this.authenticationManager = new AuthenticationManager();
            this.authenticationManager.init();
            this.privilegeManager = new PrivilegeManager(this, null);
            this.auth = null;
            this.domainResolver = null;
            LOG.info("using new privilege framework..");
>>>>>>> f05ed867
        }
    }

    public boolean isUsingNewPrivilege() {
        return usingNewPrivilege;
    }

    protected void initJournal() throws JournalException, InterruptedException {
        BlockingQueue<JournalTask> journalQueue = new ArrayBlockingQueue<JournalTask>(Config.metadata_journal_queue_size);
        journal = JournalFactory.create(nodeMgr.getNodeName());
        journalWriter = new JournalWriter(journal, journalQueue);

        editLog = new EditLog(journalQueue);
        this.globalTransactionMgr.setEditLog(editLog);
        this.idGenerator.setEditLog(editLog);
        this.localMetastore.setEditLog(editLog);
    }

    // wait until FE is ready.
    public void waitForReady() throws InterruptedException {
        while (true) {
            if (isReady()) {
                LOG.info("globalStateMgr is ready. FE type: {}", feType);
                feStartTime = System.currentTimeMillis();
                break;
            }

            Thread.sleep(2000);
            LOG.info("wait globalStateMgr to be ready. FE type: {}. is ready: {}", feType, isReady.get());
        }
    }

    public boolean isReady() {
        return isReady.get();
    }

    public static String genFeNodeName(String host, int port, boolean isOldStyle) {
        String name = host + "_" + port;
        if (isOldStyle) {
            return name;
        } else {
            return name + "_" + System.currentTimeMillis();
        }
    }

    private void transferToLeader() {
        FrontendNodeType oldType = feType;
        // stop replayer
        if (replayer != null) {
            replayer.exit();
            try {
                replayer.join();
            } catch (InterruptedException e) {
                LOG.warn("got exception when stopping the replayer thread", e);
            }
            replayer = null;
        }

        // set this after replay thread stopped. to avoid replay thread modify them.
        isReady.set(false);

        // setup for journal
        try {
            journal.open();
            if (!haProtocol.fencing()) {
                throw new Exception("fencing failed. will exit");
            }
            long maxJournalId = journal.getMaxJournalId();
            replayJournal(maxJournalId);
            nodeMgr.checkCurrentNodeExist();
            journalWriter.init(maxJournalId);
        } catch (Exception e) {
            // TODO: gracefully exit
            LOG.error("failed to init journal after transfer to leader! will exit", e);
            System.exit(-1);
        }

        journalWriter.startDaemon();

        // Set the feType to LEADER before writing edit log, because the feType must be Leader when writing edit log.
        // It will be set to the old type if any error happens in the following procedure
        feType = FrontendNodeType.LEADER;
        try {
            // Log meta_version
            int communityMetaVersion = MetaContext.get().getMetaVersion();
            int starrocksMetaVersion = MetaContext.get().getStarRocksMetaVersion();
            if (communityMetaVersion < FeConstants.meta_version ||
                    starrocksMetaVersion < FeConstants.starrocks_meta_version) {
                editLog.logMetaVersion(new MetaVersion(FeConstants.meta_version, FeConstants.starrocks_meta_version));
                MetaContext.get().setMetaVersion(FeConstants.meta_version);
                MetaContext.get().setStarRocksMetaVersion(FeConstants.starrocks_meta_version);
            }

            // Log the first frontend
            if (nodeMgr.isFirstTimeStartUp()) {
                // if isFirstTimeStartUp is true, frontends must contains this Node.
                Frontend self = nodeMgr.getMySelf();
                Preconditions.checkNotNull(self);
                // OP_ADD_FIRST_FRONTEND is emitted, so it can write to BDBJE even if canWrite is false
                editLog.logAddFirstFrontend(self);
            }

            if (!isDefaultClusterCreated) {
                initDefaultCluster();
            }

            // MUST set leader ip before starting checkpoint thread.
            // because checkpoint thread need this info to select non-leader FE to push image
            nodeMgr.setLeaderInfo();

            // start all daemon threads that only running on MASTER FE
            startLeaderOnlyDaemonThreads();
            // start other daemon threads that should running on all FE
            startNonLeaderDaemonThreads();
            insertOverwriteJobManager.cancelRunningJobs();

            MetricRepo.init();

            isReady.set(true);

            String msg = "leader finished to replay journal, can write now.";
            Util.stdoutWithTime(msg);
            LOG.info(msg);
            // for leader, there are some new thread pools need to register metric
            ThreadPoolManager.registerAllThreadPoolMetric();
        } catch (Throwable t) {
            LOG.warn("transfer to leader failed with error", t);
            feType = oldType;
            throw t;
        }
    }

    // start all daemon threads only running on Master
    private void startLeaderOnlyDaemonThreads() {
        if (Config.integrate_starmgr) {
            // register service to starMgr
            if (!getStarOSAgent().registerAndBootstrapService()) {
                System.exit(-1);
            }
        }

        // start checkpoint thread
        checkpointer = new Checkpoint(journal);
        checkpointer.setMetaContext(metaContext);
        // set "checkpointThreadId" before the checkpoint thread start, because the thread
        // need to check the "checkpointThreadId" when running.
        checkpointThreadId = checkpointer.getId();

        checkpointer.start();
        LOG.info("checkpointer thread started. thread id is {}", checkpointThreadId);

        // heartbeat mgr
        nodeMgr.startHearbeat(epoch);
        // New load scheduler
        pendingLoadTaskScheduler.start();
        loadingLoadTaskScheduler.start();
        loadManager.prepareJobs();
        loadJobScheduler.start();
        loadTimeoutChecker.start();
        loadEtlChecker.start();
        loadLoadingChecker.start();
        // Export checker
        ExportChecker.init(Config.export_checker_interval_second * 1000L);
        ExportChecker.startAll();
        // Tablet checker and scheduler
        tabletChecker.start();
        tabletScheduler.start();
        // Colocate tables balancer
        ColocateTableBalancer.getInstance().start();
        // Publish Version Daemon
        publishVersionDaemon.start();
        // Start txn timeout checker
        txnTimeoutChecker.start();
        // Alter
        getAlterInstance().start();
        // Consistency checker
        getConsistencyChecker().start();
        // Backup handler
        getBackupHandler().start();
        // globalStateMgr recycle bin
        getRecycleBin().start();
        // time printer
        createTimePrinter();
        timePrinter.start();
        // start routine load scheduler
        routineLoadScheduler.start();
        routineLoadTaskScheduler.start();
        // start dynamic partition task
        dynamicPartitionScheduler.start();
        // start daemon thread to update db used data quota for db txn manager periodically
        updateDbUsedDataQuotaDaemon.start();
        statisticsMetaManager.start();
        statisticAutoCollector.start();
        taskManager.start();
        taskCleaner.start();

        if (Config.use_staros) {
            shardManager.getShardDeleter().start();
        }
    }

    // start threads that should running on all FE
    private void startNonLeaderDaemonThreads() {
        tabletStatMgr.start();
        // load and export job label cleaner thread
        labelCleaner.start();
        // ES state store
        esRepository.start();
        starRocksRepository.start();

        if (Config.enable_hms_events_incremental_sync) {
            // load hive table to event processor and start to process hms events.
            metastoreEventsProcessor.init();
            metastoreEventsProcessor.start();
        }
        if (! usingNewPrivilege) {
            // domain resolver
            domainResolver.start();
        }
        if (Config.use_staros) {
            compactionManager.start();
        }
    }

    private void transferToNonLeader(FrontendNodeType newType) {
        isReady.set(false);

        if (feType == FrontendNodeType.OBSERVER || feType == FrontendNodeType.FOLLOWER) {
            Preconditions.checkState(newType == FrontendNodeType.UNKNOWN);
            LOG.warn("{} to UNKNOWN, still offer read service", feType.name());
            // not set canRead here, leave canRead as what is was.
            // if meta out of date, canRead will be set to false in replayer thread.
            metaReplayState.setTransferToUnknown();
            feType = newType;
            return;
        }

        // transfer from INIT/UNKNOWN to OBSERVER/FOLLOWER

        // add helper sockets
        if (Config.edit_log_type.equalsIgnoreCase("BDB")) {
            for (Frontend fe : nodeMgr.getFrontends().values()) {
                if (fe.getRole() == FrontendNodeType.FOLLOWER) {
                    if (getHaProtocol() instanceof BDBHA) {
                        ((BDBHA) getHaProtocol()).addHelperSocket(fe.getHost(), fe.getEditLogPort());
                    }
                }
            }
        }

        if (replayer == null) {
            createReplayer();
            replayer.start();
        }

        startNonLeaderDaemonThreads();

        MetricRepo.init();

        feType = newType;
    }

    public void loadImage(String imageDir) throws IOException, DdlException {
        Storage storage = new Storage(imageDir);
        nodeMgr.setClusterId(storage.getClusterID());
        File curFile = storage.getCurrentImageFile();
        if (!curFile.exists()) {
            // image.0 may not exist
            LOG.info("image does not exist: {}", curFile.getAbsolutePath());
            return;
        }
        replayedJournalId.set(storage.getImageJournalId());
        LOG.info("start load image from {}. is ckpt: {}", curFile.getAbsolutePath(),
                GlobalStateMgr.isCheckpointThread());
        long loadImageStartTime = System.currentTimeMillis();
        DataInputStream dis = new DataInputStream(new BufferedInputStream(new FileInputStream(curFile)));
        if (usingNewPrivilege) {
            auth = new Auth();
        }

        long checksum = 0;
        long remoteChecksum = -1;  // in case of empty image file checksum match
        try {
            checksum = loadHeader(dis, checksum);
            checksum = nodeMgr.loadLeaderInfo(dis, checksum);
            checksum = nodeMgr.loadFrontends(dis, checksum);
            checksum = nodeMgr.loadBackends(dis, checksum);
            checksum = localMetastore.loadDb(dis, checksum);
            // ATTN: this should be done after load Db, and before loadAlterJob
            localMetastore.recreateTabletInvertIndex();
            // rebuild es state state
            esRepository.loadTableFromCatalog();
            starRocksRepository.loadTableFromCatalog();

            checksum = load.loadLoadJob(dis, checksum);
            checksum = loadAlterJob(dis, checksum);
            checksum = recycleBin.loadRecycleBin(dis, checksum);
            checksum = VariableMgr.loadGlobalVariable(dis, checksum);
            checksum = localMetastore.loadCluster(dis, checksum);
            checksum = nodeMgr.loadBrokers(dis, checksum);
            checksum = loadResources(dis, checksum);
            checksum = exportMgr.loadExportJob(dis, checksum);
            checksum = backupHandler.loadBackupHandler(dis, checksum, this);
            checksum = auth.loadAuth(dis, checksum);
            // global transaction must be replayed before load jobs v2
            checksum = globalTransactionMgr.loadTransactionState(dis, checksum);
            checksum = colocateTableIndex.loadColocateTableIndex(dis, checksum);
            checksum = routineLoadManager.loadRoutineLoadJobs(dis, checksum);
            checksum = loadManager.loadLoadJobsV2(dis, checksum);
            checksum = smallFileMgr.loadSmallFiles(dis, checksum);
            checksum = pluginMgr.loadPlugins(dis, checksum);
            checksum = loadDeleteHandler(dis, checksum);
            remoteChecksum = dis.readLong();
            checksum = analyzeManager.loadAnalyze(dis, checksum);
            remoteChecksum = dis.readLong();
            checksum = resourceGroupMgr.loadResourceGroups(dis, checksum);
            checksum = auth.readAsGson(dis, checksum);
            remoteChecksum = dis.readLong();
            checksum = taskManager.loadTasks(dis, checksum);
            remoteChecksum = dis.readLong();
            checksum = catalogMgr.loadCatalogs(dis, checksum);
            remoteChecksum = dis.readLong();
            checksum = loadInsertOverwriteJobs(dis, checksum);
            checksum = nodeMgr.loadComputeNodes(dis, checksum);
            remoteChecksum = dis.readLong();
            checksum = loadShardManager(dis, checksum);
            remoteChecksum = dis.readLong();
            checksum = loadCompactionManager(dis, checksum);
            remoteChecksum = dis.readLong();
            loadRBACPrivilege(dis);
        } catch (EOFException exception) {
            LOG.warn("load image eof.", exception);
        } finally {
            dis.close();
        }

        Preconditions.checkState(remoteChecksum == checksum, remoteChecksum + " vs. " + checksum);

        if (usingNewPrivilege) {
            auth = null;
        }

        long loadImageEndTime = System.currentTimeMillis();
        this.imageJournalId = storage.getImageJournalId();
        LOG.info("finished to load image in " + (loadImageEndTime - loadImageStartTime) + " ms");
    }

    public long loadHeader(DataInputStream dis, long checksum) throws IOException {
        // for community, version schema is [int], and the int value must be positive
        // for starrocks, version schema is [-1, int, int]
        // so we can check the first int to determine the version schema
        int flag = dis.readInt();
        long newChecksum = checksum ^ flag;
        if (flag < 0) {
            int communityMetaVersion = dis.readInt();
            if (communityMetaVersion > FeConstants.meta_version) {
                LOG.error("invalid meta data version found, cat not bigger than FeConstants.meta_version."
                                + "please update FeConstants.meta_version bigger or equal to {} and restart.",
                        communityMetaVersion);
                System.exit(-1);
            }
            newChecksum ^= communityMetaVersion;
            MetaContext.get().setMetaVersion(communityMetaVersion);
            int starrocksMetaVersion = dis.readInt();
            if (starrocksMetaVersion > FeConstants.starrocks_meta_version) {
                LOG.error("invalid meta data version found, cat not bigger than FeConstants.starrocks_meta_version."
                                + "please update FeConstants.starrocks_meta_version bigger or equal to {} and restart.",
                        starrocksMetaVersion);
                System.exit(-1);
            }
            newChecksum ^= starrocksMetaVersion;
            MetaContext.get().setStarRocksMetaVersion(starrocksMetaVersion);
        } else {
            // when flag is positive, this is community image structure
            int metaVersion = flag;
            if (metaVersion > FeConstants.meta_version) {
                LOG.error("invalid meta data version found, cat not bigger than FeConstants.meta_version."
                                + "please update FeConstants.meta_version bigger or equal to {} and restart.",
                        metaVersion);
                System.exit(-1);
            }
            MetaContext.get().setMetaVersion(metaVersion);
        }

        long replayedJournalId = dis.readLong();
        newChecksum ^= replayedJournalId;

        long catalogId = dis.readLong();
        newChecksum ^= catalogId;
        idGenerator.setId(catalogId);

        if (MetaContext.get().getMetaVersion() >= FeMetaVersion.VERSION_32) {
            isDefaultClusterCreated = dis.readBoolean();
        }

        LOG.info("finished replay header from image");
        return newChecksum;
    }

    public long loadAlterJob(DataInputStream dis, long checksum) throws IOException {
        long newChecksum = checksum;
        for (AlterJobV2.JobType type : AlterJobV2.JobType.values()) {
            if (type == AlterJobV2.JobType.DECOMMISSION_BACKEND) {
                if (GlobalStateMgr.getCurrentStateJournalVersion() >= 5) {
                    newChecksum = loadAlterJob(dis, newChecksum, type);
                }
            } else {
                newChecksum = loadAlterJob(dis, newChecksum, type);
            }
        }
        LOG.info("finished replay alterJob from image");
        return newChecksum;
    }

    // TODO put this at the end of the image before 3.0 release
    public void loadRBACPrivilege(DataInputStream dis) throws IOException, DdlException {
        if (usingNewPrivilege) {
            this.authenticationManager = AuthenticationManager.load(dis);
        }
    }

    public long loadAlterJob(DataInputStream dis, long checksum, AlterJobV2.JobType type) throws IOException {
        // alter jobs
        int size = dis.readInt();
        if (size > 0) {
            // It may be upgraded from an earlier version, which is dangerous
            throw new RuntimeException("Old metadata was found, please upgrade to version 2.4 first " +
                    "and then from version 2.4 to the current version.");
        }

        if (GlobalStateMgr.getCurrentStateJournalVersion() >= 2) {
            // finished or cancelled jobs
            size = dis.readInt();
            if (size > 0) {
                // It may be upgraded from an earlier version, which is dangerous
                throw new RuntimeException("Old metadata was found, please upgrade to version 2.4 first " +
                        "and then from version 2.4 to the current version.");
            }
        }

        long newChecksum = checksum;
        // alter job v2
        if (GlobalStateMgr.getCurrentStateJournalVersion() >= FeMetaVersion.VERSION_61) {
            size = dis.readInt();
            newChecksum ^= size;
            for (int i = 0; i < size; i++) {
                AlterJobV2 alterJobV2 = AlterJobV2.read(dis);
                if (type == AlterJobV2.JobType.ROLLUP || type == AlterJobV2.JobType.SCHEMA_CHANGE) {
                    if (type == AlterJobV2.JobType.ROLLUP) {
                        this.getRollupHandler().addAlterJobV2(alterJobV2);
                    } else {
                        this.getSchemaChangeHandler().addAlterJobV2(alterJobV2);
                    }
                    // ATTN : we just want to add tablet into TabletInvertedIndex when only PendingJob is checkpoint
                    // to prevent TabletInvertedIndex data loss,
                    // So just use AlterJob.replay() instead of AlterHandler.replay().
                    if (alterJobV2.getJobState() == AlterJobV2.JobState.PENDING) {
                        alterJobV2.replay(alterJobV2);
                        LOG.info("replay pending alter job when load alter job {} ", alterJobV2.getJobId());
                    }
                } else {
                    LOG.warn("Unknown job type:" + type.name());
                }
            }
        }

        return newChecksum;
    }

    public long loadDeleteHandler(DataInputStream dis, long checksum) throws IOException {
        if (GlobalStateMgr.getCurrentStateJournalVersion() >= FeMetaVersion.VERSION_82) {
            this.deleteHandler = DeleteHandler.read(dis);
        }
        LOG.info("finished replay deleteHandler from image");
        return checksum;
    }

    public long loadInsertOverwriteJobs(DataInputStream dis, long checksum) throws IOException {
        try {
            this.insertOverwriteJobManager = InsertOverwriteJobManager.read(dis);
        } catch (EOFException e) {
            LOG.warn("no InsertOverwriteJobManager to replay.", e);
        }
        return checksum;
    }

    public long saveInsertOverwriteJobs(DataOutputStream dos, long checksum) throws IOException {
        getInsertOverwriteJobManager().write(dos);
        return checksum;
    }

    public long loadResources(DataInputStream in, long checksum) throws IOException {
        if (GlobalStateMgr.getCurrentStateJournalVersion() >= FeMetaVersion.VERSION_87) {
            resourceMgr = ResourceMgr.read(in);
        }
        LOG.info("finished replay resources from image");
        return checksum;
    }

    public long loadShardManager(DataInputStream in, long checksum) throws IOException {
        shardManager = ShardManager.read(in);
        LOG.info("finished replay shardManager from image");
        return checksum;
    }

    public long loadCompactionManager(DataInputStream in, long checksum) throws IOException {
        compactionManager = CompactionManager.loadCompactionManager(in);
        checksum ^= compactionManager.getChecksum();
        return checksum;
    }

    // Only called by checkpoint thread
    public void saveImage() throws IOException {
        // Write image.ckpt
        Storage storage = new Storage(this.imageDir);
        File curFile = storage.getImageFile(replayedJournalId.get());
        File ckpt = new File(this.imageDir, Storage.IMAGE_NEW);
        saveImage(ckpt, replayedJournalId.get());

        // Move image.ckpt to image.dataVersion
        LOG.info("Move " + ckpt.getAbsolutePath() + " to " + curFile.getAbsolutePath());
        if (!ckpt.renameTo(curFile)) {
            curFile.delete();
            throw new IOException();
        }
    }

    public void saveImage(File curFile, long replayedJournalId) throws IOException {
        if (!curFile.exists()) {
            curFile.createNewFile();
        }

        // save image does not need any lock. because only checkpoint thread will call this method.
        LOG.info("start save image to {}. is ckpt: {}", curFile.getAbsolutePath(), GlobalStateMgr.isCheckpointThread());

        if (usingNewPrivilege) {
            auth = new Auth();
        }

        long checksum = 0;
        long saveImageStartTime = System.currentTimeMillis();
        try (DataOutputStream dos = new DataOutputStream(new FileOutputStream(curFile))) {
            checksum = saveHeader(dos, replayedJournalId, checksum);
            checksum = nodeMgr.saveLeaderInfo(dos, checksum);
            checksum = nodeMgr.saveFrontends(dos, checksum);
            checksum = nodeMgr.saveBackends(dos, checksum);
            checksum = localMetastore.saveDb(dos, checksum);
            checksum = load.saveLoadJob(dos, checksum);
            checksum = saveAlterJob(dos, checksum);
            checksum = recycleBin.saveRecycleBin(dos, checksum);
            checksum = VariableMgr.saveGlobalVariable(dos, checksum);
            checksum = localMetastore.saveCluster(dos, checksum);
            checksum = nodeMgr.saveBrokers(dos, checksum);
            checksum = resourceMgr.saveResources(dos, checksum);
            checksum = exportMgr.saveExportJob(dos, checksum);
            checksum = backupHandler.saveBackupHandler(dos, checksum);
            checksum = auth.saveAuth(dos, checksum);
            checksum = globalTransactionMgr.saveTransactionState(dos, checksum);
            checksum = colocateTableIndex.saveColocateTableIndex(dos, checksum);
            checksum = routineLoadManager.saveRoutineLoadJobs(dos, checksum);
            checksum = loadManager.saveLoadJobsV2(dos, checksum);
            checksum = smallFileMgr.saveSmallFiles(dos, checksum);
            checksum = pluginMgr.savePlugins(dos, checksum);
            checksum = deleteHandler.saveDeleteHandler(dos, checksum);
            dos.writeLong(checksum);
            checksum = analyzeManager.saveAnalyze(dos, checksum);
            dos.writeLong(checksum);
            checksum = resourceGroupMgr.saveResourceGroups(dos, checksum);
            checksum = auth.writeAsGson(dos, checksum);
            dos.writeLong(checksum);
            checksum = taskManager.saveTasks(dos, checksum);
            dos.writeLong(checksum);
            checksum = catalogMgr.saveCatalogs(dos, checksum);
            dos.writeLong(checksum);
            checksum = saveInsertOverwriteJobs(dos, checksum);
            checksum = nodeMgr.saveComputeNodes(dos, checksum);
            dos.writeLong(checksum);
            checksum = shardManager.saveShardManager(dos, checksum);
            dos.writeLong(checksum);
            checksum = compactionManager.saveCompactionManager(dos, checksum);
            dos.writeLong(checksum);
            saveRBACPrivilege(dos);
        }

        if (usingNewPrivilege) {
            auth = null;
        }

        long saveImageEndTime = System.currentTimeMillis();
        LOG.info("finished save image {} in {} ms. checksum is {}",
                curFile.getAbsolutePath(), (saveImageEndTime - saveImageStartTime), checksum);
    }

    public long saveHeader(DataOutputStream dos, long replayedJournalId, long checksum) throws IOException {
        // Write meta version
        // community meta version is a positive integer, so we write -1 to distinguish old image structure
        checksum ^= -1;
        dos.writeInt(-1);
        checksum ^= FeConstants.meta_version;
        dos.writeInt(FeConstants.meta_version);
        checksum ^= FeConstants.starrocks_meta_version;
        dos.writeInt(FeConstants.starrocks_meta_version);

        // Write replayed journal id
        checksum ^= replayedJournalId;
        dos.writeLong(replayedJournalId);

        // Write id
        long id = idGenerator.getBatchEndId();
        checksum ^= id;
        dos.writeLong(id);

        dos.writeBoolean(isDefaultClusterCreated);

        return checksum;
    }

    public long saveAlterJob(DataOutputStream dos, long checksum) throws IOException {
        for (AlterJobV2.JobType type : AlterJobV2.JobType.values()) {
            checksum = saveAlterJob(dos, checksum, type);
        }
        return checksum;
    }

    // TODO put this at the end of the image before 3.0 release
    public void saveRBACPrivilege(DataOutputStream dos) throws IOException {
        if (usingNewPrivilege) {
            this.authenticationManager.save(dos);
        }
    }

    public long saveAlterJob(DataOutputStream dos, long checksum, AlterJobV2.JobType type) throws IOException {
        Map<Long, AlterJobV2> alterJobsV2 = Maps.newHashMap();
        if (type == AlterJobV2.JobType.ROLLUP) {
            alterJobsV2 = this.getRollupHandler().getAlterJobsV2();
        } else if (type == AlterJobV2.JobType.SCHEMA_CHANGE) {
            alterJobsV2 = this.getSchemaChangeHandler().getAlterJobsV2();
        }

        // alter jobs just for compatibility
        int size = 0;
        checksum ^= size;
        dos.writeInt(size);
        // finished or cancelled jobs just for compatibility
        checksum ^= size;
        dos.writeInt(size);

        // alter job v2
        size = alterJobsV2.size();
        checksum ^= size;
        dos.writeInt(size);
        for (AlterJobV2 alterJobV2 : alterJobsV2.values()) {
            alterJobV2.write(dos);
        }

        return checksum;
    }

    public void replayGlobalVariable(SessionVariable variable) throws IOException, DdlException {
        VariableMgr.replayGlobalVariable(variable);
    }

    public void replayGlobalVariableV2(GlobalVarPersistInfo info) throws IOException, DdlException {
        VariableMgr.replayGlobalVariableV2(info);
    }

    public void createLabelCleaner() {
        labelCleaner = new LeaderDaemon("LoadLabelCleaner", Config.label_clean_interval_second * 1000L) {
            @Override
            protected void runAfterCatalogReady() {
                clearExpiredJobs();
            }
        };
    }

    public void createTaskCleaner() {
        taskCleaner = new LeaderDaemon("TaskCleaner", Config.task_check_interval_second * 1000L) {
            @Override
            protected void runAfterCatalogReady() {
                doTaskBackgroundJob();
            }
        };
    }

    public void createTxnTimeoutChecker() {
        txnTimeoutChecker = new LeaderDaemon("txnTimeoutChecker", Config.transaction_clean_interval_second) {
            @Override
            protected void runAfterCatalogReady() {
                globalTransactionMgr.abortTimeoutTxns();
            }
        };
    }


    public void createReplayer() {
        replayer = new Daemon("replayer", REPLAY_INTERVAL_MS) {
            private JournalCursor cursor = null;
            // avoid numerous 'meta out of date' log
            private long lastMetaOutOfDateLogTime = 0;

            @Override
            @java.lang.SuppressWarnings("squid:S2142")  // allow catch InterruptedException
            protected void runOneCycle() {
                boolean err = false;
                boolean hasLog = false;
                try {
                    if (cursor == null) {
                        // 1. set replay to the end
                        LOG.info("start to replay from {}", replayedJournalId.get());
                        cursor = journal.read(replayedJournalId.get() + 1, JournalCursor.CUROSR_END_KEY);
                    } else {
                        cursor.refresh();
                    }
                    // 2. replay with flow control
                    hasLog = replayJournalInner(cursor, true);
                    metaReplayState.setOk();
                } catch (JournalInconsistentException | InterruptedException e) {
                    LOG.warn("got interrupt exception or inconsistent exception when replay journal {}, will exit, ",
                            replayedJournalId.get() + 1, e);
                    // TODO exit gracefully
                    Util.stdoutWithTime(e.getMessage());
                    System.exit(-1);
                } catch (Throwable e) {
                    LOG.error("replayer thread catch an exception when replay journal {}.",
                            replayedJournalId.get() + 1, e);
                    metaReplayState.setException(e);
                    try {
                        Thread.sleep(5000);
                    } catch (InterruptedException e1) {
                        LOG.error("sleep got exception. ", e);
                    }
                    err = true;
                }

                setCanRead(hasLog, err);
            }

            private void setCanRead(boolean hasLog, boolean err) {
                if (err) {
                    canRead.set(false);
                    isReady.set(false);
                    return;
                }

                if (Config.ignore_meta_check) {
                    // can still offer read, but is not ready
                    canRead.set(true);
                    isReady.set(false);
                    return;
                }

                long currentTimeMs = System.currentTimeMillis();
                if (currentTimeMs - synchronizedTimeMs > Config.meta_delay_toleration_second * 1000L) {
                    if (currentTimeMs - lastMetaOutOfDateLogTime > 5 * 1000L) {
                        // we still need this log to observe this situation
                        // but service may be continued when there is no log being replayed.
                        LOG.warn("meta out of date. current time: {}, synchronized time: {}, has log: {}, fe type: {}",
                                currentTimeMs, synchronizedTimeMs, hasLog, feType);
                        lastMetaOutOfDateLogTime = currentTimeMs;
                    }
                    if (hasLog || feType == FrontendNodeType.UNKNOWN) {
                        // 1. if we read log from BDB, which means leader is still alive.
                        // So we need to set meta out of date.
                        // 2. if we didn't read any log from BDB and feType is UNKNOWN,
                        // which means this non-leader node is disconnected with leader.
                        // So we need to set meta out of date either.
                        metaReplayState.setOutOfDate(currentTimeMs, synchronizedTimeMs);
                        canRead.set(false);
                        isReady.set(false);
                    }
                } else {
                    canRead.set(true);
                    isReady.set(true);
                }
            }

            // close current db after replayer finished
            @Override
            public void run() {
                super.run();
                if (cursor != null) {
                    cursor.close();
                    LOG.info("quit replay at {}", replayedJournalId.get());
                }
            }
        };

        replayer.setMetaContext(metaContext);
    }

    /**
     * Replay journal from replayedJournalId + 1 to toJournalId
     * used by checkpointer/replay after state change
     * toJournalId is a definite number and cannot set to -1/JournalCursor.CURSOR_END_KEY
     */
    public void replayJournal(long toJournalId) throws JournalException {
        if (toJournalId <= replayedJournalId.get()) {
            LOG.info("skip replay journal because {} <= {}", toJournalId, replayedJournalId.get());
            return;
        }

        long startJournalId = replayedJournalId.get() + 1;
        long replayStartTime = System.currentTimeMillis();
        LOG.info("start to replay journal from {} to {}", startJournalId, toJournalId);

        JournalCursor cursor = null;
        try {
            cursor = journal.read(startJournalId, toJournalId);
            replayJournalInner(cursor, false);
        } catch (InterruptedException | JournalInconsistentException e) {
            LOG.warn("got interrupt exception or inconsistent exception when replay journal {}, will exit, ",
                    replayedJournalId.get() + 1,
                    e);
            // TODO exit gracefully
            Util.stdoutWithTime(e.getMessage());
            System.exit(-1);


        } finally {
            if (cursor != null) {
                cursor.close();
            }
        }

        // verify if all log is replayed
        if (toJournalId != replayedJournalId.get()) {
            throw new JournalException(String.format(
                    "should replay to %d but actual replayed journal id is %d",
                    toJournalId, replayedJournalId.get()));
        }

        long replayInterval = System.currentTimeMillis() - replayStartTime;
        LOG.info("finish replay from {} to {} in {} msec", startJournalId, toJournalId, replayInterval);
    }

    /**
     * replay journal until cursor returns null(suggest EOF)
     * return true if any journal is replayed
     */
    protected boolean replayJournalInner(JournalCursor cursor, boolean flowControl)
            throws JournalException, InterruptedException, JournalInconsistentException {
        long startReplayId = replayedJournalId.get();
        long startTime = System.currentTimeMillis();
        long lineCnt = 0;
        while (true) {
            JournalEntity entity = null;
            try {
                entity = cursor.next();

                // EOF or aggressive retry
                if (entity == null) {
                    break;
                }

                // apply
                EditLog.loadJournal(this, entity);
            } catch (Throwable e) {
                if (canSkipBadReplayedJournal()) {
                    LOG.error("!!! DANGER: SKIP JOURNAL {}: {} !!!",
                            replayedJournalId.incrementAndGet(),
                            entity == null ? null : entity.getData(),
                            e);
                    cursor.skipNext();
                    continue;
                }
                // handled in outer loop
                LOG.warn("catch exception when replaying {},", replayedJournalId.get() + 1, e);
                throw e;
            }

            replayedJournalId.incrementAndGet();
            LOG.debug("journal {} replayed.", replayedJournalId);

            if (feType != FrontendNodeType.LEADER) {
                journalObservable.notifyObservers(replayedJournalId.get());
            }
            if (MetricRepo.isInit) {
                // Metric repo may not init after this replay thread start
                MetricRepo.COUNTER_EDIT_LOG_READ.increase(1L);
            }

            if (flowControl) {
                // cost too much time
                long cost = System.currentTimeMillis() - startTime;
                if (cost > REPLAYER_MAX_MS_PER_LOOP) {
                    LOG.warn("replay journal cost too much time: {} replayedJournalId: {}", cost, replayedJournalId);
                    break;
                }
                // consume too much lines
                lineCnt += 1;
                if (lineCnt > REPLAYER_MAX_LOGS_PER_LOOP) {
                    LOG.warn("replay too many journals: lineCnt {}, replayedJournalId: {}", lineCnt, replayedJournalId);
                    break;
                }
            }

        }
        if (replayedJournalId.get() - startReplayId > 0) {
            LOG.info("replayed journal from {} - {}", startReplayId, replayedJournalId);
            return true;
        }
        return false;
    }

    private boolean canSkipBadReplayedJournal() {
        try {
            for (String idStr : Config.metadata_journal_skip_bad_journal_ids.split(",")) {
                if (!StringUtils.isEmpty(idStr) && Long.valueOf(idStr) == replayedJournalId.get() + 1) {
                    LOG.info("skip bad replayed journal id {} because configured {}",
                            idStr, Config.metadata_journal_skip_bad_journal_ids);
                    return true;
                }
            }
        } catch (Exception e) {
            LOG.warn("failed to parse metadata_journal_skip_bad_journal_ids: {}",
                    Config.metadata_journal_skip_bad_journal_ids, e);
        }
        return false;
    }

    public void createTimePrinter() {
        // time printer will write timestamp edit log every 10 seconds
        timePrinter = new LeaderDaemon("timePrinter", 10 * 1000L) {
            @Override
            protected void runAfterCatalogReady() {
                Timestamp stamp = new Timestamp();
                editLog.logTimestamp(stamp);
            }
        };
    }

    public void addFrontend(FrontendNodeType role, String host, int editLogPort) throws DdlException {
        nodeMgr.addFrontend(role, host, editLogPort);
    }

    public void modifyFrontendHost(ModifyFrontendAddressClause modifyFrontendAddressClause) throws DdlException {
        nodeMgr.modifyFrontendHost(modifyFrontendAddressClause);
    }

    public void dropFrontend(FrontendNodeType role, String host, int port) throws DdlException {
        nodeMgr.dropFrontend(role, host, port);
    }

    public Frontend checkFeExist(String host, int port) {
        return nodeMgr.checkFeExist(host, port);
    }

    public Frontend getFeByHost(String host) {
        return nodeMgr.getFeByHost(host);
    }

    public Frontend getFeByName(String name) {
        return nodeMgr.getFeByName(name);
    }

    public int getFollowerCnt() {
        return nodeMgr.getFollowerCnt();
    }

    public void recoverDatabase(RecoverDbStmt recoverStmt) throws DdlException {
        localMetastore.recoverDatabase(recoverStmt);
    }

    public void recoverTable(RecoverTableStmt recoverStmt) throws DdlException {
        localMetastore.recoverTable(recoverStmt);
    }

    public void recoverPartition(RecoverPartitionStmt recoverStmt) throws DdlException {
        localMetastore.recoverPartition(recoverStmt);
    }

    public void replayEraseDatabase(long dbId) {
        localMetastore.replayEraseDatabase(dbId);
    }

    public void replayRecoverDatabase(RecoverInfo info) {
        localMetastore.replayRecoverDatabase(info);
    }

    public void alterDatabaseQuota(AlterDatabaseQuotaStmt stmt) throws DdlException {
        localMetastore.alterDatabaseQuota(stmt);
    }

    public void replayAlterDatabaseQuota(String dbName, long quota, QuotaType quotaType) {
        localMetastore.replayAlterDatabaseQuota(dbName, quota, quotaType);
    }

    public void renameDatabase(AlterDatabaseRename stmt) throws DdlException {
        localMetastore.renameDatabase(stmt);
    }

    public void replayRenameDatabase(String dbName, String newDbName) {
        localMetastore.replayRenameDatabase(dbName, newDbName);
    }

    public void createTable(CreateTableStmt stmt) throws DdlException {
        localMetastore.createTable(stmt);
    }

    public void createTableLike(CreateTableLikeStmt stmt) throws DdlException {
        localMetastore.createTableLike(stmt);
    }

    public void addPartitions(Database db, String tableName, AddPartitionClause addPartitionClause)
            throws DdlException, AnalysisException {
        localMetastore.addPartitions(db, tableName, addPartitionClause);
    }

    public void replayAddPartition(PartitionPersistInfo info) throws DdlException {
        localMetastore.replayAddPartition(info);
    }

    public void replayAddPartition(PartitionPersistInfoV2 info) throws DdlException {
        localMetastore.replayAddPartition(info);
    }

    public void dropPartition(Database db, OlapTable olapTable, DropPartitionClause clause) throws DdlException {
        localMetastore.dropPartition(db, olapTable, clause);
    }

    public void replayDropPartition(DropPartitionInfo info) {
        localMetastore.replayDropPartition(info);
    }

    public void replayErasePartition(long partitionId) throws DdlException {
        localMetastore.replayErasePartition(partitionId);
    }

    public void replayRecoverPartition(RecoverInfo info) {
        localMetastore.replayRecoverPartition(info);
    }

    public static void getDdlStmt(Table table, List<String> createTableStmt, List<String> addPartitionStmt,
                                  List<String> createRollupStmt, boolean separatePartition,
                                  boolean hidePassword) {
        getDdlStmt(null, table, createTableStmt, addPartitionStmt, createRollupStmt, separatePartition, hidePassword);
    }

    public static void getDdlStmt(String dbName, Table table, List<String> createTableStmt,
                                  List<String> addPartitionStmt,
                                  List<String> createRollupStmt, boolean separatePartition, boolean hidePassword) {
        // 1. create table
        // 1.1 materialized view
        if (table.getType() == TableType.MATERIALIZED_VIEW) {
            MaterializedView mv = (MaterializedView) table;
            createTableStmt.add(mv.getMaterializedViewDdlStmt(true));
            return;
        }

        StringBuilder sb = new StringBuilder();
        // 1.2 view
        if (table.getType() == TableType.VIEW) {
            View view = (View) table;
            sb.append("CREATE VIEW `").append(table.getName()).append("` (");
            List<String> colDef = Lists.newArrayList();
            for (Column column : table.getBaseSchema()) {
                StringBuilder colSb = new StringBuilder();
                colSb.append(column.getName());
                if (!Strings.isNullOrEmpty(column.getComment())) {
                    colSb.append(" COMMENT ").append("\"").append(column.getComment()).append("\"");
                }
                colDef.add(colSb.toString());
            }
            sb.append(Joiner.on(", ").join(colDef));
            sb.append(")");
            if (!Strings.isNullOrEmpty(view.getComment())) {
                sb.append(" COMMENT \"").append(view.getComment()).append("\"");
            }
            sb.append(" AS ").append(view.getInlineViewDef()).append(";");
            createTableStmt.add(sb.toString());
            return;
        }

        // 1.3 other table type
        sb.append("CREATE ");
        if (table.getType() == TableType.MYSQL || table.getType() == TableType.ELASTICSEARCH
                || table.getType() == TableType.BROKER || table.getType() == TableType.HIVE
                || table.getType() == TableType.HUDI || table.getType() == TableType.ICEBERG
                || table.getType() == TableType.OLAP_EXTERNAL || table.getType() == TableType.JDBC) {
            sb.append("EXTERNAL ");
        }
        sb.append("TABLE ");
        if (!Strings.isNullOrEmpty(dbName)) {
            sb.append("`").append(dbName).append("`.");
        }
        sb.append("`").append(table.getName()).append("` (\n");
        int idx = 0;
        for (Column column : table.getBaseSchema()) {
            if (idx++ != 0) {
                sb.append(",\n");
            }
            // There MUST BE 2 space in front of each column description line
            // sqlalchemy requires this to parse SHOW CREATE TABLE stmt.
            if (table.isOlapOrLakeTable() || table.getType() == TableType.OLAP_EXTERNAL) {
                OlapTable olapTable = (OlapTable) table;
                if (olapTable.getKeysType() == KeysType.PRIMARY_KEYS) {
                    sb.append("  ").append(column.toSqlWithoutAggregateTypeName());
                } else {
                    sb.append("  ").append(column.toSql());
                }
            } else {
                sb.append("  ").append(column.toSql());
            }
        }
        if (table.isOlapOrLakeTable() || table.getType() == TableType.OLAP_EXTERNAL) {
            OlapTable olapTable = (OlapTable) table;
            if (CollectionUtils.isNotEmpty(olapTable.getIndexes())) {
                for (Index index : olapTable.getIndexes()) {
                    sb.append(",\n");
                    sb.append("  ").append(index.toSql());
                }
            }
        }
        sb.append("\n) ENGINE=");
        if (table.isLakeTable()) {
            sb.append(CreateTableStmt.LAKE_ENGINE_NAME.toUpperCase()).append(" ");
        } else {
            sb.append(table.getType().name()).append(" ");
        }

        if (table.isOlapOrLakeTable() || table.getType() == TableType.OLAP_EXTERNAL) {
            OlapTable olapTable = (OlapTable) table;

            // keys
            sb.append("\n").append(olapTable.getKeysType().toSql()).append("(");
            List<String> keysColumnNames = Lists.newArrayList();
            for (Column column : olapTable.getBaseSchema()) {
                if (column.isKey()) {
                    keysColumnNames.add("`" + column.getName() + "`");
                }
            }
            sb.append(Joiner.on(", ").join(keysColumnNames)).append(")");

            if (!Strings.isNullOrEmpty(table.getComment())) {
                sb.append("\nCOMMENT \"").append(table.getComment()).append("\"");
            }

            // partition
            PartitionInfo partitionInfo = olapTable.getPartitionInfo();
            List<Long> partitionId = null;
            if (separatePartition) {
                partitionId = Lists.newArrayList();
            }
            if (partitionInfo.getType() == PartitionType.RANGE
                    || partitionInfo.getType() == PartitionType.LIST) {
                sb.append("\n").append(partitionInfo.toSql(olapTable, partitionId));
            }

            // distribution
            DistributionInfo distributionInfo = olapTable.getDefaultDistributionInfo();
            sb.append("\n").append(distributionInfo.toSql());

            // properties
            sb.append("\nPROPERTIES (\n");

            // replicationNum
            Short replicationNum = olapTable.getDefaultReplicationNum();
            sb.append("\"").append(PropertyAnalyzer.PROPERTIES_REPLICATION_NUM).append("\" = \"");
            sb.append(replicationNum).append("\"");

            // bloom filter
            Set<String> bfColumnNames = olapTable.getCopiedBfColumns();
            if (bfColumnNames != null) {
                sb.append(StatsConstants.TABLE_PROPERTY_SEPARATOR).append(PropertyAnalyzer.PROPERTIES_BF_COLUMNS)
                        .append("\" = \"");
                sb.append(Joiner.on(", ").join(olapTable.getCopiedBfColumns())).append("\"");
            }

            if (separatePartition) {
                // version info
                sb.append(StatsConstants.TABLE_PROPERTY_SEPARATOR).append(PropertyAnalyzer.PROPERTIES_VERSION_INFO)
                        .append("\" = \"");
                Partition partition = null;
                if (olapTable.getPartitionInfo().getType() == PartitionType.UNPARTITIONED) {
                    partition = olapTable.getPartition(olapTable.getName());
                } else {
                    Preconditions.checkState(partitionId.size() == 1);
                    partition = olapTable.getPartition(partitionId.get(0));
                }
                sb.append(partition.getVisibleVersion()).append("\"");
            }

            // colocateTable
            String colocateTable = olapTable.getColocateGroup();
            if (colocateTable != null) {
                sb.append(StatsConstants.TABLE_PROPERTY_SEPARATOR).append(PropertyAnalyzer.PROPERTIES_COLOCATE_WITH)
                        .append("\" = \"");
                sb.append(colocateTable).append("\"");
            }

            // dynamic partition
            if (olapTable.dynamicPartitionExists()) {
                sb.append(olapTable.getTableProperty().getDynamicPartitionProperty().toString());
            }

            // in memory
            sb.append(StatsConstants.TABLE_PROPERTY_SEPARATOR).append(PropertyAnalyzer.PROPERTIES_INMEMORY)
                    .append("\" = \"");
            sb.append(olapTable.isInMemory()).append("\"");

            // enable storage cache && cache ttl
            if (table.isLakeTable()) {
                Map<String, String> storageProperties = ((LakeTable) olapTable).getProperties();

                sb.append(StatsConstants.TABLE_PROPERTY_SEPARATOR).append(PropertyAnalyzer.PROPERTIES_ENABLE_STORAGE_CACHE)
                        .append("\" = \"");
                sb.append(storageProperties.get(PropertyAnalyzer.PROPERTIES_ENABLE_STORAGE_CACHE)).append("\"");

                sb.append(StatsConstants.TABLE_PROPERTY_SEPARATOR).append(PropertyAnalyzer.PROPERTIES_STORAGE_CACHE_TTL)
                        .append("\" = \"");
                sb.append(storageProperties.get(PropertyAnalyzer.PROPERTIES_STORAGE_CACHE_TTL)).append("\"");

                sb.append(StatsConstants.TABLE_PROPERTY_SEPARATOR).append(PropertyAnalyzer.PROPERTIES_ALLOW_ASYNC_WRITE_BACK)
                        .append("\" = \"");
                sb.append(storageProperties.get(PropertyAnalyzer.PROPERTIES_ALLOW_ASYNC_WRITE_BACK)).append("\"");
            }

            // storage type
            sb.append(StatsConstants.TABLE_PROPERTY_SEPARATOR).append(PropertyAnalyzer.PROPERTIES_STORAGE_FORMAT)
                    .append("\" = \"");
            sb.append(olapTable.getStorageFormat()).append("\"");

            // enable_persistent_index
            sb.append(StatsConstants.TABLE_PROPERTY_SEPARATOR).append(PropertyAnalyzer.PROPERTIES_ENABLE_PERSISTENT_INDEX)
                    .append("\" = \"");
            sb.append(olapTable.enablePersistentIndex()).append("\"");

            // compression type
            sb.append(StatsConstants.TABLE_PROPERTY_SEPARATOR).append(PropertyAnalyzer.PROPERTIES_COMPRESSION)
                    .append("\" = \"");
            if (olapTable.getCompressionType() == TCompressionType.LZ4_FRAME) {
                sb.append("LZ4").append("\"");
            } else if (olapTable.getCompressionType() == TCompressionType.LZ4) {
                sb.append("LZ4").append("\"");
            } else {
                sb.append(olapTable.getCompressionType()).append("\"");
            }

            // storage media
            Map<String, String> properties = olapTable.getTableProperty().getProperties();
            if (!properties.containsKey(PropertyAnalyzer.PROPERTIES_STORAGE_MEDIUM)) {
                sb.append("\n");
            } else {
                sb.append(StatsConstants.TABLE_PROPERTY_SEPARATOR).append(PropertyAnalyzer.PROPERTIES_STORAGE_MEDIUM)
                        .append("\" = \"");
                sb.append(properties.get(PropertyAnalyzer.PROPERTIES_STORAGE_MEDIUM)).append("\"");
                sb.append("\n");
            }

            if (table.getType() == TableType.OLAP_EXTERNAL) {
                ExternalOlapTable externalOlapTable = (ExternalOlapTable) table;
                // properties
                sb.append("\"host\" = \"").append(externalOlapTable.getSourceTableHost()).append("\",\n");
                sb.append("\"port\" = \"").append(externalOlapTable.getSourceTablePort()).append("\",\n");
                sb.append("\"user\" = \"").append(externalOlapTable.getSourceTableUser()).append("\",\n");
                sb.append("\"password\" = \"").append(hidePassword ? "" : externalOlapTable.getSourceTablePassword())
                        .append("\",\n");
                sb.append("\"database\" = \"").append(externalOlapTable.getSourceTableDbName()).append("\",\n");
                sb.append("\"table\" = \"").append(externalOlapTable.getSourceTableName()).append("\"\n");
            }
            sb.append(")");
        } else if (table.getType() == TableType.MYSQL) {
            MysqlTable mysqlTable = (MysqlTable) table;
            if (!Strings.isNullOrEmpty(table.getComment())) {
                sb.append("\nCOMMENT \"").append(table.getComment()).append("\"");
            }
            // properties
            sb.append("\nPROPERTIES (\n");
            sb.append("\"host\" = \"").append(mysqlTable.getHost()).append("\",\n");
            sb.append("\"port\" = \"").append(mysqlTable.getPort()).append("\",\n");
            sb.append("\"user\" = \"").append(mysqlTable.getUserName()).append("\",\n");
            sb.append("\"password\" = \"").append(hidePassword ? "" : mysqlTable.getPasswd()).append("\",\n");
            sb.append("\"database\" = \"").append(mysqlTable.getMysqlDatabaseName()).append("\",\n");
            sb.append("\"table\" = \"").append(mysqlTable.getMysqlTableName()).append("\"\n");
            sb.append(")");
        } else if (table.getType() == TableType.BROKER) {
            BrokerTable brokerTable = (BrokerTable) table;
            if (!Strings.isNullOrEmpty(table.getComment())) {
                sb.append("\nCOMMENT \"").append(table.getComment()).append("\"");
            }
            // properties
            sb.append("\nPROPERTIES (\n");
            sb.append("\"broker_name\" = \"").append(brokerTable.getBrokerName()).append("\",\n");
            sb.append("\"path\" = \"").append(Joiner.on(",").join(brokerTable.getEncodedPaths())).append("\",\n");
            sb.append("\"column_separator\" = \"").append(brokerTable.getReadableColumnSeparator()).append("\",\n");
            sb.append("\"line_delimiter\" = \"").append(brokerTable.getReadableRowDelimiter()).append("\"\n");
            sb.append(")");
            if (!brokerTable.getBrokerProperties().isEmpty()) {
                sb.append("\nBROKER PROPERTIES (\n");
                sb.append(new PrintableMap<>(brokerTable.getBrokerProperties(), " = ", true, true,
                        hidePassword).toString());
                sb.append("\n)");
            }
        } else if (table.getType() == TableType.ELASTICSEARCH) {
            EsTable esTable = (EsTable) table;
            if (!Strings.isNullOrEmpty(table.getComment())) {
                sb.append("\nCOMMENT \"").append(table.getComment()).append("\"");
            }

            // partition
            PartitionInfo partitionInfo = esTable.getPartitionInfo();
            if (partitionInfo.getType() == PartitionType.RANGE) {
                sb.append("\n");
                sb.append("PARTITION BY RANGE(");
                idx = 0;
                RangePartitionInfo rangePartitionInfo = (RangePartitionInfo) partitionInfo;
                for (Column column : rangePartitionInfo.getPartitionColumns()) {
                    if (idx != 0) {
                        sb.append(", ");
                    }
                    sb.append("`").append(column.getName()).append("`");
                }
                sb.append(")\n()");
            }

            // properties
            sb.append("\nPROPERTIES (\n");
            sb.append("\"hosts\" = \"").append(esTable.getHosts()).append("\",\n");
            sb.append("\"user\" = \"").append(esTable.getUserName()).append("\",\n");
            sb.append("\"password\" = \"").append(hidePassword ? "" : esTable.getPasswd()).append("\",\n");
            sb.append("\"index\" = \"").append(esTable.getIndexName()).append("\",\n");
            if (esTable.getMappingType() != null) {
                sb.append("\"type\" = \"").append(esTable.getMappingType()).append("\",\n");
            }
            sb.append("\"transport\" = \"").append(esTable.getTransport()).append("\",\n");
            sb.append("\"enable_docvalue_scan\" = \"").append(esTable.isDocValueScanEnable()).append("\",\n");
            sb.append("\"max_docvalue_fields\" = \"").append(esTable.maxDocValueFields()).append("\",\n");
            sb.append("\"enable_keyword_sniff\" = \"").append(esTable.isKeywordSniffEnable()).append("\",\n");
            sb.append("\"es.nodes.wan.only\" = \"").append(esTable.wanOnly()).append("\"\n");
            sb.append(")");
        } else if (table.getType() == TableType.HIVE) {
            HiveTable hiveTable = (HiveTable) table;
            if (!Strings.isNullOrEmpty(table.getComment())) {
                sb.append("\nCOMMENT \"").append(table.getComment()).append("\"");
            }

            // properties
            sb.append("\nPROPERTIES (\n");
            sb.append("\"database\" = \"").append(hiveTable.getDbName()).append("\",\n");
            sb.append("\"table\" = \"").append(hiveTable.getTableName()).append("\",\n");
            sb.append("\"resource\" = \"").append(hiveTable.getResourceName()).append("\"");
            if (!hiveTable.getHiveProperties().isEmpty()) {
                sb.append(",\n");
            }
            sb.append(new PrintableMap<>(hiveTable.getHiveProperties(), " = ", true, true, false).toString());
            sb.append("\n)");
        } else if (table.getType() == TableType.HUDI) {
            HudiTable hudiTable = (HudiTable) table;
            if (!Strings.isNullOrEmpty(table.getComment())) {
                sb.append("\nCOMMENT \"").append(table.getComment()).append("\"");
            }

            // properties
            sb.append("\nPROPERTIES (\n");
            sb.append("\"database\" = \"").append(hudiTable.getDbName()).append("\",\n");
            sb.append("\"table\" = \"").append(hudiTable.getTable()).append("\",\n");
            sb.append("\"resource\" = \"").append(hudiTable.getResourceName()).append("\"");
            sb.append("\n)");
        } else if (table.getType() == TableType.ICEBERG) {
            IcebergTable icebergTable = (IcebergTable) table;
            if (!Strings.isNullOrEmpty(table.getComment())) {
                sb.append("\nCOMMENT \"").append(table.getComment()).append("\"");
            }

            // properties
            sb.append("\nPROPERTIES (\n");
            sb.append("\"database\" = \"").append(icebergTable.getDb()).append("\",\n");
            sb.append("\"table\" = \"").append(icebergTable.getTable()).append("\",\n");
            String maxTotalBytes = icebergTable.getFileIOMaxTotalBytes();
            if (!Strings.isNullOrEmpty(maxTotalBytes)) {
                sb.append("\"fileIO.cache.max-total-bytes\" = \"").append(maxTotalBytes).append("\",\n");
            }
            sb.append("\"resource\" = \"").append(icebergTable.getResourceName()).append("\"");
            sb.append("\n)");
        } else if (table.getType() == TableType.JDBC) {
            JDBCTable jdbcTable = (JDBCTable) table;
            if (!Strings.isNullOrEmpty(table.getComment())) {
                sb.append("\nCOMMENT \"").append(table.getComment()).append("\"");
            }

            // properties
            sb.append("\nPROPERTIES (\n");
            sb.append("\"resource\" = \"").append(jdbcTable.getResourceName()).append("\",\n");
            sb.append("\"table\" = \"").append(jdbcTable.getJdbcTable()).append("\"");
            sb.append("\n)");
        }
        sb.append(";");

        createTableStmt.add(sb.toString());

        // 2. add partition
        if (separatePartition && (table instanceof OlapTable)
                && ((OlapTable) table).getPartitionInfo().getType() == PartitionType.RANGE
                && ((OlapTable) table).getPartitions().size() > 1) {
            OlapTable olapTable = (OlapTable) table;
            RangePartitionInfo partitionInfo = (RangePartitionInfo) olapTable.getPartitionInfo();
            boolean first = true;
            for (Map.Entry<Long, Range<PartitionKey>> entry : partitionInfo.getSortedRangeMap(false)) {
                if (first) {
                    first = false;
                    continue;
                }
                sb = new StringBuilder();
                Partition partition = olapTable.getPartition(entry.getKey());
                sb.append("ALTER TABLE ").append(table.getName());
                sb.append(" ADD PARTITION ").append(partition.getName()).append(" VALUES [");
                sb.append(entry.getValue().lowerEndpoint().toSql());
                sb.append(", ").append(entry.getValue().upperEndpoint().toSql()).append(")");
                sb.append("(\"version_info\" = \"");
                sb.append(partition.getVisibleVersion()).append("\"");
                sb.append(");");
                addPartitionStmt.add(sb.toString());
            }
        }

        // 3. rollup
        if (createRollupStmt != null && (table instanceof OlapTable)) {
            OlapTable olapTable = (OlapTable) table;
            for (Map.Entry<Long, MaterializedIndexMeta> entry : olapTable.getIndexIdToMeta().entrySet()) {
                if (entry.getKey() == olapTable.getBaseIndexId()) {
                    continue;
                }
                MaterializedIndexMeta materializedIndexMeta = entry.getValue();
                sb = new StringBuilder();
                String indexName = olapTable.getIndexNameById(entry.getKey());
                sb.append("ALTER TABLE ").append(table.getName()).append(" ADD ROLLUP ").append(indexName);
                sb.append("(");

                List<Column> indexSchema = materializedIndexMeta.getSchema();
                for (int i = 0; i < indexSchema.size(); i++) {
                    Column column = indexSchema.get(i);
                    sb.append(column.getName());
                    if (i != indexSchema.size() - 1) {
                        sb.append(", ");
                    }
                }
                sb.append(");");
                createRollupStmt.add(sb.toString());
            }
        }
    }

    public void replayCreateTable(String dbName, Table table) {
        localMetastore.replayCreateTable(dbName, table);
    }

    public void replayCreateMaterializedView(String dbName, MaterializedView materializedView) {
        localMetastore.replayCreateMaterializedView(dbName, materializedView);
    }

    // Drop table
    public void dropTable(DropTableStmt stmt) throws DdlException {
        localMetastore.dropTable(stmt);
    }

    public void sendDropTabletTasks(HashMap<Long, AgentBatchTask> batchTaskMap) {
        localMetastore.sendDropTabletTasks(batchTaskMap);
    }

    public void replayDropTable(Database db, long tableId, boolean isForceDrop) {
        localMetastore.replayDropTable(db, tableId, isForceDrop);
    }

    public void replayEraseTable(long tableId) throws DdlException {
        localMetastore.replayEraseTable(tableId);
    }

    public void replayEraseMultiTables(MultiEraseTableInfo multiEraseTableInfo) throws DdlException {
        localMetastore.replayEraseMultiTables(multiEraseTableInfo);
    }

    public void replayRecoverTable(RecoverInfo info) {
        localMetastore.replayRecoverTable(info);
    }

    public void replayAddReplica(ReplicaPersistInfo info) {
        localMetastore.replayAddReplica(info);
    }

    public void replayUpdateReplica(ReplicaPersistInfo info) {
        localMetastore.replayUpdateReplica(info);
    }

    public void replayDeleteReplica(ReplicaPersistInfo info) {
        localMetastore.replayDeleteReplica(info);
    }

    public void replayAddFrontend(Frontend fe) {
        nodeMgr.replayAddFrontend(fe);
    }

    public void replayUpdateFrontend(Frontend frontend) {
        nodeMgr.replayUpdateFrontend(frontend);
    }

    public void replayDropFrontend(Frontend frontend) {
        nodeMgr.replayDropFrontend(frontend);
    }

    public int getClusterId() {
        return nodeMgr.getClusterId();
    }

    public String getToken() {
        return nodeMgr.getToken();
    }

    public Database getDb(String name) {
        return localMetastore.getDb(name);
    }

    public Database getDb(long dbId) {
        return localMetastore.getDb(dbId);
    }

    public Database getDbIncludeRecycleBin(long dbId) {
        return localMetastore.getDbIncludeRecycleBin(dbId);
    }

    public Table getTableIncludeRecycleBin(Database db, long tableId) {
        return localMetastore.getTableIncludeRecycleBin(db, tableId);
    }

    public List<Table> getTablesIncludeRecycleBin(Database db) {
        return localMetastore.getTablesIncludeRecycleBin(db);
    }

    public Partition getPartitionIncludeRecycleBin(OlapTable table, long partitionId) {
        return localMetastore.getPartitionIncludeRecycleBin(table, partitionId);
    }

    public Collection<Partition> getPartitionsIncludeRecycleBin(OlapTable table) {
        return localMetastore.getPartitionsIncludeRecycleBin(table);
    }

    public Collection<Partition> getAllPartitionsIncludeRecycleBin(OlapTable table) {
        return localMetastore.getAllPartitionsIncludeRecycleBin(table);
    }

    // NOTE: result can be null, cause partition erase is not in db lock
    public DataProperty getDataPropertyIncludeRecycleBin(PartitionInfo info, long partitionId) {
        return localMetastore.getDataPropertyIncludeRecycleBin(info, partitionId);
    }

    // NOTE: result can be -1, cause partition erase is not in db lock
    public short getReplicationNumIncludeRecycleBin(PartitionInfo info, long partitionId) {
        return localMetastore.getReplicationNumIncludeRecycleBin(info, partitionId);
    }

    public EditLog getEditLog() {
        return editLog;
    }

    public Journal getJournal() {
        return journal;
    }

    // Get the next available, need't lock because of nextId is atomic.
    public long getNextId() {
        return idGenerator.getNextId();
    }

    public List<String> getDbNames() {
        return localMetastore.listDbNames();
    }

    public List<Long> getDbIds() {
        return localMetastore.getDbIds();
    }

    public List<Long> getDbIdsIncludeRecycleBin() {
        return localMetastore.getDbIdsIncludeRecycleBin();
    }

    public HashMap<Long, TStorageMedium> getPartitionIdToStorageMediumMap() {
        return localMetastore.getPartitionIdToStorageMediumMap();
    }

    public ConsistencyChecker getConsistencyChecker() {
        return this.consistencyChecker;
    }

    public Alter getAlterInstance() {
        return this.alter;
    }

    public SchemaChangeHandler getSchemaChangeHandler() {
        return (SchemaChangeHandler) this.alter.getSchemaChangeHandler();
    }

    public MaterializedViewHandler getRollupHandler() {
        return (MaterializedViewHandler) this.alter.getMaterializedViewHandler();
    }

    public SystemHandler getClusterHandler() {
        return (SystemHandler) this.alter.getClusterHandler();
    }

    public BackupHandler getBackupHandler() {
        return this.backupHandler;
    }

    public DeleteHandler getDeleteHandler() {
        return this.deleteHandler;
    }

    public Load getLoadInstance() {
        return this.load;
    }

    public LoadManager getLoadManager() {
        return loadManager;
    }

    public LeaderTaskExecutor getPendingLoadTaskScheduler() {
        return pendingLoadTaskScheduler;
    }

    public PriorityLeaderTaskExecutor getLoadingLoadTaskScheduler() {
        return loadingLoadTaskScheduler;
    }

    public RoutineLoadManager getRoutineLoadManager() {
        return routineLoadManager;
    }

    public RoutineLoadTaskScheduler getRoutineLoadTaskScheduler() {
        return routineLoadTaskScheduler;
    }

    public ExportMgr getExportMgr() {
        return this.exportMgr;
    }

    public SmallFileMgr getSmallFileMgr() {
        return this.smallFileMgr;
    }

    public long getReplayedJournalId() {
        return this.replayedJournalId.get();
    }

    public HAProtocol getHaProtocol() {
        return this.haProtocol;
    }

    public Long getMaxJournalId() {
        return this.journal.getMaxJournalId();
    }

    public long getEpoch() {
        return this.epoch;
    }

    public void setEpoch(long epoch) {
        this.epoch = epoch;
    }

    public FrontendNodeType getRole() {
        return nodeMgr.getRole();
    }

    public Pair<String, Integer> getHelperNode() {
        return nodeMgr.getHelperNode();
    }

    public List<Pair<String, Integer>> getHelperNodes() {
        return nodeMgr.getHelperNodes();
    }

    public Pair<String, Integer> getSelfNode() {
        return nodeMgr.getSelfNode();
    }

    public String getNodeName() {
        return nodeMgr.getNodeName();
    }

    public FrontendNodeType getFeType() {
        return this.feType;
    }

    public int getLeaderRpcPort() {
        return nodeMgr.getLeaderRpcPort();
    }

    public int getLeaderHttpPort() {
        return nodeMgr.getLeaderHttpPort();
    }

    public String getLeaderIp() {
        return nodeMgr.getLeaderIp();
    }

    public EsRepository getEsRepository() {
        return this.esRepository;
    }

    public StarRocksRepository getStarRocksRepository() {
        return this.starRocksRepository;
    }

    public HiveRepository getHiveRepository() {
        return this.hiveRepository;
    }

    public void setHiveRepository(HiveRepository hiveRepository) {
        this.hiveRepository = hiveRepository;
    }

    public IcebergRepository getIcebergRepository() {
        return this.icebergRepository;
    }

    public MetastoreEventsProcessor getMetastoreEventsProcessor() {
        return this.metastoreEventsProcessor;
    }

    public void setLeader(LeaderInfo info) {
        nodeMgr.setLeader(info);
    }

    public boolean canRead() {
        return this.canRead.get();
    }

    public boolean isElectable() {
        return nodeMgr.isElectable();
    }

    public boolean isLeader() {
        return feType == FrontendNodeType.LEADER;
    }

    public void setSynchronizedTime(long time) {
        this.synchronizedTimeMs = time;
    }

    public void setEditLog(EditLog editLog) {
        this.editLog = editLog;
        localMetastore.setEditLog(editLog);
    }

    public void setJournal(Journal journal) {
        this.journal = journal;
    }

    public void setNextId(long id) {
        idGenerator.setId(id);
    }

    public void setHaProtocol(HAProtocol protocol) {
        this.haProtocol = protocol;
    }

    public static short calcShortKeyColumnCount(List<Column> columns, Map<String, String> properties)
            throws DdlException {
        List<Column> indexColumns = new ArrayList<Column>();
        for (Column column : columns) {
            if (column.isKey()) {
                indexColumns.add(column);
            }
        }
        LOG.debug("index column size: {}", indexColumns.size());
        Preconditions.checkArgument(indexColumns.size() > 0);

        // figure out shortKeyColumnCount
        short shortKeyColumnCount = (short) -1;
        try {
            shortKeyColumnCount = PropertyAnalyzer.analyzeShortKeyColumnCount(properties);
        } catch (AnalysisException e) {
            throw new DdlException(e.getMessage());
        }
        if (shortKeyColumnCount != (short) -1) {
            // use user specified short key column count
            if (shortKeyColumnCount <= 0) {
                throw new DdlException("Invalid short key: " + shortKeyColumnCount);
            }

            if (shortKeyColumnCount > indexColumns.size()) {
                throw new DdlException("Short key is too large. should less than: " + indexColumns.size());
            }

            for (int pos = 0; pos < shortKeyColumnCount; pos++) {
                if (indexColumns.get(pos).getPrimitiveType() == PrimitiveType.VARCHAR &&
                        pos != shortKeyColumnCount - 1) {
                    throw new DdlException("Varchar should not in the middle of short keys.");
                }
            }
        } else {
            /*
             * Calc short key column count. NOTE: short key column count is
             * calculated as follow: 1. All index column are taking into
             * account. 2. Max short key column count is Min(Num of
             * indexColumns, META_MAX_SHORT_KEY_NUM). 3. Short key list can
             * contains at most one VARCHAR column. And if contains, it should
             * be at the last position of the short key list.
             */
            shortKeyColumnCount = 0;
            int shortKeySizeByte = 0;
            int maxShortKeyColumnCount = Math.min(indexColumns.size(), FeConstants.shortkey_max_column_count);
            for (int i = 0; i < maxShortKeyColumnCount; i++) {
                Column column = indexColumns.get(i);
                shortKeySizeByte += column.getOlapColumnIndexSize();
                if (shortKeySizeByte > FeConstants.shortkey_maxsize_bytes) {
                    if (column.getPrimitiveType().isCharFamily()) {
                        ++shortKeyColumnCount;
                    }
                    break;
                }
                if (column.getType().isFloatingPointType() || column.getType().isComplexType()) {
                    break;
                }
                if (column.getPrimitiveType() == PrimitiveType.VARCHAR) {
                    ++shortKeyColumnCount;
                    break;
                }
                ++shortKeyColumnCount;
            }
            if (indexColumns.isEmpty()) {
                throw new DdlException("Empty schema");
            }
            if (shortKeyColumnCount == 0) {
                throw new DdlException("Data type of first column cannot be " + indexColumns.get(0).getType());
            }

        } // end calc shortKeyColumnCount

        return shortKeyColumnCount;
    }

    /*
     * used for handling AlterTableStmt (for client is the ALTER TABLE command).
     * including SchemaChangeHandler and RollupHandler
     */
    public void alterTable(AlterTableStmt stmt) throws UserException {
        localMetastore.alterTable(stmt);
    }

    /**
     * used for handling AlterViewStmt (the ALTER VIEW command).
     */
    public void alterView(AlterViewStmt stmt) throws UserException {
        localMetastore.alterView(stmt);
    }

    public void createMaterializedView(CreateMaterializedViewStmt stmt)
            throws AnalysisException, DdlException {
        localMetastore.createMaterializedView(stmt);
    }

    public void createMaterializedView(CreateMaterializedViewStatement statement)
            throws DdlException {
        localMetastore.createMaterializedView(statement);
    }

    public void dropMaterializedView(DropMaterializedViewStmt stmt) throws DdlException, MetaNotFoundException {
        localMetastore.dropMaterializedView(stmt);
    }

    public void alterMaterializedView(AlterMaterializedViewStmt stmt) throws DdlException, MetaNotFoundException {
        localMetastore.alterMaterializedView(stmt);
    }

    public void replayRenameMaterializedView(RenameMaterializedViewLog log) {
        this.alter.replayRenameMaterializedView(log);
    }

    public void replayChangeMaterializedViewRefreshScheme(ChangeMaterializedViewRefreshSchemeLog log) {
        this.alter.replayChangeMaterializedViewRefreshScheme(log);
    }

    /*
     * used for handling CancelAlterStmt (for client is the CANCEL ALTER
     * command). including SchemaChangeHandler and RollupHandler
     */
    public void cancelAlter(CancelAlterTableStmt stmt) throws DdlException {
        localMetastore.cancelAlter(stmt);
    }

    /*
     * used for handling backup opt
     */
    public void backup(BackupStmt stmt) throws DdlException {
        getBackupHandler().process(stmt);
    }

    public void restore(RestoreStmt stmt) throws DdlException {
        getBackupHandler().process(stmt);
    }

    public void cancelBackup(CancelBackupStmt stmt) throws DdlException {
        getBackupHandler().cancel(stmt);
    }

    // entry of rename table operation
    public void renameTable(Database db, OlapTable table, TableRenameClause tableRenameClause) throws DdlException {
        localMetastore.renameTable(db, table, tableRenameClause);
    }

    public void replayRenameTable(TableInfo tableInfo) {
        localMetastore.replayRenameTable(tableInfo);
    }

    // the invoker should keep db write lock
    public void modifyTableColocate(Database db, OlapTable table, String colocateGroup, boolean isReplay,
                                    GroupId assignedGroupId)
            throws DdlException {
        colocateTableIndex.modifyTableColocate(db, table, colocateGroup, isReplay, assignedGroupId);
    }

    public void replayModifyTableColocate(TablePropertyInfo info) {
        colocateTableIndex.replayModifyTableColocate(info);
    }

    public void renameRollup(Database db, OlapTable table, RollupRenameClause renameClause) throws DdlException {
        localMetastore.renameRollup(db, table, renameClause);
    }

    public void replayRenameRollup(TableInfo tableInfo) {
        localMetastore.replayRenameRollup(tableInfo);
    }

    public void renamePartition(Database db, OlapTable table, PartitionRenameClause renameClause) throws DdlException {
        localMetastore.renamePartition(db, table, renameClause);
    }

    public void replayRenamePartition(TableInfo tableInfo) throws DdlException {
        localMetastore.replayRenamePartition(tableInfo);
    }

    public void renameColumn(Database db, OlapTable table, ColumnRenameClause renameClause) throws DdlException {
        throw new DdlException("not implmented");
    }

    public void modifyTableDynamicPartition(Database db, OlapTable table, Map<String, String> properties)
            throws DdlException {
        localMetastore.modifyTableDynamicPartition(db, table, properties);
    }

    public void modifyTableReplicationNum(Database db, OlapTable table, Map<String, String> properties)
            throws DdlException {
        localMetastore.modifyTableReplicationNum(db, table, properties);
    }

    // The caller need to hold the db write lock
    public void modifyTableDefaultReplicationNum(Database db, OlapTable table, Map<String, String> properties)
            throws DdlException {
        localMetastore.modifyTableDefaultReplicationNum(db, table, properties);
    }

    public void modifyTableMeta(Database db, OlapTable table, Map<String, String> properties,
                                TTabletMetaType metaType) {
        localMetastore.modifyTableMeta(db, table, properties, metaType);
    }

    public void setHasForbitGlobalDict(String dbName, String tableName, boolean isForbit) throws DdlException {
        localMetastore.setHasForbitGlobalDict(dbName, tableName, isForbit);
    }

    public void replayModifyHiveTableColumn(short opCode, ModifyTableColumnOperationLog info) {
        localMetastore.replayModifyHiveTableColumn(opCode, info);
    }

    public void replayModifyTableProperty(short opCode, ModifyTablePropertyOperationLog info) {
        localMetastore.replayModifyTableProperty(opCode, info);
    }

    /*
     * used for handling AlterClusterStmt
     * (for client is the ALTER CLUSTER command).
     */
    public ShowResultSet alterCluster(AlterSystemStmt stmt) throws UserException {
        return this.alter.processAlterCluster(stmt);
    }

    public void cancelAlterCluster(CancelAlterSystemStmt stmt) throws DdlException {
        this.alter.getClusterHandler().cancel(stmt);
    }

    // Change current catalog of this session.
    // We can support "use 'catalog <catalog_name>'" from mysql client or "use catalog <catalog_name>" from jdbc.
    public void changeCatalog(ConnectContext ctx, String newCatalogName) throws AnalysisException {
        if (!catalogMgr.catalogExists(newCatalogName)) {
            ErrorReport.reportAnalysisException(ErrorCode.ERR_BAD_CATALOG_ERROR, newCatalogName);
        }
        ctx.setCurrentCatalog(newCatalogName);
    }

    // Change current catalog and database of this session.
    // We can support 'USE CATALOG.DB'
    public void changeCatalogDb(ConnectContext ctx, String identifier) throws DdlException {
        String dbName = ctx.getDatabase();

        String[] parts = identifier.split("\\.");
        if (parts.length != 1 && parts.length != 2) {
            ErrorReport.reportDdlException(ErrorCode.ERR_BAD_CATALOG_AND_DB_ERROR, identifier);
        } else if (parts.length == 1) {
            dbName = identifier;
        } else {
            String newCatalogName = parts[0];
            if (catalogMgr.catalogExists(newCatalogName)) {
                dbName = parts[1];
            } else {
                ErrorReport.reportDdlException(ErrorCode.ERR_BAD_CATALOG_AND_DB_ERROR, identifier);
            }
            ctx.setCurrentCatalog(newCatalogName);
        }

        // Check auth for internal catalog.
        // Here we check the request permission that sent by the mysql client or jdbc.
        // So we didn't check UseDbStmt permission in PrivilegeChecker.
        if (CatalogMgr.isInternalCatalog(ctx.getCurrentCatalog()) &&
                !auth.checkDbPriv(ctx, dbName, PrivPredicate.SHOW)) {
            ErrorReport.reportDdlException(ErrorCode.ERR_DB_ACCESS_DENIED,
                    ctx.getQualifiedUser(), dbName);
        }

        if (metadataMgr.getDb(ctx.getCurrentCatalog(), dbName) == null) {
            LOG.debug("Unknown catalog '%s' and db '%s'", ctx.getCurrentCatalog(), dbName);
            ErrorReport.reportDdlException(ErrorCode.ERR_BAD_DB_ERROR, dbName);
        }

        ctx.setDatabase(dbName);
    }

    // for test only
    @VisibleForTesting
    public void clear() {
        localMetastore.clear();
    }

    public void createView(CreateViewStmt stmt) throws DdlException {
        localMetastore.createView(stmt);
    }

    /**
     * Returns the function that best matches 'desc' that is registered with the
     * globalStateMgr using 'mode' to check for matching. If desc matches multiple
     * functions in the globalStateMgr, it will return the function with the strictest
     * matching mode. If multiple functions match at the same matching mode,
     * ties are broken by comparing argument types in lexical order. Argument
     * types are ordered by argument precision (e.g. double is preferred over
     * float) and then by alphabetical order of argument type name, to guarantee
     * deterministic results.
     */
    public Function getFunction(Function desc, Function.CompareMode mode) {
        return functionSet.getFunction(desc, mode);
    }

    public List<Function> getBuiltinFunctions() {
        return functionSet.getBuiltinFunctions();
    }

    public boolean isNotAlwaysNullResultWithNullParamFunction(String funcName) {
        return functionSet.isNotAlwaysNullResultWithNullParamFunctions(funcName);
    }

    public void replayCreateCluster(Cluster cluster) {
        localMetastore.replayCreateCluster(cluster);
    }

    public void setIsDefaultClusterCreated(boolean isDefaultClusterCreated) {
        this.isDefaultClusterCreated = isDefaultClusterCreated;
    }

    public Cluster getCluster() {
        return localMetastore.getCluster();
    }

    public void refreshExternalTable(RefreshTableStmt stmt) throws DdlException {
        refreshExternalTable(stmt.getTableName(), stmt.getPartitions());

        List<Frontend> allFrontends = GlobalStateMgr.getCurrentState().getFrontends(null);
        Map<String, Future<TStatus>> resultMap = Maps.newHashMapWithExpectedSize(allFrontends.size() - 1);
        for (Frontend fe : allFrontends) {
            if (fe.getHost().equals(GlobalStateMgr.getCurrentState().getSelfNode().first)) {
                continue;
            }

            resultMap.put(fe.getHost(), refreshOtherFesTable(new TNetworkAddress(fe.getHost(), fe.getRpcPort()),
                    stmt.getTableName(), stmt.getPartitions()));
        }

        String errMsg = "";
        for (Map.Entry<String, Future<TStatus>> entry : resultMap.entrySet()) {
            try {
                TStatus status = entry.getValue().get();
                if (status.getStatus_code() != TStatusCode.OK) {
                    String err = "refresh fe " + entry.getKey() + " failed: ";
                    if (status.getError_msgs() != null && status.getError_msgs().size() > 0) {
                        err += String.join(",", status.getError_msgs());
                    }
                    errMsg += err + ";";
                }
            } catch (Exception e) {
                errMsg += "refresh fe " + entry.getKey() + " failed: " + e.getMessage();
            }
        }
        if (!errMsg.equals("")) {
            ErrorReport.reportDdlException(ErrorCode.ERROR_REFRESH_EXTERNAL_TABLE_FAILED, errMsg);
        }
    }

    public Future<TStatus> refreshOtherFesTable(TNetworkAddress thriftAddress, TableName tableName,
                                                List<String> partitions) {
        int timeout = ConnectContext.get().getSessionVariable().getQueryTimeoutS() * 1000
                + Config.thrift_rpc_timeout_ms;
        FutureTask<TStatus> task = new FutureTask<TStatus>(() -> {
            TRefreshTableRequest request = new TRefreshTableRequest();
            request.setCatalog_name(tableName.getCatalog());
            request.setDb_name(tableName.getDb());
            request.setTable_name(tableName.getTbl());
            request.setPartitions(partitions);
            try {
                TRefreshTableResponse response = FrontendServiceProxy.call(thriftAddress,
                        timeout,
                        Config.thrift_rpc_retry_times,
                        client -> client.refreshTable(request));
                return response.getStatus();
            } catch (Exception e) {
                LOG.warn("call fe {} refreshTable rpc method failed", thriftAddress, e);
                TStatus status = new TStatus(TStatusCode.INTERNAL_ERROR);
                status.setError_msgs(Lists.newArrayList(e.getMessage()));
                return status;
            }
        });

        new Thread(task).start();

        return task;
    }

    public void refreshExternalTable(TableName tableName, List<String> partitions) throws DdlException {
        String catalogName = tableName.getCatalog();
        String dbName = tableName.getDb();
        String tblName = tableName.getTbl();
        Database db = metadataMgr.getDb(catalogName, tableName.getDb());
        if (db == null) {
            throw new DdlException("db: " + tableName.getDb() + " not exists");
        }
        HiveMetaStoreTable table;
        db.readLock();
        try {
            Table tbl = metadataMgr.getTable(catalogName, dbName, tblName);
            if (tbl == null || !(tbl instanceof HiveMetaStoreTable)) {
                throw new DdlException("table : " + tableName + " not exists, or is not hive/hudi external table");
            }
            table = (HiveMetaStoreTable) tbl;
        } finally {
            db.readUnlock();
        }

        if (partitions != null && partitions.size() > 0) {
            table.refreshPartCache(partitions);
        } else {
            table.refreshTableCache(dbName, tblName);
        }
    }

    public void initDefaultCluster() {
        localMetastore.initDefaultCluster();
    }

    public void replayUpdateClusterAndBackends(BackendIdsUpdateInfo info) {
        localMetastore.replayUpdateClusterAndBackends(info);
    }

    public String dumpImage() {
        LOG.info("begin to dump meta data");
        String dumpFilePath;
        Map<Long, Database> lockedDbMap = Maps.newTreeMap();
        tryLock(true);
        try {
            // sort all dbs
            for (long dbId : getDbIds()) {
                Database db = getDb(dbId);
                Preconditions.checkNotNull(db);
                lockedDbMap.put(dbId, db);
            }

            // lock all dbs
            for (Database db : lockedDbMap.values()) {
                db.readLock();
            }
            LOG.info("acquired all the dbs' read lock.");

            long journalId = getMaxJournalId();
            File dumpFile = new File(Config.meta_dir, "image." + journalId);
            dumpFilePath = dumpFile.getAbsolutePath();
            try {
                LOG.info("begin to dump {}", dumpFilePath);
                saveImage(dumpFile, journalId);
            } catch (IOException e) {
                LOG.error("failed to dump image to {}", dumpFilePath, e);
            }
        } finally {
            // unlock all
            for (Database db : lockedDbMap.values()) {
                db.readUnlock();
            }
            unlock();
        }

        LOG.info("finished dumping image to {}", dumpFilePath);
        return dumpFilePath;
    }

    public List<Partition> createTempPartitionsFromPartitions(Database db, Table table,
                                                              String namePostfix, List<Long> sourcePartitionIds,
                                                              List<Long> tmpPartitionIds) {
        return localMetastore.createTempPartitionsFromPartitions(db, table, namePostfix, sourcePartitionIds, tmpPartitionIds);
    }

    public void truncateTable(TruncateTableStmt truncateTableStmt) throws DdlException {
        localMetastore.truncateTable(truncateTableStmt);
    }

    public void replayTruncateTable(TruncateTableInfo info) {
        localMetastore.replayTruncateTable(info);
    }

    public void setConfig(AdminSetConfigStmt stmt) throws DdlException {
        nodeMgr.setConfig(stmt);
    }

    public void setFrontendConfig(Map<String, String> configs) throws DdlException {
        nodeMgr.setFrontendConfig(configs);
    }

    public void replayBackendTabletsInfo(BackendTabletsInfo backendTabletsInfo) {
        localMetastore.replayBackendTabletsInfo(backendTabletsInfo);
    }

    public void convertDistributionType(Database db, OlapTable tbl) throws DdlException {
        localMetastore.convertDistributionType(db, tbl);
    }

    public void replayConvertDistributionType(TableInfo tableInfo) {
        localMetastore.replayConvertDistributionType(tableInfo);
    }

    public void replaceTempPartition(Database db, String tableName, ReplacePartitionClause clause) throws DdlException {
        localMetastore.replaceTempPartition(db, tableName, clause);
    }

    public void replayReplaceTempPartition(ReplacePartitionOperationLog replaceTempPartitionLog) {
        localMetastore.replayReplaceTempPartition(replaceTempPartitionLog);
    }

    public void installPlugin(InstallPluginStmt stmt) throws UserException, IOException {
        pluginMgr.installPlugin(stmt);
    }

    public void replayInstallPlugin(PluginInfo pluginInfo) {
        try {
            pluginMgr.replayLoadDynamicPlugin(pluginInfo);
        } catch (Exception e) {
            LOG.warn("replay install plugin failed.", e);
        }
    }

    public void uninstallPlugin(UninstallPluginStmt stmt) throws IOException, UserException {
        PluginInfo info = pluginMgr.uninstallPlugin(stmt.getPluginName());
        if (null != info) {
            editLog.logUninstallPlugin(info);
        }
        LOG.info("uninstall plugin = " + stmt.getPluginName());
    }

    public void replayUninstallPlugin(PluginInfo pluginInfo) {
        try {
            pluginMgr.uninstallPlugin(pluginInfo.getName());
        } catch (Exception e) {
            LOG.warn("replay uninstall plugin failed.", e);
        }
    }

    // entry of checking tablets operation
    public void checkTablets(AdminCheckTabletsStmt stmt) {
        localMetastore.checkTablets(stmt);
    }

    // Set specified replica's status. If replica does not exist, just ignore it.
    public void setReplicaStatus(AdminSetReplicaStatusStmt stmt) {
        localMetastore.setReplicaStatus(stmt);
    }

    public void replaySetReplicaStatus(SetReplicaStatusOperationLog log) {
        localMetastore.replaySetReplicaStatus(log);
    }

    public void onEraseDatabase(long dbId) {
        localMetastore.onEraseDatabase(dbId);
    }

    public Set<Long> onErasePartition(Partition partition) {
        return localMetastore.onErasePartition(partition);
    }

    public long getImageJournalId() {
        return imageJournalId;
    }

    public void setImageJournalId(long imageJournalId) {
        this.imageJournalId = imageJournalId;
    }

    public void clearExpiredJobs() {
        try {
            loadManager.removeOldLoadJob();
        } catch (Throwable t) {
            LOG.warn("load manager remove old load jobs failed", t);
        }
        try {
            exportMgr.removeOldExportJobs();
        } catch (Throwable t) {
            LOG.warn("export manager remove old export jobs failed", t);
        }
        try {
            deleteHandler.removeOldDeleteInfo();
        } catch (Throwable t) {
            LOG.warn("delete handler remove old delete info failed", t);
        }
        try {
            globalTransactionMgr.removeExpiredTxns();
        } catch (Throwable t) {
            LOG.warn("transaction manager remove expired txns failed", t);
        }
        try {
            routineLoadManager.cleanOldRoutineLoadJobs();
        } catch (Throwable t) {
            LOG.warn("routine load manager clean old routine load jobs failed", t);
        }
        try {
            backupHandler.removeOldJobs();
        } catch (Throwable t) {
            LOG.warn("backup handler clean old jobs failed", t);
        }
    }

    public void doTaskBackgroundJob() {
        try {
            taskManager.removeExpiredTasks();
        } catch (Throwable t) {
            LOG.warn("task manager clean expire tasks failed", t);
        }
        try {
            taskManager.removeExpiredTaskRuns();
        } catch (Throwable t) {
            LOG.warn("task manager clean expire task runs history failed", t);
        }
    }

    public StateChangeExecution getStateChangeExecution() {
        return execution;
    }

    public MetaContext getMetaContext() {
        return metaContext;
    }
}<|MERGE_RESOLUTION|>--- conflicted
+++ resolved
@@ -534,17 +534,7 @@
 
         this.globalTransactionMgr = new GlobalTransactionMgr(this);
         this.tabletStatMgr = new TabletStatMgr();
-<<<<<<< HEAD
         initAuth(usingNewPrivilege);
-=======
-
-        if (!usingNewPrivilege) {
-            this.auth = new Auth();
-            this.domainResolver = new DomainResolver(auth);
-            this.authenticationManager = null;
-            this.privilegeManager = null;
-        }
->>>>>>> f05ed867
 
         this.resourceGroupMgr = new ResourceGroupMgr(this);
 
@@ -897,24 +887,17 @@
     // set usingNewPrivilege = true in UT
     public void initAuth(boolean usingNewPrivilege) {
         if (usingNewPrivilege) {
-<<<<<<< HEAD
             this.usingNewPrivilege = usingNewPrivilege;
             this.auth = null;
             this.domainResolver = null;
             this.authenticationManager = new AuthenticationManager();
+            this.privilegeManager = new PrivilegeManager(this, null);
+            LOG.info("using new privilege framework..");
         } else {
             this.auth = new Auth();
             this.domainResolver = new DomainResolver(auth);
             this.authenticationManager = null;
-=======
-            this.usingNewPrivilege = true;
-            this.authenticationManager = new AuthenticationManager();
-            this.authenticationManager.init();
-            this.privilegeManager = new PrivilegeManager(this, null);
-            this.auth = null;
-            this.domainResolver = null;
-            LOG.info("using new privilege framework..");
->>>>>>> f05ed867
+            this.privilegeManager = null;
         }
     }
 
