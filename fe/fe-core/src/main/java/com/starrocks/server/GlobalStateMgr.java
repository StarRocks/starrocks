// Copyright 2021-present StarRocks, Inc. All rights reserved.
//
// Licensed under the Apache License, Version 2.0 (the "License");
// you may not use this file except in compliance with the License.
// You may obtain a copy of the License at
//
//     https://www.apache.org/licenses/LICENSE-2.0
//
// Unless required by applicable law or agreed to in writing, software
// distributed under the License is distributed on an "AS IS" BASIS,
// WITHOUT WARRANTIES OR CONDITIONS OF ANY KIND, either express or implied.
// See the License for the specific language governing permissions and
// limitations under the License.

// This file is based on code available under the Apache license here:
//   https://github.com/apache/incubator-doris/blob/master/fe/fe-core/src/main/java/org/apache/doris/catalog/Catalog.java

// Licensed to the Apache Software Foundation (ASF) under one
// or more contributor license agreements.  See the NOTICE file
// distributed with this work for additional information
// regarding copyright ownership.  The ASF licenses this file
// to you under the Apache License, Version 2.0 (the
// "License"); you may not use this file except in compliance
// with the License.  You may obtain a copy of the License at
//
//   http://www.apache.org/licenses/LICENSE-2.0
//
// Unless required by applicable law or agreed to in writing,
// software distributed under the License is distributed on an
// "AS IS" BASIS, WITHOUT WARRANTIES OR CONDITIONS OF ANY
// KIND, either express or implied.  See the License for the
// specific language governing permissions and limitations
// under the License.

package com.starrocks.server;

import com.google.common.annotations.VisibleForTesting;
import com.google.common.base.Joiner;
import com.google.common.base.Preconditions;
import com.google.common.base.Strings;
import com.google.common.collect.Lists;
import com.google.common.collect.Maps;
import com.google.common.collect.Range;
import com.google.common.collect.Sets;
import com.starrocks.alter.AlterJobMgr;
import com.starrocks.alter.AlterJobV2;
import com.starrocks.alter.MaterializedViewHandler;
import com.starrocks.alter.SchemaChangeHandler;
import com.starrocks.analysis.LiteralExpr;
import com.starrocks.analysis.TableName;
import com.starrocks.authentication.AuthenticationMgr;
import com.starrocks.authentication.UserPropertyInfo;
import com.starrocks.backup.BackupHandler;
import com.starrocks.binlog.BinlogConfig;
import com.starrocks.binlog.BinlogManager;
import com.starrocks.catalog.BaseTableInfo;
import com.starrocks.catalog.BrokerMgr;
import com.starrocks.catalog.BrokerTable;
import com.starrocks.catalog.CatalogIdGenerator;
import com.starrocks.catalog.CatalogRecycleBin;
import com.starrocks.catalog.ColocateTableIndex;
import com.starrocks.catalog.ColocateTableIndex.GroupId;
import com.starrocks.catalog.Column;
import com.starrocks.catalog.DataProperty;
import com.starrocks.catalog.Database;
import com.starrocks.catalog.DistributionInfo;
import com.starrocks.catalog.DomainResolver;
import com.starrocks.catalog.EsTable;
import com.starrocks.catalog.ExternalOlapTable;
import com.starrocks.catalog.FileTable;
import com.starrocks.catalog.ForeignKeyConstraint;
import com.starrocks.catalog.Function;
import com.starrocks.catalog.FunctionSet;
import com.starrocks.catalog.GlobalFunctionMgr;
import com.starrocks.catalog.HiveMetaStoreTable;
import com.starrocks.catalog.HiveTable;
import com.starrocks.catalog.HudiTable;
import com.starrocks.catalog.IcebergTable;
import com.starrocks.catalog.Index;
import com.starrocks.catalog.InternalCatalog;
import com.starrocks.catalog.JDBCTable;
import com.starrocks.catalog.KeysType;
import com.starrocks.catalog.MaterializedIndexMeta;
import com.starrocks.catalog.MaterializedView;
import com.starrocks.catalog.MetaReplayState;
import com.starrocks.catalog.MetaVersion;
import com.starrocks.catalog.MvId;
import com.starrocks.catalog.MysqlTable;
import com.starrocks.catalog.OlapTable;
import com.starrocks.catalog.Partition;
import com.starrocks.catalog.PartitionInfo;
import com.starrocks.catalog.PartitionKey;
import com.starrocks.catalog.PartitionType;
import com.starrocks.catalog.PrimitiveType;
import com.starrocks.catalog.RangePartitionInfo;
import com.starrocks.catalog.ResourceGroupMgr;
import com.starrocks.catalog.ResourceMgr;
import com.starrocks.catalog.Table;
import com.starrocks.catalog.Table.TableType;
import com.starrocks.catalog.TabletInvertedIndex;
import com.starrocks.catalog.TabletStatMgr;
import com.starrocks.catalog.Type;
import com.starrocks.catalog.View;
import com.starrocks.clone.ColocateTableBalancer;
import com.starrocks.clone.DynamicPartitionScheduler;
import com.starrocks.clone.TabletChecker;
import com.starrocks.clone.TabletScheduler;
import com.starrocks.clone.TabletSchedulerStat;
import com.starrocks.cluster.Cluster;
import com.starrocks.common.AnalysisException;
import com.starrocks.common.Config;
import com.starrocks.common.ConfigRefreshDaemon;
import com.starrocks.common.DdlException;
import com.starrocks.common.ErrorCode;
import com.starrocks.common.ErrorReport;
import com.starrocks.common.FeConstants;
import com.starrocks.common.MetaNotFoundException;
import com.starrocks.common.Pair;
import com.starrocks.common.StarRocksFEMetaVersion;
import com.starrocks.common.ThreadPoolManager;
import com.starrocks.common.UserException;
import com.starrocks.common.io.Text;
import com.starrocks.common.io.Writable;
import com.starrocks.common.util.Daemon;
import com.starrocks.common.util.FrontendDaemon;
import com.starrocks.common.util.PrintableMap;
import com.starrocks.common.util.PropertyAnalyzer;
import com.starrocks.common.util.QueryableReentrantLock;
import com.starrocks.common.util.SmallFileMgr;
import com.starrocks.common.util.Util;
import com.starrocks.common.util.WriteQuorum;
import com.starrocks.connector.ConnectorMetadata;
import com.starrocks.connector.ConnectorMgr;
import com.starrocks.connector.ConnectorTableInfo;
import com.starrocks.connector.ConnectorTblMetaInfoMgr;
import com.starrocks.connector.elasticsearch.EsRepository;
import com.starrocks.connector.exception.StarRocksConnectorException;
import com.starrocks.connector.hive.ConnectorTableMetadataProcessor;
import com.starrocks.connector.hive.events.MetastoreEventsProcessor;
import com.starrocks.consistency.ConsistencyChecker;
import com.starrocks.credential.CloudCredentialUtil;
import com.starrocks.external.starrocks.StarRocksRepository;
import com.starrocks.ha.FrontendNodeType;
import com.starrocks.ha.HAProtocol;
import com.starrocks.ha.LeaderInfo;
import com.starrocks.ha.StateChangeExecution;
import com.starrocks.healthchecker.SafeModeChecker;
import com.starrocks.journal.Journal;
import com.starrocks.journal.JournalCursor;
import com.starrocks.journal.JournalEntity;
import com.starrocks.journal.JournalException;
import com.starrocks.journal.JournalFactory;
import com.starrocks.journal.JournalInconsistentException;
import com.starrocks.journal.JournalTask;
import com.starrocks.journal.JournalWriter;
import com.starrocks.journal.bdbje.Timestamp;
import com.starrocks.lake.ShardDeleter;
import com.starrocks.lake.ShardManager;
import com.starrocks.lake.StarOSAgent;
import com.starrocks.lake.compaction.CompactionMgr;
import com.starrocks.leader.Checkpoint;
import com.starrocks.leader.TaskRunStateSynchronizer;
import com.starrocks.load.DeleteMgr;
import com.starrocks.load.ExportChecker;
import com.starrocks.load.ExportMgr;
import com.starrocks.load.InsertOverwriteJobMgr;
import com.starrocks.load.Load;
import com.starrocks.load.loadv2.LoadEtlChecker;
import com.starrocks.load.loadv2.LoadJobScheduler;
import com.starrocks.load.loadv2.LoadLoadingChecker;
import com.starrocks.load.loadv2.LoadMgr;
import com.starrocks.load.loadv2.LoadTimeoutChecker;
import com.starrocks.load.routineload.RoutineLoadMgr;
import com.starrocks.load.routineload.RoutineLoadScheduler;
import com.starrocks.load.routineload.RoutineLoadTaskScheduler;
import com.starrocks.load.streamload.StreamLoadMgr;
import com.starrocks.meta.MetaContext;
import com.starrocks.metric.MetricRepo;
import com.starrocks.mysql.privilege.Auth;
import com.starrocks.mysql.privilege.AuthUpgrader;
import com.starrocks.persist.AlterMaterializedViewStatusLog;
import com.starrocks.persist.AuthUpgradeInfo;
import com.starrocks.persist.BackendIdsUpdateInfo;
import com.starrocks.persist.BackendTabletsInfo;
import com.starrocks.persist.ChangeMaterializedViewRefreshSchemeLog;
import com.starrocks.persist.DropPartitionInfo;
import com.starrocks.persist.EditLog;
import com.starrocks.persist.GlobalVarPersistInfo;
import com.starrocks.persist.ImageHeader;
import com.starrocks.persist.ImpersonatePrivInfo;
import com.starrocks.persist.ModifyTableColumnOperationLog;
import com.starrocks.persist.ModifyTablePropertyOperationLog;
import com.starrocks.persist.MultiEraseTableInfo;
import com.starrocks.persist.OperationType;
import com.starrocks.persist.PartitionPersistInfo;
import com.starrocks.persist.PartitionPersistInfoV2;
import com.starrocks.persist.PrivInfo;
import com.starrocks.persist.RecoverInfo;
import com.starrocks.persist.RenameMaterializedViewLog;
import com.starrocks.persist.ReplacePartitionOperationLog;
import com.starrocks.persist.ReplicaPersistInfo;
import com.starrocks.persist.SetReplicaStatusOperationLog;
import com.starrocks.persist.Storage;
import com.starrocks.persist.TableInfo;
import com.starrocks.persist.TablePropertyInfo;
import com.starrocks.persist.TruncateTableInfo;
import com.starrocks.persist.gson.GsonUtils;
import com.starrocks.persist.metablock.SRMetaBlockEOFException;
import com.starrocks.persist.metablock.SRMetaBlockException;
import com.starrocks.plugin.PluginInfo;
import com.starrocks.plugin.PluginMgr;
import com.starrocks.privilege.AuthorizationMgr;
import com.starrocks.privilege.PrivilegeActions;
import com.starrocks.qe.AuditEventProcessor;
import com.starrocks.qe.ConnectContext;
import com.starrocks.qe.JournalObservable;
import com.starrocks.qe.SessionVariable;
import com.starrocks.qe.ShowResultSet;
import com.starrocks.qe.VariableMgr;
import com.starrocks.rpc.FrontendServiceProxy;
import com.starrocks.scheduler.TaskManager;
import com.starrocks.scheduler.mv.MVJobExecutor;
import com.starrocks.scheduler.mv.MaterializedViewMgr;
import com.starrocks.sql.ast.AddPartitionClause;
import com.starrocks.sql.ast.AdminCheckTabletsStmt;
import com.starrocks.sql.ast.AdminSetConfigStmt;
import com.starrocks.sql.ast.AdminSetReplicaStatusStmt;
import com.starrocks.sql.ast.AlterDatabaseQuotaStmt;
import com.starrocks.sql.ast.AlterDatabaseQuotaStmt.QuotaType;
import com.starrocks.sql.ast.AlterDatabaseRenameStatement;
import com.starrocks.sql.ast.AlterMaterializedViewStmt;
import com.starrocks.sql.ast.AlterSystemStmt;
import com.starrocks.sql.ast.AlterTableCommentClause;
import com.starrocks.sql.ast.AlterTableStmt;
import com.starrocks.sql.ast.AlterViewStmt;
import com.starrocks.sql.ast.BackupStmt;
import com.starrocks.sql.ast.CancelAlterSystemStmt;
import com.starrocks.sql.ast.CancelAlterTableStmt;
import com.starrocks.sql.ast.CancelBackupStmt;
import com.starrocks.sql.ast.ColumnRenameClause;
import com.starrocks.sql.ast.CreateMaterializedViewStatement;
import com.starrocks.sql.ast.CreateMaterializedViewStmt;
import com.starrocks.sql.ast.CreateTableLikeStmt;
import com.starrocks.sql.ast.CreateTableStmt;
import com.starrocks.sql.ast.CreateViewStmt;
import com.starrocks.sql.ast.DropMaterializedViewStmt;
import com.starrocks.sql.ast.DropPartitionClause;
import com.starrocks.sql.ast.DropTableStmt;
import com.starrocks.sql.ast.InstallPluginStmt;
import com.starrocks.sql.ast.ModifyFrontendAddressClause;
import com.starrocks.sql.ast.PartitionRenameClause;
import com.starrocks.sql.ast.RecoverDbStmt;
import com.starrocks.sql.ast.RecoverPartitionStmt;
import com.starrocks.sql.ast.RecoverTableStmt;
import com.starrocks.sql.ast.RefreshTableStmt;
import com.starrocks.sql.ast.ReplacePartitionClause;
import com.starrocks.sql.ast.RestoreStmt;
import com.starrocks.sql.ast.RollupRenameClause;
import com.starrocks.sql.ast.SetType;
import com.starrocks.sql.ast.SystemVariable;
import com.starrocks.sql.ast.TableRenameClause;
import com.starrocks.sql.ast.TruncateTableStmt;
import com.starrocks.sql.ast.UninstallPluginStmt;
import com.starrocks.sql.ast.UserIdentity;
import com.starrocks.sql.optimizer.statistics.CachedStatisticStorage;
import com.starrocks.sql.optimizer.statistics.StatisticStorage;
import com.starrocks.statistic.AnalyzeMgr;
import com.starrocks.statistic.StatisticAutoCollector;
import com.starrocks.statistic.StatisticsMetaManager;
import com.starrocks.statistic.StatsConstants;
import com.starrocks.system.Backend;
import com.starrocks.system.ComputeNode;
import com.starrocks.system.Frontend;
import com.starrocks.system.HeartbeatMgr;
import com.starrocks.system.SystemInfoService;
import com.starrocks.task.AgentBatchTask;
import com.starrocks.task.LeaderTaskExecutor;
import com.starrocks.task.PriorityLeaderTaskExecutor;
import com.starrocks.thrift.TCompressionType;
import com.starrocks.thrift.TNetworkAddress;
import com.starrocks.thrift.TNodeInfo;
import com.starrocks.thrift.TNodesInfo;
import com.starrocks.thrift.TRefreshTableRequest;
import com.starrocks.thrift.TRefreshTableResponse;
import com.starrocks.thrift.TResourceUsage;
import com.starrocks.thrift.TStatus;
import com.starrocks.thrift.TStatusCode;
import com.starrocks.thrift.TStorageMedium;
import com.starrocks.thrift.TTabletMetaType;
import com.starrocks.thrift.TWriteQuorumType;
import com.starrocks.transaction.GlobalTransactionMgr;
import com.starrocks.transaction.PublishVersionDaemon;
import com.starrocks.transaction.UpdateDbUsedDataQuotaDaemon;
import com.starrocks.warehouse.Warehouse;
import org.apache.commons.collections.CollectionUtils;
import org.apache.commons.lang3.StringUtils;
import org.apache.logging.log4j.LogManager;
import org.apache.logging.log4j.Logger;

import java.io.BufferedInputStream;
import java.io.DataInputStream;
import java.io.DataOutputStream;
import java.io.EOFException;
import java.io.File;
import java.io.FileInputStream;
import java.io.FileOutputStream;
import java.io.IOException;
import java.util.ArrayList;
import java.util.Collection;
import java.util.HashMap;
import java.util.List;
import java.util.Map;
import java.util.Set;
import java.util.concurrent.ArrayBlockingQueue;
import java.util.concurrent.BlockingQueue;
import java.util.concurrent.ConcurrentHashMap;
import java.util.concurrent.Future;
import java.util.concurrent.FutureTask;
import java.util.concurrent.TimeUnit;
import java.util.concurrent.atomic.AtomicBoolean;
import java.util.concurrent.atomic.AtomicLong;

public class GlobalStateMgr {
    private static final Logger LOG = LogManager.getLogger(GlobalStateMgr.class);
    // 0 ~ 9999 used for qe
    public static final long NEXT_ID_INIT_VALUE = 10000;
    private static final int REPLAY_INTERVAL_MS = 1;
    public static final String IMAGE_DIR = "/image";
    // will break the loop and refresh in-memory data after at most 10w logs or at most 1 seconds
    private static final long REPLAYER_MAX_MS_PER_LOOP = 1000L;
    private static final long REPLAYER_MAX_LOGS_PER_LOOP = 100000L;

    /**
     * Meta and Image context
     */
    private String imageDir;
    private final MetaContext metaContext;
    private long epoch = 0;

    // Lock to perform atomic modification on map like 'idToDb' and 'fullNameToDb'.
    // These maps are all thread safe, we only use lock to perform atomic operations.
    // Operations like Get or Put do not need lock.
    // We use fair ReentrantLock to avoid starvation. Do not use this lock in critical code pass
    // because fair lock has poor performance.
    // Using QueryableReentrantLock to print owner thread in debug mode.
    private final QueryableReentrantLock lock;

    /**
     * System Manager
     */
    private final NodeMgr nodeMgr;
    private final HeartbeatMgr heartbeatMgr;

    /**
     * Alter Job Manager
     */
    private final AlterJobMgr alterJobMgr;

    private Load load;
    private LoadMgr loadMgr;
    private RoutineLoadMgr routineLoadMgr;
    private StreamLoadMgr streamLoadMgr;
    private ExportMgr exportMgr;

    private ConsistencyChecker consistencyChecker;
    private BackupHandler backupHandler;
    private PublishVersionDaemon publishVersionDaemon;
    private DeleteMgr deleteMgr;
    private UpdateDbUsedDataQuotaDaemon updateDbUsedDataQuotaDaemon;

    private FrontendDaemon labelCleaner; // To clean old LabelInfo, ExportJobInfos
    private FrontendDaemon txnTimeoutChecker; // To abort timeout txns
    private FrontendDaemon taskCleaner;   // To clean expire Task/TaskRun
    private JournalWriter journalWriter; // leader only: write journal log
    private Daemon replayer;
    private Daemon timePrinter;
    private EsRepository esRepository;  // it is a daemon, so add it here
    private StarRocksRepository starRocksRepository;
    private MetastoreEventsProcessor metastoreEventsProcessor;
    private ConnectorTableMetadataProcessor connectorTableMetadataProcessor;

    // set to true after finished replay all meta and ready to serve
    // set to false when globalStateMgr is not ready.
    private AtomicBoolean isReady = new AtomicBoolean(false);
    // set to true if FE can offer READ service.
    // canRead can be true even if isReady is false.
    // for example: OBSERVER transfer to UNKNOWN, then isReady will be set to false, but canRead can still be true
    private AtomicBoolean canRead = new AtomicBoolean(false);

    // false if default_cluster is not created.
    private boolean isDefaultClusterCreated = false;

    // false if default_warehouse is not created.
    private boolean isDefaultWarehouseCreated = false;

    private FrontendNodeType feType;
    // replica and observer use this value to decide provide read service or not
    private long synchronizedTimeMs;

    private CatalogIdGenerator idGenerator = new CatalogIdGenerator(NEXT_ID_INIT_VALUE);

    private EditLog editLog;
    private Journal journal;
    // For checkpoint and observer memory replayed marker
    private AtomicLong replayedJournalId;

    private static GlobalStateMgr CHECKPOINT = null;
    private static long checkpointThreadId = -1;
    private Checkpoint checkpointer;

    private HAProtocol haProtocol = null;

    private JournalObservable journalObservable;

    private TabletInvertedIndex tabletInvertedIndex;
    private ColocateTableIndex colocateTableIndex;

    private CatalogRecycleBin recycleBin;
    private FunctionSet functionSet;

    private MetaReplayState metaReplayState;

    private ResourceMgr resourceMgr;

    private GlobalTransactionMgr globalTransactionMgr;

    private TabletStatMgr tabletStatMgr;

    private Auth auth;

    // We're developing a new privilege & authentication framework
    // This is used to turned on in hard code.
    public static final boolean USING_NEW_PRIVILEGE = true;

    // change to true in UT
    private AtomicBoolean usingNewPrivilege;

    private AuthenticationMgr authenticationMgr;
    private AuthorizationMgr authorizationMgr;

    private DomainResolver domainResolver;

    private TabletSchedulerStat stat;

    private TabletScheduler tabletScheduler;

    private TabletChecker tabletChecker;

    // Thread pools for pending and loading task, separately
    private LeaderTaskExecutor pendingLoadTaskScheduler;
    private PriorityLeaderTaskExecutor loadingLoadTaskScheduler;

    private LoadJobScheduler loadJobScheduler;

    private LoadTimeoutChecker loadTimeoutChecker;
    private LoadEtlChecker loadEtlChecker;
    private LoadLoadingChecker loadLoadingChecker;

    private RoutineLoadScheduler routineLoadScheduler;
    private RoutineLoadTaskScheduler routineLoadTaskScheduler;

    private MVJobExecutor mvMVJobExecutor;

    private SmallFileMgr smallFileMgr;

    private DynamicPartitionScheduler dynamicPartitionScheduler;

    private PluginMgr pluginMgr;

    private AuditEventProcessor auditEventProcessor;

    private final StatisticsMetaManager statisticsMetaManager;

    private final StatisticAutoCollector statisticAutoCollector;

    private final SafeModeChecker safeModeChecker;

    private AnalyzeMgr analyzeMgr;

    private StatisticStorage statisticStorage;

    private long imageJournalId;

    private long feStartTime;

    private boolean isSafeMode = false;

    private ResourceGroupMgr resourceGroupMgr;

    private StarOSAgent starOSAgent;

    private ShardDeleter shardDeleter;

    private MetadataMgr metadataMgr;
    private CatalogMgr catalogMgr;
    private ConnectorMgr connectorMgr;
    private ConnectorTblMetaInfoMgr connectorTblMetaInfoMgr;

    private TaskManager taskManager;
    private InsertOverwriteJobMgr insertOverwriteJobMgr;

    private LocalMetastore localMetastore;
    private GlobalFunctionMgr globalFunctionMgr;

    @Deprecated
    private ShardManager shardManager;

    private StateChangeExecution execution;

    private TaskRunStateSynchronizer taskRunStateSynchronizer;

    private BinlogManager binlogManager;

    // For LakeTable
    private CompactionMgr compactionMgr;

    private WarehouseManager warehouseMgr;

    private ConfigRefreshDaemon configRefreshDaemon;

    private StorageVolumeMgr storageVolumeMgr;

    public NodeMgr getNodeMgr() {
        return nodeMgr;
    }

    public List<Frontend> getFrontends(FrontendNodeType nodeType) {
        return nodeMgr.getFrontends(nodeType);
    }

    public List<String> getRemovedFrontendNames() {
        return nodeMgr.getRemovedFrontendNames();
    }

    public JournalObservable getJournalObservable() {
        return journalObservable;
    }

    public SystemInfoService getOrCreateSystemInfo(Integer clusterId) {
        return nodeMgr.getOrCreateSystemInfo(clusterId);
    }

    public TNodesInfo createNodesInfo(Integer clusterId) {
        TNodesInfo nodesInfo = new TNodesInfo();
        SystemInfoService systemInfoService = getOrCreateSystemInfo(clusterId);
        // use default warehouse
        Warehouse warehouse = warehouseMgr.getDefaultWarehouse();
        // TODO: need to refactor after be split into cn + dn
        if (warehouse != null && RunMode.getCurrentRunMode() == RunMode.SHARED_DATA) {
            com.starrocks.warehouse.Cluster cluster = warehouse.getAnyAvailableCluster();
            for (Long cnId : cluster.getComputeNodeIds()) {
                ComputeNode cn = systemInfoService.getBackendOrComputeNode(cnId);
                nodesInfo.addToNodes(new TNodeInfo(cnId, 0, cn.getHost(), cn.getBrpcPort()));
            }
        } else {
            for (Long id : systemInfoService.getBackendIds(false)) {
                Backend backend = systemInfoService.getBackend(id);
                nodesInfo.addToNodes(new TNodeInfo(backend.getId(), 0, backend.getHost(), backend.getBrpcPort()));
            }
        }

        return nodesInfo;
    }

    public SystemInfoService getClusterInfo() {
        return nodeMgr.getClusterInfo();
    }

    private HeartbeatMgr getHeartbeatMgr() {
        return heartbeatMgr;
    }

    public TabletInvertedIndex getTabletInvertedIndex() {
        return this.tabletInvertedIndex;
    }

    // only for test
    public void setColocateTableIndex(ColocateTableIndex colocateTableIndex) {
        this.colocateTableIndex = colocateTableIndex;
        localMetastore.setColocateTableIndex(colocateTableIndex);
    }

    public ColocateTableIndex getColocateTableIndex() {
        return this.colocateTableIndex;
    }

    public CatalogRecycleBin getRecycleBin() {
        return this.recycleBin;
    }

    public MetaReplayState getMetaReplayState() {
        return metaReplayState;
    }

    public DynamicPartitionScheduler getDynamicPartitionScheduler() {
        return this.dynamicPartitionScheduler;
    }

    public long getFeStartTime() {
        return feStartTime;
    }

    public LocalMetastore getLocalMetastore() {
        return localMetastore;
    }

    public CompactionMgr getCompactionMgr() {
        return compactionMgr;
    }

    public ConfigRefreshDaemon getConfigRefreshDaemon() {
        return configRefreshDaemon;
    }

    private static class SingletonHolder {
        private static final GlobalStateMgr INSTANCE = new GlobalStateMgr();
    }

    private GlobalStateMgr() {
        this(false);
    }

    // if isCkptGlobalState is true, it means that we should not collect thread pool metric
    private GlobalStateMgr(boolean isCkptGlobalState) {
        if (!isCkptGlobalState) {
            RunMode.detectRunMode();
        }

        if (RunMode.allowCreateLakeTable()) {
            this.starOSAgent = new StarOSAgent();
        }

        // System Manager
        this.nodeMgr = new NodeMgr();
        this.heartbeatMgr = new HeartbeatMgr(!isCkptGlobalState);

        // Alter Job Manager
        this.alterJobMgr = new AlterJobMgr();

        this.load = new Load();
        this.streamLoadMgr = new StreamLoadMgr();
        this.routineLoadMgr = new RoutineLoadMgr();
        this.exportMgr = new ExportMgr();

        this.consistencyChecker = new ConsistencyChecker();
        this.lock = new QueryableReentrantLock(true);
        this.backupHandler = new BackupHandler(this);
        this.publishVersionDaemon = new PublishVersionDaemon();
        this.deleteMgr = new DeleteMgr();
        this.updateDbUsedDataQuotaDaemon = new UpdateDbUsedDataQuotaDaemon();
        this.statisticsMetaManager = new StatisticsMetaManager();
        this.statisticAutoCollector = new StatisticAutoCollector();
        this.safeModeChecker = new SafeModeChecker();
        this.statisticStorage = new CachedStatisticStorage();

        this.replayedJournalId = new AtomicLong(0L);
        this.synchronizedTimeMs = 0;
        this.feType = FrontendNodeType.INIT;

        this.journalObservable = new JournalObservable();

        this.tabletInvertedIndex = new TabletInvertedIndex();
        this.colocateTableIndex = new ColocateTableIndex();
        this.recycleBin = new CatalogRecycleBin();
        this.functionSet = new FunctionSet();
        this.functionSet.init();

        this.metaReplayState = new MetaReplayState();

        this.isDefaultClusterCreated = false;

        this.resourceMgr = new ResourceMgr();

        this.globalTransactionMgr = new GlobalTransactionMgr(this);
        this.tabletStatMgr = new TabletStatMgr();
        initAuth(USING_NEW_PRIVILEGE);

        this.resourceGroupMgr = new ResourceGroupMgr();

        this.esRepository = new EsRepository();
        this.starRocksRepository = new StarRocksRepository();
        this.metastoreEventsProcessor = new MetastoreEventsProcessor();
        this.connectorTableMetadataProcessor = new ConnectorTableMetadataProcessor();

        this.metaContext = new MetaContext();
        this.metaContext.setThreadLocalInfo();

        this.stat = new TabletSchedulerStat();

        this.globalFunctionMgr = new GlobalFunctionMgr();
        this.tabletScheduler = new TabletScheduler(this, nodeMgr.getClusterInfo(), tabletInvertedIndex, stat);
        this.tabletChecker = new TabletChecker(this, nodeMgr.getClusterInfo(), tabletScheduler, stat);

        this.pendingLoadTaskScheduler =
                new LeaderTaskExecutor("pending_load_task_scheduler", Config.async_load_task_pool_size,
                        Config.desired_max_waiting_jobs, !isCkptGlobalState);
        // One load job will be split into multiple loading tasks, the queue size is not
        // determined, so set desired_max_waiting_jobs * 10
        this.loadingLoadTaskScheduler = new PriorityLeaderTaskExecutor("loading_load_task_scheduler",
                Config.async_load_task_pool_size,
                Config.desired_max_waiting_jobs * 10, !isCkptGlobalState);
        this.loadJobScheduler = new LoadJobScheduler();
        this.loadMgr = new LoadMgr(loadJobScheduler);
        this.loadTimeoutChecker = new LoadTimeoutChecker(loadMgr);
        this.loadEtlChecker = new LoadEtlChecker(loadMgr);
        this.loadLoadingChecker = new LoadLoadingChecker(loadMgr);
        this.routineLoadScheduler = new RoutineLoadScheduler(routineLoadMgr);
        this.routineLoadTaskScheduler = new RoutineLoadTaskScheduler(routineLoadMgr);
        this.mvMVJobExecutor = new MVJobExecutor();

        this.smallFileMgr = new SmallFileMgr();

        this.dynamicPartitionScheduler = new DynamicPartitionScheduler("DynamicPartitionScheduler",
                Config.dynamic_partition_check_interval_seconds * 1000L);

        setMetaDir();

        this.pluginMgr = new PluginMgr();
        this.auditEventProcessor = new AuditEventProcessor(this.pluginMgr);
        this.analyzeMgr = new AnalyzeMgr();
        this.localMetastore = new LocalMetastore(this, recycleBin, colocateTableIndex, nodeMgr.getClusterInfo());
        this.warehouseMgr = new WarehouseManager();
        this.connectorMgr = new ConnectorMgr();
        this.connectorTblMetaInfoMgr = new ConnectorTblMetaInfoMgr();
        this.metadataMgr = new MetadataMgr(localMetastore, connectorMgr, connectorTblMetaInfoMgr);
        this.catalogMgr = new CatalogMgr(connectorMgr);

        this.taskManager = new TaskManager();
        this.insertOverwriteJobMgr = new InsertOverwriteJobMgr();
        this.shardManager = new ShardManager();
        this.compactionMgr = new CompactionMgr();
        this.configRefreshDaemon = new ConfigRefreshDaemon();
        this.shardDeleter = new ShardDeleter();

        this.binlogManager = new BinlogManager();

        this.storageVolumeMgr = new StorageVolumeMgr();

        GlobalStateMgr gsm = this;
        this.execution = new StateChangeExecution() {
            @Override
            public void transferToLeader() {
                gsm.transferToLeader();
            }

            @Override
            public void transferToNonLeader(FrontendNodeType newType) {
                gsm.transferToNonLeader(newType);
            }
        };
    }

    public static void destroyCheckpoint() {
        if (CHECKPOINT != null) {
            CHECKPOINT = null;
        }
    }

    public static GlobalStateMgr getCurrentState() {
        if (isCheckpointThread()) {
            // only checkpoint thread itself will go here.
            // so no need to care about the thread safe.
            if (CHECKPOINT == null) {
                CHECKPOINT = new GlobalStateMgr(true);
            }
            return CHECKPOINT;
        } else {
            return SingletonHolder.INSTANCE;
        }
    }

    public boolean isSafeMode() {
        return isSafeMode;
    }

    public void setSafeMode(boolean isSafeMode) {
        this.isSafeMode = isSafeMode;
    }

    public ConcurrentHashMap<Long, Database> getIdToDb() {
        return localMetastore.getIdToDb();
    }

    // NOTICE: in most case, we should use getCurrentState() to get the right globalStateMgr.
    // but in some cases, we should get the serving globalStateMgr explicitly.
    public static GlobalStateMgr getServingState() {
        return SingletonHolder.INSTANCE;
    }

    public BrokerMgr getBrokerMgr() {
        return nodeMgr.getBrokerMgr();
    }

    public ResourceMgr getResourceMgr() {
        return resourceMgr;
    }

    public GlobalFunctionMgr getGlobalFunctionMgr() {
        return globalFunctionMgr;
    }

    public static GlobalTransactionMgr getCurrentGlobalTransactionMgr() {
        return getCurrentState().globalTransactionMgr;
    }

    public GlobalTransactionMgr getGlobalTransactionMgr() {
        return globalTransactionMgr;
    }

    public PluginMgr getPluginMgr() {
        return pluginMgr;
    }

    public AnalyzeMgr getAnalyzeMgr() {
        return analyzeMgr;
    }

    public Auth getAuth() {
        return auth;
    }

    public AuthenticationMgr getAuthenticationMgr() {
        return authenticationMgr;
    }

    public AuthorizationMgr getAuthorizationMgr() {
        return authorizationMgr;
    }

    public ResourceGroupMgr getResourceGroupMgr() {
        return resourceGroupMgr;
    }

    public TabletScheduler getTabletScheduler() {
        return tabletScheduler;
    }

    public TabletChecker getTabletChecker() {
        return tabletChecker;
    }

    public ConcurrentHashMap<String, Database> getFullNameToDb() {
        return localMetastore.getFullNameToDb();
    }

    public AuditEventProcessor getAuditEventProcessor() {
        return auditEventProcessor;
    }

    // use this to get correct ClusterInfoService instance
    public static SystemInfoService getCurrentSystemInfo() {
        return getCurrentState().getClusterInfo();
    }

    public static StarOSAgent getCurrentStarOSAgent() {
        return getCurrentState().getStarOSAgent();
    }

    public static WarehouseManager getCurrentWarehouseMgr() {
        return getCurrentState().getWarehouseMgr();
    }

    public static HeartbeatMgr getCurrentHeartbeatMgr() {
        return getCurrentState().getHeartbeatMgr();
    }

    // use this to get correct TabletInvertedIndex instance
    public static TabletInvertedIndex getCurrentInvertedIndex() {
        return getCurrentState().getTabletInvertedIndex();
    }

    // use this to get correct ColocateTableIndex instance
    public static ColocateTableIndex getCurrentColocateIndex() {
        return getCurrentState().getColocateTableIndex();
    }

    public static CatalogRecycleBin getCurrentRecycleBin() {
        return getCurrentState().getRecycleBin();
    }

    public static int getCurrentStateStarRocksMetaVersion() {
        return MetaContext.get().getStarRocksMetaVersion();
    }

    public static boolean isCheckpointThread() {
        return Thread.currentThread().getId() == checkpointThreadId;
    }

    public static PluginMgr getCurrentPluginMgr() {
        return getCurrentState().getPluginMgr();
    }

    public static AnalyzeMgr getCurrentAnalyzeMgr() {
        return getCurrentState().getAnalyzeMgr();
    }

    public static StatisticStorage getCurrentStatisticStorage() {
        return getCurrentState().statisticStorage;
    }

    public static TabletStatMgr getCurrentTabletStatMgr() {
        return getCurrentState().tabletStatMgr;
    }

    // Only used in UT
    public void setStatisticStorage(StatisticStorage statisticStorage) {
        this.statisticStorage = statisticStorage;
    }

    public static AuditEventProcessor getCurrentAuditEventProcessor() {
        return getCurrentState().getAuditEventProcessor();
    }

    public StarOSAgent getStarOSAgent() {
        return starOSAgent;
    }

    public CatalogMgr getCatalogMgr() {
        return catalogMgr;
    }

    public ConnectorMgr getConnectorMgr() {
        return connectorMgr;
    }

    public MetadataMgr getMetadataMgr() {
        return metadataMgr;
    }

    public ConnectorMetadata getMetadata() {
        return localMetastore;
    }

    @VisibleForTesting
    public void setMetadataMgr(MetadataMgr metadataMgr) {
        this.metadataMgr = metadataMgr;
    }

    @VisibleForTesting
    public void setStarOSAgent(StarOSAgent starOSAgent) {
        this.starOSAgent = starOSAgent;
    }

    public TaskManager getTaskManager() {
        return taskManager;
    }

    public BinlogManager getBinlogManager() {
        return binlogManager;
    }

    public InsertOverwriteJobMgr getInsertOverwriteJobMgr() {
        return insertOverwriteJobMgr;
    }

    public WarehouseManager getWarehouseMgr() {
        return warehouseMgr;
    }

    public StorageVolumeMgr getStorageVolumeMgr() {
        return storageVolumeMgr;
    }

    public ConnectorTblMetaInfoMgr getConnectorTblMetaInfoMgr() {
        return connectorTblMetaInfoMgr;
    }

    public ConnectorTableMetadataProcessor getConnectorTableMetadataProcessor() {
        return connectorTableMetadataProcessor;
    }

    // Use tryLock to avoid potential dead lock
    public boolean tryLock(boolean mustLock) {
        while (true) {
            try {
                if (!lock.tryLock(Config.catalog_try_lock_timeout_ms, TimeUnit.MILLISECONDS)) {
                    // to see which thread held this lock for long time.
                    Thread owner = lock.getOwner();
                    if (owner != null) {
                        LOG.warn("globalStateMgr lock is held by: {}", Util.dumpThread(owner, 50));
                    }

                    if (mustLock) {
                        continue;
                    } else {
                        return false;
                    }
                }
                return true;
            } catch (InterruptedException e) {
                LOG.warn("got exception while getting globalStateMgr lock", e);
                if (mustLock) {
                    continue;
                } else {
                    return lock.isHeldByCurrentThread();
                }
            }
        }
    }

    public void unlock() {
        if (lock.isHeldByCurrentThread()) {
            this.lock.unlock();
        }
    }

    public String getImageDir() {
        return imageDir;
    }

    private void setMetaDir() {
        this.imageDir = Config.meta_dir + IMAGE_DIR;
        nodeMgr.setImageDir(imageDir);
    }

    public void initialize(String[] args) throws Exception {
        // set meta dir first.
        // we already set these variables in constructor. but GlobalStateMgr is a singleton class.
        // so they may be set before Config is initialized.
        // set them here again to make sure these variables use values in fe.conf.

        setMetaDir();

        // 0. get local node and helper node info
        nodeMgr.initialize(args);

        // 1. create dirs and files
        if (Config.edit_log_type.equalsIgnoreCase("bdb")) {
            File imageDir = new File(this.imageDir);
            if (!imageDir.exists()) {
                imageDir.mkdirs();
            }
        } else {
            LOG.error("Invalid edit log type: {}", Config.edit_log_type);
            System.exit(-1);
        }

        // init plugin manager
        pluginMgr.init();
        auditEventProcessor.start();

        // 2. get cluster id and role (Observer or Follower)
        nodeMgr.getClusterIdAndRoleOnStartup();

        // 3. Load image first and replay edits
        initJournal();
        loadImage(this.imageDir); // load image file

        // 4. create load and export job label cleaner thread
        createLabelCleaner();

        // 5. create txn timeout checker thread
        createTxnTimeoutChecker();

        // 6. start task cleaner thread
        createTaskCleaner();

        // 7. init starosAgent
        if (RunMode.allowCreateLakeTable() && !starOSAgent.init(null)) {
            LOG.error("init starOSAgent failed");
            System.exit(-1);
        }
    }

    // set usingNewPrivilege = true in UT
    public void initAuth(boolean usingNewPrivilege) {
        this.auth = new Auth();
        this.usingNewPrivilege = new AtomicBoolean(usingNewPrivilege);
        if (usingNewPrivilege) {
            this.authenticationMgr = new AuthenticationMgr();
            this.domainResolver = new DomainResolver(authenticationMgr);
            this.authorizationMgr = new AuthorizationMgr(this, null);
            LOG.info("using new privilege framework..");
        } else {
            this.domainResolver = new DomainResolver(auth);
            this.authenticationMgr = null;
            this.authorizationMgr = null;
        }
    }

    @VisibleForTesting
    public void setAuth(Auth auth) {
        this.auth = auth;
    }

    public boolean isUsingNewPrivilege() {
        return usingNewPrivilege.get();
    }

    private boolean needUpgradedToNewPrivilege() {
        return !authorizationMgr.isLoaded() || !authenticationMgr.isLoaded();
    }

    protected void initJournal() throws JournalException, InterruptedException {
        BlockingQueue<JournalTask> journalQueue =
                new ArrayBlockingQueue<JournalTask>(Config.metadata_journal_queue_size);
        journal = JournalFactory.create(nodeMgr.getNodeName());
        journalWriter = new JournalWriter(journal, journalQueue);

        editLog = new EditLog(journalQueue);
        this.globalTransactionMgr.setEditLog(editLog);
        this.idGenerator.setEditLog(editLog);
        this.localMetastore.setEditLog(editLog);
    }

    // wait until FE is ready.
    public void waitForReady() throws InterruptedException {
        while (true) {
            if (isReady()) {
                LOG.info("globalStateMgr is ready. FE type: {}", feType);
                feStartTime = System.currentTimeMillis();

                // For follower/observer, defer setting auth to null when we have replayed all the journal,
                // because we may encounter old auth journal when replaying log in which case we still
                // need the auth object.
                if (isUsingNewPrivilege() && !needUpgradedToNewPrivilege()) {
                    // already upgraded, set auth = null
                    auth = null;
                }

                break;
            }

            Thread.sleep(2000);
            LOG.info("wait globalStateMgr to be ready. FE type: {}. is ready: {}", feType, isReady.get());
        }
    }

    public boolean isReady() {
        return isReady.get();
    }

    public static String genFeNodeName(String host, int port, boolean isOldStyle) {
        String name = host + "_" + port;
        if (isOldStyle) {
            return name;
        } else {
            return name + "_" + System.currentTimeMillis();
        }
    }

    private void transferToLeader() {
        FrontendNodeType oldType = feType;
        // stop replayer
        if (replayer != null) {
            replayer.setStop();
            try {
                replayer.join();
            } catch (InterruptedException e) {
                LOG.warn("got exception when stopping the replayer thread", e);
            }
            replayer = null;
        }

        // set this after replay thread stopped. to avoid replay thread modify them.
        isReady.set(false);

        // setup for journal
        try {
            journal.open();
            if (!haProtocol.fencing()) {
                throw new Exception("fencing failed. will exit");
            }
            long maxJournalId = journal.getMaxJournalId();
            replayJournal(maxJournalId);
            nodeMgr.checkCurrentNodeExist();
            journalWriter.init(maxJournalId);
        } catch (Exception e) {
            // TODO: gracefully exit
            LOG.error("failed to init journal after transfer to leader! will exit", e);
            System.exit(-1);
        }

        journalWriter.startDaemon();

        // Set the feType to LEADER before writing edit log, because the feType must be Leader when writing edit log.
        // It will be set to the old type if any error happens in the following procedure
        feType = FrontendNodeType.LEADER;

        try {
            // Log meta_version
            int starrocksMetaVersion = MetaContext.get().getStarRocksMetaVersion();
            if (starrocksMetaVersion < FeConstants.STARROCKS_META_VERSION) {
                editLog.logMetaVersion(new MetaVersion(FeConstants.STARROCKS_META_VERSION));
                MetaContext.get().setStarRocksMetaVersion(FeConstants.STARROCKS_META_VERSION);
            }

            // Log the first frontend
            if (nodeMgr.isFirstTimeStartUp()) {
                // if isFirstTimeStartUp is true, frontends must contain this Node.
                Frontend self = nodeMgr.getMySelf();
                Preconditions.checkNotNull(self);
                // OP_ADD_FIRST_FRONTEND is emitted, so it can write to BDBJE even if canWrite is false
                editLog.logAddFirstFrontend(self);
            }

            if (!isDefaultClusterCreated) {
                initDefaultCluster();
            }

            // MUST set leader ip before starting checkpoint thread.
            // because checkpoint thread need this info to select non-leader FE to push image
            nodeMgr.setLeaderInfo();

            if (USING_NEW_PRIVILEGE) {
                if (needUpgradedToNewPrivilege()) {
                    reInitializeNewPrivilegeOnUpgrade();
                    AuthUpgrader upgrader = new AuthUpgrader(auth, authenticationMgr, authorizationMgr, this);
                    // upgrade metadata in old privilege framework to the new one
                    upgrader.upgradeAsLeader();
                    this.domainResolver.setAuthenticationManager(authenticationMgr);
                }
                LOG.info("set usingNewPrivilege to true after transfer to leader");
                usingNewPrivilege.set(true);
                auth = null;  // remove references to useless objects to release memory
            }

            // start all daemon threads that only running on MASTER FE
            startLeaderOnlyDaemonThreads();
            // start other daemon threads that should run on all FEs
            startAllNodeTypeDaemonThreads();
            insertOverwriteJobMgr.cancelRunningJobs();

            if (!isDefaultWarehouseCreated) {
                initDefaultWarehouse();
            }

            MetricRepo.init();

            isReady.set(true);

            String msg = "leader finished to replay journal, can write now.";
            Util.stdoutWithTime(msg);
            LOG.info(msg);

            // for leader, there are some new thread pools need to register metric
            ThreadPoolManager.registerAllThreadPoolMetric();

            if (nodeMgr.isFirstTimeStartUp()) {
                // When the cluster is initially deployed, we set ENABLE_ADAPTIVE_SINK_DOP so
                // that the load is automatically configured as the best performance
                // configuration. If it is upgraded from an old version, the original
                // configuration is retained to avoid system stability problems caused by
                // changes in concurrency
                VariableMgr.setSystemVariable(VariableMgr.getDefaultSessionVariable(), new SystemVariable(SetType.GLOBAL,
                                SessionVariable.ENABLE_ADAPTIVE_SINK_DOP,
                                LiteralExpr.create("true", Type.BOOLEAN)),
                        false);
            }
        } catch (UserException e) {
            LOG.warn("Failed to set ENABLE_ADAPTIVE_SINK_DOP", e);
        } catch (Throwable t) {
            LOG.warn("transfer to leader failed with error", t);
            feType = oldType;
            throw t;
        }
    }

    // start all daemon threads only running on Master
    private void startLeaderOnlyDaemonThreads() {
        if (RunMode.allowCreateLakeTable()) {
            // register service to starMgr
            if (!getStarOSAgent().registerAndBootstrapService()) {
                System.exit(-1);
            }
        }

        // start checkpoint thread
        checkpointer = new Checkpoint(journal);
        checkpointer.setMetaContext(metaContext);
        // set "checkpointThreadId" before the checkpoint thread start, because the thread
        // need to check the "checkpointThreadId" when running.
        checkpointThreadId = checkpointer.getId();

        checkpointer.start();
        LOG.info("checkpointer thread started. thread id is {}", checkpointThreadId);

        // heartbeat mgr
        heartbeatMgr.setLeader(nodeMgr.getClusterId(), nodeMgr.getToken(), epoch);
        heartbeatMgr.start();
        // New load scheduler
        pendingLoadTaskScheduler.start();
        loadingLoadTaskScheduler.start();
        loadMgr.prepareJobs();
        loadJobScheduler.start();
        loadTimeoutChecker.start();
        loadEtlChecker.start();
        loadLoadingChecker.start();
        // Export checker
        ExportChecker.init(Config.export_checker_interval_second * 1000L);
        ExportChecker.startAll();
        // Tablet checker and scheduler
        tabletChecker.start();
        tabletScheduler.start();
        // Colocate tables balancer
        ColocateTableBalancer.getInstance().start();
        // Publish Version Daemon
        publishVersionDaemon.start();
        // Start txn timeout checker
        txnTimeoutChecker.start();
        // Alter
        getAlterJobMgr().start();
        // Consistency checker
        getConsistencyChecker().start();
        // Backup handler
        getBackupHandler().start();
        // globalStateMgr recycle bin
        getRecycleBin().start();
        // time printer
        createTimePrinter();
        timePrinter.start();
        // start routine load scheduler
        routineLoadScheduler.start();
        routineLoadTaskScheduler.start();
        // start dynamic partition task
        dynamicPartitionScheduler.start();
        // start daemon thread to update db used data quota for db txn manager periodically
        updateDbUsedDataQuotaDaemon.start();
        statisticsMetaManager.start();
        statisticAutoCollector.start();
        taskManager.start();
        taskCleaner.start();
        mvMVJobExecutor.start();

        // start daemon thread to report the progress of RunningTaskRun to the follower by editlog
        taskRunStateSynchronizer = new TaskRunStateSynchronizer();
        taskRunStateSynchronizer.start();

        if (RunMode.allowCreateLakeTable()) {
            shardDeleter.start();
        }

        if (Config.enable_safe_mode) {
            LOG.info("Start safe mode checker!");
            safeModeChecker.start();
        }
    }

    // start threads that should run on all FE
    private void startAllNodeTypeDaemonThreads() {
        tabletStatMgr.start();
        // load and export job label cleaner thread
        labelCleaner.start();
        // ES state store
        esRepository.start();
        starRocksRepository.start();

        if (Config.enable_hms_events_incremental_sync) {
            metastoreEventsProcessor.start();
        }

        connectorTableMetadataProcessor.start();

        // domain resolver
        domainResolver.start();
        if (RunMode.allowCreateLakeTable()) {
            compactionMgr.start();
        }
        configRefreshDaemon.start();
    }

    private void transferToNonLeader(FrontendNodeType newType) {
        isReady.set(false);

        if (feType == FrontendNodeType.OBSERVER || feType == FrontendNodeType.FOLLOWER) {
            Preconditions.checkState(newType == FrontendNodeType.UNKNOWN);
            LOG.warn("{} to UNKNOWN, still offer read service", feType.name());
            // not set canRead here, leave canRead as what it was.
            // if meta out of date, canRead will be set to false in replayer thread.
            metaReplayState.setTransferToUnknown();
            feType = newType;
            return;
        }

        // transfer from INIT/UNKNOWN to OBSERVER/FOLLOWER

        if (replayer == null) {
            createReplayer();
            replayer.start();
        }

        startAllNodeTypeDaemonThreads();

        if (!isDefaultWarehouseCreated) {
            initDefaultWarehouse();
        }

        MetricRepo.init();

        feType = newType;
    }

    public void loadImage(String imageDir) throws IOException, DdlException {
        Storage storage = new Storage(imageDir);
        nodeMgr.setClusterId(storage.getClusterID());
        File curFile = storage.getCurrentImageFile();
        if (!curFile.exists()) {
            // image.0 may not exist
            LOG.info("image does not exist: {}", curFile.getAbsolutePath());
            return;
        }
        replayedJournalId.set(storage.getImageJournalId());
        LOG.info("start load image from {}. is ckpt: {}", curFile.getAbsolutePath(),
                GlobalStateMgr.isCheckpointThread());
        long loadImageStartTime = System.currentTimeMillis();
        DataInputStream dis = new DataInputStream(new BufferedInputStream(new FileInputStream(curFile)));

        long checksum = 0;
        long remoteChecksum = -1;  // in case of empty image file checksum match
        try {
            // ** NOTICE **: always add new code at the end
            checksum = loadVersion(dis, checksum);
            if (GlobalStateMgr.getCurrentStateStarRocksMetaVersion() >= StarRocksFEMetaVersion.VERSION_4) {
                try {
                    checksum = loadHeaderV2(dis, checksum);
                    nodeMgr.load(dis);
                    localMetastore.load(dis);

                    // ATTN: this should be done after load Db, and before loadAlterJob
                    localMetastore.recreateTabletInvertIndex();
                    // rebuild es state state
                    esRepository.loadTableFromCatalog();
                    starRocksRepository.loadTableFromCatalog();

                    loadMgr.loadLoadJobsV2JsonFormat(dis);
                    alterJobMgr.load(dis);
                    VariableMgr.load(dis);
                    pluginMgr.load(dis);
                    deleteMgr.load(dis);
                    analyzeMgr.load(dis);
                    resourceGroupMgr.load(dis);
                    routineLoadMgr.loadRoutineLoadJobsV2(dis);
                    globalTransactionMgr.loadTransactionStateV2(dis);
                    auth.load(dis);
                    authenticationMgr.loadV2(dis);
                    authorizationMgr.loadV2(dis);
<<<<<<< HEAD
=======
                    smallFileMgr.loadSmallFilesV2(dis);
>>>>>>> a84376c5
                    catalogMgr.load(dis);
                    insertOverwriteJobMgr.load(dis);
                    compactionMgr.load(dis);
                    streamLoadMgr.load(dis);
                    MaterializedViewMgr.getInstance().load(dis);
                    globalFunctionMgr.load(dis);
                } catch (SRMetaBlockException | SRMetaBlockEOFException e) {
                    LOG.error("load image failed", e);
                    throw new IOException("load image failed", e);
                }

                //TODO: The following parts have not been refactored, and they are added for the convenience of testing
                checksum = recycleBin.loadRecycleBin(dis, checksum);
                checksum = loadResources(dis, checksum);
                checksum = exportMgr.loadExportJob(dis, checksum);
                checksum = backupHandler.loadBackupHandler(dis, checksum, this);
<<<<<<< HEAD
                // global transaction must be replayed before load jobs v2
                checksum = colocateTableIndex.loadColocateTableIndex(dis, checksum);
                checksum = smallFileMgr.loadSmallFiles(dis, checksum);
                checksum = taskManager.loadTasks(dis, checksum);
                // ** NOTICE **: always add new code at the end
=======
                checksum = colocateTableIndex.loadColocateTableIndex(dis, checksum);
                checksum = taskManager.loadTasks(dis, checksum);
                checksum = localMetastore.loadAutoIncrementId(dis, checksum);
>>>>>>> a84376c5
            } else {
                checksum = loadHeaderV1(dis, checksum);
                checksum = nodeMgr.loadLeaderInfo(dis, checksum);
                checksum = nodeMgr.loadFrontends(dis, checksum);
                checksum = nodeMgr.loadBackends(dis, checksum);
                checksum = localMetastore.loadDb(dis, checksum);
                // ATTN: this should be done after load Db, and before loadAlterJob
                localMetastore.recreateTabletInvertIndex();
                // rebuild es state state
                esRepository.loadTableFromCatalog();
                starRocksRepository.loadTableFromCatalog();

                checksum = load.loadLoadJob(dis, checksum);
                checksum = loadAlterJob(dis, checksum);
                checksum = recycleBin.loadRecycleBin(dis, checksum);
                checksum = VariableMgr.loadGlobalVariable(dis, checksum);
                checksum = localMetastore.loadCluster(dis, checksum);
                checksum = nodeMgr.loadBrokers(dis, checksum);
                checksum = loadResources(dis, checksum);
                checksum = exportMgr.loadExportJob(dis, checksum);
                checksum = backupHandler.loadBackupHandler(dis, checksum, this);
                checksum = auth.loadAuth(dis, checksum);
                // global transaction must be replayed before load jobs v2
                checksum = globalTransactionMgr.loadTransactionState(dis, checksum);
                checksum = colocateTableIndex.loadColocateTableIndex(dis, checksum);
                checksum = routineLoadMgr.loadRoutineLoadJobs(dis, checksum);
                checksum = loadMgr.loadLoadJobsV2(dis, checksum);
                checksum = smallFileMgr.loadSmallFiles(dis, checksum);
                checksum = pluginMgr.loadPlugins(dis, checksum);
                checksum = loadDeleteHandler(dis, checksum);
                remoteChecksum = dis.readLong();
                checksum = analyzeMgr.loadAnalyze(dis, checksum);
                remoteChecksum = dis.readLong();
                checksum = resourceGroupMgr.loadResourceGroups(dis, checksum);
                checksum = auth.readAsGson(dis, checksum);
                remoteChecksum = dis.readLong();
                checksum = taskManager.loadTasks(dis, checksum);
                remoteChecksum = dis.readLong();
                checksum = catalogMgr.loadCatalogs(dis, checksum);
                remoteChecksum = dis.readLong();
                checksum = loadInsertOverwriteJobs(dis, checksum);
                checksum = nodeMgr.loadComputeNodes(dis, checksum);
                remoteChecksum = dis.readLong();
                // ShardManager DEPRECATED, keep it for backward compatible
                checksum = loadShardManager(dis, checksum);
                remoteChecksum = dis.readLong();

                checksum = loadCompactionManager(dis, checksum);
                remoteChecksum = dis.readLong();
                checksum = loadStreamLoadManager(dis, checksum);
                remoteChecksum = dis.readLong();
                checksum = MaterializedViewMgr.getInstance().reload(dis, checksum);
                remoteChecksum = dis.readLong();
                globalFunctionMgr.loadGlobalFunctions(dis, checksum);
                loadRBACPrivilege(dis);
                checksum = warehouseMgr.loadWarehouses(dis, checksum);
                remoteChecksum = dis.readLong();
                checksum = localMetastore.loadAutoIncrementId(dis, checksum);
                remoteChecksum = dis.readLong();
                // ** NOTICE **: always add new code at the end

                Preconditions.checkState(remoteChecksum == checksum, remoteChecksum + " vs. " + checksum);
            }
        } catch (EOFException exception) {
            LOG.warn("load image eof.", exception);
        } finally {
            dis.close();
        }

        if (isUsingNewPrivilege() && needUpgradedToNewPrivilege() && !isLeader() && !isCheckpointThread()) {
            LOG.warn(
                    "follower has to wait for leader to upgrade the privileges, set usingNewPrivilege = false for now");
            usingNewPrivilege.set(false);
            domainResolver = new DomainResolver(auth);
        }

        try {
            postLoadImage();
        } catch (Exception t) {
            LOG.warn("there is an exception during processing after load image. exception:", t);
        }

        long loadImageEndTime = System.currentTimeMillis();
        this.imageJournalId = storage.getImageJournalId();
        LOG.info("finished to load image in " + (loadImageEndTime - loadImageStartTime) + " ms");
    }

    private void postLoadImage() {
        processMvRelatedMeta();
    }

    private void processMvRelatedMeta() {
        List<String> dbNames = metadataMgr.listDbNames(InternalCatalog.DEFAULT_INTERNAL_CATALOG_NAME);

        long startMillis = System.currentTimeMillis();
        for (String dbName : dbNames) {
            Database db = metadataMgr.getDb(InternalCatalog.DEFAULT_INTERNAL_CATALOG_NAME, dbName);
            for (MaterializedView mv : db.getMaterializedViews()) {
                List<BaseTableInfo> baseTableInfos = mv.getBaseTableInfos();
                updateBaseTableRelatedMv(db.getId(), mv, baseTableInfos);
            }
        }

        long duration = System.currentTimeMillis() - startMillis;
        LOG.info("finish processing all tables' related materialized views in {}ms", duration);
    }

    public void updateBaseTableRelatedMv(Long dbId, MaterializedView mv, List<BaseTableInfo> baseTableInfos) {
        for (BaseTableInfo baseTableInfo : baseTableInfos) {
            Table table;
            try {
                table = baseTableInfo.getTable();
            } catch (Exception e) {
                LOG.warn("there is an exception during get table from mv base table. exception:", e);
                continue;
            }
            if (table == null) {
                LOG.warn("Setting the materialized view {}({}) to invalid because " +
                        "the table {} was not exist.", mv.getName(), mv.getId(), baseTableInfo.getTableName());
                mv.setInactiveAndReason("base table dropped: " + baseTableInfo.getTableId());
                continue;
            }
            if (table instanceof MaterializedView && !((MaterializedView) table).isActive()) {
                MaterializedView baseMv = (MaterializedView) table;
                LOG.warn("Setting the materialized view {}({}) to invalid because " +
                                "the materialized view{}({}) is invalid.", mv.getName(), mv.getId(),
                        baseMv.getName(), baseMv.getId());
                mv.setInactiveAndReason("base mv is not active: " + baseMv.getName());
                continue;
            }
            MvId mvId = new MvId(dbId, mv.getId());
            table.addRelatedMaterializedView(mvId);
            if (!table.isNativeTableOrMaterializedView()) {
                connectorTblMetaInfoMgr.addConnectorTableInfo(baseTableInfo.getCatalogName(),
                        baseTableInfo.getDbName(), baseTableInfo.getTableIdentifier(),
                        ConnectorTableInfo.builder().setRelatedMaterializedViews(
                                Sets.newHashSet(mvId)).build());
            }
        }
    }

    public long loadVersion(DataInputStream dis, long checksum) throws IOException {
        // for new format, version schema is [starrocksMetaVersion], and the int value must be positive
        // for old format, version schema is [-1, metaVersion, starrocksMetaVersion]
        // so we can check the first int to determine the version schema
        int flag = dis.readInt();
        checksum = checksum ^ flag;
        int starrocksMetaVersion;
        if (flag < 0) {
            checksum ^= dis.readInt();
            starrocksMetaVersion = dis.readInt();
            checksum ^= starrocksMetaVersion;
        } else {
            // when flag is positive, this is new version format
            starrocksMetaVersion = flag;
        }

        if (!MetaVersion.isCompatible(starrocksMetaVersion, FeConstants.STARROCKS_META_VERSION)) {
            LOG.error("Not compatible with meta version {}, current version is {}",
                    starrocksMetaVersion, FeConstants.STARROCKS_META_VERSION);
            System.exit(-1);
        }

        MetaContext.get().setStarRocksMetaVersion(starrocksMetaVersion);

        return checksum;
    }

    public long loadHeader(DataInputStream dis, long checksum) throws IOException {
        if (GlobalStateMgr.getCurrentStateStarRocksMetaVersion() >= StarRocksFEMetaVersion.VERSION_4) {
            return loadHeaderV2(dis, checksum);
        } else {
            return loadHeaderV1(dis, checksum);
        }
    }

    public long loadHeaderV1(DataInputStream dis, long checksum) throws IOException {
        long replayedJournalId = dis.readLong();
        checksum ^= replayedJournalId;

        long batchEndId = dis.readLong();
        checksum ^= batchEndId;
        idGenerator.setId(batchEndId);

        isDefaultClusterCreated = dis.readBoolean();

        LOG.info("finished to replay header from image");
        return checksum;
    }

    public long loadHeaderV2(DataInputStream dis, long checksum) throws IOException {
        ImageHeader header = GsonUtils.GSON.fromJson(Text.readString(dis), ImageHeader.class);

        checksum ^= header.getBatchEndId();
        idGenerator.setId(header.getBatchEndId());

        isDefaultClusterCreated = header.isDefaultClusterCreated();

        LOG.info("finished to replay header from image");
        return checksum;
    }

    public long loadAlterJob(DataInputStream dis, long checksum) throws IOException {
        long newChecksum = checksum;
        for (AlterJobV2.JobType type : AlterJobV2.JobType.values()) {
            newChecksum = loadAlterJob(dis, newChecksum, type);
        }
        LOG.info("finished replay alterJob from image");
        return newChecksum;
    }

    public void loadRBACPrivilege(DataInputStream dis) throws IOException, DdlException {
        if (USING_NEW_PRIVILEGE) {
            this.authenticationMgr = AuthenticationMgr.load(dis);
            this.authorizationMgr = AuthorizationMgr.load(dis, this, null);
            this.domainResolver = new DomainResolver(authenticationMgr);
        }
    }

    public long loadAlterJob(DataInputStream dis, long checksum, AlterJobV2.JobType type) throws IOException {
        // alter jobs
        int size = dis.readInt();
        if (size > 0) {
            // It may be upgraded from an earlier version, which is dangerous
            throw new RuntimeException("Old metadata was found, please upgrade to version 2.4 first " +
                    "and then from version 2.4 to the current version.");
        }

        // finished or cancelled jobs
        size = dis.readInt();
        if (size > 0) {
            // It may be upgraded from an earlier version, which is dangerous
            throw new RuntimeException("Old metadata was found, please upgrade to version 2.4 first " +
                    "and then from version 2.4 to the current version.");
        }

        long newChecksum = checksum;
        // alter job v2
        size = dis.readInt();
        newChecksum ^= size;
        for (int i = 0; i < size; i++) {
            AlterJobV2 alterJobV2 = AlterJobV2.read(dis);
            if (type == AlterJobV2.JobType.ROLLUP || type == AlterJobV2.JobType.SCHEMA_CHANGE) {
                if (type == AlterJobV2.JobType.ROLLUP) {
                    this.getRollupHandler().addAlterJobV2(alterJobV2);
                } else {
                    this.getSchemaChangeHandler().addAlterJobV2(alterJobV2);
                }
                // ATTN : we just want to add tablet into TabletInvertedIndex when only PendingJob is checkpoint
                // to prevent TabletInvertedIndex data loss,
                // So just use AlterJob.replay() instead of AlterHandler.replay().
                if (alterJobV2.getJobState() == AlterJobV2.JobState.PENDING) {
                    alterJobV2.replay(alterJobV2);
                    LOG.info("replay pending alter job when load alter job {} ", alterJobV2.getJobId());
                }
            } else {
                LOG.warn("Unknown job type:" + type.name());
            }
        }

        return newChecksum;
    }

    public long loadDeleteHandler(DataInputStream dis, long checksum) throws IOException {
        this.deleteMgr = DeleteMgr.read(dis);
        LOG.info("finished replay deleteHandler from image");
        return checksum;
    }

    public long loadInsertOverwriteJobs(DataInputStream dis, long checksum) throws IOException {
        try {
            this.insertOverwriteJobMgr = InsertOverwriteJobMgr.read(dis);
        } catch (EOFException e) {
            LOG.warn("no InsertOverwriteJobManager to replay.", e);
        }
        return checksum;
    }

    public long saveInsertOverwriteJobs(DataOutputStream dos, long checksum) throws IOException {
        getInsertOverwriteJobMgr().write(dos);
        return checksum;
    }

    public long loadResources(DataInputStream in, long checksum) throws IOException {
        resourceMgr = ResourceMgr.read(in);
        LOG.info("finished replay resources from image");

        LOG.info("start to replay resource mapping catalog");
        catalogMgr.loadResourceMappingCatalog();
        LOG.info("finished replaying resource mapping catalogs from resources");
        return checksum;
    }

    public long loadShardManager(DataInputStream in, long checksum) throws IOException {
        shardManager = ShardManager.read(in);
        LOG.info("finished replay shardManager from image");
        return checksum;
    }

    public long loadCompactionManager(DataInputStream in, long checksum) throws IOException {
        compactionMgr = CompactionMgr.loadCompactionManager(in);
        checksum ^= compactionMgr.getChecksum();
        return checksum;
    }

    public long loadStreamLoadManager(DataInputStream in, long checksum) throws IOException {
        streamLoadMgr = StreamLoadMgr.loadStreamLoadManager(in);
        checksum ^= streamLoadMgr.getChecksum();
        return checksum;
    }

    // Only called by checkpoint thread
    public void saveImage() throws IOException {
        // Write image.ckpt
        Storage storage = new Storage(this.imageDir);
        File curFile = storage.getImageFile(replayedJournalId.get());
        File ckpt = new File(this.imageDir, Storage.IMAGE_NEW);
        saveImage(ckpt, replayedJournalId.get());

        // Move image.ckpt to image.dataVersion
        LOG.info("Move " + ckpt.getAbsolutePath() + " to " + curFile.getAbsolutePath());
        if (!ckpt.renameTo(curFile)) {
            if (!curFile.delete()) {
                LOG.warn("Failed to delete file, filepath={}", curFile.getAbsolutePath());
            }
            throw new IOException();
        }
    }

    public void saveImage(File curFile, long replayedJournalId) throws IOException {
        if (!curFile.exists()) {
            if (!curFile.createNewFile()) {
                LOG.warn("Failed to create file, filepath={}", curFile.getAbsolutePath());
            }
        }

        // save image does not need any lock. because only checkpoint thread will call this method.
        LOG.info("start save image to {}. is ckpt: {}", curFile.getAbsolutePath(), GlobalStateMgr.isCheckpointThread());

        long checksum = 0;
        long saveImageStartTime = System.currentTimeMillis();
        try (DataOutputStream dos = new DataOutputStream(new FileOutputStream(curFile))) {
            // ** NOTICE **: always add new code at the end
            if (FeConstants.STARROCKS_META_VERSION >= StarRocksFEMetaVersion.VERSION_4) {
                checksum = saveVersionV2(dos, checksum);
                try {
                    checksum = saveHeaderV2(dos, checksum);
                    nodeMgr.save(dos);
                    localMetastore.save(dos);
                    loadMgr.saveLoadJobsV2JsonFormat(dos);
                    alterJobMgr.save(dos);
                    VariableMgr.save(dos);
                    pluginMgr.save(dos);
                    deleteMgr.save(dos);
                    analyzeMgr.save(dos);
                    resourceGroupMgr.save(dos);
                    routineLoadMgr.saveRoutineLoadJobsV2(dos);
                    globalTransactionMgr.saveTransactionStateV2(dos);
                    auth.save(dos);
                    authenticationMgr.saveV2(dos);
                    authorizationMgr.saveV2(dos);
<<<<<<< HEAD
=======
                    smallFileMgr.saveSmallFilesV2(dos);
>>>>>>> a84376c5
                    catalogMgr.save(dos);
                    insertOverwriteJobMgr.save(dos);
                    compactionMgr.save(dos);
                    streamLoadMgr.save(dos);
                    MaterializedViewMgr.getInstance().save(dos);
                    globalFunctionMgr.save(dos);
                } catch (SRMetaBlockException e) {
                    LOG.error("save image failed", e);
                    throw new IOException("save image failed", e);
                }

                //TODO: The following parts have not been refactored, and they are added for the convenience of testing
                checksum = recycleBin.saveRecycleBin(dos, checksum);

                checksum = resourceMgr.saveResources(dos, checksum);
                checksum = exportMgr.saveExportJob(dos, checksum);
                checksum = backupHandler.saveBackupHandler(dos, checksum);
                checksum = colocateTableIndex.saveColocateTableIndex(dos, checksum);
<<<<<<< HEAD
                checksum = smallFileMgr.saveSmallFiles(dos, checksum);
                checksum = taskManager.saveTasks(dos, checksum);
=======
                checksum = taskManager.saveTasks(dos, checksum);
                checksum = localMetastore.saveAutoIncrementId(dos, checksum);

>>>>>>> a84376c5
            } else {
                checksum = saveVersion(dos, checksum);
                checksum = saveHeader(dos, replayedJournalId, checksum);
                checksum = nodeMgr.saveLeaderInfo(dos, checksum);
                checksum = nodeMgr.saveFrontends(dos, checksum);
                checksum = nodeMgr.saveBackends(dos, checksum);
                checksum = localMetastore.saveDb(dos, checksum);
                checksum = load.saveLoadJob(dos, checksum);
                checksum = saveAlterJob(dos, checksum);
                checksum = recycleBin.saveRecycleBin(dos, checksum);
                checksum = VariableMgr.saveGlobalVariable(dos, checksum);
                checksum = localMetastore.saveCluster(dos, checksum);
                checksum = nodeMgr.saveBrokers(dos, checksum);
                checksum = resourceMgr.saveResources(dos, checksum);
                checksum = exportMgr.saveExportJob(dos, checksum);
                checksum = backupHandler.saveBackupHandler(dos, checksum);
                checksum = auth.saveAuth(dos, checksum);
                checksum = globalTransactionMgr.saveTransactionState(dos, checksum);
                checksum = colocateTableIndex.saveColocateTableIndex(dos, checksum);
                checksum = routineLoadMgr.saveRoutineLoadJobs(dos, checksum);
                checksum = loadMgr.saveLoadJobsV2(dos, checksum);
                checksum = smallFileMgr.saveSmallFiles(dos, checksum);

                checksum = pluginMgr.savePlugins(dos, checksum);
                checksum = deleteMgr.saveDeleteHandler(dos, checksum);
                dos.writeLong(checksum);
                checksum = analyzeMgr.saveAnalyze(dos, checksum);
                dos.writeLong(checksum);
                checksum = resourceGroupMgr.saveResourceGroups(dos, checksum);
                checksum = auth.writeAsGson(dos, checksum);
                dos.writeLong(checksum);
                checksum = taskManager.saveTasks(dos, checksum);
                dos.writeLong(checksum);
                checksum = catalogMgr.saveCatalogs(dos, checksum);
                dos.writeLong(checksum);
                checksum = saveInsertOverwriteJobs(dos, checksum);
                checksum = nodeMgr.saveComputeNodes(dos, checksum);
                dos.writeLong(checksum);
                // ShardManager Deprecated, keep it for backward compatible
                checksum = shardManager.saveShardManager(dos, checksum);
                dos.writeLong(checksum);
                checksum = compactionMgr.saveCompactionManager(dos, checksum);
                dos.writeLong(checksum);
                checksum = streamLoadMgr.saveStreamLoadManager(dos, checksum);
                dos.writeLong(checksum);
                checksum = MaterializedViewMgr.getInstance().store(dos, checksum);
                dos.writeLong(checksum);
                globalFunctionMgr.saveGlobalFunctions(dos, checksum);
                saveRBACPrivilege(dos);
                checksum = warehouseMgr.saveWarehouses(dos, checksum);
                dos.writeLong(checksum);
                checksum = localMetastore.saveAutoIncrementId(dos, checksum);
                dos.writeLong(checksum);
                // ** NOTICE **: always add new code at the end
            }
        }

        long saveImageEndTime = System.currentTimeMillis();
        LOG.info("finished save image {} in {} ms. checksum is {}",
                curFile.getAbsolutePath(), (saveImageEndTime - saveImageStartTime), checksum);
    }

    public long saveVersion(DataOutputStream dos, long checksum) throws IOException {
        // Write meta version
        checksum ^= -1;
        dos.writeInt(-1);
        checksum ^= FeConstants.META_VERSION;
        dos.writeInt(FeConstants.META_VERSION);
        checksum ^= FeConstants.STARROCKS_META_VERSION;
        dos.writeInt(FeConstants.STARROCKS_META_VERSION);
        return checksum;
    }

    // TODO [meta-format-change]
    public long saveVersionV2(DataOutputStream dos, long checksum) throws IOException {
        checksum ^= FeConstants.STARROCKS_META_VERSION;
        dos.writeInt(FeConstants.STARROCKS_META_VERSION);
        return checksum;
    }

    public long saveHeader(DataOutputStream dos, long replayedJournalId, long checksum) throws IOException {
        // Write replayed journal id
        checksum ^= replayedJournalId;
        dos.writeLong(replayedJournalId);

        // Write id
        long id = idGenerator.getBatchEndId();
        checksum ^= id;
        dos.writeLong(id);

        dos.writeBoolean(isDefaultClusterCreated);

        return checksum;
    }

    // TODO [meta-format-change]
    public long saveHeaderV2(DataOutputStream dos, long checksum) throws IOException {
        ImageHeader header = new ImageHeader();

        long id = idGenerator.getBatchEndId();
        checksum ^= id;
        header.setBatchEndId(id);

        header.setDefaultClusterCreated(isDefaultClusterCreated);

        Text.writeString(dos, GsonUtils.GSON.toJson(header));
        return checksum;
    }

    public long saveAlterJob(DataOutputStream dos, long checksum) throws IOException {
        for (AlterJobV2.JobType type : AlterJobV2.JobType.values()) {
            checksum = saveAlterJob(dos, checksum, type);
        }
        return checksum;
    }

    public void saveRBACPrivilege(DataOutputStream dos) throws IOException {
        if (USING_NEW_PRIVILEGE) {
            this.authenticationMgr.save(dos);
            this.authorizationMgr.save(dos);
        }
    }

    public long saveAlterJob(DataOutputStream dos, long checksum, AlterJobV2.JobType type) throws IOException {
        Map<Long, AlterJobV2> alterJobsV2 = Maps.newHashMap();
        if (type == AlterJobV2.JobType.ROLLUP) {
            alterJobsV2 = this.getRollupHandler().getAlterJobsV2();
        } else if (type == AlterJobV2.JobType.SCHEMA_CHANGE) {
            alterJobsV2 = this.getSchemaChangeHandler().getAlterJobsV2();
        }

        // alter jobs just for compatibility
        int size = 0;
        checksum ^= size;
        dos.writeInt(size);
        // finished or cancelled jobs just for compatibility
        checksum ^= size;
        dos.writeInt(size);

        // alter job v2
        size = alterJobsV2.size();
        checksum ^= size;
        dos.writeInt(size);
        for (AlterJobV2 alterJobV2 : alterJobsV2.values()) {
            alterJobV2.write(dos);
        }

        return checksum;
    }

    public void replayGlobalVariable(SessionVariable variable) throws IOException, DdlException {
        VariableMgr.replayGlobalVariable(variable);
    }

    public void replayGlobalVariableV2(GlobalVarPersistInfo info) throws IOException, DdlException {
        VariableMgr.replayGlobalVariableV2(info);
    }

    public void createLabelCleaner() {
        labelCleaner = new FrontendDaemon("LoadLabelCleaner", Config.label_clean_interval_second * 1000L) {
            @Override
            protected void runAfterCatalogReady() {
                clearExpiredJobs();
            }
        };
    }

    public void createTaskCleaner() {
        taskCleaner = new FrontendDaemon("TaskCleaner", Config.task_check_interval_second * 1000L) {
            @Override
            protected void runAfterCatalogReady() {
                doTaskBackgroundJob();
            }
        };
    }

    public void createTxnTimeoutChecker() {
        txnTimeoutChecker = new FrontendDaemon("txnTimeoutChecker", Config.transaction_clean_interval_second) {
            @Override
            protected void runAfterCatalogReady() {
                globalTransactionMgr.abortTimeoutTxns();
            }
        };
    }

    public void createReplayer() {
        replayer = new Daemon("replayer", REPLAY_INTERVAL_MS) {
            private JournalCursor cursor = null;
            // avoid numerous 'meta out of date' log
            private long lastMetaOutOfDateLogTime = 0;

            @Override
            @java.lang.SuppressWarnings("squid:S2142")  // allow catch InterruptedException
            protected void runOneCycle() {
                boolean err = false;
                boolean hasLog = false;
                try {
                    if (cursor == null) {
                        // 1. set replay to the end
                        LOG.info("start to replay from {}", replayedJournalId.get());
                        cursor = journal.read(replayedJournalId.get() + 1, JournalCursor.CUROSR_END_KEY);
                    } else {
                        cursor.refresh();
                    }
                    // 2. replay with flow control
                    hasLog = replayJournalInner(cursor, true);
                    metaReplayState.setOk();
                } catch (JournalInconsistentException | InterruptedException e) {
                    LOG.warn("got interrupt exception or inconsistent exception when replay journal {}, will exit, ",
                            replayedJournalId.get() + 1, e);
                    // TODO exit gracefully
                    Util.stdoutWithTime(e.getMessage());
                    System.exit(-1);
                } catch (Throwable e) {
                    LOG.error("replayer thread catch an exception when replay journal {}.",
                            replayedJournalId.get() + 1, e);
                    metaReplayState.setException(e);
                    try {
                        Thread.sleep(5000);
                    } catch (InterruptedException e1) {
                        LOG.error("sleep got exception. ", e);
                    }
                    err = true;
                }

                setCanRead(hasLog, err);
            }

            private void setCanRead(boolean hasLog, boolean err) {
                if (err) {
                    canRead.set(false);
                    isReady.set(false);
                    return;
                }

                if (Config.ignore_meta_check) {
                    // can still offer read, but is not ready
                    canRead.set(true);
                    isReady.set(false);
                    return;
                }

                long currentTimeMs = System.currentTimeMillis();
                if (currentTimeMs - synchronizedTimeMs > Config.meta_delay_toleration_second * 1000L) {
                    if (currentTimeMs - lastMetaOutOfDateLogTime > 5 * 1000L) {
                        // we still need this log to observe this situation
                        // but service may be continued when there is no log being replayed.
                        LOG.warn("meta out of date. current time: {}, synchronized time: {}, has log: {}, fe type: {}",
                                currentTimeMs, synchronizedTimeMs, hasLog, feType);
                        lastMetaOutOfDateLogTime = currentTimeMs;
                    }
                    if (hasLog || feType == FrontendNodeType.UNKNOWN) {
                        // 1. if we read log from BDB, which means leader is still alive.
                        // So we need to set meta out of date.
                        // 2. if we didn't read any log from BDB and feType is UNKNOWN,
                        // which means this non-leader node is disconnected with leader.
                        // So we need to set meta out of date either.
                        metaReplayState.setOutOfDate(currentTimeMs, synchronizedTimeMs);
                        canRead.set(false);
                        isReady.set(false);
                    }
                } else {
                    canRead.set(true);
                    isReady.set(true);
                }
            }

            // close current db after replayer finished
            @Override
            public void run() {
                super.run();
                if (cursor != null) {
                    cursor.close();
                    LOG.info("quit replay at {}", replayedJournalId.get());
                }
            }
        };

        replayer.setMetaContext(metaContext);
    }

    /**
     * Replay journal from replayedJournalId + 1 to toJournalId
     * used by checkpointer/replay after state change
     * toJournalId is a definite number and cannot set to -1/JournalCursor.CURSOR_END_KEY
     */
    public void replayJournal(long toJournalId) throws JournalException {
        if (toJournalId <= replayedJournalId.get()) {
            LOG.info("skip replay journal because {} <= {}", toJournalId, replayedJournalId.get());
            return;
        }

        long startJournalId = replayedJournalId.get() + 1;
        long replayStartTime = System.currentTimeMillis();
        LOG.info("start to replay journal from {} to {}", startJournalId, toJournalId);

        JournalCursor cursor = null;
        try {
            cursor = journal.read(startJournalId, toJournalId);
            replayJournalInner(cursor, false);
        } catch (InterruptedException | JournalInconsistentException e) {
            LOG.warn("got interrupt exception or inconsistent exception when replay journal {}, will exit, ",
                    replayedJournalId.get() + 1,
                    e);
            // TODO exit gracefully
            Util.stdoutWithTime(e.getMessage());
            System.exit(-1);

        } finally {
            if (cursor != null) {
                cursor.close();
            }
        }

        // verify if all log is replayed
        if (toJournalId != replayedJournalId.get()) {
            throw new JournalException(String.format(
                    "should replay to %d but actual replayed journal id is %d",
                    toJournalId, replayedJournalId.get()));
        }

        streamLoadMgr.cancelUnDurableTaskAfterRestart();

        long replayInterval = System.currentTimeMillis() - replayStartTime;
        LOG.info("finish replay from {} to {} in {} msec", startJournalId, toJournalId, replayInterval);
    }

    /**
     * replay journal until cursor returns null(suggest EOF)
     * return true if any journal is replayed
     */
    protected boolean replayJournalInner(JournalCursor cursor, boolean flowControl)
            throws JournalException, InterruptedException, JournalInconsistentException {
        long startReplayId = replayedJournalId.get();
        long startTime = System.currentTimeMillis();
        long lineCnt = 0;
        while (true) {
            JournalEntity entity = null;
            try {
                entity = cursor.next();

                // EOF or aggressive retry
                if (entity == null) {
                    break;
                }

                // apply
                EditLog.loadJournal(this, entity);
            } catch (Throwable e) {
                if (canSkipBadReplayedJournal()) {
                    LOG.error("!!! DANGER: SKIP JOURNAL {}: {} !!!",
                            replayedJournalId.incrementAndGet(),
                            entity == null ? null : entity.getData(),
                            e);
                    cursor.skipNext();
                    continue;
                }
                // handled in outer loop
                LOG.warn("catch exception when replaying {},", replayedJournalId.get() + 1, e);
                throw e;
            }

            replayedJournalId.incrementAndGet();
            LOG.debug("journal {} replayed.", replayedJournalId);

            if (feType != FrontendNodeType.LEADER) {
                journalObservable.notifyObservers(replayedJournalId.get());
            }
            if (MetricRepo.isInit) {
                // Metric repo may not init after this replay thread start
                MetricRepo.COUNTER_EDIT_LOG_READ.increase(1L);
            }

            if (flowControl) {
                // cost too much time
                long cost = System.currentTimeMillis() - startTime;
                if (cost > REPLAYER_MAX_MS_PER_LOOP) {
                    LOG.warn("replay journal cost too much time: {} replayedJournalId: {}", cost, replayedJournalId);
                    break;
                }
                // consume too much lines
                lineCnt += 1;
                if (lineCnt > REPLAYER_MAX_LOGS_PER_LOOP) {
                    LOG.warn("replay too many journals: lineCnt {}, replayedJournalId: {}", lineCnt, replayedJournalId);
                    break;
                }
            }

        }
        if (replayedJournalId.get() - startReplayId > 0) {
            LOG.info("replayed journal from {} - {}", startReplayId, replayedJournalId);
            return true;
        }
        return false;
    }

    private boolean canSkipBadReplayedJournal() {
        try {
            for (String idStr : Config.metadata_journal_skip_bad_journal_ids.split(",")) {
                if (!StringUtils.isEmpty(idStr) && Long.valueOf(idStr) == replayedJournalId.get() + 1) {
                    LOG.info("skip bad replayed journal id {} because configured {}",
                            idStr, Config.metadata_journal_skip_bad_journal_ids);
                    return true;
                }
            }
        } catch (Exception e) {
            LOG.warn("failed to parse metadata_journal_skip_bad_journal_ids: {}",
                    Config.metadata_journal_skip_bad_journal_ids, e);
        }
        return false;
    }

    public void createTimePrinter() {
        // time printer will write timestamp edit log every 10 seconds
        timePrinter = new FrontendDaemon("timePrinter", 10 * 1000L) {
            @Override
            protected void runAfterCatalogReady() {
                Timestamp stamp = new Timestamp();
                editLog.logTimestamp(stamp);
            }
        };
    }

    public void addFrontend(FrontendNodeType role, String host, int editLogPort) throws DdlException {
        nodeMgr.addFrontend(role, host, editLogPort);
    }

    public void modifyFrontendHost(ModifyFrontendAddressClause modifyFrontendAddressClause) throws DdlException {
        nodeMgr.modifyFrontendHost(modifyFrontendAddressClause);
    }

    public void dropFrontend(FrontendNodeType role, String host, int port) throws DdlException {
        nodeMgr.dropFrontend(role, host, port);
    }

    public Frontend checkFeExist(String host, int port) {
        return nodeMgr.checkFeExist(host, port);
    }

    public Frontend getFeByHost(String host) {
        return nodeMgr.getFeByHost(host);
    }

    public Frontend getFeByName(String name) {
        return nodeMgr.getFeByName(name);
    }

    public int getFollowerCnt() {
        return nodeMgr.getFollowerCnt();
    }

    public void recoverDatabase(RecoverDbStmt recoverStmt) throws DdlException {
        localMetastore.recoverDatabase(recoverStmt);
    }

    public void recoverTable(RecoverTableStmt recoverStmt) throws DdlException {
        localMetastore.recoverTable(recoverStmt);
    }

    public void recoverPartition(RecoverPartitionStmt recoverStmt) throws DdlException {
        localMetastore.recoverPartition(recoverStmt);
    }

    public void replayEraseDatabase(long dbId) {
        localMetastore.replayEraseDatabase(dbId);
    }

    public void replayRecoverDatabase(RecoverInfo info) {
        localMetastore.replayRecoverDatabase(info);
    }

    public void alterDatabaseQuota(AlterDatabaseQuotaStmt stmt) throws DdlException {
        localMetastore.alterDatabaseQuota(stmt);
    }

    public void replayAlterDatabaseQuota(String dbName, long quota, QuotaType quotaType) {
        localMetastore.replayAlterDatabaseQuota(dbName, quota, quotaType);
    }

    public void renameDatabase(AlterDatabaseRenameStatement stmt) throws DdlException {
        localMetastore.renameDatabase(stmt);
    }

    public void replayRenameDatabase(String dbName, String newDbName) {
        localMetastore.replayRenameDatabase(dbName, newDbName);
    }

    public boolean createTable(CreateTableStmt stmt) throws DdlException {
        return localMetastore.createTable(stmt);
    }

    public void createTableLike(CreateTableLikeStmt stmt) throws DdlException {
        localMetastore.createTable(stmt.getCreateTableStmt());
    }

    public void addPartitions(Database db, String tableName, AddPartitionClause addPartitionClause)
            throws DdlException, AnalysisException {
        localMetastore.addPartitions(db, tableName, addPartitionClause);
    }

    public void replayAddPartition(PartitionPersistInfo info) throws DdlException {
        localMetastore.replayAddPartition(info);
    }

    public void replayAddPartition(PartitionPersistInfoV2 info) throws DdlException {
        localMetastore.replayAddPartition(info);
    }

    public void dropPartition(Database db, OlapTable olapTable, DropPartitionClause clause) throws DdlException {
        localMetastore.dropPartition(db, olapTable, clause);
    }

    public void replayDropPartition(DropPartitionInfo info) {
        localMetastore.replayDropPartition(info);
    }

    public void replayErasePartition(long partitionId) throws DdlException {
        localMetastore.replayErasePartition(partitionId);
    }

    public void replayRecoverPartition(RecoverInfo info) {
        localMetastore.replayRecoverPartition(info);
    }

    public static void getDdlStmt(Table table, List<String> createTableStmt, List<String> addPartitionStmt,
                                  List<String> createRollupStmt, boolean separatePartition,
                                  boolean hidePassword) {
        getDdlStmt(null, table, createTableStmt, addPartitionStmt, createRollupStmt, separatePartition, hidePassword);
    }

    public static void getDdlStmt(String dbName, Table table, List<String> createTableStmt,
                                  List<String> addPartitionStmt,
                                  List<String> createRollupStmt, boolean separatePartition, boolean hidePassword) {
        // 1. create table
        // 1.1 materialized view
        if (table.isMaterializedView()) {
            MaterializedView mv = (MaterializedView) table;
            createTableStmt.add(mv.getMaterializedViewDdlStmt(true));
            return;
        }

        StringBuilder sb = new StringBuilder();
        // 1.2 view
        if (table.getType() == TableType.VIEW) {
            View view = (View) table;
            sb.append("CREATE VIEW `").append(table.getName()).append("` (");
            List<String> colDef = Lists.newArrayList();
            for (Column column : table.getBaseSchema()) {
                StringBuilder colSb = new StringBuilder();
                colSb.append(column.getName());
                if (!Strings.isNullOrEmpty(column.getComment())) {
                    colSb.append(" COMMENT ").append("\"").append(column.getComment()).append("\"");
                }
                colDef.add(colSb.toString());
            }
            sb.append(Joiner.on(", ").join(colDef));
            sb.append(")");
            if (!Strings.isNullOrEmpty(view.getComment())) {
                sb.append(" COMMENT \"").append(view.getComment()).append("\"");
            }
            sb.append(" AS ").append(view.getInlineViewDef()).append(";");
            createTableStmt.add(sb.toString());
            return;
        }

        // 1.3 other table type
        sb.append("CREATE ");
        if (table.getType() == TableType.MYSQL || table.getType() == TableType.ELASTICSEARCH
                || table.getType() == TableType.BROKER || table.getType() == TableType.HIVE
                || table.getType() == TableType.HUDI || table.getType() == TableType.ICEBERG
                || table.getType() == TableType.OLAP_EXTERNAL || table.getType() == TableType.JDBC
                || table.getType() == TableType.FILE) {
            sb.append("EXTERNAL ");
        }
        sb.append("TABLE ");
        if (!Strings.isNullOrEmpty(dbName)) {
            sb.append("`").append(dbName).append("`.");
        }
        sb.append("`").append(table.getName()).append("` (\n");
        int idx = 0;
        for (Column column : table.getBaseSchema()) {
            if (idx++ != 0) {
                sb.append(",\n");
            }
            // There MUST BE 2 space in front of each column description line
            // sqlalchemy requires this to parse SHOW CREATE TABLE stmt.
            if (table.isOlapOrCloudNativeTable() || table.getType() == TableType.OLAP_EXTERNAL) {
                OlapTable olapTable = (OlapTable) table;
                if (olapTable.getKeysType() == KeysType.PRIMARY_KEYS) {
                    sb.append("  ").append(column.toSqlWithoutAggregateTypeName());
                } else {
                    sb.append("  ").append(column.toSql());
                }
            } else {
                sb.append("  ").append(column.toSql());
            }
        }
        if (table.isOlapOrCloudNativeTable() || table.getType() == TableType.OLAP_EXTERNAL) {
            OlapTable olapTable = (OlapTable) table;
            if (CollectionUtils.isNotEmpty(olapTable.getIndexes())) {
                for (Index index : olapTable.getIndexes()) {
                    sb.append(",\n");
                    sb.append("  ").append(index.toSql());
                }
            }
        }

        sb.append("\n) ENGINE=");
        sb.append(table.getType() == TableType.CLOUD_NATIVE ? "OLAP" : table.getType().name()).append(" ");

        if (table.isOlapOrCloudNativeTable() || table.getType() == TableType.OLAP_EXTERNAL) {
            OlapTable olapTable = (OlapTable) table;

            // keys
            sb.append("\n").append(olapTable.getKeysType().toSql()).append("(");
            List<String> keysColumnNames = Lists.newArrayList();
            for (Column column : olapTable.getBaseSchema()) {
                if (column.isKey()) {
                    keysColumnNames.add("`" + column.getName() + "`");
                }
            }
            sb.append(Joiner.on(", ").join(keysColumnNames)).append(")");
            if (!Strings.isNullOrEmpty(table.getComment())) {
                sb.append("\nCOMMENT \"").append(table.getComment()).append("\"");
            }

            // partition
            PartitionInfo partitionInfo = olapTable.getPartitionInfo();
            List<Long> partitionId = null;
            if (separatePartition) {
                partitionId = Lists.newArrayList();
            }
            if (partitionInfo.isRangePartition() || partitionInfo.getType() == PartitionType.LIST) {
                sb.append("\n").append(partitionInfo.toSql(olapTable, partitionId));
            }

            // distribution
            DistributionInfo distributionInfo = olapTable.getDefaultDistributionInfo();
            sb.append("\n").append(distributionInfo.toSql());

            // order by
            MaterializedIndexMeta index = olapTable.getIndexMetaByIndexId(olapTable.getBaseIndexId());
            if (index.getSortKeyIdxes() != null) {
                sb.append("\nORDER BY(");
                List<String> sortKeysColumnNames = Lists.newArrayList();
                for (Integer i : index.getSortKeyIdxes()) {
                    sortKeysColumnNames.add("`" + table.getBaseSchema().get(i).getName() + "`");
                }
                sb.append(Joiner.on(", ").join(sortKeysColumnNames)).append(")");
            }

            // properties
            sb.append("\nPROPERTIES (\n");

            // replicationNum
            Short replicationNum = olapTable.getDefaultReplicationNum();
            sb.append("\"").append(PropertyAnalyzer.PROPERTIES_REPLICATION_NUM).append("\" = \"");
            sb.append(replicationNum).append("\"");

            // bloom filter
            Set<String> bfColumnNames = olapTable.getCopiedBfColumns();
            if (bfColumnNames != null) {
                sb.append(StatsConstants.TABLE_PROPERTY_SEPARATOR).append(PropertyAnalyzer.PROPERTIES_BF_COLUMNS)
                        .append("\" = \"");
                sb.append(Joiner.on(", ").join(olapTable.getCopiedBfColumns())).append("\"");
            }

            if (separatePartition) {
                // version info
                sb.append(StatsConstants.TABLE_PROPERTY_SEPARATOR).append(PropertyAnalyzer.PROPERTIES_VERSION_INFO)
                        .append("\" = \"");
                Partition partition = null;
                if (olapTable.getPartitionInfo().getType() == PartitionType.UNPARTITIONED) {
                    partition = olapTable.getPartition(olapTable.getName());
                } else {
                    Preconditions.checkState(partitionId.size() == 1);
                    partition = olapTable.getPartition(partitionId.get(0));
                }
                sb.append(partition.getVisibleVersion()).append("\"");
            }

            // colocateTable
            String colocateTable = olapTable.getColocateGroup();
            if (colocateTable != null) {
                sb.append(StatsConstants.TABLE_PROPERTY_SEPARATOR).append(PropertyAnalyzer.PROPERTIES_COLOCATE_WITH)
                        .append("\" = \"");
                sb.append(colocateTable).append("\"");
            }

            // dynamic partition
            if (olapTable.dynamicPartitionExists()) {
                sb.append(olapTable.getTableProperty().getDynamicPartitionProperty().toString());
            }

            // enable storage cache && cache ttl
            if (table.isCloudNativeTable()) {
                Map<String, String> storageProperties = olapTable.getProperties();

                sb.append(StatsConstants.TABLE_PROPERTY_SEPARATOR)
                        .append(PropertyAnalyzer.PROPERTIES_ENABLE_STORAGE_CACHE)
                        .append("\" = \"");
                sb.append(storageProperties.get(PropertyAnalyzer.PROPERTIES_ENABLE_STORAGE_CACHE)).append("\"");

                sb.append(StatsConstants.TABLE_PROPERTY_SEPARATOR).append(PropertyAnalyzer.PROPERTIES_STORAGE_CACHE_TTL)
                        .append("\" = \"");
                sb.append(storageProperties.get(PropertyAnalyzer.PROPERTIES_STORAGE_CACHE_TTL)).append("\"");

                sb.append(StatsConstants.TABLE_PROPERTY_SEPARATOR)
                        .append(PropertyAnalyzer.PROPERTIES_ENABLE_ASYNC_WRITE_BACK)
                        .append("\" = \"");
                sb.append(storageProperties.get(PropertyAnalyzer.PROPERTIES_ENABLE_ASYNC_WRITE_BACK)).append("\"");
            } else {
                // in memory
                sb.append(StatsConstants.TABLE_PROPERTY_SEPARATOR).append(PropertyAnalyzer.PROPERTIES_INMEMORY)
                        .append("\" = \"");
                sb.append(olapTable.isInMemory()).append("\"");

                // enable_persistent_index
                sb.append(StatsConstants.TABLE_PROPERTY_SEPARATOR)
                        .append(PropertyAnalyzer.PROPERTIES_ENABLE_PERSISTENT_INDEX)
                        .append("\" = \"");
                sb.append(olapTable.enablePersistentIndex()).append("\"");

                // replicated_storage
                sb.append(StatsConstants.TABLE_PROPERTY_SEPARATOR)
                        .append(PropertyAnalyzer.PROPERTIES_REPLICATED_STORAGE)
                        .append("\" = \"");
                sb.append(olapTable.enableReplicatedStorage()).append("\"");

                // binlog config
                if (olapTable.containsBinlogConfig()) {
                    // binlog_version
                    BinlogConfig binlogConfig = olapTable.getCurBinlogConfig();
                    sb.append(StatsConstants.TABLE_PROPERTY_SEPARATOR)
                            .append(PropertyAnalyzer.PROPERTIES_BINLOG_VERSION)
                            .append("\" = \"");
                    sb.append(binlogConfig.getVersion()).append("\"");
                    // binlog_enable
                    sb.append(StatsConstants.TABLE_PROPERTY_SEPARATOR)
                            .append(PropertyAnalyzer.PROPERTIES_BINLOG_ENABLE)
                            .append("\" = \"");
                    sb.append(binlogConfig.getBinlogEnable()).append("\"");
                    // binlog_ttl
                    sb.append(StatsConstants.TABLE_PROPERTY_SEPARATOR)
                            .append(PropertyAnalyzer.PROPERTIES_BINLOG_TTL)
                            .append("\" = \"");
                    sb.append(binlogConfig.getBinlogTtlSecond()).append("\"");
                    // binlog_max_size
                    sb.append(StatsConstants.TABLE_PROPERTY_SEPARATOR)
                            .append(PropertyAnalyzer.PROPERTIES_BINLOG_MAX_SIZE)
                            .append("\" = \"");
                    sb.append(binlogConfig.getBinlogMaxSize()).append("\"");
                }

                // write quorum
                if (olapTable.writeQuorum() != TWriteQuorumType.MAJORITY) {
                    sb.append(StatsConstants.TABLE_PROPERTY_SEPARATOR).append(PropertyAnalyzer.PROPERTIES_WRITE_QUORUM)
                            .append("\" = \"");
                    sb.append(WriteQuorum.writeQuorumToName(olapTable.writeQuorum())).append("\"");
                }

                // storage media
                Map<String, String> properties = olapTable.getTableProperty().getProperties();

                if (properties.containsKey(PropertyAnalyzer.PROPERTIES_STORAGE_MEDIUM)) {
                    sb.append(StatsConstants.TABLE_PROPERTY_SEPARATOR).append(PropertyAnalyzer.PROPERTIES_STORAGE_MEDIUM)
                            .append("\" = \"");
                    sb.append(properties.get(PropertyAnalyzer.PROPERTIES_STORAGE_MEDIUM)).append("\"");
                }

                // partition live number
                if (properties.containsKey(PropertyAnalyzer.PROPERTIES_PARTITION_LIVE_NUMBER)) {
                    sb.append(StatsConstants.TABLE_PROPERTY_SEPARATOR).append(PropertyAnalyzer.PROPERTIES_PARTITION_LIVE_NUMBER)
                            .append("\" = \"");
                    sb.append(properties.get(PropertyAnalyzer.PROPERTIES_PARTITION_LIVE_NUMBER)).append("\"");
                }

                // unique constraint
                if (properties.containsKey(PropertyAnalyzer.PROPERTIES_UNIQUE_CONSTRAINT)
                        && !Strings.isNullOrEmpty(properties.get(PropertyAnalyzer.PROPERTIES_UNIQUE_CONSTRAINT))) {
                    sb.append(StatsConstants.TABLE_PROPERTY_SEPARATOR).append(PropertyAnalyzer.PROPERTIES_UNIQUE_CONSTRAINT)
                            .append("\" = \"");
                    sb.append(properties.get(PropertyAnalyzer.PROPERTIES_UNIQUE_CONSTRAINT)).append("\"");
                }

                // foreign key constraint
                if (properties.containsKey(PropertyAnalyzer.PROPERTIES_FOREIGN_KEY_CONSTRAINT)
                        && !Strings.isNullOrEmpty(properties.get(PropertyAnalyzer.PROPERTIES_FOREIGN_KEY_CONSTRAINT))) {
                    sb.append(StatsConstants.TABLE_PROPERTY_SEPARATOR).append(PropertyAnalyzer.PROPERTIES_FOREIGN_KEY_CONSTRAINT)
                            .append("\" = \"");
                    sb.append(ForeignKeyConstraint.getShowCreateTableConstraintDesc(olapTable.getForeignKeyConstraints()))
                            .append("\"");
                }
            }

            // compression type
            sb.append(StatsConstants.TABLE_PROPERTY_SEPARATOR).append(PropertyAnalyzer.PROPERTIES_COMPRESSION)
                    .append("\" = \"");
            if (olapTable.getCompressionType() == TCompressionType.LZ4_FRAME) {
                sb.append("LZ4").append("\"");
            } else if (olapTable.getCompressionType() == TCompressionType.LZ4) {
                sb.append("LZ4").append("\"");
            } else {
                sb.append(olapTable.getCompressionType()).append("\"");
            }

            if (table.getType() == TableType.OLAP_EXTERNAL) {
                ExternalOlapTable externalOlapTable = (ExternalOlapTable) table;
                // properties
                sb.append(StatsConstants.TABLE_PROPERTY_SEPARATOR).append("host\" = \"")
                        .append(externalOlapTable.getSourceTableHost()).append("\"");
                sb.append(StatsConstants.TABLE_PROPERTY_SEPARATOR).append("port\" = \"")
                        .append(externalOlapTable.getSourceTablePort()).append("\"");
                sb.append(StatsConstants.TABLE_PROPERTY_SEPARATOR).append("user\" = \"")
                        .append(externalOlapTable.getSourceTableUser()).append("\"");
                sb.append(StatsConstants.TABLE_PROPERTY_SEPARATOR).append("password\" = \"")
                        .append(hidePassword ? "" : externalOlapTable.getSourceTablePassword())
                        .append("\"");
                sb.append(StatsConstants.TABLE_PROPERTY_SEPARATOR).append("database\" = \"")
                        .append(externalOlapTable.getSourceTableDbName()).append("\"");
                sb.append(StatsConstants.TABLE_PROPERTY_SEPARATOR).append("table\" = \"")
                        .append(externalOlapTable.getSourceTableName()).append("\"");
            }
            sb.append("\n)");
        } else if (table.getType() == TableType.MYSQL) {
            MysqlTable mysqlTable = (MysqlTable) table;
            if (!Strings.isNullOrEmpty(table.getComment())) {
                sb.append("\nCOMMENT \"").append(table.getComment()).append("\"");
            }
            // properties
            sb.append("\nPROPERTIES (\n");
            sb.append("\"host\" = \"").append(mysqlTable.getHost()).append("\",\n");
            sb.append("\"port\" = \"").append(mysqlTable.getPort()).append("\",\n");
            sb.append("\"user\" = \"").append(mysqlTable.getUserName()).append("\",\n");
            sb.append("\"password\" = \"").append(hidePassword ? "" : mysqlTable.getPasswd()).append("\",\n");
            sb.append("\"database\" = \"").append(mysqlTable.getMysqlDatabaseName()).append("\",\n");
            sb.append("\"table\" = \"").append(mysqlTable.getMysqlTableName()).append("\"\n");
            sb.append(")");
        } else if (table.getType() == TableType.BROKER) {
            BrokerTable brokerTable = (BrokerTable) table;
            if (!Strings.isNullOrEmpty(table.getComment())) {
                sb.append("\nCOMMENT \"").append(table.getComment()).append("\"");
            }
            // properties
            sb.append("\nPROPERTIES (\n");
            sb.append("\"broker_name\" = \"").append(brokerTable.getBrokerName()).append("\",\n");
            sb.append("\"path\" = \"").append(Joiner.on(",").join(brokerTable.getEncodedPaths())).append("\",\n");
            sb.append("\"column_separator\" = \"").append(brokerTable.getReadableColumnSeparator()).append("\",\n");
            sb.append("\"line_delimiter\" = \"").append(brokerTable.getReadableRowDelimiter()).append("\"\n");
            sb.append(")");
            if (!brokerTable.getBrokerProperties().isEmpty()) {
                sb.append("\nBROKER PROPERTIES (\n");
                sb.append(new PrintableMap<>(brokerTable.getBrokerProperties(), " = ", true, true,
                        hidePassword).toString());
                sb.append("\n)");
            }
        } else if (table.getType() == TableType.ELASTICSEARCH) {
            EsTable esTable = (EsTable) table;
            if (!Strings.isNullOrEmpty(table.getComment())) {
                sb.append("\nCOMMENT \"").append(table.getComment()).append("\"");
            }

            // partition
            PartitionInfo partitionInfo = esTable.getPartitionInfo();
            if (partitionInfo.getType() == PartitionType.RANGE) {
                sb.append("\n");
                sb.append("PARTITION BY RANGE(");
                idx = 0;
                RangePartitionInfo rangePartitionInfo = (RangePartitionInfo) partitionInfo;
                for (Column column : rangePartitionInfo.getPartitionColumns()) {
                    if (idx != 0) {
                        sb.append(", ");
                    }
                    sb.append("`").append(column.getName()).append("`");
                }
                sb.append(")\n()");
            }

            // properties
            sb.append("\nPROPERTIES (\n");
            sb.append("\"hosts\" = \"").append(esTable.getHosts()).append("\",\n");
            sb.append("\"user\" = \"").append(esTable.getUserName()).append("\",\n");
            sb.append("\"password\" = \"").append(hidePassword ? "" : esTable.getPasswd()).append("\",\n");
            sb.append("\"index\" = \"").append(esTable.getIndexName()).append("\",\n");
            if (esTable.getMappingType() != null) {
                sb.append("\"type\" = \"").append(esTable.getMappingType()).append("\",\n");
            }
            sb.append("\"transport\" = \"").append(esTable.getTransport()).append("\",\n");
            sb.append("\"enable_docvalue_scan\" = \"").append(esTable.isDocValueScanEnable()).append("\",\n");
            sb.append("\"max_docvalue_fields\" = \"").append(esTable.maxDocValueFields()).append("\",\n");
            sb.append("\"enable_keyword_sniff\" = \"").append(esTable.isKeywordSniffEnable()).append("\",\n");
            sb.append("\"es.nodes.wan.only\" = \"").append(esTable.wanOnly()).append("\"\n");
            sb.append(")");
        } else if (table.getType() == TableType.HIVE) {
            HiveTable hiveTable = (HiveTable) table;
            if (!Strings.isNullOrEmpty(table.getComment())) {
                sb.append("\nCOMMENT \"").append(table.getComment()).append("\"");
            }

            // properties
            sb.append("\nPROPERTIES (\n");
            sb.append("\"database\" = \"").append(hiveTable.getDbName()).append("\",\n");
            sb.append("\"table\" = \"").append(hiveTable.getTableName()).append("\",\n");
            sb.append("\"resource\" = \"").append(hiveTable.getResourceName()).append("\"");
            if (!hiveTable.getHiveProperties().isEmpty()) {
                sb.append(",\n");
            }
            sb.append(new PrintableMap<>(hiveTable.getHiveProperties(), " = ", true, true, false).toString());
            sb.append("\n)");
        } else if (table.getType() == TableType.FILE) {
            FileTable fileTable = (FileTable) table;
            Map<String, String> clonedFileProperties = new HashMap<>(fileTable.getFileProperties());
            CloudCredentialUtil.maskCloudCredential(clonedFileProperties);
            if (!Strings.isNullOrEmpty(table.getComment())) {
                sb.append("\nCOMMENT \"").append(table.getComment()).append("\"");
            }
            sb.append("\nPROPERTIES (\n");
            sb.append(new PrintableMap<>(clonedFileProperties, " = ", true, true, false).toString());
            sb.append("\n)");
        } else if (table.getType() == TableType.HUDI) {
            HudiTable hudiTable = (HudiTable) table;
            if (!Strings.isNullOrEmpty(table.getComment())) {
                sb.append("\nCOMMENT \"").append(table.getComment()).append("\"");
            }

            // properties
            sb.append("\nPROPERTIES (\n");
            sb.append("\"database\" = \"").append(hudiTable.getDbName()).append("\",\n");
            sb.append("\"table\" = \"").append(hudiTable.getTableName()).append("\",\n");
            sb.append("\"resource\" = \"").append(hudiTable.getResourceName()).append("\"");
            sb.append("\n)");
        } else if (table.getType() == TableType.ICEBERG) {
            IcebergTable icebergTable = (IcebergTable) table;
            if (!Strings.isNullOrEmpty(table.getComment())) {
                sb.append("\nCOMMENT \"").append(table.getComment()).append("\"");
            }

            // properties
            sb.append("\nPROPERTIES (\n");
            sb.append("\"database\" = \"").append(icebergTable.getRemoteDbName()).append("\",\n");
            sb.append("\"table\" = \"").append(icebergTable.getRemoteTableName()).append("\",\n");
            sb.append("\"resource\" = \"").append(icebergTable.getResourceName()).append("\"");
            sb.append("\n)");
        } else if (table.getType() == TableType.JDBC) {
            JDBCTable jdbcTable = (JDBCTable) table;
            if (!Strings.isNullOrEmpty(table.getComment())) {
                sb.append("\nCOMMENT \"").append(table.getComment()).append("\"");
            }

            // properties
            sb.append("\nPROPERTIES (\n");
            sb.append("\"resource\" = \"").append(jdbcTable.getResourceName()).append("\",\n");
            sb.append("\"table\" = \"").append(jdbcTable.getJdbcTable()).append("\"");
            sb.append("\n)");
        }
        sb.append(";");

        createTableStmt.add(sb.toString());

        // 2. add partition
        if (separatePartition && (table instanceof OlapTable)
                && ((OlapTable) table).getPartitionInfo().isRangePartition()
                && table.getPartitions().size() > 1) {
            OlapTable olapTable = (OlapTable) table;
            RangePartitionInfo partitionInfo = (RangePartitionInfo) olapTable.getPartitionInfo();
            boolean first = true;
            for (Map.Entry<Long, Range<PartitionKey>> entry : partitionInfo.getSortedRangeMap(false)) {
                if (first) {
                    first = false;
                    continue;
                }
                sb = new StringBuilder();
                Partition partition = olapTable.getPartition(entry.getKey());
                sb.append("ALTER TABLE ").append(table.getName());
                sb.append(" ADD PARTITION ").append(partition.getName()).append(" VALUES [");
                sb.append(entry.getValue().lowerEndpoint().toSql());
                sb.append(", ").append(entry.getValue().upperEndpoint().toSql()).append(")");
                sb.append("(\"version_info\" = \"");
                sb.append(partition.getVisibleVersion()).append("\"");
                sb.append(");");
                addPartitionStmt.add(sb.toString());
            }
        }

        // 3. rollup
        if (createRollupStmt != null && (table instanceof OlapTable)) {
            OlapTable olapTable = (OlapTable) table;
            for (Map.Entry<Long, MaterializedIndexMeta> entry : olapTable.getIndexIdToMeta().entrySet()) {
                if (entry.getKey() == olapTable.getBaseIndexId()) {
                    continue;
                }
                MaterializedIndexMeta materializedIndexMeta = entry.getValue();
                sb = new StringBuilder();
                String indexName = olapTable.getIndexNameById(entry.getKey());
                sb.append("ALTER TABLE ").append(table.getName()).append(" ADD ROLLUP ").append(indexName);
                sb.append("(");

                List<Column> indexSchema = materializedIndexMeta.getSchema();
                for (int i = 0; i < indexSchema.size(); i++) {
                    Column column = indexSchema.get(i);
                    sb.append(column.getName());
                    if (i != indexSchema.size() - 1) {
                        sb.append(", ");
                    }
                }
                sb.append(");");
                createRollupStmt.add(sb.toString());
            }
        }
    }

    public void replayCreateTable(String dbName, Table table) {
        localMetastore.replayCreateTable(dbName, table);
    }

    public void replayCreateMaterializedView(String dbName, MaterializedView materializedView) {
        localMetastore.replayCreateMaterializedView(dbName, materializedView);
    }

    // Drop table
    public void dropTable(DropTableStmt stmt) throws DdlException {
        localMetastore.dropTable(stmt);
    }

    public void sendDropTabletTasks(HashMap<Long, AgentBatchTask> batchTaskMap) {
        localMetastore.sendDropTabletTasks(batchTaskMap);
    }

    public void replayDropTable(Database db, long tableId, boolean isForceDrop) {
        localMetastore.replayDropTable(db, tableId, isForceDrop);
    }

    public void replayEraseTable(long tableId) throws DdlException {
        localMetastore.replayEraseTable(tableId);
    }

    public void replayEraseMultiTables(MultiEraseTableInfo multiEraseTableInfo) throws DdlException {
        localMetastore.replayEraseMultiTables(multiEraseTableInfo);
    }

    public void replayRecoverTable(RecoverInfo info) {
        localMetastore.replayRecoverTable(info);
    }

    public void replayAddReplica(ReplicaPersistInfo info) {
        localMetastore.replayAddReplica(info);
    }

    public void replayUpdateReplica(ReplicaPersistInfo info) {
        localMetastore.replayUpdateReplica(info);
    }

    public void replayDeleteReplica(ReplicaPersistInfo info) {
        localMetastore.replayDeleteReplica(info);
    }

    public void replayAddFrontend(Frontend fe) {
        nodeMgr.replayAddFrontend(fe);
    }

    public void replayUpdateFrontend(Frontend frontend) {
        nodeMgr.replayUpdateFrontend(frontend);
    }

    public void replayDropFrontend(Frontend frontend) {
        nodeMgr.replayDropFrontend(frontend);
    }

    public int getClusterId() {
        return nodeMgr.getClusterId();
    }

    public String getToken() {
        return nodeMgr.getToken();
    }

    public Database getDb(String name) {
        return localMetastore.getDb(name);
    }

    public Database getDb(long dbId) {
        return localMetastore.getDb(dbId);
    }

    public Database getDbIncludeRecycleBin(long dbId) {
        return localMetastore.getDbIncludeRecycleBin(dbId);
    }

    public Table getTableIncludeRecycleBin(Database db, long tableId) {
        return localMetastore.getTableIncludeRecycleBin(db, tableId);
    }

    public List<Table> getTablesIncludeRecycleBin(Database db) {
        return localMetastore.getTablesIncludeRecycleBin(db);
    }

    public Partition getPartitionIncludeRecycleBin(OlapTable table, long partitionId) {
        return localMetastore.getPartitionIncludeRecycleBin(table, partitionId);
    }

    public Collection<Partition> getPartitionsIncludeRecycleBin(OlapTable table) {
        return localMetastore.getPartitionsIncludeRecycleBin(table);
    }

    public Collection<Partition> getAllPartitionsIncludeRecycleBin(OlapTable table) {
        return localMetastore.getAllPartitionsIncludeRecycleBin(table);
    }

    // NOTE: result can be null, cause partition erase is not in db lock
    public DataProperty getDataPropertyIncludeRecycleBin(PartitionInfo info, long partitionId) {
        return localMetastore.getDataPropertyIncludeRecycleBin(info, partitionId);
    }

    // NOTE: result can be -1, cause partition erase is not in db lock
    public short getReplicationNumIncludeRecycleBin(PartitionInfo info, long partitionId) {
        return localMetastore.getReplicationNumIncludeRecycleBin(info, partitionId);
    }

    public EditLog getEditLog() {
        return editLog;
    }

    public Journal getJournal() {
        return journal;
    }

    // Get the next available, lock-free because nextId is atomic.
    public long getNextId() {
        return idGenerator.getNextId();
    }

    public List<String> getDbNames() {
        return localMetastore.listDbNames();
    }

    public List<Long> getDbIds() {
        return localMetastore.getDbIds();
    }

    public List<Long> getDbIdsIncludeRecycleBin() {
        return localMetastore.getDbIdsIncludeRecycleBin();
    }

    public HashMap<Long, TStorageMedium> getPartitionIdToStorageMediumMap() {
        return localMetastore.getPartitionIdToStorageMediumMap();
    }

    public ConsistencyChecker getConsistencyChecker() {
        return this.consistencyChecker;
    }

    public AlterJobMgr getAlterJobMgr() {
        return this.alterJobMgr;
    }

    public SchemaChangeHandler getSchemaChangeHandler() {
        return (SchemaChangeHandler) this.alterJobMgr.getSchemaChangeHandler();
    }

    public MaterializedViewHandler getRollupHandler() {
        return (MaterializedViewHandler) this.alterJobMgr.getMaterializedViewHandler();
    }

    public BackupHandler getBackupHandler() {
        return this.backupHandler;
    }

    public DeleteMgr getDeleteMgr() {
        return this.deleteMgr;
    }

    public Load getLoadInstance() {
        return this.load;
    }

    public LoadMgr getLoadMgr() {
        return loadMgr;
    }

    public LeaderTaskExecutor getPendingLoadTaskScheduler() {
        return pendingLoadTaskScheduler;
    }

    public PriorityLeaderTaskExecutor getLoadingLoadTaskScheduler() {
        return loadingLoadTaskScheduler;
    }

    public RoutineLoadMgr getRoutineLoadMgr() {
        return routineLoadMgr;
    }

    public StreamLoadMgr getStreamLoadMgr() {
        return streamLoadMgr;
    }

    public RoutineLoadTaskScheduler getRoutineLoadTaskScheduler() {
        return routineLoadTaskScheduler;
    }

    public ExportMgr getExportMgr() {
        return this.exportMgr;
    }

    public SmallFileMgr getSmallFileMgr() {
        return this.smallFileMgr;
    }

    public long getReplayedJournalId() {
        return this.replayedJournalId.get();
    }

    public HAProtocol getHaProtocol() {
        return this.haProtocol;
    }

    public Long getMaxJournalId() {
        return this.journal.getMaxJournalId();
    }

    public long getEpoch() {
        return this.epoch;
    }

    public void setEpoch(long epoch) {
        this.epoch = epoch;
    }

    public FrontendNodeType getRole() {
        return nodeMgr.getRole();
    }

    public Pair<String, Integer> getHelperNode() {
        return nodeMgr.getHelperNode();
    }

    public List<Pair<String, Integer>> getHelperNodes() {
        return nodeMgr.getHelperNodes();
    }

    public Pair<String, Integer> getSelfNode() {
        return nodeMgr.getSelfNode();
    }

    public String getNodeName() {
        return nodeMgr.getNodeName();
    }

    public FrontendNodeType getFeType() {
        return this.feType;
    }

    public Pair<String, Integer> getLeaderIpAndRpcPort() {
        return nodeMgr.getLeaderIpAndRpcPort();
    }

    public Pair<String, Integer> getLeaderIpAndHttpPort() {
        return nodeMgr.getLeaderIpAndHttpPort();
    }

    public String getLeaderIp() {
        return nodeMgr.getLeaderIp();
    }

    public EsRepository getEsRepository() {
        return this.esRepository;
    }

    public StarRocksRepository getStarRocksRepository() {
        return this.starRocksRepository;
    }

    public MetastoreEventsProcessor getMetastoreEventsProcessor() {
        return this.metastoreEventsProcessor;
    }

    public void setLeader(LeaderInfo info) {
        nodeMgr.setLeader(info);
    }

    public boolean canRead() {
        return this.canRead.get();
    }

    public boolean isElectable() {
        return nodeMgr.isElectable();
    }

    public boolean isLeader() {
        return feType == FrontendNodeType.LEADER;
    }

    public void setSynchronizedTime(long time) {
        this.synchronizedTimeMs = time;
    }

    public void setEditLog(EditLog editLog) {
        this.editLog = editLog;
        localMetastore.setEditLog(editLog);
    }

    public void setJournal(Journal journal) {
        this.journal = journal;
    }

    public void setNextId(long id) {
        idGenerator.setId(id);
    }

    public void setHaProtocol(HAProtocol protocol) {
        this.haProtocol = protocol;
    }

    public static short calcShortKeyColumnCount(List<Column> columns, Map<String, String> properties)
            throws DdlException {
        List<Integer> sortKeyIdxes = new ArrayList<>();
        for (int i = 0; i < columns.size(); ++i) {
            Column column = columns.get(i);
            if (column.isKey()) {
                sortKeyIdxes.add(i);
            }
        }
        return calcShortKeyColumnCount(columns, properties, sortKeyIdxes);
    }

    public static short calcShortKeyColumnCount(List<Column> indexColumns, Map<String, String> properties,
                                                List<Integer> sortKeyIdxes)
            throws DdlException {
        LOG.debug("sort key size: {}", sortKeyIdxes.size());
        Preconditions.checkArgument(sortKeyIdxes.size() > 0);
        // figure out shortKeyColumnCount
        short shortKeyColumnCount = (short) -1;
        try {
            shortKeyColumnCount = PropertyAnalyzer.analyzeShortKeyColumnCount(properties);
        } catch (AnalysisException e) {
            throw new DdlException(e.getMessage());
        }
        if (shortKeyColumnCount != (short) -1) {
            // use user specified short key column count
            if (shortKeyColumnCount <= 0) {
                throw new DdlException("Invalid short key: " + shortKeyColumnCount);
            }
            if (shortKeyColumnCount > sortKeyIdxes.size()) {
                throw new DdlException("Short key is too large. should less than: " + sortKeyIdxes.size());
            }
            for (int pos = 0; pos < shortKeyColumnCount; pos++) {
                if (indexColumns.get(sortKeyIdxes.get(pos)).getPrimitiveType() == PrimitiveType.VARCHAR &&
                        pos != shortKeyColumnCount - 1) {
                    throw new DdlException("Varchar should not in the middle of short keys.");
                }
            }
        } else {
            /*
             * Calc short key column count. NOTE: short key column count is
             * calculated as follow: 1. All index column are taking into
             * account. 2. Max short key column count is Min(Num of
             * sortKeyIdxes, META_MAX_SHORT_KEY_NUM). 3. Short key list can
             * contains at most one VARCHAR column. And if contains, it should
             * be at the last position of the short key list.
             */
            shortKeyColumnCount = 0;
            int shortKeySizeByte = 0;
            int maxShortKeyColumnCount = Math.min(sortKeyIdxes.size(), FeConstants.SHORTKEY_MAX_COLUMN_COUNT);
            for (int i = 0; i < maxShortKeyColumnCount; i++) {
                Column column = indexColumns.get(sortKeyIdxes.get(i));
                shortKeySizeByte += column.getOlapColumnIndexSize();
                if (shortKeySizeByte > FeConstants.SHORTKEY_MAXSIZE_BYTES) {
                    if (column.getPrimitiveType().isCharFamily()) {
                        ++shortKeyColumnCount;
                    }
                    break;
                }
                if (column.getType().isFloatingPointType() || column.getType().isComplexType()) {
                    break;
                }
                if (column.getPrimitiveType() == PrimitiveType.VARCHAR) {
                    ++shortKeyColumnCount;
                    break;
                }
                ++shortKeyColumnCount;
            }
            if (indexColumns.isEmpty()) {
                throw new DdlException("Empty schema");
            }
            if (shortKeyColumnCount == 0) {
                throw new DdlException("Data type of first column cannot be " + indexColumns.get(0).getType());
            }
        } // end calc shortKeyColumnCount

        return shortKeyColumnCount;
    }

    /*
     * used for handling AlterTableStmt (for client is the ALTER TABLE command).
     * including SchemaChangeHandler and RollupHandler
     */
    public void alterTable(AlterTableStmt stmt) throws UserException {
        localMetastore.alterTable(stmt);
    }

    /**
     * used for handling AlterViewStmt (the ALTER VIEW command).
     */
    public void alterView(AlterViewStmt stmt) throws UserException {
        localMetastore.alterView(stmt);
    }

    public void createMaterializedView(CreateMaterializedViewStmt stmt)
            throws AnalysisException, DdlException {
        localMetastore.createMaterializedView(stmt);
    }

    public void createMaterializedView(CreateMaterializedViewStatement statement)
            throws DdlException {
        localMetastore.createMaterializedView(statement);
    }

    public void dropMaterializedView(DropMaterializedViewStmt stmt) throws DdlException, MetaNotFoundException {
        localMetastore.dropMaterializedView(stmt);
    }

    public void alterMaterializedView(AlterMaterializedViewStmt stmt) throws DdlException, MetaNotFoundException {
        localMetastore.alterMaterializedView(stmt);
    }

    public void replayRenameMaterializedView(RenameMaterializedViewLog log) {
        this.alterJobMgr.replayRenameMaterializedView(log);
    }

    public void replayChangeMaterializedViewRefreshScheme(ChangeMaterializedViewRefreshSchemeLog log) {
        this.alterJobMgr.replayChangeMaterializedViewRefreshScheme(log);
    }

    public void replayAlterMaterializedViewProperties(short opCode, ModifyTablePropertyOperationLog log) {
        this.alterJobMgr.replayAlterMaterializedViewProperties(opCode, log);
    }


    public void replayAlterMaterializedViewStatus(AlterMaterializedViewStatusLog log) {
        this.alterJobMgr.replayAlterMaterializedViewStatus(log);
    }


    /*
     * used for handling CancelAlterStmt (for client is the CANCEL ALTER
     * command). including SchemaChangeHandler and RollupHandler
     */
    public void cancelAlter(CancelAlterTableStmt stmt) throws DdlException {
        localMetastore.cancelAlter(stmt);
    }

    /*
     * used for handling backup opt
     */
    public void backup(BackupStmt stmt) throws DdlException {
        getBackupHandler().process(stmt);
    }

    public void restore(RestoreStmt stmt) throws DdlException {
        getBackupHandler().process(stmt);
    }

    public void cancelBackup(CancelBackupStmt stmt) throws DdlException {
        getBackupHandler().cancel(stmt);
    }

    // entry of rename table operation
    public void renameTable(Database db, OlapTable table, TableRenameClause tableRenameClause) throws DdlException {
        localMetastore.renameTable(db, table, tableRenameClause);
    }

    public void alterTableComment(Database db, Table table, AlterTableCommentClause clause) {
        localMetastore.alterTableComment(db, table, clause);
    }

    public void replayRenameTable(TableInfo tableInfo) {
        localMetastore.replayRenameTable(tableInfo);
    }

    // the invoker should keep db write lock
    public void modifyTableColocate(Database db, OlapTable table, String colocateGroup, boolean isReplay,
                                    GroupId assignedGroupId)
            throws DdlException {
        colocateTableIndex.modifyTableColocate(db, table, colocateGroup, isReplay, assignedGroupId);
    }

    public void replayModifyTableColocate(TablePropertyInfo info) {
        colocateTableIndex.replayModifyTableColocate(info);
    }

    public void renameRollup(Database db, OlapTable table, RollupRenameClause renameClause) throws DdlException {
        localMetastore.renameRollup(db, table, renameClause);
    }

    public void replayRenameRollup(TableInfo tableInfo) {
        localMetastore.replayRenameRollup(tableInfo);
    }

    public void renamePartition(Database db, OlapTable table, PartitionRenameClause renameClause) throws DdlException {
        localMetastore.renamePartition(db, table, renameClause);
    }

    public void replayRenamePartition(TableInfo tableInfo) throws DdlException {
        localMetastore.replayRenamePartition(tableInfo);
    }

    public void renameColumn(Database db, OlapTable table, ColumnRenameClause renameClause) throws DdlException {
        throw new DdlException("not implemented");
    }

    public void modifyTableDynamicPartition(Database db, OlapTable table, Map<String, String> properties)
            throws DdlException {
        localMetastore.modifyTableDynamicPartition(db, table, properties);
    }

    public void modifyTableReplicationNum(Database db, OlapTable table, Map<String, String> properties)
            throws DdlException {
        localMetastore.modifyTableReplicationNum(db, table, properties);
    }

    public void alterTableProperties(Database db, OlapTable table, Map<String, String> properties)
            throws DdlException {
        localMetastore.alterTableProperties(db, table, properties);
    }

    // The caller need to hold the db write lock
    public void modifyTableDefaultReplicationNum(Database db, OlapTable table, Map<String, String> properties)
            throws DdlException {
        localMetastore.modifyTableDefaultReplicationNum(db, table, properties);
    }

    public void modifyTableMeta(Database db, OlapTable table, Map<String, String> properties,
                                TTabletMetaType metaType) {
        localMetastore.modifyTableMeta(db, table, properties, metaType);
    }

    public void modifyBinlogMeta(Database db, OlapTable table, BinlogConfig binlogConfig) {
        localMetastore.modifyBinlogMeta(db, table, binlogConfig);
    }

    public void modifyTableConstraint(Database db, String tableName, Map<String, String> properties) throws DdlException {
        localMetastore.modifyTableConstraint(db, tableName, properties);
    }

    public void setHasForbitGlobalDict(String dbName, String tableName, boolean isForbit) throws DdlException {
        localMetastore.setHasForbitGlobalDict(dbName, tableName, isForbit);
    }

    public void replayModifyHiveTableColumn(short opCode, ModifyTableColumnOperationLog info) {
        localMetastore.replayModifyHiveTableColumn(opCode, info);
    }

    public void replayModifyTableProperty(short opCode, ModifyTablePropertyOperationLog info) {
        localMetastore.replayModifyTableProperty(opCode, info);
    }

    /*
     * used for handling AlterClusterStmt
     * (for client is the ALTER CLUSTER command).
     */
    public ShowResultSet alterCluster(AlterSystemStmt stmt) throws UserException {
        return this.alterJobMgr.processAlterCluster(stmt);
    }

    public void cancelAlterCluster(CancelAlterSystemStmt stmt) throws DdlException {
        this.alterJobMgr.getClusterHandler().cancel(stmt);
    }

    // Change current warehouse of this session.
    public void changeWarehouse(ConnectContext ctx, String newWarehouseName) throws AnalysisException {
        if (!warehouseMgr.warehouseExists(newWarehouseName)) {
            ErrorReport.reportAnalysisException(ErrorCode.ERR_BAD_WAREHOUSE_ERROR, newWarehouseName);
        }
        ctx.setCurrentWarehouse(newWarehouseName);
    }

    // Change current catalog of this session, and reset current database.
    // We can support "use 'catalog <catalog_name>'" from mysql client or "use catalog <catalog_name>" from jdbc.
    public void changeCatalog(ConnectContext ctx, String newCatalogName) throws DdlException {
        if (!catalogMgr.catalogExists(newCatalogName)) {
            ErrorReport.reportDdlException(ErrorCode.ERR_BAD_CATALOG_ERROR, newCatalogName);
        }
        if (!CatalogMgr.isInternalCatalog(newCatalogName) &&
                !PrivilegeActions.checkAnyActionOnOrInCatalog(ctx, newCatalogName)) {
            ErrorReport.reportDdlException(ErrorCode.ERR_SPECIFIC_ACCESS_DENIED_ERROR, "USE CATALOG");
        }
        ctx.setCurrentCatalog(newCatalogName);
        ctx.setDatabase("");
    }

    // Change current catalog and database of this session.
    // identifier could be "CATALOG.DB" or "DB".
    // For "CATALOG.DB", we change the current catalog database.
    // For "DB", we keep the current catalog and change the current database.
    public void changeCatalogDb(ConnectContext ctx, String identifier) throws DdlException {
        String dbName;

        String[] parts = identifier.split("\\.", 2); // at most 2 parts
        if (parts.length != 1 && parts.length != 2) {
            ErrorReport.reportDdlException(ErrorCode.ERR_BAD_CATALOG_AND_DB_ERROR, identifier);
        }

        if (parts.length == 1) { // use database
            dbName = identifier;
        } else { // use catalog.database
            String newCatalogName = parts[0];
            if (!catalogMgr.catalogExists(newCatalogName)) {
                ErrorReport.reportDdlException(ErrorCode.ERR_BAD_CATALOG_ERROR, newCatalogName);
            }
            if (!CatalogMgr.isInternalCatalog(newCatalogName) &&
                    !PrivilegeActions.checkAnyActionOnOrInCatalog(ctx, newCatalogName)) {
                ErrorReport.reportSemanticException(ErrorCode.ERR_SPECIFIC_ACCESS_DENIED_ERROR, "USE CATALOG");
            }
            ctx.setCurrentCatalog(newCatalogName);
            dbName = parts[1];
        }

        if (!Strings.isNullOrEmpty(dbName) && metadataMgr.getDb(ctx.getCurrentCatalog(), dbName) == null) {
            LOG.debug("Unknown catalog {} and db {}", ctx.getCurrentCatalog(), dbName);
            ErrorReport.reportDdlException(ErrorCode.ERR_BAD_DB_ERROR, dbName);
        }

        // Here we check the request permission that sent by the mysql client or jdbc.
        // So we didn't check UseDbStmt permission in PrivilegeCheckerV2.
        if (!PrivilegeActions.checkAnyActionOnOrInDb(ctx, ctx.getCurrentCatalog(), dbName)) {
            ErrorReport.reportDdlException(ErrorCode.ERR_DB_ACCESS_DENIED,
                    ctx.getQualifiedUser(), dbName);
        }

        ctx.setDatabase(dbName);
    }

    // for test only
    @VisibleForTesting
    public void clear() {
        localMetastore.clear();
    }

    public void createView(CreateViewStmt stmt) throws DdlException {
        localMetastore.createView(stmt);
    }

    public void triggerNewImage() {
        journalWriter.setForceRollJournal();
    }

    /**
     * Returns the function that best matches 'desc' that is registered with the
     * globalStateMgr using 'mode' to check for matching. If desc matches multiple
     * functions in the globalStateMgr, it will return the function with the strictest
     * matching mode. If multiple functions match at the same matching mode,
     * ties are broken by comparing argument types in lexical order. Argument
     * types are ordered by argument precision (e.g. double is preferred over
     * float) and then by alphabetical order of argument type name, to guarantee
     * deterministic results.
     */
    public Function getFunction(Function desc, Function.CompareMode mode) {
        return functionSet.getFunction(desc, mode);
    }

    public List<Function> getBuiltinFunctions() {
        return functionSet.getBuiltinFunctions();
    }

    public boolean isNotAlwaysNullResultWithNullParamFunction(String funcName) {
        return functionSet.isNotAlwaysNullResultWithNullParamFunctions(funcName);
    }

    public void replayCreateCluster(Cluster cluster) {
        localMetastore.replayCreateCluster(cluster);
    }

    public void setIsDefaultClusterCreated(boolean isDefaultClusterCreated) {
        this.isDefaultClusterCreated = isDefaultClusterCreated;
    }

    public Cluster getCluster() {
        return localMetastore.getCluster();
    }

    public void refreshExternalTable(RefreshTableStmt stmt) throws DdlException {
        refreshExternalTable(stmt.getTableName(), stmt.getPartitions());

        List<Frontend> allFrontends = GlobalStateMgr.getCurrentState().getFrontends(null);
        Map<String, Future<TStatus>> resultMap = Maps.newHashMapWithExpectedSize(allFrontends.size() - 1);
        for (Frontend fe : allFrontends) {
            if (fe.getHost().equals(GlobalStateMgr.getCurrentState().getSelfNode().first)) {
                continue;
            }

            resultMap.put(fe.getHost(), refreshOtherFesTable(new TNetworkAddress(fe.getHost(), fe.getRpcPort()),
                    stmt.getTableName(), stmt.getPartitions()));
        }

        String errMsg = "";
        for (Map.Entry<String, Future<TStatus>> entry : resultMap.entrySet()) {
            try {
                TStatus status = entry.getValue().get();
                if (status.getStatus_code() != TStatusCode.OK) {
                    String err = "refresh fe " + entry.getKey() + " failed: ";
                    if (status.getError_msgs() != null && status.getError_msgs().size() > 0) {
                        err += String.join(",", status.getError_msgs());
                    }
                    errMsg += err + ";";
                }
            } catch (Exception e) {
                errMsg += "refresh fe " + entry.getKey() + " failed: " + e.getMessage();
            }
        }
        if (!errMsg.equals("")) {
            ErrorReport.reportDdlException(ErrorCode.ERROR_REFRESH_EXTERNAL_TABLE_FAILED, errMsg);
        }
    }

    public Future<TStatus> refreshOtherFesTable(TNetworkAddress thriftAddress, TableName tableName,
                                                List<String> partitions) {
        int timeout = ConnectContext.get().getSessionVariable().getQueryTimeoutS() * 1000
                + Config.thrift_rpc_timeout_ms;
        FutureTask<TStatus> task = new FutureTask<TStatus>(() -> {
            TRefreshTableRequest request = new TRefreshTableRequest();
            request.setCatalog_name(tableName.getCatalog());
            request.setDb_name(tableName.getDb());
            request.setTable_name(tableName.getTbl());
            request.setPartitions(partitions);
            try {
                TRefreshTableResponse response = FrontendServiceProxy.call(thriftAddress,
                        timeout,
                        Config.thrift_rpc_retry_times,
                        client -> client.refreshTable(request));
                return response.getStatus();
            } catch (Exception e) {
                LOG.warn("call fe {} refreshTable rpc method failed", thriftAddress, e);
                TStatus status = new TStatus(TStatusCode.INTERNAL_ERROR);
                status.setError_msgs(Lists.newArrayList(e.getMessage()));
                return status;
            }
        });

        new Thread(task).start();

        return task;
    }

    public void refreshExternalTable(TableName tableName, List<String> partitions) {
        String catalogName = tableName.getCatalog();
        String dbName = tableName.getDb();
        String tblName = tableName.getTbl();
        Database db = metadataMgr.getDb(catalogName, tableName.getDb());
        if (db == null) {
            throw new StarRocksConnectorException("db: " + tableName.getDb() + " not exists");
        }
        HiveMetaStoreTable hmsTable;
        Table table;
        db.readLock();
        try {
            table = metadataMgr.getTable(catalogName, dbName, tblName);
            if (!(table instanceof HiveMetaStoreTable)) {
                throw new StarRocksConnectorException(
                        "table : " + tableName + " not exists, or is not hive/hudi external table");
            }
            hmsTable = (HiveMetaStoreTable) table;
        } finally {
            db.readUnlock();
        }

        if (CatalogMgr.isInternalCatalog(catalogName)) {
            catalogName = hmsTable.getCatalogName();
        }

        metadataMgr.refreshTable(catalogName, dbName, table, partitions, true);
    }

    // TODO [meta-format-change] deprecated
    public void initDefaultCluster() {
        localMetastore.initDefaultCluster();
    }

    public void initDefaultWarehouse() {
        warehouseMgr.initDefaultWarehouse();
        isDefaultWarehouseCreated = true;
    }

    public void replayUpdateClusterAndBackends(BackendIdsUpdateInfo info) {
        localMetastore.replayUpdateClusterAndBackends(info);
    }

    public String dumpImage() {
        LOG.info("begin to dump meta data");
        String dumpFilePath;
        Map<Long, Database> lockedDbMap = Maps.newTreeMap();
        tryLock(true);
        try {
            // sort all dbs
            for (long dbId : getDbIds()) {
                Database db = getDb(dbId);
                Preconditions.checkNotNull(db);
                lockedDbMap.put(dbId, db);
            }

            // lock all dbs
            for (Database db : lockedDbMap.values()) {
                db.readLock();
            }
            LOG.info("acquired all the dbs' read lock.");

            long journalId = getMaxJournalId();
            File dumpFile = new File(Config.meta_dir, "image." + journalId);
            dumpFilePath = dumpFile.getAbsolutePath();
            try {
                LOG.info("begin to dump {}", dumpFilePath);
                saveImage(dumpFile, journalId);
            } catch (IOException e) {
                LOG.error("failed to dump image to {}", dumpFilePath, e);
            }
        } finally {
            // unlock all
            for (Database db : lockedDbMap.values()) {
                db.readUnlock();
            }
            unlock();
        }

        LOG.info("finished dumping image to {}", dumpFilePath);
        return dumpFilePath;
    }

    public List<Partition> createTempPartitionsFromPartitions(Database db, Table table,
                                                              String namePostfix, List<Long> sourcePartitionIds,
                                                              List<Long> tmpPartitionIds) {
        return localMetastore.createTempPartitionsFromPartitions(db, table, namePostfix, sourcePartitionIds,
                tmpPartitionIds);
    }

    public void truncateTable(TruncateTableStmt truncateTableStmt) throws DdlException {
        localMetastore.truncateTable(truncateTableStmt);
    }

    public void replayTruncateTable(TruncateTableInfo info) {
        localMetastore.replayTruncateTable(info);
    }

    public void updateResourceUsage(long backendId, TResourceUsage usage) {
        nodeMgr.updateResourceUsage(backendId, usage);
    }

    public void setConfig(AdminSetConfigStmt stmt) throws DdlException {
        nodeMgr.setConfig(stmt);
    }

    public void setFrontendConfig(Map<String, String> configs) throws DdlException {
        nodeMgr.setFrontendConfig(configs);
    }

    public void replayBackendTabletsInfo(BackendTabletsInfo backendTabletsInfo) {
        localMetastore.replayBackendTabletsInfo(backendTabletsInfo);
    }

    public void convertDistributionType(Database db, OlapTable tbl) throws DdlException {
        localMetastore.convertDistributionType(db, tbl);
    }

    public void replayConvertDistributionType(TableInfo tableInfo) {
        localMetastore.replayConvertDistributionType(tableInfo);
    }

    public void replaceTempPartition(Database db, String tableName, ReplacePartitionClause clause) throws DdlException {
        localMetastore.replaceTempPartition(db, tableName, clause);
    }

    public void replayReplaceTempPartition(ReplacePartitionOperationLog replaceTempPartitionLog) {
        localMetastore.replayReplaceTempPartition(replaceTempPartitionLog);
    }

    public Long allocateAutoIncrementId(Long tableId, Long rows) {
        return localMetastore.allocateAutoIncrementId(tableId, rows);
    }

    public void removeAutoIncrementIdByTableId(Long tableId, boolean isReplay) {
        localMetastore.removeAutoIncrementIdByTableId(tableId, isReplay);
    }

    public Long getCurrentAutoIncrementIdByTableId(Long tableId) {
        return localMetastore.getCurrentAutoIncrementIdByTableId(tableId);
    }

    public void addOrReplaceAutoIncrementIdByTableId(Long tableId, Long id) {
        localMetastore.addOrReplaceAutoIncrementIdByTableId(tableId, id);
    }

    public void installPlugin(InstallPluginStmt stmt) throws UserException, IOException {
        pluginMgr.installPlugin(stmt);
    }

    public void replayInstallPlugin(PluginInfo pluginInfo) {
        try {
            pluginMgr.replayLoadDynamicPlugin(pluginInfo);
        } catch (Exception e) {
            LOG.warn("replay install plugin failed.", e);
        }
    }

    public void uninstallPlugin(UninstallPluginStmt stmt) throws IOException, UserException {
        PluginInfo info = pluginMgr.uninstallPlugin(stmt.getPluginName());
        if (null != info) {
            editLog.logUninstallPlugin(info);
        }
        LOG.info("uninstall plugin = " + stmt.getPluginName());
    }

    public void replayUninstallPlugin(PluginInfo pluginInfo) {
        try {
            pluginMgr.uninstallPlugin(pluginInfo.getName());
        } catch (Exception e) {
            LOG.warn("replay uninstall plugin failed.", e);
        }
    }

    /**
     * pretend we're using old auth if we have replayed journal from old auth
     */
    public void replayOldAuthJournal(short code, Writable data) throws DdlException {
        if (USING_NEW_PRIVILEGE) {
            LOG.warn("replay old auth journal right after restart, set usingNewPrivilege = false for now");
            usingNewPrivilege.set(false);
            // If we still need to replay old auth journal, it means that,
            // 1. either no new privilege image has been generated, and some old auth journal haven't been compacted
            //    into old auth image
            // 2. or new privilege image has already been generated, and we roll back to old version, make some user or
            //    privilege operation, then generate old auth journal
            // in both cases, we need a definite upgrade, so we mark the managers of
            // new privilege framework as unloaded to trigger upgrade process.
            LOG.info("set authenticationManager and authorizationManager as unloaded because of old auth journal");
            authenticationMgr.setLoaded(false);
            authorizationMgr.setLoaded(false);
            domainResolver = new DomainResolver(auth);
        }
        switch (code) {
            case OperationType.OP_CREATE_USER: {
                auth.replayCreateUser((PrivInfo) data);
                break;
            }
            case OperationType.OP_NEW_DROP_USER: {
                auth.replayDropUser((UserIdentity) data);
                break;
            }
            case OperationType.OP_GRANT_PRIV: {
                auth.replayGrant((PrivInfo) data);
                break;
            }
            case OperationType.OP_REVOKE_PRIV: {
                auth.replayRevoke((PrivInfo) data);
                break;
            }
            case OperationType.OP_SET_PASSWORD: {
                auth.replaySetPassword((PrivInfo) data);
                break;
            }
            case OperationType.OP_CREATE_ROLE: {
                auth.replayCreateRole((PrivInfo) data);
                break;
            }
            case OperationType.OP_DROP_ROLE: {
                auth.replayDropRole((PrivInfo) data);
                break;
            }
            case OperationType.OP_GRANT_ROLE: {
                auth.replayGrantRole((PrivInfo) data);
                break;
            }
            case OperationType.OP_REVOKE_ROLE: {
                auth.replayRevokeRole((PrivInfo) data);
                break;
            }
            case OperationType.OP_UPDATE_USER_PROPERTY: {
                auth.replayUpdateUserProperty((UserPropertyInfo) data);
                break;
            }
            case OperationType.OP_GRANT_IMPERSONATE: {
                auth.replayGrantImpersonate((ImpersonatePrivInfo) data);
                break;
            }
            case OperationType.OP_REVOKE_IMPERSONATE: {
                auth.replayRevokeImpersonate((ImpersonatePrivInfo) data);
                break;
            }
            default:
                throw new DdlException("unknown code " + code);
        }

    }

    private void reInitializeNewPrivilegeOnUpgrade() {
        // In the case where we upgrade again, i.e. upgrade->rollback->upgrade,
        // we may already load the image from last upgrade, in this case we should
        // discard the privilege data from last upgrade and only use the data from
        // current image to upgrade, so we initialize a new AuthorizationManager and AuthenticationManger
        // instance here
        LOG.info("reinitialize privilege info before upgrade");
        this.authenticationMgr = new AuthenticationMgr();
        this.authorizationMgr = new AuthorizationMgr(this, null);
    }

    public void replayAuthUpgrade(AuthUpgradeInfo info) throws AuthUpgrader.AuthUpgradeUnrecoverableException {
        reInitializeNewPrivilegeOnUpgrade();
        AuthUpgrader upgrader = new AuthUpgrader(auth, authenticationMgr, authorizationMgr, this);
        upgrader.replayUpgrade(info.getRoleNameToId());
        LOG.info("set usingNewPrivilege to true after auth upgrade log replayed");
        usingNewPrivilege.set(true);
        domainResolver.setAuthenticationManager(authenticationMgr);
    }

    // entry of checking tablets operation
    public void checkTablets(AdminCheckTabletsStmt stmt) {
        localMetastore.checkTablets(stmt);
    }

    // Set specified replica's status. If replica does not exist, just ignore it.
    public void setReplicaStatus(AdminSetReplicaStatusStmt stmt) {
        localMetastore.setReplicaStatus(stmt);
    }

    public void replaySetReplicaStatus(SetReplicaStatusOperationLog log) {
        localMetastore.replaySetReplicaStatus(log);
    }

    public void onEraseDatabase(long dbId) {
        localMetastore.onEraseDatabase(dbId);
    }

    public void onErasePartition(Partition partition) {
        localMetastore.onErasePartition(partition);
    }

    public long getImageJournalId() {
        return imageJournalId;
    }

    public void setImageJournalId(long imageJournalId) {
        this.imageJournalId = imageJournalId;
    }

    public void clearExpiredJobs() {
        try {
            loadMgr.removeOldLoadJob();
        } catch (Throwable t) {
            LOG.warn("load manager remove old load jobs failed", t);
        }
        try {
            exportMgr.removeOldExportJobs();
        } catch (Throwable t) {
            LOG.warn("export manager remove old export jobs failed", t);
        }
        try {
            deleteMgr.removeOldDeleteInfo();
        } catch (Throwable t) {
            LOG.warn("delete handler remove old delete info failed", t);
        }
        try {
            globalTransactionMgr.removeExpiredTxns();
        } catch (Throwable t) {
            LOG.warn("transaction manager remove expired txns failed", t);
        }
        try {
            routineLoadMgr.cleanOldRoutineLoadJobs();
        } catch (Throwable t) {
            LOG.warn("routine load manager clean old routine load jobs failed", t);
        }
        try {
            backupHandler.removeOldJobs();
        } catch (Throwable t) {
            LOG.warn("backup handler clean old jobs failed", t);
        }
        try {
            streamLoadMgr.cleanOldStreamLoadTasks();
        } catch (Throwable t) {
            LOG.warn("delete handler remove old delete info failed", t);
        }
        try {
            taskManager.removeExpiredTasks();
        } catch (Throwable t) {
            LOG.warn("task manager clean expire tasks failed", t);
        }
        try {
            taskManager.removeExpiredTaskRuns();
        } catch (Throwable t) {
            LOG.warn("task manager clean expire task runs history failed", t);
        }
    }

    public void doTaskBackgroundJob() {
        try {
            taskManager.removeExpiredTasks();
        } catch (Throwable t) {
            LOG.warn("task manager clean expire tasks failed", t);
        }
        try {
            taskManager.removeExpiredTaskRuns();
        } catch (Throwable t) {
            LOG.warn("task manager clean expire task runs history failed", t);
        }
    }

    public StateChangeExecution getStateChangeExecution() {
        return execution;
    }

    public MetaContext getMetaContext() {
        return metaContext;
    }
}<|MERGE_RESOLUTION|>--- conflicted
+++ resolved
@@ -1421,6 +1421,7 @@
                     // rebuild es state state
                     esRepository.loadTableFromCatalog();
                     starRocksRepository.loadTableFromCatalog();
+                    recycleBin.load(dis);
 
                     loadMgr.loadLoadJobsV2JsonFormat(dis);
                     alterJobMgr.load(dis);
@@ -1434,10 +1435,7 @@
                     auth.load(dis);
                     authenticationMgr.loadV2(dis);
                     authorizationMgr.loadV2(dis);
-<<<<<<< HEAD
-=======
                     smallFileMgr.loadSmallFilesV2(dis);
->>>>>>> a84376c5
                     catalogMgr.load(dis);
                     insertOverwriteJobMgr.load(dis);
                     compactionMgr.load(dis);
@@ -1450,21 +1448,13 @@
                 }
 
                 //TODO: The following parts have not been refactored, and they are added for the convenience of testing
-                checksum = recycleBin.loadRecycleBin(dis, checksum);
+
                 checksum = loadResources(dis, checksum);
                 checksum = exportMgr.loadExportJob(dis, checksum);
                 checksum = backupHandler.loadBackupHandler(dis, checksum, this);
-<<<<<<< HEAD
                 // global transaction must be replayed before load jobs v2
                 checksum = colocateTableIndex.loadColocateTableIndex(dis, checksum);
-                checksum = smallFileMgr.loadSmallFiles(dis, checksum);
                 checksum = taskManager.loadTasks(dis, checksum);
-                // ** NOTICE **: always add new code at the end
-=======
-                checksum = colocateTableIndex.loadColocateTableIndex(dis, checksum);
-                checksum = taskManager.loadTasks(dis, checksum);
-                checksum = localMetastore.loadAutoIncrementId(dis, checksum);
->>>>>>> a84376c5
             } else {
                 checksum = loadHeaderV1(dis, checksum);
                 checksum = nodeMgr.loadLeaderInfo(dis, checksum);
@@ -1814,6 +1804,7 @@
                     checksum = saveHeaderV2(dos, checksum);
                     nodeMgr.save(dos);
                     localMetastore.save(dos);
+                    recycleBin.save(dos);
                     loadMgr.saveLoadJobsV2JsonFormat(dos);
                     alterJobMgr.save(dos);
                     VariableMgr.save(dos);
@@ -1826,10 +1817,7 @@
                     auth.save(dos);
                     authenticationMgr.saveV2(dos);
                     authorizationMgr.saveV2(dos);
-<<<<<<< HEAD
-=======
                     smallFileMgr.saveSmallFilesV2(dos);
->>>>>>> a84376c5
                     catalogMgr.save(dos);
                     insertOverwriteJobMgr.save(dos);
                     compactionMgr.save(dos);
@@ -1842,20 +1830,12 @@
                 }
 
                 //TODO: The following parts have not been refactored, and they are added for the convenience of testing
-                checksum = recycleBin.saveRecycleBin(dos, checksum);
 
                 checksum = resourceMgr.saveResources(dos, checksum);
                 checksum = exportMgr.saveExportJob(dos, checksum);
                 checksum = backupHandler.saveBackupHandler(dos, checksum);
                 checksum = colocateTableIndex.saveColocateTableIndex(dos, checksum);
-<<<<<<< HEAD
-                checksum = smallFileMgr.saveSmallFiles(dos, checksum);
                 checksum = taskManager.saveTasks(dos, checksum);
-=======
-                checksum = taskManager.saveTasks(dos, checksum);
-                checksum = localMetastore.saveAutoIncrementId(dos, checksum);
-
->>>>>>> a84376c5
             } else {
                 checksum = saveVersion(dos, checksum);
                 checksum = saveHeader(dos, replayedJournalId, checksum);
