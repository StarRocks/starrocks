--- conflicted
+++ resolved
@@ -16,6 +16,7 @@
 
 import com.google.common.collect.ImmutableMap;
 import com.google.common.collect.Lists;
+import com.google.gson.annotations.SerializedName;
 import com.starrocks.common.DdlException;
 import com.starrocks.common.proc.BaseProcResult;
 import com.starrocks.server.GlobalStateMgr;
@@ -25,11 +26,7 @@
 
 // on-premise
 public class LocalWarehouse extends Warehouse {
-<<<<<<< HEAD
-
-=======
     @SerializedName(value = "cluster")
->>>>>>> e6ee2f35
     Cluster cluster;
 
     public LocalWarehouse(long id, String name) {
