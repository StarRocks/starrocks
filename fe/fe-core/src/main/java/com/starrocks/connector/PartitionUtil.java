// Copyright 2021-present StarRocks, Inc. All rights reserved.
//
// Licensed under the Apache License, Version 2.0 (the "License");
// you may not use this file except in compliance with the License.
// You may obtain a copy of the License at
//
//     https://www.apache.org/licenses/LICENSE-2.0
//
// Unless required by applicable law or agreed to in writing, software
// distributed under the License is distributed on an "AS IS" BASIS,
// WITHOUT WARRANTIES OR CONDITIONS OF ANY KIND, either express or implied.
// See the License for the specific language governing permissions and
// limitations under the License.


package com.starrocks.connector;

import com.google.common.base.Preconditions;
import com.google.common.collect.ImmutableList;
import com.google.common.collect.Lists;
import com.google.common.collect.Maps;
import com.google.common.collect.Range;
import com.google.common.collect.Sets;
import com.starrocks.analysis.BoolLiteral;
import com.starrocks.analysis.DateLiteral;
import com.starrocks.analysis.Expr;
import com.starrocks.analysis.FunctionCallExpr;
import com.starrocks.analysis.IntLiteral;
import com.starrocks.analysis.LiteralExpr;
import com.starrocks.analysis.MaxLiteral;
import com.starrocks.analysis.NullLiteral;
import com.starrocks.analysis.SlotRef;
import com.starrocks.analysis.StringLiteral;
import com.starrocks.catalog.Column;
import com.starrocks.catalog.FunctionSet;
import com.starrocks.catalog.HivePartitionKey;
import com.starrocks.catalog.PartitionKey;
import com.starrocks.catalog.PrimitiveType;
import com.starrocks.catalog.Table;
import com.starrocks.catalog.Type;
import com.starrocks.common.AnalysisException;
import com.starrocks.common.FeConstants;
import com.starrocks.common.UserException;
import com.starrocks.common.util.DateUtils;
import com.starrocks.common.util.TimeUtils;
import com.starrocks.connector.exception.StarRocksConnectorException;
import com.starrocks.planner.PartitionColumnFilter;
import com.starrocks.sql.analyzer.SemanticException;
import com.starrocks.sql.common.PartitionDiffer;
import com.starrocks.sql.common.RangePartitionDiff;
import com.starrocks.sql.common.SyncPartitionUtils;
import com.starrocks.sql.common.UnsupportedException;
import org.apache.hadoop.fs.Path;
import org.apache.hadoop.hive.common.FileUtils;
import org.apache.iceberg.PartitionData;
import org.apache.iceberg.PartitionField;
import org.apache.iceberg.PartitionSpec;
import org.apache.iceberg.StructLike;
import org.apache.iceberg.types.Types;
import org.apache.logging.log4j.LogManager;
import org.apache.logging.log4j.Logger;

import java.time.Instant;
import java.time.LocalDateTime;
import java.time.format.DateTimeFormatter;
import java.time.temporal.ChronoUnit;
import java.util.ArrayList;
import java.util.Collections;
import java.util.LinkedHashMap;
import java.util.List;
import java.util.Locale;
import java.util.Map;
import java.util.Optional;
import java.util.Set;
import java.util.concurrent.Callable;
import java.util.concurrent.FutureTask;
import java.util.stream.Collectors;

import static org.apache.hadoop.hive.common.FileUtils.escapePathName;
import static org.apache.hadoop.hive.common.FileUtils.unescapePathName;

public class PartitionUtil {
    private static final Logger LOG = LogManager.getLogger(PartitionUtil.class);
    public static final String ICEBERG_DEFAULT_PARTITION = "ICEBERG_DEFAULT_PARTITION";

    public static PartitionKey createPartitionKey(List<String> values, List<Column> columns) throws AnalysisException {
        return createPartitionKey(values, columns, Table.TableType.HIVE);
    }

    public static PartitionKey createPartitionKeyWithType(List<String> values, List<Type> types,
                                                  Table.TableType tableType) throws AnalysisException {
        return ConnectorPartitionTraits.build(tableType).createPartitionKey(values, types);
    }

    public static PartitionKey createPartitionKey(List<String> values, List<Column> columns,
                                                  Table.TableType tableType) throws AnalysisException {
        Preconditions.checkState(values.size() == columns.size(),
                "columns size is %s, but values size is %s", columns.size(), values.size());

<<<<<<< HEAD
        PartitionKey partitionKey = null;
        switch (tableType) {
            case HIVE:
            case ODPS:
                partitionKey = new HivePartitionKey();
                break;
            case HUDI:
                partitionKey = new HudiPartitionKey();
                break;
            case ICEBERG:
                partitionKey = new IcebergPartitionKey();
                break;
            case DELTALAKE:
                partitionKey = new DeltaLakePartitionKey();
                break;
            case JDBC:
                partitionKey = new JDBCPartitionKey();
                break;
            case PAIMON:
                partitionKey = new PaimonPartitionKey();
                break;
            default:
                Preconditions.checkState(false, "Do not support create partition key for " +
                        "table type %s", tableType);
        }

        // change string value to LiteralExpr,
        for (int i = 0; i < values.size(); i++) {
            String rawValue = values.get(i);
            Type type = columns.get(i).getType();
            LiteralExpr exprValue;
            // rawValue could be null for delta table
            if (rawValue == null) {
                rawValue = "null";
            }
            if (((NullablePartitionKey) partitionKey).nullPartitionValueList().contains(rawValue)) {
                partitionKey.setNullPartitionValue(rawValue);
                exprValue = NullLiteral.create(type);
            } else {
                exprValue = LiteralExpr.create(rawValue, type);
            }
            partitionKey.pushColumn(exprValue, type.getPrimitiveType());
        }
        return partitionKey;
=======
        return createPartitionKeyWithType(values, columns.stream().map(Column::getType).collect(Collectors.toList()), tableType);
>>>>>>> fbe0e075
    }

    // If partitionName is `par_col=0/par_date=2020-01-01`, return ["0", "2020-01-01"]
    public static List<String> toPartitionValues(String partitionName) {
        // mimics Warehouse.makeValsFromName
        ImmutableList.Builder<String> resultBuilder = ImmutableList.builder();
        int start = 0;
        while (true) {
            while (start < partitionName.length() && partitionName.charAt(start) != '=') {
                start++;
            }
            start++;
            int end = start;
            while (end < partitionName.length() && partitionName.charAt(end) != '/') {
                end++;
            }
            if (start > partitionName.length()) {
                break;
            }
            resultBuilder.add(unescapePathName(partitionName.substring(start, end)));
            start = end + 1;
        }
        return resultBuilder.build();
    }

    public static String toHivePartitionName(List<String> partitionColumnNames,
                                             PartitionKey partitionKey) {
        List<String> partitionValues = fromPartitionKey(partitionKey);
        return toHivePartitionName(partitionColumnNames, partitionValues);
    }

    public static String toHivePartitionName(List<String> partitionColumnNames,
                                             List<String> partitionValues) {
        return FileUtils.makePartName(partitionColumnNames, partitionValues);
    }

    public static String toHivePartitionName(List<String> partitionColNames, Map<String, String> partitionColNameToValue) {
        int i = 0;
        StringBuilder name = new StringBuilder();
        for (String partitionColName : partitionColNames) {
            if (i++ > 0) {
                name.append(Path.SEPARATOR);
            }
            String partitionValue = partitionColNameToValue.get(partitionColName);
            if (partitionValue == null) {
                throw new StarRocksConnectorException("Can't find column {} in {}", partitionColName, partitionColNameToValue);
            }
            name.append(escapePathName(partitionColName.toLowerCase(Locale.ROOT)));
            name.append('=');
            name.append(escapePathName(partitionValue.toLowerCase(Locale.ROOT)));

        }
        return name.toString();
    }

    public static List<String> fromPartitionKey(PartitionKey key) {
        // get string value from partitionKey
        List<LiteralExpr> literalValues = key.getKeys();
        List<String> values = new ArrayList<>(literalValues.size());
        for (LiteralExpr value : literalValues) {
            if (value instanceof NullLiteral) {
                values.add(key.getNullPartitionValue());
            } else if (value instanceof BoolLiteral) {
                BoolLiteral boolValue = ((BoolLiteral) value);
                values.add(String.valueOf(boolValue.getValue()));
            } else if (key instanceof HivePartitionKey && value instanceof DateLiteral) {
                // Special handle Hive timestamp partition key
                values.add(getHiveFormatStringValue((DateLiteral) value));
            } else {
                values.add(value.getStringValue());
            }
        }
        return values;
    }

    private static String getHiveFormatStringValue(DateLiteral dateLiteral) {
        if (dateLiteral.getType().getPrimitiveType() == PrimitiveType.DATE) {
            return String.format("%04d-%02d-%02d", dateLiteral.getYear(), dateLiteral.getMonth(), dateLiteral.getDay());
        } else {
            if (dateLiteral.getMicrosecond() == 0) {
                String datetime = String.format("%04d-%02d-%02d %02d:%02d:%02d", dateLiteral.getYear(),
                        dateLiteral.getMonth(),
                        dateLiteral.getDay(), dateLiteral.getHour(), dateLiteral.getMinute(),
                        dateLiteral.getSecond());
                if (dateLiteral.getPrecision() > 0) {
                    // 2007-01-01 10:35:00 => 2007-01-01 10:35:00.000000(precision=6)
                    datetime = datetime + "." +
                            String.join("", Collections.nCopies(dateLiteral.getPrecision(), "0"));
                }
                return datetime;
            } else {
                // 2007-01-01 10:35:00.123000 => 2007-01-01 10:35:00.123
                return String.format("%04d-%02d-%02d %02d:%02d:%02d.%6d", dateLiteral.getYear(), dateLiteral.getMonth(),
                        dateLiteral.getDay(), dateLiteral.getHour(), dateLiteral.getMinute(), dateLiteral.getSecond(),
                        dateLiteral.getMicrosecond()).replaceFirst("0{1,6}$", "");
            }
        }
    }

    public static List<String> getPartitionNames(Table table) {
        return ConnectorPartitionTraits.build(table).getPartitionNames();
    }

    // use partitionValues to filter partitionNames
    // eg. partitionNames: [p1=1/p2=2, p1=1/p2=3, p1=2/p2=2, p1=2/p2=3]
    //     partitionValues: [empty, 2]
    // return [p1=1/p2=2, p1=2/p2=2]
    public static List<String> getFilteredPartitionKeys(List<String> partitionNames, List<Optional<String>> partitionValues) {
        List<String> filteredPartitionName = Lists.newArrayList();
        for (String partitionName : partitionNames) {
            List<String> values = toPartitionValues(partitionName);
            int index = 0;
            for (; index < values.size(); ++index) {
                if (partitionValues.get(index).isPresent()) {
                    if (!values.get(index).equals(partitionValues.get(index).get())) {
                        break;
                    }
                }
            }
            if (index == values.size()) {
                filteredPartitionName.add(partitionName);
            }
        }
        return filteredPartitionName;
    }

    public static List<Column> getPartitionColumns(Table table) {
        return ConnectorPartitionTraits.build(table).getPartitionColumns();
    }

    // partition name such like p1=1/p2=__HIVE_DEFAULT_PARTITION__, this function will convert it to
    // p1=1/p2=NULL
    public static String normalizePartitionName(String partitionName, List<String> partitionColumnNames, String nullValue) {
        List<String> partitionValues = Lists.newArrayList(toPartitionValues(partitionName));
        for (int i = 0; i < partitionValues.size(); ++i) {
            if (partitionValues.get(i).equals(nullValue)) {
                partitionValues.set(i, "NULL");
            }
        }
        return toHivePartitionName(partitionColumnNames, partitionValues);
    }

    /**
     * Return table's partition name to partition key range's mapping:
     * - for native base table, just return its range partition map;
     * - for external base table, convert external partition to normalized partition.
     * @param table : the ref base table of materialized view
     * @param partitionColumn : the ref base table's partition column which mv's partition derives
     */
    public static Map<String, Range<PartitionKey>> getPartitionKeyRange(Table table, Column partitionColumn, Expr partitionExpr)
            throws UserException {
        return ConnectorPartitionTraits.build(table).getPartitionKeyRange(partitionColumn, partitionExpr);
    }

    public static Map<String, List<List<String>>> getPartitionList(Table table, Column partitionColumn)
            throws UserException {
        return ConnectorPartitionTraits.build(table).getPartitionList(partitionColumn);
    }

    // check the partitionColumn exist in the partitionColumns
    private static int checkAndGetPartitionColumnIndex(List<Column> partitionColumns, Column partitionColumn)
            throws AnalysisException {
        int partitionColumnIndex = -1;
        for (int index = 0; index < partitionColumns.size(); ++index) {
            if (partitionColumns.get(index).equals(partitionColumn)) {
                partitionColumnIndex = index;
                break;
            }
        }
        if (partitionColumnIndex == -1) {
            throw new AnalysisException("Materialized view partition column in partition exp " +
                    "must be base table partition column");
        }
        return partitionColumnIndex;
    }

    /**
     * NOTE:
     * this method may generate the same partition name:
     *   partitionName1 : par_col=0/par_date=2020-01-01 => p20200101
     *   partitionName2 : par_col=1/par_date=2020-01-01 => p20200101
     */
    public static String generateMVPartitionName(PartitionKey partitionKey) {
        String partitionName = "p" + partitionKey.getKeys().get(0).getStringValue();
        // generate legal partition name
        return partitionName.replaceAll("[^a-zA-Z0-9_]*", "");
    }

    public static Map<String, PartitionInfo> getPartitionNameWithPartitionInfo(Table table) {
        return ConnectorPartitionTraits.build(table).getPartitionNameWithPartitionInfo();
    }

    // Get partition name generated for mv from hive/hudi/iceberg partition name,
    // external table partition name like this :
    // col_date=2023-01-01,
    // it needs to generate a legal partition name for mv like 'p20230101' when mv
    // based on partitioned external table.
    public static Set<String> getMVPartitionName(Table table, Column partitionColumn,
                                                 List<String> partitionNames,
                                                 boolean isListPartition,
                                                 Expr partitionExpr)
            throws AnalysisException {
        if (isListPartition) {
            return Sets.newHashSet(getMVPartitionNameWithList(table, partitionColumn, partitionNames).keySet());
        } else {
            return Sets.newHashSet(getRangePartitionMapOfExternalTable(
                    table, partitionColumn, partitionNames, partitionExpr).keySet());
        }
    }

    /**
     *  NOTE:
     *  External tables may contain multi partition columns, so the same mv partition name may contain multi external
     *  table partitions. eg:
     *   partitionName1 : par_col=0/par_date=2020-01-01 => p20200101
     *   partitionName2 : par_col=1/par_date=2020-01-01 => p20200101
     */
    public static Map<String, Set<String>> getMVPartitionNameMapOfExternalTable(Table table,
                                                                                Column partitionColumn,
                                                                                List<String> partitionNames)
            throws AnalysisException {
        List<Column> partitionColumns = getPartitionColumns(table);
        // Get the index of partitionColumn when table has multi partition columns.
        int partitionColumnIndex = checkAndGetPartitionColumnIndex(partitionColumns, partitionColumn);
        Map<String, Set<String>> mvPartitionKeySetMap = Maps.newHashMap();
        if (table.isJDBCTable()) {
            for (String partitionName : partitionNames) {
                PartitionKey partitionKey = createPartitionKey(
                        ImmutableList.of(partitionName),
                        ImmutableList.of(partitionColumn),
                        table.getType());
                String mvPartitionName = generateMVPartitionName(partitionKey);
                mvPartitionKeySetMap.computeIfAbsent(mvPartitionName, x -> Sets.newHashSet())
                        .add(partitionName);
            }
        } else {
            for (String partitionName : partitionNames) {
                List<String> partitionNameValues = toPartitionValues(partitionName);
                PartitionKey partitionKey = createPartitionKey(
                        ImmutableList.of(partitionNameValues.get(partitionColumnIndex)),
                        ImmutableList.of(partitionColumns.get(partitionColumnIndex)),
                        table.getType());
                String mvPartitionName = generateMVPartitionName(partitionKey);
                mvPartitionKeySetMap.computeIfAbsent(mvPartitionName, x -> Sets.newHashSet())
                        .add(partitionName);
            }
        }
        return mvPartitionKeySetMap;
    }

    /**
     *  Map partition values to partition ranges, eg:
     *  [NULL,1992-01-01,1992-01-02,1992-01-03]
     *                  ||
     *                  \/
     *  [0000-01-01, 1992-01-01),[1992-01-01, 1992-01-02),[1992-01-02, 1992-01-03),[1993-01-03, MAX_VALUE)
     *
     *  NOTE:
     *  External tables may contain multi partition columns, so the same mv partition name may contain multi external
     *  table partitions. eg:
     *   partitionName1 : par_col=0/par_date=2020-01-01 => p20200101
     *   partitionName2 : par_col=1/par_date=2020-01-01 => p20200101
     */
    public static Map<String, Range<PartitionKey>> getRangePartitionMapOfExternalTable(Table table,
                                                                                       Column partitionColumn,
                                                                                       List<String> partitionNames,
                                                                                       Expr partitionExpr)
            throws AnalysisException {
        List<Column> partitionColumns = getPartitionColumns(table);

        // Get the index of partitionColumn when table has multi partition columns.
        int partitionColumnIndex = checkAndGetPartitionColumnIndex(partitionColumns, partitionColumn);
        List<PartitionKey> partitionKeys = new ArrayList<>();
        Map<String, PartitionKey> mvPartitionKeyMap = Maps.newHashMap();
        if (table.isJDBCTable()) {
            for (String partitionName : partitionNames) {
                putMvPartitionKeyIntoMap(table, partitionColumn, partitionKeys, mvPartitionKeyMap, partitionName);
            }
        } else {
            for (String partitionName : partitionNames) {
                List<String> partitionNameValues = toPartitionValues(partitionName);
                putMvPartitionKeyIntoMap(table, partitionColumns.get(partitionColumnIndex), partitionKeys,
                        mvPartitionKeyMap, partitionNameValues.get(partitionColumnIndex));
            }
        }

        LinkedHashMap<String, PartitionKey> sortedPartitionLinkMap = mvPartitionKeyMap.entrySet().stream()
                .sorted(Map.Entry.comparingByValue(PartitionKey::compareTo))
                .collect(Collectors.toMap(Map.Entry::getKey, Map.Entry::getValue, (e1, e2) -> e1, LinkedHashMap::new));
        int index = 0;
        PartitionKey lastPartitionKey = null;
        String lastPartitionName = null;

        boolean isConvertToDate = isConvertToDate(partitionExpr, partitionColumn);
        Map<String, Range<PartitionKey>> mvPartitionRangeMap = new LinkedHashMap<>();
        for (Map.Entry<String, PartitionKey> entry : sortedPartitionLinkMap.entrySet()) {
            if (index == 0) {
                lastPartitionName = entry.getKey();
                lastPartitionKey = entry.getValue();
                if (lastPartitionKey.getKeys().get(0).isNullable()) {
                    // If partition key is NULL literal, rewrite it to min value.
                    lastPartitionKey = PartitionKey.createInfinityPartitionKeyWithType(
                            ImmutableList.of(partitionColumn.getPrimitiveType()), false);
                }
                ++index;
                continue;
            }
            Preconditions.checkState(!mvPartitionRangeMap.containsKey(lastPartitionName));
            PartitionKey upperBound = entry.getValue();
            mvPartitionRangeMap.put(lastPartitionName, Range.closedOpen(lastPartitionKey, upperBound));
            lastPartitionName = entry.getKey();
            lastPartitionKey = upperBound;
        }
        if (lastPartitionName != null) {
            PartitionKey endKey = new PartitionKey();
            if (!isConvertToDate) {
                endKey.pushColumn(addOffsetForLiteral(lastPartitionKey.getKeys().get(0), 1), partitionColumn.getPrimitiveType());
            } else {
                PartitionKey lastDate = convertToDate(lastPartitionKey);
                String lastDateFormat = lastPartitionKey.getKeys().get(0).getStringValue();
                DateTimeFormatter formatter = DateUtils.probeFormat(lastDateFormat);
                DateLiteral nextDate = (DateLiteral) addOffsetForLiteral(lastDate.getKeys().get(0), 1);
                LiteralExpr nextStringDate = new StringLiteral(nextDate.toLocalDateTime().format(formatter));
                endKey.pushColumn(nextStringDate, partitionColumn.getPrimitiveType());
            }

            Preconditions.checkState(!mvPartitionRangeMap.containsKey(lastPartitionName));
            mvPartitionRangeMap.put(lastPartitionName, Range.closedOpen(lastPartitionKey, endKey));
        }
        return mvPartitionRangeMap;
    }

    /**
     * If base table column type is string but partition type is date, we need to convert the string to date
     * @param partitionExpr   PARTITION BY expr
     * @param partitionColumn PARTITION BY referenced column
     * @return
     */
    public static boolean isConvertToDate(Expr partitionExpr, Column partitionColumn) {
        if (!(partitionExpr instanceof FunctionCallExpr)) {
            return false;
        }
        return isConvertToDate(partitionExpr.getType(), partitionColumn.getType());
    }

    /**
     * Check whether convert filter to date type.
     * @param partitionType     : Partition defined type.
     * @param filterType        : Filter type from query.
     * @return: true if convert is needed, false if not.
     */
    public static boolean isConvertToDate(Type partitionType, Type filterType) {
        if (partitionType == null || filterType == null) {
            return false;
        }

        PrimitiveType filterPrimitiveType = filterType.getPrimitiveType();
        PrimitiveType partitionPrimitiveType = partitionType.getPrimitiveType();
        return partitionPrimitiveType.isDateType() && !filterPrimitiveType.isDateType();
    }

    /**
     * Check whether convert partition column filter to date type.
     * @param partitionColumn           : Partition column which is defined in adding partitions.
     * @param partitionColumnFilter     : Partition column filter from query.
     * @return : true if partition column is defined as date type but filter is not date type.
     */
    public static boolean isConvertToDate(Column partitionColumn, PartitionColumnFilter partitionColumnFilter) {
        if (partitionColumnFilter == null || partitionColumn == null) {
            return false;
        }
        LiteralExpr lowerBound = partitionColumnFilter.getLowerBound();
        LiteralExpr upperBound = partitionColumnFilter.getUpperBound();
        LiteralExpr literalExpr = (lowerBound == null) ? upperBound : lowerBound;
        if (literalExpr == null) {
            return false;
        }
        return isConvertToDate(partitionColumn.getType(), literalExpr.getType());
    }

    /**
     * Convert a string literal expr to a date literal.
     * @param stringLiteral: input string literal to convert.
     * @return             : date literal if string literal can be converted, otherwise throw SemanticException.
     */
    public static DateLiteral convertToDateLiteral(LiteralExpr stringLiteral) throws SemanticException {
        if (stringLiteral == null) {
            return null;
        }
        try {
            String dateLiteral = stringLiteral.getStringValue();
            LocalDateTime dateValue = DateUtils.parseStrictDateTime(dateLiteral);
            return new DateLiteral(dateValue, Type.DATE);
        } catch (Exception e) {
            throw new SemanticException("create string to date literal failed:" +  stringLiteral.getStringValue(), e);
        }
    }

    /**
     * Convert a string type partition key to date type partition key.
     * @param partitionKey : input string partition key to convert.
     * @return             : partition key with date type if input can be converted.
     */
    private static PartitionKey convertToDate(PartitionKey partitionKey) throws SemanticException {
        PartitionKey newPartitionKey = new PartitionKey();
        try {
            DateLiteral dateLiteral = convertToDateLiteral(partitionKey.getKeys().get(0));
            newPartitionKey.pushColumn(dateLiteral, PrimitiveType.DATE);
            return newPartitionKey;
        } catch (SemanticException e) {
            throw new SemanticException("convert string {} to date partition key failed:",
                    partitionKey.getKeys().get(0).getStringValue(), e);
        }
    }

    private static void putMvPartitionKeyIntoMap(Table table, Column partitionColumn, List<PartitionKey> partitionKeys,
                                                 Map<String, PartitionKey> mvPartitionKeyMap, String partitionName)
            throws AnalysisException {
        PartitionKey partitionKey = createPartitionKey(
                ImmutableList.of(partitionName),
                ImmutableList.of(partitionColumn),
                table.getType());
        partitionKeys.add(partitionKey);
        String mvPartitionName = generateMVPartitionName(partitionKey);
        // TODO: check `mvPartitionName` existed.
        mvPartitionKeyMap.put(mvPartitionName, partitionKey);
    }

    public static Map<String, List<List<String>>> getMVPartitionNameWithList(Table table,
                                                                             Column partitionColumn,
                                                                             List<String> partitionNames)
            throws AnalysisException {
        Map<String, List<List<String>>> partitionListMap = new LinkedHashMap<>();
        List<Column> partitionColumns = getPartitionColumns(table);

        // Get the index of partitionColumn when table has multi partition columns.
        int partitionColumnIndex = checkAndGetPartitionColumnIndex(partitionColumns, partitionColumn);

        List<PartitionKey> partitionKeys = new ArrayList<>();
        for (String partitionName : partitionNames) {
            List<String> partitionNameValues = toPartitionValues(partitionName);
            PartitionKey partitionKey = createPartitionKey(
                    ImmutableList.of(partitionNameValues.get(partitionColumnIndex)),
                    ImmutableList.of(partitionColumns.get(partitionColumnIndex)),
                    table.getType());
            partitionKeys.add(partitionKey);
            String mvPartitionName = generateMVPartitionName(partitionKey);
            List<List<String>> partitionKeyList = generateMVPartitionList(partitionKey);
            partitionListMap.put(mvPartitionName, partitionKeyList);
        }
        return partitionListMap;
    }

    private static List<List<String>> generateMVPartitionList(PartitionKey partitionKey) {
        List<List<String>> partitionKeyList = Lists.newArrayList();
        List<String> partitionItem = Lists.newArrayList();
        for (LiteralExpr key : partitionKey.getKeys()) {
            partitionItem.add(key.getStringValue());
        }
        partitionKeyList.add(partitionItem);
        return partitionKeyList;
    }

    // return partition name in forms of `col1=value1/col2=value2`
    // if the partition field is explicitly named, use this name without change
    // if the partition field is not identity transform, column name is appended by its transform name (e.g. col1_hour)
    // if all partition fields are no longer active (dropped by partition evolution), return "ICEBERG_DEFAULT_PARTITION"
    public static String convertIcebergPartitionToPartitionName(PartitionSpec partitionSpec, StructLike partition) {
        StringBuilder sb = new StringBuilder();
        for (int index = 0; index < partition.size(); ++index) {
            PartitionField partitionField = partitionSpec.fields().get(index);
            // skip inactive partition field
            if (partitionField.transform().isVoid()) {
                continue;
            }
            sb.append(partitionField.name());
            sb.append("=");
            String value = partitionField.transform().toHumanString(getPartitionValue(partition, index,
                    partitionSpec.javaClasses()[index]));
            sb.append(value);
            sb.append("/");
        }

        if (sb.length() > 0) {
            return sb.substring(0, sb.length() - 1);
        }
        return ICEBERG_DEFAULT_PARTITION;
    }

    public static List<String> getIcebergPartitionValues(PartitionSpec spec, StructLike partition) {
        PartitionData partitionData = (PartitionData) partition;
        List<String> partitionValues = new ArrayList<>();
        boolean existPartitionEvolution = spec.fields().stream().anyMatch(field -> field.transform().isVoid());
        for (int i = 0; i < spec.fields().size(); i++) {
            PartitionField partitionField = spec.fields().get(i);
            if ((!partitionField.transform().isIdentity() && existPartitionEvolution) || partitionData.get(i) == null) {
                continue;
            }

            Class<?> clazz = spec.javaClasses()[i];
            String value = partitionField.transform().toHumanString(getPartitionValue(partitionData, i, clazz));

            // currently starrocks date literal only support local datetime
            org.apache.iceberg.types.Type icebergType = spec.schema().findType(partitionField.sourceId());
            if (partitionField.transform().isIdentity() && icebergType.equals(Types.TimestampType.withZone())) {
                value = ChronoUnit.MICROS.addTo(Instant.ofEpochSecond(0).atZone(TimeUtils.getTimeZone().toZoneId()),
                        getPartitionValue(partitionData, i, clazz)).toLocalDateTime().toString();
            }

            partitionValues.add(value);
        }

        return partitionValues;
    }

    public static <T> T getPartitionValue(StructLike partition, int position, Class<?> javaClass) {
        return partition.get(position, (Class<T>) javaClass);
    }

    public static LiteralExpr addOffsetForLiteral(LiteralExpr expr, int offset) throws AnalysisException {
        if (expr instanceof DateLiteral) {
            DateLiteral lowerDate = (DateLiteral) expr;
            return new DateLiteral(lowerDate.toLocalDateTime().plusDays(offset), Type.DATE);
        } else if (expr instanceof IntLiteral) {
            IntLiteral intLiteral = (IntLiteral) expr;
            return new IntLiteral(intLiteral.getLongValue() + offset);
        } else if (expr instanceof MaxLiteral) {
            return MaxLiteral.MAX_VALUE;
        } else {
            return null;
        }
    }

    public static String getSuffixName(String dirPath, String filePath) {
        if (!FeConstants.runningUnitTest) {
            Preconditions.checkArgument(filePath.startsWith(dirPath),
                    "dirPath " + dirPath + " should be prefix of filePath " + filePath);
        }

        //we had checked the startsWith, so just get substring
        String name = filePath.substring(dirPath.length());
        if (name.startsWith("/")) {
            name = name.substring(1);
        }
        return name;
    }

    public static <T> void executeInNewThread(String threadName, Callable<T> callable) {
        FutureTask<T> task = new FutureTask<>(callable);
        Thread thread = new Thread(task);
        thread.setName(threadName);
        thread.setDaemon(true);
        thread.start();
    }

    public static RangePartitionDiff getPartitionDiff(Expr partitionExpr, Column partitionColumn,
                                                      Map<String, Range<PartitionKey>> basePartitionMap,
                                                      Map<String, Range<PartitionKey>> mvPartitionMap,
                                                      PartitionDiffer differ) {
        if (partitionExpr instanceof SlotRef) {
            return SyncPartitionUtils.getRangePartitionDiffOfSlotRef(basePartitionMap, mvPartitionMap, differ);
        } else if (partitionExpr instanceof FunctionCallExpr) {
            FunctionCallExpr functionCallExpr = (FunctionCallExpr) partitionExpr;
            if (functionCallExpr.getFnName().getFunction().equalsIgnoreCase(FunctionSet.DATE_TRUNC) ||
                    functionCallExpr.getFnName().getFunction().equalsIgnoreCase(FunctionSet.STR2DATE)) {
                return SyncPartitionUtils.getRangePartitionDiffOfExpr(basePartitionMap,
                        mvPartitionMap, functionCallExpr, differ);
            } else {
                throw new SemanticException("Materialized view partition function " +
                        functionCallExpr.getFnName().getFunction() +
                        " is not supported yet.", functionCallExpr.getPos());
            }
        } else {
            throw UnsupportedException.unsupportedException("unsupported partition expr:" + partitionExpr);
        }
    }

    public static String getPartitionName(String basePath, String partitionPath) {
        String basePathWithSlash = getPathWithSlash(basePath);
        String partitionPathWithSlash = getPathWithSlash(partitionPath);

        if (basePathWithSlash.equals(partitionPathWithSlash)) {
            return "";
        }

        Preconditions.checkState(partitionPath.startsWith(basePathWithSlash),
                "Can't infer partition name. base path: %s, partition path: %s", basePath, partitionPath);

        partitionPath = partitionPath.endsWith("/") ? partitionPath.substring(0, partitionPath.length() - 1) : partitionPath;
        return partitionPath.substring(basePathWithSlash.length());
    }

    public static String getPathWithSlash(String path) {
        return path.endsWith("/") ? path : path + "/";
    }
}<|MERGE_RESOLUTION|>--- conflicted
+++ resolved
@@ -97,54 +97,7 @@
         Preconditions.checkState(values.size() == columns.size(),
                 "columns size is %s, but values size is %s", columns.size(), values.size());
 
-<<<<<<< HEAD
-        PartitionKey partitionKey = null;
-        switch (tableType) {
-            case HIVE:
-            case ODPS:
-                partitionKey = new HivePartitionKey();
-                break;
-            case HUDI:
-                partitionKey = new HudiPartitionKey();
-                break;
-            case ICEBERG:
-                partitionKey = new IcebergPartitionKey();
-                break;
-            case DELTALAKE:
-                partitionKey = new DeltaLakePartitionKey();
-                break;
-            case JDBC:
-                partitionKey = new JDBCPartitionKey();
-                break;
-            case PAIMON:
-                partitionKey = new PaimonPartitionKey();
-                break;
-            default:
-                Preconditions.checkState(false, "Do not support create partition key for " +
-                        "table type %s", tableType);
-        }
-
-        // change string value to LiteralExpr,
-        for (int i = 0; i < values.size(); i++) {
-            String rawValue = values.get(i);
-            Type type = columns.get(i).getType();
-            LiteralExpr exprValue;
-            // rawValue could be null for delta table
-            if (rawValue == null) {
-                rawValue = "null";
-            }
-            if (((NullablePartitionKey) partitionKey).nullPartitionValueList().contains(rawValue)) {
-                partitionKey.setNullPartitionValue(rawValue);
-                exprValue = NullLiteral.create(type);
-            } else {
-                exprValue = LiteralExpr.create(rawValue, type);
-            }
-            partitionKey.pushColumn(exprValue, type.getPrimitiveType());
-        }
-        return partitionKey;
-=======
         return createPartitionKeyWithType(values, columns.stream().map(Column::getType).collect(Collectors.toList()), tableType);
->>>>>>> fbe0e075
     }
 
     // If partitionName is `par_col=0/par_date=2020-01-01`, return ["0", "2020-01-01"]
