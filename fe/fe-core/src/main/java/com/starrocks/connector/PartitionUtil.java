--- conflicted
+++ resolved
@@ -811,7 +811,6 @@
         thread.start();
     }
 
-<<<<<<< HEAD
     public static <T> void executeInNewThread(String threadName, Runnable runnable) {
         Thread thread = new Thread(runnable);
         thread.setName(threadName);
@@ -819,10 +818,7 @@
         thread.start();
     }
 
-    public static RangePartitionDiff getPartitionDiff(Expr partitionExpr, Column partitionColumn,
-=======
     public static RangePartitionDiff getPartitionDiff(Expr partitionExpr,
->>>>>>> f4e2f401
                                                       Map<String, Range<PartitionKey>> basePartitionMap,
                                                       Map<String, Range<PartitionKey>> mvPartitionMap,
                                                       PartitionDiffer differ) {
