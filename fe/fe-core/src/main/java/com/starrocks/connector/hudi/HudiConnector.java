--- conflicted
+++ resolved
@@ -52,12 +52,8 @@
         HdfsEnvironment hdfsEnvironment = new HdfsEnvironment(cloudConfiguration);
         this.catalogName = context.getCatalogName();
         this.internalMgr = new HudiConnectorInternalMgr(catalogName, properties, hdfsEnvironment);
-<<<<<<< HEAD
-        this.metadataFactory = createMetadataFactory();
         this.infoSchemaDb = new InfoSchemaDb(catalogName);
-=======
         this.metadataFactory = createMetadataFactory(hdfsEnvironment);
->>>>>>> 591e63b3
         validate();
         onCreate();
     }
