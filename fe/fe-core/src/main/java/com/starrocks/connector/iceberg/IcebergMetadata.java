// Copyright 2021-present StarRocks, Inc. All rights reserved.
//
// Licensed under the Apache License, Version 2.0 (the "License");
// you may not use this file except in compliance with the License.
// You may obtain a copy of the License at
//
//     https://www.apache.org/licenses/LICENSE-2.0
//
// Unless required by applicable law or agreed to in writing, software
// distributed under the License is distributed on an "AS IS" BASIS,
// WITHOUT WARRANTIES OR CONDITIONS OF ANY KIND, either express or implied.
// See the License for the specific language governing permissions and
// limitations under the License.

package com.starrocks.connector.iceberg;

import com.google.common.base.Preconditions;
import com.google.common.collect.ImmutableList;
import com.google.common.collect.Iterators;
import com.google.common.collect.Lists;
import com.google.common.collect.Maps;
import com.starrocks.analysis.TableName;
import com.starrocks.catalog.Column;
import com.starrocks.catalog.Database;
import com.starrocks.catalog.IcebergTable;
import com.starrocks.catalog.PartitionKey;
import com.starrocks.catalog.Table;
import com.starrocks.common.AlreadyExistsException;
import com.starrocks.common.DdlException;
import com.starrocks.common.MetaNotFoundException;
import com.starrocks.common.Pair;
import com.starrocks.common.UserException;
import com.starrocks.common.profile.Timer;
import com.starrocks.common.profile.Tracers;
import com.starrocks.connector.ConnectorMetadata;
import com.starrocks.connector.HdfsEnvironment;
import com.starrocks.connector.PartitionInfo;
import com.starrocks.connector.PartitionUtil;
import com.starrocks.connector.RemoteFileDesc;
import com.starrocks.connector.RemoteFileInfo;
import com.starrocks.connector.exception.StarRocksConnectorException;
import com.starrocks.connector.iceberg.alter.AlterTableAction;
import com.starrocks.connector.iceberg.alter.AlterTableActionFactory;
import com.starrocks.connector.iceberg.cost.IcebergMetricsReporter;
import com.starrocks.connector.iceberg.cost.IcebergStatisticProvider;
import com.starrocks.credential.CloudConfiguration;
import com.starrocks.qe.ConnectContext;
import com.starrocks.server.GlobalStateMgr;
import com.starrocks.sql.ast.AlterClause;
import com.starrocks.sql.ast.AlterTableStmt;
import com.starrocks.sql.ast.CreateTableStmt;
import com.starrocks.sql.ast.DropTableStmt;
import com.starrocks.sql.ast.ListPartitionDesc;
import com.starrocks.sql.ast.PartitionDesc;
import com.starrocks.sql.ast.TableRenameClause;
import com.starrocks.sql.optimizer.OptimizerContext;
import com.starrocks.sql.optimizer.Utils;
import com.starrocks.sql.optimizer.operator.scalar.ColumnRefOperator;
import com.starrocks.sql.optimizer.operator.scalar.ScalarOperator;
import com.starrocks.sql.optimizer.statistics.Statistics;
import com.starrocks.statistic.StatisticUtils;
import com.starrocks.thrift.TIcebergDataFile;
import com.starrocks.thrift.TSinkCommitInfo;
import org.apache.iceberg.AppendFiles;
import org.apache.iceberg.BaseFileScanTask;
import org.apache.iceberg.BaseTable;
import org.apache.iceberg.DataFile;
import org.apache.iceberg.DataFiles;
import org.apache.iceberg.DeleteFile;
import org.apache.iceberg.FileScanTask;
import org.apache.iceberg.MetadataTableType;
import org.apache.iceberg.MetadataTableUtils;
import org.apache.iceberg.Metrics;
import org.apache.iceberg.PartitionField;
import org.apache.iceberg.PartitionSpec;
import org.apache.iceberg.PartitionSpecParser;
import org.apache.iceberg.PartitionsTable;
import org.apache.iceberg.ReplacePartitions;
import org.apache.iceberg.Schema;
import org.apache.iceberg.SchemaParser;
import org.apache.iceberg.Snapshot;
import org.apache.iceberg.StructLike;
import org.apache.iceberg.TableScan;
import org.apache.iceberg.Transaction;
import org.apache.iceberg.catalog.TableIdentifier;
import org.apache.iceberg.exceptions.NoSuchNamespaceException;
import org.apache.iceberg.exceptions.NoSuchTableException;
import org.apache.iceberg.expressions.Expression;
import org.apache.iceberg.expressions.ResidualEvaluator;
import org.apache.iceberg.io.CloseableIterable;
import org.apache.iceberg.io.CloseableIterator;
import org.apache.iceberg.types.Conversions;
import org.apache.iceberg.types.Type;
import org.apache.iceberg.types.Types;
import org.apache.iceberg.util.StructProjection;
import org.apache.iceberg.util.TableScanUtil;
import org.apache.logging.log4j.LogManager;
import org.apache.logging.log4j.Logger;

import java.io.IOException;
import java.nio.ByteBuffer;
import java.util.ArrayList;
import java.util.Arrays;
import java.util.HashMap;
import java.util.HashSet;
import java.util.Iterator;
import java.util.List;
import java.util.Map;
import java.util.Objects;
import java.util.Optional;
import java.util.Set;
import java.util.concurrent.ConcurrentHashMap;
import java.util.concurrent.ExecutorService;
import java.util.stream.Collectors;

import static com.google.common.collect.ImmutableList.toImmutableList;
import static com.starrocks.common.profile.Tracers.Module.EXTERNAL;
import static com.starrocks.connector.ColumnTypeConverter.fromIcebergType;
import static com.starrocks.connector.PartitionUtil.createPartitionKeyWithType;
import static com.starrocks.connector.iceberg.IcebergApiConverter.parsePartitionFields;
import static com.starrocks.connector.iceberg.IcebergApiConverter.toIcebergApiSchema;
import static com.starrocks.connector.iceberg.IcebergCatalogType.GLUE_CATALOG;
import static com.starrocks.connector.iceberg.IcebergCatalogType.HIVE_CATALOG;
import static com.starrocks.connector.iceberg.IcebergCatalogType.REST_CATALOG;
import static com.starrocks.server.CatalogMgr.ResourceMappingCatalog.isResourceMappingCatalog;

public class IcebergMetadata implements ConnectorMetadata {

    private static final Logger LOG = LogManager.getLogger(IcebergMetadata.class);

    public static final String LOCATION_PROPERTY = "location";
    public static final String FILE_FORMAT = "file_format";
    public static final String COMPRESSION_CODEC = "compression_codec";
    public static final String COMMENT = "comment";

    private final String catalogName;
    private final HdfsEnvironment hdfsEnvironment;
    private final IcebergCatalog icebergCatalog;
    private final IcebergStatisticProvider statisticProvider = new IcebergStatisticProvider();

    private final Map<String, Database> databases = new ConcurrentHashMap<>();
    private final Map<IcebergFilter, List<FileScanTask>> splitTasks = new ConcurrentHashMap<>();
    private final Set<IcebergFilter> scannedTables = new HashSet<>();

    // FileScanTaskSchema -> Pair<schema_string, partition_string>
    private final Map<FileScanTaskSchema, Pair<String, String>> fileScanTaskSchemas = new ConcurrentHashMap<>();
    private final ExecutorService jobPlanningExecutor;
    private final ExecutorService refreshOtherFeExecutor;

    public IcebergMetadata(String catalogName, HdfsEnvironment hdfsEnvironment, IcebergCatalog icebergCatalog,
                           ExecutorService jobPlanningExecutor, ExecutorService refreshOtherFeExecutor) {
        this.catalogName = catalogName;
        this.hdfsEnvironment = hdfsEnvironment;
        this.icebergCatalog = icebergCatalog;
        new IcebergMetricsReporter().setThreadLocalReporter();
        this.jobPlanningExecutor = jobPlanningExecutor;
        this.refreshOtherFeExecutor = refreshOtherFeExecutor;
    }

    @Override
    public List<String> listDbNames() {
        return icebergCatalog.listAllDatabases();
    }

    @Override
    public void createDb(String dbName, Map<String, String> properties) throws AlreadyExistsException {
        if (dbExists(dbName)) {
            throw new AlreadyExistsException("Database Already Exists");
        }

        icebergCatalog.createDb(dbName, properties);
    }

    @Override
    public void dropDb(String dbName, boolean isForceDrop) throws MetaNotFoundException {
        if (listTableNames(dbName).size() != 0) {
            throw new StarRocksConnectorException("Database %s not empty", dbName);
        }

        icebergCatalog.dropDb(dbName);
        databases.remove(dbName);
    }

    @Override
    public Database getDb(String dbName) {
        if (databases.containsKey(dbName)) {
            return databases.get(dbName);
        }
        Database db;
        try {
            db = icebergCatalog.getDB(dbName);
        } catch (NoSuchNamespaceException e) {
            LOG.error("Database {} not found", dbName, e);
            return null;
        }

        databases.put(dbName, db);
        return db;
    }

    @Override
    public List<String> listTableNames(String dbName) {
        return icebergCatalog.listTables(dbName);
    }

    @Override
    public boolean createTable(CreateTableStmt stmt) throws DdlException {
        String dbName = stmt.getDbName();
        String tableName = stmt.getTableName();

        Schema schema = toIcebergApiSchema(stmt.getColumns());
        PartitionDesc partitionDesc = stmt.getPartitionDesc();
        List<String> partitionColNames = partitionDesc == null ? Lists.newArrayList() :
                ((ListPartitionDesc) partitionDesc).getPartitionColNames();
        PartitionSpec partitionSpec = parsePartitionFields(schema, partitionColNames);
        Map<String, String> properties = stmt.getProperties() == null ? new HashMap<>() : stmt.getProperties();
        String tableLocation = properties.get(LOCATION_PROPERTY);
        properties.put(COMMENT, stmt.getComment());
        Map<String, String> createTableProperties = IcebergApiConverter.rebuildCreateTableProperties(properties);

        return icebergCatalog.createTable(dbName, tableName, schema, partitionSpec, tableLocation, createTableProperties);
    }

    @Override
    public void alterTable(AlterTableStmt stmt) throws UserException {
        String dbName = stmt.getDbName();
        String tableName = stmt.getTableName();
        org.apache.iceberg.Table table = icebergCatalog.getTable(dbName, tableName);

        Preconditions.checkNotNull(table, "Failed to load iceberg table: " + stmt.getTbl().toString());

        Transaction transaction = table.newTransaction();
        Preconditions.checkArgument(transaction != null, "Transaction or table cannot be null");

        List<AlterClause> alterClauses = stmt.getOps();
        for (AlterClause clause : alterClauses) {
            // rename table is a catalog operator
            if (clause instanceof TableRenameClause) {
                TableRenameClause tableRenameClause = (TableRenameClause) clause;
                Preconditions.checkNotNull(icebergCatalog, "iceberg catalog cannot be null");

                icebergCatalog.renameTable(dbName, tableName, tableRenameClause.getNewTableName());
            } else {
                AlterTableAction action = AlterTableActionFactory.getAction(clause.getClass().getName());
                Preconditions.checkNotNull(action, "Unsupported alter operation for iceberg connector: " + clause);
                action.execute(transaction, clause);
            }
        }

        transaction.commitTransaction();

        synchronized (this) {
            try {
                icebergCatalog.refreshTable(dbName, tableName, jobPlanningExecutor);
            } catch (Exception exception) {
                LOG.error("Failed to refresh caching iceberg table.");
                icebergCatalog.invalidateCache(new CachingIcebergCatalog.IcebergTableName(dbName, tableName));
            }
            asyncRefreshOthersFeMetadataCache(dbName, tableName);
        }
    }

    @Override
    public void dropTable(DropTableStmt stmt) {
        Table icebergTable = getTable(stmt.getDbName(), stmt.getTableName());
        if (icebergTable == null) {
            return;
        }
        icebergCatalog.dropTable(stmt.getDbName(), stmt.getTableName(), stmt.isForceDrop());
        StatisticUtils.dropStatisticsAfterDropTable(icebergTable);
        asyncRefreshOthersFeMetadataCache(stmt.getDbName(), stmt.getTableName());
    }

    @Override
    public Table getTable(String dbName, String tblName) {
        TableIdentifier identifier = TableIdentifier.of(dbName, tblName);

        try {
            IcebergCatalogType catalogType = icebergCatalog.getIcebergCatalogType();
            org.apache.iceberg.Table icebergTable = icebergCatalog.getTable(dbName, tblName);
<<<<<<< HEAD
            Table table = IcebergApiConverter.toIcebergTable(icebergTable, catalogName, dbName, tblName, catalogType.name());
            table.setComment(icebergTable.properties().getOrDefault(COMMENT, ""));
            tables.put(identifier, table);
            return table;
=======
            return IcebergApiConverter.toIcebergTable(icebergTable, catalogName, dbName, tblName, catalogType.name());
>>>>>>> 72ae674c

        } catch (StarRocksConnectorException | NoSuchTableException e) {
            LOG.error("Failed to get iceberg table {}", identifier, e);
            return null;
        }
    }

    @Override
    public boolean tableExists(String dbName, String tblName) {
        return icebergCatalog.tableExists(dbName, tblName);
    }

    @Override
    public List<String> listPartitionNames(String dbName, String tblName) {
        IcebergCatalogType nativeType = icebergCatalog.getIcebergCatalogType();

        if (nativeType != HIVE_CATALOG && nativeType != REST_CATALOG && nativeType != GLUE_CATALOG) {
            throw new StarRocksConnectorException(
                    "Do not support get partitions from catalog type: " + nativeType);
        }

        return icebergCatalog.listPartitionNames(dbName, tblName, jobPlanningExecutor);
    }

    @Override
    public List<RemoteFileInfo> getRemoteFileInfos(Table table, List<PartitionKey> partitionKeys,
                                                   long snapshotId, ScalarOperator predicate,
                                                   List<String> fieldNames, long limit) {
        return getRemoteFileInfos((IcebergTable) table, snapshotId, predicate, limit);
    }

    private List<RemoteFileInfo> getRemoteFileInfos(IcebergTable table, long snapshotId,
                                                    ScalarOperator predicate, long limit) {
        RemoteFileInfo remoteFileInfo = new RemoteFileInfo();
        String dbName = table.getRemoteDbName();
        String tableName = table.getRemoteTableName();

        IcebergFilter key = IcebergFilter.of(dbName, tableName, snapshotId, predicate);
        triggerIcebergPlanFilesIfNeeded(key, table, predicate, limit);

        List<FileScanTask> icebergScanTasks = splitTasks.get(key);
        if (icebergScanTasks == null) {
            throw new StarRocksConnectorException("Missing iceberg split task for table:[{}.{}]. predicate:[{}]",
                    dbName, tableName, predicate);
        }

        List<RemoteFileDesc> remoteFileDescs = Lists.newArrayList(RemoteFileDesc.createIcebergRemoteFileDesc(icebergScanTasks));
        remoteFileInfo.setFiles(remoteFileDescs);

        return Lists.newArrayList(remoteFileInfo);
    }

    @Override
    public List<PartitionInfo> getPartitions(Table table, List<String> partitionNames) {
        Map<String, Partition> partitionMap = Maps.newHashMap();
        IcebergTable icebergTable = (IcebergTable) table;
        PartitionsTable partitionsTable = (PartitionsTable) MetadataTableUtils.
                createMetadataTableInstance(icebergTable.getNativeTable(), MetadataTableType.PARTITIONS);

        if (icebergTable.isUnPartitioned()) {
            try (CloseableIterable<FileScanTask> tasks = partitionsTable.newScan().planFiles()) {
                for (FileScanTask task : tasks) {
                    // partitionsTable Table schema :
                    // record_count,
                    // file_count,
                    // total_data_file_size_in_bytes,
                    // position_delete_record_count,
                    // position_delete_file_count,
                    // equality_delete_record_count,
                    // equality_delete_file_count,
                    // last_updated_at,
                    // last_updated_snapshot_id
                    CloseableIterable<StructLike> rows = task.asDataTask().rows();
                    for (StructLike row : rows) {
                        // Get the last updated time of the table according to the table schema
                        long lastUpdated = row.get(7, Long.class);
                        Partition partition = new Partition(lastUpdated);
                        return ImmutableList.of(partition);
                    }
                }
            } catch (IOException e) {
                throw new StarRocksConnectorException("Failed to get partitions for table: " + table.getName(), e);
            }
        } else {
            // For partition table, we need to get all partitions from PartitionsTable.
            try (CloseableIterable<FileScanTask> tasks = partitionsTable.newScan().planFiles()) {
                for (FileScanTask task : tasks) {
                    // partitionsTable Table schema :
                    // partition,
                    // spec_id,
                    // record_count,
                    // file_count,
                    // total_data_file_size_in_bytes,
                    // position_delete_record_count,
                    // position_delete_file_count,
                    // equality_delete_record_count,
                    // equality_delete_file_count,
                    // last_updated_at,
                    // last_updated_snapshot_id
                    CloseableIterable<StructLike> rows = task.asDataTask().rows();
                    for (StructLike row : rows) {
                        // Get the partition data/spec id/last updated time according to the table schema
                        StructProjection partitionData = row.get(0, StructProjection.class);
                        int specId = row.get(1, Integer.class);
                        long lastUpdated = row.get(9, Long.class);
                        PartitionSpec spec = icebergTable.getNativeTable().specs().get(specId);
                        Partition partition = new Partition(lastUpdated);
                        String partitionName =
                                PartitionUtil.convertIcebergPartitionToPartitionName(spec, partitionData);
                        partitionMap.put(partitionName, partition);
                    }
                }
            } catch (IOException e) {
                throw new StarRocksConnectorException("Failed to get partitions for table: " + table.getName(), e);
            }
        }
        ImmutableList.Builder<PartitionInfo> partitions = ImmutableList.builder();
        partitionNames.forEach(partitionName -> partitions.add(partitionMap.get(partitionName)));
        return partitions.build();
    }

    private void triggerIcebergPlanFilesIfNeeded(IcebergFilter key, IcebergTable table, ScalarOperator predicate, long limit) {
        if (!scannedTables.contains(key)) {
            try (Timer ignored = Tracers.watchScope(EXTERNAL, "ICEBERG.processSplit." + key)) {
                collectTableStatisticsAndCacheIcebergSplit(table, predicate, limit);
            }
        }
    }

    public List<PartitionKey> getPrunedPartitions(Table table, ScalarOperator predicate, long limit) {
        IcebergTable icebergTable = (IcebergTable) table;
        String dbName = icebergTable.getRemoteDbName();
        String tableName = icebergTable.getRemoteTableName();
        Optional<Snapshot> snapshot = icebergTable.getSnapshot();
        if (!snapshot.isPresent()) {
            return new ArrayList<>();
        }

        IcebergFilter key = IcebergFilter.of(dbName, tableName, snapshot.get().snapshotId(), predicate);
        triggerIcebergPlanFilesIfNeeded(key, icebergTable, predicate, limit);

        List<PartitionKey> partitionKeys = new ArrayList<>();
        List<FileScanTask> icebergSplitTasks = splitTasks.get(key);
        if (icebergSplitTasks == null) {
            throw new StarRocksConnectorException("Missing iceberg split task for table:[{}.{}]. predicate:[{}]",
                    dbName, tableName, predicate);
        }

        Set<List<String>> scannedPartitions = new HashSet<>();
        PartitionSpec spec = icebergTable.getNativeTable().spec();
        List<Column> partitionColumns = icebergTable.getPartitionColumnsIncludeTransformed();
        for (FileScanTask fileScanTask : icebergSplitTasks) {
            org.apache.iceberg.PartitionData partitionData = (org.apache.iceberg.PartitionData) fileScanTask.file().partition();
            List<String> values = PartitionUtil.getIcebergPartitionValues(spec, partitionData);

            if (values.size() != partitionColumns.size()) {
                // ban partition evolution and non-identify column.
                continue;
            }

            if (scannedPartitions.contains(values)) {
                continue;
            } else {
                scannedPartitions.add(values);
            }

            try {
                List<com.starrocks.catalog.Type> srTypes = new ArrayList<>();
                for (PartitionField partitionField : spec.fields()) {
                    if (partitionField.transform().isVoid()) {
                        continue;
                    }

                    if (!partitionField.transform().isIdentity()) {
                        Type sourceType = spec.schema().findType(partitionField.sourceId());
                        Type resultType = partitionField.transform().getResultType(sourceType);
                        if (resultType == Types.DateType.get()) {
                            resultType = Types.IntegerType.get();
                        }
                        srTypes.add(fromIcebergType(resultType));
                        continue;
                    }

                    srTypes.add(icebergTable.getColumn(icebergTable.getPartitionSourceName(spec.schema(),
                            partitionField)).getType());
                }

                if (icebergTable.hasPartitionTransformedEvolution()) {
                    srTypes = partitionColumns.stream()
                            .map(Column::getType)
                            .collect(Collectors.toList());
                }

                partitionKeys.add(createPartitionKeyWithType(values, srTypes, table.getType()));
            } catch (Exception e) {
                LOG.error("create partition key failed.", e);
                throw new StarRocksConnectorException(e.getMessage());
            }
        }

        return partitionKeys;
    }

    private void collectTableStatisticsAndCacheIcebergSplit(Table table, ScalarOperator predicate, long limit) {
        IcebergTable icebergTable = (IcebergTable) table;
        Optional<Snapshot> snapshot = icebergTable.getSnapshot();
        // empty table
        if (!snapshot.isPresent()) {
            return;
        }

        long snapshotId = snapshot.get().snapshotId();
        String dbName = icebergTable.getRemoteDbName();
        String tableName = icebergTable.getRemoteTableName();
        IcebergFilter key = IcebergFilter.of(dbName, tableName, snapshotId, predicate);

        org.apache.iceberg.Table nativeTbl = icebergTable.getNativeTable();
        Types.StructType schema = nativeTbl.schema().asStruct();

        List<ScalarOperator> scalarOperators = Utils.extractConjuncts(predicate);
        ScalarOperatorToIcebergExpr.IcebergContext icebergContext = new ScalarOperatorToIcebergExpr.IcebergContext(schema);
        Expression icebergPredicate = new ScalarOperatorToIcebergExpr().convert(scalarOperators, icebergContext);

        TableScan scan = nativeTbl.newScan().useSnapshot(snapshotId);
        if (enableCollectColumnStatistics()) {
            scan = scan.includeColumnStats();
        }

        scan = scan.planWith(jobPlanningExecutor);

        if (icebergPredicate.op() != Expression.Operation.TRUE) {
            scan = scan.filter(icebergPredicate);
        }

        CloseableIterable<FileScanTask> fileScanTaskIterable = TableScanUtil.splitFiles(
                scan.planFiles(), scan.targetSplitSize());
        CloseableIterator<FileScanTask> fileScanTaskIterator = fileScanTaskIterable.iterator();
        Iterator<FileScanTask> fileScanTasks;

        // Under the condition of ensuring that the data is correct, we disabled the limit optimization when table has
        // partition evolution because this may cause data diff.
        boolean canPruneManifests = limit != -1 && !icebergTable.isV2Format() && onlyHasPartitionPredicate(table, predicate)
                && limit < Integer.MAX_VALUE && nativeTbl.spec().specId() == 0 && enablePruneManifest();

        if (canPruneManifests) {
            // After iceberg uses partition predicate plan files, each manifests entry must have at least one row of data.
            fileScanTasks = Iterators.limit(fileScanTaskIterator, (int) limit);
        } else {
            fileScanTasks = fileScanTaskIterator;
        }

        List<FileScanTask> icebergScanTasks = Lists.newArrayList();
        long totalReadCount = 0;

        // FileScanTask are splits of file. Avoid calculating statistics for a file multiple times.
        Set<String> filePaths = new HashSet<>();
        while (fileScanTasks.hasNext()) {
            FileScanTask scanTask = fileScanTasks.next();

            FileScanTask icebergSplitScanTask = scanTask;
            if (enableCollectColumnStatistics()) {
                try (Timer ignored = Tracers.watchScope(EXTERNAL, "ICEBERG.buildSplitScanTask")) {
                    icebergSplitScanTask = buildIcebergSplitScanTask(scanTask, icebergPredicate, key);
                }

                List<Types.NestedField> fullColumns = nativeTbl.schema().columns();
                Map<Integer, Type.PrimitiveType> idToTypeMapping = fullColumns.stream()
                        .filter(column -> column.type().isPrimitiveType())
                        .collect(Collectors.toMap(Types.NestedField::fieldId, column -> column.type().asPrimitiveType()));

                Set<Integer> identityPartitionIds = nativeTbl.spec().fields().stream()
                        .filter(x -> x.transform().isIdentity())
                        .map(PartitionField::sourceId)
                        .collect(Collectors.toSet());

                List<Types.NestedField> nonPartitionPrimitiveColumns = fullColumns.stream()
                        .filter(column -> !identityPartitionIds.contains(column.fieldId()) &&
                                column.type().isPrimitiveType())
                        .collect(toImmutableList());

                try (Timer ignored = Tracers.watchScope(EXTERNAL, "ICEBERG.updateIcebergFileStats")) {
                    statisticProvider.updateIcebergFileStats(
                            icebergTable, scanTask, idToTypeMapping, nonPartitionPrimitiveColumns, key);
                }
            }

            icebergScanTasks.add(icebergSplitScanTask);

            String filePath = icebergSplitScanTask.file().path().toString();
            if (!filePaths.contains(filePath)) {
                filePaths.add(filePath);
                totalReadCount += scanTask.file().recordCount();
            }

            if (canPruneManifests && totalReadCount >= limit) {
                break;
            }
        }

        try {
            fileScanTaskIterable.close();
            fileScanTaskIterator.close();
        } catch (IOException e) {
            // Ignored
        }

        IcebergMetricsReporter.lastReport().ifPresent(scanReportWithCounter ->
                Tracers.record(Tracers.Module.EXTERNAL, "ICEBERG.ScanMetrics." +
                                scanReportWithCounter.getScanReport().tableName() + " / No_" +
                                scanReportWithCounter.getCount(),
                        scanReportWithCounter.getScanReport().scanMetrics().toString()));

        splitTasks.put(key, icebergScanTasks);
        scannedTables.add(key);
    }

    @Override
    public Statistics getTableStatistics(OptimizerContext session,
                                         Table table,
                                         Map<ColumnRefOperator, Column> columns,
                                         List<PartitionKey> partitionKeys,
                                         ScalarOperator predicate,
                                         long limit) {
        IcebergTable icebergTable = (IcebergTable) table;
        Optional<Snapshot> snapshot = icebergTable.getSnapshot();
        long snapshotId;
        if (snapshot.isPresent()) {
            snapshotId = snapshot.get().snapshotId();
        } else {
            Statistics.Builder statisticsBuilder = Statistics.builder();
            statisticsBuilder.setOutputRowCount(1);
            statisticsBuilder.addColumnStatistics(statisticProvider.buildUnknownColumnStatistics(columns.keySet()));
            return statisticsBuilder.build();
        }

        IcebergFilter key = IcebergFilter.of(
                icebergTable.getRemoteDbName(), icebergTable.getRemoteTableName(), snapshotId, predicate);

        triggerIcebergPlanFilesIfNeeded(key, icebergTable, predicate, limit);

        if (!session.getSessionVariable().enableIcebergColumnStatistics()) {
            List<FileScanTask> icebergScanTasks = splitTasks.get(key);
            if (icebergScanTasks == null) {
                throw new StarRocksConnectorException("Missing iceberg split task for table:[{}.{}]. predicate:[{}]",
                        icebergTable.getRemoteDbName(), icebergTable.getRemoteTableName(), predicate);
            }
            try (Timer ignored = Tracers.watchScope(EXTERNAL, "ICEBERG.calculateCardinality" + key)) {
                return statisticProvider.getCardinalityStats(columns, icebergScanTasks);
            }
        } else {
            return statisticProvider.getTableStatistics(icebergTable, columns, session, predicate);
        }
    }

    private IcebergSplitScanTask buildIcebergSplitScanTask(
            FileScanTask fileScanTask, Expression icebergPredicate, IcebergFilter filter) {
        long offset = fileScanTask.start();
        long length = fileScanTask.length();
        DataFile dataFileWithoutStats = fileScanTask.file().copyWithoutStats();
        DeleteFile[] deleteFiles = fileScanTask.deletes().stream()
                .map(DeleteFile::copyWithoutStats)
                .toArray(DeleteFile[]::new);

        PartitionSpec taskSpec = fileScanTask.spec();
        Schema taskSchema = fileScanTask.spec().schema();
        String schemaString;
        String partitionString;
        FileScanTaskSchema schemaKey = new FileScanTaskSchema(filter.getDatabaseName(), filter.getTableName(),
                taskSchema.schemaId(), taskSpec.specId());
        Pair<String, String> schema = fileScanTaskSchemas.get(schemaKey);
        if (schema == null) {
            schemaString = SchemaParser.toJson(fileScanTask.spec().schema());
            partitionString = PartitionSpecParser.toJson(fileScanTask.spec());
            fileScanTaskSchemas.put(schemaKey, Pair.create(schemaString, partitionString));
        } else {
            schemaString = schema.first;
            partitionString = schema.second;
        }

        ResidualEvaluator residualEvaluator = ResidualEvaluator.of(taskSpec, icebergPredicate, true);

        BaseFileScanTask baseFileScanTask = new BaseFileScanTask(
                dataFileWithoutStats,
                deleteFiles,
                schemaString,
                partitionString,
                residualEvaluator);
        return new IcebergSplitScanTask(offset, length, baseFileScanTask);
    }

    @Override
    public void refreshTable(String srDbName, Table table, List<String> partitionNames, boolean onlyCachedPartitions) {
        if (isResourceMappingCatalog(catalogName)) {
            refreshTableWithResource(table);
        } else {
            IcebergTable icebergTable = (IcebergTable) table;
            String dbName = icebergTable.getRemoteDbName();
            String tableName = icebergTable.getRemoteTableName();
            try {
                icebergCatalog.refreshTable(dbName, tableName, jobPlanningExecutor);
            } catch (Exception e) {
                LOG.error("Failed to refresh table {}.{}.{}. invalidate cache", catalogName, dbName, tableName, e);
                icebergCatalog.invalidateCache(new CachingIcebergCatalog.IcebergTableName(dbName, tableName));
            }
        }
    }

    private void refreshTableWithResource(Table table) {
        IcebergTable icebergTable = (IcebergTable) table;
        org.apache.iceberg.Table nativeTable = icebergTable.getNativeTable();
        try {
            if (nativeTable instanceof BaseTable) {
                BaseTable baseTable = (BaseTable) nativeTable;
                if (baseTable.operations().refresh() == null) {
                    // If table is loaded successfully, current table metadata will never be null.
                    // So when we get a null metadata after refresh, it indicates the table has been dropped.
                    // See: https://github.com/StarRocks/starrocks/issues/3076
                    throw new NoSuchTableException("No such table: %s", nativeTable.name());
                }
            } else {
                // table loaded by GlobalStateMgr should be a base table
                throw new StarRocksConnectorException("Invalid table type of %s, it should be a BaseTable!", nativeTable.name());
            }
        } catch (NoSuchTableException e) {
            throw new StarRocksConnectorException("No such table  %s", nativeTable.name());
        } catch (IllegalStateException ei) {
            throw new StarRocksConnectorException("Refresh table %s with failure, the table under hood" +
                    " may have been dropped. You should re-create the external table. cause %s",
                    nativeTable.name(), ei.getMessage());
        }

        icebergTable.resetSnapshot();
    }

    @Override
    public void finishSink(String dbName, String tableName, List<TSinkCommitInfo> commitInfos) {
        boolean isOverwrite = false;
        if (!commitInfos.isEmpty()) {
            TSinkCommitInfo sinkCommitInfo = commitInfos.get(0);
            if (sinkCommitInfo.isSetIs_overwrite()) {
                isOverwrite = sinkCommitInfo.is_overwrite;
            }
        }

        List<TIcebergDataFile> dataFiles = commitInfos.stream()
                .map(TSinkCommitInfo::getIceberg_data_file).collect(Collectors.toList());

        IcebergTable table = (IcebergTable) getTable(dbName, tableName);
        org.apache.iceberg.Table nativeTbl = table.getNativeTable();
        Transaction transaction = nativeTbl.newTransaction();
        BatchWrite batchWrite = getBatchWrite(transaction, isOverwrite);

        PartitionSpec partitionSpec = nativeTbl.spec();
        for (TIcebergDataFile dataFile : dataFiles) {
            Metrics metrics = IcebergApiConverter.buildDataFileMetrics(dataFile);
            DataFiles.Builder builder =
                    DataFiles.builder(partitionSpec)
                            .withMetrics(metrics)
                            .withPath(dataFile.path)
                            .withFormat(dataFile.format)
                            .withRecordCount(dataFile.record_count)
                            .withFileSizeInBytes(dataFile.file_size_in_bytes)
                            .withSplitOffsets(dataFile.split_offsets);

            if (partitionSpec.isPartitioned()) {
                String relativePartitionLocation = getIcebergRelativePartitionPath(
                        nativeTbl.location(), dataFile.partition_path);

                PartitionData partitionData = partitionDataFromPath(
                        relativePartitionLocation, partitionSpec);
                builder.withPartition(partitionData);
            }
            batchWrite.addFile(builder.build());
        }

        try {
            batchWrite.commit();
            transaction.commitTransaction();
            asyncRefreshOthersFeMetadataCache(dbName, tableName);
        } catch (Exception e) {
            List<String> toDeleteFiles = dataFiles.stream()
                    .map(TIcebergDataFile::getPath)
                    .collect(Collectors.toList());
            icebergCatalog.deleteUncommittedDataFiles(toDeleteFiles);
            LOG.error("Failed to commit iceberg transaction on {}.{}", dbName, tableName, e);
            throw new StarRocksConnectorException(e.getMessage());
        } finally {
            icebergCatalog.invalidateCacheWithoutTable(new CachingIcebergCatalog.IcebergTableName(dbName, tableName));
        }
    }

    private void asyncRefreshOthersFeMetadataCache(String dbName, String tableName) {
        refreshOtherFeExecutor.execute(() -> {
            LOG.info("Start to refresh others fe iceberg metadata cache on {}.{}.{}", catalogName, dbName, tableName);
            try {
                GlobalStateMgr.getCurrentState().refreshOthersFeTable(
                        new TableName(catalogName, dbName, tableName), new ArrayList<>(), false);
            } catch (DdlException e) {
                LOG.error("Failed to refresh others fe iceberg metadata cache {}.{}.{}", catalogName, dbName, tableName, e);
                throw new StarRocksConnectorException(e.getMessage());
            }
            LOG.info("Finish to refresh others fe iceberg metadata cache on {}.{}.{}", catalogName, dbName, tableName);
        });
    }

    public BatchWrite getBatchWrite(Transaction transaction, boolean isOverwrite) {
        return isOverwrite ? new DynamicOverwrite(transaction) : new Append(transaction);
    }

    public static PartitionData partitionDataFromPath(String relativePartitionPath, PartitionSpec spec) {
        PartitionData data = new PartitionData(spec.fields().size());
        String[] partitions = relativePartitionPath.split("/", -1);
        List<PartitionField> partitionFields = spec.fields();

        for (int i = 0; i < partitions.length; i++) {
            PartitionField field = partitionFields.get(i);
            String[] parts = partitions[i].split("=", 2);
            Preconditions.checkArgument(parts.length == 2 && parts[0] != null &&
                    field.name().equals(parts[0]), "Invalid partition: %s", partitions[i]);

            org.apache.iceberg.types.Type sourceType = spec.partitionType().fields().get(i).type();
            data.set(i, Conversions.fromPartitionString(sourceType, parts[1]));
        }
        return data;
    }

    public static String getIcebergRelativePartitionPath(String tableLocation, String partitionLocation) {
        tableLocation = tableLocation.endsWith("/") ? tableLocation.substring(0, tableLocation.length() - 1) : tableLocation;
        String tableLocationWithData = tableLocation + "/data/";
        String path = PartitionUtil.getSuffixName(tableLocationWithData, partitionLocation);
        if (path.startsWith("/")) {
            path = path.substring(1);
        }
        if (path.endsWith("/")) {
            path = path.substring(0, path.length() - 1);
        }

        return path;
    }

    public static boolean onlyHasPartitionPredicate(Table table, ScalarOperator predicate) {
        if (predicate == null) {
            return true;
        }

        List<ColumnRefOperator> columnRefOperators = predicate.getColumnRefs();
        List<String> partitionColNames = table.getPartitionColumnNames();
        for (ColumnRefOperator c : columnRefOperators) {
            if (!partitionColNames.contains(c.getName())) {
                return false;
            }
        }

        return true;
    }

    private boolean enablePruneManifest() {
        if (ConnectContext.get() == null) {
            return false;
        }

        if (ConnectContext.get().getSessionVariable() == null) {
            return false;
        }

        return ConnectContext.get().getSessionVariable().isEnablePruneIcebergManifest();
    }

    private boolean enableCollectColumnStatistics() {
        if (ConnectContext.get() == null) {
            return false;
        }

        if (ConnectContext.get().getSessionVariable() == null) {
            return false;
        }

        return ConnectContext.get().getSessionVariable().enableIcebergColumnStatistics();
    }

    @Override
    public void clear() {
        splitTasks.clear();
        databases.clear();
        scannedTables.clear();
        IcebergMetricsReporter.remove();
    }

    interface BatchWrite {
        void addFile(DataFile file);

        void commit();
    }

    static class Append implements BatchWrite {
        private final AppendFiles append;

        public Append(Transaction txn) {
            append = txn.newAppend();
        }

        @Override
        public void addFile(DataFile file) {
            append.appendFile(file);
        }

        @Override
        public void commit() {
            append.commit();
        }
    }

    static class DynamicOverwrite implements BatchWrite {
        private final ReplacePartitions replace;

        public DynamicOverwrite(Transaction txn) {
            replace = txn.newReplacePartitions();
        }

        @Override
        public void addFile(DataFile file) {
            replace.addFile(file);
        }

        @Override
        public void commit() {
            replace.commit();
        }
    }

    public static class PartitionData implements StructLike {
        private final Object[] values;

        private PartitionData(int size) {
            this.values = new Object[size];
        }

        @Override
        public int size() {
            return values.length;
        }

        @Override
        public <T> T get(int pos, Class<T> javaClass) {
            return javaClass.cast(values[pos]);
        }

        @Override
        public <T> void set(int pos, T value) {
            if (value instanceof ByteBuffer) {
                ByteBuffer buffer = (ByteBuffer) value;
                byte[] bytes = new byte[buffer.remaining()];
                buffer.duplicate().get(bytes);
                values[pos] = bytes;
            } else {
                values[pos] = value;
            }
        }

        @Override
        public boolean equals(Object other) {
            if (this == other) {
                return true;
            }
            if (other == null || getClass() != other.getClass()) {
                return false;
            }

            PartitionData that = (PartitionData) other;
            return Arrays.equals(values, that.values);
        }

        @Override
        public int hashCode() {
            return Arrays.hashCode(values);
        }
    }

    @Override
    public CloudConfiguration getCloudConfiguration() {
        return hdfsEnvironment.getCloudConfiguration();
    }

    private static class FileScanTaskSchema {
        private final String dbName;
        private final String tableName;
        private final int schemaId;
        private final int specId;

        public FileScanTaskSchema(String dbName, String tableName, int schemaId, int specId) {
            this.dbName = dbName;
            this.tableName = tableName;
            this.schemaId = schemaId;
            this.specId = specId;
        }

        @Override
        public boolean equals(Object o) {
            if (this == o) {
                return true;
            }
            if (o == null || getClass() != o.getClass()) {
                return false;
            }

            FileScanTaskSchema that = (FileScanTaskSchema) o;
            return schemaId == that.schemaId && specId == that.specId &&
                    Objects.equals(dbName, that.dbName) && Objects.equals(tableName, that.tableName);
        }

        @Override
        public int hashCode() {
            return Objects.hash(dbName, tableName, schemaId, specId);
        }
    }
}<|MERGE_RESOLUTION|>--- conflicted
+++ resolved
@@ -215,7 +215,6 @@
         PartitionSpec partitionSpec = parsePartitionFields(schema, partitionColNames);
         Map<String, String> properties = stmt.getProperties() == null ? new HashMap<>() : stmt.getProperties();
         String tableLocation = properties.get(LOCATION_PROPERTY);
-        properties.put(COMMENT, stmt.getComment());
         Map<String, String> createTableProperties = IcebergApiConverter.rebuildCreateTableProperties(properties);
 
         return icebergCatalog.createTable(dbName, tableName, schema, partitionSpec, tableLocation, createTableProperties);
@@ -278,14 +277,9 @@
         try {
             IcebergCatalogType catalogType = icebergCatalog.getIcebergCatalogType();
             org.apache.iceberg.Table icebergTable = icebergCatalog.getTable(dbName, tblName);
-<<<<<<< HEAD
             Table table = IcebergApiConverter.toIcebergTable(icebergTable, catalogName, dbName, tblName, catalogType.name());
             table.setComment(icebergTable.properties().getOrDefault(COMMENT, ""));
-            tables.put(identifier, table);
             return table;
-=======
-            return IcebergApiConverter.toIcebergTable(icebergTable, catalogName, dbName, tblName, catalogType.name());
->>>>>>> 72ae674c
 
         } catch (StarRocksConnectorException | NoSuchTableException e) {
             LOG.error("Failed to get iceberg table {}", identifier, e);
