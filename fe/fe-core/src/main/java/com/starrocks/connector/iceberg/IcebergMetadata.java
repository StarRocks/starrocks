--- conflicted
+++ resolved
@@ -39,17 +39,11 @@
 import com.starrocks.connector.RemoteFileDesc;
 import com.starrocks.connector.RemoteFileInfo;
 import com.starrocks.connector.exception.StarRocksConnectorException;
-import com.starrocks.connector.iceberg.alter.AlterTableAction;
-import com.starrocks.connector.iceberg.alter.AlterTableActionFactory;
 import com.starrocks.connector.iceberg.cost.IcebergMetricsReporter;
 import com.starrocks.connector.iceberg.cost.IcebergStatisticProvider;
 import com.starrocks.credential.CloudConfiguration;
 import com.starrocks.qe.ConnectContext;
 import com.starrocks.server.GlobalStateMgr;
-<<<<<<< HEAD
-import com.starrocks.sql.ast.AlterClause;
-=======
->>>>>>> 69348ad5
 import com.starrocks.sql.ast.AlterTableStmt;
 import com.starrocks.sql.ast.CreateTableStmt;
 import com.starrocks.sql.ast.DropTableStmt;
@@ -217,6 +211,7 @@
         PartitionSpec partitionSpec = parsePartitionFields(schema, partitionColNames);
         Map<String, String> properties = stmt.getProperties() == null ? new HashMap<>() : stmt.getProperties();
         String tableLocation = properties.get(LOCATION_PROPERTY);
+        properties.put(COMMENT, stmt.getComment());
         Map<String, String> createTableProperties = IcebergApiConverter.rebuildCreateTableProperties(properties);
 
         return icebergCatalog.createTable(dbName, tableName, schema, partitionSpec, tableLocation, createTableProperties);
@@ -228,32 +223,13 @@
         String tableName = stmt.getTableName();
         org.apache.iceberg.Table table = icebergCatalog.getTable(dbName, tableName);
 
-        Preconditions.checkNotNull(table, "Failed to load iceberg table: " + stmt.getTbl().toString());
-
-        Transaction transaction = table.newTransaction();
-        Preconditions.checkArgument(transaction != null, "Transaction or table cannot be null");
-
-<<<<<<< HEAD
-        List<AlterClause> alterClauses = stmt.getOps();
-        for (AlterClause clause : alterClauses) {
-            // rename table is a catalog operator
-            if (clause instanceof TableRenameClause) {
-                TableRenameClause tableRenameClause = (TableRenameClause) clause;
-                Preconditions.checkNotNull(icebergCatalog, "iceberg catalog cannot be null");
-
-                icebergCatalog.renameTable(dbName, tableName, tableRenameClause.getNewTableName());
-            } else {
-                AlterTableAction action = AlterTableActionFactory.getAction(clause.getClass().getName());
-                Preconditions.checkNotNull(action, "Unsupported alter operation for iceberg connector: " + clause);
-                action.execute(transaction, clause);
-            }
-        }
-
-        transaction.commitTransaction();
-=======
-        IcebergAlterTableExecutor executor = new IcebergAlterTableExecutor(stmt, table);
+        if (table == null) {
+            throw new StarRocksConnectorException(
+                    "Failed to load iceberg table: " + stmt.getTbl().toString());
+        }
+
+        IcebergAlterTableExecutor executor = new IcebergAlterTableExecutor(stmt, table, icebergCatalog);
         executor.execute();
->>>>>>> 69348ad5
 
         synchronized (this) {
             try {
