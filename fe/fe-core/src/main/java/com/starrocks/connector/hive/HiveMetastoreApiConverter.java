--- conflicted
+++ resolved
@@ -139,11 +139,8 @@
                         .collect(Collectors.toList()))
                 .setFullSchema(toFullSchemasForHiveTable(table))
                 .setTableLocation(toTableLocation(table.getSd(), table.getParameters()))
-<<<<<<< HEAD
                 .setProperties(table.getParameters())
-=======
                 .setStorageFormat(HiveStorageFormat.get(fromHdfsInputFormatClass(table.getSd().getInputFormat()).name()))
->>>>>>> b4f6da9d
                 .setCreateTime(table.getCreateTime());
         return tableBuilder.build();
     }
