// This file is made available under Elastic License 2.0.
// This file is based on code available under the Apache license here:
//   https://github.com/apache/incubator-doris/blob/master/fe/fe-core/src/main/java/org/apache/doris/persist/OperationType.java

// Licensed to the Apache Software Foundation (ASF) under one
// or more contributor license agreements.  See the NOTICE file
// distributed with this work for additional information
// regarding copyright ownership.  The ASF licenses this file
// to you under the Apache License, Version 2.0 (the
// "License"); you may not use this file except in compliance
// with the License.  You may obtain a copy of the License at
//
//   http://www.apache.org/licenses/LICENSE-2.0
//
// Unless required by applicable law or agreed to in writing,
// software distributed under the License is distributed on an
// "AS IS" BASIS, WITHOUT WARRANTIES OR CONDITIONS OF ANY
// KIND, either express or implied.  See the License for the
// specific language governing permissions and limitations
// under the License.

package com.starrocks.persist;

//NOTICE new added type starts from 10000, to avoid conflicting with community added type
public class OperationType {
    public static final short OP_INVALID = -1;
    public static final short OP_SAVE_NEXTID = 0;
    public static final short OP_CREATE_DB = 1;
    public static final short OP_DROP_DB = 2;
    public static final short OP_ALTER_DB = 3;
    public static final short OP_ERASE_DB = 4;
    public static final short OP_RECOVER_DB = 5;
    public static final short OP_RENAME_DB = 6;

    // 10~19 110~119 210~219 ...
    public static final short OP_CREATE_TABLE = 10;
    public static final short OP_DROP_TABLE = 11;
    public static final short OP_ADD_PARTITION = 12;
    public static final short OP_DROP_PARTITION = 13;
    public static final short OP_MODIFY_PARTITION = 14;
    @Deprecated
    public static final short OP_ERASE_TABLE = 15;
    public static final short OP_ERASE_PARTITION = 16;
    public static final short OP_RECOVER_TABLE = 17;
    public static final short OP_RECOVER_PARTITION = 18;
    public static final short OP_RENAME_TABLE = 19;
    public static final short OP_RENAME_PARTITION = 110;
    public static final short OP_BACKUP_JOB = 116;
    public static final short OP_RESTORE_JOB = 117;
    public static final short OP_TRUNCATE_TABLE = 118;
    public static final short OP_MODIFY_VIEW_DEF = 119;
    public static final short OP_REPLACE_TEMP_PARTITION = 210;
    public static final short OP_BATCH_MODIFY_PARTITION = 211;

    // 20~29 120~129 220~229 ...
    @Deprecated
    public static final short OP_START_ROLLUP = 20;
    @Deprecated
    public static final short OP_FINISH_ROLLUP = 21;
    @Deprecated
    public static final short OP_CANCEL_ROLLUP = 23;
    public static final short OP_DROP_ROLLUP = 24;
    @Deprecated
    public static final short OP_START_SCHEMA_CHANGE = 25;
    @Deprecated
    public static final short OP_FINISH_SCHEMA_CHANGE = 26;
    @Deprecated
    public static final short OP_CANCEL_SCHEMA_CHANGE = 27;
    public static final short OP_CLEAR_ROLLUP_INFO = 28;
    public static final short OP_FINISH_CONSISTENCY_CHECK = 29;
    public static final short OP_RENAME_ROLLUP = 120;
    public static final short OP_ALTER_JOB_V2 = 121;
    public static final short OP_MODIFY_DISTRIBUTION_TYPE = 122;
    public static final short OP_BATCH_ADD_ROLLUP = 123;
    public static final short OP_BATCH_DROP_ROLLUP = 124;
    public static final short OP_REMOVE_ALTER_JOB_V2 = 125;

    // 30~39 130~139 230~239 ...
    // load job for only hadoop load
    public static final short OP_EXPORT_CREATE = 36;
    public static final short OP_EXPORT_UPDATE_STATE = 37;

    @Deprecated
    public static final short OP_FINISH_SYNC_DELETE = 40;
    public static final short OP_FINISH_DELETE = 41;
    public static final short OP_ADD_REPLICA = 42;
    public static final short OP_DELETE_REPLICA = 43;
    @Deprecated
    public static final short OP_FINISH_ASYNC_DELETE = 44;
    public static final short OP_UPDATE_REPLICA = 45;
    public static final short OP_BACKEND_TABLETS_INFO = 46;
    public static final short OP_SET_REPLICA_STATUS = 47;

    public static final short OP_ADD_BACKEND = 50;
    public static final short OP_DROP_BACKEND = 51;
    public static final short OP_BACKEND_STATE_CHANGE = 52;
    @Deprecated
    public static final short OP_START_DECOMMISSION_BACKEND = 53;
    @Deprecated
    public static final short OP_FINISH_DECOMMISSION_BACKEND = 54;
    public static final short OP_ADD_FRONTEND = 55;
    public static final short OP_ADD_FIRST_FRONTEND = 56;
    public static final short OP_REMOVE_FRONTEND = 57;
    public static final short OP_SET_LOAD_ERROR_HUB = 58;
    public static final short OP_HEARTBEAT = 59;
    public static final short OP_CREATE_USER = 62;
    public static final short OP_NEW_DROP_USER = 63;
    public static final short OP_GRANT_PRIV = 64;
    public static final short OP_REVOKE_PRIV = 65;
    public static final short OP_SET_PASSWORD = 66;
    public static final short OP_CREATE_ROLE = 67;
    public static final short OP_DROP_ROLE = 68;
    public static final short OP_UPDATE_USER_PROPERTY = 69;

    public static final short OP_TIMESTAMP = 70;
    public static final short OP_LEADER_INFO_CHANGE = 71;
    public static final short OP_META_VERSION = 72;
    @Deprecated
    // replaced by OP_GLOBAL_VARIABLE_V2
    public static final short OP_GLOBAL_VARIABLE = 73;

    public static final short OP_CREATE_CLUSTER = 74;
    public static final short OP_GLOBAL_VARIABLE_V2 = 84;

    public static final short OP_ADD_BROKER = 85;
    public static final short OP_DROP_BROKER = 86;
    public static final short OP_DROP_ALL_BROKER = 87;
    public static final short OP_UPDATE_CLUSTER_AND_BACKENDS = 88;
    public static final short OP_CREATE_REPOSITORY = 89;
    public static final short OP_DROP_REPOSITORY = 90;

    //colocate table
    public static final short OP_COLOCATE_ADD_TABLE = 94;
    public static final short OP_COLOCATE_REMOVE_TABLE = 95;
    public static final short OP_COLOCATE_BACKENDS_PER_BUCKETSEQ = 96;
    public static final short OP_COLOCATE_MARK_UNSTABLE = 97;
    public static final short OP_COLOCATE_MARK_STABLE = 98;
    public static final short OP_MODIFY_TABLE_COLOCATE = 99;

    //real time load 100 -108
    public static final short OP_UPSERT_TRANSACTION_STATE = 100;
    public static final short OP_DELETE_TRANSACTION_STATE = 101;
    @Deprecated
    public static final short OP_FINISHING_ROLLUP = 102;
    @Deprecated
    public static final short OP_FINISHING_SCHEMA_CHANGE = 103;
    public static final short OP_SAVE_TRANSACTION_ID = 104;

    // routine load 110~120
    public static final short OP_ROUTINE_LOAD_JOB = 110;
    public static final short OP_ALTER_ROUTINE_LOAD_JOB = 111;

    // UDF 130-140
    public static final short OP_ADD_FUNCTION = 130;
    public static final short OP_DROP_FUNCTION = 131;

    // routine load 200
    public static final short OP_CREATE_ROUTINE_LOAD_JOB = 200;
    public static final short OP_CHANGE_ROUTINE_LOAD_JOB = 201;
    public static final short OP_REMOVE_ROUTINE_LOAD_JOB = 202;

    // load job v2 for broker load 230~250
    public static final short OP_CREATE_LOAD_JOB = 230;
    // this finish op include finished and cancelled
    public static final short OP_END_LOAD_JOB = 231;
    // update job info, used by spark load
    public static final short OP_UPDATE_LOAD_JOB = 232;

    // small files 251~260
    public static final short OP_CREATE_SMALL_FILE = 251;
    public static final short OP_DROP_SMALL_FILE = 252;

    // dynamic partition 261~265
    public static final short OP_DYNAMIC_PARTITION = 261;

    // set table replication_num config 266
    public static final short OP_MODIFY_REPLICATION_NUM = 266;
    // set table in memory
    public static final short OP_MODIFY_IN_MEMORY = 267;

    // global dict
    public static final short OP_SET_FORBIT_GLOBAL_DICT = 268;

    // plugin 270~275
    public static final short OP_INSTALL_PLUGIN = 270;

    public static final short OP_UNINSTALL_PLUGIN = 271;

    // resource 276~290
    public static final short OP_CREATE_RESOURCE = 276;
    public static final short OP_DROP_RESOURCE = 277;

    // NOTICE newly added type starts from 10000, to avoid conflicting with community added type

    public static final short OP_META_VERSION_V2 = 10000;
    public static final short OP_SWAP_TABLE = 10001;
    public static final short OP_ADD_PARTITIONS = 10002;
    public static final short OP_FINISH_MULTI_DELETE = 10003;
    public static final short OP_ERASE_MULTI_TABLES = 10004;
    public static final short OP_MODIFY_ENABLE_PERSISTENT_INDEX = 10005;

    // statistic 10010 ~ 10020
    public static final short OP_ADD_ANALYZER_JOB = 10010;
    public static final short OP_REMOVE_ANALYZER_JOB = 10011;
    public static final short OP_ADD_ANALYZE_STATUS = 10012;
    public static final short OP_ADD_BASIC_STATS_META = 10013;
    public static final short OP_ADD_HISTOGRAM_STATS_META = 10014;
    public static final short OP_REMOVE_BASIC_STATS_META = 10015;
    public static final short OP_REMOVE_HISTOGRAM_STATS_META = 10016;
    public static final short OP_REMOVE_ANALYZE_STATUS = 10017;

    // workgroup 10021 ~ 10030
    public static final short OP_RESOURCE_GROUP = 10021;

    // external hive table column change
    public static final short OP_MODIFY_HIVE_TABLE_COLUMN = 10031;

    // New version of heartbeat
    public static final short OP_HEARTBEAT_V2 = 10041; // V2 version of heartbeat

    // create external catalog
    public static final short OP_CREATE_CATALOG = 10051;

    // drop catalog
    public static final short OP_DROP_CATALOG = 10061;
    // grant & revoke impersonate
    public static final short OP_GRANT_IMPERSONATE = 10062;
    public static final short OP_REVOKE_IMPERSONATE = 10063;
    public static final short OP_GRANT_ROLE = 10064;
    public static final short OP_REVOKE_ROLE = 10065;

    // task 10071 ~ 10090
    public static final short OP_CREATE_TASK = 10071;
    public static final short OP_DROP_TASKS = 10072;
    public static final short OP_CREATE_TASK_RUN = 10081;
    public static final short OP_UPDATE_TASK_RUN = 10082;
    public static final short OP_DROP_TASK_RUNS = 10083;

    // materialized view 10091 ~ 10100
    public static final short OP_RENAME_MATERIALIZED_VIEW = 10091;
    public static final short OP_CHANGE_MATERIALIZED_VIEW_REFRESH_SCHEME = 10092;
    public static final short OP_CREATE_MATERIALIZED_VIEW = 10094;
    public static final short OP_CREATE_INSERT_OVERWRITE = 10095;
    public static final short OP_INSERT_OVERWRITE_STATE_CHANGE = 10096;

    // manage system node info 10101 ~ 10120
    public static final short OP_UPDATE_FRONTEND = 10101;

    // manage compute node 10201 ~ 10220
    public static final short OP_ADD_COMPUTE_NODE = 10201;
    public static final short OP_DROP_COMPUTE_NODE = 10202;

    // shard operate 10221 ~ 10240
    public static final short OP_ADD_UNUSED_SHARD = 10221;
    public static final short OP_DELETE_UNUSED_SHARD = 10222;

    // new operator for add partition 10241 ~ 10260
    // only used in list partition currently
    public static final short OP_ADD_PARTITION_V2 = 10241;

    // only used in lake table currently
    public static final short OP_ADD_PARTITIONS_V2 = 10242;

    // new privilege, all endswith V2
    public static final short OP_CREATE_USER_V2 = 10261;
<<<<<<< HEAD
    public static final short OP_ALTER_USER_V2 = 10263;
    public static final short OP_DROP_USER_V2 = 10264;
=======
    public static final short OP_UPDATE_USER_PRIVILEGE_V2 = 10262;
>>>>>>> f05ed867

    // integrate with starmgr
    public static final short OP_STARMGR = 11000;

    // alter load
    public static final short OP_ALTER_LOAD_JOB = 11100;

}<|MERGE_RESOLUTION|>--- conflicted
+++ resolved
@@ -263,12 +263,9 @@
 
     // new privilege, all endswith V2
     public static final short OP_CREATE_USER_V2 = 10261;
-<<<<<<< HEAD
+    public static final short OP_UPDATE_USER_PRIVILEGE_V2 = 10262;
     public static final short OP_ALTER_USER_V2 = 10263;
     public static final short OP_DROP_USER_V2 = 10264;
-=======
-    public static final short OP_UPDATE_USER_PRIVILEGE_V2 = 10262;
->>>>>>> f05ed867
 
     // integrate with starmgr
     public static final short OP_STARMGR = 11000;
