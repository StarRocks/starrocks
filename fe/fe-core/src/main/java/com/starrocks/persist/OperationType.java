--- conflicted
+++ resolved
@@ -226,13 +226,11 @@
     public static final short OP_UPDATE_TASK_RUN = 10082;
     public static final short OP_DROP_TASK_RUNS = 10083;
 
-<<<<<<< HEAD
     // materialized view
     public static final short OP_RENAME_MATERIALIZED_VIEW = 10091;
     public static final short OP_CHANGE_MATERIALIZED_VIEW_REFRESH_SCHEME = 10092;
-=======
+
     public static final short OP_CREATE_MATERIALIZED_VIEW = 10094;
     // manage system node info 10100 ~ 10120
     public static final short OP_UPDATE_FRONTEND = 10101;
->>>>>>> 1cfbfb45
 }