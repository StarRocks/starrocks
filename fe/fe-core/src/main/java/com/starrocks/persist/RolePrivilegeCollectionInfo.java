--- conflicted
+++ resolved
@@ -19,12 +19,11 @@
 import com.starrocks.common.io.Text;
 import com.starrocks.common.io.Writable;
 import com.starrocks.persist.gson.GsonUtils;
-<<<<<<< HEAD
+import com.starrocks.privilege.ObjectTypeDeprecate;
+import com.starrocks.privilege.PrivilegeEntry;
 import com.starrocks.privilege.PrivilegeException;
 import com.starrocks.privilege.RolePrivilegeCollection;
-=======
 import com.starrocks.privilege.RolePrivilegeCollectionV2;
->>>>>>> 66430dc1
 
 import java.io.DataInput;
 import java.io.DataOutput;
@@ -43,7 +42,7 @@
     //Deprecated attribute, can be removed in version 3.2
     @Deprecated
     @SerializedName(value = "r")
-    private Map<Long, RolePrivilegeCollectionV2> rolePrivCollectionModified;
+    private Map<Long, RolePrivilegeCollection> rolePrivCollectionModified;
 
     @SerializedName(value = "r2")
     private Map<Long, RolePrivilegeCollectionV2> rolePrivCollectionModifiedV2;
@@ -57,7 +56,6 @@
         this.pluginVersion = pluginVersion;
     }
 
-<<<<<<< HEAD
     public Map<Long, RolePrivilegeCollectionV2> getRolePrivCollectionModified() throws PrivilegeException {
         if (rolePrivCollectionModifiedV2 == null) {
             Map<Long, RolePrivilegeCollectionV2> rolePrivMap = new HashMap<>();
@@ -102,10 +100,6 @@
         } else {
             return rolePrivCollectionModifiedV2;
         }
-=======
-    public Map<Long, RolePrivilegeCollectionV2> getRolePrivCollectionModified() {
-        return rolePrivCollectionModified;
->>>>>>> 66430dc1
     }
 
     public short getPluginId() {
