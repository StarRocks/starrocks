// Copyright 2021-present StarRocks, Inc. All rights reserved.
//
// Licensed under the Apache License, Version 2.0 (the "License");
// you may not use this file except in compliance with the License.
// You may obtain a copy of the License at
//
//     https://www.apache.org/licenses/LICENSE-2.0
//
// Unless required by applicable law or agreed to in writing, software
// distributed under the License is distributed on an "AS IS" BASIS,
// WITHOUT WARRANTIES OR CONDITIONS OF ANY KIND, either express or implied.
// See the License for the specific language governing permissions and
// limitations under the License.

// This file is based on code available under the Apache license here:
//   https://github.com/apache/incubator-doris/blob/master/fe/fe-core/src/main/java/org/apache/doris/persist/gson/GsonUtils.java

// Licensed to the Apache Software Foundation (ASF) under one
// or more contributor license agreements.  See the NOTICE file
// distributed with this work for additional information
// regarding copyright ownership.  The ASF licenses this file
// to you under the Apache License, Version 2.0 (the
// "License"); you may not use this file except in compliance
// with the License.  You may obtain a copy of the License at
//
//   http://www.apache.org/licenses/LICENSE-2.0
//
// Unless required by applicable law or agreed to in writing,
// software distributed under the License is distributed on an
// "AS IS" BASIS, WITHOUT WARRANTIES OR CONDITIONS OF ANY
// KIND, either express or implied.  See the License for the
// specific language governing permissions and limitations
// under the License.

package com.starrocks.persist.gson;

import com.google.common.base.Preconditions;
import com.google.common.collect.ArrayListMultimap;
import com.google.common.collect.HashBasedTable;
import com.google.common.collect.HashMultimap;
import com.google.common.collect.LinkedHashMultimap;
import com.google.common.collect.LinkedListMultimap;
import com.google.common.collect.Multimap;
import com.google.common.collect.Table;
import com.google.gson.ExclusionStrategy;
import com.google.gson.FieldAttributes;
import com.google.gson.Gson;
import com.google.gson.GsonBuilder;
import com.google.gson.JsonArray;
import com.google.gson.JsonDeserializationContext;
import com.google.gson.JsonDeserializer;
import com.google.gson.JsonElement;
import com.google.gson.JsonObject;
import com.google.gson.JsonParseException;
import com.google.gson.JsonPrimitive;
import com.google.gson.JsonSerializationContext;
import com.google.gson.JsonSerializer;
import com.google.gson.TypeAdapter;
import com.google.gson.TypeAdapterFactory;
import com.google.gson.annotations.SerializedName;
import com.google.gson.reflect.TypeToken;
import com.google.gson.stream.JsonReader;
import com.google.gson.stream.JsonWriter;
import com.starrocks.alter.AlterJobV2;
import com.starrocks.alter.LakeTableSchemaChangeJob;
import com.starrocks.alter.RollupJobV2;
import com.starrocks.alter.SchemaChangeJobV2;
import com.starrocks.authentication.LDAPSecurityIntegration;
import com.starrocks.authentication.SecurityIntegration;
import com.starrocks.backup.AbstractJob;
import com.starrocks.backup.BackupJob;
import com.starrocks.backup.RestoreJob;
import com.starrocks.backup.SnapshotInfo;
import com.starrocks.catalog.AnyArrayType;
import com.starrocks.catalog.AnyElementType;
import com.starrocks.catalog.ArrayType;
import com.starrocks.catalog.CatalogRecycleBin;
import com.starrocks.catalog.DistributionInfo;
import com.starrocks.catalog.ExpressionRangePartitionInfo;
import com.starrocks.catalog.ExpressionRangePartitionInfoV2;
import com.starrocks.catalog.HashDistributionInfo;
import com.starrocks.catalog.HiveResource;
import com.starrocks.catalog.HudiResource;
import com.starrocks.catalog.IcebergResource;
import com.starrocks.catalog.JDBCResource;
import com.starrocks.catalog.ListPartitionInfo;
import com.starrocks.catalog.LocalTablet;
import com.starrocks.catalog.MapType;
import com.starrocks.catalog.OdbcCatalogResource;
import com.starrocks.catalog.PartitionInfo;
import com.starrocks.catalog.PrimitiveType;
import com.starrocks.catalog.PseudoType;
import com.starrocks.catalog.RandomDistributionInfo;
import com.starrocks.catalog.RangePartitionInfo;
import com.starrocks.catalog.Resource;
import com.starrocks.catalog.ScalarType;
import com.starrocks.catalog.SinglePartitionInfo;
import com.starrocks.catalog.SparkResource;
import com.starrocks.catalog.StructType;
import com.starrocks.catalog.Tablet;
import com.starrocks.lake.LakeMaterializedView;
import com.starrocks.lake.LakeTable;
import com.starrocks.lake.LakeTablet;
import com.starrocks.lake.backup.LakeBackupJob;
import com.starrocks.lake.backup.LakeRestoreJob;
import com.starrocks.lake.backup.LakeTableSnapshotInfo;
import com.starrocks.load.loadv2.BrokerLoadJob;
import com.starrocks.load.loadv2.InsertLoadJob;
import com.starrocks.load.loadv2.LoadJob;
import com.starrocks.load.loadv2.LoadJob.LoadJobStateUpdateInfo;
import com.starrocks.load.loadv2.LoadJobFinalOperation;
import com.starrocks.load.loadv2.ManualLoadTxnCommitAttachment;
import com.starrocks.load.loadv2.MiniLoadTxnCommitAttachment;
import com.starrocks.load.loadv2.SparkLoadJob;
import com.starrocks.load.loadv2.SparkLoadJob.SparkLoadJobStateUpdateInfo;
import com.starrocks.load.routineload.KafkaProgress;
import com.starrocks.load.routineload.KafkaRoutineLoadJob;
import com.starrocks.load.routineload.PulsarProgress;
import com.starrocks.load.routineload.PulsarRoutineLoadJob;
import com.starrocks.load.routineload.RLTaskTxnCommitAttachment;
import com.starrocks.load.routineload.RoutineLoadJob;
import com.starrocks.load.routineload.RoutineLoadProgress;
import com.starrocks.load.streamload.StreamLoadTxnCommitAttachment;
import com.starrocks.persist.ListPartitionPersistInfo;
import com.starrocks.persist.PartitionPersistInfoV2;
import com.starrocks.persist.RangePartitionPersistInfo;
import com.starrocks.persist.SinglePartitionPersistInfo;
import com.starrocks.privilege.CatalogPEntryObject;
import com.starrocks.privilege.DbPEntryObject;
import com.starrocks.privilege.FunctionPEntryObject;
import com.starrocks.privilege.GlobalFunctionPEntryObject;
import com.starrocks.privilege.MaterializedViewPEntryObject;
import com.starrocks.privilege.PEntryObject;
import com.starrocks.privilege.ResourceGroupPEntryObject;
import com.starrocks.privilege.ResourcePEntryObject;
import com.starrocks.privilege.TablePEntryObject;
import com.starrocks.privilege.UserPEntryObject;
import com.starrocks.privilege.ViewPEntryObject;
import com.starrocks.sql.optimizer.dump.HiveTableDumpInfo;
import com.starrocks.sql.optimizer.dump.QueryDumpDeserializer;
import com.starrocks.sql.optimizer.dump.QueryDumpInfo;
import com.starrocks.sql.optimizer.dump.QueryDumpSerializer;
import com.starrocks.system.BackendHbResponse;
import com.starrocks.system.BrokerHbResponse;
import com.starrocks.system.FrontendHbResponse;
import com.starrocks.system.HeartbeatResponse;
import com.starrocks.transaction.InsertTxnCommitAttachment;
import com.starrocks.transaction.TxnCommitAttachment;
import com.starrocks.warehouse.LocalWarehouse;
import com.starrocks.warehouse.Warehouse;

import java.io.IOException;
import java.lang.reflect.Method;
import java.lang.reflect.ParameterizedType;
import java.lang.reflect.Type;
import java.time.LocalDateTime;
import java.time.ZoneOffset;
import java.util.Collection;
import java.util.HashMap;
import java.util.Map;

/*
 * Some utilities about Gson.
 * User should get GSON instance from this class to do the serialization.
 *
 *      GsonUtils.GSON.toJson(...)
 *      GsonUtils.GSON.fromJson(...)
 *
 * More example can be seen in unit test case: "com.starrocks.common.util.GsonSerializationTest.java".
 *
 * For inherited class serialization, see "com.starrocks.common.util.GsonDerivedClassSerializationTest.java"
 *
 * And developers may need to add other serialization adapters for custom complex java classes.
 * You need implement a class to implements JsonSerializer and JsonDeserializer, and register it to GSON_BUILDER.
 * See the following "GuavaTableAdapter" and "GuavaMultimapAdapter" for example.
 */
public class GsonUtils {

    // runtime adapter for class "Type"
    private static final RuntimeTypeAdapterFactory<com.starrocks.catalog.Type> COLUMN_TYPE_ADAPTER_FACTORY =
            RuntimeTypeAdapterFactory
                    .of(com.starrocks.catalog.Type.class, "clazz")
                    .registerSubtype(ScalarType.class, "ScalarType")
                    .registerSubtype(ArrayType.class, "ArrayType")
                    .registerSubtype(MapType.class, "MapType")
                    .registerSubtype(StructType.class, "StructType")
                    .registerSubtype(PseudoType.class, "PseudoType")
                    .registerSubtype(AnyElementType.class, "AnyElementType")
                    .registerSubtype(AnyArrayType.class, "AnyArrayType");

    // runtime adapter for class "DistributionInfo"
    private static final RuntimeTypeAdapterFactory<DistributionInfo> DISTRIBUTION_INFO_TYPE_ADAPTER_FACTORY =
            RuntimeTypeAdapterFactory
                    .of(DistributionInfo.class, "clazz")
                    .registerSubtype(HashDistributionInfo.class, "HashDistributionInfo")
                    .registerSubtype(RandomDistributionInfo.class, "RandomDistributionInfo");

    private static final RuntimeTypeAdapterFactory<PartitionInfo> PARTITION_INFO_TYPE_ADAPTER_FACTORY =
            RuntimeTypeAdapterFactory
                    .of(PartitionInfo.class, "clazz")
<<<<<<< HEAD
                    .registerSubtype(RangePartitionInfo.class, RangePartitionInfo.class.getSimpleName())
                    .registerSubtype(ListPartitionInfo.class, ListPartitionInfo.class.getSimpleName())
                    .registerSubtype(SinglePartitionInfo.class, SinglePartitionInfo.class.getSimpleName())
                    .registerSubtype(ExpressionRangePartitionInfo.class, ExpressionRangePartitionInfo.class.getSimpleName())
                    .registerSubtype(ExpressionRangePartitionInfoV2.class, ExpressionRangePartitionInfoV2.class.getSimpleName());


=======
                    .registerSubtype(RangePartitionInfo.class, "RangePartitionInfo")
                    .registerSubtype(ListPartitionInfo.class, "ListPartitionInfo")
                    .registerSubtype(SinglePartitionInfo.class, "SinglePartitionInfo")
                    .registerSubtype(ExpressionRangePartitionInfo.class, "ExpressionRangePartitionInfo");
>>>>>>> 2daa49db

    // runtime adapter for class "Resource"
    private static final RuntimeTypeAdapterFactory<Resource> RESOURCE_TYPE_ADAPTER_FACTORY = RuntimeTypeAdapterFactory
            .of(Resource.class, "clazz")
            .registerSubtype(SparkResource.class, "SparkResource")
            .registerSubtype(HiveResource.class, "HiveResource")
            .registerSubtype(IcebergResource.class, "IcebergResource")
            .registerSubtype(HudiResource.class, "HudiResource")
            .registerSubtype(OdbcCatalogResource.class, "OdbcCatalogResource")
            .registerSubtype(JDBCResource.class, "JDBCResource");

    // runtime adapter for class "AlterJobV2"
    private static final RuntimeTypeAdapterFactory<AlterJobV2> ALTER_JOB_V2_TYPE_ADAPTER_FACTORY =
            RuntimeTypeAdapterFactory.of(AlterJobV2.class, "clazz")
                    .registerSubtype(RollupJobV2.class, "RollupJobV2")
                    .registerSubtype(SchemaChangeJobV2.class, "SchemaChangeJobV2")
                    .registerSubtype(LakeTableSchemaChangeJob.class, "LakeTableSchemaChangeJob");

    // runtime adapter for class "LoadJobStateUpdateInfo"
    private static final RuntimeTypeAdapterFactory<LoadJobStateUpdateInfo>
            LOAD_JOB_STATE_UPDATE_INFO_TYPE_ADAPTER_FACTORY = RuntimeTypeAdapterFactory
            .of(LoadJobStateUpdateInfo.class, "clazz")
            .registerSubtype(SparkLoadJobStateUpdateInfo.class, "SparkLoadJobStateUpdateInfo");

    // runtime adapter for class "Tablet"
    private static final RuntimeTypeAdapterFactory<Tablet> TABLET_TYPE_ADAPTER_FACTORY = RuntimeTypeAdapterFactory
            .of(Tablet.class, "clazz")
            .registerSubtype(LocalTablet.class, "LocalTablet")
            .registerSubtype(LakeTablet.class, "LakeTablet");

    // runtime adapter for HeartbeatResponse
    private static final RuntimeTypeAdapterFactory<HeartbeatResponse> HEARTBEAT_RESPONSE_ADAPTER_FACTOR =
            RuntimeTypeAdapterFactory
                    .of(HeartbeatResponse.class, "clazz")
                    .registerSubtype(BackendHbResponse.class, "BackendHbResponse")
                    .registerSubtype(FrontendHbResponse.class, "FrontendHbResponse")
                    .registerSubtype(BrokerHbResponse.class, "BrokerHbResponse");

    private static final RuntimeTypeAdapterFactory<PartitionPersistInfoV2> PARTITION_PERSIST_INFO_V_2_ADAPTER_FACTORY
            = RuntimeTypeAdapterFactory.of(PartitionPersistInfoV2.class, "clazz")
            .registerSubtype(ListPartitionPersistInfo.class, "ListPartitionPersistInfo")
            .registerSubtype(RangePartitionPersistInfo.class, "RangePartitionPersistInfo")
            .registerSubtype(SinglePartitionPersistInfo.class, "SinglePartitionPersistInfo");

    private static final RuntimeTypeAdapterFactory<CatalogRecycleBin.RecyclePartitionInfoV2>
            RECYCLE_PARTITION_INFO_V_2_ADAPTER_FACTORY
            = RuntimeTypeAdapterFactory.of(CatalogRecycleBin.RecyclePartitionInfoV2.class, "clazz")
            .registerSubtype(CatalogRecycleBin.RecycleRangePartitionInfo.class, "RecycleRangePartitionInfo");

    private static final RuntimeTypeAdapterFactory<com.starrocks.catalog.Table> TABLE_TYPE_ADAPTER_FACTORY
            = RuntimeTypeAdapterFactory.of(com.starrocks.catalog.Table.class, "clazz")
            .registerSubtype(LakeTable.class, "LakeTable")
            .registerSubtype(LakeMaterializedView.class, "LakeMaterializedView");

    private static final RuntimeTypeAdapterFactory<SnapshotInfo> SNAPSHOT_INFO_TYPE_ADAPTER_FACTORY
            = RuntimeTypeAdapterFactory.of(SnapshotInfo.class, "clazz")
            .registerSubtype(LakeTableSnapshotInfo.class, "LakeTableSnapshotInfo");

    private static final RuntimeTypeAdapterFactory<PEntryObject> P_ENTRY_OBJECT_RUNTIME_TYPE_ADAPTER_FACTORY =
            RuntimeTypeAdapterFactory.of(PEntryObject.class, "clazz")
                    .registerSubtype(DbPEntryObject.class, "DbPEntryObject")
                    .registerSubtype(TablePEntryObject.class, "TablePEntryObject")
                    .registerSubtype(UserPEntryObject.class, "UserPEntryObject")
                    .registerSubtype(ResourcePEntryObject.class, "ResourcePEntryObject")
                    .registerSubtype(ViewPEntryObject.class, "ViewPEntryObject")
                    .registerSubtype(MaterializedViewPEntryObject.class, "MaterializedViewPEntryObject")
                    .registerSubtype(GlobalFunctionPEntryObject.class, "GlobalFunctionPEntryObject")
                    .registerSubtype(FunctionPEntryObject.class, "FunctionPEntryObject")
                    .registerSubtype(CatalogPEntryObject.class, "CatalogPEntryObject")
                    .registerSubtype(ResourceGroupPEntryObject.class, "ResourceGroupPEntryObject");

    private static final RuntimeTypeAdapterFactory<SecurityIntegration> SEC_INTEGRATION_RUNTIME_TYPE_ADAPTER_FACTORY =
            RuntimeTypeAdapterFactory.of(SecurityIntegration.class, "clazz")
                    .registerSubtype(LDAPSecurityIntegration.class, "LDAPSecurityIntegration");

    private static final RuntimeTypeAdapterFactory<Warehouse> WAREHOUSE_TYPE_ADAPTER_FACTORY = RuntimeTypeAdapterFactory
            .of(Warehouse.class, "clazz")
            .registerSubtype(LocalWarehouse.class, "LocalWarehouse");

    public static final RuntimeTypeAdapterFactory<LoadJob> LOAD_JOB_TYPE_RUNTIME_ADAPTER_FACTORY =
            RuntimeTypeAdapterFactory.of(LoadJob.class, "clazz")
                    .registerSubtype(InsertLoadJob.class, "InsertLoadJob")
                    .registerSubtype(SparkLoadJob.class, "SparkLoadJob")
                    .registerSubtype(BrokerLoadJob.class, "BrokerLoadJob");

    public static final RuntimeTypeAdapterFactory<TxnCommitAttachment> TXN_COMMIT_ATTACHMENT_TYPE_RUNTIME_ADAPTER_FACTORY =
            RuntimeTypeAdapterFactory.of(TxnCommitAttachment.class, "clazz")
                    .registerSubtype(InsertTxnCommitAttachment.class, "InsertTxnCommitAttachment")
                    .registerSubtype(LoadJobFinalOperation.class, "LoadJobFinalOperation")
                    .registerSubtype(ManualLoadTxnCommitAttachment.class, "ManualLoadTxnCommitAttachment")
                    .registerSubtype(MiniLoadTxnCommitAttachment.class, "MiniLoadTxnCommitAttachment")
                    .registerSubtype(RLTaskTxnCommitAttachment.class, "RLTaskTxnCommitAttachment")
                    .registerSubtype(StreamLoadTxnCommitAttachment.class, "StreamLoadTxnCommitAttachment");

    public static final RuntimeTypeAdapterFactory<RoutineLoadProgress> ROUTINE_LOAD_PROGRESS_TYPE_RUNTIME_ADAPTER_FACTORY =
            RuntimeTypeAdapterFactory.of(RoutineLoadProgress.class, "clazz")
                    .registerSubtype(KafkaProgress.class, "KafkaProgress")
                    .registerSubtype(PulsarProgress.class, "PulsarProgress");

    public static final RuntimeTypeAdapterFactory<RoutineLoadJob> ROUTINE_LOAD_JOB_TYPE_RUNTIME_ADAPTER_FACTORY =
            RuntimeTypeAdapterFactory.of(RoutineLoadJob.class, "clazz")
                    .registerSubtype(KafkaRoutineLoadJob.class, "KafkaRoutineLoadJob")
                    .registerSubtype(PulsarRoutineLoadJob.class, "PulsarRoutineLoadJob");

    public static final RuntimeTypeAdapterFactory<AbstractJob> ABSTRACT_JOB_TYPE_RUNTIME_ADAPTER_FACTORY =
            RuntimeTypeAdapterFactory.of(AbstractJob.class, "clazz")
                    .registerSubtype(BackupJob.class, "BackupJob")
                    .registerSubtype(LakeBackupJob.class, "LakeBackupJob")
                    .registerSubtype(RestoreJob.class, "RestoreJob")
                    .registerSubtype(LakeRestoreJob.class, "LakeRestoreJob");

    private static final JsonSerializer<LocalDateTime> LOCAL_DATE_TIME_TYPE_SERIALIZER =
            (dateTime, type, jsonSerializationContext) -> new JsonPrimitive(dateTime.toEpochSecond(ZoneOffset.UTC));

    private static final JsonDeserializer<LocalDateTime> LOCAL_DATE_TIME_TYPE_DESERIALIZER =
            (jsonElement, type, jsonDeserializationContext) -> LocalDateTime
                    .ofEpochSecond(jsonElement.getAsJsonPrimitive().getAsLong(), 0, ZoneOffset.UTC);

    private static final JsonSerializer<QueryDumpInfo> DUMP_INFO_SERIALIZER = new QueryDumpSerializer();

    private static final JsonDeserializer<QueryDumpInfo> DUMP_INFO_DESERIALIZER = new QueryDumpDeserializer();

    private static final JsonSerializer<HiveTableDumpInfo> HIVE_TABLE_DUMP_INFO_SERIALIZER = new HiveTableDumpInfo.
            HiveTableDumpInfoSerializer();

    private static final JsonDeserializer<HiveTableDumpInfo> HIVE_TABLE_DUMP_INFO_DESERIALIZER = new HiveTableDumpInfo.
            HiveTableDumpInfoDeserializer();

    //private static final JsonSerializer<Expr> EXPRESSION_SERIALIZER = new ExpressionSerializer();

    //private static final JsonDeserializer<Expr> EXPRESSION_DESERIALIZER = new ExpressionDeserializer();

    private static final JsonDeserializer<PrimitiveType> PRIMITIVE_TYPE_DESERIALIZER = new PrimitiveTypeDeserializer();

    private static final JsonDeserializer<MapType> MAP_TYPE_JSON_DESERIALIZER = new MapType.MapTypeDeserializer();

    private static final JsonDeserializer<StructType> STRUCT_TYPE_JSON_DESERIALIZER =
            new StructType.StructTypeDeserializer();

    // the builder of GSON instance.
    // Add any other adapters if necessary.
    private static final GsonBuilder GSON_BUILDER = new GsonBuilder()
            .addSerializationExclusionStrategy(new HiddenAnnotationExclusionStrategy())
            .addDeserializationExclusionStrategy(new HiddenAnnotationExclusionStrategy())
            .enableComplexMapKeySerialization()
            .registerTypeHierarchyAdapter(Table.class, new GuavaTableAdapter())
            .registerTypeHierarchyAdapter(Multimap.class, new GuavaMultimapAdapter())
            .registerTypeAdapterFactory(new ProcessHookTypeAdapterFactory())
            // specified subclass deserializer must be ahead of superclass,
            // because when doing GsonBuilder::create(), the order will be reversed,
            // and gson::getDelegateAdapter will skip the factory ahead of super TypeAdapterFactory factory.
            .registerTypeAdapter(MapType.class, MAP_TYPE_JSON_DESERIALIZER)
            .registerTypeAdapter(StructType.class, STRUCT_TYPE_JSON_DESERIALIZER)
            .registerTypeAdapterFactory(COLUMN_TYPE_ADAPTER_FACTORY)
            .registerTypeAdapterFactory(DISTRIBUTION_INFO_TYPE_ADAPTER_FACTORY)
            .registerTypeAdapterFactory(RESOURCE_TYPE_ADAPTER_FACTORY)
            .registerTypeAdapterFactory(ALTER_JOB_V2_TYPE_ADAPTER_FACTORY)
            .registerTypeAdapterFactory(LOAD_JOB_STATE_UPDATE_INFO_TYPE_ADAPTER_FACTORY)
            .registerTypeAdapterFactory(TABLET_TYPE_ADAPTER_FACTORY)
            .registerTypeAdapterFactory(HEARTBEAT_RESPONSE_ADAPTER_FACTOR)
            .registerTypeAdapterFactory(PARTITION_INFO_TYPE_ADAPTER_FACTORY)
            .registerTypeAdapterFactory(PARTITION_PERSIST_INFO_V_2_ADAPTER_FACTORY)
            .registerTypeAdapterFactory(RECYCLE_PARTITION_INFO_V_2_ADAPTER_FACTORY)
            .registerTypeAdapterFactory(TABLE_TYPE_ADAPTER_FACTORY)
            .registerTypeAdapterFactory(SNAPSHOT_INFO_TYPE_ADAPTER_FACTORY)
            .registerTypeAdapterFactory(P_ENTRY_OBJECT_RUNTIME_TYPE_ADAPTER_FACTORY)
            .registerTypeAdapterFactory(SEC_INTEGRATION_RUNTIME_TYPE_ADAPTER_FACTORY)
            .registerTypeAdapterFactory(WAREHOUSE_TYPE_ADAPTER_FACTORY)
            .registerTypeAdapterFactory(LOAD_JOB_TYPE_RUNTIME_ADAPTER_FACTORY)
            .registerTypeAdapterFactory(TXN_COMMIT_ATTACHMENT_TYPE_RUNTIME_ADAPTER_FACTORY)
            .registerTypeAdapterFactory(ROUTINE_LOAD_PROGRESS_TYPE_RUNTIME_ADAPTER_FACTORY)
            .registerTypeAdapterFactory(ROUTINE_LOAD_JOB_TYPE_RUNTIME_ADAPTER_FACTORY)
            .registerTypeAdapterFactory(ABSTRACT_JOB_TYPE_RUNTIME_ADAPTER_FACTORY)
            .registerTypeAdapter(LocalDateTime.class, LOCAL_DATE_TIME_TYPE_SERIALIZER)
            .registerTypeAdapter(LocalDateTime.class, LOCAL_DATE_TIME_TYPE_DESERIALIZER)
            .registerTypeAdapter(QueryDumpInfo.class, DUMP_INFO_SERIALIZER)
            .registerTypeAdapter(QueryDumpInfo.class, DUMP_INFO_DESERIALIZER)
            .registerTypeAdapter(HiveTableDumpInfo.class, HIVE_TABLE_DUMP_INFO_SERIALIZER)
            .registerTypeAdapter(HiveTableDumpInfo.class, HIVE_TABLE_DUMP_INFO_DESERIALIZER)
            .registerTypeAdapter(PrimitiveType.class, PRIMITIVE_TYPE_DESERIALIZER);

    // this instance is thread-safe.
    public static final Gson GSON = GSON_BUILDER.create();

    /*
     * The exclusion strategy of GSON serialization.
     * Any fields without "@SerializedName" annotation with be ignored with
     * serializing and deserializing.
     */
    public static class HiddenAnnotationExclusionStrategy implements ExclusionStrategy {
        public boolean shouldSkipField(FieldAttributes f) {
            return f.getAnnotation(SerializedName.class) == null;
        }

        @Override
        public boolean shouldSkipClass(Class<?> clazz) {
            return false;
        }
    }

    /*
     *
     * The json adapter for Guava Table.
     * Current support:
     * 1. HashBasedTable
     *
     * The RowKey, ColumnKey and Value classes in Table should also be serializable.
     *
     * What is Adapter and Why we should implement it?
     *
     * Adapter is mainly used to provide serialization and deserialization methods for some complex classes.
     * Complex classes here usually refer to classes that are complex and cannot be modified.
     * These classes mainly include third-party library classes or some inherited classes.
     */
    private static class GuavaTableAdapter<R, C, V>
            implements JsonSerializer<Table<R, C, V>>, JsonDeserializer<Table<R, C, V>> {
        /*
         * serialize Table<R, C, V> as:
         * {
         * "rowKeys": [ "rowKey1", "rowKey2", ...],
         * "columnKeys": [ "colKey1", "colKey2", ...],
         * "cells" : [[0, 0, value1], [0, 1, value2], ...]
         * }
         *
         * the [0, 0] .. in cells are the indexes of rowKeys array and columnKeys array.
         * This serialization method can reduce the size of json string because it
         * replace the same row key
         * and column key to integer.
         */
        @Override
        public JsonElement serialize(Table<R, C, V> src, Type typeOfSrc, JsonSerializationContext context) {
            JsonArray rowKeysJsonArray = new JsonArray();
            Map<R, Integer> rowKeyToIndex = new HashMap<>();
            for (R rowKey : src.rowKeySet()) {
                rowKeyToIndex.put(rowKey, rowKeyToIndex.size());
                rowKeysJsonArray.add(context.serialize(rowKey));
            }
            JsonArray columnKeysJsonArray = new JsonArray();
            Map<C, Integer> columnKeyToIndex = new HashMap<>();
            for (C columnKey : src.columnKeySet()) {
                columnKeyToIndex.put(columnKey, columnKeyToIndex.size());
                columnKeysJsonArray.add(context.serialize(columnKey));
            }
            JsonArray cellsJsonArray = new JsonArray();
            for (Table.Cell<R, C, V> cell : src.cellSet()) {
                int rowIndex = rowKeyToIndex.get(cell.getRowKey());
                int columnIndex = columnKeyToIndex.get(cell.getColumnKey());
                cellsJsonArray.add(rowIndex);
                cellsJsonArray.add(columnIndex);
                cellsJsonArray.add(context.serialize(cell.getValue()));
            }
            JsonObject tableJsonObject = new JsonObject();
            tableJsonObject.addProperty("clazz", src.getClass().getSimpleName());
            tableJsonObject.add("rowKeys", rowKeysJsonArray);
            tableJsonObject.add("columnKeys", columnKeysJsonArray);
            tableJsonObject.add("cells", cellsJsonArray);
            return tableJsonObject;
        }

        @Override
        public Table<R, C, V> deserialize(JsonElement json, Type typeOfT, JsonDeserializationContext context) {
            Type typeOfR;
            Type typeOfC;
            Type typeOfV;
            {
                ParameterizedType parameterizedType = (ParameterizedType) typeOfT;
                Type[] actualTypeArguments = parameterizedType.getActualTypeArguments();
                typeOfR = actualTypeArguments[0];
                typeOfC = actualTypeArguments[1];
                typeOfV = actualTypeArguments[2];
            }
            JsonObject tableJsonObject = json.getAsJsonObject();
            String tableClazz = tableJsonObject.get("clazz").getAsString();
            JsonArray rowKeysJsonArray = tableJsonObject.getAsJsonArray("rowKeys");
            Map<Integer, R> rowIndexToKey = new HashMap<>();
            for (JsonElement jsonElement : rowKeysJsonArray) {
                R rowKey = context.deserialize(jsonElement, typeOfR);
                rowIndexToKey.put(rowIndexToKey.size(), rowKey);
            }
            JsonArray columnKeysJsonArray = tableJsonObject.getAsJsonArray("columnKeys");
            Map<Integer, C> columnIndexToKey = new HashMap<>();
            for (JsonElement jsonElement : columnKeysJsonArray) {
                C columnKey = context.deserialize(jsonElement, typeOfC);
                columnIndexToKey.put(columnIndexToKey.size(), columnKey);
            }
            JsonArray cellsJsonArray = tableJsonObject.getAsJsonArray("cells");
            Table<R, C, V> table = null;
            switch (tableClazz) {
                case "HashBasedTable":
                    table = HashBasedTable.create();
                    break;
                default:
                    Preconditions.checkState(false, "unknown guava table class: " + tableClazz);
                    break;
            }
            for (int i = 0; i < cellsJsonArray.size(); i = i + 3) {
                // format is [rowIndex, columnIndex, value]
                int rowIndex = cellsJsonArray.get(i).getAsInt();
                int columnIndex = cellsJsonArray.get(i + 1).getAsInt();
                R rowKey = rowIndexToKey.get(rowIndex);
                C columnKey = columnIndexToKey.get(columnIndex);
                V value = context.deserialize(cellsJsonArray.get(i + 2), typeOfV);
                table.put(rowKey, columnKey, value);
            }
            return table;
        }
    }

    /*
     * The json adapter for Guava Multimap.
     * Current support:
     * 1. ArrayListMultimap
     * 2. HashMultimap
     * 3. LinkedListMultimap
     * 4. LinkedHashMultimap
     *
     * The key and value classes of multi map should also be json serializable.
     */
    private static class GuavaMultimapAdapter<K, V>
            implements JsonSerializer<Multimap<K, V>>, JsonDeserializer<Multimap<K, V>> {

        private static final Type AS_MAP_RETURN_TYPE = getAsMapMethod().getGenericReturnType();

        private static Type asMapType(Type multimapType) {
            return com.google.common.reflect.TypeToken.of(multimapType).resolveType(AS_MAP_RETURN_TYPE).getType();
        }

        private static Method getAsMapMethod() {
            try {
                return Multimap.class.getDeclaredMethod("asMap");
            } catch (NoSuchMethodException e) {
                throw new AssertionError(e);
            }
        }

        @Override
        public JsonElement serialize(Multimap<K, V> map, Type typeOfSrc, JsonSerializationContext context) {
            JsonObject jsonObject = new JsonObject();
            jsonObject.addProperty("clazz", map.getClass().getSimpleName());
            Map<K, Collection<V>> asMap = map.asMap();
            Type type = asMapType(typeOfSrc);
            JsonElement jsonElement = context.serialize(asMap, type);
            jsonObject.add("map", jsonElement);
            return jsonObject;
        }

        @Override
        public Multimap<K, V> deserialize(JsonElement json, Type typeOfT, JsonDeserializationContext context)
                throws JsonParseException {
            JsonObject jsonObject = json.getAsJsonObject();
            String clazz = jsonObject.get("clazz").getAsString();

            JsonElement mapElement = jsonObject.get("map");
            Map<K, Collection<V>> asMap = context.deserialize(mapElement, asMapType(typeOfT));

            Multimap<K, V> map = null;
            switch (clazz) {
                case "ArrayListMultimap":
                    map = ArrayListMultimap.create();
                    break;
                case "HashMultimap":
                    map = HashMultimap.create();
                    break;
                case "LinkedListMultimap":
                    map = LinkedListMultimap.create();
                    break;
                case "LinkedHashMultimap":
                    map = LinkedHashMultimap.create();
                    break;
                default:
                    Preconditions.checkState(false, "unknown guava multi map class: " + clazz);
                    break;
            }

            for (Map.Entry<K, Collection<V>> entry : asMap.entrySet()) {
                map.putAll(entry.getKey(), entry.getValue());
            }
            return map;
        }
    }

    public static class ProcessHookTypeAdapterFactory implements TypeAdapterFactory {

        public ProcessHookTypeAdapterFactory() {
        }

        @Override
        public <T> TypeAdapter<T> create(Gson gson, TypeToken<T> type) {
            TypeAdapter<T> delegate = gson.getDelegateAdapter(this, type);

            return new TypeAdapter<T>() {
                public void write(JsonWriter out, T obj) throws IOException {
                    if (obj instanceof GsonPreProcessable) {
                        ((GsonPreProcessable) obj).gsonPreProcess();
                    }
                    delegate.write(out, obj);
                }

                public T read(JsonReader reader) throws IOException {
                    T obj = delegate.read(reader);
                    if (obj instanceof GsonPostProcessable) {
                        ((GsonPostProcessable) obj).gsonPostProcess();
                    }
                    return obj;
                }
            };
        }
    }

    private static class PrimitiveTypeDeserializer implements JsonDeserializer<PrimitiveType> {
        @Override
        public PrimitiveType deserialize(JsonElement json, Type typeOfT, JsonDeserializationContext context)
                throws JsonParseException {
            try {
                return PrimitiveType.valueOf(json.getAsJsonPrimitive().getAsString());
            } catch (Throwable t) {
                return PrimitiveType.INVALID_TYPE;
            }
        }
    }

    /*
    * For historical reasons, there was a period of time when the code serialized Expr directly in GsonUtils,
    * which would cause problems for the future expansion of Expr. This class is for code compatibility.
    * Starting from version 3.2, this compatibility class can be deleted.
    *
    *
    private static class ExpressionSerializer implements JsonSerializer<Expr> {
        @Override
        public JsonElement serialize(Expr expr, Type type, JsonSerializationContext context) {
            JsonObject expressionJson = new JsonObject();
            expressionJson.addProperty("expr", expr.toSql());
            return expressionJson;
        }
    }

    private static class ExpressionDeserializer implements JsonDeserializer<Expr> {
        @Override
        public Expr deserialize(JsonElement jsonElement, Type type, JsonDeserializationContext context)
                throws JsonParseException {
            JsonObject expressionObject = jsonElement.getAsJsonObject();
            String expressionSql = expressionObject.get("expr").getAsString();
            return SqlParser.parseSqlToExpr(expressionSql, SqlModeHelper.MODE_DEFAULT);
        }
    }
     */
    public static class ExpressionSerializedObject {
        public ExpressionSerializedObject(String expressionSql) {
            this.expressionSql = expressionSql;
        }

        @SerializedName("expr")
        public String expressionSql;
    }
}<|MERGE_RESOLUTION|>--- conflicted
+++ resolved
@@ -198,20 +198,11 @@
     private static final RuntimeTypeAdapterFactory<PartitionInfo> PARTITION_INFO_TYPE_ADAPTER_FACTORY =
             RuntimeTypeAdapterFactory
                     .of(PartitionInfo.class, "clazz")
-<<<<<<< HEAD
-                    .registerSubtype(RangePartitionInfo.class, RangePartitionInfo.class.getSimpleName())
-                    .registerSubtype(ListPartitionInfo.class, ListPartitionInfo.class.getSimpleName())
-                    .registerSubtype(SinglePartitionInfo.class, SinglePartitionInfo.class.getSimpleName())
-                    .registerSubtype(ExpressionRangePartitionInfo.class, ExpressionRangePartitionInfo.class.getSimpleName())
-                    .registerSubtype(ExpressionRangePartitionInfoV2.class, ExpressionRangePartitionInfoV2.class.getSimpleName());
-
-
-=======
                     .registerSubtype(RangePartitionInfo.class, "RangePartitionInfo")
                     .registerSubtype(ListPartitionInfo.class, "ListPartitionInfo")
                     .registerSubtype(SinglePartitionInfo.class, "SinglePartitionInfo")
-                    .registerSubtype(ExpressionRangePartitionInfo.class, "ExpressionRangePartitionInfo");
->>>>>>> 2daa49db
+                    .registerSubtype(ExpressionRangePartitionInfo.class, "ExpressionRangePartitionInfo")
+                    .registerSubtype(ExpressionRangePartitionInfoV2.class, "ExpressionRangePartitionInfoV2");
 
     // runtime adapter for class "Resource"
     private static final RuntimeTypeAdapterFactory<Resource> RESOURCE_TYPE_ADAPTER_FACTORY = RuntimeTypeAdapterFactory
