--- conflicted
+++ resolved
@@ -1504,20 +1504,19 @@
         logEdit(OperationType.OP_MODIFY_HIVE_TABLE_COLUMN, log);
     }
 
-<<<<<<< HEAD
+    public void logCreateCatalog(Catalog log) {
+        logEdit(OperationType.OP_CREATE_CATALOG, log);
+    }
+
+    public void logDropCatalog(DropCatalogLog log) {
+        logEdit(OperationType.OP_DROP_CATALOG, log);
+    }
+
     public void logMvRename(RenameMaterializedViewLog log) {
         logEdit(OperationType.OP_RENAME_MATERIALIZED_VIEW, log);
     }
 
     public void logMvChangeRefreshScheme(ChangeMaterializedViewRefreshSchemeLog log) {
         logEdit(OperationType.OP_CHANGE_MATERIALIZED_VIEW_REFRESH_SCHEME, log);
-=======
-    public void logCreateCatalog(Catalog log) {
-        logEdit(OperationType.OP_CREATE_CATALOG, log);
-    }
-
-    public void logDropCatalog(DropCatalogLog log) {
-        logEdit(OperationType.OP_DROP_CATALOG, log);
->>>>>>> 1cfbfb45
     }
 }