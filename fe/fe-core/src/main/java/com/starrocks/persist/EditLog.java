--- conflicted
+++ resolved
@@ -1053,11 +1053,10 @@
                     MaterializedViewMgr.getInstance().replayEpoch(epoch);
                     break;
                 }
-<<<<<<< HEAD
                 case OperationType.OP_MODIFY_TABLE_ADD_OR_DROP_COLUMNS: {
                     final TableAddOrDropColumnsInfo info = (TableAddOrDropColumnsInfo) journal.getData();
                     globalStateMgr.getSchemaChangeHandler().replayModifyTableAddOrDropColumns(info);
-=======
+                }
                 case OperationType.OP_SET_DEFAULT_STORAGE_VOLUME: {
                     SetDefaultStorageVolumeLog log = (SetDefaultStorageVolumeLog) journal.getData();
                     globalStateMgr.getStorageVolumeMgr().replaySetDefaultStorageVolume(log);
@@ -1081,7 +1080,6 @@
                 case OperationType.OP_PIPE: {
                     PipeOpEntry opEntry = (PipeOpEntry) journal.getData();
                     globalStateMgr.getPipeManager().getRepo().replay(opEntry);
->>>>>>> 8daa6a4c
                     break;
                 }
                 default: {
@@ -2044,10 +2042,10 @@
         logEdit(op, out -> Text.writeString(out, GsonUtils.GSON.toJson(obj)));
     }
 
-<<<<<<< HEAD
     public void logModifyTableAddOrDropColumns(TableAddOrDropColumnsInfo info) {
         logEdit(OperationType.OP_MODIFY_TABLE_ADD_OR_DROP_COLUMNS, info);
-=======
+    }
+
     public void logAlterTask(Task changedTask) {
         logEdit(OperationType.OP_ALTER_TASK, changedTask);
     }
@@ -2066,6 +2064,5 @@
 
     public void logDropStorageVolume(DropStorageVolumeLog log) {
         logEdit(OperationType.OP_DROP_STORAGE_VOLUME, log);
->>>>>>> 8daa6a4c
     }
 }