// Copyright 2021-present StarRocks, Inc. All rights reserved.
//
// Licensed under the Apache License, Version 2.0 (the "License");
// you may not use this file except in compliance with the License.
// You may obtain a copy of the License at
//
//     https://www.apache.org/licenses/LICENSE-2.0
//
// Unless required by applicable law or agreed to in writing, software
// distributed under the License is distributed on an "AS IS" BASIS,
// WITHOUT WARRANTIES OR CONDITIONS OF ANY KIND, either express or implied.
// See the License for the specific language governing permissions and
// limitations under the License.

package com.starrocks.qe;

import com.google.common.base.Strings;
import com.google.common.collect.Lists;
import com.starrocks.analysis.FunctionName;
import com.starrocks.analysis.ParseNode;
import com.starrocks.catalog.Database;
import com.starrocks.common.AlreadyExistsException;
import com.starrocks.common.Config;
import com.starrocks.common.DdlException;
import com.starrocks.common.ErrorCode;
import com.starrocks.common.ErrorReport;
import com.starrocks.common.MetaNotFoundException;
import com.starrocks.common.UserException;
import com.starrocks.datacache.DataCacheMgr;
import com.starrocks.load.EtlJobType;
import com.starrocks.plugin.PluginInfo;
import com.starrocks.scheduler.Constants;
import com.starrocks.scheduler.Task;
import com.starrocks.scheduler.TaskManager;
import com.starrocks.server.GlobalStateMgr;
import com.starrocks.sql.analyzer.SemanticException;
import com.starrocks.sql.ast.AdminCancelRepairTableStmt;
import com.starrocks.sql.ast.AdminCheckTabletsStmt;
import com.starrocks.sql.ast.AdminRepairTableStmt;
import com.starrocks.sql.ast.AdminSetConfigStmt;
import com.starrocks.sql.ast.AdminSetPartitionVersionStmt;
import com.starrocks.sql.ast.AdminSetReplicaStatusStmt;
import com.starrocks.sql.ast.AlterCatalogStmt;
import com.starrocks.sql.ast.AlterDatabaseQuotaStmt;
import com.starrocks.sql.ast.AlterDatabaseRenameStatement;
import com.starrocks.sql.ast.AlterLoadStmt;
import com.starrocks.sql.ast.AlterMaterializedViewStmt;
import com.starrocks.sql.ast.AlterResourceGroupStmt;
import com.starrocks.sql.ast.AlterResourceStmt;
import com.starrocks.sql.ast.AlterRoleStmt;
import com.starrocks.sql.ast.AlterRoutineLoadStmt;
import com.starrocks.sql.ast.AlterStorageVolumeStmt;
import com.starrocks.sql.ast.AlterSystemStmt;
import com.starrocks.sql.ast.AlterTableStmt;
import com.starrocks.sql.ast.AlterUserStmt;
import com.starrocks.sql.ast.AlterViewStmt;
import com.starrocks.sql.ast.AstVisitor;
import com.starrocks.sql.ast.BackupStmt;
import com.starrocks.sql.ast.BaseGrantRevokePrivilegeStmt;
import com.starrocks.sql.ast.BaseGrantRevokeRoleStmt;
import com.starrocks.sql.ast.CancelAlterSystemStmt;
import com.starrocks.sql.ast.CancelAlterTableStmt;
import com.starrocks.sql.ast.CancelBackupStmt;
import com.starrocks.sql.ast.CancelCompactionStmt;
import com.starrocks.sql.ast.CancelExportStmt;
import com.starrocks.sql.ast.CancelLoadStmt;
import com.starrocks.sql.ast.CancelRefreshDictionaryStmt;
import com.starrocks.sql.ast.CancelRefreshMaterializedViewStmt;
import com.starrocks.sql.ast.ClearDataCacheRulesStmt;
import com.starrocks.sql.ast.CreateAnalyzeJobStmt;
import com.starrocks.sql.ast.CreateCatalogStmt;
import com.starrocks.sql.ast.CreateDataCacheRuleStmt;
import com.starrocks.sql.ast.CreateDbStmt;
import com.starrocks.sql.ast.CreateDictionaryStmt;
import com.starrocks.sql.ast.CreateFileStmt;
import com.starrocks.sql.ast.CreateFunctionStmt;
import com.starrocks.sql.ast.CreateMaterializedViewStatement;
import com.starrocks.sql.ast.CreateMaterializedViewStmt;
import com.starrocks.sql.ast.CreateRepositoryStmt;
import com.starrocks.sql.ast.CreateResourceGroupStmt;
import com.starrocks.sql.ast.CreateResourceStmt;
import com.starrocks.sql.ast.CreateRoleStmt;
import com.starrocks.sql.ast.CreateRoutineLoadStmt;
import com.starrocks.sql.ast.CreateSecurityIntegrationStatement;
import com.starrocks.sql.ast.CreateStorageVolumeStmt;
import com.starrocks.sql.ast.CreateTableLikeStmt;
import com.starrocks.sql.ast.CreateTableStmt;
import com.starrocks.sql.ast.CreateUserStmt;
import com.starrocks.sql.ast.CreateViewStmt;
import com.starrocks.sql.ast.DropAnalyzeJobStmt;
import com.starrocks.sql.ast.DropCatalogStmt;
import com.starrocks.sql.ast.DropDataCacheRuleStmt;
import com.starrocks.sql.ast.DropDbStmt;
import com.starrocks.sql.ast.DropDictionaryStmt;
import com.starrocks.sql.ast.DropFileStmt;
import com.starrocks.sql.ast.DropFunctionStmt;
import com.starrocks.sql.ast.DropMaterializedViewStmt;
import com.starrocks.sql.ast.DropRepositoryStmt;
import com.starrocks.sql.ast.DropResourceGroupStmt;
import com.starrocks.sql.ast.DropResourceStmt;
import com.starrocks.sql.ast.DropRoleStmt;
import com.starrocks.sql.ast.DropStorageVolumeStmt;
import com.starrocks.sql.ast.DropTableStmt;
import com.starrocks.sql.ast.DropTaskStmt;
import com.starrocks.sql.ast.DropUserStmt;
import com.starrocks.sql.ast.GrantPrivilegeStmt;
import com.starrocks.sql.ast.GrantRoleStmt;
import com.starrocks.sql.ast.InstallPluginStmt;
import com.starrocks.sql.ast.LoadStmt;
import com.starrocks.sql.ast.PauseRoutineLoadStmt;
import com.starrocks.sql.ast.RecoverDbStmt;
import com.starrocks.sql.ast.RecoverPartitionStmt;
import com.starrocks.sql.ast.RecoverTableStmt;
import com.starrocks.sql.ast.RefreshDictionaryStmt;
import com.starrocks.sql.ast.RefreshMaterializedViewStatement;
import com.starrocks.sql.ast.RefreshTableStmt;
import com.starrocks.sql.ast.RestoreStmt;
import com.starrocks.sql.ast.ResumeRoutineLoadStmt;
import com.starrocks.sql.ast.RevokePrivilegeStmt;
import com.starrocks.sql.ast.RevokeRoleStmt;
import com.starrocks.sql.ast.SetDefaultStorageVolumeStmt;
import com.starrocks.sql.ast.SetUserPropertyStmt;
import com.starrocks.sql.ast.StatementBase;
import com.starrocks.sql.ast.StopRoutineLoadStmt;
import com.starrocks.sql.ast.SubmitTaskStmt;
import com.starrocks.sql.ast.SyncStmt;
import com.starrocks.sql.ast.TruncateTableStmt;
import com.starrocks.sql.ast.UninstallPluginStmt;
import com.starrocks.sql.ast.pipe.AlterPipeStmt;
import com.starrocks.sql.ast.pipe.CreatePipeStmt;
import com.starrocks.sql.ast.pipe.DropPipeStmt;
import com.starrocks.statistic.AnalyzeJob;
import com.starrocks.statistic.ExternalAnalyzeJob;
import com.starrocks.statistic.NativeAnalyzeJob;
import com.starrocks.statistic.StatisticExecutor;
import com.starrocks.statistic.StatisticUtils;
import com.starrocks.statistic.StatsConstants;
import org.apache.logging.log4j.LogManager;
import org.apache.logging.log4j.Logger;

import java.io.IOException;
import java.time.LocalDateTime;
import java.util.Arrays;
import java.util.Collections;
import java.util.List;
import java.util.Map;

public class DDLStmtExecutor {

    private final StmtExecutorVisitor stmtExecutorVisitor;

    public DDLStmtExecutor(StmtExecutorVisitor stmtExecutorVisitor) {
        this.stmtExecutorVisitor = stmtExecutorVisitor;
    }

    /**
     * Execute various ddl statement
     */
    public static ShowResultSet execute(StatementBase stmt, ConnectContext context) throws Exception {
        try {
            return GlobalStateMgr.getCurrentState().getDdlStmtExecutor().stmtExecutorVisitor.visit(stmt, context);
        } catch (RuntimeException re) {
            if (re.getCause() instanceof DdlException) {
                throw (DdlException) re.getCause();
            } else if (re.getCause() instanceof IOException) {
                throw (IOException) re.getCause();
            } else if (re.getCause() != null) {
                throw new DdlException(re.getCause().getMessage(), re);
            } else {
                throw re;
            }
        }
    }

<<<<<<< HEAD
    protected static class StmtExecutorVisitor implements AstVisitor<ShowResultSet, ConnectContext> {

=======
    public static class StmtExecutorVisitor implements AstVisitor<ShowResultSet, ConnectContext> {
>>>>>>> ffa5d697
        private static final Logger LOG = LogManager.getLogger(StmtExecutorVisitor.class);
        private static final StmtExecutorVisitor INSTANCE = new StmtExecutorVisitor();
        public static StmtExecutorVisitor getInstance() {
            return INSTANCE;
        }

        protected StmtExecutorVisitor() {
        }

        @Override
        public ShowResultSet visitNode(ParseNode node, ConnectContext context) {
            throw new RuntimeException(new DdlException("unsupported statement: " + node.toSql()));
        }

        @Override
        public ShowResultSet visitCreateDbStatement(CreateDbStmt stmt, ConnectContext context) {
            String fullDbName = stmt.getFullDbName();
            String catalogName = stmt.getCatalogName();
            Map<String, String> properties = stmt.getProperties();
            boolean isSetIfNotExists = stmt.isSetIfNotExists();
            ErrorReport.wrapWithRuntimeException(() -> {
                try {
                    context.getGlobalStateMgr().getMetadataMgr().createDb(catalogName, fullDbName, properties);
                } catch (AlreadyExistsException e) {
                    if (isSetIfNotExists) {
                        LOG.info("create database[{}] which already exists", fullDbName);
                    } else {
                        ErrorReport.reportDdlException(ErrorCode.ERR_DB_CREATE_EXISTS, fullDbName);
                    }
                }
            });
            return null;
        }

        @Override
        public ShowResultSet visitDropDbStatement(DropDbStmt stmt, ConnectContext context) {
            ErrorReport.wrapWithRuntimeException(() -> {
                String catalogName = stmt.getCatalogName();
                String dbName = stmt.getDbName();
                boolean isForceDrop = stmt.isForceDrop();
                try {
                    context.getGlobalStateMgr().getMetadataMgr().dropDb(catalogName, dbName, isForceDrop);
                } catch (MetaNotFoundException e) {
                    if (stmt.isSetIfExists()) {
                        LOG.info("drop database[{}] which does not exist", dbName);
                    } else {
                        ErrorReport.reportDdlException(ErrorCode.ERR_DB_DROP_EXISTS, dbName);
                    }
                }
            });
            return null;
        }

        @Override
        public ShowResultSet visitCreateFunctionStatement(CreateFunctionStmt stmt, ConnectContext context) {
            ErrorReport.wrapWithRuntimeException(() -> {
                FunctionName name = stmt.getFunctionName();
                if (name.isGlobalFunction()) {
                    context.getGlobalStateMgr().getGlobalFunctionMgr().userAddFunction(stmt.getFunction());
                } else {
                    Database db = context.getGlobalStateMgr().getDb(name.getDb());
                    if (db == null) {
                        ErrorReport.reportDdlException(ErrorCode.ERR_BAD_DB_ERROR, name.getDb());
                    }
                    db.addFunction(stmt.getFunction());
                }
            });
            return null;
        }

        @Override
        public ShowResultSet visitDropFunctionStatement(DropFunctionStmt stmt, ConnectContext context) {
            ErrorReport.wrapWithRuntimeException(() -> {
                FunctionName name = stmt.getFunctionName();
                if (name.isGlobalFunction()) {
                    context.getGlobalStateMgr().getGlobalFunctionMgr().userDropFunction(stmt.getFunctionSearchDesc());
                } else {
                    Database db = context.getGlobalStateMgr().getDb(name.getDb());
                    if (db == null) {
                        ErrorReport.reportDdlException(ErrorCode.ERR_BAD_DB_ERROR, name.getDb());
                    }
                    db.dropFunction(stmt.getFunctionSearchDesc());
                }
            });
            return null;
        }

        @Override
        public ShowResultSet visitCreateTableStatement(CreateTableStmt stmt, ConnectContext context) {
            ErrorReport.wrapWithRuntimeException(() -> {
                context.getGlobalStateMgr().getMetadataMgr().createTable(stmt);
            });
            return null;
        }

        @Override
        public ShowResultSet visitCreateTableLikeStatement(CreateTableLikeStmt stmt, ConnectContext context) {
            ErrorReport.wrapWithRuntimeException(() -> {
                context.getGlobalStateMgr().getMetadataMgr().createTableLike(stmt);
            });
            return null;
        }

        @Override
        public ShowResultSet visitDropTableStatement(DropTableStmt stmt, ConnectContext context) {
            ErrorReport.wrapWithRuntimeException(() -> {
                context.getGlobalStateMgr().getMetadataMgr().dropTable(stmt);
            });
            return null;
        }

        @Override
        public ShowResultSet visitCreateMaterializedViewStmt(CreateMaterializedViewStmt stmt, ConnectContext context) {
            ErrorReport.wrapWithRuntimeException(() -> {
                context.getGlobalStateMgr().getLocalMetastore().createMaterializedView(stmt);
            });
            return null;
        }

        @Override
        public ShowResultSet visitCreateMaterializedViewStatement(CreateMaterializedViewStatement stmt,
                                                                  ConnectContext context) {
            ErrorReport.wrapWithRuntimeException(() -> {
                context.getGlobalStateMgr().getLocalMetastore().createMaterializedView(stmt);
            });
            return null;
        }

        @Override
        public ShowResultSet visitDropMaterializedViewStatement(DropMaterializedViewStmt stmt, ConnectContext context) {
            ErrorReport.wrapWithRuntimeException(() -> {
                context.getGlobalStateMgr().getLocalMetastore().dropMaterializedView(stmt);
            });
            return null;
        }

        @Override
        public ShowResultSet visitAlterMaterializedViewStatement(AlterMaterializedViewStmt stmt,
                                                                 ConnectContext context) {
            ErrorReport.wrapWithRuntimeException(() -> {
                context.getGlobalStateMgr().getLocalMetastore().alterMaterializedView(stmt);
            });
            return null;
        }

        @Override
        public ShowResultSet visitRefreshMaterializedViewStatement(RefreshMaterializedViewStatement stmt,
                                                                   ConnectContext context) {
            List<String> info = Lists.newArrayList();
            ErrorReport.wrapWithRuntimeException(() -> {
                // The priority of manual refresh is higher than that of general refresh
                String taskRunId = context.getGlobalStateMgr().getLocalMetastore().refreshMaterializedView(stmt);
                info.add(taskRunId);
            });

            return new ShowResultSet(RefreshMaterializedViewStatement.META_DATA, Arrays.asList(info));
        }

        @Override
        public ShowResultSet visitCancelRefreshMaterializedViewStatement(CancelRefreshMaterializedViewStmt stmt,
                                                                         ConnectContext context) {
            ErrorReport.wrapWithRuntimeException(() -> {
                context.getGlobalStateMgr().getLocalMetastore()
                        .cancelRefreshMaterializedView(
                                stmt.getMvName().getDb(),
                                stmt.getMvName().getTbl());
            });
            return null;
        }

        @Override
        public ShowResultSet visitAlterTableStatement(AlterTableStmt stmt, ConnectContext context) {
            ErrorReport.wrapWithRuntimeException(() -> {
                context.getGlobalStateMgr().getMetadataMgr().alterTable(stmt);
            });
            return null;
        }

        @Override
        public ShowResultSet visitAlterViewStatement(AlterViewStmt stmt, ConnectContext context) {
            ErrorReport.wrapWithRuntimeException(() -> {
                context.getGlobalStateMgr().getLocalMetastore().alterView(stmt);
            });
            return null;
        }

        @Override
        public ShowResultSet visitCancelAlterTableStatement(CancelAlterTableStmt stmt, ConnectContext context) {
            ErrorReport.wrapWithRuntimeException(() -> {
                context.getGlobalStateMgr().getLocalMetastore().cancelAlter(stmt);
            });
            return null;
        }

        @Override
        public ShowResultSet visitLoadStatement(LoadStmt stmt, ConnectContext context) {
            ErrorReport.wrapWithRuntimeException(() -> {
                EtlJobType jobType = stmt.getEtlJobType();
                if (jobType == EtlJobType.UNKNOWN) {
                    throw new DdlException("Unknown load job type");
                }
                if (jobType == EtlJobType.HADOOP && Config.disable_hadoop_load) {
                    throw new DdlException("Load job by hadoop cluster is disabled."
                            + " Try using broker load. See 'help broker load;'");
                }

                context.getGlobalStateMgr().getLoadMgr().createLoadJobFromStmt(stmt, context);
            });
            return null;
        }

        @Override
        public ShowResultSet visitCancelLoadStatement(CancelLoadStmt stmt, ConnectContext context) {
            ErrorReport.wrapWithRuntimeException(() -> {
                context.getGlobalStateMgr().getLoadMgr().cancelLoadJob(stmt);
            });
            return null;
        }

        @Override
        public ShowResultSet visitCancelCompactionStatement(CancelCompactionStmt stmt, ConnectContext context) {
            ErrorReport.wrapWithRuntimeException(() -> {
                context.getGlobalStateMgr().getCompactionMgr().cancelCompaction(stmt.getTxnId());
            });
            return null;
        }

        @Override
        public ShowResultSet visitCreateRoutineLoadStatement(CreateRoutineLoadStmt stmt, ConnectContext context) {
            ErrorReport.wrapWithRuntimeException(() -> {
                context.getGlobalStateMgr().getRoutineLoadMgr().createRoutineLoadJob(stmt);
            });
            return null;
        }

        @Override
        public ShowResultSet visitPauseRoutineLoadStatement(PauseRoutineLoadStmt stmt, ConnectContext context) {
            ErrorReport.wrapWithRuntimeException(() -> {
                context.getGlobalStateMgr().getRoutineLoadMgr().pauseRoutineLoadJob(stmt);
            });
            return null;
        }

        @Override
        public ShowResultSet visitResumeRoutineLoadStatement(ResumeRoutineLoadStmt stmt, ConnectContext context) {
            ErrorReport.wrapWithRuntimeException(() -> {
                context.getGlobalStateMgr().getRoutineLoadMgr().resumeRoutineLoadJob(stmt);
            });
            return null;
        }

        @Override
        public ShowResultSet visitStopRoutineLoadStatement(StopRoutineLoadStmt stmt, ConnectContext context) {
            ErrorReport.wrapWithRuntimeException(() -> {
                context.getGlobalStateMgr().getRoutineLoadMgr().stopRoutineLoadJob(stmt);
            });
            return null;
        }

        @Override
        public ShowResultSet visitAlterRoutineLoadStatement(AlterRoutineLoadStmt stmt, ConnectContext context) {
            ErrorReport.wrapWithRuntimeException(() -> {
                context.getGlobalStateMgr().getRoutineLoadMgr().alterRoutineLoadJob(stmt);
            });
            return null;
        }

        @Override
        public ShowResultSet visitAlterLoadStatement(AlterLoadStmt stmt, ConnectContext context) {
            ErrorReport.wrapWithRuntimeException(() -> {
                context.getGlobalStateMgr().getLoadMgr().alterLoadJob(stmt);
            });
            return null;
        }

        @Override
        public ShowResultSet visitCreateUserStatement(CreateUserStmt stmt, ConnectContext context) {
            ErrorReport.wrapWithRuntimeException(() -> {
                context.getGlobalStateMgr().getAuthenticationMgr().createUser(stmt);
            });
            return null;
        }

        @Override
        public ShowResultSet visitAlterUserStatement(AlterUserStmt stmt, ConnectContext context) {
            ErrorReport.wrapWithRuntimeException(() -> {
                context.getGlobalStateMgr().getAuthenticationMgr()
                        .alterUser(stmt.getUserIdentity(), stmt.getAuthenticationInfo());
            });
            return null;
        }

        @Override
        public ShowResultSet visitDropUserStatement(DropUserStmt stmt, ConnectContext context) {
            ErrorReport.wrapWithRuntimeException(() -> {
                context.getGlobalStateMgr().getAuthenticationMgr().dropUser(stmt);
            });
            return null;
        }

        @Override
        public ShowResultSet visitGrantRevokeRoleStatement(BaseGrantRevokeRoleStmt stmt, ConnectContext context) {
            ErrorReport.wrapWithRuntimeException(() -> {

                if (stmt instanceof GrantRoleStmt) {
                    context.getGlobalStateMgr().getAuthorizationMgr().grantRole((GrantRoleStmt) stmt);
                } else {
                    context.getGlobalStateMgr().getAuthorizationMgr().revokeRole((RevokeRoleStmt) stmt);
                }
            });
            return null;
        }

        @Override
        public ShowResultSet visitGrantRevokePrivilegeStatement(BaseGrantRevokePrivilegeStmt stmt,
                                                                ConnectContext context) {
            ErrorReport.wrapWithRuntimeException(() -> {
                if (stmt instanceof GrantPrivilegeStmt) {

                    context.getGlobalStateMgr().getAuthorizationMgr().grant((GrantPrivilegeStmt) stmt);

                } else {
                    context.getGlobalStateMgr().getAuthorizationMgr().revoke((RevokePrivilegeStmt) stmt);
                }
            });
            return null;
        }

        @Override
        public ShowResultSet visitCreateRoleStatement(CreateRoleStmt stmt, ConnectContext context) {
            ErrorReport.wrapWithRuntimeException(() -> {
                context.getGlobalStateMgr().getAuthorizationMgr().createRole(stmt);
            });
            return null;
        }

        @Override
        public ShowResultSet visitAlterRoleStatement(AlterRoleStmt stmt, ConnectContext context) {
            ErrorReport.wrapWithRuntimeException(() -> {
                context.getGlobalStateMgr().getAuthorizationMgr().alterRole(stmt);
            });
            return null;
        }

        @Override
        public ShowResultSet visitDropRoleStatement(DropRoleStmt stmt, ConnectContext context) {
            ErrorReport.wrapWithRuntimeException(() -> {
                context.getGlobalStateMgr().getAuthorizationMgr().dropRole(stmt);
            });
            return null;
        }

        @Override
        public ShowResultSet visitSetUserPropertyStatement(SetUserPropertyStmt stmt, ConnectContext context) {
            ErrorReport.wrapWithRuntimeException(() -> {
                context.getGlobalStateMgr().getAuthenticationMgr().updateUserProperty(stmt.getUser(),
                        stmt.getPropertyPairList());

            });
            return null;
        }

        @Override
        public ShowResultSet visitCreateSecurityIntegrationStatement(CreateSecurityIntegrationStatement stmt,
                                                                     ConnectContext context) {
            ErrorReport.wrapWithRuntimeException(() -> {
                context.getGlobalStateMgr().getAuthenticationMgr().createSecurityIntegration(
                        stmt.getName(), stmt.getPropertyMap());
            });

            return null;
        }

        @Override
        public ShowResultSet visitAlterSystemStatement(AlterSystemStmt stmt, ConnectContext context) {
            ErrorReport.wrapWithRuntimeException(() -> {
                context.getGlobalStateMgr().getAlterJobMgr().processAlterCluster(stmt);
            });
            return null;
        }

        @Override
        public ShowResultSet visitCancelAlterSystemStatement(CancelAlterSystemStmt stmt, ConnectContext context) {
            ErrorReport.wrapWithRuntimeException(() -> {
                context.getGlobalStateMgr().getAlterJobMgr().getClusterHandler().cancel(stmt);
            });
            return null;
        }

        @Override
        public ShowResultSet visitAlterDatabaseQuotaStatement(AlterDatabaseQuotaStmt stmt, ConnectContext context) {
            ErrorReport.wrapWithRuntimeException(() -> {
                context.getGlobalStateMgr().getLocalMetastore().alterDatabaseQuota(stmt);
            });
            return null;
        }

        @Override
        public ShowResultSet visitAlterDatabaseRenameStatement(AlterDatabaseRenameStatement stmt,
                                                               ConnectContext context) {
            ErrorReport.wrapWithRuntimeException(() -> {
                context.getGlobalStateMgr().getLocalMetastore().renameDatabase(stmt);
            });
            return null;
        }

        @Override
        public ShowResultSet visitRecoverDbStatement(RecoverDbStmt stmt, ConnectContext context) {
            ErrorReport.wrapWithRuntimeException(() -> {
                context.getGlobalStateMgr().getLocalMetastore().recoverDatabase(stmt);
            });
            return null;
        }

        @Override
        public ShowResultSet visitRecoverTableStatement(RecoverTableStmt stmt, ConnectContext context) {
            ErrorReport.wrapWithRuntimeException(() -> {
                context.getGlobalStateMgr().getLocalMetastore().recoverTable(stmt);
            });
            return null;
        }

        @Override
        public ShowResultSet visitRecoverPartitionStatement(RecoverPartitionStmt stmt, ConnectContext context) {
            ErrorReport.wrapWithRuntimeException(() -> {
                context.getGlobalStateMgr().getLocalMetastore().recoverPartition(stmt);
            });
            return null;
        }

        @Override
        public ShowResultSet visitCreateViewStatement(CreateViewStmt stmt, ConnectContext context) {
            ErrorReport.wrapWithRuntimeException(() -> {
                GlobalStateMgr.getCurrentState().getLocalMetastore().createView(stmt);
            });
            return null;
        }

        @Override
        public ShowResultSet visitBackupStatement(BackupStmt stmt, ConnectContext context) {
            ErrorReport.wrapWithRuntimeException(() -> {
                context.getGlobalStateMgr().getBackupHandler().process(stmt);
            });
            return null;
        }

        @Override
        public ShowResultSet visitRestoreStatement(RestoreStmt stmt, ConnectContext context) {
            ErrorReport.wrapWithRuntimeException(() -> {
                context.getGlobalStateMgr().getBackupHandler().process(stmt);
            });
            return null;
        }

        @Override
        public ShowResultSet visitCancelBackupStatement(CancelBackupStmt stmt, ConnectContext context) {
            ErrorReport.wrapWithRuntimeException(() -> {
                context.getGlobalStateMgr().getBackupHandler().cancel(stmt);
            });
            return null;
        }

        @Override
        public ShowResultSet visitCreateRepositoryStatement(CreateRepositoryStmt stmt, ConnectContext context) {
            ErrorReport.wrapWithRuntimeException(() -> {
                context.getGlobalStateMgr().getBackupHandler().createRepository(stmt);
            });
            return null;
        }

        @Override
        public ShowResultSet visitDropRepositoryStatement(DropRepositoryStmt stmt, ConnectContext context) {
            ErrorReport.wrapWithRuntimeException(() -> {
                context.getGlobalStateMgr().getBackupHandler().dropRepository(stmt);
            });
            return null;
        }

        @Override
        public ShowResultSet visitSyncStatement(SyncStmt stmt, ConnectContext context) {
            ErrorReport.wrapWithRuntimeException(() -> {
            });
            return null;
        }

        @Override
        public ShowResultSet visitTruncateTableStatement(TruncateTableStmt stmt, ConnectContext context) {
            ErrorReport.wrapWithRuntimeException(() -> {
                context.getGlobalStateMgr().getLocalMetastore().truncateTable(stmt);
            });
            return null;
        }

        @Override
        public ShowResultSet visitAdminRepairTableStatement(AdminRepairTableStmt stmt, ConnectContext context) {
            ErrorReport.wrapWithRuntimeException(() -> {
                context.getGlobalStateMgr().getTabletChecker().repairTable(stmt);
            });
            return null;
        }

        @Override
        public ShowResultSet visitAdminCancelRepairTableStatement(AdminCancelRepairTableStmt stmt,
                                                                  ConnectContext context) {
            ErrorReport.wrapWithRuntimeException(() -> {
                context.getGlobalStateMgr().getTabletChecker().cancelRepairTable(stmt);
            });
            return null;
        }

        @Override
        public ShowResultSet visitAdminSetConfigStatement(AdminSetConfigStmt stmt, ConnectContext context) {
            ErrorReport.wrapWithRuntimeException(() -> {
                context.getGlobalStateMgr().getNodeMgr().setConfig(stmt);
                if (stmt.getConfig().containsKey("mysql_server_version")) {
                    String version = stmt.getConfig().getMap().get("mysql_server_version");
                    if (!Strings.isNullOrEmpty(version)) {
                        GlobalVariable.version = version;
                    }
                }
            });
            return null;
        }

        @Override
        public ShowResultSet visitCreateFileStatement(CreateFileStmt stmt, ConnectContext context) {
            ErrorReport.wrapWithRuntimeException(() -> {
                context.getGlobalStateMgr().getSmallFileMgr().createFile(stmt);
            });
            return null;
        }

        @Override
        public ShowResultSet visitDropFileStatement(DropFileStmt stmt, ConnectContext context) {
            ErrorReport.wrapWithRuntimeException(() -> {
                context.getGlobalStateMgr().getSmallFileMgr().dropFile(stmt);
            });
            return null;
        }

        @Override
        public ShowResultSet visitInstallPluginStatement(InstallPluginStmt stmt, ConnectContext context) {
            ErrorReport.wrapWithRuntimeException(() -> {
                try {
                    context.getGlobalStateMgr().getPluginMgr().installPlugin(stmt);
                } catch (IOException e) {
                    throw new RuntimeException(e);
                }
            });
            return null;
        }

        @Override
        public ShowResultSet visitUninstallPluginStatement(UninstallPluginStmt stmt, ConnectContext context) {
            ErrorReport.wrapWithRuntimeException(() -> {
                try {
                    PluginInfo info = context.getGlobalStateMgr().getPluginMgr().uninstallPlugin(stmt.getPluginName());
                    if (null != info) {
                        GlobalStateMgr.getCurrentState().getEditLog().logUninstallPlugin(info);
                    }
                    LOG.info("uninstall plugin = " + stmt.getPluginName());

                } catch (IOException e) {
                    throw new RuntimeException(e);
                }
            });
            return null;
        }

        @Override
        public ShowResultSet visitAdminCheckTabletsStatement(AdminCheckTabletsStmt stmt, ConnectContext context) {
            ErrorReport.wrapWithRuntimeException(() -> {
                context.getGlobalStateMgr().getLocalMetastore().checkTablets(stmt);
            });
            return null;
        }

        @Override
        public ShowResultSet visitAdminSetPartitionVersionStmt(AdminSetPartitionVersionStmt stmt, ConnectContext context) {
            ErrorReport.wrapWithRuntimeException(()
                    -> context.getGlobalStateMgr().getLocalMetastore().setPartitionVersion(stmt));
            return null;
        }

        @Override
        public ShowResultSet visitAdminSetReplicaStatusStatement(AdminSetReplicaStatusStmt stmt,
                                                                 ConnectContext context) {
            ErrorReport.wrapWithRuntimeException(() -> {
                context.getGlobalStateMgr().getLocalMetastore().setReplicaStatus(stmt);
            });
            return null;
        }

        @Override
        public ShowResultSet visitCreateResourceStatement(CreateResourceStmt stmt, ConnectContext context) {
            ErrorReport.wrapWithRuntimeException(() -> {
                context.getGlobalStateMgr().getResourceMgr().createResource(stmt);
            });
            return null;
        }

        @Override
        public ShowResultSet visitDropResourceStatement(DropResourceStmt stmt, ConnectContext context) {
            ErrorReport.wrapWithRuntimeException(() -> {
                context.getGlobalStateMgr().getResourceMgr().dropResource(stmt);
            });
            return null;
        }

        @Override
        public ShowResultSet visitAlterResourceStatement(AlterResourceStmt stmt, ConnectContext context) {
            ErrorReport.wrapWithRuntimeException(() -> {
                context.getGlobalStateMgr().getResourceMgr().alterResource(stmt);
            });
            return null;
        }

        @Override
        public ShowResultSet visitCancelExportStatement(CancelExportStmt stmt, ConnectContext context) {
            ErrorReport.wrapWithRuntimeException(() -> {
                context.getGlobalStateMgr().getExportMgr().cancelExportJob(stmt);
            });
            return null;
        }

        @Override
        public ShowResultSet visitCreateAnalyzeJobStatement(CreateAnalyzeJobStmt stmt, ConnectContext context) {
            ErrorReport.wrapWithRuntimeException(() -> {
                AnalyzeJob analyzeJob;
                if (stmt.isNative()) {
                    analyzeJob = new NativeAnalyzeJob(stmt.getDbId(),
                            stmt.getTableId(),
                            stmt.getColumnNames(),
                            stmt.isSample() ? StatsConstants.AnalyzeType.SAMPLE : StatsConstants.AnalyzeType.FULL,
                            StatsConstants.ScheduleType.SCHEDULE,
                            stmt.getProperties(), StatsConstants.ScheduleStatus.PENDING,
                            LocalDateTime.MIN);
                } else {
                    analyzeJob = new ExternalAnalyzeJob(stmt.getTableName().getCatalog(), stmt.getTableName().getDb(),
                            stmt.getTableName().getTbl(), stmt.getColumnNames(),
                            stmt.isSample() ? StatsConstants.AnalyzeType.SAMPLE : StatsConstants.AnalyzeType.FULL,
                            StatsConstants.ScheduleType.SCHEDULE,
                            stmt.getProperties(), StatsConstants.ScheduleStatus.PENDING,
                            LocalDateTime.MIN);
                }
                context.getGlobalStateMgr().getAnalyzeMgr().addAnalyzeJob(analyzeJob);

                ConnectContext statsConnectCtx = StatisticUtils.buildConnectContext();
                // from current session, may execute analyze stmt
                statsConnectCtx.getSessionVariable().setStatisticCollectParallelism(
                        context.getSessionVariable().getStatisticCollectParallelism());
                Thread thread = new Thread(() -> {
                    statsConnectCtx.setThreadLocalInfo();
                    StatisticExecutor statisticExecutor = new StatisticExecutor();
                    analyzeJob.run(statsConnectCtx, statisticExecutor);
                });
                thread.start();
            });
            return null;
        }

        @Override
        public ShowResultSet visitDropAnalyzeStatement(DropAnalyzeJobStmt stmt, ConnectContext context) {
            ErrorReport.wrapWithRuntimeException(
                    () -> context.getGlobalStateMgr().getAnalyzeMgr().removeAnalyzeJob(stmt.getId()));
            return null;
        }

        @Override
        public ShowResultSet visitRefreshTableStatement(RefreshTableStmt stmt, ConnectContext context) {
            ErrorReport.wrapWithRuntimeException(() -> {
                context.getGlobalStateMgr().refreshExternalTable(stmt);
            });
            return null;
        }

        @Override
        public ShowResultSet visitCreateResourceGroupStatement(CreateResourceGroupStmt stmt, ConnectContext context) {
            ErrorReport.wrapWithRuntimeException(() -> {
                context.getGlobalStateMgr().getResourceGroupMgr().createResourceGroup(stmt);
            });
            return null;
        }

        @Override
        public ShowResultSet visitDropResourceGroupStatement(DropResourceGroupStmt stmt, ConnectContext context) {
            ErrorReport.wrapWithRuntimeException(() -> {
                context.getGlobalStateMgr().getResourceGroupMgr().dropResourceGroup(stmt);
            });
            return null;
        }

        @Override
        public ShowResultSet visitAlterResourceGroupStatement(AlterResourceGroupStmt stmt, ConnectContext context) {
            ErrorReport.wrapWithRuntimeException(() -> {
                context.getGlobalStateMgr().getResourceGroupMgr().alterResourceGroup(stmt);
            });
            return null;
        }

        @Override
        public ShowResultSet visitCreateCatalogStatement(CreateCatalogStmt stmt, ConnectContext context) {
            ErrorReport.wrapWithRuntimeException(() -> {
                context.getGlobalStateMgr().getCatalogMgr().createCatalog(stmt);
            });
            return null;
        }

        @Override
        public ShowResultSet visitDropCatalogStatement(DropCatalogStmt stmt, ConnectContext context) {
            ErrorReport.wrapWithRuntimeException(() -> {
                context.getGlobalStateMgr().getCatalogMgr().dropCatalog(stmt);
            });
            return null;
        }

        @Override
        public ShowResultSet visitAlterCatalogStatement(AlterCatalogStmt stmt, ConnectContext context) {
            ErrorReport.wrapWithRuntimeException(() -> {
                context.getGlobalStateMgr().getCatalogMgr().alterCatalog(stmt);
            });
            return null;
        }

        @Override
        public ShowResultSet visitSubmitTaskStatement(SubmitTaskStmt stmt, ConnectContext context) {
            try {
                return context.getGlobalStateMgr().getTaskManager().handleSubmitTaskStmt(stmt);
            } catch (UserException e) {
                throw new RuntimeException(e);
            }
        }

        @Override
        public ShowResultSet visitDropTaskStmt(DropTaskStmt dropTaskStmt, ConnectContext context) {
            TaskManager taskManager = context.getGlobalStateMgr().getTaskManager();
            String taskName = dropTaskStmt.getTaskName().getName();
            if (!taskManager.containTask(taskName)) {
                throw new SemanticException("Task " + taskName + " is not exist");
            }
            Task task = taskManager.getTask(taskName);
            if (task.getSource() == Constants.TaskSource.MV && !dropTaskStmt.isForce()) {
                throw new RuntimeException("Can not drop task generated by materialized view. You can use " +
                        "DROP MATERIALIZED VIEW to drop task, when the materialized view is deleted, " +
                        "the related task will be deleted automatically.");
            }
            taskManager.dropTasks(Collections.singletonList(task.getId()), false);
            return null;
        }

        @Override
        public ShowResultSet visitCreateStorageVolumeStatement(CreateStorageVolumeStmt stmt, ConnectContext context) {
            ErrorReport.wrapWithRuntimeException(() -> {
                try {
                    context.getGlobalStateMgr().getStorageVolumeMgr().createStorageVolume(stmt);
                } catch (AlreadyExistsException e) {
                    if (stmt.isSetIfNotExists()) {
                        LOG.info("create storage volume[{}] which already exists", stmt.getName());
                    } else {
                        throw e;
                    }
                }
            });
            return null;
        }

        @Override
        public ShowResultSet visitAlterStorageVolumeStatement(AlterStorageVolumeStmt stmt, ConnectContext context) {
            ErrorReport.wrapWithRuntimeException(() ->
                    context.getGlobalStateMgr().getStorageVolumeMgr().updateStorageVolume(stmt)
            );
            return null;
        }

        @Override
        public ShowResultSet visitDropStorageVolumeStatement(DropStorageVolumeStmt stmt, ConnectContext context) {
            ErrorReport.wrapWithRuntimeException(() -> {
                try {
                    context.getGlobalStateMgr().getStorageVolumeMgr().removeStorageVolume(stmt);
                } catch (MetaNotFoundException e) {
                    if (stmt.isSetIfExists()) {
                        LOG.info("drop storage volume[{}] which does not exist", stmt.getName());
                    } else {
                        throw e;
                    }
                }
            });
            return null;
        }

        @Override
        public ShowResultSet visitSetDefaultStorageVolumeStatement(SetDefaultStorageVolumeStmt stmt,
                                                                   ConnectContext context) {
            ErrorReport.wrapWithRuntimeException(() ->
                    context.getGlobalStateMgr().getStorageVolumeMgr().setDefaultStorageVolume(stmt)
            );
            return null;
        }

        //=========================================== Pipe Statement ==================================================
        @Override
        public ShowResultSet visitCreatePipeStatement(CreatePipeStmt stmt, ConnectContext context) {
            ErrorReport.wrapWithRuntimeException(() ->
                    context.getGlobalStateMgr().getPipeManager().createPipe(stmt)
            );
            return null;
        }

        @Override
        public ShowResultSet visitDropPipeStatement(DropPipeStmt stmt, ConnectContext context) {
            ErrorReport.wrapWithRuntimeException(() ->
                    context.getGlobalStateMgr().getPipeManager().dropPipe(stmt)
            );
            return null;
        }

        @Override
        public ShowResultSet visitAlterPipeStatement(AlterPipeStmt stmt, ConnectContext context) {
            ErrorReport.wrapWithRuntimeException(() ->
                    context.getGlobalStateMgr().getPipeManager().alterPipe(stmt)
            );
            return null;
        }

        // ==========================================Data Cache Management==============================================
        @Override
        public ShowResultSet visitCreateDataCacheRuleStatement(CreateDataCacheRuleStmt stmt, ConnectContext context) {
            ErrorReport.wrapWithRuntimeException(() -> {
                DataCacheMgr.getInstance().createCacheRule(stmt.getTarget(), stmt.getPredicates(), stmt.getPriority(),
                        stmt.getProperties());
            });
            return null;
        }

        @Override
        public ShowResultSet visitDropDataCacheRuleStatement(DropDataCacheRuleStmt stmt, ConnectContext context) {
            ErrorReport.wrapWithRuntimeException(() -> {
                DataCacheMgr.getInstance().dropCacheRule(stmt.getCacheRuleId());
            });
            return null;
        }

        @Override
        public ShowResultSet visitClearDataCacheRulesStatement(ClearDataCacheRulesStmt stmt, ConnectContext context) {
            ErrorReport.wrapWithRuntimeException(() -> {
                DataCacheMgr.getInstance().clearRules();
            });
            return null;
        }

        //=========================================== Dictionary Statement ==================================================
        @Override
        public ShowResultSet visitCreateDictionaryStatement(CreateDictionaryStmt stmt, ConnectContext context) {
            ErrorReport.wrapWithRuntimeException(() -> {
                context.getGlobalStateMgr().getDictionaryMgr().createDictionary(stmt, context.getDatabase());
            });
            return null;
        }

        @Override
        public ShowResultSet visitDropDictionaryStatement(DropDictionaryStmt stmt, ConnectContext context) {
            ErrorReport.wrapWithRuntimeException(() -> {
                context.getGlobalStateMgr().getDictionaryMgr().dropDictionary(stmt.getDictionaryName(),
                        stmt.isCacheOnly(), false);
            });
            return null;
        }

        @Override
        public ShowResultSet visitRefreshDictionaryStatement(RefreshDictionaryStmt stmt, ConnectContext context) {
            ErrorReport.wrapWithRuntimeException(() -> {
                context.getGlobalStateMgr().getDictionaryMgr().refreshDictionary(stmt.getDictionaryName());
            });
            return null;
        }

        @Override
        public ShowResultSet visitCancelRefreshDictionaryStatement(CancelRefreshDictionaryStmt stmt, ConnectContext context) {
            ErrorReport.wrapWithRuntimeException(() -> {
                context.getGlobalStateMgr().getDictionaryMgr().cancelRefreshDictionary(stmt.getDictionaryName());
            });
            return null;
        }
    }

}<|MERGE_RESOLUTION|>--- conflicted
+++ resolved
@@ -172,12 +172,7 @@
         }
     }
 
-<<<<<<< HEAD
-    protected static class StmtExecutorVisitor implements AstVisitor<ShowResultSet, ConnectContext> {
-
-=======
     public static class StmtExecutorVisitor implements AstVisitor<ShowResultSet, ConnectContext> {
->>>>>>> ffa5d697
         private static final Logger LOG = LogManager.getLogger(StmtExecutorVisitor.class);
         private static final StmtExecutorVisitor INSTANCE = new StmtExecutorVisitor();
         public static StmtExecutorVisitor getInstance() {
