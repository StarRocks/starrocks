// This file is made available under Elastic License 2.0.
// This file is based on code available under the Apache license here:
//   https://github.com/apache/incubator-doris/blob/master/fe/fe-core/src/main/java/org/apache/doris/qe/Coordinator.java

// Licensed to the Apache Software Foundation (ASF) under one
// or more contributor license agreements.  See the NOTICE file
// distributed with this work for additional information
// regarding copyright ownership.  The ASF licenses this file
// to you under the Apache License, Version 2.0 (the
// "License"); you may not use this file except in compliance
// with the License.  You may obtain a copy of the License at
//
//   http://www.apache.org/licenses/LICENSE-2.0
//
// Unless required by applicable law or agreed to in writing,
// software distributed under the License is distributed on an
// "AS IS" BASIS, WITHOUT WARRANTIES OR CONDITIONS OF ANY
// KIND, either express or implied.  See the License for the
// specific language governing permissions and limitations
// under the License.

package com.starrocks.qe;

import com.google.common.base.Preconditions;
import com.google.common.base.Strings;
import com.google.common.collect.HashMultimap;
import com.google.common.collect.ImmutableCollection;
import com.google.common.collect.ImmutableList;
import com.google.common.collect.ImmutableMap;
import com.google.common.collect.Lists;
import com.google.common.collect.Maps;
import com.google.common.collect.Multimap;
import com.google.common.collect.Sets;
import com.starrocks.analysis.DescriptorTable;
import com.starrocks.catalog.FsBroker;
import com.starrocks.catalog.WorkGroup;
import com.starrocks.catalog.WorkGroupClassifier;
import com.starrocks.common.Config;
import com.starrocks.common.MarkedCountDownLatch;
import com.starrocks.common.Pair;
import com.starrocks.common.Reference;
import com.starrocks.common.Status;
import com.starrocks.common.UserException;
import com.starrocks.common.util.Counter;
import com.starrocks.common.util.DebugUtil;
import com.starrocks.common.util.ListUtil;
import com.starrocks.common.util.RuntimeProfile;
import com.starrocks.common.util.TimeUtils;
import com.starrocks.load.loadv2.LoadJob;
import com.starrocks.planner.DataPartition;
import com.starrocks.planner.DataSink;
import com.starrocks.planner.DataStreamSink;
import com.starrocks.planner.ExchangeNode;
import com.starrocks.planner.ExportSink;
import com.starrocks.planner.HdfsScanNode;
import com.starrocks.planner.HudiScanNode;
import com.starrocks.planner.IcebergScanNode;
import com.starrocks.planner.JoinNode;
import com.starrocks.planner.MultiCastDataSink;
import com.starrocks.planner.MultiCastPlanFragment;
import com.starrocks.planner.OlapScanNode;
import com.starrocks.planner.PlanFragment;
import com.starrocks.planner.PlanFragmentId;
import com.starrocks.planner.PlanNode;
import com.starrocks.planner.PlanNodeId;
import com.starrocks.planner.ResultSink;
import com.starrocks.planner.RuntimeFilterDescription;
import com.starrocks.planner.ScanNode;
import com.starrocks.planner.UnionNode;
import com.starrocks.proto.PExecBatchPlanFragmentsResult;
import com.starrocks.proto.PExecPlanFragmentResult;
import com.starrocks.proto.PPlanFragmentCancelReason;
import com.starrocks.proto.StatusPB;
import com.starrocks.qe.QueryStatisticsItem.FragmentInstanceInfo;
import com.starrocks.rpc.BackendServiceClient;
import com.starrocks.rpc.RpcException;
import com.starrocks.server.GlobalStateMgr;
import com.starrocks.service.FrontendOptions;
import com.starrocks.sql.common.ErrorType;
import com.starrocks.sql.common.StarRocksPlannerException;
import com.starrocks.system.Backend;
import com.starrocks.system.ComputeNode;
import com.starrocks.task.LoadEtlTask;
import com.starrocks.thrift.InternalServiceVersion;
import com.starrocks.thrift.TDescriptorTable;
import com.starrocks.thrift.TEsScanRange;
import com.starrocks.thrift.TExecBatchPlanFragmentsParams;
import com.starrocks.thrift.TExecPlanFragmentParams;
import com.starrocks.thrift.TInternalScanRange;
import com.starrocks.thrift.TNetworkAddress;
import com.starrocks.thrift.TPipelineProfileLevel;
import com.starrocks.thrift.TPlanFragmentDestination;
import com.starrocks.thrift.TPlanFragmentExecParams;
import com.starrocks.thrift.TQueryGlobals;
import com.starrocks.thrift.TQueryOptions;
import com.starrocks.thrift.TQueryType;
import com.starrocks.thrift.TReportExecStatusParams;
import com.starrocks.thrift.TRuntimeFilterDestination;
import com.starrocks.thrift.TRuntimeFilterParams;
import com.starrocks.thrift.TRuntimeFilterProberParams;
import com.starrocks.thrift.TScanRangeLocation;
import com.starrocks.thrift.TScanRangeLocations;
import com.starrocks.thrift.TScanRangeParams;
import com.starrocks.thrift.TStatusCode;
import com.starrocks.thrift.TTabletCommitInfo;
import com.starrocks.thrift.TUniqueId;
import com.starrocks.thrift.TUnit;
import com.starrocks.thrift.TWorkGroup;
import org.apache.commons.lang3.StringUtils;
import org.apache.logging.log4j.LogManager;
import org.apache.logging.log4j.Logger;
import org.apache.thrift.TException;

import java.time.Instant;
import java.time.ZoneId;
import java.time.format.DateTimeFormatter;
import java.util.ArrayList;
import java.util.Arrays;
import java.util.Collection;
import java.util.Collections;
import java.util.Deque;
import java.util.HashMap;
import java.util.HashSet;
import java.util.LinkedList;
import java.util.List;
import java.util.Map;
import java.util.Objects;
import java.util.Queue;
import java.util.Random;
import java.util.Set;
import java.util.concurrent.ConcurrentNavigableMap;
import java.util.concurrent.ConcurrentSkipListMap;
import java.util.concurrent.ExecutionException;
import java.util.concurrent.Future;
import java.util.concurrent.TimeUnit;
import java.util.concurrent.TimeoutException;
import java.util.concurrent.locks.Lock;
import java.util.concurrent.locks.ReentrantLock;
import java.util.function.Function;
import java.util.stream.Collectors;

public class Coordinator {
    private static final Logger LOG = LogManager.getLogger(Coordinator.class);

    private static final DateTimeFormatter DATE_FORMAT = DateTimeFormatter.ofPattern("yyyy-MM-dd HH:mm:ss");

    private static final String localIP = FrontendOptions.getLocalHostAddress();

    // Random is used to shuffle instances of partitioned
    private static final Random instanceRandom = new Random();
    // parallel execute
    private final TUniqueId nextInstanceId;
    // Overall status of the entire query; set to the first reported fragment error
    // status or to CANCELLED, if Cancel() is called.
    Status queryStatus = new Status();
    // save of related backends of this query
    Map<TNetworkAddress, Long> addressToBackendID = Maps.newHashMap();
    //backends which this query will use
    private ImmutableMap<Long, Backend> idToBackend = ImmutableMap.of();
    //compute node which this query will use
    private ImmutableMap<Long, ComputeNode> idToComputeNode = ImmutableMap.of();
    //if it has compute node, hasComputeNode is true
    private boolean hasComputeNode = false;
    //when use compute node, usedComputeNode is true,
    //if hasComputeNode but preferComputeNode is false and no hdfsScanNode, usedComputeNode still false
    private boolean usedComputeNode = false;
    // copied from TQueryExecRequest; constant across all fragments
    private final TDescriptorTable descTable;
    // Why we use query global?
    // When `NOW()` function is in sql, we need only one now(),
    // but, we execute `NOW()` distributed.
    // So we make a query global value here to make one `now()` value in one query process.
    private final TQueryGlobals queryGlobals = new TQueryGlobals();
    private final TQueryOptions queryOptions;
    private TNetworkAddress coordAddress;
    // protects all fields below
    private final Lock lock = new ReentrantLock();
    // If true, the query is done returning all results.  It is possible that the
    // coordinator still needs to wait for cleanup on remote fragments (e.g. queries
    // with limit)
    // Once this is set to true, errors from remote fragments are ignored.
    private boolean returnedAllResults;
    private RuntimeProfile queryProfile;
    private List<RuntimeProfile> fragmentProfiles;
    // populated in computeFragmentExecParams()
    private final Map<PlanFragmentId, FragmentExecParams> fragmentExecParamsMap = Maps.newHashMap();
    private final List<PlanFragment> fragments;
    // backend execute state
    private final ConcurrentNavigableMap<Integer, BackendExecState> backendExecStates = new ConcurrentSkipListMap<>();
    // backend which state need to be checked when joining this coordinator.
    // It is supposed to be the subset of backendExecStates.
    private final List<BackendExecState> needCheckBackendExecStates = Lists.newArrayList();
    private ResultReceiver receiver;
    private final List<ScanNode> scanNodes;
    // number of instances of this query, equals to
    // number of backends executing plan fragments on behalf of this query;
    // set in computeFragmentExecParams();
    // same as backend_exec_states_.size() after Exec()
    private final Set<TUniqueId> instanceIds = Sets.newHashSet();
    // instance id -> dummy value
    private MarkedCountDownLatch<TUniqueId, Long> profileDoneSignal;
    private final boolean isBlockQuery;
    private int numReceivedRows = 0;
    private List<String> deltaUrls;
    private Map<String, String> loadCounters;
    private String trackingUrl;
    // for export
    private List<String> exportFiles;
    private final List<TTabletCommitInfo> commitInfos = Lists.newArrayList();
    // Input parameter
    private long jobId = -1; // job which this task belongs to
    private TUniqueId queryId;
    private final ConnectContext connectContext;
    private final boolean needReport;
    private final boolean preferComputeNode;
    //this query use compute node number
    private final int useComputeNodeNumber;
    private final String clusterName;
    // force schedule local be for HybridBackendSelector
    // only for hive now
    private boolean forceScheduleLocal = false;
    private final Set<Integer> colocateFragmentIds = new HashSet<>();
    private final Set<Integer> replicateFragmentIds = new HashSet<>();
    private final Set<Integer> replicateScanIds = new HashSet<>();
    private final Set<Integer> bucketShuffleFragmentIds = new HashSet<>();
    private final Set<Integer> rightOrFullBucketShuffleFragmentIds = new HashSet<>();

    private final Map<PlanFragmentId, Map<Integer, TNetworkAddress>> fragmentIdToSeqToAddressMap = Maps.newHashMap();
    // fragment_id -> < bucket_seq -> < scannode_id -> scan_range_params >>
    private final Map<PlanFragmentId, BucketSeqToScanRange> fragmentIdBucketSeqToScanRangeMap = Maps.newHashMap();
    // fragment_id -> bucket_num
    private final Map<PlanFragmentId, Integer> fragmentIdToBucketNumMap = Maps.newHashMap();
    // fragment_id -> < be_id -> bucket_count >
    private final Map<PlanFragmentId, Map<Long, Integer>> fragmentIdToBackendIdBucketCountMap = Maps.newHashMap();

    private final Map<PlanFragmentId, List<Integer>> fragmentIdToSeqToInstanceMap = Maps.newHashMap();

    // Used for new planner
    public Coordinator(ConnectContext context, List<PlanFragment> fragments, List<ScanNode> scanNodes,
                       TDescriptorTable descTable) {
        this.isBlockQuery = false;
        this.queryId = context.getExecutionId();
        this.connectContext = context;
        this.fragments = fragments;
        this.scanNodes = scanNodes;
        this.descTable = descTable;
        this.returnedAllResults = false;
        this.queryOptions = context.getSessionVariable().toThrift();
        long startTime = context.getStartTime();
        if (context.getSessionVariable().getTimeZone().equals("CST")) {
            this.queryGlobals.setTime_zone(TimeUtils.DEFAULT_TIME_ZONE);
        } else {
            this.queryGlobals.setTime_zone(context.getSessionVariable().getTimeZone());
        }
        String nowString =
                DATE_FORMAT.format(Instant.ofEpochMilli(startTime).atZone(ZoneId.of(queryGlobals.time_zone)));
        this.queryGlobals.setNow_string(nowString);
        this.queryGlobals.setTimestamp_ms(startTime);
        if (context.getLastQueryId() != null) {
            this.queryGlobals.setLast_query_id(context.getLastQueryId().toString());
        }
        this.needReport = context.getSessionVariable().isReportSucc();
        this.preferComputeNode = context.getSessionVariable().isPreferComputeNode();
        this.useComputeNodeNumber = context.getSessionVariable().getUseComputeNodes();
        this.clusterName = context.getClusterName();
        this.nextInstanceId = new TUniqueId();
        nextInstanceId.setHi(queryId.hi);
        nextInstanceId.setLo(queryId.lo + 1);
        this.forceScheduleLocal = context.getSessionVariable().isForceScheduleLocal();
    }

    // Used for broker load task/export task coordinator
    public Coordinator(Long jobId, TUniqueId queryId, DescriptorTable descTable, List<PlanFragment> fragments,
                       List<ScanNode> scanNodes, String cluster, String timezone, long startTime) {
        this.isBlockQuery = true;
        this.jobId = jobId;
        this.queryId = queryId;
        this.connectContext = null;
        this.descTable = descTable.toThrift();
        this.fragments = fragments;
        this.scanNodes = scanNodes;
        this.queryOptions = new TQueryOptions();
        String nowString = DATE_FORMAT.format(Instant.ofEpochMilli(startTime).atZone(ZoneId.of(timezone)));
        this.queryGlobals.setNow_string(nowString);
        this.queryGlobals.setTimestamp_ms(startTime);
        this.queryGlobals.setTime_zone(timezone);
        this.needReport = true;
        this.preferComputeNode = false;
        this.useComputeNodeNumber = -1;
        this.clusterName = cluster;
        this.nextInstanceId = new TUniqueId();
        nextInstanceId.setHi(queryId.hi);
        nextInstanceId.setLo(queryId.lo + 1);
    }

    public long getJobId() {
        return jobId;
    }

    public TUniqueId getQueryId() {
        return queryId;
    }

    public void setQueryId(TUniqueId queryId) {
        this.queryId = queryId;
    }

    public void setQueryType(TQueryType type) {
        this.queryOptions.setQuery_type(type);
    }

    public Status getExecStatus() {
        return queryStatus;
    }

    public RuntimeProfile getQueryProfile() {
        return queryProfile;
    }

    public List<String> getDeltaUrls() {
        return deltaUrls;
    }

    public Map<String, String> getLoadCounters() {
        return loadCounters;
    }

    public String getTrackingUrl() {
        return trackingUrl;
    }

    public void setExecMemoryLimit(long execMemoryLimit) {
        this.queryOptions.setMem_limit(execMemoryLimit);
    }

    public void setLoadMemLimit(long loadMemLimit) {
        this.queryOptions.setLoad_mem_limit(loadMemLimit);
    }

    public void setTimeout(int timeout) {
        this.queryOptions.setQuery_timeout(timeout);
    }

    public void addReplicateScanId(Integer scanId) {
        replicateScanIds.add(scanId);
    }

    public void clearExportStatus() {
        lock.lock();
        try {
            this.backendExecStates.clear();
            this.queryStatus.setStatus(new Status());
            if (this.exportFiles == null) {
                this.exportFiles = Lists.newArrayList();
            }
            this.exportFiles.clear();
            this.needCheckBackendExecStates.clear();
        } finally {
            lock.unlock();
        }
    }

    public List<TTabletCommitInfo> getCommitInfos() {
        return commitInfos;
    }

    // Initialize
    private void prepare() {
        for (PlanFragment fragment : fragments) {
            fragmentExecParamsMap.put(fragment.getFragmentId(), new FragmentExecParams(fragment));
        }

        coordAddress = new TNetworkAddress(localIP, Config.rpc_port);

        int fragmentSize = fragments.size();
        queryProfile = new RuntimeProfile("Execution Profile " + DebugUtil.printId(queryId));

        fragmentProfiles = new ArrayList<>();
        for (int i = 0; i < fragmentSize; i++) {
            fragmentProfiles.add(new RuntimeProfile("Fragment " + i));
            queryProfile.addChild(fragmentProfiles.get(i));
        }

        this.idToBackend = GlobalStateMgr.getCurrentSystemInfo().getIdToBackend();
        this.idToComputeNode = getIdToComputeNode();

        //if it has compute node and contains hdfsScanNode,will use compute node,even though preferComputeNode is false
        if (idToComputeNode != null && idToComputeNode.size() > 0) {
            hasComputeNode = true;
            if (preferComputeNode) {
                usedComputeNode = true;
            }
        }

        if (LOG.isDebugEnabled()) {
            LOG.debug("idToBackend size={}", idToBackend.size());
            for (Map.Entry<Long, Backend> entry : idToBackend.entrySet()) {
                Long backendID = entry.getKey();
                Backend backend = entry.getValue();
                LOG.debug("backend: {}-{}-{}", backendID, backend.getHost(), backend.getBePort());
            }
        }
    }

    private ImmutableMap<Long, ComputeNode> getIdToComputeNode() {
        ImmutableMap<Long, ComputeNode> idToComputeNode
                = ImmutableMap.copyOf(GlobalStateMgr.getCurrentSystemInfo().getIdComputeNode());
        if (useComputeNodeNumber < 0 || useComputeNodeNumber >= idToComputeNode.size()) {
            return idToComputeNode;
        } else {
            Map<Long, ComputeNode> computeNodes = new HashMap<>();
            for (int i = 0; i < useComputeNodeNumber; i++) {
                ComputeNode computeNode = SimpleScheduler.getComputeNode(idToComputeNode);
                if (computeNode == null) {
                    continue;
                }
                computeNodes.put(computeNode.getId(), computeNode);
            }
            return ImmutableMap.copyOf(computeNodes);
        }
    }

    private void lock() {
        lock.lock();
    }

    private void unlock() {
        lock.unlock();
    }

    private void traceInstance() {
        if (LOG.isDebugEnabled()) {
            // TODO(zc): add a switch to close this function
            StringBuilder sb = new StringBuilder();
            int idx = 0;
            sb.append("query id=").append(DebugUtil.printId(queryId)).append(",");
            sb.append("fragment=[");
            for (Map.Entry<PlanFragmentId, FragmentExecParams> entry : fragmentExecParamsMap.entrySet()) {
                if (idx++ != 0) {
                    sb.append(",");
                }
                sb.append(entry.getKey());
                entry.getValue().appendTo(sb);
            }
            sb.append("]");
            LOG.debug(sb.toString());
        }
    }

    // Initiate asynchronous execution of query. Returns as soon as all plan fragments
    // have started executing at their respective backends.
    // 'Request' must contain at least a coordinator plan fragment (ie, can't
    // be for a query like 'SELECT 1').
    // A call to Exec() must precede all other member function calls.
    public void exec() throws Exception {
        if (LOG.isDebugEnabled() && !scanNodes.isEmpty()) {
            LOG.debug("debug: in Coordinator::exec. query id: {}, planNode: {}",
                    DebugUtil.printId(queryId), scanNodes.get(0).treeToThrift());
        }

        if (LOG.isDebugEnabled() && !fragments.isEmpty()) {
            LOG.debug("debug: in Coordinator::exec. query id: {}, fragment: {}",
                    DebugUtil.printId(queryId), fragments.get(0).toThrift());
        }
        LOG.debug("debug: in Coordinator::exec. query id: {}, desc table: {}",
                DebugUtil.printId(queryId), descTable);

        // prepare information
        prepare();
        // compute Fragment Instance
        computeScanRangeAssignment();

        computeFragmentExecParams();

        traceInstance();

        // create result receiver
        PlanFragmentId topId = fragments.get(0).getFragmentId();
        FragmentExecParams topParams = fragmentExecParamsMap.get(topId);
        if (topParams.fragment.getSink() instanceof ResultSink) {
            TNetworkAddress execBeAddr = topParams.instanceExecParams.get(0).host;
            receiver = new ResultReceiver(
                    topParams.instanceExecParams.get(0).instanceId,
                    addressToBackendID.get(execBeAddr),
                    toBrpcHost(execBeAddr),
                    queryOptions.query_timeout * 1000);

            // Select top fragment as global runtime filter merge address
            setGlobalRuntimeFilterParams(topParams, toBrpcHost(execBeAddr));

            if (LOG.isDebugEnabled()) {
                LOG.debug("dispatch query job: {} to {}", DebugUtil.printId(queryId),
                        topParams.instanceExecParams.get(0).host);
            }

            // set the broker address for OUTFILE sink
            ResultSink resultSink = (ResultSink) topParams.fragment.getSink();
            if (resultSink.isOutputFileSink() && resultSink.needBroker()) {
                FsBroker broker = GlobalStateMgr.getCurrentState().getBrokerMgr().getBroker(resultSink.getBrokerName(),
                        execBeAddr.getHostname());
                resultSink.setBrokerAddr(broker.ip, broker.port);
                LOG.info("OUTFILE through broker: {}:{}", broker.ip, broker.port);
            }

        } else {
            // This is a load process.
            this.queryOptions.setIs_report_success(true);
            deltaUrls = Lists.newArrayList();
            loadCounters = Maps.newHashMap();
            List<Long> relatedBackendIds = Lists.newArrayList(addressToBackendID.values());
            GlobalStateMgr.getCurrentState().getLoadManager().initJobProgress(jobId, queryId, instanceIds,
                    relatedBackendIds);
            LOG.info("dispatch load job: {} to {}", DebugUtil.printId(queryId), addressToBackendID.keySet());
        }

        computeBeInstanceNumbers();

        // to keep things simple, make async Cancel() calls wait until plan fragment
        // execution has been initiated, otherwise we might try to cancel fragment
        // execution at backends where it hasn't even started
        profileDoneSignal = new MarkedCountDownLatch<>(instanceIds.size());
        for (TUniqueId instanceId : instanceIds) {
            profileDoneSignal.addMark(instanceId, -1L /* value is meaningless */);
        }

        deliverExecFragments();
    }

    private void deliverExecFragments() throws Exception {
        // Disable pipeline engine for `INSERT INTO`.
        // TODO: remove this when load supports pipeline engine.
        boolean enablePipelineEngine = connectContext != null &&
                connectContext.getSessionVariable().isEnablePipelineEngine() &&
                fragments.stream().allMatch(PlanFragment::canUsePipeline);
        // Only pipeline uses deliver_batch_fragments.
        boolean enableDeliverBatchFragments = enablePipelineEngine
                && connectContext.getSessionVariable().isEnableDeliverBatchFragments();

        if (enableDeliverBatchFragments) {
            deliverExecBatchFragmentsRequests(enablePipelineEngine);
        } else {
            deliverExecFragmentRequests(enablePipelineEngine);
        }
    }

    private void deliverExecFragmentRequests(boolean enablePipelineEngine) throws Exception {
        long queryDeliveryTimeoutMs = Math.min(queryOptions.query_timeout, queryOptions.query_delivery_timeout) * 1000L;
        lock();
        try {
            // execute all instances from up to bottom
            int backendId = 0;
            int profileFragmentId = 0;

            Set<Long> dbIds = connectContext != null ? connectContext.getCurrentSqlDbIds() : null;

            Set<TNetworkAddress> firstDeliveryAddresses = new HashSet<>();
            for (PlanFragment fragment : fragments) {
                FragmentExecParams params = fragmentExecParamsMap.get(fragment.getFragmentId());

                // set up exec states
                int instanceNum = params.instanceExecParams.size();
                Preconditions.checkState(instanceNum > 0);
                List<List<FInstanceExecParam>> infightFInstanceExecParamList = new LinkedList<>();

                // Fragment instances' ordinals in FragmentExecParams.instanceExecParams determine
                // shuffle partitions' ordinals in DataStreamSink. backendIds of Fragment instances that
                // contain shuffle join determine the ordinals of GRF components in the GRF. For a
                // shuffle join, its shuffle partitions and corresponding one-map-one GRF components
                // should have the same ordinals. so here assign monotonic unique backendIds to
                // Fragment instances to keep consistent order with Fragment instances in
                // FragmentExecParams.instanceExecParams.
                for (FInstanceExecParam fInstanceExecParam : params.instanceExecParams) {
                    fInstanceExecParam.backendNum = backendId++;
                }
                if (enablePipelineEngine) {
                    List<FInstanceExecParam> firstFInstanceParamList = new ArrayList<>();
                    List<FInstanceExecParam> remainingFInstanceParamList = new ArrayList<>();

                    for (FInstanceExecParam fInstanceExecParam : params.instanceExecParams) {
                        if (!firstDeliveryAddresses.contains(fInstanceExecParam.host)) {
                            firstDeliveryAddresses.add(fInstanceExecParam.host);
                            firstFInstanceParamList.add(fInstanceExecParam);
                        } else {
                            remainingFInstanceParamList.add(fInstanceExecParam);
                        }
                    }
                    infightFInstanceExecParamList.add(firstFInstanceParamList);
                    infightFInstanceExecParamList.add(remainingFInstanceParamList);
                } else {
                    infightFInstanceExecParamList.add(params.instanceExecParams);
                }

                boolean isFirst = true;
                for (List<FInstanceExecParam> fInstanceExecParamList : infightFInstanceExecParamList) {
                    TDescriptorTable descTable = new TDescriptorTable();
                    descTable.setIs_cached(true);
                    descTable.setTupleDescriptors(Collections.emptyList());
                    if (isFirst) {
                        descTable = this.descTable;
                        descTable.setIs_cached(false);
                        isFirst = false;
                    }

                    if (fInstanceExecParamList.isEmpty()) {
                        continue;
                    }

                    Map<TUniqueId, TNetworkAddress> instanceId2Host =
                            fInstanceExecParamList.stream().collect(Collectors.toMap(f -> f.instanceId, f -> f.host));
                    List<TExecPlanFragmentParams> tParams =
                            params.toThrift(instanceId2Host.keySet(), descTable, dbIds, enablePipelineEngine);
                    List<Pair<BackendExecState, Future<PExecPlanFragmentResult>>> futures = Lists.newArrayList();

                    boolean needCheckBackendState = false;
                    if (queryOptions.getQuery_type() == TQueryType.LOAD && profileFragmentId == 0) {
                        // this is a load process, and it is the first fragment.
                        // we should add all BackendExecState of this fragment to needCheckBackendExecStates,
                        // so that we can check these backends' state when joining this Coordinator
                        needCheckBackendState = true;
                    }

                    for (TExecPlanFragmentParams tParam : tParams) {
                        // TODO: pool of pre-formatted BackendExecStates?
                        TNetworkAddress host = instanceId2Host.get(tParam.params.fragment_instance_id);
                        BackendExecState execState = new BackendExecState(fragment.getFragmentId(), host,
                                profileFragmentId, tParam, this.addressToBackendID);
                        backendExecStates.put(tParam.backend_num, execState);
                        if (needCheckBackendState) {
                            needCheckBackendExecStates.add(execState);
                            if (LOG.isDebugEnabled()) {
                                LOG.debug("add need check backend {} for fragment, {} job: {}",
                                        execState.backend.getId(),
                                        fragment.getFragmentId().asInt(), jobId);
                            }
                        }
                        futures.add(Pair.create(execState, execState.execRemoteFragmentAsync()));
                    }
                    for (Pair<BackendExecState, Future<PExecPlanFragmentResult>> pair : futures) {
                        TStatusCode code;
                        String errMsg = null;
                        try {
                            PExecPlanFragmentResult result =
                                    pair.second.get(queryDeliveryTimeoutMs, TimeUnit.MILLISECONDS);
                            code = TStatusCode.findByValue(result.status.statusCode);
                            if (result.status.errorMsgs != null && !result.status.errorMsgs.isEmpty()) {
                                errMsg = result.status.errorMsgs.get(0);
                            }
                        } catch (ExecutionException e) {
                            LOG.warn("catch a execute exception", e);
                            code = TStatusCode.THRIFT_RPC_ERROR;
                        } catch (InterruptedException e) {
                            LOG.warn("catch a interrupt exception", e);
                            code = TStatusCode.INTERNAL_ERROR;
                        } catch (TimeoutException e) {
                            LOG.warn("catch a timeout exception", e);
                            code = TStatusCode.TIMEOUT;
                        }

                        if (code != TStatusCode.OK) {
                            if (errMsg == null) {
                                errMsg = "exec rpc error. backend id: " + pair.first.backend.getId();
                            }
                            queryStatus.setStatus(errMsg);
                            LOG.warn("exec plan fragment failed, errmsg={}, code: {}, fragmentId={}, backend={}:{}",
                                    errMsg, code, fragment.getFragmentId(),
                                    pair.first.address.hostname, pair.first.address.port);
                            cancelInternal(PPlanFragmentCancelReason.INTERNAL_ERROR);
                            switch (Objects.requireNonNull(code)) {
                                case TIMEOUT:
                                    throw new UserException("query timeout. backend id: " + pair.first.backend.getId());
                                case THRIFT_RPC_ERROR:
                                    SimpleScheduler.addToBlacklist(pair.first.backend.getId());
                                    throw new RpcException(pair.first.backend.getHost(), "rpc failed");
                                default:
                                    throw new UserException(errMsg);
                            }
                        }
                    }
                }
                profileFragmentId += 1;
            }
            attachInstanceProfileToFragmentProfile();
        } finally {
            unlock();
        }
    }

    /**
     * Compute the topological order of the fragment tree.
     * It will divide fragments to several groups.
     * - There is no data dependency among fragments in a group.
     * - All the upstream fragments of the fragments in a group must belong to the previous groups.
     * - Each group should be delivered sequentially, and fragments in a group can be delivered concurrently.
     * <p>
     * For example, the following tree will produce four groups: [[1], [2, 3, 4], [5, 6], [7]]
     *         1
     *         │
     *    ┌────┼────┐
     *    │    │    │
     *    2    3    4
     *    │    │    │
     * ┌──┴─┐  │    │
     * │    │  │    │
     * 5    6  │    │
     *      │  │    │
     *      └──┼────┘
     *         │
     *         7
     *
     * @return multiple fragment groups.
     */
    private List<List<PlanFragment>> computeTopologicalOrderFragments() {
        Queue<PlanFragment> queue = Lists.newLinkedList();
        Map<PlanFragment, Integer> inDegrees = Maps.newHashMap();

        PlanFragment root = fragments.get(0);

        // Compute in-degree of each fragment by BFS.
        // `queue` contains the fragments need to visit its in-edges.
        inDegrees.put(root, 0);
        queue.add(root);
        while (!queue.isEmpty()) {
            PlanFragment fragment = queue.poll();
            for (PlanFragment child : fragment.getChildren()) {
                Integer v = inDegrees.get(child);
                if (v != null) {
                    // Has added this child to queue before, don't add again.
                    inDegrees.put(child, v + 1);
                } else {
                    inDegrees.put(child, 1);
                    queue.add(child);
                }
            }
        }

        if (fragments.size() != inDegrees.size()) {
            for (PlanFragment fragment : fragments) {
                if (!inDegrees.containsKey(fragment)) {
                    LOG.warn("This fragment does not belong to the fragment tree: {}", fragment.getFragmentId());
                }
            }
            throw new StarRocksPlannerException("Some fragments do not belong to the fragment tree",
                    ErrorType.INTERNAL_ERROR);
        }

        // Compute fragment groups by BFS.
        // `queue` contains the fragments whose in-degree is zero.
        queue.add(root);
        List<List<PlanFragment>> groups = Lists.newArrayList();
        int numOutputFragments = 0;
        while (!queue.isEmpty()) {
            int groupSize = queue.size();
            List<PlanFragment> group = new ArrayList<>(groupSize);
            // The next `groupSize` fragments can be delivered concurrently, because zero in-degree indicates that
            // they don't depend on each other and all the fragments depending on them have been delivered.
            for (int i = 0; i < groupSize; ++i) {
                PlanFragment fragment = queue.poll();
                group.add(fragment);

                for (PlanFragment child : fragment.getChildren()) {
                    int degree = inDegrees.compute(child, (k, v) -> v - 1);
                    if (degree == 0) {
                        queue.add(child);
                    }
                }
            }

            groups.add(group);
            numOutputFragments += groupSize;
        }

        if (fragments.size() != numOutputFragments) {
            throw new StarRocksPlannerException("There are some circles in the fragment tree",
                    ErrorType.INTERNAL_ERROR);
        }

        return groups;
    }

    /**
     * Deliver multiple fragments concurrently according to the topological order,
     * and all the instances of a fragment to the same destination host are delivered in the same request.
     */
    private void deliverExecBatchFragmentsRequests(boolean enablePipelineEngine) throws Exception {
        long queryDeliveryTimeoutMs = Math.min(queryOptions.query_timeout, queryOptions.query_delivery_timeout) * 1000L;
<<<<<<< HEAD
        List<List<PlanFragment>> topologicalFragments = computeTopologicalOrderFragments();
=======
        List<List<PlanFragment>> fragmentGroups = computeTopologicalOrderFragments();
>>>>>>> 0bb2f482

        lock();
        try {
            // execute all instances from up to bottom
            int backendNum = 0;
            int profileFragmentId = 0;

            Set<Long> dbIds = connectContext != null ? connectContext.getCurrentSqlDbIds() : null;
<<<<<<< HEAD
            // The cached desc table is only used for the non-first instance request to the same host.
            // Since all the instances of a fragment will be sent in a request,
            // there is no chance to use the cached desc table.
            descTable.setIs_cached(false);

            for (List<PlanFragment> concurrencyFragments : topologicalFragments) {
                List<Pair<BackendExecState, Future<PExecBatchPlanFragmentsResult>>> futures = Lists.newArrayList();

                for (PlanFragment fragment : concurrencyFragments) {
=======

            this.descTable.setIs_cached(false);
            TDescriptorTable emptyDescTable = new TDescriptorTable();
            emptyDescTable.setIs_cached(true);
            emptyDescTable.setTupleDescriptors(Collections.emptyList());

            // Record the first groupIndex of each host.
            // Each host only sends descTable once in the first batch request.
            Map<TNetworkAddress, Integer> host2firstGroupIndex = Maps.newHashMap();
            for (int groupIndex = 0; groupIndex < fragmentGroups.size(); ++groupIndex) {
                List<PlanFragment> fragmentGroup = fragmentGroups.get(groupIndex);

                // Divide requests of fragments in the current group to two stages.
                // If a request need send descTable, the other requests to the same host will be in the second stage.
                // Otherwise, the request will be in the first stage, including
                // - the request need send descTable.
                // - the request to the host, where some request in the previous group has already sent descTable.
                List<List<Pair<BackendExecState, TExecBatchPlanFragmentsParams>>> inflightRequestsList =
                        ImmutableList.of(new ArrayList<>(), new ArrayList<>());
                for (PlanFragment fragment : fragmentGroup) {
>>>>>>> 0bb2f482
                    FragmentExecParams params = fragmentExecParamsMap.get(fragment.getFragmentId());
                    Preconditions.checkState(!params.instanceExecParams.isEmpty());

                    // Fragment instances' ordinals in FragmentExecParams.instanceExecParams determine
                    // shuffle partitions' ordinals in DataStreamSink. backendIds of Fragment instances that
<<<<<<< HEAD
                    // contains shuffle join determine the ordinals of GRF components in the GRF. For a
=======
                    // contain shuffle join determine the ordinals of GRF components in the GRF. For a
>>>>>>> 0bb2f482
                    // shuffle join, its shuffle partitions and corresponding one-map-one GRF components
                    // should have the same ordinals. so here assign monotonic unique backendIds to
                    // Fragment instances to keep consistent order with Fragment instances in
                    // FragmentExecParams.instanceExecParams.
                    for (FInstanceExecParam fInstanceExecParam : params.instanceExecParams) {
                        fInstanceExecParam.backendNum = backendNum++;
                    }

                    Map<TNetworkAddress, List<FInstanceExecParam>> requestsPerHost = params.instanceExecParams.stream()
                            .collect(Collectors.groupingBy(FInstanceExecParam::getHost, HashMap::new,
                                    Collectors.mapping(Function.identity(), Collectors.toList())));
<<<<<<< HEAD
=======

>>>>>>> 0bb2f482
                    for (Map.Entry<TNetworkAddress, List<FInstanceExecParam>> hostAndRequests : requestsPerHost.entrySet()) {
                        TNetworkAddress host = hostAndRequests.getKey();
                        List<FInstanceExecParam> requests = hostAndRequests.getValue();
                        if (requests.isEmpty()) {
                            continue;
                        }

<<<<<<< HEAD
=======
                        int inflightIndex = 0;
                        TDescriptorTable curDescTable = this.descTable;
                        if (enablePipelineEngine) {
                            Integer firstGroupIndex = host2firstGroupIndex.get(host);
                            if (firstGroupIndex == null) {
                                // Hasn't sent descTable for this host,
                                // so send descTable this time.
                                host2firstGroupIndex.put(host, groupIndex);
                            } else if (firstGroupIndex < groupIndex) {
                                // Has sent descTable for this host in the previous fragment group,
                                // so needn't wait and use cached descTable.
                                curDescTable = emptyDescTable;
                            } else {
                                // The previous fragment for this host int the current fragment group will send descTable,
                                // so this fragment need wait until the previous one finishes delivering.
                                inflightIndex = 1;
                                curDescTable = emptyDescTable;
                            }
                        }

>>>>>>> 0bb2f482
                        Set<TUniqueId> curInstanceIds = requests.stream()
                                .map(FInstanceExecParam::getInstanceId)
                                .collect(Collectors.toSet());
                        TExecBatchPlanFragmentsParams tRequest =
<<<<<<< HEAD
                                params.toThriftInBatch(curInstanceIds, host, descTable, dbIds, enablePipelineEngine);
=======
                                params.toThriftInBatch(curInstanceIds, host, curDescTable, dbIds, enablePipelineEngine);
>>>>>>> 0bb2f482
                        TExecPlanFragmentParams tCommonParams = tRequest.getCommon_param();
                        List<TExecPlanFragmentParams> tUniqueParamsList = tRequest.getUnique_param_per_instance();
                        Preconditions.checkState(!tUniqueParamsList.isEmpty());

                        // this is a load process, and it is the first fragment.
                        // we should add all BackendExecState of this fragment to needCheckBackendExecStates,
                        // so that we can check these backends' state when joining this Coordinator
                        boolean needCheckBackendState =
                                queryOptions.getQuery_type() == TQueryType.LOAD && profileFragmentId == 0;

                        // Create ExecState for each fragment instance.
                        BackendExecState lastExecState = null;
                        for (TExecPlanFragmentParams tUniquePrams : tUniqueParamsList) {
                            // TODO: pool of pre-formatted BackendExecStates?
                            BackendExecState execState = new BackendExecState(fragment.getFragmentId(), host,
                                    profileFragmentId, tCommonParams, tUniquePrams, this.addressToBackendID);
                            backendExecStates.put(tUniquePrams.backend_num, execState);
                            if (needCheckBackendState) {
                                needCheckBackendExecStates.add(execState);
                                if (LOG.isDebugEnabled()) {
                                    LOG.debug("add need check backend {} for fragment, {} job: {}",
                                            execState.backend.getId(),
                                            fragment.getFragmentId().asInt(), jobId);
                                }
                            }
                            lastExecState = execState;
                        }

                        if (lastExecState != null) {
                            // Just choose any instance ExecState to send the RPC request.
<<<<<<< HEAD
                            futures.add(Pair.create(lastExecState, lastExecState.execRemoteBatchFragmentsAsync(tRequest)));
=======
                            inflightRequestsList.get(inflightIndex).add(Pair.create(lastExecState, tRequest));
>>>>>>> 0bb2f482
                        }
                    }

                    profileFragmentId += 1;
                }

<<<<<<< HEAD
                for (Pair<BackendExecState, Future<PExecBatchPlanFragmentsResult>> pair : futures) {
                    TStatusCode code;
                    String errMsg = null;
                    try {
                        PExecBatchPlanFragmentsResult result =
                                pair.second.get(queryDeliveryTimeoutMs, TimeUnit.MILLISECONDS);
                        code = TStatusCode.findByValue(result.status.statusCode);
                        if (result.status.errorMsgs != null && !result.status.errorMsgs.isEmpty()) {
                            errMsg = result.status.errorMsgs.get(0);
                        }
                    } catch (ExecutionException e) {
                        LOG.warn("catch a execute exception", e);
                        code = TStatusCode.THRIFT_RPC_ERROR;
                    } catch (InterruptedException e) {
                        LOG.warn("catch a interrupt exception", e);
                        code = TStatusCode.INTERNAL_ERROR;
                    } catch (TimeoutException e) {
                        LOG.warn("catch a timeout exception", e);
                        code = TStatusCode.TIMEOUT;
                    }

                    if (code != TStatusCode.OK) {
                        if (errMsg == null) {
                            errMsg = "exec rpc error. backend id: " + pair.first.backend.getId();
                        }
                        queryStatus.setStatus(errMsg);
                        LOG.warn("exec plan fragment failed, errmsg={}, code: {}, fragmentId={}, backend={}:{}",
                                errMsg, code, pair.first.fragmentId,
                                pair.first.address.hostname, pair.first.address.port);
                        cancelInternal(PPlanFragmentCancelReason.INTERNAL_ERROR);
                        switch (Objects.requireNonNull(code)) {
                            case TIMEOUT:
                                throw new UserException("query timeout. backend id: " + pair.first.backend.getId());
                            case THRIFT_RPC_ERROR:
                                SimpleScheduler.addToBlacklist(pair.first.backend.getId());
                                throw new RpcException(pair.first.backend.getHost(), "rpc failed");
                            default:
                                throw new UserException(errMsg);
=======
                for (List<Pair<BackendExecState, TExecBatchPlanFragmentsParams>> inflightRequests : inflightRequestsList) {
                    List<Pair<BackendExecState, Future<PExecBatchPlanFragmentsResult>>> futures = Lists.newArrayList();
                    for (Pair<BackendExecState, TExecBatchPlanFragmentsParams> inflightRequest : inflightRequests) {
                        futures.add(Pair.create(inflightRequest.first,
                                inflightRequest.first.execRemoteBatchFragmentsAsync(inflightRequest.second)));
                    }

                    for (Pair<BackendExecState, Future<PExecBatchPlanFragmentsResult>> pair : futures) {
                        TStatusCode code;
                        String errMsg = null;
                        try {
                            PExecBatchPlanFragmentsResult result =
                                    pair.second.get(queryDeliveryTimeoutMs, TimeUnit.MILLISECONDS);
                            code = TStatusCode.findByValue(result.status.statusCode);
                            if (result.status.errorMsgs != null && !result.status.errorMsgs.isEmpty()) {
                                errMsg = result.status.errorMsgs.get(0);
                            }
                        } catch (ExecutionException e) {
                            LOG.warn("catch a execute exception", e);
                            code = TStatusCode.THRIFT_RPC_ERROR;
                        } catch (InterruptedException e) {
                            LOG.warn("catch a interrupt exception", e);
                            code = TStatusCode.INTERNAL_ERROR;
                        } catch (TimeoutException e) {
                            LOG.warn("catch a timeout exception", e);
                            code = TStatusCode.TIMEOUT;
                        }

                        if (code != TStatusCode.OK) {
                            if (errMsg == null) {
                                errMsg = "exec rpc error. backend id: " + pair.first.backend.getId();
                            }
                            queryStatus.setStatus(errMsg);
                            LOG.warn("exec plan fragment failed, errmsg={}, code: {}, fragmentId={}, backend={}:{}",
                                    errMsg, code, pair.first.fragmentId,
                                    pair.first.address.hostname, pair.first.address.port);
                            cancelInternal(PPlanFragmentCancelReason.INTERNAL_ERROR);
                            switch (Objects.requireNonNull(code)) {
                                case TIMEOUT:
                                    throw new UserException("query timeout. backend id: " + pair.first.backend.getId());
                                case THRIFT_RPC_ERROR:
                                    SimpleScheduler.addToBlacklist(pair.first.backend.getId());
                                    throw new RpcException(pair.first.backend.getHost(), "rpc failed");
                                default:
                                    throw new UserException(errMsg);
                            }
>>>>>>> 0bb2f482
                        }
                    }
                }
            }

            attachInstanceProfileToFragmentProfile();
        } finally {
            unlock();
        }
    }

    private final Map<TNetworkAddress, Integer> hostToNumbers = Maps.newHashMap();

    // Compute the fragment instance numbers in every BE for one query
    private void computeBeInstanceNumbers() {
        hostToNumbers.clear();
        for (PlanFragment fragment : fragments) {
            FragmentExecParams params = fragmentExecParamsMap.get(fragment.getFragmentId());
            for (final FInstanceExecParam instance : params.instanceExecParams) {
                Integer number = hostToNumbers.getOrDefault(instance.host, 0);
                hostToNumbers.put(instance.host, ++number);
            }
        }
    }

    // choose at most num FInstances on difference BEs
    private List<FInstanceExecParam> pickupFInstancesOnDifferentHosts(List<FInstanceExecParam> instances, int num) {
        if (instances.size() <= num) {
            return instances;
        }

        Map<TNetworkAddress, List<FInstanceExecParam>> host2instances = Maps.newHashMap();
        for (FInstanceExecParam instance : instances) {
            host2instances.putIfAbsent(instance.host, Lists.newLinkedList());
            host2instances.get(instance.host).add(instance);
        }
        List<FInstanceExecParam> picked = Lists.newArrayList();
        while (picked.size() < num) {
            for (List<FInstanceExecParam> instancesPerHost : host2instances.values()) {
                if (instancesPerHost.isEmpty()) {
                    continue;
                }
                picked.add(instancesPerHost.remove(0));
            }
        }
        return picked;
    }

    private List<TRuntimeFilterDestination> mergeGRFProbers(List<TRuntimeFilterProberParams> probers) {
        Map<TNetworkAddress, List<TUniqueId>> host2probers = Maps.newHashMap();
        for (TRuntimeFilterProberParams prober : probers) {
            host2probers.putIfAbsent(prober.fragment_instance_address, Lists.newArrayList());
            host2probers.get(prober.fragment_instance_address).add(prober.fragment_instance_id);
        }
        return host2probers.entrySet().stream().map(
                e -> new TRuntimeFilterDestination().setAddress(e.getKey()).setFinstance_ids(e.getValue())
        ).collect(Collectors.toList());
    }

    private void setGlobalRuntimeFilterParams(FragmentExecParams topParams, TNetworkAddress mergeHost)
            throws Exception {
        boolean enablePipelineEngine = connectContext != null &&
                connectContext.getSessionVariable().isEnablePipelineEngine();

        Map<Integer, List<TRuntimeFilterProberParams>> broadcastGRFProbersMap = Maps.newHashMap();
        List<RuntimeFilterDescription> broadcastGRFList = Lists.newArrayList();

        for (PlanFragment fragment : fragments) {
            fragment.collectBuildRuntimeFilters(fragment.getPlanRoot());
            fragment.collectProbeRuntimeFilters(fragment.getPlanRoot());
            boolean usePipeline = enablePipelineEngine && fragment.canUsePipeline();
            FragmentExecParams params = fragmentExecParamsMap.get(fragment.getFragmentId());
            for (Map.Entry<Integer, RuntimeFilterDescription> kv : fragment.getProbeRuntimeFilters().entrySet()) {
                List<TRuntimeFilterProberParams> probeParamList = Lists.newArrayList();
                for (final FInstanceExecParam instance : params.instanceExecParams) {
                    TRuntimeFilterProberParams probeParam = new TRuntimeFilterProberParams();
                    probeParam.setFragment_instance_id(instance.instanceId);
                    probeParam.setFragment_instance_address(toBrpcHost(instance.host));
                    probeParamList.add(probeParam);
                }
                if (usePipeline && kv.getValue().isBroadcastJoin() && kv.getValue().isHasRemoteTargets()) {
                    broadcastGRFProbersMap.put(kv.getKey(), probeParamList);
                } else {
                    topParams.runtimeFilterParams.putToId_to_prober_params(kv.getKey(), probeParamList);
                }
            }

            Set<TUniqueId> broadcastGRfSenders =
                    pickupFInstancesOnDifferentHosts(params.instanceExecParams, 3).stream().
                            map(instance -> instance.instanceId).collect(Collectors.toSet());
            for (Map.Entry<Integer, RuntimeFilterDescription> kv : fragment.getBuildRuntimeFilters().entrySet()) {
                int rid = kv.getKey();
                RuntimeFilterDescription rf = kv.getValue();
                if (rf.isHasRemoteTargets()) {
                    if (rf.isBroadcastJoin()) {
                        // for broadcast join, we send at most 3 copy to probers, the first arrival wins.
                        topParams.runtimeFilterParams.putToRuntime_filter_builder_number(rid, 1);
                        if (usePipeline) {
                            rf.setBroadcastGRFSenders(broadcastGRfSenders);
                            broadcastGRFList.add(rf);
                        } else {
                            rf.setSenderFragmentInstanceId(params.instanceExecParams.get(0).instanceId);
                        }
                    } else {
                        topParams.runtimeFilterParams
                                .putToRuntime_filter_builder_number(rid, params.instanceExecParams.size());
                    }
                }
            }
            fragment.setRuntimeFilterMergeNodeAddresses(fragment.getPlanRoot(), mergeHost);
        }

        broadcastGRFList.forEach(rf -> rf.setBroadcastGRFDestinations(
                mergeGRFProbers(broadcastGRFProbersMap.get(rf.getFilterId()))));

        if (connectContext != null) {
            SessionVariable sessionVariable = connectContext.getSessionVariable();
            topParams.runtimeFilterParams.setRuntime_filter_max_size(
                    sessionVariable.getGlobalRuntimeFilterBuildMaxSize());
        }
    }

    public List<String> getExportFiles() {
        return exportFiles;
    }

    void updateExportFiles(List<String> files) {
        lock.lock();
        try {
            if (exportFiles == null) {
                exportFiles = Lists.newArrayList();
            }
            exportFiles.addAll(files);
        } finally {
            lock.unlock();
        }
    }

    void updateDeltas(List<String> urls) {
        lock.lock();
        try {
            deltaUrls.addAll(urls);
        } finally {
            lock.unlock();
        }
    }

    private void updateLoadCounters(Map<String, String> newLoadCounters) {
        lock.lock();
        try {
            long numRowsNormal = 0L;
            String value = this.loadCounters.get(LoadEtlTask.DPP_NORMAL_ALL);
            if (value != null) {
                numRowsNormal = Long.parseLong(value);
            }
            long numRowsAbnormal = 0L;
            value = this.loadCounters.get(LoadEtlTask.DPP_ABNORMAL_ALL);
            if (value != null) {
                numRowsAbnormal = Long.parseLong(value);
            }
            long numRowsUnselected = 0L;
            value = this.loadCounters.get(LoadJob.UNSELECTED_ROWS);
            if (value != null) {
                numRowsUnselected = Long.parseLong(value);
            }
            long numLoadBytesTotal = 0L;
            value = this.loadCounters.get(LoadJob.LOADED_BYTES);
            if (value != null) {
                numLoadBytesTotal = Long.parseLong(value);
            }

            // new load counters
            value = newLoadCounters.get(LoadEtlTask.DPP_NORMAL_ALL);
            if (value != null) {
                numRowsNormal += Long.parseLong(value);
            }
            value = newLoadCounters.get(LoadEtlTask.DPP_ABNORMAL_ALL);
            if (value != null) {
                numRowsAbnormal += Long.parseLong(value);
            }
            value = newLoadCounters.get(LoadJob.UNSELECTED_ROWS);
            if (value != null) {
                numRowsUnselected += Long.parseLong(value);
            }
            value = newLoadCounters.get(LoadJob.LOADED_BYTES);
            if (value != null) {
                numLoadBytesTotal += Long.parseLong(value);
            }

            this.loadCounters.put(LoadEtlTask.DPP_NORMAL_ALL, "" + numRowsNormal);
            this.loadCounters.put(LoadEtlTask.DPP_ABNORMAL_ALL, "" + numRowsAbnormal);
            this.loadCounters.put(LoadJob.UNSELECTED_ROWS, "" + numRowsUnselected);
            this.loadCounters.put(LoadJob.LOADED_BYTES, "" + numLoadBytesTotal);
        } finally {
            lock.unlock();
        }
    }

    private void updateCommitInfos(List<TTabletCommitInfo> commitInfos) {
        lock.lock();
        try {
            this.commitInfos.addAll(commitInfos);
        } finally {
            lock.unlock();
        }
    }

    private void updateStatus(Status status, TUniqueId instanceId) {
        lock.lock();
        try {
            // The query is done and we are just waiting for remote fragments to clean up.
            // Ignore their cancelled updates.
            if (returnedAllResults && status.isCancelled()) {
                return;
            }
            // nothing to update
            if (status.ok()) {
                return;
            }

            // don't override an error status; also, cancellation has already started
            if (!queryStatus.ok()) {
                return;
            }

            queryStatus.setStatus(status);
            LOG.warn(
                    "one instance report fail throw updateStatus(), need cancel. job id: {}, query id: {}, instance id: {}",
                    jobId, DebugUtil.printId(queryId), instanceId != null ? DebugUtil.printId(instanceId) : "NaN");
            cancelInternal(PPlanFragmentCancelReason.INTERNAL_ERROR);
        } finally {
            lock.unlock();
        }
    }

    public RowBatch getNext() throws Exception {
        if (receiver == null) {
            throw new UserException("There is no receiver.");
        }

        RowBatch resultBatch;
        Status status = new Status();

        resultBatch = receiver.getNext(status);
        if (!status.ok()) {
            connectContext.setErrorCodeOnce(status.getErrorCodeString());
            LOG.warn("get next fail, need cancel. status {}, query id: {}", status.toString(),
                    DebugUtil.printId(queryId));
        }
        updateStatus(status, null /* no instance id */);

        Status copyStatus;
        lock();
        try {
            copyStatus = new Status(queryStatus);
        } finally {
            unlock();
        }

        if (!copyStatus.ok()) {
            if (Strings.isNullOrEmpty(copyStatus.getErrorMsg())) {
                copyStatus.rewriteErrorMsg();
            }
            if (copyStatus.isRpcError()) {
                throw new RpcException("unknown", copyStatus.getErrorMsg());
            } else {
                String errMsg = copyStatus.getErrorMsg();
                LOG.warn("query failed: {}", errMsg);

                // hide host info
                int hostIndex = errMsg.indexOf("host");
                if (hostIndex != -1) {
                    errMsg = errMsg.substring(0, hostIndex);
                }
                throw new UserException(errMsg);
            }
        }

        if (resultBatch.isEos()) {
            this.returnedAllResults = true;

            // if this query is a block query do not cancel.
            long numLimitRows = fragments.get(0).getPlanRoot().getLimit();
            boolean hasLimit = numLimitRows > 0;
            if (!isBlockQuery && instanceIds.size() > 1 && hasLimit && numReceivedRows >= numLimitRows) {
                LOG.debug("no block query, return num >= limit rows, need cancel");
                cancelInternal(PPlanFragmentCancelReason.LIMIT_REACH);
            }
        } else {
            numReceivedRows += resultBatch.getBatch().getRowsSize();
        }

        return resultBatch;
    }

    // Cancel execution of query. This includes the execution of the local plan
    // fragment,
    // if any, as well as all plan fragments on remote nodes.
    public void cancel() {
        lock();
        try {
            if (!queryStatus.ok()) {
                // we can't cancel twice
                return;
            } else {
                queryStatus.setStatus(Status.CANCELLED);
            }
            LOG.warn("cancel execution of query, this is outside invoke");
            cancelInternal(PPlanFragmentCancelReason.USER_CANCEL);
        } finally {
            unlock();
        }
    }

    private void cancelInternal(PPlanFragmentCancelReason cancelReason) {
        if (null != receiver) {
            receiver.cancel();
        }
        cancelRemoteFragmentsAsync(cancelReason);
        if (profileDoneSignal != null && cancelReason != PPlanFragmentCancelReason.LIMIT_REACH) {
            // count down to zero to notify all objects waiting for this
            profileDoneSignal.countDownToZero(new Status());
            LOG.info("unfinished instance: {}",
                    profileDoneSignal.getLeftMarks().stream().map(e -> DebugUtil.printId(e.getKey())).toArray());
        }
    }

    private void cancelRemoteFragmentsAsync(PPlanFragmentCancelReason cancelReason) {
        for (BackendExecState backendExecState : backendExecStates.values()) {
            backendExecState.cancelFragmentInstance(cancelReason);
        }
    }

    private void computeFragmentExecParams() throws Exception {
        // fill hosts field in fragmentExecParams
        computeFragmentHosts();

        // assign instance ids
        instanceIds.clear();
        for (FragmentExecParams params : fragmentExecParamsMap.values()) {
            if (LOG.isDebugEnabled()) {
                LOG.debug("fragment {} has instances {}", params.fragment.getFragmentId(),
                        params.instanceExecParams.size());
            }

            if (params.fragment.getSink() instanceof ResultSink && params.instanceExecParams.size() > 1) {
                throw new StarRocksPlannerException("This sql plan has multi result sinks",
                        ErrorType.INTERNAL_ERROR);
            }

            for (int j = 0; j < params.instanceExecParams.size(); ++j) {
                // we add instance_num to query_id.lo to create a
                // globally-unique instance id
                TUniqueId instanceId = new TUniqueId();
                instanceId.setHi(queryId.hi);
                instanceId.setLo(queryId.lo + instanceIds.size() + 1);
                params.instanceExecParams.get(j).instanceId = instanceId;
                instanceIds.add(instanceId);
            }
        }

        // compute destinations and # senders per exchange node
        // (the root fragment doesn't have a destination)

        // MultiCastFragment params
        handleMultiCastFragmentParams();

        for (FragmentExecParams params : fragmentExecParamsMap.values()) {
            if (params.fragment instanceof MultiCastPlanFragment) {
                continue;
            }

            PlanFragment destFragment = params.fragment.getDestFragment();

            if (destFragment == null) {
                // root plan fragment
                continue;
            }
            FragmentExecParams destParams = fragmentExecParamsMap.get(destFragment.getFragmentId());

            // set # of senders
            DataSink sink = params.fragment.getSink();
            // we can only handle unpartitioned (= broadcast) and
            // hash-partitioned
            // output at the moment

            // set params for pipeline level shuffle
            params.fragment.getDestNode().setPartitionType(params.fragment.getOutputPartition().getType());
            if (sink instanceof DataStreamSink) {
                DataStreamSink dataStreamSink = (DataStreamSink) sink;
                dataStreamSink.setExchDop(destParams.fragment.getPipelineDop());
            }

            PlanNodeId exchId = sink.getExchNodeId();
            if (destParams.perExchNumSenders.get(exchId.asInt()) == null) {
                destParams.perExchNumSenders.put(exchId.asInt(), params.instanceExecParams.size());
            } else {
                // we might have multiple fragments sending to this exchange node
                // (distributed MERGE), which is why we need to add up the #senders
                // e.g. sort-merge
                destParams.perExchNumSenders.put(exchId.asInt(),
                        params.instanceExecParams.size() + destParams.perExchNumSenders.get(exchId.asInt()));
            }

            if (needScheduleByShuffleJoin(destFragment.getFragmentId().asInt(), sink)) {
                int bucketSeq = 0;
                int bucketNum = getFragmentBucketNum(destFragment.getFragmentId());
                TNetworkAddress dummyServer = new TNetworkAddress("0.0.0.0", 0);

                while (bucketSeq < bucketNum) {
                    TPlanFragmentDestination dest = new TPlanFragmentDestination();
                    // dest bucket may be pruned, these bucket dest should be set an invalid value
                    // and will be deal with in BE's DataStreamSender
                    dest.fragment_instance_id = new TUniqueId(-1, -1);
                    dest.server = dummyServer;
                    dest.setBrpc_server(dummyServer);

                    for (FInstanceExecParam instanceExecParams : destParams.instanceExecParams) {
                        Integer driverSeq = instanceExecParams.bucketSeqToDriverSeq.get(bucketSeq);
                        if (driverSeq != null) {
                            dest.fragment_instance_id = instanceExecParams.instanceId;
                            dest.server = toRpcHost(instanceExecParams.host);
                            dest.setBrpc_server(toBrpcHost(instanceExecParams.host));
                            dest.setPipeline_driver_sequence(driverSeq);
                            break;
                        }
                    }
                    Preconditions.checkState(dest.isSetFragment_instance_id());
                    bucketSeq++;
                    params.destinations.add(dest);
                }
            } else {
                // add destination host to this fragment's destination
                for (int j = 0; j < destParams.instanceExecParams.size(); ++j) {
                    TPlanFragmentDestination dest = new TPlanFragmentDestination();
                    dest.fragment_instance_id = destParams.instanceExecParams.get(j).instanceId;
                    dest.server = toRpcHost(destParams.instanceExecParams.get(j).host);
                    dest.setBrpc_server(toBrpcHost(destParams.instanceExecParams.get(j).host));
                    params.destinations.add(dest);
                }
            }
        }

    }

    private void handleMultiCastFragmentParams() throws Exception {
        for (FragmentExecParams params : fragmentExecParamsMap.values()) {
            if (!(params.fragment instanceof MultiCastPlanFragment)) {
                continue;
            }

            MultiCastPlanFragment multi = (MultiCastPlanFragment) params.fragment;
            Preconditions.checkState(multi.getSink() instanceof MultiCastDataSink);
            // set # of senders
            MultiCastDataSink multiSink = (MultiCastDataSink) multi.getSink();

            for (int i = 0; i < multi.getDestFragmentList().size(); i++) {
                PlanFragment destFragment = multi.getDestFragmentList().get(i);
                DataSink sink = multiSink.getDataStreamSinks().get(i);

                if (destFragment == null) {
                    continue;
                }
                FragmentExecParams destParams = fragmentExecParamsMap.get(destFragment.getFragmentId());

                PlanNodeId exchId = sink.getExchNodeId();
                // MultiCastSink only send to itself, destination exchange only one senders
                // and it's don't support sort-merge
                Preconditions.checkState(!destParams.perExchNumSenders.containsKey(exchId.asInt()));
                destParams.perExchNumSenders.put(exchId.asInt(), 1);

                if (needScheduleByShuffleJoin(destFragment.getFragmentId().asInt(), sink)) {
                    int bucketSeq = 0;
                    int bucketNum = getFragmentBucketNum(destFragment.getFragmentId());
                    TNetworkAddress dummyServer = new TNetworkAddress("0.0.0.0", 0);

                    while (bucketSeq < bucketNum) {
                        TPlanFragmentDestination dest = new TPlanFragmentDestination();
                        // dest bucket may be pruned, these bucket dest should be set an invalid value
                        // and will be deal with in BE's DataStreamSender
                        dest.fragment_instance_id = new TUniqueId(-1, -1);
                        dest.server = dummyServer;
                        dest.setBrpc_server(dummyServer);

                        for (FInstanceExecParam instanceExecParams : destParams.instanceExecParams) {
                            Integer driverSeq = instanceExecParams.bucketSeqToDriverSeq.get(bucketSeq);
                            if (driverSeq != null) {
                                dest.fragment_instance_id = instanceExecParams.instanceId;
                                dest.server = toRpcHost(instanceExecParams.host);
                                dest.setBrpc_server(toBrpcHost(instanceExecParams.host));
                                dest.setPipeline_driver_sequence(driverSeq);
                                break;
                            }
                        }
                        Preconditions.checkState(dest.isSetFragment_instance_id());
                        bucketSeq++;
                        multiSink.getDestinations().get(i).add(dest);
                    }
                } else {
                    // add destination host to this fragment's destination
                    for (int j = 0; j < destParams.instanceExecParams.size(); ++j) {
                        TPlanFragmentDestination dest = new TPlanFragmentDestination();
                        dest.fragment_instance_id = destParams.instanceExecParams.get(j).instanceId;
                        dest.server = toRpcHost(destParams.instanceExecParams.get(j).host);
                        dest.setBrpc_server(toBrpcHost(destParams.instanceExecParams.get(j).host));
                        multiSink.getDestinations().get(i).add(dest);
                    }
                }
            }
        }
    }

    private boolean needScheduleByShuffleJoin(int fragmentId, DataSink sink) {
        if (isBucketShuffleJoin(fragmentId)) {
            if (sink instanceof DataStreamSink) {
                DataStreamSink streamSink = (DataStreamSink) sink;
                return streamSink.getOutputPartition().isBucketShuffle();
            }
        }
        return false;
    }

    private TNetworkAddress toRpcHost(TNetworkAddress host) throws Exception {
        ComputeNode computeNode = GlobalStateMgr.getCurrentSystemInfo().getBackendWithBePort(
                host.getHostname(), host.getPort());
        if (computeNode == null) {
            computeNode =
                    GlobalStateMgr.getCurrentSystemInfo().getComputeNodeWithBePort(host.getHostname(), host.getPort());
            if (computeNode == null) {
                throw new UserException("Backend not found. Check if any backend is down or not");
            }
        }
        return new TNetworkAddress(computeNode.getHost(), computeNode.getBeRpcPort());
    }

    private TNetworkAddress toBrpcHost(TNetworkAddress host) throws Exception {
        ComputeNode computeNode = GlobalStateMgr.getCurrentSystemInfo().getBackendWithBePort(
                host.getHostname(), host.getPort());
        if (computeNode == null) {
            computeNode =
                    GlobalStateMgr.getCurrentSystemInfo().getComputeNodeWithBePort(host.getHostname(), host.getPort());
            if (computeNode == null) {
                throw new UserException("Backend not found. Check if any backend is down or not");
            }
        }
        if (computeNode.getBrpcPort() < 0) {
            return null;
        }
        return new TNetworkAddress(computeNode.getHost(), computeNode.getBrpcPort());
    }

    // For each fragment in fragments, computes hosts on which to run the instances
    // and stores result in fragmentExecParams.hosts.
    private void computeFragmentHosts() throws Exception {
        // compute hosts of producer fragment before those of consumer fragment(s),
        // the latter might inherit the set of hosts from the former
        // compute hosts *bottom up*.
        boolean isGatherOutput = fragments.get(0).getDataPartition() == DataPartition.UNPARTITIONED;

        for (int i = fragments.size() - 1; i >= 0; --i) {
            PlanFragment fragment = fragments.get(i);
            FragmentExecParams params = fragmentExecParamsMap.get(fragment.getFragmentId());

            boolean enablePipeline = connectContext != null &&
                    connectContext.getSessionVariable().isEnablePipelineEngine() &&
                    fragment.getPlanRoot().canUsePipeLine();
            boolean dopAdaptionEnabled = enablePipeline &&
                    connectContext.getSessionVariable().isPipelineDopAdaptionEnabled();

            // If left child is MultiCastDataFragment(only support left now), will keep same instance with child.
            if (fragment.getChildren().size() > 0 && fragment.getChild(0) instanceof MultiCastPlanFragment) {
                FragmentExecParams childFragmentParams =
                        fragmentExecParamsMap.get(fragment.getChild(0).getFragmentId());
                for (FInstanceExecParam childInstanceParam : childFragmentParams.instanceExecParams) {
                    params.instanceExecParams.add(new FInstanceExecParam(null, childInstanceParam.host, 0, params));
                }
                continue;
            }

            if (fragment.getDataPartition() == DataPartition.UNPARTITIONED) {
                Reference<Long> backendIdRef = new Reference<>();
                TNetworkAddress execHostport;
                if (usedComputeNode) {
                    execHostport = SimpleScheduler.getComputeNodeHost(this.idToComputeNode, backendIdRef);
                } else {
                    execHostport = SimpleScheduler.getBackendHost(this.idToBackend, backendIdRef);
                }
                if (execHostport == null) {
                    LOG.warn("DataPartition UNPARTITIONED, no scanNode Backend");
                    throw new UserException("Backend not found. Check if any backend is down or not");
                }
                this.addressToBackendID.put(execHostport, backendIdRef.getRef());
                FInstanceExecParam instanceParam = new FInstanceExecParam(null, execHostport,
                        0, params);
                params.instanceExecParams.add(instanceParam);
                continue;
            }

            PlanNode leftMostNode = findLeftmostNode(fragment.getPlanRoot());

            /*
             * Case A:
             *      if the left most is ScanNode, which means there is no child fragment,
             *      we should assign fragment instances on every scan node hosts.
             * Case B:
             *      if not, there should be exchange nodes to collect all data from child fragments(input fragments),
             *      so we should assign fragment instances corresponding to the child fragments' host
             */
            if (!(leftMostNode instanceof ScanNode)) {
                // (Case B)
                // there is no leftmost scan; we assign the same hosts as those of our
                //  input fragment which has a higher instance_number
                int inputFragmentIndex = 0;
                int maxParallelism = 0;
                for (int j = 0; j < fragment.getChildren().size(); j++) {
                    int currentChildFragmentParallelism =
                            fragmentExecParamsMap.get(fragment.getChild(j).getFragmentId()).instanceExecParams.size();
                    // when dop adaptation enabled, numInstances * pipelineDop is equivalent to numInstances in
                    // non-pipeline engine and pipeline engine(dop adaptation disabled).
                    if (dopAdaptionEnabled) {
                        currentChildFragmentParallelism *= fragment.getChild(j).getPipelineDop();
                    }
                    if (currentChildFragmentParallelism > maxParallelism) {
                        maxParallelism = currentChildFragmentParallelism;
                        inputFragmentIndex = j;
                    }
                }

                PlanFragmentId inputFragmentId = fragment.getChild(inputFragmentIndex).getFragmentId();
                FragmentExecParams maxParallelismFragmentExecParams = fragmentExecParamsMap.get(inputFragmentId);

                // hostSet contains target backends to whom fragment instances of the current PlanFragment will be
                // delivered. when pipeline parallelization is adopted, the number of instances should be the size
                // of hostSet, that it to say, each backend has exactly one fragment.
                Set<TNetworkAddress> hostSet = Sets.newHashSet();

                if (usedComputeNode) {
                    for (Map.Entry<Long, ComputeNode> entry : idToComputeNode.entrySet()) {
                        ComputeNode computeNode = entry.getValue();
                        if (!computeNode.isAlive() || SimpleScheduler.isInBlacklist(computeNode.getId())) {
                            continue;
                        }
                        TNetworkAddress addr = new TNetworkAddress(computeNode.getHost(), computeNode.getBePort());
                        hostSet.add(addr);
                        this.addressToBackendID.put(addr, computeNode.getId());
                    }
                    //make olapScan maxParallelism equals prefer compute node number
                    maxParallelism = hostSet.size() * fragment.getParallelExecNum();
                } else {
                    if (isUnionFragment(fragment) && isGatherOutput) {
                        // union fragment use all children's host
                        // if output fragment isn't gather, all fragment must keep 1 instance
                        for (PlanFragment child : fragment.getChildren()) {
                            FragmentExecParams childParams = fragmentExecParamsMap.get(child.getFragmentId());
                            childParams.instanceExecParams.stream().map(e -> e.host).forEach(hostSet::add);
                        }
                        //make olapScan maxParallelism equals prefer compute node number
                        maxParallelism = hostSet.size() * fragment.getParallelExecNum();
                    } else {
                        for (FInstanceExecParam execParams : maxParallelismFragmentExecParams.instanceExecParams) {
                            hostSet.add(execParams.host);
                        }
                    }
                }

                if (dopAdaptionEnabled) {
                    Preconditions.checkArgument(leftMostNode instanceof ExchangeNode);
                    maxParallelism = hostSet.size();
                }

                // AddAll() soft copy()
                int exchangeInstances = -1;
                if (connectContext != null && connectContext.getSessionVariable() != null) {
                    exchangeInstances = connectContext.getSessionVariable().getExchangeInstanceParallel();
                }
                if (exchangeInstances > 0 && maxParallelism > exchangeInstances) {
                    // random select some instance
                    // get distinct host,  when parallel_fragment_exec_instance_num > 1, single host may execute several instances
                    List<TNetworkAddress> hosts = Lists.newArrayList(hostSet);
                    Collections.shuffle(hosts, instanceRandom);

                    for (int index = 0; index < exchangeInstances; index++) {
                        FInstanceExecParam instanceParam =
                                new FInstanceExecParam(null, hosts.get(index % hosts.size()), 0, params);
                        params.instanceExecParams.add(instanceParam);
                    }
                } else {
                    List<TNetworkAddress> hosts = Lists.newArrayList(hostSet);
                    for (int index = 0; index < maxParallelism; ++index) {
                        TNetworkAddress host = hosts.get(index % hosts.size());
                        FInstanceExecParam instanceParam = new FInstanceExecParam(null, host, 0, params);
                        params.instanceExecParams.add(instanceParam);
                    }
                }

                // When group by cardinality is smaller than number of backend, only some backends always
                // process while other has no data to process.
                // So we shuffle instances to make different backends handle different queries.
                Collections.shuffle(params.instanceExecParams, instanceRandom);

                // TODO: switch to unpartitioned/coord execution if our input fragment
                // is executed that way (could have been downgraded from distributed)
                continue;
            }

            int parallelExecInstanceNum = fragment.getParallelExecNum();
            int pipelineDop = fragment.getPipelineDop();
            boolean hasColocate = (isColocateFragment(fragment.getPlanRoot()) &&
                    fragmentIdToSeqToAddressMap.containsKey(fragment.getFragmentId())
                    && fragmentIdToSeqToAddressMap.get(fragment.getFragmentId()).size() > 0);
            boolean hasBucketShuffle = isBucketShuffleJoin(fragment.getFragmentId().asInt());

            if (hasColocate || hasBucketShuffle) {
                computeColocatedJoinInstanceParam(fragmentIdToSeqToAddressMap.get(fragment.getFragmentId()),
                        fragmentIdBucketSeqToScanRangeMap.get(fragment.getFragmentId()),
                        parallelExecInstanceNum, pipelineDop, enablePipeline, params);
                computeBucketSeq2InstanceOrdinal(params, fragmentIdToBucketNumMap.get(fragment.getFragmentId()));
            } else {
                for (Map.Entry<TNetworkAddress, Map<Integer, List<TScanRangeParams>>> tNetworkAddressMapEntry :
                        fragmentExecParamsMap.get(fragment.getFragmentId()).scanRangeAssignment.entrySet()) {
                    TNetworkAddress key = tNetworkAddressMapEntry.getKey();
                    Map<Integer, List<TScanRangeParams>> value = tNetworkAddressMapEntry.getValue();

                    // 1. Handle normal scan node firstly
                    for (Integer planNodeId : value.keySet()) {
                        if (replicateScanIds.contains(planNodeId)) {
                            continue;
                        }
                        List<TScanRangeParams> perNodeScanRanges = value.get(planNodeId);
                        int expectedInstanceNum = 1;
                        if (parallelExecInstanceNum > 1) {
                            //the scan instance num should not larger than the tablets num
                            expectedInstanceNum = Math.min(perNodeScanRanges.size(), parallelExecInstanceNum);
                        }
                        List<List<TScanRangeParams>> perInstanceScanRanges = ListUtil.splitBySize(perNodeScanRanges,
                                expectedInstanceNum);

                        for (List<TScanRangeParams> scanRangeParams : perInstanceScanRanges) {
                            FInstanceExecParam instanceParam = new FInstanceExecParam(null, key, 0, params);
                            instanceParam.perNodeScanRanges.put(planNodeId, scanRangeParams);
                            params.instanceExecParams.add(instanceParam);
                        }
                    }

                    // 1. Handle replicated scan node if need
                    boolean isReplicated = isReplicatedFragment(fragment.getPlanRoot());
                    if (isReplicated) {
                        for (Integer planNodeId : value.keySet()) {
                            if (!replicateScanIds.contains(planNodeId)) {
                                continue;
                            }
                            List<TScanRangeParams> perNodeScanRanges = value.get(planNodeId);
                            for (FInstanceExecParam instanceParam : params.instanceExecParams) {
                                instanceParam.perNodeScanRanges.put(planNodeId, perNodeScanRanges);
                            }
                        }
                    }
                }
            }

            if (params.instanceExecParams.isEmpty()) {
                Reference<Long> backendIdRef = new Reference<>();
                TNetworkAddress execHostport;
                if (usedComputeNode) {
                    execHostport = SimpleScheduler.getComputeNodeHost(this.idToComputeNode, backendIdRef);
                } else {
                    execHostport = SimpleScheduler.getBackendHost(this.idToBackend, backendIdRef);
                }
                if (execHostport == null) {
                    throw new UserException("Backend not found. Check if any backend is down or not");
                }
                this.addressToBackendID.put(execHostport, backendIdRef.getRef());
                FInstanceExecParam instanceParam = new FInstanceExecParam(null, execHostport,
                        0, params);
                params.instanceExecParams.add(instanceParam);
            }
        }
    }

    private boolean isUnionFragment(PlanFragment fragment) {
        Deque<PlanNode> dq = new LinkedList<>();
        dq.offer(fragment.getPlanRoot());

        while (!dq.isEmpty()) {
            PlanNode nd = dq.poll();

            if (nd instanceof UnionNode) {
                return true;
            }
            if (!(nd instanceof ExchangeNode)) {
                nd.getChildren().forEach(dq::offer);
            }
        }
        return false;
    }

    static final int BUCKET_ABSENT = 2147483647;

    public void computeBucketSeq2InstanceOrdinal(FragmentExecParams params, int numBuckets) {
        Integer[] bucketSeq2InstanceOrdinal = new Integer[numBuckets];
        // some buckets are pruned, so set the corresponding instance ordinal to BUCKET_ABSENT to indicate
        // absence of buckets.
        for (int bucketSeq = 0; bucketSeq < numBuckets; ++bucketSeq) {
            bucketSeq2InstanceOrdinal[bucketSeq] = BUCKET_ABSENT;
        }
        for (int i = 0; i < params.instanceExecParams.size(); ++i) {
            FInstanceExecParam instance = params.instanceExecParams.get(i);
            for (Integer bucketSeq : instance.bucketSeqToDriverSeq.keySet()) {
                Preconditions.checkArgument(bucketSeq < numBuckets, "bucketSeq exceeds bucketNum in colocate Fragment");
                bucketSeq2InstanceOrdinal[bucketSeq] = i;
            }
        }
        fragmentIdToSeqToInstanceMap.put(params.fragment.getFragmentId(), Arrays.asList(bucketSeq2InstanceOrdinal));
    }

    private boolean isColocateFragment(PlanNode node) {
        // Cache the colocateFragmentIds
        if (colocateFragmentIds.contains(node.getFragmentId().asInt())) {
            return true;
        }
        // can not cross fragment
        if (node instanceof ExchangeNode) {
            return false;
        }

        if (node.isColocate()) {
            colocateFragmentIds.add(node.getFragmentId().asInt());
            return true;
        }

        boolean childHasColocate = false;
        if (node.isReplicated()) {
            // Only check left if node is replicate join
            childHasColocate = isColocateFragment(node.getChild(0));
        } else {
            for (PlanNode childNode : node.getChildren()) {
                childHasColocate |= isColocateFragment(childNode);
            }
        }

        return childHasColocate;
    }

    private boolean isReplicatedFragment(PlanNode node) {
        if (replicateFragmentIds.contains(node.getFragmentId().asInt())) {
            return true;
        }

        // can not cross fragment
        if (node instanceof ExchangeNode) {
            return false;
        }

        if (node.isReplicated()) {
            replicateFragmentIds.add(node.getFragmentId().asInt());
            return true;
        }

        boolean childHasReplicated = false;
        for (PlanNode childNode : node.getChildren()) {
            childHasReplicated |= isReplicatedFragment(childNode);
        }

        return childHasReplicated;
    }

    // check whether the node fragment is bucket shuffle join fragment
    private boolean isBucketShuffleJoin(int fragmentId, PlanNode node) {
        // check the node is be the part of the fragment
        if (fragmentId != node.getFragmentId().asInt()) {
            return false;
        }

        if (bucketShuffleFragmentIds.contains(fragmentId)) {
            return true;
        }
        // can not cross fragment
        if (node instanceof ExchangeNode) {
            return false;
        }

        // One fragment could only have one HashJoinNode
        if (node instanceof JoinNode) {
            JoinNode joinNode = (JoinNode) node;
            if (joinNode.isLocalHashBucket()) {
                bucketShuffleFragmentIds.add(joinNode.getFragmentId().asInt());
                if (joinNode.getJoinOp().isFullOuterJoin() || joinNode.getJoinOp().isRightJoin()) {
                    rightOrFullBucketShuffleFragmentIds.add(joinNode.getFragmentId().asInt());
                }
                return true;
            }
        }

        boolean childHasBucketShuffle = false;
        for (PlanNode childNode : node.getChildren()) {
            childHasBucketShuffle |= isBucketShuffleJoin(fragmentId, childNode);
        }

        return childHasBucketShuffle;
    }

    private boolean isBucketShuffleJoin(int fragmentId) {
        return bucketShuffleFragmentIds.contains(fragmentId);
    }

    // Returns the id of the leftmost node of any of the gives types in 'plan_root',
    // or INVALID_PLAN_NODE_ID if no such node present.
    private PlanNode findLeftmostNode(PlanNode plan) {
        PlanNode newPlan = plan;
        while (newPlan.getChildren().size() != 0 && !(newPlan instanceof ExchangeNode)) {
            newPlan = newPlan.getChild(0);
        }
        return newPlan;
    }

    private <K, V> V findOrInsert(HashMap<K, V> m, final K key, final V defaultVal) {
        V value = m.get(key);
        if (value == null) {
            m.put(key, defaultVal);
            value = defaultVal;
        }
        return value;
    }

    // weather we can overwrite the first parameter or not?
    private List<TScanRangeParams> findOrInsert(Map<Integer, List<TScanRangeParams>> m, Integer key,
                                                ArrayList<TScanRangeParams> defaultVal) {
        List<TScanRangeParams> value = m.get(key);
        if (value == null) {
            m.put(key, defaultVal);
            value = defaultVal;
        }
        return value;
    }

    public void computeColocatedJoinInstanceParam(Map<Integer, TNetworkAddress> bucketSeqToAddress,
                                                  BucketSeqToScanRange bucketSeqToScanRange,
                                                  int parallelExecInstanceNum, int pipelineDop, boolean enablePipeline,
                                                  FragmentExecParams params) {
        // 1. count each node in one fragment should scan how many tablet, gather them in one list
        Map<TNetworkAddress, List<Map.Entry<Integer, Map<Integer, List<TScanRangeParams>>>>> addressToScanRanges =
                Maps.newHashMap();
        for (Map.Entry<Integer, Map<Integer, List<TScanRangeParams>>> bucketSeqAndScanRanges : bucketSeqToScanRange.entrySet()) {
            TNetworkAddress address = bucketSeqToAddress.get(bucketSeqAndScanRanges.getKey());

            if (!addressToScanRanges.containsKey(address)) {
                addressToScanRanges.put(address, Lists.newArrayList());
            }
            addressToScanRanges.get(address).add(bucketSeqAndScanRanges);
        }

        for (Map.Entry<TNetworkAddress, List<Map.Entry<Integer, Map<Integer,
                List<TScanRangeParams>>>>> addressScanRange : addressToScanRanges.entrySet()) {
            List<Map.Entry<Integer, Map<Integer, List<TScanRangeParams>>>> scanRange = addressScanRange.getValue();

            int expectedInstanceNum = 1;
            if (parallelExecInstanceNum > 1) {
                // The scan instance num should not larger than the tablets num
                expectedInstanceNum = Math.min(scanRange.size(), parallelExecInstanceNum);
            }

            // 2. split how many scanRange one instance should scan
            List<List<Map.Entry<Integer, Map<Integer, List<TScanRangeParams>>>>> scanRangesPerInstance =
                    ListUtil.splitBySize(scanRange, expectedInstanceNum);

            // 3.construct instanceExecParam add the scanRange should be scan by instance
            for (List<Map.Entry<Integer, Map<Integer, List<TScanRangeParams>>>> scanRangePerInstance : scanRangesPerInstance) {
                FInstanceExecParam instanceParam = new FInstanceExecParam(null, addressScanRange.getKey(), 0, params);
                // record each instance replicate scan id in set, to avoid add replicate scan range repeatedly when they are in different buckets
                Set<Integer> instanceReplicateScanSet = new HashSet<>();

                int expectedDop = 1;
                if (pipelineDop > 1) {
                    expectedDop = Math.min(scanRangePerInstance.size(), pipelineDop);
                }
                List<List<Map.Entry<Integer, Map<Integer, List<TScanRangeParams>>>>> scanRangesPerDriverSeq =
                        ListUtil.splitBySize(scanRangePerInstance, expectedDop);
                instanceParam.pipelineDop = scanRangesPerDriverSeq.size();

                for (int driverSeq = 0; driverSeq < scanRangesPerDriverSeq.size(); ++driverSeq) {
                    final int finalDriverSeq = driverSeq;
                    scanRangesPerDriverSeq.get(finalDriverSeq).forEach(bucketSeqAndScanRanges -> {
                        instanceParam.addBucketSeqAndDriverSeq(bucketSeqAndScanRanges.getKey(), finalDriverSeq);

                        bucketSeqAndScanRanges.getValue().forEach((scanId, scanRanges) -> {
                            List<TScanRangeParams> destScanRanges;
                            if (!enablePipeline) {
                                destScanRanges = instanceParam.perNodeScanRanges
                                        .computeIfAbsent(scanId, k -> new ArrayList<>());
                            } else {
                                destScanRanges = instanceParam.nodeToPerDriverSeqScanRanges
                                        .computeIfAbsent(scanId, k -> new HashMap<>())
                                        .computeIfAbsent(finalDriverSeq, k -> new ArrayList<>());
                            }

                            if (replicateScanIds.contains(scanId)) {
                                if (!instanceReplicateScanSet.contains(scanId)) {
                                    destScanRanges.addAll(scanRanges);
                                    instanceReplicateScanSet.add(scanId);
                                }
                            } else {
                                destScanRanges.addAll(scanRanges);
                            }
                        });
                    });
                }

                params.instanceExecParams.add(instanceParam);
            }
        }
    }

    // Populates scan_range_assignment_.
    // <fragment, <server, nodeId>>
    private void computeScanRangeAssignment() throws Exception {
        // set scan ranges/locations for scan nodes
        for (ScanNode scanNode : scanNodes) {
            // the parameters of getScanRangeLocations may ignore, It dosn't take effect
            List<TScanRangeLocations> locations = scanNode.getScanRangeLocations(0);
            if (locations == null) {
                // only analysis olap scan node
                continue;
            }

            FragmentScanRangeAssignment assignment =
                    fragmentExecParamsMap.get(scanNode.getFragmentId()).scanRangeAssignment;
            if ((scanNode instanceof HdfsScanNode) || (scanNode instanceof IcebergScanNode) ||
                    scanNode instanceof HudiScanNode) {
                HDFSBackendSelector selector = new HDFSBackendSelector(scanNode, locations, assignment,
                        ScanRangeAssignType.SCAN_DATA_SIZE);
                List<Long> scanRangesBytes = Lists.newArrayList();
                for (TScanRangeLocations scanRangeLocations : locations) {
                    scanRangesBytes.add(scanRangeLocations.scan_range.hdfs_scan_range.length);
                }
                selector.setScanRangesBytes(scanRangesBytes);
                selector.computeScanRangeAssignment();
            } else {
                boolean hasColocate = isColocateFragment(scanNode.getFragment().getPlanRoot());
                boolean hasBucket =
                        isBucketShuffleJoin(scanNode.getFragmentId().asInt(), scanNode.getFragment().getPlanRoot());
                boolean hasReplicated = isReplicatedFragment(scanNode.getFragment().getPlanRoot());
                if (assignment.size() > 0 && hasReplicated && scanNode.canDoReplicatedJoin()) {
                    BackendSelector selector = new RelicatedBackendSelector(scanNode, locations, assignment);
                    selector.computeScanRangeAssignment();
                    replicateScanIds.add(scanNode.getId().asInt());
                } else if (hasColocate || hasBucket) {
                    BackendSelector selector = new ColocatedBackendSelector((OlapScanNode) scanNode, assignment);
                    selector.computeScanRangeAssignment();
                } else {
                    BackendSelector selector = new NormalBackendSelector(scanNode, locations, assignment);
                    selector.computeScanRangeAssignment();
                }
            }
        }
    }

    public void updateFragmentExecStatus(TReportExecStatusParams params) {
        BackendExecState execState = backendExecStates.get(params.backend_num);
        if (execState == null) {
            LOG.warn("unknown backend number: {}, valid backend numbers: {}", params.backend_num,
                    backendExecStates.keySet());
            return;
        }
        lock();
        try {
            if (!execState.updateProfile(params)) {
                return;
            }
        } finally {
            unlock();
        }

        // print fragment instance profile
        if (LOG.isDebugEnabled()) {
            StringBuilder builder = new StringBuilder();
            execState.printProfile(builder);
            LOG.debug("profile for query_id={} instance_id={}\n{}",
                    DebugUtil.printId(queryId),
                    DebugUtil.printId(params.getFragment_instance_id()),
                    builder.toString());
        }

        Status status = new Status(params.status);
        // for now, abort the query if we see any error except if the error is cancelled
        // and returned_all_results_ is true.
        // (UpdateStatus() initiates cancellation, if it hasn't already been initiated)
        if (!(returnedAllResults && status.isCancelled()) && !status.ok()) {
            ConnectContext ctx = connectContext;
            if (ctx != null) {
                ctx.setErrorCodeOnce(status.getErrorCodeString());
            }
            LOG.warn("one instance report fail {}, query_id={} instance_id={}",
                    status, DebugUtil.printId(queryId), DebugUtil.printId(params.getFragment_instance_id()));
            updateStatus(status, params.getFragment_instance_id());
        }
        if (execState.done) {
            if (params.isSetDelta_urls()) {
                updateDeltas(params.getDelta_urls());
            }
            if (params.isSetLoad_counters()) {
                updateLoadCounters(params.getLoad_counters());
            }
            if (params.isSetTracking_url()) {
                trackingUrl = params.tracking_url;
            }
            if (params.isSetExport_files()) {
                updateExportFiles(params.export_files);
            }
            if (params.isSetCommitInfos()) {
                updateCommitInfos(params.getCommitInfos());
            }
            profileDoneSignal.markedCountDown(params.getFragment_instance_id(), -1L);
        }

        if (params.isSetLoaded_rows()) {
            GlobalStateMgr.getCurrentState().getLoadManager().updateJobPrgress(
                    jobId, params.backend_id, params.query_id, params.fragment_instance_id, params.loaded_rows,
                    params.done);
        }
    }

    public void endProfile() {
        if (backendExecStates.isEmpty()) {
            return;
        }

        // wait for all backends
        if (needReport) {
            try {
                profileDoneSignal.await(2, TimeUnit.SECONDS);
            } catch (InterruptedException e1) {
                LOG.warn("signal await error", e1);
            }
        }
        lock();
        try {
            for (int i = 1; i < fragmentProfiles.size(); ++i) {
                fragmentProfiles.get(i).sortChildren();
            }
        } finally {
            unlock();
        }
    }

    /*
     * Waiting the coordinator finish executing.
     * return false if waiting timeout.
     * return true otherwise.
     * NOTICE: return true does not mean that coordinator executed success,
     * the caller should check queryStatus for result.
     *
     * We divide the entire waiting process into multiple rounds,
     * with a maximum of 30 seconds per round. And after each round of waiting,
     * check the status of the BE. If the BE status is abnormal, the wait is ended
     * and the result is returned. Otherwise, continue to the next round of waiting.
     * This method mainly avoids the problem that the Coordinator waits for a long time
     * after some BE can no long return the result due to some exception, such as BE is down.
     */
    public boolean join(int timeoutS) {
        final long fixedMaxWaitTime = 30;

        long leftTimeoutS = timeoutS;
        while (leftTimeoutS > 0) {
            long waitTime = Math.min(leftTimeoutS, fixedMaxWaitTime);
            boolean awaitRes = false;
            try {
                awaitRes = profileDoneSignal.await(waitTime, TimeUnit.SECONDS);
            } catch (InterruptedException e) {
                // Do nothing
            }
            if (awaitRes) {
                return true;
            }

            if (!checkBackendState()) {
                return true;
            }

            leftTimeoutS -= waitTime;
        }
        return false;
    }

    public void mergeIsomorphicProfiles() {
        SessionVariable sessionVariable = connectContext.getSessionVariable();

        if (!sessionVariable.isReportSucc()) {
            return;
        }

        if (!sessionVariable.isEnablePipelineEngine()) {
            return;
        }

        int profileLevel = sessionVariable.getPipelineProfileLevel();
        if (profileLevel >= TPipelineProfileLevel.DETAIL.getValue()) {
            return;
        }

        for (RuntimeProfile fragmentProfile : fragmentProfiles) {
            if (fragmentProfile.getChildList().isEmpty()) {
                continue;
            }

            RuntimeProfile instanceProfile0 = fragmentProfile.getChildList().get(0).first;
            if (instanceProfile0.getChildList().isEmpty()) {
                continue;
            }
            RuntimeProfile pipelineProfile0 = instanceProfile0.getChildList().get(0).first;

            // pipeline engine must have a counter named DegreeOfParallelism
            // some fragment may still execute in non-pipeline mode
            if (pipelineProfile0.getCounter("DegreeOfParallelism") == null) {
                continue;
            }

            List<RuntimeProfile> instanceProfiles = fragmentProfile.getChildList().stream()
                    .map(pair -> pair.first)
                    .collect(Collectors.toList());
            Counter counter = fragmentProfile.addCounter("InstanceNum", TUnit.UNIT);
            counter.setValue(instanceProfiles.size());

            // After merge, all merged metrics will gather into the first profile
            // which is instanceProfile0
            RuntimeProfile.mergeIsomorphicProfiles(instanceProfiles);

            fragmentProfile.copyAllInfoStringsFrom(instanceProfile0);
            fragmentProfile.copyAllCountersFrom(instanceProfile0);

            // Remove the instance profile from the hierarchy
            fragmentProfile.removeAllChildren();
            instanceProfile0.getChildList().forEach(pair -> {
                RuntimeProfile pipelineProfile = pair.first;
                fragmentProfile.addChild(pipelineProfile);
            });
        }

        // Set backend number
        for (int i = 0; i < fragments.size(); i++) {
            PlanFragment fragment = fragments.get(i);
            RuntimeProfile profile = fragmentProfiles.get(i);

            Set<TNetworkAddress> networkAddresses =
                    fragmentExecParamsMap.get(fragment.getFragmentId()).instanceExecParams.stream()
                            .map(param -> param.host)
                            .collect(Collectors.toSet());

            Counter backendNum = profile.addCounter("BackendNum", TUnit.UNIT);
            backendNum.setValue(networkAddresses.size());
        }

        // Calculate Fe time and Be time
        boolean found = false;
        for (int i = 0; !found && i < fragments.size(); i++) {
            PlanFragment fragment = fragments.get(i);
            DataSink sink = fragment.getSink();
            if (!(sink instanceof ResultSink)) {
                continue;
            }
            RuntimeProfile profile = fragmentProfiles.get(i);

            for (int j = 0; !found && j < profile.getChildList().size(); j++) {
                RuntimeProfile pipelineProfile = profile.getChildList().get(j).first;
                if (pipelineProfile.getChildList().isEmpty()) {
                    LOG.warn("pipeline's profile miss children, profileName={}", pipelineProfile.getName());
                    continue;
                }
                RuntimeProfile operatorProfile = pipelineProfile.getChildList().get(0).first;
                if (operatorProfile.getName().contains("RESULT_SINK")) {
                    long beTotalTime = pipelineProfile.getCounter("DriverTotalTime").getValue();
                    Counter executionTotalTime = queryProfile.addCounter("ExecutionTotalTime", TUnit.TIME_NS);
                    queryProfile.getCounterTotalTime().setValue(0);
                    executionTotalTime.setValue(beTotalTime);
                    found = true;
                }
            }
        }
    }

    /*
     * Check the state of backends in needCheckBackendExecStates.
     * return true if all of them are OK. Otherwise, return false.
     */
    public boolean checkBackendState() {
        for (BackendExecState backendExecState : needCheckBackendExecStates) {
            if (!backendExecState.isBackendStateHealthy()) {
                queryStatus = new Status(TStatusCode.INTERNAL_ERROR,
                        "backend " + backendExecState.backend.getId() + " is down");
                return false;
            }
        }
        return true;
    }

    public boolean isDone() {
        return profileDoneSignal.getCount() == 0;
    }

    // consistent with EXPLAIN's fragment index
    public List<QueryStatisticsItem.FragmentInstanceInfo> getFragmentInstanceInfos() {
        final List<QueryStatisticsItem.FragmentInstanceInfo> result =
                Lists.newArrayList();
        for (int index = 0; index < fragments.size(); index++) {
            for (BackendExecState backendExecState : backendExecStates.values()) {
                if (fragments.get(index).getFragmentId() != backendExecState.fragmentId) {
                    continue;
                }
                final QueryStatisticsItem.FragmentInstanceInfo info = backendExecState.buildFragmentInstanceInfo();
                result.add(info);
            }
        }
        return result;
    }

    private void attachInstanceProfileToFragmentProfile() {
        for (BackendExecState backendExecState : backendExecStates.values()) {
            if (!backendExecState.computeTimeInProfile(fragmentProfiles.size())) {
                return;
            }
            fragmentProfiles.get(backendExecState.profileFragmentId).addChild(backendExecState.profile);
        }
    }

    // For HybridBackendSelector
    private enum ScanRangeAssignType {
        SCAN_RANGE_NUM,
        SCAN_DATA_SIZE
    }

    private interface BackendSelector {
        void computeScanRangeAssignment() throws Exception;
    }

    // fragment instance exec param, it is used to assemble
    // the per-instance TPlanFragmentExecParas, as a member of
    // FragmentExecParams
    static class FInstanceExecParam {
        static final int ABSENT_PIPELINE_DOP = -1;

        TUniqueId instanceId;
        TNetworkAddress host;
        Map<Integer, List<TScanRangeParams>> perNodeScanRanges = Maps.newHashMap();
        Map<Integer, Map<Integer, List<TScanRangeParams>>> nodeToPerDriverSeqScanRanges = Maps.newHashMap();

        int perFragmentInstanceIdx;

        Map<Integer, Integer> bucketSeqToDriverSeq = Maps.newHashMap();

        int backendNum;

        FragmentExecParams fragmentExecParams;

        int pipelineDop = ABSENT_PIPELINE_DOP;

        public void addBucketSeqAndDriverSeq(int bucketSeq, int driverSeq) {
            this.bucketSeqToDriverSeq.putIfAbsent(bucketSeq, driverSeq);
        }

        public FInstanceExecParam(TUniqueId id, TNetworkAddress host,
                                  int perFragmentInstanceIdx, FragmentExecParams fragmentExecParams) {
            this.instanceId = id;
            this.host = host;
            this.perFragmentInstanceIdx = perFragmentInstanceIdx;
            this.fragmentExecParams = fragmentExecParams;
        }

        public PlanFragment fragment() {
            return fragmentExecParams.fragment;
        }

        public boolean isSetPipelineDop() {
            return pipelineDop != ABSENT_PIPELINE_DOP;
        }

        public int getPipelineDop() {
            return pipelineDop;
        }

        public Map<Integer, Integer> getBucketSeqToDriverSeq() {
            return bucketSeqToDriverSeq;
        }

        public Map<Integer, List<TScanRangeParams>> getPerNodeScanRanges() {
            return perNodeScanRanges;
        }

        public Map<Integer, Map<Integer, List<TScanRangeParams>>> getNodeToPerDriverSeqScanRanges() {
            return nodeToPerDriverSeqScanRanges;
        }

        public TNetworkAddress getHost() {
            return host;
        }

        public TUniqueId getInstanceId() {
            return instanceId;
        }
    }

    // map from an impalad host address to the per-node assigned scan ranges;
    // records scan range assignment for a single fragment
    static class FragmentScanRangeAssignment
            extends HashMap<TNetworkAddress, Map<Integer, List<TScanRangeParams>>> {
    }

    static class BucketSeqToScanRange extends HashMap<Integer, Map<Integer, List<TScanRangeParams>>> {

    }

    private int getFragmentBucketNum(PlanFragmentId fragmentId) {
        return fragmentIdToBucketNumMap.get(fragmentId);
    }

    // record backend execute state
    // TODO(zhaochun): add profile information and others
    public class BackendExecState {
        TExecPlanFragmentParams commonRpcParams;
        TExecPlanFragmentParams uniqueRpcParams;
        PlanFragmentId fragmentId;
        boolean initiated;
        boolean done;
        boolean hasCanceled;
        int profileFragmentId;
        RuntimeProfile profile;
        TNetworkAddress address;
        ComputeNode backend;
        long lastMissingHeartbeatTime = -1;

        public BackendExecState(PlanFragmentId fragmentId, TNetworkAddress host, int profileFragmentId,
                                TExecPlanFragmentParams rpcParams,
                                Map<TNetworkAddress, Long> addressToBackendID) {
            this(fragmentId, host, profileFragmentId, rpcParams, rpcParams, addressToBackendID);
        }

        public BackendExecState(PlanFragmentId fragmentId, TNetworkAddress host, int profileFragmentId,
                                TExecPlanFragmentParams commonRpcParams, TExecPlanFragmentParams uniqueRpcParams,
                                Map<TNetworkAddress, Long> addressToBackendID) {
            this.profileFragmentId = profileFragmentId;
            this.fragmentId = fragmentId;
            this.commonRpcParams = commonRpcParams;
            this.uniqueRpcParams = uniqueRpcParams;
            this.initiated = false;
            this.done = false;
            this.address = host;
            this.backend = idToBackend.get(addressToBackendID.get(address));
            // if useComputeNode and it's olapScan now, backend is null ,need get from olapScanNodeIdToComputeNode
            if (backend == null) {
                backend = idToComputeNode.get(addressToBackendID.get(address));
            }
            String name =
                    "Instance " + DebugUtil.printId(uniqueRpcParams.params.fragment_instance_id) + " (host=" + address +
                            ")";
            this.profile = new RuntimeProfile(name);
            this.hasCanceled = false;
            this.lastMissingHeartbeatTime = backend.getLastMissingHeartbeatTime();
        }

        // update profile.
        // return true if profile is updated. Otherwise, return false.
        public synchronized boolean updateProfile(TReportExecStatusParams params) {
            if (this.done) {
                // duplicate packet
                return false;
            }
            if (params.isSetProfile()) {
                profile.update(params.profile);
            }
            this.done = params.done;
            return true;
        }

        public synchronized void printProfile(StringBuilder builder) {
            this.profile.computeTimeInProfile();
            this.profile.prettyPrint(builder, "");
        }

        // cancel the fragment instance.
        // return true if cancel success. Otherwise, return false
        public synchronized boolean cancelFragmentInstance(PPlanFragmentCancelReason cancelReason) {
            if (LOG.isDebugEnabled()) {
                LOG.debug(
                        "cancelRemoteFragments initiated={} done={} hasCanceled={} backend: {}, " +
                                "fragment instance id={}, reason: {}",
                        this.initiated, this.done, this.hasCanceled, backend.getId(),
                        DebugUtil.printId(fragmentInstanceId()), cancelReason.name());
            }
            try {
                if (!this.initiated) {
                    return false;
                }
                // don't cancel if it is already finished
                if (this.done) {
                    return false;
                }
                if (this.hasCanceled) {
                    return false;
                }
                TNetworkAddress brpcAddress = toBrpcHost(address);

                try {
                    BackendServiceClient.getInstance().cancelPlanFragmentAsync(brpcAddress,
                            queryId, fragmentInstanceId(), cancelReason, commonRpcParams.is_pipeline);
                } catch (RpcException e) {
                    LOG.warn("cancel plan fragment get a exception, address={}:{}", brpcAddress.getHostname(),
                            brpcAddress.getPort());
                    SimpleScheduler.addToBlacklist(addressToBackendID.get(brpcAddress));
                }

                this.hasCanceled = true;
            } catch (Exception e) {
                LOG.warn("catch a exception", e);
                return false;
            }
            return true;
        }

        public synchronized boolean computeTimeInProfile(int maxFragmentId) {
            if (this.profileFragmentId < 0 || this.profileFragmentId > maxFragmentId) {
                LOG.warn("profileFragmentId {} should be in [0, {})", profileFragmentId, maxFragmentId);
                return false;
            }
            profile.computeTimeInProfile();
            return true;
        }

        public boolean isBackendStateHealthy() {
            if (backend.getLastMissingHeartbeatTime() > lastMissingHeartbeatTime) {
                LOG.warn("backend {} is down while joining the coordinator. job id: {}", backend.getId(), jobId);
                return false;
            }
            return true;
        }

        public Future<PExecPlanFragmentResult> execRemoteFragmentAsync() throws TException {
            TNetworkAddress brpcAddress;
            try {
                brpcAddress = new TNetworkAddress(backend.getHost(), backend.getBrpcPort());
            } catch (Exception e) {
                throw new TException(e.getMessage());
            }
            this.initiated = true;
            try {
                return BackendServiceClient.getInstance().execPlanFragmentAsync(brpcAddress, uniqueRpcParams);
            } catch (RpcException e) {
                // DO NOT throw exception here, return a complete future with error code,
                // so that the following logic will cancel the fragment.
                return new Future<PExecPlanFragmentResult>() {
                    @Override
                    public boolean cancel(boolean mayInterruptIfRunning) {
                        return false;
                    }

                    @Override
                    public boolean isCancelled() {
                        return false;
                    }

                    @Override
                    public boolean isDone() {
                        return true;
                    }

                    @Override
                    public PExecPlanFragmentResult get() {
                        PExecPlanFragmentResult result = new PExecPlanFragmentResult();
                        StatusPB pStatus = new StatusPB();
                        pStatus.errorMsgs = Lists.newArrayList();
                        pStatus.errorMsgs.add(e.getMessage());
                        // use THRIFT_RPC_ERROR so that this BE will be added to the blacklist later.
                        pStatus.statusCode = TStatusCode.THRIFT_RPC_ERROR.getValue();
                        result.status = pStatus;
                        return result;
                    }

                    @Override
                    public PExecPlanFragmentResult get(long timeout, TimeUnit unit) {
                        return get();
                    }
                };
            }
        }

        public Future<PExecBatchPlanFragmentsResult> execRemoteBatchFragmentsAsync(
                TExecBatchPlanFragmentsParams tRequest) throws TException {
            TNetworkAddress brpcAddress;
            try {
                brpcAddress = new TNetworkAddress(backend.getHost(), backend.getBrpcPort());
            } catch (Exception e) {
                throw new TException(e.getMessage());
            }
            this.initiated = true;
            try {
                return BackendServiceClient.getInstance().execBatchPlanFragmentsAsync(brpcAddress, tRequest);
            } catch (RpcException e) {
                // DO NOT throw exception here, return a complete future with error code,
                // so that the following logic will cancel the fragment.
                return new Future<PExecBatchPlanFragmentsResult>() {
                    @Override
                    public boolean cancel(boolean mayInterruptIfRunning) {
                        return false;
                    }

                    @Override
                    public boolean isCancelled() {
                        return false;
                    }

                    @Override
                    public boolean isDone() {
                        return true;
                    }

                    @Override
                    public PExecBatchPlanFragmentsResult get() {
                        PExecBatchPlanFragmentsResult result = new PExecBatchPlanFragmentsResult();
                        StatusPB pStatus = new StatusPB();
                        pStatus.errorMsgs = Lists.newArrayList();
                        pStatus.errorMsgs.add(e.getMessage());
                        // use THRIFT_RPC_ERROR so that this BE will be added to the blacklist later.
                        pStatus.statusCode = TStatusCode.THRIFT_RPC_ERROR.getValue();
                        result.status = pStatus;
                        return result;
                    }

                    @Override
                    public PExecBatchPlanFragmentsResult get(long timeout, TimeUnit unit) {
                        return get();
                    }
                };
            }
        }

        public FragmentInstanceInfo buildFragmentInstanceInfo() {
            return new QueryStatisticsItem.FragmentInstanceInfo.Builder()
                    .instanceId(fragmentInstanceId()).fragmentId(String.valueOf(fragmentId)).address(this.address)
                    .build();
        }

        private TUniqueId fragmentInstanceId() {
            return this.uniqueRpcParams.params.getFragment_instance_id();
        }
    }

    // execution parameters for a single fragment,
    // per-fragment can have multiple FInstanceExecParam,
    // used to assemble TPlanFragmentExecParas
    protected class FragmentExecParams {
        public PlanFragment fragment;
        public List<TPlanFragmentDestination> destinations = Lists.newArrayList();
        public Map<Integer, Integer> perExchNumSenders = Maps.newHashMap();

        public List<FInstanceExecParam> instanceExecParams = Lists.newArrayList();
        public FragmentScanRangeAssignment scanRangeAssignment = new FragmentScanRangeAssignment();
        TRuntimeFilterParams runtimeFilterParams = new TRuntimeFilterParams();
        public boolean bucketSeqToInstanceForFilterIsSet = false;

        public FragmentExecParams(PlanFragment fragment) {
            this.fragment = fragment;
        }

        void setBucketSeqToInstanceForRuntimeFilters() {
            if (bucketSeqToInstanceForFilterIsSet) {
                return;
            }
            bucketSeqToInstanceForFilterIsSet = true;
            List<Integer> seqToInstance = fragmentIdToSeqToInstanceMap.get(fragment.getFragmentId());
            if (seqToInstance == null || seqToInstance.isEmpty()) {
                return;
            }
            for (RuntimeFilterDescription rf : fragment.getBuildRuntimeFilters().values()) {
                if (!rf.isColocateOrBucketShuffle()) {
                    continue;
                }
                rf.setBucketSeqToInstance(seqToInstance);
            }
        }

        private WorkGroup chooseWorkGroup(Set<Long> dbIds) {
            WorkGroup workgroup = null;
            if (connectContext != null && connectContext.getSessionVariable().isEnableResourceGroup()) {
                SessionVariable sessionVariable = connectContext.getSessionVariable();

                // First try to use the resource group specified by the variable
                if (StringUtils.isNotEmpty(sessionVariable.getResourceGroup())) {
                    String rgName = sessionVariable.getResourceGroup();
                    workgroup = GlobalStateMgr.getCurrentState().getWorkGroupMgr().chooseWorkGroupByName(rgName);
                }

                // Second if the specified resource group not exist try to use the default one
                if (workgroup == null) {
                    workgroup = GlobalStateMgr.getCurrentState().getWorkGroupMgr().chooseWorkGroup(
                            connectContext, WorkGroupClassifier.QueryType.SELECT, dbIds);
                }

                if (workgroup != null) {
                    connectContext.getAuditEventBuilder().setResourceGroup(workgroup.getName());
                    connectContext.setWorkGroup(workgroup);
                }
            }

            return workgroup;
        }

        /**
         * Set the common fields of all the fragment instances to the destination common thrift params.
         *
         * @param commonParams           The destination common thrift params.
         * @param destHost               The destination host to delivery these instances.
         * @param descTable              The descriptor table, empty for the non-first instance
         *                               when enable pipeline and disable multi fragments in one request.
         * @param workgroup              The workgroup for this query, used when enable pipeline and enable resource group.
         * @param isEnablePipelineEngine Whether enable pipeline engine.
         */
        private void toThriftForCommonParams(TExecPlanFragmentParams commonParams,
                                             TNetworkAddress destHost, TDescriptorTable descTable,
                                             WorkGroup workgroup,
                                             boolean isEnablePipelineEngine) {
            commonParams.setProtocol_version(InternalServiceVersion.V1);
            commonParams.setFragment(fragment.toThrift());
            commonParams.setDesc_tbl(descTable);
            commonParams.setFunc_version(3);
            commonParams.setCoord(coordAddress);

            commonParams.setParams(new TPlanFragmentExecParams());
            commonParams.params.setUse_vectorized(true);
            commonParams.params.setQuery_id(queryId);
            commonParams.params.setInstances_number(hostToNumbers.get(destHost));
            commonParams.params.setDestinations(destinations);
            commonParams.params.setNum_senders(instanceExecParams.size());
            commonParams.params.setPer_exch_num_senders(perExchNumSenders);
            if (runtimeFilterParams.isSetRuntime_filter_builder_number()) {
                commonParams.params.setRuntime_filter_params(runtimeFilterParams);
            }
            commonParams.params.setSend_query_statistics_with_every_batch(
                    fragment.isTransferQueryStatisticsWithEveryBatch());

            commonParams.setQuery_globals(queryGlobals);
            if (isEnablePipelineEngine) {
                commonParams.setQuery_options(new TQueryOptions(queryOptions));
            } else {
                commonParams.setQuery_options(queryOptions);
            }
            // For broker load, the ConnectContext.get() is null
            if (connectContext != null) {
                SessionVariable sessionVariable = connectContext.getSessionVariable();

                if (isEnablePipelineEngine) {
                    commonParams.setIs_pipeline(true);
                    commonParams.getQuery_options().setBatch_size(SessionVariable.PIPELINE_BATCH_SIZE);
                    commonParams.setEnable_shared_scan(
                            sessionVariable.isEnableSharedScan() && fragment.isEnableSharedScan());
                    commonParams.params.setEnable_exchange_pass_through(sessionVariable.isEnableExchangePassThrough());

                    boolean enableResourceGroup = sessionVariable.isEnableResourceGroup();
                    commonParams.setEnable_resource_group(enableResourceGroup);
                    if (enableResourceGroup) {
                        // session variable workgroup_id is just for verification of resource isolation.
                        long workgroupId = connectContext.getSessionVariable().getWorkGroupId();
                        if (workgroupId > 0) {
                            TWorkGroup wg = new TWorkGroup();
                            wg.setName("");
                            wg.setId(connectContext.getSessionVariable().getWorkGroupId());
                            wg.setVersion(0);
                            commonParams.setWorkgroup(wg);
                        } else if (workgroup != null) {
                            commonParams.setWorkgroup(workgroup.toThrift());
                        }
                    }
                }
            }
        }

        /**
         * Set the unique fields for a fragment instance to the destination unique thrift params, including:
         * - backend_num
         * - pipeline_dop (used when isEnablePipelineEngine is true)
         * - params.fragment_instance_id
         * - params.sender_id
         * - params.per_node_scan_ranges
         * - fragment.output_sink (only for MultiCastDataStreamSink and ExportSink)
         *
         * @param uniqueParams         The destination unique thrift params.
         * @param fragmentIndex        The index of this instance in this.instanceExecParams.
         * @param instanceExecParam    The instance param.
         * @param enablePipelineEngine Whether enable pipeline engine.
         */
        private void toThriftForUniqueParams(TExecPlanFragmentParams uniqueParams, int fragmentIndex,
                                             FInstanceExecParam instanceExecParam, boolean enablePipelineEngine)
                throws Exception {
            uniqueParams.setProtocol_version(InternalServiceVersion.V1);
            uniqueParams.setBackend_num(instanceExecParam.backendNum);
            if (enablePipelineEngine) {
                if (instanceExecParam.isSetPipelineDop()) {
                    uniqueParams.setPipeline_dop(instanceExecParam.pipelineDop);
                } else {
                    uniqueParams.setPipeline_dop(fragment.getPipelineDop());
                }
            }

            /// Set thrift fragment with the unique fields.

            // Add instance number in file name prefix when export job.
            if (fragment.getSink() instanceof ExportSink) {
                ExportSink exportSink = (ExportSink) fragment.getSink();
                if (exportSink.getFileNamePrefix() != null) {
                    exportSink.setFileNamePrefix(exportSink.getFileNamePrefix() + fragmentIndex + "_");
                }
            }
            if (!uniqueParams.isSetFragment()) {
                uniqueParams.setFragment(fragment.toThriftForUniqueFields());
            }
            /*
             * For MultiCastDataFragment, output only send to local, and the instance is keep
             * same with MultiCastDataFragment
             * */
            if (fragment instanceof MultiCastPlanFragment) {
                List<List<TPlanFragmentDestination>> multiFragmentDestinations =
                        uniqueParams.getFragment().getOutput_sink().getMulti_cast_stream_sink().getDestinations();
                List<List<TPlanFragmentDestination>> newDestinations = Lists.newArrayList();
                for (List<TPlanFragmentDestination> destinations : multiFragmentDestinations) {
                    Preconditions.checkState(instanceExecParams.size() == destinations.size());
                    TPlanFragmentDestination ndes = destinations.get(fragmentIndex);

                    Preconditions.checkState(ndes.getServer().equals(toRpcHost(instanceExecParam.host)));
                    newDestinations.add(Lists.newArrayList(ndes));
                }

                uniqueParams.getFragment().getOutput_sink().getMulti_cast_stream_sink()
                        .setDestinations(newDestinations);
            }

            if (!uniqueParams.isSetParams()) {
                uniqueParams.setParams(new TPlanFragmentExecParams());
            }
            uniqueParams.params.setFragment_instance_id(instanceExecParam.instanceId);

            Map<Integer, List<TScanRangeParams>> scanRanges = instanceExecParam.perNodeScanRanges;
            if (scanRanges == null) {
                scanRanges = Maps.newHashMap();
            }
            uniqueParams.params.setPer_node_scan_ranges(scanRanges);
            uniqueParams.params.setNode_to_per_driver_seq_scan_ranges(instanceExecParam.nodeToPerDriverSeqScanRanges);

            uniqueParams.params.setSender_id(fragmentIndex);
        }

        /**
         * Fill required fields of thrift params with meaningless values.
         *
         * @param params The thrift params need to be filled required fields.
         */
        private void fillRequiredFieldsToThrift(TExecPlanFragmentParams params) {
            TPlanFragmentExecParams fragmentExecParams = params.getParams();

            if (!fragmentExecParams.isSetFragment_instance_id()) {
                fragmentExecParams.setFragment_instance_id(new TUniqueId(0, 0));
            }

            if (!fragmentExecParams.isSetInstances_number()) {
                fragmentExecParams.setInstances_number(0);
            }

            if (!fragmentExecParams.isSetSender_id()) {
                fragmentExecParams.setSender_id(0);
            }

            if (!fragmentExecParams.isSetPer_node_scan_ranges()) {
                fragmentExecParams.setPer_node_scan_ranges(Maps.newHashMap());
            }

            if (!fragmentExecParams.isSetPer_exch_num_senders()) {
                fragmentExecParams.setPer_exch_num_senders(Maps.newHashMap());
            }

            if (!fragmentExecParams.isSetQuery_id()) {
                fragmentExecParams.setQuery_id(new TUniqueId(0, 0));
            }
        }

        List<TExecPlanFragmentParams> toThrift(Set<TUniqueId> inFlightInstanceIds,
                                               TDescriptorTable descTable,
                                               Set<Long> dbIds,
                                               boolean enablePipelineEngine) throws Exception {
            WorkGroup workgroup = chooseWorkGroup(dbIds);
            setBucketSeqToInstanceForRuntimeFilters();

            List<TExecPlanFragmentParams> paramsList = Lists.newArrayList();
            for (int i = 0; i < instanceExecParams.size(); ++i) {
                final FInstanceExecParam instanceExecParam = instanceExecParams.get(i);
                if (!inFlightInstanceIds.contains(instanceExecParam.instanceId)) {
                    continue;
                }
                TExecPlanFragmentParams params = new TExecPlanFragmentParams();

                toThriftForCommonParams(params, instanceExecParam.getHost(), descTable, workgroup,
                        enablePipelineEngine);
                toThriftForUniqueParams(params, i, instanceExecParam, enablePipelineEngine);

                paramsList.add(params);
            }
            return paramsList;
        }

        TExecBatchPlanFragmentsParams toThriftInBatch(
                Set<TUniqueId> inFlightInstanceIds, TNetworkAddress destHost, TDescriptorTable descTable,
                Set<Long> dbIds,
                boolean enablePipelineEngine) throws Exception {

            WorkGroup workgroup = chooseWorkGroup(dbIds);
            setBucketSeqToInstanceForRuntimeFilters();

            TExecPlanFragmentParams commonParams = new TExecPlanFragmentParams();
            toThriftForCommonParams(commonParams, destHost, descTable, workgroup, enablePipelineEngine);
            fillRequiredFieldsToThrift(commonParams);

            List<TExecPlanFragmentParams> uniqueParamsList = Lists.newArrayList();
            for (int i = 0; i < instanceExecParams.size(); ++i) {
                final FInstanceExecParam instanceExecParam = instanceExecParams.get(i);
                if (!inFlightInstanceIds.contains(instanceExecParam.instanceId)) {
                    continue;
                }

                TExecPlanFragmentParams uniqueParams = new TExecPlanFragmentParams();
                toThriftForUniqueParams(uniqueParams, i, instanceExecParam, enablePipelineEngine);
                fillRequiredFieldsToThrift(uniqueParams);

                uniqueParamsList.add(uniqueParams);
            }

            TExecBatchPlanFragmentsParams request = new TExecBatchPlanFragmentsParams();
            request.setCommon_param(commonParams);
            request.setUnique_param_per_instance(uniqueParamsList);
            return request;
        }

        // Append range information
        // [tablet_id(version),tablet_id(version)]
        public void appendScanRange(StringBuilder sb, List<TScanRangeParams> params) {
            sb.append("range=[");
            int idx = 0;
            for (TScanRangeParams range : params) {
                TInternalScanRange internalScanRange = range.getScan_range().getInternal_scan_range();
                if (internalScanRange != null) {
                    if (idx++ != 0) {
                        sb.append(",");
                    }
                    sb.append("{tid=").append(internalScanRange.getTablet_id())
                            .append(",ver=").append(internalScanRange.getVersion()).append("}");
                }
                TEsScanRange esScanRange = range.getScan_range().getEs_scan_range();
                if (esScanRange != null) {
                    sb.append("{ index=").append(esScanRange.getIndex())
                            .append(", shardid=").append(esScanRange.getShard_id())
                            .append("}");
                }
            }
            sb.append("]");
        }

        public void appendTo(StringBuilder sb) {
            // append fragment
            sb.append("{plan=");
            fragment.getPlanRoot().appendTrace(sb);
            sb.append(",instance=[");
            // append instance
            for (int i = 0; i < instanceExecParams.size(); ++i) {
                if (i != 0) {
                    sb.append(",");
                }
                TNetworkAddress address = instanceExecParams.get(i).host;
                Map<Integer, List<TScanRangeParams>> scanRanges =
                        scanRangeAssignment.get(address);
                sb.append("{");
                sb.append("id=").append(DebugUtil.printId(instanceExecParams.get(i).instanceId));
                sb.append(",host=").append(instanceExecParams.get(i).host);
                if (scanRanges == null) {
                    sb.append("}");
                    continue;
                }
                sb.append(",range=[");
                int eIdx = 0;
                for (Map.Entry<Integer, List<TScanRangeParams>> entry : scanRanges.entrySet()) {
                    if (eIdx++ != 0) {
                        sb.append(",");
                    }
                    sb.append("id").append(entry.getKey()).append(",");
                    appendScanRange(sb, entry.getValue());
                }
                sb.append("]");
                sb.append("}");
            }
            sb.append("]"); // end of instances
            sb.append("}");
        }
    }

    private class NormalBackendSelector implements BackendSelector {
        private final ScanNode scanNode;
        private final List<TScanRangeLocations> locations;
        private final FragmentScanRangeAssignment assignment;

        public NormalBackendSelector(ScanNode scanNode, List<TScanRangeLocations> locations,
                                     FragmentScanRangeAssignment assignment) {
            this.scanNode = scanNode;
            this.locations = locations;
            this.assignment = assignment;
        }

        @Override
        public void computeScanRangeAssignment() throws Exception {
            HashMap<TNetworkAddress, Long> assignedBytesPerHost = Maps.newHashMap();
            for (TScanRangeLocations scanRangeLocations : locations) {
                // assign this scan range to the host w/ the fewest assigned bytes
                Long minAssignedBytes = Long.MAX_VALUE;
                TScanRangeLocation minLocation = null;
                for (final TScanRangeLocation location : scanRangeLocations.getLocations()) {
                    Long assignedBytes = findOrInsert(assignedBytesPerHost, location.server, 0L);
                    if (assignedBytes < minAssignedBytes) {
                        minAssignedBytes = assignedBytes;
                        minLocation = location;
                    }
                }
                assignedBytesPerHost.put(minLocation.server,
                        assignedBytesPerHost.get(minLocation.server) + 1);

                Reference<Long> backendIdRef = new Reference<Long>();
                TNetworkAddress execHostPort = SimpleScheduler.getHost(minLocation.backend_id,
                        scanRangeLocations.getLocations(),
                        idToBackend, backendIdRef);
                if (execHostPort == null) {
                    throw new UserException("Backend not found. Check if any backend is down or not");
                }
                addressToBackendID.put(execHostPort, backendIdRef.getRef());

                Map<Integer, List<TScanRangeParams>> scanRanges = findOrInsert(
                        assignment, execHostPort, new HashMap<Integer, List<TScanRangeParams>>());
                List<TScanRangeParams> scanRangeParamsList = findOrInsert(
                        scanRanges, scanNode.getId().asInt(), new ArrayList<TScanRangeParams>());
                // add scan range
                TScanRangeParams scanRangeParams = new TScanRangeParams();
                scanRangeParams.scan_range = scanRangeLocations.scan_range;
                scanRangeParamsList.add(scanRangeParams);
            }
        }
    }

    private class RelicatedBackendSelector implements BackendSelector {
        private final ScanNode scanNode;
        private final List<TScanRangeLocations> locations;
        private final FragmentScanRangeAssignment assignment;

        public RelicatedBackendSelector(ScanNode scanNode, List<TScanRangeLocations> locations,
                                        FragmentScanRangeAssignment assignment) {
            this.scanNode = scanNode;
            this.locations = locations;
            this.assignment = assignment;
        }

        @Override
        public void computeScanRangeAssignment() {
            for (TScanRangeLocations scanRangeLocations : locations) {
                for (Map.Entry<TNetworkAddress, Map<Integer, List<TScanRangeParams>>> kv : assignment.entrySet()) {
                    Map<Integer, List<TScanRangeParams>> scanRanges = kv.getValue();
                    List<TScanRangeParams> scanRangeParamsList = findOrInsert(
                            scanRanges, scanNode.getId().asInt(), new ArrayList<>());
                    // add scan range
                    TScanRangeParams scanRangeParams = new TScanRangeParams();
                    scanRangeParams.scan_range = scanRangeLocations.scan_range;
                    scanRangeParamsList.add(scanRangeParams);
                }
            }
            // If this fragment has bucket/colocate join, there need to fill fragmentIdBucketSeqToScanRangeMap here.
            // For example:
            //                       join(replicated)
            //                    /                    \
            //            join(bucket/colocate)       scan(C)
            //              /           \
            //            scan(A)         scan(B)
            // There are replicate join and bucket/colocate join in same fragment. for each bucket A,B used, we need to
            // add table C all tablet because of the character of the replicate join.
            BucketSeqToScanRange bucketSeqToScanRange = fragmentIdBucketSeqToScanRangeMap.get(scanNode.getFragmentId());
            if (bucketSeqToScanRange != null && !bucketSeqToScanRange.isEmpty()) {
                for (Map.Entry<Integer, Map<Integer, List<TScanRangeParams>>> entry : bucketSeqToScanRange.entrySet()) {
                    for (TScanRangeLocations scanRangeLocations : locations) {
                        List<TScanRangeParams> scanRangeParamsList = findOrInsert(
                                entry.getValue(), scanNode.getId().asInt(), new ArrayList<>());
                        // add scan range
                        TScanRangeParams scanRangeParams = new TScanRangeParams();
                        scanRangeParams.scan_range = scanRangeLocations.scan_range;
                        scanRangeParamsList.add(scanRangeParams);
                    }
                }
            }
        }
    }

    private class ColocatedBackendSelector implements BackendSelector {
        private final OlapScanNode scanNode;
        private final FragmentScanRangeAssignment assignment;

        public ColocatedBackendSelector(OlapScanNode scanNode, FragmentScanRangeAssignment assignment) {
            this.scanNode = scanNode;
            this.assignment = assignment;
        }

        @Override
        public void computeScanRangeAssignment() throws Exception {
            PlanFragmentId fragmentId = scanNode.getFragmentId();
            if (!fragmentIdToSeqToAddressMap.containsKey(fragmentId)) {
                fragmentIdToSeqToAddressMap.put(fragmentId, Maps.newHashMap());
                fragmentIdBucketSeqToScanRangeMap.put(fragmentId, new BucketSeqToScanRange());
                fragmentIdToBackendIdBucketCountMap.put(fragmentId, new HashMap<>());
                fragmentIdToBucketNumMap.put(fragmentId,
                        scanNode.getOlapTable().getDefaultDistributionInfo().getBucketNum());
                if (scanNode.getSelectedPartitionIds().size() <= 1) {
                    for (Long pid : scanNode.getSelectedPartitionIds()) {
                        fragmentIdToBucketNumMap.put(fragmentId,
                                scanNode.getOlapTable().getPartition(pid).getDistributionInfo().getBucketNum());
                    }
                }
            }
            Map<Integer, TNetworkAddress> bucketSeqToAddress =
                    fragmentIdToSeqToAddressMap.get(fragmentId);
            BucketSeqToScanRange bucketSeqToScanRange = fragmentIdBucketSeqToScanRangeMap.get(scanNode.getFragmentId());

            for (Integer bucketSeq : scanNode.bucketSeq2locations.keySet()) {
                //fill scanRangeParamsList
                List<TScanRangeLocations> locations = scanNode.bucketSeq2locations.get(bucketSeq);
                if (!bucketSeqToAddress.containsKey(bucketSeq)) {
                    getExecHostPortForFragmentIDAndBucketSeq(locations.get(0), fragmentId, bucketSeq,
                            idToBackend, addressToBackendID);
                }

                for (TScanRangeLocations location : locations) {
                    Map<Integer, List<TScanRangeParams>> scanRanges =
                            bucketSeqToScanRange.computeIfAbsent(bucketSeq, k -> Maps.newHashMap());

                    List<TScanRangeParams> scanRangeParamsList =
                            scanRanges.computeIfAbsent(scanNode.getId().asInt(), k -> Lists.newArrayList());

                    // add scan range
                    TScanRangeParams scanRangeParams = new TScanRangeParams();
                    scanRangeParams.scan_range = location.scan_range;
                    scanRangeParamsList.add(scanRangeParams);
                }
            }
            // Because of the right table will not send data to the bucket which has been pruned, the right join or full join will get wrong result.
            // So if this bucket shuffle is right join or full join, we need to add empty bucket scan range which is pruned by predicate.
            if (rightOrFullBucketShuffleFragmentIds.contains(fragmentId.asInt())) {
                int bucketNum = getFragmentBucketNum(fragmentId);

                for (int bucketSeq = 0; bucketSeq < bucketNum; ++bucketSeq) {
                    if (!bucketSeqToAddress.containsKey(bucketSeq)) {
                        Reference<Long> backendIdRef = new Reference<>();
                        TNetworkAddress execHostport = SimpleScheduler.getBackendHost(idToBackend, backendIdRef);
                        if (execHostport == null) {
                            throw new UserException("Backend not found. Check if any backend is down or not");
                        }
                        addressToBackendID.put(execHostport, backendIdRef.getRef());
                        bucketSeqToAddress.put(bucketSeq, execHostport);
                    }
                    if (!bucketSeqToScanRange.containsKey(bucketSeq)) {
                        bucketSeqToScanRange.put(bucketSeq, Maps.newHashMap());
                        bucketSeqToScanRange.get(bucketSeq).put(scanNode.getId().asInt(), Lists.newArrayList());
                    }
                }
            }

            // use bucketSeqToScanRange to fill FragmentScanRangeAssignment
            for (Map.Entry<Integer, Map<Integer, List<TScanRangeParams>>> entry : bucketSeqToScanRange.entrySet()) {
                Integer bucketSeq = entry.getKey();
                // fill FragmentScanRangeAssignment only when there are scan id in the bucket
                if (entry.getValue().containsKey(scanNode.getId().asInt())) {
                    Map<Integer, List<TScanRangeParams>> scanRanges =
                            assignment.computeIfAbsent(bucketSeqToAddress.get(bucketSeq), k -> Maps.newHashMap());
                    List<TScanRangeParams> scanRangeParamsList =
                            scanRanges.computeIfAbsent(scanNode.getId().asInt(), k -> Lists.newArrayList());
                    scanRangeParamsList.addAll(entry.getValue().get(scanNode.getId().asInt()));
                }
            }
        }

        // Make sure each host have average bucket to scan
        private void getExecHostPortForFragmentIDAndBucketSeq(TScanRangeLocations seqLocation,
                                                              PlanFragmentId fragmentId, Integer bucketSeq,
                                                              ImmutableMap<Long, Backend> idToBackend,
                                                              Map<TNetworkAddress, Long> addressToBackendID)
                throws Exception {
            Map<Long, Integer> buckendIdToBucketCountMap = fragmentIdToBackendIdBucketCountMap.get(fragmentId);
            int maxBucketNum = Integer.MAX_VALUE;
            long buckendId = Long.MAX_VALUE;
            for (TScanRangeLocation location : seqLocation.locations) {
                if (buckendIdToBucketCountMap.containsKey(location.backend_id)) {
                    if (buckendIdToBucketCountMap.get(location.backend_id) < maxBucketNum) {
                        maxBucketNum = buckendIdToBucketCountMap.get(location.backend_id);
                        buckendId = location.backend_id;
                    }
                } else {
                    buckendId = location.backend_id;
                    buckendIdToBucketCountMap.put(buckendId, 0);
                    break;
                }
            }

            buckendIdToBucketCountMap.put(buckendId, buckendIdToBucketCountMap.get(buckendId) + 1);
            Reference<Long> backendIdRef = new Reference<Long>();
            TNetworkAddress execHostPort =
                    SimpleScheduler.getHost(buckendId, seqLocation.locations, idToBackend, backendIdRef);
            if (execHostPort == null) {
                throw new UserException("Backend not found. Check if any backend is down or not");
            }

            addressToBackendID.put(execHostPort, backendIdRef.getRef());
            fragmentIdToSeqToAddressMap.get(fragmentId).put(bucketSeq, execHostPort);
        }
    }

    /**
     * Hybrid backend selector for hive table.
     * Support hybrid and independent deployment with datanode.
     * <p>
     * Assign scan ranges to backend:
     * 1. local backend first,
     * 2. and smallest assigned scan ranges num or scan bytes.
     * <p>
     * If force_schedule_local variable is set, HybridBackendSelector will force to
     * assign scan ranges to local backend if there has one.
     */
    private class HDFSBackendSelector implements BackendSelector {
        // be -> assigned scans
        // type:
        //     SCAN_RANGE_NUM: assigned scan range num
        //     SCAN_DATA_SIZE: assigned scan data size
        Map<ComputeNode, Long> assignedScansPerComputeNode = Maps.newHashMap();
        // be host -> bes
        Multimap<String, ComputeNode> hostToBes = HashMultimap.create();
        private final ScanNode scanNode;
        private final List<TScanRangeLocations> locations;
        private final FragmentScanRangeAssignment assignment;
        private final ScanRangeAssignType assignType;
        // for SCAN_DATA_SIZE assign type
        private List<Long> scanRangesBytes = Lists.newArrayList();
        private final List<Long> remoteScanRangesBytes = Lists.newArrayList();
        // TODO: disk stats

        public HDFSBackendSelector(ScanNode scanNode, List<TScanRangeLocations> locations,
                                   FragmentScanRangeAssignment assignment, ScanRangeAssignType assignType) {
            this.scanNode = scanNode;
            this.locations = locations;
            this.assignment = assignment;
            this.assignType = assignType;
        }

        /**
         * Must be set when using SCAN_DATA_SIZE assign type
         *
         * @param scanRangesBytes: has the same size with locations
         */
        public void setScanRangesBytes(List<Long> scanRangesBytes) {
            this.scanRangesBytes = scanRangesBytes;
        }

        @Override
        public void computeScanRangeAssignment() throws Exception {
            Preconditions.checkArgument(assignType != ScanRangeAssignType.SCAN_DATA_SIZE
                    || locations.size() == scanRangesBytes.size());
            ImmutableCollection<ComputeNode> nodes;
            if (hasComputeNode) {
                usedComputeNode = true;
                nodes = idToComputeNode.values();
            } else {
                List<ComputeNode> backends = Lists.newArrayList(idToBackend.values());
                nodes = ImmutableList.copyOf(backends);
            }
            for (ComputeNode computeNode : nodes) {
                if (!computeNode.isAlive() || SimpleScheduler.isInBlacklist(computeNode.getId())) {
                    continue;
                }

                assignedScansPerComputeNode.put(computeNode, 0L);
                hostToBes.put(computeNode.getHost(), computeNode);
            }
            if (hostToBes.isEmpty()) {
                throw new UserException("Backend not found. Check if any backend is down or not");
            }

            // total scans / alive bes
            long avgScansPerBe = -1;
            if (!forceScheduleLocal) {
                int numBes = assignedScansPerComputeNode.size();
                if (assignType == ScanRangeAssignType.SCAN_DATA_SIZE) {
                    long totalBytes = 0L;
                    for (long scanRangeBytes : scanRangesBytes) {
                        totalBytes += scanRangeBytes;
                    }
                    avgScansPerBe = totalBytes / numBes + (totalBytes % numBes == 0 ? 0 : 1);
                } else {
                    // SCAN_RANGE_NUM
                    int numLocations = locations.size();
                    avgScansPerBe = numLocations / numBes + (numLocations % numBes == 0 ? 0 : 1);
                }
            }

            List<TScanRangeLocations> remoteScanRangeLocations = Lists.newArrayList();
            for (int i = 0; i < locations.size(); ++i) {
                TScanRangeLocations scanRangeLocations = locations.get(i);
                long minAssignedScanRanges = Long.MAX_VALUE;
                ComputeNode minBe = null;
                for (final TScanRangeLocation location : scanRangeLocations.getLocations()) {
                    Collection<ComputeNode> bes = hostToBes.get(location.getServer().getHostname());
                    if (bes == null || bes.isEmpty()) {
                        continue;
                    }
                    for (ComputeNode backend : bes) {
                        long assignedScanRanges = assignedScansPerComputeNode.get(backend);
                        if (!forceScheduleLocal && assignedScanRanges >= avgScansPerBe) {
                            continue;
                        }
                        if (assignedScanRanges < minAssignedScanRanges) {
                            minAssignedScanRanges = assignedScanRanges;
                            minBe = backend;
                        }
                    }
                }
                if (minBe == null) {
                    remoteScanRangeLocations.add(scanRangeLocations);
                    if (assignType == ScanRangeAssignType.SCAN_DATA_SIZE) {
                        remoteScanRangesBytes.add(scanRangesBytes.get(i));
                    }
                    continue;
                }
                long scansToAdd = (assignType == ScanRangeAssignType.SCAN_DATA_SIZE ? scanRangesBytes.get(i) : 1);
                recordScanRangeAssignment(minBe, scanRangeLocations, scansToAdd);
            }

            if (remoteScanRangeLocations.isEmpty()) {
                return;
            }

            Preconditions.checkArgument(assignType != ScanRangeAssignType.SCAN_DATA_SIZE
                    || remoteScanRangeLocations.size() == remoteScanRangesBytes.size());
            for (int i = 0; i < remoteScanRangeLocations.size(); ++i) {
                TScanRangeLocations scanRangeLocations = remoteScanRangeLocations.get(i);
                long minAssignedScanRanges = Long.MAX_VALUE;
                ComputeNode minBe = null;
                for (Map.Entry<ComputeNode, Long> entry : assignedScansPerComputeNode.entrySet()) {
                    ComputeNode backend = entry.getKey();
                    long assignedScanRanges = entry.getValue();
                    if (assignedScanRanges < minAssignedScanRanges) {
                        minAssignedScanRanges = assignedScanRanges;
                        minBe = backend;
                    }
                }
                long scansToAdd = (assignType == ScanRangeAssignType.SCAN_DATA_SIZE ? remoteScanRangesBytes.get(i) : 1);
                recordScanRangeAssignment(minBe, scanRangeLocations, scansToAdd);
            }
        }

        private void recordScanRangeAssignment(ComputeNode minBe, TScanRangeLocations scanRangeLocations,
                                               long addedScans) {
            TNetworkAddress minBeAddress = new TNetworkAddress(minBe.getHost(), minBe.getBePort());
            addressToBackendID.put(minBeAddress, minBe.getId());

            // update statistic
            assignedScansPerComputeNode.put(minBe, assignedScansPerComputeNode.get(minBe) + addedScans);

            // add in assignment
            Map<Integer, List<TScanRangeParams>> scanRanges = findOrInsert(
                    assignment, minBeAddress, new HashMap<>());
            List<TScanRangeParams> scanRangeParamsList = findOrInsert(
                    scanRanges, scanNode.getId().asInt(), new ArrayList<TScanRangeParams>());
            // add scan range params
            TScanRangeParams scanRangeParams = new TScanRangeParams();
            scanRangeParams.scan_range = scanRangeLocations.scan_range;
            scanRangeParamsList.add(scanRangeParams);
        }
    }
}<|MERGE_RESOLUTION|>--- conflicted
+++ resolved
@@ -783,11 +783,7 @@
      */
     private void deliverExecBatchFragmentsRequests(boolean enablePipelineEngine) throws Exception {
         long queryDeliveryTimeoutMs = Math.min(queryOptions.query_timeout, queryOptions.query_delivery_timeout) * 1000L;
-<<<<<<< HEAD
-        List<List<PlanFragment>> topologicalFragments = computeTopologicalOrderFragments();
-=======
         List<List<PlanFragment>> fragmentGroups = computeTopologicalOrderFragments();
->>>>>>> 0bb2f482
 
         lock();
         try {
@@ -796,17 +792,6 @@
             int profileFragmentId = 0;
 
             Set<Long> dbIds = connectContext != null ? connectContext.getCurrentSqlDbIds() : null;
-<<<<<<< HEAD
-            // The cached desc table is only used for the non-first instance request to the same host.
-            // Since all the instances of a fragment will be sent in a request,
-            // there is no chance to use the cached desc table.
-            descTable.setIs_cached(false);
-
-            for (List<PlanFragment> concurrencyFragments : topologicalFragments) {
-                List<Pair<BackendExecState, Future<PExecBatchPlanFragmentsResult>>> futures = Lists.newArrayList();
-
-                for (PlanFragment fragment : concurrencyFragments) {
-=======
 
             this.descTable.setIs_cached(false);
             TDescriptorTable emptyDescTable = new TDescriptorTable();
@@ -827,17 +812,12 @@
                 List<List<Pair<BackendExecState, TExecBatchPlanFragmentsParams>>> inflightRequestsList =
                         ImmutableList.of(new ArrayList<>(), new ArrayList<>());
                 for (PlanFragment fragment : fragmentGroup) {
->>>>>>> 0bb2f482
                     FragmentExecParams params = fragmentExecParamsMap.get(fragment.getFragmentId());
                     Preconditions.checkState(!params.instanceExecParams.isEmpty());
 
                     // Fragment instances' ordinals in FragmentExecParams.instanceExecParams determine
                     // shuffle partitions' ordinals in DataStreamSink. backendIds of Fragment instances that
-<<<<<<< HEAD
-                    // contains shuffle join determine the ordinals of GRF components in the GRF. For a
-=======
                     // contain shuffle join determine the ordinals of GRF components in the GRF. For a
->>>>>>> 0bb2f482
                     // shuffle join, its shuffle partitions and corresponding one-map-one GRF components
                     // should have the same ordinals. so here assign monotonic unique backendIds to
                     // Fragment instances to keep consistent order with Fragment instances in
@@ -849,10 +829,6 @@
                     Map<TNetworkAddress, List<FInstanceExecParam>> requestsPerHost = params.instanceExecParams.stream()
                             .collect(Collectors.groupingBy(FInstanceExecParam::getHost, HashMap::new,
                                     Collectors.mapping(Function.identity(), Collectors.toList())));
-<<<<<<< HEAD
-=======
-
->>>>>>> 0bb2f482
                     for (Map.Entry<TNetworkAddress, List<FInstanceExecParam>> hostAndRequests : requestsPerHost.entrySet()) {
                         TNetworkAddress host = hostAndRequests.getKey();
                         List<FInstanceExecParam> requests = hostAndRequests.getValue();
@@ -860,8 +836,6 @@
                             continue;
                         }
 
-<<<<<<< HEAD
-=======
                         int inflightIndex = 0;
                         TDescriptorTable curDescTable = this.descTable;
                         if (enablePipelineEngine) {
@@ -882,16 +856,11 @@
                             }
                         }
 
->>>>>>> 0bb2f482
                         Set<TUniqueId> curInstanceIds = requests.stream()
                                 .map(FInstanceExecParam::getInstanceId)
                                 .collect(Collectors.toSet());
                         TExecBatchPlanFragmentsParams tRequest =
-<<<<<<< HEAD
-                                params.toThriftInBatch(curInstanceIds, host, descTable, dbIds, enablePipelineEngine);
-=======
                                 params.toThriftInBatch(curInstanceIds, host, curDescTable, dbIds, enablePipelineEngine);
->>>>>>> 0bb2f482
                         TExecPlanFragmentParams tCommonParams = tRequest.getCommon_param();
                         List<TExecPlanFragmentParams> tUniqueParamsList = tRequest.getUnique_param_per_instance();
                         Preconditions.checkState(!tUniqueParamsList.isEmpty());
@@ -922,57 +891,13 @@
 
                         if (lastExecState != null) {
                             // Just choose any instance ExecState to send the RPC request.
-<<<<<<< HEAD
-                            futures.add(Pair.create(lastExecState, lastExecState.execRemoteBatchFragmentsAsync(tRequest)));
-=======
                             inflightRequestsList.get(inflightIndex).add(Pair.create(lastExecState, tRequest));
->>>>>>> 0bb2f482
                         }
                     }
 
                     profileFragmentId += 1;
                 }
 
-<<<<<<< HEAD
-                for (Pair<BackendExecState, Future<PExecBatchPlanFragmentsResult>> pair : futures) {
-                    TStatusCode code;
-                    String errMsg = null;
-                    try {
-                        PExecBatchPlanFragmentsResult result =
-                                pair.second.get(queryDeliveryTimeoutMs, TimeUnit.MILLISECONDS);
-                        code = TStatusCode.findByValue(result.status.statusCode);
-                        if (result.status.errorMsgs != null && !result.status.errorMsgs.isEmpty()) {
-                            errMsg = result.status.errorMsgs.get(0);
-                        }
-                    } catch (ExecutionException e) {
-                        LOG.warn("catch a execute exception", e);
-                        code = TStatusCode.THRIFT_RPC_ERROR;
-                    } catch (InterruptedException e) {
-                        LOG.warn("catch a interrupt exception", e);
-                        code = TStatusCode.INTERNAL_ERROR;
-                    } catch (TimeoutException e) {
-                        LOG.warn("catch a timeout exception", e);
-                        code = TStatusCode.TIMEOUT;
-                    }
-
-                    if (code != TStatusCode.OK) {
-                        if (errMsg == null) {
-                            errMsg = "exec rpc error. backend id: " + pair.first.backend.getId();
-                        }
-                        queryStatus.setStatus(errMsg);
-                        LOG.warn("exec plan fragment failed, errmsg={}, code: {}, fragmentId={}, backend={}:{}",
-                                errMsg, code, pair.first.fragmentId,
-                                pair.first.address.hostname, pair.first.address.port);
-                        cancelInternal(PPlanFragmentCancelReason.INTERNAL_ERROR);
-                        switch (Objects.requireNonNull(code)) {
-                            case TIMEOUT:
-                                throw new UserException("query timeout. backend id: " + pair.first.backend.getId());
-                            case THRIFT_RPC_ERROR:
-                                SimpleScheduler.addToBlacklist(pair.first.backend.getId());
-                                throw new RpcException(pair.first.backend.getHost(), "rpc failed");
-                            default:
-                                throw new UserException(errMsg);
-=======
                 for (List<Pair<BackendExecState, TExecBatchPlanFragmentsParams>> inflightRequests : inflightRequestsList) {
                     List<Pair<BackendExecState, Future<PExecBatchPlanFragmentsResult>>> futures = Lists.newArrayList();
                     for (Pair<BackendExecState, TExecBatchPlanFragmentsParams> inflightRequest : inflightRequests) {
@@ -1019,7 +944,6 @@
                                 default:
                                     throw new UserException(errMsg);
                             }
->>>>>>> 0bb2f482
                         }
                     }
                 }
