// Copyright 2021-present StarRocks, Inc. All rights reserved.
//
// Licensed under the Apache License, Version 2.0 (the "License");
// you may not use this file except in compliance with the License.
// You may obtain a copy of the License at
//
//     https://www.apache.org/licenses/LICENSE-2.0
//
// Unless required by applicable law or agreed to in writing, software
// distributed under the License is distributed on an "AS IS" BASIS,
// WITHOUT WARRANTIES OR CONDITIONS OF ANY KIND, either express or implied.
// See the License for the specific language governing permissions and
// limitations under the License.

// This file is based on code available under the Apache license here:
//   https://github.com/apache/incubator-doris/blob/master/fe/fe-core/src/main/java/org/apache/doris/qe/Coordinator.java

// Licensed to the Apache Software Foundation (ASF) under one
// or more contributor license agreements.  See the NOTICE file
// distributed with this work for additional information
// regarding copyright ownership.  The ASF licenses this file
// to you under the Apache License, Version 2.0 (the
// "License"); you may not use this file except in compliance
// with the License.  You may obtain a copy of the License at
//
//   http://www.apache.org/licenses/LICENSE-2.0
//
// Unless required by applicable law or agreed to in writing,
// software distributed under the License is distributed on an
// "AS IS" BASIS, WITHOUT WARRANTIES OR CONDITIONS OF ANY
// KIND, either express or implied.  See the License for the
// specific language governing permissions and limitations
// under the License.

package com.starrocks.qe;

import com.google.common.base.Preconditions;
import com.google.common.base.Strings;
import com.google.common.collect.ImmutableList;
import com.google.common.collect.Lists;
import com.google.common.collect.Maps;
import com.google.common.collect.Sets;
import com.starrocks.analysis.DescriptorTable;
import com.starrocks.analysis.UserIdentity;
import com.starrocks.catalog.FsBroker;
import com.starrocks.common.MarkedCountDownLatch;
import com.starrocks.common.Pair;
import com.starrocks.common.Status;
import com.starrocks.common.UserException;
import com.starrocks.common.util.CompressionUtils;
import com.starrocks.common.util.Counter;
import com.starrocks.common.util.DebugUtil;
import com.starrocks.common.util.RuntimeProfile;
import com.starrocks.load.loadv2.LoadJob;
import com.starrocks.mysql.privilege.Auth;
import com.starrocks.planner.PlanFragment;
import com.starrocks.planner.PlanFragmentId;
import com.starrocks.planner.ResultSink;
import com.starrocks.planner.RuntimeFilterDescription;
import com.starrocks.planner.ScanNode;
import com.starrocks.proto.PExecBatchPlanFragmentsResult;
import com.starrocks.proto.PExecPlanFragmentResult;
import com.starrocks.proto.PPlanFragmentCancelReason;
import com.starrocks.proto.StatusPB;
import com.starrocks.qe.QueryStatisticsItem.FragmentInstanceInfo;
import com.starrocks.rpc.BackendServiceClient;
import com.starrocks.rpc.RpcException;
import com.starrocks.server.GlobalStateMgr;
import com.starrocks.sql.LoadPlanner;
import com.starrocks.sql.PlannerProfile;
import com.starrocks.sql.common.ErrorType;
import com.starrocks.sql.common.StarRocksPlannerException;
import com.starrocks.system.ComputeNode;
import com.starrocks.task.LoadEtlTask;
import com.starrocks.thrift.TCompressionType;
import com.starrocks.thrift.TDescriptorTable;
import com.starrocks.thrift.TExecBatchPlanFragmentsParams;
import com.starrocks.thrift.TExecPlanFragmentParams;
import com.starrocks.thrift.TLoadJobType;
import com.starrocks.thrift.TNetworkAddress;
import com.starrocks.thrift.TPipelineProfileLevel;
import com.starrocks.thrift.TQueryGlobals;
import com.starrocks.thrift.TQueryOptions;
import com.starrocks.thrift.TQueryType;
import com.starrocks.thrift.TReportExecStatusParams;
import com.starrocks.thrift.TRuntimeFilterDestination;
import com.starrocks.thrift.TRuntimeFilterProberParams;
import com.starrocks.thrift.TStatusCode;
import com.starrocks.thrift.TTabletCommitInfo;
import com.starrocks.thrift.TTabletFailInfo;
import com.starrocks.thrift.TUniqueId;
import com.starrocks.thrift.TUnit;
import org.apache.logging.log4j.LogManager;
import org.apache.logging.log4j.Logger;
import org.apache.thrift.TException;

import java.util.ArrayList;
import java.util.Collections;
import java.util.HashMap;
import java.util.HashSet;
import java.util.LinkedList;
import java.util.List;
import java.util.Map;
import java.util.Objects;
import java.util.Queue;
import java.util.Set;
import java.util.concurrent.ConcurrentNavigableMap;
import java.util.concurrent.ConcurrentSkipListMap;
import java.util.concurrent.ExecutionException;
import java.util.concurrent.Future;
import java.util.concurrent.TimeUnit;
import java.util.concurrent.TimeoutException;
import java.util.concurrent.locks.Lock;
import java.util.concurrent.locks.ReentrantLock;
import java.util.function.Function;
import java.util.stream.Collectors;

public class Coordinator {
    private static final Logger LOG = LogManager.getLogger(Coordinator.class);
<<<<<<< HEAD
    private static final DateTimeFormatter DATE_FORMAT = DateTimeFormatter.ofPattern("yyyy-MM-dd HH:mm:ss");
    private static final int DEFAULT_PROFILE_TIMEOUT_SECOND = 2;
=======
>>>>>>> 6e8a0124

    // Overall status of the entire query; set to the first reported fragment error
    // status or to CANCELLED, if Cancel() is called.
    Status queryStatus = new Status();

    // copied from TQueryExecRequest; constant across all fragments
    private final TDescriptorTable descTable;
    // Why we use query global?
    // When `NOW()` function is in sql, we need only one now(),
    // but, we execute `NOW()` distributed.
    // So we make a query global value here to make one `now()` value in one query process.
    private final TQueryGlobals queryGlobals;
    private final TQueryOptions queryOptions;
    // protects all fields below
    private final Lock lock = new ReentrantLock();
    // If true, the query is done returning all results.  It is possible that the
    // coordinator still needs to wait for cleanup on remote fragments (e.g. queries
    // with limit)
    // Once this is set to true, errors from remote fragments are ignored.
    private boolean returnedAllResults;
    private RuntimeProfile queryProfile;
    private List<RuntimeProfile> fragmentProfiles;

    private final List<PlanFragment> fragments;
    // backend execute state
    private final ConcurrentNavigableMap<Integer, BackendExecState> backendExecStates = new ConcurrentSkipListMap<>();
    // backend which state need to be checked when joining this coordinator.
    // It is supposed to be the subset of backendExecStates.
    private final List<BackendExecState> needCheckBackendExecStates = Lists.newArrayList();
    private ResultReceiver receiver;
    private final List<ScanNode> scanNodes;
    // number of instances of this query, equals to
    // number of backends executing plan fragments on behalf of this query;
    // set in computeFragmentExecParams();
    // same as backend_exec_states_.size() after Exec()
    // instance id -> dummy value
    private MarkedCountDownLatch<TUniqueId, Long> profileDoneSignal;
    private final boolean isBlockQuery;
    private int numReceivedRows = 0;
    private List<String> deltaUrls;
    private Map<String, String> loadCounters;
    private String trackingUrl;
    // for export
    private List<String> exportFiles;
    private final List<TTabletCommitInfo> commitInfos = Lists.newArrayList();
    private final List<TTabletFailInfo> failInfos = Lists.newArrayList();
    // Input parameter
    private long jobId = -1; // job which this task belongs to
    private TUniqueId queryId;
    private final ConnectContext connectContext;
    private final boolean needReport;

    private final CoordinatorPreprocessor coordinatorPreprocessor;

    // Used for new planner
    public Coordinator(ConnectContext context, List<PlanFragment> fragments, List<ScanNode> scanNodes,
                       TDescriptorTable descTable) {
        this.isBlockQuery = false;
        this.queryId = context.getExecutionId();
        this.connectContext = context;
        this.fragments = fragments;
        this.scanNodes = scanNodes;
        this.descTable = descTable;
        this.returnedAllResults = false;
        this.queryOptions = context.getSessionVariable().toThrift();
        long startTime = context.getStartTime();
        String timezone = context.getSessionVariable().getTimeZone();
        this.queryGlobals = CoordinatorPreprocessor.genQueryGlobals(startTime, timezone);
        if (context.getLastQueryId() != null) {
            this.queryGlobals.setLast_query_id(context.getLastQueryId().toString());
        }
        this.needReport = context.getSessionVariable().isEnableProfile();

        this.coordinatorPreprocessor =
                new CoordinatorPreprocessor(queryId, context, fragments, scanNodes, descTable, queryGlobals,
                        queryOptions);
    }

    // Used for broker export task coordinator
    public Coordinator(Long jobId, TUniqueId queryId, DescriptorTable descTable, List<PlanFragment> fragments,
                       List<ScanNode> scanNodes, String timezone, long startTime,
                       Map<String, String> sessionVariables) {
        this.isBlockQuery = true;
        this.jobId = jobId;
        this.queryId = queryId;
        ConnectContext connectContext = new ConnectContext();
        connectContext.setQualifiedUser(Auth.ROOT_USER);
        connectContext.setCurrentUserIdentity(UserIdentity.ROOT);
        connectContext.getSessionVariable().setEnablePipelineEngine(true);
        connectContext.getSessionVariable().setPipelineDop(0);
        this.connectContext = connectContext;
        this.descTable = descTable.toThrift();
        this.fragments = fragments;
        this.scanNodes = scanNodes;
        this.queryOptions = new TQueryOptions();
        if (sessionVariables.containsKey(SessionVariable.LOAD_TRANSMISSION_COMPRESSION_TYPE)) {
            final TCompressionType loadCompressionType = CompressionUtils
                    .findTCompressionByName(
                            sessionVariables.get(SessionVariable.LOAD_TRANSMISSION_COMPRESSION_TYPE));
            if (loadCompressionType != null) {
                this.queryOptions.setLoad_transmission_compression_type(loadCompressionType);
            }
        }
        this.queryGlobals = CoordinatorPreprocessor.genQueryGlobals(startTime, timezone);
        this.needReport = true;

        this.coordinatorPreprocessor =
                new CoordinatorPreprocessor(queryId, connectContext, fragments, scanNodes, this.descTable, queryGlobals,
                        queryOptions);
    }

    // Used for broker load task coordinator
    public Coordinator(Long jobId, TUniqueId queryId, DescriptorTable descTable, List<PlanFragment> fragments,
                       List<ScanNode> scanNodes, String timezone, long startTime, Map<String, String> sessionVariables,
                       ConnectContext context) {
        this.isBlockQuery = true;
        this.jobId = jobId;
        this.queryId = queryId;
        this.connectContext = context;
        this.descTable = descTable.toThrift();
        this.fragments = fragments;
        this.scanNodes = scanNodes;
        this.queryOptions = new TQueryOptions();
        if (sessionVariables.containsKey(SessionVariable.LOAD_TRANSMISSION_COMPRESSION_TYPE)) {
            final TCompressionType loadCompressionType = CompressionUtils
                    .findTCompressionByName(
                            sessionVariables.get(SessionVariable.LOAD_TRANSMISSION_COMPRESSION_TYPE));
            if (loadCompressionType != null) {
                this.queryOptions.setLoad_transmission_compression_type(loadCompressionType);
            }
        }
        this.queryGlobals = CoordinatorPreprocessor.genQueryGlobals(startTime, timezone);
        this.needReport = true;

        this.coordinatorPreprocessor =
                new CoordinatorPreprocessor(queryId, context, fragments, scanNodes, this.descTable, queryGlobals,
                        queryOptions);
    }

    public Coordinator(LoadPlanner loadPlanner) {
        ConnectContext context = loadPlanner.getContext();
        this.isBlockQuery = true;
        this.jobId = loadPlanner.getLoadJobId();
        this.queryId = loadPlanner.getLoadId();
        this.connectContext = context;
        this.descTable = loadPlanner.getDescTable().toThrift();
        this.fragments = loadPlanner.getFragments();
        this.scanNodes = loadPlanner.getScanNodes();

        this.queryOptions = context.getSessionVariable().toThrift();
        this.queryOptions.setQuery_type(TQueryType.LOAD);
        this.queryOptions.setQuery_timeout((int) loadPlanner.getTimeout());
        this.queryOptions.setMem_limit(loadPlanner.getExecMemLimit());
        this.queryOptions.setLoad_mem_limit(loadPlanner.getLoadMemLimit());
        Map<String, String> sessionVariables = loadPlanner.getSessionVariables();
        if (sessionVariables != null) {
            if (sessionVariables.containsKey(SessionVariable.LOAD_TRANSMISSION_COMPRESSION_TYPE)) {
                final TCompressionType loadCompressionType = CompressionUtils
                        .findTCompressionByName(
                                sessionVariables.get(SessionVariable.LOAD_TRANSMISSION_COMPRESSION_TYPE));
                if (loadCompressionType != null) {
                    this.queryOptions.setLoad_transmission_compression_type(loadCompressionType);
                }
            }
        }

        this.queryGlobals = CoordinatorPreprocessor.genQueryGlobals(loadPlanner.getStartTime(),
                loadPlanner.getTimeZone());
        if (context.getLastQueryId() != null) {
            this.queryGlobals.setLast_query_id(context.getLastQueryId().toString());
        }

        this.needReport = true;
        this.coordinatorPreprocessor =
                new CoordinatorPreprocessor(queryId, context, fragments, scanNodes, descTable, queryGlobals,
                        queryOptions);
    }

    public long getJobId() {
        return jobId;
    }

    public void setJobId(Long jobId) {
        this.jobId = jobId;
    }

    public TUniqueId getQueryId() {
        return queryId;
    }

    public void setQueryId(TUniqueId queryId) {
        this.queryId = queryId;
    }

    public void setQueryType(TQueryType type) {
        this.queryOptions.setQuery_type(type);
    }

    public void setLoadJobType(TLoadJobType type) {
        this.queryOptions.setLoad_job_type(type);
    }

    public Status getExecStatus() {
        return queryStatus;
    }

    public RuntimeProfile getQueryProfile() {
        return queryProfile;
    }

    public List<String> getDeltaUrls() {
        return deltaUrls;
    }

    public Map<String, String> getLoadCounters() {
        return loadCounters;
    }

    public String getTrackingUrl() {
        return trackingUrl;
    }

    public void setExecMemoryLimit(long execMemoryLimit) {
        this.queryOptions.setMem_limit(execMemoryLimit);
    }

    public void setLoadMemLimit(long loadMemLimit) {
        this.queryOptions.setLoad_mem_limit(loadMemLimit);
    }

    public void setTimeout(int timeout) {
        this.queryOptions.setQuery_timeout(timeout);
    }

    public void addReplicateScanId(Integer scanId) {
        this.coordinatorPreprocessor.getReplicateScanIds().add(scanId);
    }

    public void clearExportStatus() {
        lock.lock();
        try {
            this.backendExecStates.clear();
            this.queryStatus.setStatus(new Status());
            if (this.exportFiles == null) {
                this.exportFiles = Lists.newArrayList();
            }
            this.exportFiles.clear();
            this.needCheckBackendExecStates.clear();
        } finally {
            lock.unlock();
        }
    }

    public List<TTabletCommitInfo> getCommitInfos() {
        return commitInfos;
    }

    public List<TTabletFailInfo> getFailInfos() {
        return failInfos;
    }

    public boolean isUsingBackend(Long backendID) {
        return coordinatorPreprocessor.getUsedBackendIDs().contains(backendID);
    }

    private void lock() {
        lock.lock();
    }

    private void unlock() {
        lock.unlock();
    }

    // Initiate asynchronous execution of query. Returns as soon as all plan fragments
    // have started executing at their respective backends.
    // 'Request' must contain at least a coordinator plan fragment (ie, can't
    // be for a query like 'SELECT 1').
    // A call to Exec() must precede all other member function calls.
    public void prepareExec() throws Exception {
        if (LOG.isDebugEnabled()) {
            if (!scanNodes.isEmpty()) {
                LOG.debug("debug: in Coordinator::exec. query id: {}, planNode: {}",
                        DebugUtil.printId(queryId), scanNodes.get(0).treeToThrift());
            }
            if (!fragments.isEmpty()) {
                LOG.debug("debug: in Coordinator::exec. query id: {}, fragment: {}",
                        DebugUtil.printId(queryId), fragments.get(0).toThrift());
            }
            LOG.debug("debug: in Coordinator::exec. query id: {}, desc table: {}",
                    DebugUtil.printId(queryId), descTable);
        }

        coordinatorPreprocessor.prepareExec();

        // create result receiver
        prepareResultSink();

        prepareProfile();
    }

    public CoordinatorPreprocessor getPrepareInfo() {
        return coordinatorPreprocessor;
    }

    public Map<PlanFragmentId, CoordinatorPreprocessor.FragmentExecParams> getFragmentExecParamsMap() {
        return coordinatorPreprocessor.getFragmentExecParamsMap();
    }

    public List<PlanFragment> getFragments() {
        return fragments;
    }

    public TDescriptorTable getDescTable() {
        return descTable;
    }

    public boolean isLoadType() {
        return queryOptions.getQuery_type() == TQueryType.LOAD;
    }

    public List<ScanNode> getScanNodes() {
        return scanNodes;
    }

    public void exec() throws Exception {
        QueryQueueManager.getInstance().maybeWait(connectContext, this);
        try (PlannerProfile.ScopedTimer timer = PlannerProfile.getScopedTimer("CoordPrepareExec")) {
            prepareExec();
        }

        try (PlannerProfile.ScopedTimer timer = PlannerProfile.getScopedTimer("CoordDeliverExec")) {
            deliverExecFragments();
        }
    }

    private void prepareProfile() {
        queryProfile = new RuntimeProfile("Execution Profile " + DebugUtil.printId(queryId));

        fragmentProfiles = new ArrayList<>();
        for (int i = 0; i < fragments.size(); i++) {
            fragmentProfiles.add(new RuntimeProfile("Fragment " + i));
            queryProfile.addChild(fragmentProfiles.get(i));
        }

        // to keep things simple, make async Cancel() calls wait until plan fragment
        // execution has been initiated, otherwise we might try to cancel fragment
        // execution at backends where it hasn't even started
        profileDoneSignal = new MarkedCountDownLatch<>(coordinatorPreprocessor.getInstanceIds().size());
        for (TUniqueId instanceId : coordinatorPreprocessor.getInstanceIds()) {
            profileDoneSignal.addMark(instanceId, -1L /* value is meaningless */);
        }
    }

    private void prepareResultSink() throws Exception {
        PlanFragmentId topId = fragments.get(0).getFragmentId();
        CoordinatorPreprocessor.FragmentExecParams topParams =
                coordinatorPreprocessor.getFragmentExecParamsMap().get(topId);
        if (topParams.fragment.getSink() instanceof ResultSink) {
            TNetworkAddress execBeAddr = topParams.instanceExecParams.get(0).host;
            receiver = new ResultReceiver(
                    topParams.instanceExecParams.get(0).instanceId,
                    coordinatorPreprocessor.getAddressToBackendID().get(execBeAddr),
                    coordinatorPreprocessor.toBrpcHost(execBeAddr),
                    queryOptions.query_timeout * 1000);

            // Select top fragment as global runtime filter merge address
            setGlobalRuntimeFilterParams(topParams, coordinatorPreprocessor.toBrpcHost(execBeAddr));

            if (LOG.isDebugEnabled()) {
                LOG.debug("dispatch query job: {} to {}", DebugUtil.printId(queryId),
                        topParams.instanceExecParams.get(0).host);
            }

            // set the broker address for OUTFILE sink
            ResultSink resultSink = (ResultSink) topParams.fragment.getSink();
            if (resultSink.isOutputFileSink() && resultSink.needBroker()) {
                FsBroker broker = GlobalStateMgr.getCurrentState().getBrokerMgr().getBroker(resultSink.getBrokerName(),
                        execBeAddr.getHostname());
                resultSink.setBrokerAddr(broker.ip, broker.port);
                LOG.info("OUTFILE through broker: {}:{}", broker.ip, broker.port);
            }

        } else {
            // This is a load process.
            this.queryOptions.setEnable_profile(true);
            deltaUrls = Lists.newArrayList();
            loadCounters = Maps.newHashMap();
            List<Long> relatedBackendIds = Lists.newArrayList(coordinatorPreprocessor.getAddressToBackendID().values());
            GlobalStateMgr.getCurrentState().getLoadManager()
                    .initJobProgress(jobId, queryId, coordinatorPreprocessor.getInstanceIds(),
                            relatedBackendIds);
            LOG.info("dispatch load job: {} to {}", DebugUtil.printId(queryId),
                    coordinatorPreprocessor.getAddressToBackendID().keySet());
        }
    }

    private void deliverExecFragments() throws Exception {
        // Only pipeline uses deliver_batch_fragments.
        boolean enableDeliverBatchFragments =
                coordinatorPreprocessor.isUsePipeline() &&
                        connectContext.getSessionVariable().isEnableDeliverBatchFragments();

        if (enableDeliverBatchFragments) {
            deliverExecBatchFragmentsRequests(coordinatorPreprocessor.isUsePipeline());
        } else {
            deliverExecFragmentRequests(coordinatorPreprocessor.isUsePipeline());
        }
    }

    private void deliverExecFragmentRequests(boolean enablePipelineEngine) throws Exception {
        long queryDeliveryTimeoutMs = Math.min(queryOptions.query_timeout, queryOptions.query_delivery_timeout) * 1000L;
        lock();
        try {
            // execute all instances from up to bottom
            int backendId = 0;
            int profileFragmentId = 0;

            Set<Long> dbIds = connectContext != null ? connectContext.getCurrentSqlDbIds() : null;

            Set<TNetworkAddress> firstDeliveryAddresses = new HashSet<>();
            for (PlanFragment fragment : fragments) {
                CoordinatorPreprocessor.FragmentExecParams params =
                        coordinatorPreprocessor.getFragmentExecParamsMap().get(fragment.getFragmentId());

                // set up exec states
                int instanceNum = params.instanceExecParams.size();
                Preconditions.checkState(instanceNum > 0);
                List<List<CoordinatorPreprocessor.FInstanceExecParam>> infightExecParamList = new LinkedList<>();

                // Fragment instances' ordinals in FragmentExecParams.instanceExecParams determine
                // shuffle partitions' ordinals in DataStreamSink. backendIds of Fragment instances that
                // contain shuffle join determine the ordinals of GRF components in the GRF. For a
                // shuffle join, its shuffle partitions and corresponding one-map-one GRF components
                // should have the same ordinals. so here assign monotonic unique backendIds to
                // Fragment instances to keep consistent order with Fragment instances in
                // FragmentExecParams.instanceExecParams.
                for (CoordinatorPreprocessor.FInstanceExecParam fInstanceExecParam : params.instanceExecParams) {
                    fInstanceExecParam.backendNum = backendId++;
                }
                if (enablePipelineEngine) {
                    List<CoordinatorPreprocessor.FInstanceExecParam> firstFInstanceParamList = new ArrayList<>();
                    List<CoordinatorPreprocessor.FInstanceExecParam> remainingFInstanceParamList = new ArrayList<>();

                    for (CoordinatorPreprocessor.FInstanceExecParam fInstanceExecParam : params.instanceExecParams) {
                        if (!firstDeliveryAddresses.contains(fInstanceExecParam.host)) {
                            firstDeliveryAddresses.add(fInstanceExecParam.host);
                            firstFInstanceParamList.add(fInstanceExecParam);
                        } else {
                            remainingFInstanceParamList.add(fInstanceExecParam);
                        }
                    }
                    infightExecParamList.add(firstFInstanceParamList);
                    infightExecParamList.add(remainingFInstanceParamList);
                } else {
                    infightExecParamList.add(params.instanceExecParams);
                }

                // if pipeline is enable and current fragment contain olap table sink, in fe we will 
                // calculate the number of all tablet sinks in advance and assign them to each fragment instance
                boolean enablePipelineTableSinkDop = enablePipelineEngine && fragment.hasOlapTableSink();
                boolean forceSetTableSinkDop = fragment.forceSetTableSinkDop();
                int tabletSinkTotalDop = 0;
                int accTabletSinkDop = 0;
                if (enablePipelineTableSinkDop) {
                    for (List<CoordinatorPreprocessor.FInstanceExecParam> fInstanceExecParamList : infightExecParamList) {
                        for (CoordinatorPreprocessor.FInstanceExecParam instanceExecParam : fInstanceExecParamList) {
                            if (!forceSetTableSinkDop) {
                                tabletSinkTotalDop += instanceExecParam.getPipelineDop();
                            } else {
                                tabletSinkTotalDop += fragment.getPipelineDop();
                            }
                        }
                    }
                }

                if (tabletSinkTotalDop < 0) {
                    throw new UserException(
                            "tabletSinkTotalDop = " + tabletSinkTotalDop + " should be >= 0");
                }

                boolean isFirst = true;
                for (List<CoordinatorPreprocessor.FInstanceExecParam> fInstanceExecParamList : infightExecParamList) {
                    TDescriptorTable descTable = new TDescriptorTable();
                    descTable.setIs_cached(true);
                    descTable.setTupleDescriptors(Collections.emptyList());
                    if (isFirst) {
                        descTable = this.descTable;
                        descTable.setIs_cached(false);
                        isFirst = false;
                    }

                    if (fInstanceExecParamList.isEmpty()) {
                        continue;
                    }

                    Map<TUniqueId, TNetworkAddress> instanceId2Host =
                            fInstanceExecParamList.stream().collect(Collectors.toMap(f -> f.instanceId, f -> f.host));
                    List<TExecPlanFragmentParams> tParams =
                            params.toThrift(instanceId2Host.keySet(), descTable, dbIds, enablePipelineEngine,
                                    accTabletSinkDop, tabletSinkTotalDop);
                    if (enablePipelineTableSinkDop) {
                        for (CoordinatorPreprocessor.FInstanceExecParam instanceExecParam : fInstanceExecParamList) {
                            if (!forceSetTableSinkDop) {
                                accTabletSinkDop += instanceExecParam.getPipelineDop();
                            } else {
                                accTabletSinkDop += fragment.getPipelineDop();
                            }
                        }
                    }
                    List<Pair<BackendExecState, Future<PExecPlanFragmentResult>>> futures = Lists.newArrayList();

                    // This is a load process, and it is the first fragment.
                    // we should add all BackendExecState of this fragment to needCheckBackendExecStates,
                    // so that we can check these backends' state when joining this Coordinator
                    boolean needCheckBackendState = isLoadType() && profileFragmentId == 0;

                    for (TExecPlanFragmentParams tParam : tParams) {
                        // TODO: pool of pre-formatted BackendExecStates?
                        TNetworkAddress host = instanceId2Host.get(tParam.params.fragment_instance_id);
                        BackendExecState execState = new BackendExecState(fragment.getFragmentId(), host,
                                profileFragmentId, tParam, coordinatorPreprocessor.getAddressToBackendID());
                        backendExecStates.put(tParam.backend_num, execState);
                        if (needCheckBackendState) {
                            needCheckBackendExecStates.add(execState);
                            if (LOG.isDebugEnabled()) {
                                LOG.debug("add need check backend {} for fragment, {} job: {}",
                                        execState.backend.getId(),
                                        fragment.getFragmentId().asInt(), jobId);
                            }
                        }
                        futures.add(Pair.create(execState, execState.execRemoteFragmentAsync()));
                    }
                    for (Pair<BackendExecState, Future<PExecPlanFragmentResult>> pair : futures) {
                        TStatusCode code;
                        String errMsg = null;
                        try {
                            PExecPlanFragmentResult result =
                                    pair.second.get(queryDeliveryTimeoutMs, TimeUnit.MILLISECONDS);
                            code = TStatusCode.findByValue(result.status.statusCode);
                            if (result.status.errorMsgs != null && !result.status.errorMsgs.isEmpty()) {
                                errMsg = result.status.errorMsgs.get(0);
                            }
                        } catch (ExecutionException e) {
                            LOG.warn("catch a execute exception", e);
                            code = TStatusCode.THRIFT_RPC_ERROR;
                        } catch (InterruptedException e) {
                            LOG.warn("catch a interrupt exception", e);
                            code = TStatusCode.INTERNAL_ERROR;
                        } catch (TimeoutException e) {
                            LOG.warn("catch a timeout exception", e);
                            code = TStatusCode.TIMEOUT;
                        }

                        if (code != TStatusCode.OK) {
                            if (errMsg == null) {
                                errMsg = "exec rpc error. backend id: " + pair.first.backend.getId();
                            }
                            queryStatus.setStatus(errMsg);
                            LOG.warn("exec plan fragment failed, errmsg={}, code: {}, fragmentId={}, backend={}:{}",
                                    errMsg, code, fragment.getFragmentId(),
                                    pair.first.address.hostname, pair.first.address.port);
                            cancelInternal(PPlanFragmentCancelReason.INTERNAL_ERROR);
                            switch (Objects.requireNonNull(code)) {
                                case TIMEOUT:
                                    throw new UserException("query timeout. backend id: " + pair.first.backend.getId());
                                case THRIFT_RPC_ERROR:
                                    SimpleScheduler.addToBlacklist(pair.first.backend.getId());
                                    throw new RpcException(pair.first.backend.getHost(), "rpc failed");
                                default:
                                    throw new UserException(errMsg);
                            }
                        }
                    }
                }
                profileFragmentId += 1;
            }
            attachInstanceProfileToFragmentProfile();
        } finally {
            unlock();
        }
    }

    /**
     * Compute the topological order of the fragment tree.
     * It will divide fragments to several groups.
     * - There is no data dependency among fragments in a group.
     * - All the upstream fragments of the fragments in a group must belong to the previous groups.
     * - Each group should be delivered sequentially, and fragments in a group can be delivered concurrently.
     * <p>
     * For example, the following tree will produce four groups: [[1], [2, 3, 4], [5, 6], [7]]
     * -     *         1
     * -     *         │
     * -     *    ┌────┼────┐
     * -     *    │    │    │
     * -     *    2    3    4
     * -     *    │    │    │
     * -     * ┌──┴─┐  │    │
     * -     * │    │  │    │
     * -     * 5    6  │    │
     * -     *      │  │    │
     * -     *      └──┼────┘
     * -     *         │
     * -     *         7
     *
     * @return multiple fragment groups.
     */
    private List<List<PlanFragment>> computeTopologicalOrderFragments() {
        Queue<PlanFragment> queue = Lists.newLinkedList();
        Map<PlanFragment, Integer> inDegrees = Maps.newHashMap();

        PlanFragment root = fragments.get(0);

        // Compute in-degree of each fragment by BFS.
        // `queue` contains the fragments need to visit its in-edges.
        inDegrees.put(root, 0);
        queue.add(root);
        while (!queue.isEmpty()) {
            PlanFragment fragment = queue.poll();
            for (PlanFragment child : fragment.getChildren()) {
                Integer v = inDegrees.get(child);
                if (v != null) {
                    // Has added this child to queue before, don't add again.
                    inDegrees.put(child, v + 1);
                } else {
                    inDegrees.put(child, 1);
                    queue.add(child);
                }
            }
        }

        if (fragments.size() != inDegrees.size()) {
            for (PlanFragment fragment : fragments) {
                if (!inDegrees.containsKey(fragment)) {
                    LOG.warn("This fragment does not belong to the fragment tree: {}", fragment.getFragmentId());
                }
            }
            throw new StarRocksPlannerException("Some fragments do not belong to the fragment tree",
                    ErrorType.INTERNAL_ERROR);
        }

        // Compute fragment groups by BFS.
        // `queue` contains the fragments whose in-degree is zero.
        queue.add(root);
        List<List<PlanFragment>> groups = Lists.newArrayList();
        int numOutputFragments = 0;
        while (!queue.isEmpty()) {
            int groupSize = queue.size();
            List<PlanFragment> group = new ArrayList<>(groupSize);
            // The next `groupSize` fragments can be delivered concurrently, because zero in-degree indicates that
            // they don't depend on each other and all the fragments depending on them have been delivered.
            for (int i = 0; i < groupSize; ++i) {
                PlanFragment fragment = queue.poll();
                group.add(fragment);

                for (PlanFragment child : fragment.getChildren()) {
                    int degree = inDegrees.compute(child, (k, v) -> v - 1);
                    if (degree == 0) {
                        queue.add(child);
                    }
                }
            }

            groups.add(group);
            numOutputFragments += groupSize;
        }

        if (fragments.size() != numOutputFragments) {
            throw new StarRocksPlannerException("There are some circles in the fragment tree",
                    ErrorType.INTERNAL_ERROR);
        }

        return groups;
    }

    /**
     * Deliver multiple fragments concurrently according to the topological order,
     * and all the instances of a fragment to the same destination host are delivered in the same request.
     */
    private void deliverExecBatchFragmentsRequests(boolean enablePipelineEngine) throws Exception {
        long queryDeliveryTimeoutMs = Math.min(queryOptions.query_timeout, queryOptions.query_delivery_timeout) * 1000L;
        List<List<PlanFragment>> fragmentGroups = computeTopologicalOrderFragments();

        lock();
        try {
            // execute all instances from up to bottom
            int backendNum = 0;
            int profileFragmentId = 0;

            Set<Long> dbIds = connectContext != null ? connectContext.getCurrentSqlDbIds() : null;

            this.descTable.setIs_cached(false);
            TDescriptorTable emptyDescTable = new TDescriptorTable();
            emptyDescTable.setIs_cached(true);
            emptyDescTable.setTupleDescriptors(Collections.emptyList());

            // Record the first groupIndex of each host.
            // Each host only sends descTable once in the first batch request.
            Map<TNetworkAddress, Integer> host2firstGroupIndex = Maps.newHashMap();
            for (int groupIndex = 0; groupIndex < fragmentGroups.size(); ++groupIndex) {
                List<PlanFragment> fragmentGroup = fragmentGroups.get(groupIndex);

                // Divide requests of fragments in the current group to two stages.
                // If a request need send descTable, the other requests to the same host will be in the second stage.
                // Otherwise, the request will be in the first stage, including
                // - the request need send descTable.
                // - the request to the host, where some request in the previous group has already sent descTable.
                List<List<Pair<List<BackendExecState>, TExecBatchPlanFragmentsParams>>> inflightRequestsList =
                        ImmutableList.of(new ArrayList<>(), new ArrayList<>());
                for (PlanFragment fragment : fragmentGroup) {
                    CoordinatorPreprocessor.FragmentExecParams params =
                            coordinatorPreprocessor.getFragmentExecParamsMap().get(fragment.getFragmentId());
                    Preconditions.checkState(!params.instanceExecParams.isEmpty());

                    // Fragment instances' ordinals in FragmentExecParams.instanceExecParams determine
                    // shuffle partitions' ordinals in DataStreamSink. backendIds of Fragment instances that
                    // contain shuffle join determine the ordinals of GRF components in the GRF. For a
                    // shuffle join, its shuffle partitions and corresponding one-map-one GRF components
                    // should have the same ordinals. so here assign monotonic unique backendIds to
                    // Fragment instances to keep consistent order with Fragment instances in
                    // FragmentExecParams.instanceExecParams.
                    for (CoordinatorPreprocessor.FInstanceExecParam fInstanceExecParam : params.instanceExecParams) {
                        fInstanceExecParam.backendNum = backendNum++;
                    }

                    Map<TNetworkAddress, List<CoordinatorPreprocessor.FInstanceExecParam>> requestsPerHost =
                            params.instanceExecParams.stream()
                                    .collect(Collectors.groupingBy(CoordinatorPreprocessor.FInstanceExecParam::getHost,
                                            HashMap::new,
                                            Collectors.mapping(Function.identity(), Collectors.toList())));
                    // if pipeline is enable and current fragment contain olap table sink, in fe we will 
                    // calculate the number of all tablet sinks in advance and assign them to each fragment instance
                    boolean enablePipelineTableSinkDop = enablePipelineEngine && fragment.hasOlapTableSink();
                    boolean forceSetTableSinkDop = fragment.forceSetTableSinkDop();
                    int tabletSinkTotalDop = 0;
                    int accTabletSinkDop = 0;
                    if (enablePipelineTableSinkDop) {
                        for (Map.Entry<TNetworkAddress, List<CoordinatorPreprocessor.FInstanceExecParam>> hostAndRequests :
                                requestsPerHost.entrySet()) {
                            List<CoordinatorPreprocessor.FInstanceExecParam> requests = hostAndRequests.getValue();
                            for (CoordinatorPreprocessor.FInstanceExecParam request : requests) {
                                if (!forceSetTableSinkDop) {
                                    tabletSinkTotalDop += request.getPipelineDop();
                                } else {
                                    tabletSinkTotalDop += fragment.getPipelineDop();
                                }
                            }
                        }
                    }

                    if (tabletSinkTotalDop < 0) {
                        throw new UserException(
                                "tabletSinkTotalDop = " + tabletSinkTotalDop + " should be >= 0");
                    }

                    for (Map.Entry<TNetworkAddress, List<CoordinatorPreprocessor.FInstanceExecParam>> hostAndRequests :
                            requestsPerHost.entrySet()) {
                        TNetworkAddress host = hostAndRequests.getKey();
                        List<CoordinatorPreprocessor.FInstanceExecParam> requests = hostAndRequests.getValue();
                        if (requests.isEmpty()) {
                            continue;
                        }

                        int inflightIndex = 0;
                        TDescriptorTable curDescTable = this.descTable;
                        if (enablePipelineEngine) {
                            Integer firstGroupIndex = host2firstGroupIndex.get(host);
                            if (firstGroupIndex == null) {
                                // Hasn't sent descTable for this host,
                                // so send descTable this time.
                                host2firstGroupIndex.put(host, groupIndex);
                            } else if (firstGroupIndex < groupIndex) {
                                // Has sent descTable for this host in the previous fragment group,
                                // so needn't wait and use cached descTable.
                                curDescTable = emptyDescTable;
                            } else {
                                // The previous fragment for this host int the current fragment group will send descTable,
                                // so this fragment need wait until the previous one finishes delivering.
                                inflightIndex = 1;
                                curDescTable = emptyDescTable;
                            }
                        }

                        Set<TUniqueId> curInstanceIds = requests.stream()
                                .map(CoordinatorPreprocessor.FInstanceExecParam::getInstanceId)
                                .collect(Collectors.toSet());
                        TExecBatchPlanFragmentsParams tRequest =
                                params.toThriftInBatch(curInstanceIds, host, curDescTable, enablePipelineEngine,
                                        accTabletSinkDop, tabletSinkTotalDop);
                        if (enablePipelineTableSinkDop) {
                            for (CoordinatorPreprocessor.FInstanceExecParam request : requests) {
                                if (!forceSetTableSinkDop) {
                                    accTabletSinkDop += request.getPipelineDop();
                                } else {
                                    accTabletSinkDop += fragment.getPipelineDop();
                                }
                            }
                        }
                        TExecPlanFragmentParams tCommonParams = tRequest.getCommon_param();
                        List<TExecPlanFragmentParams> tUniqueParamsList = tRequest.getUnique_param_per_instance();
                        Preconditions.checkState(!tUniqueParamsList.isEmpty());

                        // this is a load process, and it is the first fragment.
                        // we should add all BackendExecState of this fragment to needCheckBackendExecStates,
                        // so that we can check these backends' state when joining this Coordinator
                        boolean needCheckBackendState = isLoadType() && profileFragmentId == 0;

                        // Create ExecState for each fragment instance.
                        List<BackendExecState> execStates = Lists.newArrayList();
                        for (TExecPlanFragmentParams tUniquePrams : tUniqueParamsList) {
                            // TODO: pool of pre-formatted BackendExecStates?
                            BackendExecState execState = new BackendExecState(fragment.getFragmentId(), host,
                                    profileFragmentId, tCommonParams, tUniquePrams,
                                    coordinatorPreprocessor.getAddressToBackendID());
                            execStates.add(execState);
                            backendExecStates.put(tUniquePrams.backend_num, execState);
                            if (needCheckBackendState) {
                                needCheckBackendExecStates.add(execState);
                                if (LOG.isDebugEnabled()) {
                                    LOG.debug("add need check backend {} for fragment, {} job: {}",
                                            execState.backend.getId(),
                                            fragment.getFragmentId().asInt(), jobId);
                                }
                            }
                        }

                        inflightRequestsList.get(inflightIndex).add(Pair.create(execStates, tRequest));
                    }

                    profileFragmentId += 1;
                }

                for (List<Pair<List<BackendExecState>, TExecBatchPlanFragmentsParams>> inflightRequests :
                        inflightRequestsList) {
                    List<Pair<BackendExecState, Future<PExecBatchPlanFragmentsResult>>> futures = Lists.newArrayList();
                    for (Pair<List<BackendExecState>, TExecBatchPlanFragmentsParams> inflightRequest : inflightRequests) {
                        List<BackendExecState> execStates = inflightRequest.first;
                        execStates.forEach(execState -> execState.setInitiated(true));

                        Preconditions.checkState(!execStates.isEmpty());
                        // Just choose any instance ExecState to send the batch RPC request.
                        BackendExecState firstExecState = execStates.get(0);
                        futures.add(Pair.create(firstExecState,
                                firstExecState.execRemoteBatchFragmentsAsync(inflightRequest.second)));
                    }

                    for (Pair<BackendExecState, Future<PExecBatchPlanFragmentsResult>> pair : futures) {
                        TStatusCode code;
                        String errMsg = null;
                        try {
                            PExecBatchPlanFragmentsResult result =
                                    pair.second.get(queryDeliveryTimeoutMs, TimeUnit.MILLISECONDS);
                            code = TStatusCode.findByValue(result.status.statusCode);
                            if (result.status.errorMsgs != null && !result.status.errorMsgs.isEmpty()) {
                                errMsg = result.status.errorMsgs.get(0);
                            }
                        } catch (ExecutionException e) {
                            LOG.warn("catch a execute exception", e);
                            code = TStatusCode.THRIFT_RPC_ERROR;
                        } catch (InterruptedException e) {
                            LOG.warn("catch a interrupt exception", e);
                            code = TStatusCode.INTERNAL_ERROR;
                        } catch (TimeoutException e) {
                            LOG.warn("catch a timeout exception", e);
                            code = TStatusCode.TIMEOUT;
                        }

                        if (code != TStatusCode.OK) {
                            if (errMsg == null) {
                                errMsg = "exec rpc error. backend id: " + pair.first.backend.getId();
                            }
                            queryStatus.setStatus(errMsg);
                            LOG.warn("exec plan fragment failed, errmsg={}, code: {}, fragmentId={}, backend={}:{}",
                                    errMsg, code, pair.first.fragmentId,
                                    pair.first.address.hostname, pair.first.address.port);
                            cancelInternal(PPlanFragmentCancelReason.INTERNAL_ERROR);
                            switch (Objects.requireNonNull(code)) {
                                case TIMEOUT:
                                    throw new UserException("query timeout. backend id: " + pair.first.backend.getId());
                                case THRIFT_RPC_ERROR:
                                    SimpleScheduler.addToBlacklist(pair.first.backend.getId());
                                    throw new RpcException(pair.first.backend.getHost(), "rpc failed");
                                default:
                                    throw new UserException(errMsg);
                            }
                        }
                    }
                }
            }

            attachInstanceProfileToFragmentProfile();
        } finally {
            unlock();
        }
    }

    // choose at most num FInstances on difference BEs
    private List<CoordinatorPreprocessor.FInstanceExecParam> pickupFInstancesOnDifferentHosts(
            List<CoordinatorPreprocessor.FInstanceExecParam> instances, int num) {
        if (instances.size() <= num) {
            return instances;
        }

        Map<TNetworkAddress, List<CoordinatorPreprocessor.FInstanceExecParam>> host2instances = Maps.newHashMap();
        for (CoordinatorPreprocessor.FInstanceExecParam instance : instances) {
            host2instances.putIfAbsent(instance.host, Lists.newLinkedList());
            host2instances.get(instance.host).add(instance);
        }
        List<CoordinatorPreprocessor.FInstanceExecParam> picked = Lists.newArrayList();
        while (picked.size() < num) {
            for (List<CoordinatorPreprocessor.FInstanceExecParam> instancesPerHost : host2instances.values()) {
                if (instancesPerHost.isEmpty()) {
                    continue;
                }
                picked.add(instancesPerHost.remove(0));
            }
        }
        return picked;
    }

    private List<TRuntimeFilterDestination> mergeGRFProbers(List<TRuntimeFilterProberParams> probers) {
        Map<TNetworkAddress, List<TUniqueId>> host2probers = Maps.newHashMap();
        for (TRuntimeFilterProberParams prober : probers) {
            host2probers.putIfAbsent(prober.fragment_instance_address, Lists.newArrayList());
            host2probers.get(prober.fragment_instance_address).add(prober.fragment_instance_id);
        }
        return host2probers.entrySet().stream().map(
                e -> new TRuntimeFilterDestination().setAddress(e.getKey()).setFinstance_ids(e.getValue())
        ).collect(Collectors.toList());
    }

    private void setGlobalRuntimeFilterParams(CoordinatorPreprocessor.FragmentExecParams topParams,
                                              TNetworkAddress mergeHost)
            throws Exception {

        Map<Integer, List<TRuntimeFilterProberParams>> broadcastGRFProbersMap = Maps.newHashMap();
        List<RuntimeFilterDescription> broadcastGRFList = Lists.newArrayList();
        Map<Integer, List<TRuntimeFilterProberParams>> idToProbePrams = new HashMap<>();

        for (PlanFragment fragment : fragments) {
            fragment.collectBuildRuntimeFilters(fragment.getPlanRoot());
            fragment.collectProbeRuntimeFilters(fragment.getPlanRoot());
            CoordinatorPreprocessor.FragmentExecParams params =
                    coordinatorPreprocessor.getFragmentExecParamsMap().get(fragment.getFragmentId());
            for (Map.Entry<Integer, RuntimeFilterDescription> kv : fragment.getProbeRuntimeFilters().entrySet()) {
                List<TRuntimeFilterProberParams> probeParamList = Lists.newArrayList();
                for (final CoordinatorPreprocessor.FInstanceExecParam instance : params.instanceExecParams) {
                    TRuntimeFilterProberParams probeParam = new TRuntimeFilterProberParams();
                    probeParam.setFragment_instance_id(instance.instanceId);
                    probeParam.setFragment_instance_address(coordinatorPreprocessor.toBrpcHost(instance.host));
                    probeParamList.add(probeParam);
                }
                if (coordinatorPreprocessor.isUsePipeline() && kv.getValue().isBroadcastJoin() &&
                        kv.getValue().isHasRemoteTargets()) {
                    broadcastGRFProbersMap.computeIfAbsent(kv.getKey(), k -> new ArrayList<>()).addAll(probeParamList);
                } else {
                    idToProbePrams.computeIfAbsent(kv.getKey(), k -> new ArrayList<>()).addAll(probeParamList);
                }
            }

            Set<TUniqueId> broadcastGRfSenders =
                    pickupFInstancesOnDifferentHosts(params.instanceExecParams, 3).stream().
                            map(instance -> instance.instanceId).collect(Collectors.toSet());
            for (Map.Entry<Integer, RuntimeFilterDescription> kv : fragment.getBuildRuntimeFilters().entrySet()) {
                int rid = kv.getKey();
                RuntimeFilterDescription rf = kv.getValue();
                if (rf.isHasRemoteTargets()) {
                    if (rf.isBroadcastJoin()) {
                        // for broadcast join, we send at most 3 copy to probers, the first arrival wins.
                        topParams.runtimeFilterParams.putToRuntime_filter_builder_number(rid, 1);
                        if (coordinatorPreprocessor.isUsePipeline()) {
                            rf.setBroadcastGRFSenders(broadcastGRfSenders);
                            broadcastGRFList.add(rf);
                        } else {
                            rf.setSenderFragmentInstanceId(params.instanceExecParams.get(0).instanceId);
                        }
                    } else {
                        topParams.runtimeFilterParams
                                .putToRuntime_filter_builder_number(rid, params.instanceExecParams.size());
                    }
                }
            }
            fragment.setRuntimeFilterMergeNodeAddresses(fragment.getPlanRoot(), mergeHost);
        }
        topParams.runtimeFilterParams.setId_to_prober_params(idToProbePrams);

        broadcastGRFList.forEach(rf -> rf.setBroadcastGRFDestinations(
                mergeGRFProbers(broadcastGRFProbersMap.get(rf.getFilterId()))));

        if (connectContext != null) {
            SessionVariable sessionVariable = connectContext.getSessionVariable();
            topParams.runtimeFilterParams.setRuntime_filter_max_size(
                    sessionVariable.getGlobalRuntimeFilterBuildMaxSize());
        }
    }

    public List<String> getExportFiles() {
        return exportFiles;
    }

    public Map<Integer, TNetworkAddress> getChannelIdToBEHTTPMap() {
        return coordinatorPreprocessor.getChannelIdToBEHTTPMap();
    }

    public Map<Integer, TNetworkAddress> getChannelIdToBEPortMap() {
        return coordinatorPreprocessor.getChannelIdToBEPortMap();
    }

    void updateExportFiles(List<String> files) {
        lock.lock();
        try {
            if (exportFiles == null) {
                exportFiles = Lists.newArrayList();
            }
            exportFiles.addAll(files);
        } finally {
            lock.unlock();
        }
    }

    void updateDeltas(List<String> urls) {
        lock.lock();
        try {
            deltaUrls.addAll(urls);
        } finally {
            lock.unlock();
        }
    }

    private void updateLoadCounters(Map<String, String> newLoadCounters) {
        lock.lock();
        try {
            long numRowsNormal = 0L;
            String value = this.loadCounters.get(LoadEtlTask.DPP_NORMAL_ALL);
            if (value != null) {
                numRowsNormal = Long.parseLong(value);
            }
            long numRowsAbnormal = 0L;
            value = this.loadCounters.get(LoadEtlTask.DPP_ABNORMAL_ALL);
            if (value != null) {
                numRowsAbnormal = Long.parseLong(value);
            }
            long numRowsUnselected = 0L;
            value = this.loadCounters.get(LoadJob.UNSELECTED_ROWS);
            if (value != null) {
                numRowsUnselected = Long.parseLong(value);
            }
            long numLoadBytesTotal = 0L;
            value = this.loadCounters.get(LoadJob.LOADED_BYTES);
            if (value != null) {
                numLoadBytesTotal = Long.parseLong(value);
            }

            // new load counters
            value = newLoadCounters.get(LoadEtlTask.DPP_NORMAL_ALL);
            if (value != null) {
                numRowsNormal += Long.parseLong(value);
            }
            value = newLoadCounters.get(LoadEtlTask.DPP_ABNORMAL_ALL);
            if (value != null) {
                numRowsAbnormal += Long.parseLong(value);
            }
            value = newLoadCounters.get(LoadJob.UNSELECTED_ROWS);
            if (value != null) {
                numRowsUnselected += Long.parseLong(value);
            }
            value = newLoadCounters.get(LoadJob.LOADED_BYTES);
            if (value != null) {
                numLoadBytesTotal += Long.parseLong(value);
            }

            this.loadCounters.put(LoadEtlTask.DPP_NORMAL_ALL, "" + numRowsNormal);
            this.loadCounters.put(LoadEtlTask.DPP_ABNORMAL_ALL, "" + numRowsAbnormal);
            this.loadCounters.put(LoadJob.UNSELECTED_ROWS, "" + numRowsUnselected);
            this.loadCounters.put(LoadJob.LOADED_BYTES, "" + numLoadBytesTotal);
        } finally {
            lock.unlock();
        }
    }

    private void updateCommitInfos(List<TTabletCommitInfo> commitInfos) {
        lock.lock();
        try {
            this.commitInfos.addAll(commitInfos);
        } finally {
            lock.unlock();
        }
    }

    private void updateFailInfos(List<TTabletFailInfo> failInfos) {
        lock.lock();
        try {
            this.failInfos.addAll(failInfos);
            LOG.info(failInfos);
        } finally {
            lock.unlock();
        }
    }

    private void updateStatus(Status status, TUniqueId instanceId) {
        lock.lock();
        try {
            // The query is done and we are just waiting for remote fragments to clean up.
            // Ignore their cancelled updates.
            if (returnedAllResults && status.isCancelled()) {
                return;
            }
            // nothing to update
            if (status.ok()) {
                return;
            }

            // don't override an error status; also, cancellation has already started
            if (!queryStatus.ok()) {
                return;
            }

            queryStatus.setStatus(status);
            LOG.warn(
                    "one instance report fail throw updateStatus(), need cancel. job id: {}, query id: {}, instance id: {}",
                    jobId, DebugUtil.printId(queryId), instanceId != null ? DebugUtil.printId(instanceId) : "NaN");
            cancelInternal(PPlanFragmentCancelReason.INTERNAL_ERROR);
        } finally {
            lock.unlock();
        }
    }

    public RowBatch getNext() throws Exception {
        if (receiver == null) {
            throw new UserException("There is no receiver.");
        }

        RowBatch resultBatch;
        Status status = new Status();

        resultBatch = receiver.getNext(status);
        if (!status.ok()) {
            connectContext.setErrorCodeOnce(status.getErrorCodeString());
            LOG.warn("get next fail, need cancel. status {}, query id: {}", status.toString(),
                    DebugUtil.printId(queryId));
        }
        updateStatus(status, null /* no instance id */);

        Status copyStatus;
        lock();
        try {
            copyStatus = new Status(queryStatus);
        } finally {
            unlock();
        }

        if (!copyStatus.ok()) {
            if (Strings.isNullOrEmpty(copyStatus.getErrorMsg())) {
                copyStatus.rewriteErrorMsg();
            }
            if (copyStatus.isRpcError()) {
                throw new RpcException("unknown", copyStatus.getErrorMsg());
            } else {
                String errMsg = copyStatus.getErrorMsg();
                LOG.warn("query failed: {}", errMsg);

                // hide host info
                int hostIndex = errMsg.indexOf("host");
                if (hostIndex != -1) {
                    errMsg = errMsg.substring(0, hostIndex);
                }
                throw new UserException(errMsg);
            }
        }

        if (resultBatch.isEos()) {
            this.returnedAllResults = true;

            // if this query is a block query do not cancel.
            long numLimitRows = fragments.get(0).getPlanRoot().getLimit();
            boolean hasLimit = numLimitRows > 0;
            if (!isBlockQuery && coordinatorPreprocessor.getInstanceIds().size() > 1 && hasLimit &&
                    numReceivedRows >= numLimitRows) {
                LOG.debug("no block query, return num >= limit rows, need cancel");
                cancelInternal(PPlanFragmentCancelReason.LIMIT_REACH);
            }
        } else {
            numReceivedRows += resultBatch.getBatch().getRowsSize();
        }

        return resultBatch;
    }

    // Cancel execution of query. This includes the execution of the local plan
    // fragment,
    // if any, as well as all plan fragments on remote nodes.
    public void cancel(PPlanFragmentCancelReason cancelReason, String cancelledMessage) {
        lock();
        try {
            if (!queryStatus.ok()) {
                // we can't cancel twice
                return;
            } else {
                queryStatus.setStatus(Status.CANCELLED);
                queryStatus.setErrorMsg(cancelledMessage);
            }
            LOG.warn("cancel execution of query, this is outside invoke");
            cancelInternal(cancelReason);
        } finally {
            unlock();
        }
    }

    public void cancel() {
        cancel(PPlanFragmentCancelReason.USER_CANCEL, "");
    }

    private void cancelInternal(PPlanFragmentCancelReason cancelReason) {
        if (null != receiver) {
            receiver.cancel();
        }
        cancelRemoteFragmentsAsync(cancelReason);
        if (profileDoneSignal != null && cancelReason != PPlanFragmentCancelReason.LIMIT_REACH) {
            // count down to zero to notify all objects waiting for this
            profileDoneSignal.countDownToZero(new Status());
            LOG.info("unfinished instance: {}",
                    profileDoneSignal.getLeftMarks().stream().map(e -> DebugUtil.printId(e.getKey())).toArray());
        }
    }

    private void cancelRemoteFragmentsAsync(PPlanFragmentCancelReason cancelReason) {
        for (BackendExecState backendExecState : backendExecStates.values()) {
            backendExecState.cancelFragmentInstance(cancelReason);
        }
    }

    public void updateFragmentExecStatus(TReportExecStatusParams params) {
        BackendExecState execState = backendExecStates.get(params.backend_num);
        if (execState == null) {
            LOG.warn("unknown backend number: {}, valid backend numbers: {}", params.backend_num,
                    backendExecStates.keySet());
            return;
        }
        lock();
        try {
            if (!execState.updateProfile(params)) {
                return;
            }
        } finally {
            unlock();
        }

        // print fragment instance profile
        if (LOG.isDebugEnabled()) {
            StringBuilder builder = new StringBuilder();
            execState.printProfile(builder);
            LOG.debug("profile for query_id={} instance_id={}\n{}",
                    DebugUtil.printId(queryId),
                    DebugUtil.printId(params.getFragment_instance_id()),
                    builder.toString());
        }

        Status status = new Status(params.status);
        // for now, abort the query if we see any error except if the error is cancelled
        // and returned_all_results_ is true.
        // (UpdateStatus() initiates cancellation, if it hasn't already been initiated)
        if (!(returnedAllResults && status.isCancelled()) && !status.ok()) {
            ConnectContext ctx = connectContext;
            if (ctx != null) {
                ctx.setErrorCodeOnce(status.getErrorCodeString());
            }
            LOG.warn("one instance report fail {}, params={} query_id={} instance_id={}",
                    status, params, DebugUtil.printId(queryId),
                    DebugUtil.printId(params.getFragment_instance_id()));
            updateStatus(status, params.getFragment_instance_id());
        }
        if (execState.done) {
            if (params.isSetDelta_urls()) {
                updateDeltas(params.getDelta_urls());
            }
            if (params.isSetLoad_counters()) {
                updateLoadCounters(params.getLoad_counters());
            }
            if (params.isSetTracking_url()) {
                trackingUrl = params.tracking_url;
            }
            if (params.isSetExport_files()) {
                updateExportFiles(params.export_files);
            }
            if (params.isSetCommitInfos()) {
                updateCommitInfos(params.getCommitInfos());
            }
            if (params.isSetFailInfos()) {
                updateFailInfos(params.getFailInfos());
            }
            profileDoneSignal.markedCountDown(params.getFragment_instance_id(), -1L);
        }

        if (params.isSetLoad_type()) {
            TLoadJobType loadJobType = params.getLoad_type();
            if (loadJobType == TLoadJobType.BROKER ||
                    loadJobType == TLoadJobType.INSERT_QUERY ||
                    loadJobType == TLoadJobType.INSERT_VALUES) {
                if (params.isSetSink_load_bytes() && params.isSetSource_load_rows()
                        && params.isSetSource_load_bytes()) {
                    GlobalStateMgr.getCurrentState().getLoadManager().updateJobPrgress(
                            jobId, params.backend_id, params.query_id, params.fragment_instance_id, params.loaded_rows,
                            params.sink_load_bytes, params.source_load_rows, params.source_load_bytes, params.done);
                }
            }
        } else {
            if (params.isSetSink_load_bytes() && params.isSetSource_load_rows()
                    && params.isSetSource_load_bytes()) {
                GlobalStateMgr.getCurrentState().getLoadManager().updateJobPrgress(
                        jobId, params.backend_id, params.query_id, params.fragment_instance_id, params.loaded_rows,
                        params.sink_load_bytes, params.source_load_rows, params.source_load_bytes, params.done);
            }
        }
    }

    public void endProfile() {
        if (backendExecStates.isEmpty()) {
            return;
        }

        // wait for all backends
        if (needReport) {
            try {
                int timeout;
                // connectContext can be null for broker export task coordinator
                if (connectContext != null) {
                    timeout = connectContext.getSessionVariable().getProfileTimeout();
                } else {
                    timeout = DEFAULT_PROFILE_TIMEOUT_SECOND;
                }
                // Waiting for other fragment instances to finish execution
                // Ideally, it should wait indefinitely, but out of defense, set timeout
                if (!profileDoneSignal.await(timeout, TimeUnit.SECONDS)) {
                    LOG.warn("failed to get profile within {} seconds", timeout);
                }
            } catch (InterruptedException e) {
                LOG.warn("signal await error", e);
            }
        }
        lock();
        try {
            for (int i = 1; i < fragmentProfiles.size(); ++i) {
                fragmentProfiles.get(i).sortChildren();
            }
        } finally {
            unlock();
        }
    }

    /*
     * Waiting the coordinator finish executing.
     * return false if waiting timeout.
     * return true otherwise.
     * NOTICE: return true does not mean that coordinator executed success,
     * the caller should check queryStatus for result.
     *
     * We divide the entire waiting process into multiple rounds,
     * with a maximum of 30 seconds per round. And after each round of waiting,
     * check the status of the BE. If the BE status is abnormal, the wait is ended
     * and the result is returned. Otherwise, continue to the next round of waiting.
     * This method mainly avoids the problem that the Coordinator waits for a long time
     * after some BE can no long return the result due to some exception, such as BE is down.
     */
    public boolean join(int timeoutS) {
        final long fixedMaxWaitTime = 30;

        long leftTimeoutS = timeoutS;
        while (leftTimeoutS > 0) {
            long waitTime = Math.min(leftTimeoutS, fixedMaxWaitTime);
            boolean awaitRes = false;
            try {
                awaitRes = profileDoneSignal.await(waitTime, TimeUnit.SECONDS);
            } catch (InterruptedException e) {
                // Do nothing
            }
            if (awaitRes) {
                return true;
            }

            if (!checkBackendState()) {
                return true;
            }

            leftTimeoutS -= waitTime;
        }
        return false;
    }

    public void mergeIsomorphicProfiles() {
        SessionVariable sessionVariable = connectContext.getSessionVariable();

        if (!sessionVariable.isEnableProfile()) {
            return;
        }

        if (!coordinatorPreprocessor.isUsePipeline()) {
            return;
        }

        int profileLevel = sessionVariable.getPipelineProfileLevel();
        if (profileLevel >= TPipelineProfileLevel.DETAIL.getValue()) {
            return;
        }

        for (RuntimeProfile fragmentProfile : fragmentProfiles) {
            if (fragmentProfile.getChildList().isEmpty()) {
                continue;
            }

            RuntimeProfile instanceProfile0 = fragmentProfile.getChildList().get(0).first;
            if (instanceProfile0.getChildList().isEmpty()) {
                continue;
            }
            RuntimeProfile pipelineProfile0 = instanceProfile0.getChildList().get(0).first;

            // pipeline engine must have a counter named DegreeOfParallelism
            // some fragment may still execute in non-pipeline mode
            if (pipelineProfile0.getCounter("DegreeOfParallelism") == null) {
                continue;
            }

            List<RuntimeProfile> instanceProfiles = fragmentProfile.getChildList().stream()
                    .map(pair -> pair.first)
                    .collect(Collectors.toList());

            // Setup backend address infos
            Set<String> backendAddresses = Sets.newHashSet();
            instanceProfiles.forEach(instanceProfile -> {
                backendAddresses.add(instanceProfile.getInfoString("Address"));
                instanceProfile.removeInfoString("Address");
            });
            fragmentProfile.addInfoString("BackendAddresses", String.join(",", backendAddresses));

            // Setup number of instance
            Counter counter = fragmentProfile.addCounter("InstanceNum", TUnit.UNIT);
            counter.setValue(instanceProfiles.size());

            // After merge, all merged metrics will gather into the first profile
            // which is instanceProfile0
            RuntimeProfile.mergeIsomorphicProfiles(instanceProfiles);

            fragmentProfile.copyAllInfoStringsFrom(instanceProfile0);
            fragmentProfile.copyAllCountersFrom(instanceProfile0);

            // Remove the instance profile from the hierarchy
            fragmentProfile.removeAllChildren();
            instanceProfile0.getChildList().forEach(pair -> {
                RuntimeProfile pipelineProfile = pair.first;
                foldUnnecessaryLimitOperators(pipelineProfile);
                fragmentProfile.addChild(pipelineProfile);
            });
        }

        // Remove redundant MIN/MAX metrics if MIN and MAX are identical
        for (RuntimeProfile fragmentProfile : fragmentProfiles) {
            RuntimeProfile.removeRedundantMinMaxMetrics(fragmentProfile);
        }

        // Set backend number
        for (int i = 0; i < fragments.size(); i++) {
            PlanFragment fragment = fragments.get(i);
            RuntimeProfile profile = fragmentProfiles.get(i);

            Set<TNetworkAddress> networkAddresses =
                    coordinatorPreprocessor.getFragmentExecParamsMap()
                            .get(fragment.getFragmentId()).instanceExecParams.stream()
                            .map(param -> param.host)
                            .collect(Collectors.toSet());

            Counter backendNum = profile.addCounter("BackendNum", TUnit.UNIT);
            backendNum.setValue(networkAddresses.size());
        }

        // Calculate ExecutionTotalTime, which comprising all operator's sync time and async time
        // We can get Operator's sync time from OperatorTotalTime, and for async time, only ScanOperator and
        // ExchangeOperator have async operations, we can get async time from ScanTime(for ScanOperator) and
        // NetworkTime(for ExchangeOperator)
        long executionTime = 0;
        for (RuntimeProfile fragmentProfile : fragmentProfiles) {
            for (Pair<RuntimeProfile, Boolean> pipelineProfilePair : fragmentProfile.getChildList()) {
                RuntimeProfile pipelineProfile = pipelineProfilePair.first;
                for (Pair<RuntimeProfile, Boolean> operatorProfilePair : pipelineProfile.getChildList()) {
                    RuntimeProfile operatorProfile = operatorProfilePair.first;
                    RuntimeProfile commonMetrics = operatorProfile.getChild("CommonMetrics");
                    RuntimeProfile uniqueMetrics = operatorProfile.getChild("UniqueMetrics");
                    if (commonMetrics == null || uniqueMetrics == null) {
                        continue;
                    }
                    Counter operatorTotalTime = commonMetrics.getMaxCounter("OperatorTotalTime");
                    Preconditions.checkNotNull(operatorTotalTime);
                    executionTime += operatorTotalTime.getValue();

                    Counter scanTime = uniqueMetrics.getMaxCounter("ScanTime");
                    if (scanTime != null) {
                        executionTime += scanTime.getValue();
                    }

                    Counter networkTime = uniqueMetrics.getMaxCounter("NetworkTime");
                    if (networkTime != null) {
                        executionTime += networkTime.getValue();
                    }
                }
            }
        }
        Counter executionTotalTime = queryProfile.addCounter("ExecutionTotalTime", TUnit.TIME_NS);
        queryProfile.getCounterTotalTime().setValue(0);
        executionTotalTime.setValue(executionTime);
    }

    /**
     * Remove unnecessary LimitOperator, which has same input rows and output rows
     * to keep the profile concise
     */
    private void foldUnnecessaryLimitOperators(RuntimeProfile pipelineProfile) {
        SessionVariable sessionVariable = connectContext.getSessionVariable();
        if (!sessionVariable.isProfileLimitFold()) {
            return;
        }

        List<String> foldNames = Lists.newArrayList();
        for (Pair<RuntimeProfile, Boolean> child : pipelineProfile.getChildList()) {
            RuntimeProfile operatorProfile = child.first;
            if (operatorProfile.getName().contains("LIMIT")) {
                RuntimeProfile commonMetrics = operatorProfile.getChild("CommonMetrics");
                Preconditions.checkNotNull(commonMetrics);
                Counter pullRowNum = commonMetrics.getCounter("PullRowNum");
                Counter pushRowNum = commonMetrics.getCounter("PushRowNum");
                Preconditions.checkNotNull(pullRowNum);
                Preconditions.checkNotNull(pushRowNum);
                if (Objects.equals(pullRowNum.getValue(), pushRowNum.getValue())) {
                    foldNames.add(operatorProfile.getName());
                }
            }
        }

        foldNames.forEach(pipelineProfile::removeChild);
    }

    /*
     * Check the state of backends in needCheckBackendExecStates.
     * return true if all of them are OK. Otherwise, return false.
     */
    public boolean checkBackendState() {
        for (BackendExecState backendExecState : needCheckBackendExecStates) {
            if (!backendExecState.isBackendStateHealthy()) {
                queryStatus = new Status(TStatusCode.INTERNAL_ERROR,
                        "backend " + backendExecState.backend.getId() + " is down");
                return false;
            }
        }
        return true;
    }

    public boolean isDone() {
        return profileDoneSignal.getCount() == 0;
    }

    // consistent with EXPLAIN's fragment index
    public List<QueryStatisticsItem.FragmentInstanceInfo> getFragmentInstanceInfos() {
        final List<QueryStatisticsItem.FragmentInstanceInfo> result =
                Lists.newArrayList();
        for (int index = 0; index < fragments.size(); index++) {
            for (BackendExecState backendExecState : backendExecStates.values()) {
                if (fragments.get(index).getFragmentId() != backendExecState.fragmentId) {
                    continue;
                }
                final QueryStatisticsItem.FragmentInstanceInfo info = backendExecState.buildFragmentInstanceInfo();
                result.add(info);
            }
        }
        return result;
    }

    private void attachInstanceProfileToFragmentProfile() {
        for (BackendExecState backendExecState : backendExecStates.values()) {
            if (!backendExecState.computeTimeInProfile(fragmentProfiles.size())) {
                return;
            }
            fragmentProfiles.get(backendExecState.profileFragmentId).addChild(backendExecState.profile);
        }
    }

    // record backend execute state
    // TODO(zhaochun): add profile information and others
    public class BackendExecState {
        TExecPlanFragmentParams commonRpcParams;
        TExecPlanFragmentParams uniqueRpcParams;
        PlanFragmentId fragmentId;
        boolean initiated;
        boolean done;
        boolean hasCanceled;
        int profileFragmentId;
        RuntimeProfile profile;
        TNetworkAddress address;
        ComputeNode backend;
        long lastMissingHeartbeatTime = -1;

        public BackendExecState(PlanFragmentId fragmentId, TNetworkAddress host, int profileFragmentId,
                                TExecPlanFragmentParams rpcParams,
                                Map<TNetworkAddress, Long> addressToBackendID) {
            this(fragmentId, host, profileFragmentId, rpcParams, rpcParams, addressToBackendID);
        }

        public BackendExecState(PlanFragmentId fragmentId, TNetworkAddress host, int profileFragmentId,
                                TExecPlanFragmentParams commonRpcParams, TExecPlanFragmentParams uniqueRpcParams,
                                Map<TNetworkAddress, Long> addressToBackendID) {
            this.profileFragmentId = profileFragmentId;
            this.fragmentId = fragmentId;
            this.commonRpcParams = commonRpcParams;
            this.uniqueRpcParams = uniqueRpcParams;
            this.initiated = false;
            this.done = false;
            this.address = host;
            this.backend = coordinatorPreprocessor.getIdToBackend().get(addressToBackendID.get(address));
            // if useComputeNode and it's olapScan now, backend is null ,need get from olapScanNodeIdToComputeNode
            if (backend == null) {
                backend = coordinatorPreprocessor.getIdToComputeNode().get(addressToBackendID.get(address));
            }
            String name =
                    "Instance " + DebugUtil.printId(uniqueRpcParams.params.fragment_instance_id) + " (host=" + address +
                            ")";
            this.profile = new RuntimeProfile(name);
            this.profile.addInfoString("Address", String.format("%s:%s", address.hostname, address.port));
            this.hasCanceled = false;
            this.lastMissingHeartbeatTime = backend.getLastMissingHeartbeatTime();
        }

        // update profile.
        // return true if profile is updated. Otherwise, return false.
        public synchronized boolean updateProfile(TReportExecStatusParams params) {
            if (this.done) {
                // duplicate packet
                return false;
            }
            if (params.isSetProfile()) {
                profile.update(params.profile);
            }
            this.done = params.done;
            return true;
        }

        public synchronized void printProfile(StringBuilder builder) {
            this.profile.computeTimeInProfile();
            this.profile.prettyPrint(builder, "");
        }

        // cancel the fragment instance.
        // return true if cancel success. Otherwise, return false
        public synchronized boolean cancelFragmentInstance(PPlanFragmentCancelReason cancelReason) {
            if (LOG.isDebugEnabled()) {
                LOG.debug(
                        "cancelRemoteFragments initiated={} done={} hasCanceled={} backend: {}, " +
                                "fragment instance id={}, reason: {}",
                        this.initiated, this.done, this.hasCanceled, backend.getId(),
                        DebugUtil.printId(fragmentInstanceId()), cancelReason.name());
            }
            try {
                if (!this.initiated) {
                    return false;
                }
                // don't cancel if it is already finished
                if (this.done) {
                    return false;
                }
                if (this.hasCanceled) {
                    return false;
                }

                TNetworkAddress brpcAddress = coordinatorPreprocessor.toBrpcHost(address);

                try {
                    BackendServiceClient.getInstance().cancelPlanFragmentAsync(brpcAddress,
                            queryId, fragmentInstanceId(), cancelReason, commonRpcParams.is_pipeline);
                } catch (RpcException e) {
                    LOG.warn("cancel plan fragment get a exception, address={}:{}", brpcAddress.getHostname(),
                            brpcAddress.getPort());
                    SimpleScheduler.addToBlacklist(coordinatorPreprocessor.getAddressToBackendID().get(brpcAddress));
                }

                this.hasCanceled = true;
            } catch (Exception e) {
                LOG.warn("catch a exception", e);
                return false;
            }
            return true;
        }

        public synchronized boolean computeTimeInProfile(int maxFragmentId) {
            if (this.profileFragmentId < 0 || this.profileFragmentId > maxFragmentId) {
                LOG.warn("profileFragmentId {} should be in [0, {})", profileFragmentId, maxFragmentId);
                return false;
            }
            profile.computeTimeInProfile();
            return true;
        }

        public boolean isBackendStateHealthy() {
            if (backend.getLastMissingHeartbeatTime() > lastMissingHeartbeatTime) {
                LOG.warn("backend {} is down while joining the coordinator. job id: {}", backend.getId(), jobId);
                return false;
            }
            return true;
        }

        public Future<PExecPlanFragmentResult> execRemoteFragmentAsync() throws TException {
            TNetworkAddress brpcAddress;
            try {
                brpcAddress = new TNetworkAddress(backend.getHost(), backend.getBrpcPort());
            } catch (Exception e) {
                throw new TException(e.getMessage());
            }
            this.initiated = true;
            try {
                return BackendServiceClient.getInstance().execPlanFragmentAsync(brpcAddress, uniqueRpcParams);
            } catch (RpcException e) {
                // DO NOT throw exception here, return a complete future with error code,
                // so that the following logic will cancel the fragment.
                return new Future<PExecPlanFragmentResult>() {
                    @Override
                    public boolean cancel(boolean mayInterruptIfRunning) {
                        return false;
                    }

                    @Override
                    public boolean isCancelled() {
                        return false;
                    }

                    @Override
                    public boolean isDone() {
                        return true;
                    }

                    @Override
                    public PExecPlanFragmentResult get() {
                        PExecPlanFragmentResult result = new PExecPlanFragmentResult();
                        StatusPB pStatus = new StatusPB();
                        pStatus.errorMsgs = Lists.newArrayList();
                        pStatus.errorMsgs.add(e.getMessage());
                        // use THRIFT_RPC_ERROR so that this BE will be added to the blacklist later.
                        pStatus.statusCode = TStatusCode.THRIFT_RPC_ERROR.getValue();
                        result.status = pStatus;
                        return result;
                    }

                    @Override
                    public PExecPlanFragmentResult get(long timeout, TimeUnit unit) {
                        return get();
                    }
                };
            }
        }

        public Future<PExecBatchPlanFragmentsResult> execRemoteBatchFragmentsAsync(
                TExecBatchPlanFragmentsParams tRequest) throws TException {
            TNetworkAddress brpcAddress;
            try {
                brpcAddress = new TNetworkAddress(backend.getHost(), backend.getBrpcPort());
            } catch (Exception e) {
                throw new TException(e.getMessage());
            }
            this.initiated = true;
            try {
                return BackendServiceClient.getInstance().execBatchPlanFragmentsAsync(brpcAddress, tRequest);
            } catch (RpcException e) {
                // DO NOT throw exception here, return a complete future with error code,
                // so that the following logic will cancel the fragment.
                return new Future<PExecBatchPlanFragmentsResult>() {
                    @Override
                    public boolean cancel(boolean mayInterruptIfRunning) {
                        return false;
                    }

                    @Override
                    public boolean isCancelled() {
                        return false;
                    }

                    @Override
                    public boolean isDone() {
                        return true;
                    }

                    @Override
                    public PExecBatchPlanFragmentsResult get() {
                        PExecBatchPlanFragmentsResult result = new PExecBatchPlanFragmentsResult();
                        StatusPB pStatus = new StatusPB();
                        pStatus.errorMsgs = Lists.newArrayList();
                        pStatus.errorMsgs.add(e.getMessage());
                        // use THRIFT_RPC_ERROR so that this BE will be added to the blacklist later.
                        pStatus.statusCode = TStatusCode.THRIFT_RPC_ERROR.getValue();
                        result.status = pStatus;
                        return result;
                    }

                    @Override
                    public PExecBatchPlanFragmentsResult get(long timeout, TimeUnit unit) {
                        return get();
                    }
                };
            }
        }

        public FragmentInstanceInfo buildFragmentInstanceInfo() {
            return new QueryStatisticsItem.FragmentInstanceInfo.Builder()
                    .instanceId(fragmentInstanceId()).fragmentId(String.valueOf(fragmentId)).address(this.address)
                    .build();
        }

        private TUniqueId fragmentInstanceId() {
            return this.uniqueRpcParams.params.getFragment_instance_id();
        }

        public void setInitiated(boolean initiated) {
            this.initiated = initiated;
        }
    }
}<|MERGE_RESOLUTION|>--- conflicted
+++ resolved
@@ -117,11 +117,7 @@
 
 public class Coordinator {
     private static final Logger LOG = LogManager.getLogger(Coordinator.class);
-<<<<<<< HEAD
-    private static final DateTimeFormatter DATE_FORMAT = DateTimeFormatter.ofPattern("yyyy-MM-dd HH:mm:ss");
     private static final int DEFAULT_PROFILE_TIMEOUT_SECOND = 2;
-=======
->>>>>>> 6e8a0124
 
     // Overall status of the entire query; set to the first reported fragment error
     // status or to CANCELLED, if Cancel() is called.
