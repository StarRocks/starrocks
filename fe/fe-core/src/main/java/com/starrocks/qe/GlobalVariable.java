--- conflicted
+++ resolved
@@ -90,14 +90,11 @@
 
     public static final String SPM_CAPTURE_INCLUDE_TABLE_PATTERN = "plan_capture_include_pattern";
 
-<<<<<<< HEAD
+    public static final String ENABLE_TABLE_NAME_CASE_INSENSITIVE = "enable_table_name_case_insensitive";
+  
     public static final String ENABLE_PARTITIONS_SCAN = "enable_partitions_scan";
     public static final String PARTITIONS_SCAN_KEEP_DAYS = "partitions_scan_keep_days";
     public static final String PARTITIONS_SCAN_LOAD_INTERVAL_SECONDS = "partitions_scan_load_interval_seconds";
-=======
-    public static final String ENABLE_TABLE_NAME_CASE_INSENSITIVE = "enable_table_name_case_insensitive";
-
->>>>>>> a4a29bdf
 
     @VariableMgr.VarAttr(name = VERSION_COMMENT, flag = VariableMgr.READ_ONLY)
     public static String versionComment = Version.STARROCKS_VERSION + "-" + Version.STARROCKS_COMMIT_HASH;
