--- conflicted
+++ resolved
@@ -134,14 +134,9 @@
                 SimpleScheduler.addToBlacklist(backendId);
             }
         } catch (TimeoutException e) {
-<<<<<<< HEAD
             LOG.warn("fetch result timeout, finstId={}", DebugUtil.printId(finstId), e);
-            status.setStatus("query timeout");
-=======
-            LOG.warn("fetch result timeout, finstId={}", finstId, e);
             status.setStatus(String.format("Query exceeded time limit of %d seconds",
                     ConnectContext.get().getSessionVariable().getQueryTimeoutS()));
->>>>>>> ea482dbb
             if (MetricRepo.isInit) {
                 MetricRepo.COUNTER_QUERY_TIMEOUT.increase(1L);
             }
