--- conflicted
+++ resolved
@@ -242,13 +242,10 @@
             globalStateMgr.getWorkGroupMgr().alterWorkGroup((AlterWorkGroupStmt) ddlStmt);
         } else if (ddlStmt instanceof CreateCatalogStmt) {
             globalStateMgr.getCatalogMgr().createCatalog((CreateCatalogStmt) ddlStmt);
-<<<<<<< HEAD
+        } else if (ddlStmt instanceof DropCatalogStmt) {
+            globalStateMgr.getCatalogMgr().dropCatalog(((DropCatalogStmt) ddlStmt).getName());
         } else if (ddlStmt instanceof SubmitTaskStmt) {
             throw new DdlException("SubmitTaskStmt is unsupported.");
-=======
-        } else if (ddlStmt instanceof DropCatalogStmt) {
-            globalStateMgr.getCatalogMgr().dropCatalog(((DropCatalogStmt) ddlStmt).getName());
->>>>>>> 09dcc4c2
         } else {
             throw new DdlException("Unknown statement.");
         }
