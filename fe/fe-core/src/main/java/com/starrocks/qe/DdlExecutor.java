--- conflicted
+++ resolved
@@ -148,18 +148,14 @@
             globalStateMgr.getAuth().alterUser(stmt);
         } else if (ddlStmt instanceof DropUserStmt) {
             DropUserStmt stmt = (DropUserStmt) ddlStmt;
-<<<<<<< HEAD
-            catalog.getAuth().dropUser(stmt);
+            globalStateMgr.getAuth().dropUser(stmt);
         } else if (ddlStmt instanceof RevokeRoleStmt) {
             // this condition must go first because RevokeRoleStmt is a subclass of GrantRoleStmt
             RevokeRoleStmt stmt = (RevokeRoleStmt) ddlStmt;
-            catalog.getAuth().revokeRole(stmt);
+            globalStateMgr.getAuth().revokeRole(stmt);
         } else if (ddlStmt instanceof GrantRoleStmt) {
             GrantRoleStmt stmt = (GrantRoleStmt) ddlStmt;
-            catalog.getAuth().grantRole(stmt);
-=======
-            globalStateMgr.getAuth().dropUser(stmt);
->>>>>>> 4228e98a
+            globalStateMgr.getAuth().grantRole(stmt);
         } else if (ddlStmt instanceof GrantStmt) {
             GrantStmt stmt = (GrantStmt) ddlStmt;
             globalStateMgr.getAuth().grant(stmt);
