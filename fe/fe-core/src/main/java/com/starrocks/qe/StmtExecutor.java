--- conflicted
+++ resolved
@@ -1415,7 +1415,6 @@
             return;
         }
 
-<<<<<<< HEAD
         Database database;
         Table targetTable;
         if (stmt instanceof InsertStmt && ((InsertStmt) stmt).useTableFunctionAsTargetTable()) {
@@ -1428,17 +1427,6 @@
             String dbName = stmt.getTableName().getDb();
             String tableName = stmt.getTableName().getTbl();
             database = GlobalStateMgr.getCurrentState().getMetadataMgr().getDb(catalogName, dbName);
-=======
-        MetaUtils.normalizationTableName(context, stmt.getTableName());
-        String catalogName = stmt.getTableName().getCatalog();
-        String dbName = stmt.getTableName().getDb();
-        String tableName = stmt.getTableName().getTbl();
-        Database database = GlobalStateMgr.getCurrentState().getMetadataMgr().getDb(catalogName, dbName);
-        Table targetTable;
-        if (stmt instanceof InsertStmt && ((InsertStmt) stmt).getTargetTable() != null) {
-            targetTable = ((InsertStmt) stmt).getTargetTable();
-        } else {
->>>>>>> b9a69271
             targetTable = GlobalStateMgr.getCurrentState().getMetadataMgr().getTable(catalogName, dbName, tableName);
         }
 
