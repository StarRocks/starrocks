// Copyright 2021-present StarRocks, Inc. All rights reserved.
//
// Licensed under the Apache License, Version 2.0 (the "License");
// you may not use this file except in compliance with the License.
// You may obtain a copy of the License at
//
//     https://www.apache.org/licenses/LICENSE-2.0
//
// Unless required by applicable law or agreed to in writing, software
// distributed under the License is distributed on an "AS IS" BASIS,
// WITHOUT WARRANTIES OR CONDITIONS OF ANY KIND, either express or implied.
// See the License for the specific language governing permissions and
// limitations under the License.

// This file is based on code available under the Apache license here:
//   https://github.com/apache/incubator-doris/blob/master/fe/fe-core/src/main/java/org/apache/doris/qe/StmtExecutor.java

// Licensed to the Apache Software Foundation (ASF) under one
// or more contributor license agreements.  See the NOTICE file
// distributed with this work for additional information
// regarding copyright ownership.  The ASF licenses this file
// to you under the Apache License, Version 2.0 (the
// "License"); you may not use this file except in compliance
// with the License.  You may obtain a copy of the License at
//
//   http://www.apache.org/licenses/LICENSE-2.0
//
// Unless required by applicable law or agreed to in writing,
// software distributed under the License is distributed on an
// "AS IS" BASIS, WITHOUT WARRANTIES OR CONDITIONS OF ANY
// KIND, either express or implied.  See the License for the
// specific language governing permissions and limitations
// under the License.

package com.starrocks.qe;

import com.google.common.annotations.VisibleForTesting;
import com.google.common.base.Preconditions;
import com.google.common.base.Strings;
import com.google.common.collect.Lists;
import com.google.common.collect.Maps;
import com.google.common.collect.Sets;
import com.google.common.primitives.Ints;
import com.google.gson.Gson;
import com.starrocks.alter.AlterJobException;
import com.starrocks.authorization.AccessDeniedException;
import com.starrocks.authorization.ObjectType;
import com.starrocks.authorization.PrivilegeException;
import com.starrocks.authorization.PrivilegeType;
import com.starrocks.catalog.Column;
import com.starrocks.catalog.Database;
import com.starrocks.catalog.ExternalOlapTable;
import com.starrocks.catalog.InternalCatalog;
import com.starrocks.catalog.OlapTable;
import com.starrocks.catalog.ResourceGroup;
import com.starrocks.catalog.ResourceGroupClassifier;
import com.starrocks.catalog.Table;
import com.starrocks.catalog.TableName;
import com.starrocks.catalog.system.SystemTable;
import com.starrocks.common.AnalysisException;
import com.starrocks.common.Config;
import com.starrocks.common.DdlException;
import com.starrocks.common.ErrorCode;
import com.starrocks.common.ErrorReport;
import com.starrocks.common.FeConstants;
import com.starrocks.common.MetaNotFoundException;
import com.starrocks.common.NoAliveBackendException;
import com.starrocks.common.Pair;
import com.starrocks.common.QueryDumpLog;
import com.starrocks.common.StarRocksException;
import com.starrocks.common.Status;
import com.starrocks.common.TimeoutException;
import com.starrocks.common.Version;
import com.starrocks.common.profile.Timer;
import com.starrocks.common.profile.Tracers;
import com.starrocks.common.util.CompressionUtils;
import com.starrocks.common.util.DebugUtil;
import com.starrocks.common.util.ProfileManager;
import com.starrocks.common.util.ProfilingExecPlan;
import com.starrocks.common.util.RuntimeProfile;
import com.starrocks.common.util.RuntimeProfileParser;
import com.starrocks.common.util.SqlCredentialRedactor;
import com.starrocks.common.util.SqlUtils;
import com.starrocks.common.util.TimeUtils;
import com.starrocks.common.util.UUIDUtil;
import com.starrocks.common.util.concurrent.lock.LockType;
import com.starrocks.common.util.concurrent.lock.Locker;
import com.starrocks.connector.iceberg.IcebergMetadata;
import com.starrocks.failpoint.FailPointExecutor;
import com.starrocks.http.HttpConnectContext;
import com.starrocks.http.HttpResultSender;
import com.starrocks.load.EtlJobType;
import com.starrocks.load.ExportJob;
import com.starrocks.load.InsertOverwriteJob;
import com.starrocks.load.InsertOverwriteJobMgr;
import com.starrocks.load.loadv2.InsertLoadJob;
import com.starrocks.load.loadv2.InsertLoadTxnCallback;
import com.starrocks.load.loadv2.InsertLoadTxnCallbackFactory;
import com.starrocks.load.loadv2.LoadErrorUtils;
import com.starrocks.load.loadv2.LoadJob;
import com.starrocks.load.loadv2.LoadMgr;
import com.starrocks.metric.MetricRepo;
import com.starrocks.metric.TableMetricsEntity;
import com.starrocks.metric.TableMetricsRegistry;
import com.starrocks.mysql.MysqlChannel;
import com.starrocks.mysql.MysqlCommand;
import com.starrocks.mysql.MysqlEofPacket;
import com.starrocks.mysql.MysqlSerializer;
import com.starrocks.persist.CreateInsertOverwriteJobLog;
import com.starrocks.persist.gson.GsonUtils;
import com.starrocks.planner.FileScanNode;
import com.starrocks.planner.HiveTableSink;
import com.starrocks.planner.IcebergScanNode;
import com.starrocks.planner.IcebergTableSink;
import com.starrocks.planner.OlapScanNode;
import com.starrocks.planner.PlanFragment;
import com.starrocks.planner.PlanNodeId;
import com.starrocks.planner.ScanNode;
import com.starrocks.plugin.AuditEvent;
import com.starrocks.proto.PPlanFragmentCancelReason;
import com.starrocks.proto.PQueryStatistics;
import com.starrocks.proto.QueryStatisticsItemPB;
import com.starrocks.qe.QueryState.MysqlStateType;
import com.starrocks.qe.feedback.OperatorTuningGuides;
import com.starrocks.qe.feedback.PlanAdvisorExecutor;
import com.starrocks.qe.feedback.PlanTuningAdvisor;
import com.starrocks.qe.feedback.analyzer.PlanTuningAnalyzer;
import com.starrocks.qe.feedback.skeleton.SkeletonBuilder;
import com.starrocks.qe.feedback.skeleton.SkeletonNode;
import com.starrocks.qe.scheduler.Coordinator;
import com.starrocks.qe.scheduler.FeExecuteCoordinator;
import com.starrocks.server.GlobalStateMgr;
import com.starrocks.server.GracefulExitFlag;
import com.starrocks.server.WarehouseManager;
import com.starrocks.service.ExecuteEnv;
import com.starrocks.service.arrow.flight.sql.ArrowFlightSqlConnectContext;
import com.starrocks.sql.ExplainAnalyzer;
import com.starrocks.sql.PrepareStmtPlanner;
import com.starrocks.sql.StatementPlanner;
import com.starrocks.sql.analyzer.AnalyzerUtils;
import com.starrocks.sql.analyzer.AstToSQLBuilder;
import com.starrocks.sql.analyzer.AstToStringBuilder;
import com.starrocks.sql.analyzer.Authorizer;
import com.starrocks.sql.analyzer.Field;
import com.starrocks.sql.analyzer.SemanticException;
import com.starrocks.sql.analyzer.SetStmtAnalyzer;
import com.starrocks.sql.analyzer.ShowStmtToSelectStmtConverter;
import com.starrocks.sql.ast.AddBackendBlackListStmt;
import com.starrocks.sql.ast.AddComputeNodeBlackListStmt;
import com.starrocks.sql.ast.AddSqlBlackListStmt;
import com.starrocks.sql.ast.AdminSetConfigStmt;
import com.starrocks.sql.ast.AnalyzeProfileStmt;
import com.starrocks.sql.ast.AnalyzeStmt;
import com.starrocks.sql.ast.AnalyzeTypeDesc;
import com.starrocks.sql.ast.CreateTableAsSelectStmt;
import com.starrocks.sql.ast.CreateTemporaryTableAsSelectStmt;
import com.starrocks.sql.ast.CreateTemporaryTableStmt;
import com.starrocks.sql.ast.DdlStmt;
import com.starrocks.sql.ast.DeallocateStmt;
import com.starrocks.sql.ast.DelBackendBlackListStmt;
import com.starrocks.sql.ast.DelComputeNodeBlackListStmt;
import com.starrocks.sql.ast.DelSqlBlackListStmt;
import com.starrocks.sql.ast.DeleteStmt;
import com.starrocks.sql.ast.DmlStmt;
import com.starrocks.sql.ast.DropHistogramStmt;
import com.starrocks.sql.ast.DropStatsStmt;
import com.starrocks.sql.ast.DropTableStmt;
import com.starrocks.sql.ast.DropTemporaryTableStmt;
import com.starrocks.sql.ast.ExecuteAsStmt;
import com.starrocks.sql.ast.ExecuteScriptStmt;
import com.starrocks.sql.ast.ExecuteStmt;
import com.starrocks.sql.ast.ExportStmt;
import com.starrocks.sql.ast.HintNode;
import com.starrocks.sql.ast.IcebergRewriteStmt;
import com.starrocks.sql.ast.InsertStmt;
import com.starrocks.sql.ast.KillAnalyzeStmt;
import com.starrocks.sql.ast.KillStmt;
import com.starrocks.sql.ast.LoadStmt;
import com.starrocks.sql.ast.OriginStatement;
import com.starrocks.sql.ast.PrepareStmt;
import com.starrocks.sql.ast.QueryStatement;
import com.starrocks.sql.ast.RefreshConnectionsStmt;
import com.starrocks.sql.ast.RefreshMaterializedViewStatement;
import com.starrocks.sql.ast.SetCatalogStmt;
import com.starrocks.sql.ast.SetDefaultRoleStmt;
import com.starrocks.sql.ast.SetRoleStmt;
import com.starrocks.sql.ast.SetStmt;
import com.starrocks.sql.ast.ShowExportStmt;
import com.starrocks.sql.ast.ShowStmt;
import com.starrocks.sql.ast.StatementBase;
import com.starrocks.sql.ast.SystemVariable;
import com.starrocks.sql.ast.UnsupportedStmt;
import com.starrocks.sql.ast.UpdateFailPointStatusStatement;
import com.starrocks.sql.ast.UpdateStmt;
import com.starrocks.sql.ast.UseCatalogStmt;
import com.starrocks.sql.ast.UseDbStmt;
import com.starrocks.sql.ast.UserVariable;
import com.starrocks.sql.ast.expression.Expr;
import com.starrocks.sql.ast.expression.Parameter;
import com.starrocks.sql.ast.expression.SetVarHint;
import com.starrocks.sql.ast.expression.StringLiteral;
import com.starrocks.sql.ast.expression.UserVariableHint;
import com.starrocks.sql.ast.feedback.PlanAdvisorStmt;
import com.starrocks.sql.ast.translate.TranslateStmt;
import com.starrocks.sql.ast.txn.BeginStmt;
import com.starrocks.sql.ast.txn.CommitStmt;
import com.starrocks.sql.ast.txn.RollbackStmt;
import com.starrocks.sql.ast.warehouse.SetWarehouseStmt;
import com.starrocks.sql.common.AuditEncryptionChecker;
import com.starrocks.sql.common.DmlException;
import com.starrocks.sql.common.ErrorType;
import com.starrocks.sql.common.LargeInPredicateException;
import com.starrocks.sql.common.MetaUtils;
import com.starrocks.sql.common.StarRocksPlannerException;
import com.starrocks.sql.formatter.FormatOptions;
import com.starrocks.sql.optimizer.OptExpression;
import com.starrocks.sql.optimizer.cost.feature.CostPredictor;
import com.starrocks.sql.optimizer.dump.QueryDumpInfo;
import com.starrocks.sql.optimizer.operator.physical.PhysicalValuesOperator;
import com.starrocks.sql.optimizer.operator.scalar.ScalarOperator;
import com.starrocks.sql.optimizer.statistics.StatisticStorage;
import com.starrocks.sql.plan.ExecPlan;
import com.starrocks.statistic.AnalyzeJob;
import com.starrocks.statistic.AnalyzeMgr;
import com.starrocks.statistic.AnalyzeStatus;
import com.starrocks.statistic.CancelableAnalyzeTask;
import com.starrocks.statistic.ExternalAnalyzeStatus;
import com.starrocks.statistic.ExternalHistogramStatisticsCollectJob;
import com.starrocks.statistic.HistogramStatisticsCollectJob;
import com.starrocks.statistic.NativeAnalyzeJob;
import com.starrocks.statistic.NativeAnalyzeStatus;
import com.starrocks.statistic.StatisticExecutor;
import com.starrocks.statistic.StatisticUtils;
import com.starrocks.statistic.StatisticsCollectJobFactory;
import com.starrocks.statistic.StatsConstants;
import com.starrocks.system.Frontend;
import com.starrocks.system.SystemInfoService;
import com.starrocks.task.LoadEtlTask;
import com.starrocks.thrift.TDescriptorTable;
import com.starrocks.thrift.TExplainLevel;
import com.starrocks.thrift.TLoadJobType;
import com.starrocks.thrift.TResultBatch;
import com.starrocks.thrift.TSinkCommitInfo;
import com.starrocks.thrift.TUniqueId;
import com.starrocks.thrift.TWorkGroup;
import com.starrocks.transaction.GlobalTransactionMgr;
import com.starrocks.transaction.InsertTxnCommitAttachment;
import com.starrocks.transaction.RemoteTransactionMgr;
import com.starrocks.transaction.TabletCommitInfo;
import com.starrocks.transaction.TabletFailInfo;
import com.starrocks.transaction.TransactionCommitFailedException;
import com.starrocks.transaction.TransactionState;
import com.starrocks.transaction.TransactionStatus;
import com.starrocks.transaction.TransactionStmtExecutor;
import com.starrocks.transaction.VisibleStateWaiter;
import com.starrocks.type.TypeFactory;
import com.starrocks.warehouse.WarehouseIdleChecker;
import org.apache.commons.collections4.CollectionUtils;
import org.apache.commons.lang.exception.ExceptionUtils;
import org.apache.commons.lang3.StringUtils;
import org.apache.logging.log4j.LogManager;
import org.apache.logging.log4j.Logger;
import org.apache.thrift.transport.TTransportException;

import java.io.IOException;
import java.nio.ByteBuffer;
import java.time.LocalDateTime;
import java.util.ArrayList;
import java.util.Arrays;
import java.util.Collections;
import java.util.Iterator;
import java.util.List;
import java.util.Map;
import java.util.Objects;
import java.util.Optional;
import java.util.Queue;
import java.util.Set;
import java.util.UUID;
import java.util.concurrent.ConcurrentHashMap;
import java.util.concurrent.ExecutionException;
import java.util.concurrent.RejectedExecutionException;
import java.util.concurrent.TimeUnit;
import java.util.concurrent.atomic.AtomicLong;
import java.util.function.Consumer;
import java.util.regex.Pattern;
import java.util.regex.PatternSyntaxException;
import java.util.stream.Collectors;

import static com.starrocks.common.ErrorCode.ERR_NO_PARTITIONS_HAVE_DATA_LOAD;
import static com.starrocks.sql.parser.ErrorMsgProxy.PARSER_ERROR_MSG;
import static com.starrocks.statistic.AnalyzeMgr.IS_MULTI_COLUMN_STATS;

// Do one COM_QUERY process.
// first: Parse receive byte array to statement struct.
// second: Do handle function for statement.
public class StmtExecutor {
    private static final Logger LOG = LogManager.getLogger(StmtExecutor.class);
    private static final Logger PROFILE_LOG = LogManager.getLogger("profile");
    private static final Gson GSON = new Gson();

    private static final AtomicLong STMT_ID_GENERATOR = new AtomicLong(0);

    private final ConnectContext context;
    private final MysqlSerializer serializer;
    private final OriginStatement originStmt;
    private StatementBase parsedStmt;
    private RuntimeProfile profile;
    private Coordinator coord = null;
    private LeaderOpExecutor leaderOpExecutor = null;
    private RedirectStatus redirectStatus = null;
    /**
     * When isProxy is true, it proves that the current FE is acting as the
     * Leader and executing the statement forwarded by the Follower
     */
    private boolean isProxy;
    private List<ByteBuffer> proxyResultBuffer = null;
    private ShowResultSet proxyResultSet = null;
    private PQueryStatistics statisticsForAuditLog;
    private List<StmtExecutor> subStmtExecutors;
    private Optional<Boolean> isForwardToLeaderOpt = Optional.empty();
    private HttpResultSender httpResultSender;
    private PrepareStmtContext prepareStmtContext = null;
    private boolean isInternalStmt = false;

    public StmtExecutor(ConnectContext ctx, StatementBase parsedStmt) {
        this(ctx, parsedStmt, false);
    }

    public static StmtExecutor newInternalExecutor(ConnectContext ctx, StatementBase parsedStmt) {
        // Set query source to INTERNAL for system/internal queries only if not already set
        if (ctx.getQuerySource().equals(QueryDetail.QuerySource.EXTERNAL)) {
            ctx.setQuerySource(QueryDetail.QuerySource.INTERNAL);
        }
        return new StmtExecutor(ctx, parsedStmt, true);
    }

    private StmtExecutor(ConnectContext ctx, StatementBase parsedStmt, boolean isInternalStmt) {
        this.context = ctx;
        this.parsedStmt = Preconditions.checkNotNull(parsedStmt);
        this.originStmt = parsedStmt.getOrigStmt();
        this.serializer = context.getSerializer();
        this.isProxy = false;
        this.isInternalStmt = isInternalStmt;
    }

    public void setProxy() {
        isProxy = true;
        proxyResultBuffer = new ArrayList<>();
    }

    public Coordinator getCoordinator() {
        return this.coord;
    }

    private RuntimeProfile buildTopLevelProfile() {
        RuntimeProfile profile = new RuntimeProfile("Query");
        RuntimeProfile summaryProfile = new RuntimeProfile("Summary");
        summaryProfile.addInfoString(ProfileManager.QUERY_ID, DebugUtil.printId(context.getExecutionId()));
        summaryProfile.addInfoString(ProfileManager.START_TIME, TimeUtils.longToTimeString(context.getStartTime()));

        long currentTimestamp = System.currentTimeMillis();
        long totalTimeMs = currentTimestamp - context.getStartTime();
        summaryProfile.addInfoString(ProfileManager.END_TIME, TimeUtils.longToTimeString(currentTimestamp));
        summaryProfile.addInfoString(ProfileManager.TOTAL_TIME, DebugUtil.getPrettyStringMs(totalTimeMs));

        summaryProfile.addInfoString(ProfileManager.QUERY_TYPE, "Query");
        summaryProfile.addInfoString(ProfileManager.QUERY_STATE, context.getState().toProfileString());
        summaryProfile.addInfoString("StarRocks Version",
                String.format("%s-%s", Version.STARROCKS_VERSION, Version.STARROCKS_COMMIT_HASH));
        summaryProfile.addInfoString(ProfileManager.USER, context.getQualifiedUser());
        summaryProfile.addInfoString(ProfileManager.DEFAULT_DB, context.getDatabase());
        if (AuditEncryptionChecker.needEncrypt(parsedStmt)) {
            summaryProfile.addInfoString(ProfileManager.SQL_STATEMENT,
                    AstToSQLBuilder.toSQLOrDefault(parsedStmt, originStmt.originStmt));
        } else {
            summaryProfile.addInfoString(ProfileManager.SQL_STATEMENT, originStmt.originStmt);
        }
        summaryProfile.addInfoString(ProfileManager.WAREHOUSE_CNGROUP, GlobalStateMgr.getCurrentState().getWarehouseMgr()
                .getWarehouseComputeResourceName(context.getCurrentComputeResource()));

        // Add some import variables in profile
        SessionVariable variables = context.getSessionVariable();
        if (variables != null) {
            // Add SQL dialect as a separate info string
            summaryProfile.addInfoString(ProfileManager.SQL_DIALECT, variables.getSqlDialect());

            StringBuilder sb = new StringBuilder();
            sb.append(SessionVariable.PARALLEL_FRAGMENT_EXEC_INSTANCE_NUM).append("=")
                    .append(variables.getParallelExecInstanceNum()).append(",");
            sb.append(SessionVariable.MAX_PARALLEL_SCAN_INSTANCE_NUM).append("=")
                    .append(variables.getMaxParallelScanInstanceNum()).append(",");
            sb.append(SessionVariable.PIPELINE_DOP).append("=").append(variables.getPipelineDop()).append(",");
            sb.append(SessionVariable.ENABLE_ADAPTIVE_SINK_DOP).append("=")
                    .append(variables.getEnableAdaptiveSinkDop())
                    .append(",");
            sb.append(SessionVariable.ENABLE_RUNTIME_ADAPTIVE_DOP).append("=")
                    .append(variables.isEnableRuntimeAdaptiveDop())
                    .append(",");
            sb.append(SessionVariable.RUNTIME_PROFILE_REPORT_INTERVAL).append("=")
                    .append(variables.getRuntimeProfileReportInterval())
                    .append(",");
            if (context.getResourceGroup() != null) {
                sb.append(SessionVariable.RESOURCE_GROUP).append("=").append(context.getResourceGroup().getName())
                        .append(",");
            }
            sb.deleteCharAt(sb.length() - 1);
            summaryProfile.addInfoString(ProfileManager.VARIABLES, sb.toString());

            summaryProfile.addInfoString("NonDefaultSessionVariables", variables.getNonDefaultVariablesJson());
            String hitMvs = context.getAuditEventBuilder().getHitMvs();
            if (StringUtils.isNotEmpty(hitMvs)) {
                summaryProfile.addInfoString("HitMaterializedViews", hitMvs);
            }
        }

        profile.addChild(summaryProfile);

        RuntimeProfile plannerProfile = new RuntimeProfile("Planner");
        profile.addChild(plannerProfile);
        Tracers.toRuntimeProfile(plannerProfile);
        return profile;
    }

    /**
     * Whether to forward to leader from follower which should be the same in the StmtExecutor's lifecycle.
     */
    public boolean isForwardToLeader() {
        return getIsForwardToLeaderOrInit(true);
    }

    public boolean getIsForwardToLeaderOrInit(boolean isInitIfNoPresent) {
        if (!isForwardToLeaderOpt.isPresent()) {
            if (!isInitIfNoPresent) {
                return false;
            }
            isForwardToLeaderOpt = Optional.of(initForwardToLeaderState());
        }
        return isForwardToLeaderOpt.get();
    }

    private boolean initForwardToLeaderState() {
        if (GlobalStateMgr.getCurrentState().isLeader()) {
            return false;
        }

        // If this node is transferring to the leader, we should wait for it to complete to avoid forwarding to its own node.
        if (GlobalStateMgr.getCurrentState().isInTransferringToLeader()) {
            long lastPrintTime = -1L;
            while (true) {
                try {
                    Thread.sleep(1);
                } catch (InterruptedException ignored) {
                    Thread.currentThread().interrupt();
                }

                if (System.currentTimeMillis() - lastPrintTime > 1000L) {
                    lastPrintTime = System.currentTimeMillis();
                    LOG.info("waiting for current FE node transferring to LEADER state");
                }

                if (GlobalStateMgr.getCurrentState().isLeader()) {
                    return false;
                }
            }
        }

        // keep explicit transaction semantics consistent: let the leader run any read statements so it can enforce
        // validation (for example, checking tables already modified in the same transaction)
        if (context != null && context.getTxnId() != 0 && context.isQueryStmt(parsedStmt)) {
            return true;
        }

        // this is a query stmt, but this non-master FE can not read, forward it to master
        if (parsedStmt instanceof QueryStatement) {
            // When FollowerQueryForwardMode is not default, forward it to leader or follower by default.
            if (context != null && context.getSessionVariable() != null &&
                    context.getSessionVariable().isFollowerForwardToLeaderOpt().isPresent()) {
                return context.getSessionVariable().isFollowerForwardToLeaderOpt().get();
            }

            if (!GlobalStateMgr.getCurrentState().canRead()) {
                return true;
            }
        }

        if (redirectStatus == null) {
            return false;
        } else {
            return redirectStatus.isForwardToLeader();
        }
    }

    public LeaderOpExecutor getLeaderOpExecutor() {
        return leaderOpExecutor;
    }

    public ByteBuffer getOutputPacket() {
        if (leaderOpExecutor == null) {
            return null;
        } else {
            return leaderOpExecutor.getOutputPacket();
        }
    }

    public ShowResultSet getProxyResultSet() {
        return proxyResultSet;
    }

    public ShowResultSet getShowResultSet() {
        if (leaderOpExecutor == null) {
            return null;
        } else {
            return leaderOpExecutor.getProxyResultSet();
        }
    }

    public boolean sendResultToChannel(MysqlChannel channel) throws IOException {
        if (leaderOpExecutor == null) {
            return false;
        } else {
            return leaderOpExecutor.sendResultToChannel(channel);
        }
    }

    public StatementBase getParsedStmt() {
        return parsedStmt;
    }

    public String getPreparedStmtId() {
        // For EXECUTE, either `parsedStmt` is an `ExecuteStmt`, or `prepareStmtContext` has already been set.
        // Initially, `parsedStmt` is an `ExecuteStmt`. After it matches the corresponding `PrepareStmt`, `parsedStmt` is replaced
        // with a `QueryStatement`, while `prepareStmtContext` stores the associated `PrepareStmt` information.
        if (parsedStmt != null && parsedStmt instanceof ExecuteStmt) {
            ExecuteStmt executeStmt = (ExecuteStmt) parsedStmt;
            return executeStmt.getStmtName();
        }
        if (prepareStmtContext != null) {
            return prepareStmtContext.getStmt().getName();
        }

        // For PREPARE.
        if (parsedStmt != null && parsedStmt instanceof PrepareStmt) {
            PrepareStmt prepareStmt = (PrepareStmt) parsedStmt;
            return prepareStmt.getName();
        }
        return null;
    }

    public int getExecTimeout() {
        if (parsedStmt instanceof CreateTableAsSelectStmt ctas) {
            Map<String, String> properties = ctas.getInsertStmt().getProperties();
            if (properties.containsKey(LoadStmt.TIMEOUT_PROPERTY)) {
                try {
                    return Integer.parseInt(properties.get(LoadStmt.TIMEOUT_PROPERTY));
                } catch (NumberFormatException e) {
                    // ignore
                }
            }
            return ConnectContext.get().getSessionVariable().getInsertTimeoutS();
        } else if (parsedStmt instanceof DmlStmt) {
            Map<String, String> properties = ((DmlStmt) parsedStmt).getProperties();
            if (properties.containsKey(LoadStmt.TIMEOUT_PROPERTY)) {
                try {
                    return Integer.parseInt(properties.get(LoadStmt.TIMEOUT_PROPERTY));
                } catch (NumberFormatException e) {
                    // ignore
                }
            }
            return ConnectContext.get().getSessionVariable().getInsertTimeoutS();
        } else {
            return ConnectContext.get().getSessionVariable().getQueryTimeoutS();
        }
    }

    public String getExecType() {
        if (parsedStmt instanceof InsertStmt || parsedStmt instanceof CreateTableAsSelectStmt) {
            return "Insert";
        } else if (parsedStmt instanceof UpdateStmt) {
            return "Update";
        } else if (parsedStmt instanceof DeleteStmt) {
            return "Delete";
        } else {
            return "Query";
        }
    }

    public boolean isExecLoadType() {
        return parsedStmt instanceof DmlStmt || parsedStmt instanceof CreateTableAsSelectStmt;
    }

    private ExecPlan generateExecPlan() throws Exception {
        ExecPlan execPlan = null;
        try (Timer ignored = Tracers.watchScope("Total")) {
            if (!isForwardToLeader()) {
                if (context.shouldDumpQuery()) {
                    if (context.getDumpInfo() == null) {
                        context.setDumpInfo(new QueryDumpInfo(context));
                    } else {
                        context.getDumpInfo().reset();
                    }
                    context.getDumpInfo().setOriginStmt(parsedStmt.getOrigStmt().originStmt);
                    context.getDumpInfo().setStatement(parsedStmt);
                }
                if (parsedStmt instanceof ShowStmt) {
                    com.starrocks.sql.analyzer.Analyzer.analyze(parsedStmt, context);
                    Authorizer.check(parsedStmt, context);

                    QueryStatement selectStmt =
                            ShowStmtToSelectStmtConverter.toSelectStmt((ShowStmt) parsedStmt);
                    if (selectStmt != null) {
                        parsedStmt = selectStmt;
                        execPlan = StatementPlanner.plan(parsedStmt, context);
                    }
                } else if (parsedStmt instanceof ExecuteStmt) {
                    ExecuteStmt executeStmt = (ExecuteStmt) parsedStmt;
                    com.starrocks.sql.analyzer.Analyzer.analyze(executeStmt, context);
                    prepareStmtContext = context.getPreparedStmt(executeStmt.getStmtName());
                    if (null == prepareStmtContext) {
                        throw new StarRocksPlannerException(ErrorType.INTERNAL_ERROR,
                                "prepare statement can't be found @ %s, maybe has expired",
                                executeStmt.getStmtName());
                    }
                    PrepareStmt prepareStmt = prepareStmtContext.getStmt();
                    parsedStmt = prepareStmt.assignValues(executeStmt.getParamsExpr());
                    parsedStmt.setOrigStmt(originStmt);

                    if (prepareStmt.getInnerStmt().isExistQueryScopeHint()) {
                        processQueryScopeHint();
                    }

                    try {
                        execPlan = PrepareStmtPlanner.plan(executeStmt, parsedStmt, context);
                    } catch (SemanticException e) {
                        if (e.getMessage().contains("Unknown partition")) {
                            throw new SemanticException(e.getMessage() +
                                    " maybe table partition changed after prepared statement creation");
                        } else {
                            throw e;
                        }
                    }
                } else {
                    execPlan = StatementPlanner.plan(parsedStmt, context);
                    if (parsedStmt instanceof QueryStatement && context.shouldDumpQuery()) {
                        context.getDumpInfo().setExplainInfo(execPlan.getExplainString(TExplainLevel.COSTS));
                    }
                }
            }
        } catch (SemanticException e) {
            dumpException(e);
            throw new AnalysisException(e.getMessage(), e);
        } catch (StarRocksPlannerException e) {
            dumpException(e);
            if (e.getType().equals(ErrorType.USER_ERROR)) {
                throw e;
            } else {
                LOG.warn("Planner error: " + originStmt.originStmt, e);
                throw e;
            }
        }
        return execPlan;
    }

    // Execute one statement.
    // Exception:
    // IOException: talk with client failed.
    public void execute() throws Exception {
        long beginTimeInNanoSecond = TimeUtils.getStartTime();
        context.setStmtId(STMT_ID_GENERATOR.incrementAndGet());
        context.setIsForward(false);
        context.setIsLeaderTransferred(false);
        context.setCurrentThreadId(Thread.currentThread().getId());

        SessionVariable sessionVariableBackup = context.getSessionVariable();
        // set execution id.
        // For statements other than `cache select`, try to use query id as execution id when execute first time.
        UUID uuid = context.getQueryId();
        if (!sessionVariableBackup.isEnableCacheSelect()) {
            context.setExecutionId(UUIDUtil.toTUniqueId(uuid));
        }

        // if use http protocol, use httpResultSender to send result to netty channel
        if (context instanceof HttpConnectContext) {
            httpResultSender = new HttpResultSender((HttpConnectContext) context);
        }

        final boolean shouldMarkIdleCheck = shouldMarkIdleCheck(parsedStmt);
        final long originWarehouseId = context.getCurrentWarehouseId();
        if (shouldMarkIdleCheck) {
            WarehouseIdleChecker.increaseRunningSQL(originWarehouseId);
        }

        try {
            context.getState().setIsQuery(context.isQueryStmt(parsedStmt));
            if (parsedStmt.isExistQueryScopeHint()) {
                processQueryScopeHint();
            }

            // set warehouse for auditLog
            context.getAuditEventBuilder()
                    .setWarehouse(context.getCurrentWarehouseName())
                    .setCNGroup(context.getCurrentComputeResourceName());
            LOG.debug("set warehouse {} for stmt: {}", context.getCurrentWarehouseName(), parsedStmt);
            if (parsedStmt.isExplain()) {
                // reset the explain level to avoid the previous explain level affect the current query.
                context.setExplainLevel(parsedStmt.getExplainLevel());
            } else {
                context.setExplainLevel(null);
            }

            redirectStatus = RedirectStatus.getRedirectStatus(parsedStmt);
            // for explain query, we can trace even if optimizer fails and execPlan is null
            // for refresh materialized view, use handleDdlStmt instead.
            if (parsedStmt.isExplainTrace() && !(parsedStmt instanceof RefreshMaterializedViewStatement)) {
                if (isForwardToLeader()) {
                    context.setIsForward(true);
                    forwardToLeader();
                    return;
                }

                ExecPlan execPlan = null;
                try {
                    execPlan = generateExecPlan();
                } catch (Exception e) {
                    LOG.warn("Generate exec plan failed for explain stmt: {}",
                            parsedStmt.getOrigStmt().originStmt, e);
                }
                handleExplainExecPlan(execPlan);
                return;
            }

            // execPlan is the output of planner
            ExecPlan execPlan = generateExecPlan();

            // no need to execute http query dump request in BE
            if (context.isHTTPQueryDump) {
                return;
            }

            // For follower: verify sql in BlackList before forward to leader
            // For leader: if this is a proxy sql, no need to verify sql in BlackList because every fe has its own blacklist
            if ((parsedStmt instanceof QueryStatement || parsedStmt instanceof InsertStmt
                    || parsedStmt instanceof CreateTableAsSelectStmt)
                    && Config.enable_sql_blacklist && !parsedStmt.isExplain() && !isProxy) {
                OriginStatement origStmt = parsedStmt.getOrigStmt();
                if (origStmt != null) {
                    String originSql = origStmt.originStmt.trim()
                            .toLowerCase().replaceAll(" +", " ");
                    // If this sql is in blacklist, show message.
                    GlobalStateMgr.getCurrentState().getSqlBlackList().verifying(originSql);
                }
            }

            if (isForwardToLeader()) {
                context.setIsForward(true);
                forwardToLeader();
                return;
            } else {
                LOG.debug("no need to transfer to Leader. stmt: {}", context.getStmtId());
            }

            if (parsedStmt instanceof QueryStatement) {
                final boolean isStatisticsJob = AnalyzerUtils.isStatisticsJob(context, parsedStmt);
                context.setStatisticsJob(isStatisticsJob);

                // Record planner costs in audit log
                Preconditions.checkNotNull(execPlan, "query must has a plan");

                int retryTime = Config.max_query_retry_time;
                ExecuteExceptionHandler.RetryContext retryContext =
                        new ExecuteExceptionHandler.RetryContext(0, execPlan, context, parsedStmt);
                for (int i = 0; i < retryTime; i++) {
                    boolean needRetry = false;
                    retryContext.setRetryTime(i);
                    try {
                        //reset query id for each retry
                        if (i > 0) {
                            uuid = UUIDUtil.genUUID();
                            LOG.info("transfer QueryId: {} to {}", DebugUtil.printId(context.getQueryId()),
                                    DebugUtil.printId(uuid));
                            context.setExecutionId(UUIDUtil.toTUniqueId(uuid));
                        }

                        handleQueryStmt(retryContext.getExecPlan());
                        break;
                    } catch (Exception e) {
                        // For Arrow Flight SQL, FE doesn't know whether the client has already pull data from BE.
                        // So FE cannot decide whether it is able to retry.
                        if (i == retryTime - 1 || context instanceof ArrowFlightSqlConnectContext) {
                            throw e;
                        }
                        ExecuteExceptionHandler.handle(e, retryContext);
                        if (!context.getMysqlChannel().isSend()) {
                            String originStmt;
                            if (parsedStmt.getOrigStmt() != null) {
                                originStmt = parsedStmt.getOrigStmt().originStmt;
                            } else {
                                originStmt = this.originStmt.originStmt;
                            }
                            needRetry = true;
                            LOG.warn("retry {} times. stmt: {}", (i + 1), originStmt);
                        } else {
                            throw e;
                        }
                    } finally {
                        boolean isAsync = false;
                        try {
                            if (needRetry) {
                                // If the runtime profile is enabled, then we need to clean up the profile record related
                                // to this failed execution.
                                String queryId = DebugUtil.printId(context.getExecutionId());
                                ProfileManager.getInstance().removeProfile(queryId);
                                // reset compute resource
                                context.ensureCurrentComputeResourceAvailable();
                            } else {
                                // Release all resources after the query finish as soon as possible, as query profile is
                                // asynchronous which can be delayed a long time.
                                if (coord != null) {
                                    coord.onReleaseSlots();
                                }

                                if (context.isProfileEnabled()) {
                                    isAsync = tryProcessProfileAsync(execPlan, i);
                                    if (parsedStmt.isExplainAnalyze()) {
                                        if (coord != null && coord.isShortCircuit()) {
                                            throw new StarRocksException(
                                                    "short circuit point query doesn't suppot explain analyze stmt, " +
                                                            "you can set it off by using  set enable_short_circuit=false");
                                        }
                                        handleExplainStmt(ExplainAnalyzer.analyze(
                                                ProfilingExecPlan.buildFrom(execPlan), profile, null,
                                                context.getSessionVariable().getColorExplainOutput()));
                                    }
                                }
                            }

                            if (context.getState().isError()) {
                                RuntimeProfile plannerProfile = new RuntimeProfile("Planner");
                                Tracers.toRuntimeProfile(plannerProfile);
                                LOG.warn("Query {} failed. Planner profile : {}",
                                        context.getQueryId().toString(), plannerProfile);
                            }
                        } finally {
                            if (isAsync) {
                                QeProcessorImpl.INSTANCE.monitorQuery(context.getExecutionId(),
                                        System.currentTimeMillis() +
                                                context.getSessionVariable().getProfileTimeout() * 1000L);
                            } else {
                                QeProcessorImpl.INSTANCE.unregisterQuery(context.getExecutionId());
                            }
                        }
                    }
                }
            } else if (parsedStmt instanceof SetStmt) {
                handleSetStmt();
            } else if (parsedStmt instanceof RefreshConnectionsStmt) {
                handleRefreshConnectionsStmt();
            } else if (parsedStmt instanceof UseDbStmt) {
                handleUseDbStmt();
            } else if (parsedStmt instanceof SetWarehouseStmt) {
                handleSetWarehouseStmt();
            } else if (parsedStmt instanceof UseCatalogStmt) {
                handleUseCatalogStmt();
            } else if (parsedStmt instanceof SetCatalogStmt) {
                handleSetCatalogStmt();
            } else if (parsedStmt instanceof CreateTableAsSelectStmt) {
                handleCreateTableAsSelectStmt(beginTimeInNanoSecond);
            } else if (parsedStmt instanceof DmlStmt) {
                handleDMLStmtWithProfile(execPlan, (DmlStmt) parsedStmt);
            } else if (parsedStmt instanceof DdlStmt) {
                handleDdlStmt();
            } else if (parsedStmt instanceof ShowStmt) {
                handleShow();
            } else if (parsedStmt instanceof KillStmt) {
                handleKill();
            } else if (parsedStmt instanceof ExportStmt) {
                handleExportStmt(context.getQueryId());
            } else if (parsedStmt instanceof UnsupportedStmt) {
                handleUnsupportedStmt();
            } else if (parsedStmt instanceof AnalyzeStmt) {
                handleAnalyzeStmt();
            } else if (parsedStmt instanceof AnalyzeProfileStmt) {
                handleAnalyzeProfileStmt();
            } else if (parsedStmt instanceof DropHistogramStmt) {
                handleDropHistogramStmt();
            } else if (parsedStmt instanceof DropStatsStmt) {
                handleDropStatsStmt();
            } else if (parsedStmt instanceof KillAnalyzeStmt) {
                handleKillAnalyzeStmt();
            } else if (parsedStmt instanceof AddSqlBlackListStmt) {
                handleAddSqlBlackListStmt();
            } else if (parsedStmt instanceof DelSqlBlackListStmt) {
                handleDelSqlBlackListStmt();
            } else if (parsedStmt instanceof ExecuteAsStmt) {
                handleExecAsStmt();
            } else if (parsedStmt instanceof ExecuteScriptStmt) {
                handleExecScriptStmt();
            } else if (parsedStmt instanceof SetRoleStmt) {
                handleSetRole();
            } else if (parsedStmt instanceof SetDefaultRoleStmt) {
                handleSetDefaultRole();
            } else if (parsedStmt instanceof UpdateFailPointStatusStatement) {
                handleUpdateFailPointStatusStmt();
            } else if (parsedStmt instanceof PrepareStmt) {
                handlePrepareStmt(execPlan);
            } else if (parsedStmt instanceof DeallocateStmt) {
                handleDeallocateStmt();
            } else if (parsedStmt instanceof AddBackendBlackListStmt) {
                handleAddBackendBlackListStmt();
            } else if (parsedStmt instanceof DelBackendBlackListStmt) {
                handleDelBackendBlackListStmt();
            } else if (parsedStmt instanceof AddComputeNodeBlackListStmt) {
                handleAddComputeNodeBlackListStmt();
            } else if (parsedStmt instanceof DelComputeNodeBlackListStmt) {
                handleDelComputeNodeBlackListStmt();
            } else if (parsedStmt instanceof PlanAdvisorStmt) {
                handlePlanAdvisorStmt();
            } else if (parsedStmt instanceof TranslateStmt) {
                handleTranslateStmt();
            } else if (parsedStmt instanceof BeginStmt) {
                TransactionStmtExecutor.beginStmt(context, (BeginStmt) parsedStmt);
            } else if (parsedStmt instanceof CommitStmt) {
                TransactionStmtExecutor.commitStmt(context, (CommitStmt) parsedStmt);
            } else if (parsedStmt instanceof RollbackStmt) {
                TransactionStmtExecutor.rollbackStmt(context, (RollbackStmt) parsedStmt);
            } else {
                context.getState().setError("Do not support this query.");
            }
        } catch (IOException e) {
            LOG.warn("execute IOException ", e);
            // the exception happens when interact with client
            // this exception shows the connection is gone
            context.getState().setError(e.getMessage());
        } catch (LargeInPredicateException e) {
            // Re-throw LargeInPredicateException to trigger a full retry from parser stage
            // The query will be re-parsed and re-executed with enable_large_in_predicate=false
            // to use the traditional expression-based approach instead of raw constant optimization
            String sql = originStmt != null ? originStmt.originStmt : "";
            String truncatedSql = sql.length() > 200 ? sql.substring(0, 200) + "..." : sql;
            LOG.error("LargeInPredicate optimization failed, sql: {}, error: {}. Will retry with" +
                    " enable_large_in_predicate=false.", truncatedSql, e.getMessage());
            throw e;
        } catch (StarRocksException e) {
            String sql = originStmt != null ? originStmt.originStmt : "";
            // analysis exception only print message, not print the stack
            LOG.info("execute Exception, sql: {}, error: {}", SqlCredentialRedactor.redact(sql), e.getMessage());
            context.getState().setError(e.getMessage());
            if (parsedStmt instanceof KillStmt) {
                // ignore kill stmt execute err(not monitor it)
                context.getState().setErrType(QueryState.ErrType.IGNORE_ERR);
            } else if (e instanceof TimeoutException) {
                context.getState().setErrType(QueryState.ErrType.EXEC_TIME_OUT);
            } else if (e instanceof NoAliveBackendException) {
                context.getState().setErrType(QueryState.ErrType.INTERNAL_ERR);
            } else {
                // TODO: some StarRocksException doesn't belong to analysis error
                // we should set such error type to internal error
                context.getState().setErrType(QueryState.ErrType.ANALYSIS_ERR);
            }
        } catch (Throwable e) {
            String sql = originStmt != null ? originStmt.originStmt : "";
            LOG.warn("execute Exception, sql: {}, " + SqlCredentialRedactor.redact(sql), e);
            context.getState().setError(e.getMessage());
            context.getState().setErrType(QueryState.ErrType.INTERNAL_ERR);
        } finally {
            GlobalStateMgr.getCurrentState().getMetadataMgr().removeQueryMetadata();
            if (context.getState().isError() && coord != null) {
                coord.cancel(PPlanFragmentCancelReason.INTERNAL_ERROR, context.getState().getErrorMessage());
            }

            if (parsedStmt != null && parsedStmt.isExistQueryScopeHint()) {
                clearQueryScopeHintContext();
            }

            // restore session variable in connect context
            context.setSessionVariable(sessionVariableBackup);

            if (shouldMarkIdleCheck) {
                WarehouseIdleChecker.decreaseRunningSQL(originWarehouseId);
            }

            recordExecStatsIntoContext();

            if (GracefulExitFlag.isGracefulExit() && context.isLeaderTransferred() && !isInternalStmt) {
                LOG.info("leader is transferred during executing, forward to new leader");
                isForwardToLeaderOpt = Optional.of(true);
                forwardToLeader();
            }

            // process post-action after query is finished
            context.onQueryFinished();
        }
    }

    /**
     * record execution stats for all kinds of statement
     * some statements may execute multiple statement which will also create multiple StmtExecutor, so here
     * we accumulate them into the ConnectContext instead of using the last one
     */
    private void recordExecStatsIntoContext() {
        PQueryStatistics execStats = getQueryStatisticsForAuditLog();
        context.getAuditEventBuilder().addCpuCostNs(execStats.getCpuCostNs() != null ? execStats.getCpuCostNs() : 0);
        context.getAuditEventBuilder()
                .addMemCostBytes(execStats.getMemCostBytes() != null ? execStats.getMemCostBytes() : 0);
        context.getAuditEventBuilder().addScanBytes(execStats.getScanBytes() != null ? execStats.getScanBytes() : 0);
        context.getAuditEventBuilder().addScanRows(execStats.getScanRows() != null ? execStats.getScanRows() : 0);
        context.getAuditEventBuilder().addSpilledBytes(execStats.spillBytes != null ? execStats.spillBytes : 0);
        context.getAuditEventBuilder().addReadLocalCnt(execStats.readLocalCnt != null ? execStats.readLocalCnt : 0);
        context.getAuditEventBuilder().addReadRemoteCnt(execStats.readRemoteCnt != null ? execStats.readRemoteCnt : 0);
        context.getAuditEventBuilder().setReturnRows(execStats.returnedRows == null ? 0 : execStats.returnedRows);
        context.getAuditEventBuilder().addTransmittedBytes(execStats.transmittedBytes != null ? execStats.transmittedBytes : 0);
    }

    private void clearQueryScopeHintContext() {
        Iterator<Map.Entry<String, UserVariable>> iterator = context.userVariables.entrySet().iterator();
        while (iterator.hasNext()) {
            Map.Entry<String, UserVariable> entry = iterator.next();
            if (entry.getValue().isFromHint()) {
                iterator.remove();
            }
        }
    }

    // support select hint e.g. select /*+ SET_VAR(query_timeout=1) */ sleep(3);
    @VisibleForTesting
    public void processQueryScopeHint() throws DdlException {
        SessionVariable clonedSessionVariable = null;
        UUID queryId = context.getQueryId();
        final TUniqueId executionId = context.getExecutionId();
        Map<String, UserVariable> clonedUserVars = new ConcurrentHashMap<>();
        clonedUserVars.putAll(context.getUserVariables());
        boolean hasUserVariableHint = parsedStmt.getAllQueryScopeHints()
                .stream().anyMatch(hint -> hint instanceof UserVariableHint);
        if (hasUserVariableHint) {
            context.modifyUserVariablesCopyInWrite(clonedUserVars);
        }
        boolean executeSuccess = true;
        try {
            for (HintNode hint : parsedStmt.getAllQueryScopeHints()) {
                if (hint instanceof SetVarHint) {
                    if (clonedSessionVariable == null) {
                        clonedSessionVariable = (SessionVariable) context.sessionVariable.clone();
                    }
                    for (Map.Entry<String, String> entry : hint.getValue().entrySet()) {
                        GlobalStateMgr.getCurrentState().getVariableMgr().setSystemVariable(clonedSessionVariable,
                                new SystemVariable(entry.getKey(), new StringLiteral(entry.getValue())), true);
                    }
                }

                if (hint instanceof UserVariableHint) {
                    UserVariableHint userVariableHint = (UserVariableHint) hint;
                    for (Map.Entry<String, UserVariable> entry : userVariableHint.getUserVariables().entrySet()) {
                        if (context.userVariables.containsKey(entry.getKey())) {
                            throw new SemanticException(PARSER_ERROR_MSG.invalidUserVariableHint(entry.getKey(),
                                    "the user variable name in the hint must not match any existing variable names"));
                        }
                        SetStmtAnalyzer.analyzeUserVariable(entry.getValue());
                        SetStmtAnalyzer.calcuteUserVariable(entry.getValue());
                        if (entry.getValue().getEvaluatedExpression() == null) {
                            try {
                                final UUID uuid = UUIDUtil.genUUID();
                                context.setQueryId(uuid);
                                context.setExecutionId(UUIDUtil.toTUniqueId(uuid));
                                entry.getValue().deriveUserVariableExpressionResult(context);
                            } finally {
                                context.setQueryId(queryId);
                                context.setExecutionId(executionId);
                                context.resetReturnRows();
                                context.getState().reset();
                            }
                        }
                        clonedUserVars.put(entry.getKey(), entry.getValue());
                    }
                }
            }
        } catch (Throwable t) {
            executeSuccess = false;
            throw t;
        } finally {
            if (hasUserVariableHint) {
                context.resetUserVariableCopyInWrite();
                if (executeSuccess) {
                    context.modifyUserVariables(clonedUserVars);
                }
            }
        }

        if (clonedSessionVariable != null) {
            context.setSessionVariable(clonedSessionVariable);
        }
    }

    private boolean createTableCreatedByCTAS(CreateTableAsSelectStmt stmt) throws Exception {
        try {
            if (stmt instanceof CreateTemporaryTableAsSelectStmt) {
                CreateTemporaryTableStmt createTemporaryTableStmt = (CreateTemporaryTableStmt) stmt.getCreateTableStmt();
                createTemporaryTableStmt.setSessionId(context.getSessionId());
                return context.getGlobalStateMgr().getMetadataMgr().createTemporaryTable(context, createTemporaryTableStmt);
            } else {
                return context.getGlobalStateMgr().getMetadataMgr().createTable(context, stmt.getCreateTableStmt());
            }
        } catch (DdlException e) {
            throw new AnalysisException(e.getMessage());
        }
    }

    private void dropTableCreatedByCTAS(CreateTableAsSelectStmt stmt) throws Exception {
        if (stmt instanceof CreateTemporaryTableAsSelectStmt) {
            DropTemporaryTableStmt dropTemporaryTableStmt =
                    new DropTemporaryTableStmt(true, stmt.getCreateTableStmt().getDbTbl(), true);
            dropTemporaryTableStmt.setSessionId(context.getSessionId());
            DDLStmtExecutor.execute(dropTemporaryTableStmt, context);
        } else {
            DDLStmtExecutor.execute(new DropTableStmt(
                    true, stmt.getCreateTableStmt().getDbTbl(), true), context);
        }
    }

    private void handleCreateTableAsSelectStmt(long beginTimeInNanoSecond) throws Exception {
        CreateTableAsSelectStmt createTableAsSelectStmt = (CreateTableAsSelectStmt) parsedStmt;

        if (!createTableCreatedByCTAS(createTableAsSelectStmt)) {
            return;
        }

        // if create table failed should not drop table. because table may already exist,
        // and for other cases the exception will throw and the rest of the code will not be executed.
        try {
            InsertStmt insertStmt = createTableAsSelectStmt.getInsertStmt();
            ExecPlan execPlan = StatementPlanner.plan(insertStmt, context);
            handleDMLStmtWithProfile(execPlan, ((CreateTableAsSelectStmt) parsedStmt).getInsertStmt());
            if (context.getState().getStateType() == MysqlStateType.ERR) {
                dropTableCreatedByCTAS(createTableAsSelectStmt);
            }
        } catch (Throwable t) {
            LOG.warn("handle create table as select stmt fail", t);
            dropTableCreatedByCTAS(createTableAsSelectStmt);
            throw t;
        }
    }

    private void dumpException(Exception e) {
        if (context.isHTTPQueryDump()) {
            context.getDumpInfo().addException(ExceptionUtils.getStackTrace(e));
        } else if (context.getSessionVariable().getEnableQueryDump()) {
            QueryDumpLog.getQueryDump().log(GsonUtils.GSON.toJson(context.getDumpInfo()));
        }
    }

    private void forwardToLeader() throws Exception {
        if (parsedStmt instanceof ExecuteStmt) {
            throw new AnalysisException("ExecuteStmt Statement don't support statement need to be forward to leader");
        }
        try {
            context.incPendingForwardRequest();
            leaderOpExecutor = new LeaderOpExecutor(parsedStmt, originStmt, context, redirectStatus, isInternalStmt);
            LOG.debug("need to transfer to Leader. stmt: {}", context.getStmtId());
            leaderOpExecutor.execute();
        } finally {
            context.decPendingForwardRequest();
        }
    }

    /**
     * Try to process profile async without exception.
     */
    private boolean tryProcessProfileAsync(ExecPlan plan, int retryIndex) {
        try {
            return processProfileAsync(plan, retryIndex);
        } catch (Exception e) {
            LOG.warn("process profile async failed", e);
            return false;
        }
    }

    private boolean processProfileAsync(ExecPlan plan, int retryIndex) {
        if (coord == null) {
            return false;
        }

        // Disable runtime profile processing after the query is finished.
        coord.setTopProfileSupplier(null);

        if (coord.getQueryProfile() == null) {
            return false;
        }

        // This process will get information from the context, so it must be executed synchronously.
        // Otherwise, the context may be changed, for example, containing the wrong query id.
        profile = buildTopLevelProfile();

        long profileCollectStartTime = System.currentTimeMillis();
        long startTime = context.getStartTime();
        TUniqueId executionId = context.getExecutionId();
        QueryDetail queryDetail = context.getQueryDetail();
        boolean needMerge = context.needMergeProfile();

        // DO NOT use context int the async task, because the context is shared among consecutive queries.
        // profile of query1 maybe executed when query2 is under execution.
        Consumer<Boolean> task = (Boolean isAsync) -> {
            RuntimeProfile summaryProfile = profile.getChild("Summary");
            summaryProfile.addInfoString(ProfileManager.PROFILE_COLLECT_TIME,
                    DebugUtil.getPrettyStringMs(System.currentTimeMillis() - profileCollectStartTime));
            summaryProfile.addInfoString("IsProfileAsync", String.valueOf(isAsync));
            try {
                RuntimeProfile runtimeProfile = coord.buildQueryProfile(needMerge);
                profile.addChild(runtimeProfile);
            } catch (Exception e) {
                LOG.warn("build query runtime profile for query {} failed", executionId, e);
                return;
            }

            // Update TotalTime to include the Profile Collect Time and the time to build the profile.
            long now = System.currentTimeMillis();
            long totalTimeMs = now - startTime;
            summaryProfile.addInfoString(ProfileManager.END_TIME, TimeUtils.longToTimeString(now));
            summaryProfile.addInfoString(ProfileManager.TOTAL_TIME, DebugUtil.getPrettyStringMs(totalTimeMs));
            if (retryIndex > 0) {
                summaryProfile.addInfoString(ProfileManager.RETRY_TIMES, Integer.toString(retryIndex + 1));
            }

            ProfilingExecPlan profilingPlan;
            if (coord.isShortCircuit()) {
                profilingPlan = null;
            } else {
                profilingPlan = plan == null ? null : plan.getProfilingPlan();
            }
            String profileContent = ProfileManager.getInstance().pushProfile(profilingPlan, profile);
            if (queryDetail != null) {
                queryDetail.setProfile(profileContent);
            }
<<<<<<< HEAD
        };
        Consumer<Boolean> taskWrapper = (Boolean isAsync) -> {
            try {
                task.accept(isAsync);
            } catch (Exception e) {
                LOG.warn("process profile async failed", e);
            } finally {
                QeProcessorImpl.INSTANCE.unMonitorQuery(executionId);
                QeProcessorImpl.INSTANCE.unregisterQuery(executionId);

                if (Config.enable_collect_query_detail_info && Config.enable_profile_log && queryDetail != null) {
                    String jsonString = GSON.toJson(queryDetail);
                    if (Config.enable_profile_log_compress) {
                        byte[] jsonBytes;
                        try {
                            jsonBytes = CompressionUtils.gzipCompressString(jsonString);
                            PROFILE_LOG.info(jsonBytes);
                        } catch (IOException e) {
                            LOG.warn("Compress queryDetail string failed, length: {}, reason: {}",
                                    jsonString.length(), e.getMessage());
                        }
                    } else {
                        PROFILE_LOG.info(jsonString);
                    }
                }
=======
            QeProcessorImpl.INSTANCE.unMonitorQuery(executionId);
            QeProcessorImpl.INSTANCE.unregisterQuery(executionId);
            if (Config.enable_collect_query_detail_info && Config.enable_profile_log) {
                String jsonString = GSON.toJson(queryDetail);
                PROFILE_LOG.info(jsonString);
>>>>>>> 8b74af5b
            }
        };
        return coord.tryProcessProfileAsync(taskWrapper);
    }

    public void registerSubStmtExecutor(StmtExecutor subStmtExecutor) {
        if (subStmtExecutors == null) {
            subStmtExecutors = Lists.newArrayList();
        }
        subStmtExecutors.add(subStmtExecutor);
    }

    public List<StmtExecutor> getSubStmtExecutors() {
        if (subStmtExecutors == null) {
            return Lists.newArrayList();
        }
        return subStmtExecutors;
    }

    // Because this is called by other thread
    public void cancel(String cancelledMessage) {
        if (parsedStmt instanceof DeleteStmt && ((DeleteStmt) parsedStmt).shouldHandledByDeleteHandler()) {
            DeleteStmt deleteStmt = (DeleteStmt) parsedStmt;
            long jobId = deleteStmt.getJobId();
            if (jobId != -1) {
                GlobalStateMgr.getCurrentState().getDeleteMgr().killJob(jobId);
            }
        } else {
            if (subStmtExecutors != null && !subStmtExecutors.isEmpty()) {
                for (StmtExecutor sub : subStmtExecutors) {
                    sub.cancel(cancelledMessage);
                }
            }
            Coordinator coordRef = coord;
            if (coordRef != null) {
                coordRef.cancel(cancelledMessage);
            }
        }
    }

    // Handle kill statement.
    private void handleKill() throws DdlException {
        KillStmt killStmt = (KillStmt) parsedStmt;
        if (killStmt.getQueryId() != null) {
            handleKillQuery(killStmt.getQueryId());
        } else {
            long id = killStmt.getConnectionId();
            ConnectContext killCtx = null;
            if (isProxy) {
                final String hostName = context.getProxyHostName();
                killCtx = ProxyContextManager.getInstance().getContext(hostName, (int) id);
            } else {
                killCtx = ExecuteEnv.getInstance().getScheduler().getContext(id);
            }
            if (killCtx == null) {
                ErrorReport.reportDdlException(ErrorCode.ERR_NO_SUCH_THREAD, id);
            }
            handleKill(killCtx, killStmt.isConnectionKill() && !isProxy);
        }
    }

    // Handle kill statement.
    private void handleKill(ConnectContext killCtx, boolean killConnection) {
        try {
            if (killCtx.hasPendingForwardRequest()) {
                forwardToLeader();
                return;
            }
        } catch (Exception e) {
            LOG.warn("failed to kill connection", e);
        }

        Preconditions.checkNotNull(killCtx);
        if (context == killCtx) {
            // Suicide
            context.setKilled();
        } else {
            if (!Objects.equals(killCtx.getQualifiedUser(), context.getQualifiedUser())) {
                try {
                    Authorizer.checkSystemAction(context, PrivilegeType.OPERATE);
                } catch (AccessDeniedException e) {
                    AccessDeniedException.reportAccessDenied(
                            InternalCatalog.DEFAULT_INTERNAL_CATALOG_NAME,
                            context.getCurrentUserIdentity(), context.getCurrentRoleIds(),
                            PrivilegeType.OPERATE.name(), ObjectType.SYSTEM.name(), null);
                }
            }
            killCtx.kill(killConnection, "killed manually: " + originStmt.getOrigStmt());
        }
        context.getState().setOk();
    }

    // Handle kill running query statement.
    private void handleKillQuery(String queryId) throws DdlException {
        if (StringUtils.isEmpty(queryId)) {
            context.getState().setOk();
            return;
        }
        // > 0 means it is forwarded from other fe
        if (context.getForwardTimes() == 0) {
            String errorMsg = null;
            // forward to all fe
            for (Frontend fe : GlobalStateMgr.getCurrentState().getNodeMgr().getFrontends(null /* all */)) {
                LeaderOpExecutor leaderOpExecutor =
                        new LeaderOpExecutor(Pair.create(fe.getHost(), fe.getRpcPort()), parsedStmt, originStmt,
                                context, redirectStatus, false);
                try {
                    leaderOpExecutor.execute();
                    // if query is successfully killed by this fe, it can return now
                    if (context.getState().getStateType() == MysqlStateType.OK) {
                        context.getState().setOk();
                        return;
                    }
                    errorMsg = context.getState().getErrorMessage();
                } catch (TTransportException e) {
                    errorMsg = "Failed to connect to fe " + fe.getHost() + ":" + fe.getRpcPort();
                    LOG.warn(errorMsg, e);
                } catch (Exception e) {
                    errorMsg = "Failed to connect to fe " + fe.getHost() + ":" + fe.getRpcPort() + " due to " +
                            e.getMessage();
                    LOG.warn(e.getMessage(), e);
                }
            }
            // if the queryId is not found in any fe, print the error message
            context.getState().setError(errorMsg == null ? ErrorCode.ERR_UNKNOWN_ERROR.formatErrorMsg() : errorMsg);
            return;
        }
        ConnectContext killCtx = ExecuteEnv.getInstance().getScheduler().findContextByCustomQueryId(queryId);
        if (killCtx == null) {
            killCtx = ExecuteEnv.getInstance().getScheduler().findContextByQueryId(queryId);
        }
        if (killCtx == null) {
            killCtx = ProxyContextManager.getInstance().getContextByQueryId(queryId);
        }
        if (killCtx == null) {
            ErrorReport.reportDdlException(ErrorCode.ERR_NO_SUCH_QUERY, queryId);
        }
        handleKill(killCtx, false);
    }

    // Process set statement.
    private void handleSetStmt() {
        try {
            SetStmt setStmt = (SetStmt) parsedStmt;
            SetExecutor executor = new SetExecutor(context, setStmt);
            executor.execute();
        } catch (DdlException e) {
            // Return error message to client.
            context.getState().setError(e.getMessage());
            return;
        }
        context.getState().setOk();
    }

    // Process refresh connections statement.
    private void handleRefreshConnectionsStmt() {
        try {
            RefreshConnectionsStmt stmt = (RefreshConnectionsStmt) parsedStmt;
            GlobalStateMgr.getCurrentState().getVariableMgr().refreshConnections(stmt.isForce());
        } catch (Exception e) {
            context.getState().setError(e.getMessage());
            return;
        }
        context.getState().setOk();
    }

    private Coordinator.Factory getCoordinatorFactory() {
        return new DefaultCoordinator.Factory();
    }

    private CostPredictor getCostPredictor() {
        return CostPredictor.getServiceBasedCostPredictor();
    }

    /**
     * Handle Explain stmt. NOTE: we can record some traces even if execPlan is null.
     */
    private void handleExplainExecPlan(ExecPlan execPlan) throws Exception {
        // Every time set no send flag and clean all data in buffer
        context.getMysqlChannel().reset();
        String explainString = buildExplainString(execPlan, parsedStmt, context, ResourceGroupClassifier.QueryType.SELECT,
                parsedStmt.getExplainLevel());
        handleExplainStmt(explainString);
    }

    // Process a select statement.
    private void handleQueryStmt(ExecPlan execPlan) throws Exception {
        // Every time set no send flag and clean all data in buffer
        context.getMysqlChannel().reset();

        boolean isExplainQuery = parsedStmt.isExplain();
        boolean isExplainAnalyze = isExplainQuery
                && StatementBase.ExplainLevel.ANALYZE.equals(parsedStmt.getExplainLevel());
        boolean isSchedulerExplain = isExplainQuery
                && StatementBase.ExplainLevel.SCHEDULER.equals(parsedStmt.getExplainLevel());

        boolean isPlanAdvisorAnalyze = StatementBase.ExplainLevel.PLAN_ADVISOR.equals(parsedStmt.getExplainLevel());

        boolean isOutfileQuery =
                (parsedStmt instanceof QueryStatement) && ((QueryStatement) parsedStmt).hasOutFileClause();

        if (isOutfileQuery) {
            boolean hasTemporaryTable = AnalyzerUtils.hasTemporaryTables(parsedStmt);
            if (hasTemporaryTable) {
                throw new SemanticException("temporary table doesn't support select outfile statement");
            }
        }

        // TODO(liuzihe): support execute in FE for Arrow Flight SQL.
        boolean executeInFe = !isExplainAnalyze && !isSchedulerExplain && !isOutfileQuery
                && canExecuteInFe(context, execPlan.getPhysicalPlan()) && !(context instanceof ArrowFlightSqlConnectContext);

        if (isExplainAnalyze) {
            context.getSessionVariable().setEnableProfile(true);
            context.getSessionVariable().setEnableAsyncProfile(false);
            context.getSessionVariable().setPipelineProfileLevel(1);
        } else if (isSchedulerExplain) {
            // Do nothing.
        } else if (isExplainQuery) {
            String explainString = buildExplainString(execPlan, parsedStmt, context, ResourceGroupClassifier.QueryType.SELECT,
                    parsedStmt.getExplainLevel());
            if (executeInFe) {
                explainString = "EXECUTE IN FE\n" + explainString;
            }
            handleExplainStmt(explainString);
            return;
        }

        List<PlanFragment> fragments = execPlan.getFragments();
        List<ScanNode> scanNodes = execPlan.getScanNodes();
        TDescriptorTable descTable = execPlan.getDescTbl().toThrift();
        List<String> colNames = execPlan.getColNames();
        List<Expr> outputExprs = execPlan.getOutputExprs();

        if (executeInFe) {
            coord = new FeExecuteCoordinator(context, execPlan);
        } else {
            coord = getCoordinatorFactory().createQueryScheduler(context, fragments, scanNodes, descTable, execPlan);
        }

        // Predict the cost of this query
        if (Config.enable_query_cost_prediction) {
            CostPredictor predictor = getCostPredictor();
            long memBytes = predictor.tryPredictMemoryBytes(execPlan);
            coord.setPredictedCost(memBytes);
            context.getAuditEventBuilder().setPredictMemBytes(memBytes);
        }

        QeProcessorImpl.INSTANCE.registerQuery(context.getExecutionId(),
                new QeProcessorImpl.QueryInfo(context, originStmt.originStmt, coord));

        if (isSchedulerExplain) {
            coord.execWithoutDeploy();
            handleExplainStmt(coord.getSchedulerExplain());
            return;
        }

        coord.execWithQueryDeployExecutor(context);
        coord.setTopProfileSupplier(this::buildTopLevelProfile);
        coord.setExecPlan(execPlan);

        RowBatch batch = null;
        if (context instanceof HttpConnectContext) {
            batch = httpResultSender.sendQueryResult(coord, execPlan, parsedStmt.getOrigStmt().getOrigStmt());
        } else if (context instanceof ArrowFlightSqlConnectContext) {
            ArrowFlightSqlConnectContext ctx = (ArrowFlightSqlConnectContext) context;
            ctx.setReturnResultFromFE(false);
            ctx.setDeploymentFinished(coord);
        } else {
            boolean needSendResult = !isPlanAdvisorAnalyze && !isExplainAnalyze
                    && !context.getSessionVariable().isEnableExecutionOnly();
            // send mysql result
            // 1. If this is a query with OUTFILE clause, eg: select * from tbl1 into outfile xxx,
            //    We will not send real query result to client. Instead, we only send OK to client with
            //    number of rows selected. For example:
            //          mysql> select * from tbl1 into outfile xxx;
            //          Query OK, 10 rows affected (0.01 sec)
            //
            // 2. If this is a query, send the result expr fields first, and send result data back to client.
            MysqlChannel channel = context.getMysqlChannel();
            boolean isSendFields = false;
            do {
                batch = coord.getNext();
                // for outfile query, there will be only one empty batch send back with eos flag
                if (batch.getBatch() != null && !isOutfileQuery && needSendResult) {
                    // For some language driver, getting error packet after fields packet will be recognized as a success result
                    // so We need to send fields after first batch arrived
                    if (!isSendFields) {
                        sendFields(colNames, outputExprs);
                        isSendFields = true;
                    }
                    if (!isProxy && channel.isSendBufferNull()) {
                        int bufferSize = 0;
                        for (ByteBuffer row : batch.getBatch().getRows()) {
                            bufferSize += (row.position() - row.limit());
                        }
                        // +8 for header size
                        channel.initBuffer(bufferSize + 8);
                    }

                    for (ByteBuffer row : batch.getBatch().getRows()) {
                        if (isProxy) {
                            proxyResultBuffer.add(row);
                        } else {
                            channel.sendOnePacket(row);
                        }
                    }
                    context.updateReturnRows(batch.getBatch().getRows().size());
                }
            } while (!batch.isEos());
            if (!isSendFields && !isOutfileQuery && !isExplainAnalyze && !isPlanAdvisorAnalyze) {
                sendFields(colNames, outputExprs);
            }
        }

        if (context instanceof ArrowFlightSqlConnectContext) {
            coord.join(context.getSessionVariable().getQueryTimeoutS());
            if (!isOutfileQuery) {
                context.getState().setEof();
            }
            // TODO(liuzihe): process query statistics for Arrow Flight SQL. For now query statistics is passed by the final
            //  batch, so we need to change the implementation to support Arrow Flight SQL.
        }

        processQueryStatisticsFromResult(batch, execPlan, isOutfileQuery);
        GlobalStateMgr.getCurrentState().getQueryHistoryMgr().addQueryHistory(context, execPlan);
    }

    /**
     * The query result batch will piggyback query statistics in it
     */
    private void processQueryStatisticsFromResult(RowBatch batch, ExecPlan execPlan, boolean isOutfileQuery) {
        if (batch != null && parsedStmt.getOrigStmt() != null && parsedStmt.getOrigStmt().getOrigStmt() != null) {
            statisticsForAuditLog = batch.getQueryStatistics();
            if (!isOutfileQuery) {
                context.getState().setEof();
            } else {
                context.getState().setOk(statisticsForAuditLog.returnedRows, 0, "");
            }

            if (null != statisticsForAuditLog) {
                analyzePlanWithExecStats(execPlan);
            }

            if (null == statisticsForAuditLog || null == statisticsForAuditLog.statsItems ||
                    statisticsForAuditLog.statsItems.isEmpty()) {
                return;
            }

            // collect table-level metrics
            Set<Long> tableIds = Sets.newHashSet();
            for (QueryStatisticsItemPB item : statisticsForAuditLog.statsItems) {
                if (item == null) {
                    continue;
                }
                TableMetricsEntity entity = TableMetricsRegistry.getInstance().getMetricsEntity(item.tableId);
                entity.counterScanRowsTotal.increase(item.scanRows);
                entity.counterScanBytesTotal.increase(item.scanBytes);
                tableIds.add(item.tableId);
            }
            for (Long tableId : tableIds) {
                TableMetricsEntity entity = TableMetricsRegistry.getInstance().getMetricsEntity(tableId);
                entity.counterScanFinishedTotal.increase(1L);
            }
        }
    }

    private void analyzePlanWithExecStats(ExecPlan execPlan) {
        SessionVariable sessionVariable = context.getSessionVariable();
        if (!sessionVariable.isEnablePlanAdvisor() ||
                CollectionUtils.isEmpty(statisticsForAuditLog.getNodeExecStatsItems())) {
            return;
        }
        long elapseMs = System.currentTimeMillis() - context.getStartTime();
        OperatorTuningGuides usedTuningGuides =
                PlanTuningAdvisor.getInstance().getOperatorTuningGuides(context.getQueryId());
        if (usedTuningGuides != null) {
            usedTuningGuides.addOptimizedRecord(context.getQueryId(), elapseMs);
            PlanTuningAdvisor.getInstance().removeOptimizedQueryRecord(context.getQueryId());
        } else if (sessionVariable.isEnablePlanAnalyzer() || elapseMs > Config.slow_query_analyze_threshold) {
            try (Timer ignored = Tracers.watchScope(Tracers.Module.OPTIMIZER, "AnalyzeExecStats")) {
                SkeletonBuilder builder = new SkeletonBuilder(statisticsForAuditLog.getNodeExecStatsItems());
                Pair<SkeletonNode, Map<Integer, SkeletonNode>> pair = builder.buildSkeleton(execPlan.getPhysicalPlan());
                OperatorTuningGuides tuningGuides = new OperatorTuningGuides(context.getQueryId(), elapseMs);
                PlanTuningAnalyzer.getInstance().analyzePlan(execPlan.getPhysicalPlan(), pair.second, tuningGuides);
                PlanTuningAdvisor.getInstance()
                        .putTuningGuides(parsedStmt.getOrigStmt().getOrigStmt(), pair.first, tuningGuides);
                if (!tuningGuides.isEmpty()) {
                    Tracers.record(Tracers.Module.BASE, "BuildTuningGuides", tuningGuides.getFullTuneGuidesInfo());
                }
            }
        }
    }

    // TODO: move to DdlExecutor
    private void handleAnalyzeStmt() throws IOException {
        AnalyzeStmt analyzeStmt = (AnalyzeStmt) parsedStmt;
        TableName tableName = analyzeStmt.getTableName();
        Database db =
                GlobalStateMgr.getCurrentState().getMetadataMgr().getDb(context, tableName.getCatalog(), tableName.getDb());
        if (db == null) {
            throw new SemanticException("Database %s is not found", tableName.getCatalogAndDb());
        }
        Table table = MetaUtils.getSessionAwareTable(context, db, analyzeStmt.getTableName());
        if (StatisticUtils.isEmptyTable(table)) {
            return;
        }

        StatsConstants.AnalyzeType analyzeType;
        AnalyzeTypeDesc analyzeTypeDesc = analyzeStmt.getAnalyzeTypeDesc();
        if (analyzeTypeDesc.isHistogram()) {
            analyzeType = StatsConstants.AnalyzeType.HISTOGRAM;
        } else {
            analyzeType = analyzeStmt.isSample() ? StatsConstants.AnalyzeType.SAMPLE : StatsConstants.AnalyzeType.FULL;
        }

        AnalyzeStatus analyzeStatus;
        if (analyzeStmt.isExternal()) {
            String catalogName = analyzeStmt.getTableName().getCatalog();
            analyzeStatus = new ExternalAnalyzeStatus(GlobalStateMgr.getCurrentState().getNextId(),
                    catalogName, db.getOriginName(), table.getName(),
                    table.getUUID(),
                    analyzeStmt.getColumnNames(),
                    analyzeType, StatsConstants.ScheduleType.ONCE, analyzeStmt.getProperties(), LocalDateTime.now());
        } else {
            //Only for send sync command to client
            analyzeStatus = new NativeAnalyzeStatus(GlobalStateMgr.getCurrentState().getNextId(),
                    db.getId(), table.getId(), analyzeStmt.getColumnNames(),
                    analyzeType, StatsConstants.ScheduleType.ONCE, analyzeStmt.getProperties(), LocalDateTime.now());
        }

        // TODO(stephen): we need to persist statisticsTypes to analyzeStatus when supporting auto collect multi_columns stats
        // Currently temporarily identified by properties
        if (!analyzeTypeDesc.getStatsTypes().isEmpty()) {
            analyzeStatus.getProperties().put(IS_MULTI_COLUMN_STATS, "true");
        }

        analyzeStatus.setStatus(StatsConstants.ScheduleStatus.FAILED);
        GlobalStateMgr.getCurrentState().getAnalyzeMgr().addAnalyzeStatus(analyzeStatus);
        analyzeStatus.setStatus(StatsConstants.ScheduleStatus.PENDING);
        GlobalStateMgr.getCurrentState().getAnalyzeMgr().replayAddAnalyzeStatus(analyzeStatus);

        int queryTimeout = context.getSessionVariable().getQueryTimeoutS();
        int insertTimeout = context.getSessionVariable().getInsertTimeoutS();
        try {
            Runnable originalTask = () -> executeAnalyze(analyzeStmt, analyzeStatus, db, table);
            CancelableAnalyzeTask cancelableTask = new CancelableAnalyzeTask(originalTask, analyzeStatus);
            GlobalStateMgr.getCurrentState().getAnalyzeMgr().getAnalyzeTaskThreadPool().execute(cancelableTask);

            if (!analyzeStmt.isAsync()) {
                // sync statistics collection doesn't be interrupted by query timeout, but
                // will print warning log if timeout, so we update timeout temporarily to avoid
                // warning log
                context.getSessionVariable().setQueryTimeoutS((int) Config.statistic_collect_query_timeout);
                context.getSessionVariable().setInsertTimeoutS((int) Config.statistic_collect_query_timeout);
                cancelableTask.get();
            }
        } catch (RejectedExecutionException e) {
            analyzeStatus.setStatus(StatsConstants.ScheduleStatus.FAILED);
            analyzeStatus.setReason("The statistics tasks running concurrently exceed the upper limit");
            LOG.warn("analyze statement exceed concurrency limit {}", analyzeStmt.toString(), e);
            GlobalStateMgr.getCurrentState().getAnalyzeMgr().addAnalyzeStatus(analyzeStatus);
        } catch (ExecutionException | InterruptedException e) {
            analyzeStatus.setStatus(StatsConstants.ScheduleStatus.FAILED);
            analyzeStatus.setReason("analyze failed due to " + e.getMessage());
            LOG.warn("analyze statement failed {}", analyzeStmt.toString(), e);
            GlobalStateMgr.getCurrentState().getAnalyzeMgr().addAnalyzeStatus(analyzeStatus);
        } finally {
            context.getSessionVariable().setQueryTimeoutS(queryTimeout);
            context.getSessionVariable().setInsertTimeoutS(insertTimeout);
        }

        ShowResultSet resultSet = analyzeStatus.toShowResult();
        if (isProxy) {
            proxyResultSet = resultSet;
            context.getState().setEof();
            return;
        }

        sendShowResult(resultSet);
    }

    private void handleAnalyzeProfileStmt() throws IOException, StarRocksException {
        AnalyzeProfileStmt analyzeProfileStmt = (AnalyzeProfileStmt) parsedStmt;
        String queryId = analyzeProfileStmt.getQueryId();
        List<Integer> planNodeIds = analyzeProfileStmt.getPlanNodeIds();
        ProfileManager.ProfileElement profileElement = ProfileManager.getInstance().getProfileElement(queryId);
        Preconditions.checkNotNull(profileElement, "query not exists");
        // For short circuit query, 'ProfileElement#plan' is null
        if (profileElement.plan == null && profileElement.infoStrings.get(ProfileManager.QUERY_TYPE) != null &&
                !profileElement.infoStrings.get(ProfileManager.QUERY_TYPE).equals("Load")) {
            throw new StarRocksException(
                    "short circuit point query doesn't suppot analyze profile stmt, " +
                            "you can set it off by using  set enable_short_circuit=false");
        }
        handleExplainStmt(ExplainAnalyzer.analyze(profileElement.plan,
                RuntimeProfileParser.parseFrom(CompressionUtils.gzipDecompressString(profileElement.profileContent)),
                planNodeIds, context.getSessionVariable().getColorExplainOutput()));
    }

    protected void executeAnalyze(AnalyzeStmt analyzeStmt, AnalyzeStatus analyzeStatus, Database db, Table table) {
        ConnectContext statsConnectCtx = StatisticUtils.buildConnectContext();
        if (table.isTemporaryTable()) {
            statsConnectCtx.setSessionId(context.getSessionId());
        }
        // from current session, may execute analyze stmt
        statsConnectCtx.getSessionVariable().setStatisticCollectParallelism(
                context.getSessionVariable().getStatisticCollectParallelism());
        statsConnectCtx.setStatisticsConnection(true);
        // honor session variable for ANALYZE
        statsConnectCtx.setCurrentWarehouse(context.getCurrentWarehouseName());
        try (var guard = statsConnectCtx.bindScope()) {
            executeAnalyze(statsConnectCtx, analyzeStmt, analyzeStatus, db, table);
        } finally {
            // copy the stats to current context
            AuditEvent event = statsConnectCtx.getAuditEventBuilder().build();
            context.getAuditEventBuilder().copyExecStatsFrom(event);
        }
    }

    private void executeAnalyze(ConnectContext statsConnectCtx, AnalyzeStmt analyzeStmt,
                                AnalyzeStatus analyzeStatus, Database db, Table table) {
        AnalyzeTypeDesc analyzeTypeDesc = analyzeStmt.getAnalyzeTypeDesc();
        StatisticExecutor statisticExecutor = new StatisticExecutor();
        if (analyzeStmt.isExternal()) {
            if (analyzeTypeDesc.isHistogram()) {
                statisticExecutor.collectStatistics(statsConnectCtx,
                        new ExternalHistogramStatisticsCollectJob(analyzeStmt.getTableName().getCatalog(),
                                db, table, analyzeStmt.getColumnNames(), analyzeStmt.getColumnTypes(),
                                StatsConstants.AnalyzeType.HISTOGRAM, StatsConstants.ScheduleType.ONCE,
                                analyzeStmt.getProperties()),
                        analyzeStatus,
                        false, false /* resetWarehouse */);
            } else {
                StatsConstants.AnalyzeType analyzeType = analyzeStmt.isSample() ? StatsConstants.AnalyzeType.SAMPLE :
                        StatsConstants.AnalyzeType.FULL;
                statisticExecutor.collectStatistics(statsConnectCtx,
                        StatisticsCollectJobFactory.buildExternalStatisticsCollectJob(
                                analyzeStmt.getTableName().getCatalog(),
                                db, table, null,
                                analyzeStmt.getColumnNames(),
                                analyzeStmt.getColumnTypes(),
                                analyzeType,
                                StatsConstants.ScheduleType.ONCE, analyzeStmt.getProperties()),
                        analyzeStatus,
                        false, false /* resetWarehouse */);
            }
        } else {
            if (analyzeTypeDesc.isHistogram()) {
                statisticExecutor.collectStatistics(statsConnectCtx,
                        new HistogramStatisticsCollectJob(db, table, analyzeStmt.getColumnNames(),
                                analyzeStmt.getColumnTypes(), StatsConstants.ScheduleType.ONCE,
                                analyzeStmt.getProperties()),
                        analyzeStatus,
                        // Sync load cache, auto-populate column statistic cache after Analyze table manually
                        false, false /* resetWarehouse */);
            } else {
                StatsConstants.AnalyzeType analyzeType = analyzeStatus.getType();
                statisticExecutor.collectStatistics(statsConnectCtx,
                        StatisticsCollectJobFactory.buildStatisticsCollectJob(db, table, analyzeStmt.getPartitionIds(),
                                analyzeStmt.getColumnNames(),
                                analyzeStmt.getColumnTypes(),
                                analyzeType,
                                StatsConstants.ScheduleType.ONCE,
                                analyzeStmt.getProperties(),
                                analyzeTypeDesc.getStatsTypes(),
                                analyzeStmt.getColumnNames() != null ? List.of(analyzeStmt.getColumnNames()) : null,
                                true),
                        analyzeStatus,
                        // Sync load cache, auto-populate column statistic cache after Analyze table manually
                        false, false /* resetWarehouse */);
            }
        }
    }

    private void handleDropStatsStmt() {
        DropStatsStmt dropStatsStmt = (DropStatsStmt) parsedStmt;
        TableName tableName = dropStatsStmt.getTableName();
        Table table = GlobalStateMgr.getCurrentState().getMetadataMgr().getTable(context, tableName.getCatalog(),
                tableName.getDb(), tableName.getTbl());
        if (table == null) {
            throw new SemanticException("Table %s is not found", tableName.toString());
        }

        AnalyzeMgr analyzeMgr = GlobalStateMgr.getCurrentState().getAnalyzeMgr();
        StatisticStorage statisticStorage = GlobalStateMgr.getCurrentState().getStatisticStorage();
        if (dropStatsStmt.isExternal()) {
            analyzeMgr.dropExternalAnalyzeStatus(table.getUUID());
            analyzeMgr.dropExternalBasicStatsData(table.getUUID());
            analyzeMgr.removeExternalBasicStatsMeta(tableName.getCatalog(), tableName.getDb(), tableName.getTbl());
            List<String> columns = table.getBaseSchema().stream().map(Column::getName).collect(Collectors.toList());
            statisticStorage.expireConnectorTableColumnStatistics(table, columns);
        } else {
            List<String> columns = table.getBaseSchema().stream().filter(d -> !d.isAggregated()).map(Column::getName)
                    .collect(Collectors.toList());
            analyzeMgr.dropMultiColumnStatsMetaAndData(StatisticUtils.buildConnectContext(), Sets.newHashSet(table.getId()));
            statisticStorage.expireMultiColumnStatistics(table.getId());
            GlobalStateMgr.getCurrentState().getAnalyzeMgr().dropAnalyzeStatus(table.getId());

            if (!dropStatsStmt.isMultiColumn()) {
                GlobalStateMgr.getCurrentState().getAnalyzeMgr().dropAnalyzeStatus(table.getId());
                GlobalStateMgr.getCurrentState().getAnalyzeMgr()
                        .dropBasicStatsMetaAndData(StatisticUtils.buildConnectContext(), Sets.newHashSet(table.getId()));
                GlobalStateMgr.getCurrentState().getStatisticStorage().expireTableAndColumnStatistics(table, columns);
            }
        }
    }

    private void handleDropHistogramStmt() {
        DropHistogramStmt dropHistogramStmt = (DropHistogramStmt) parsedStmt;
        TableName tableName = dropHistogramStmt.getTableName();
        Table table = GlobalStateMgr.getCurrentState().getMetadataMgr().getTable(context, tableName.getCatalog(),
                tableName.getDb(), tableName.getTbl());
        if (table == null) {
            throw new SemanticException("Table %s is not found", tableName.toString());
        }

        if (dropHistogramStmt.isExternal()) {
            List<String> columns = dropHistogramStmt.getColumnNames();

            GlobalStateMgr.getCurrentState().getAnalyzeMgr().dropExternalAnalyzeStatus(table.getUUID());
            GlobalStateMgr.getCurrentState().getAnalyzeMgr().dropExternalHistogramStatsMetaAndData(
                    StatisticUtils.buildConnectContext(), dropHistogramStmt.getTableName(), table, columns);
            GlobalStateMgr.getCurrentState().getStatisticStorage().expireConnectorHistogramStatistics(table, columns);
        } else {
            List<String> columns = table.getBaseSchema().stream().filter(d -> !d.isAggregated()).map(Column::getName)
                    .collect(Collectors.toList());

            GlobalStateMgr.getCurrentState().getAnalyzeMgr().dropAnalyzeStatus(table.getId());
            GlobalStateMgr.getCurrentState().getAnalyzeMgr()
                    .dropHistogramStatsMetaAndData(StatisticUtils.buildConnectContext(),
                            Sets.newHashSet(table.getId()));
            GlobalStateMgr.getCurrentState().getStatisticStorage().expireHistogramStatistics(table.getId(), columns);
        }
    }

    private void handleKillAnalyzeStmt() {
        KillAnalyzeStmt killAnalyzeStmt = (KillAnalyzeStmt) parsedStmt;
        AnalyzeMgr analyzeManager = GlobalStateMgr.getCurrentState().getAnalyzeMgr();
        if (killAnalyzeStmt.isKillAllPendingTasks()) {
            analyzeManager.killAllPendingTasks();
        } else {
            long analyzeId = killAnalyzeStmt.getAnalyzeId();
            checkPrivilegeForKillAnalyzeStmt(context, analyzeId);
            // Try to kill the job anyway.
            analyzeManager.killConnection(analyzeId);
        }
    }

    private void checkTblPrivilegeForKillAnalyzeStmt(ConnectContext context, String catalogName, String dbName,
                                                     String tableName) {
        Database db = GlobalStateMgr.getCurrentState().getMetadataMgr().getDb(context, catalogName, dbName);
        if (db == null) {
            ErrorReport.reportSemanticException(ErrorCode.ERR_BAD_DB_ERROR, dbName);
        }

        Table table = GlobalStateMgr.getCurrentState().getMetadataMgr().getTable(context, catalogName, dbName, tableName);
        if (table == null) {
            throw new SemanticException("Table %s is not found", tableName);
        }
        Authorizer.checkActionForAnalyzeStatement(context, new TableName(catalogName, dbName, tableName));
    }

    public void checkPrivilegeForKillAnalyzeStmt(ConnectContext context, long analyzeId) {
        AnalyzeMgr analyzeManager = GlobalStateMgr.getCurrentState().getAnalyzeMgr();
        AnalyzeStatus analyzeStatus = analyzeManager.getAnalyzeStatus(analyzeId);
        AnalyzeJob analyzeJob = analyzeManager.getAnalyzeJob(analyzeId);
        if (analyzeStatus != null) {
            try {
                String catalogName = analyzeStatus.getCatalogName();
                String dbName = analyzeStatus.getDbName();
                String tableName = analyzeStatus.getTableName();
                checkTblPrivilegeForKillAnalyzeStmt(context, catalogName, dbName, tableName);
            } catch (MetaNotFoundException ignore) {
                // If the db or table doesn't exist anymore, we won't check privilege on it
            }
        } else if (analyzeJob != null && analyzeJob.isNative()) {
            NativeAnalyzeJob nativeAnalyzeJob = (NativeAnalyzeJob) analyzeJob;
            Set<TableName> tableNames = AnalyzerUtils.getAllTableNamesForAnalyzeJobStmt(nativeAnalyzeJob.getDbId(),
                    nativeAnalyzeJob.getTableId());
            tableNames.forEach(tableName ->
                    checkTblPrivilegeForKillAnalyzeStmt(context, tableName.getCatalog(), tableName.getDb(),
                            tableName.getTbl())
            );
        }
    }

    private void handleAddSqlBlackListStmt() {
        AddSqlBlackListStmt addSqlBlackListStmt = (AddSqlBlackListStmt) parsedStmt;
        Pattern sqlPattern = null;
        String sql = addSqlBlackListStmt.getSql().trim().toLowerCase().replaceAll(" +", " ")
                .replace("\r", " ")
                .replace("\n", " ")
                .replaceAll("\\s+", " ");
        if (!sql.isEmpty()) {
            try {
                sqlPattern = Pattern.compile(sql);
            } catch (PatternSyntaxException e) {
                throw new SemanticException("Sql syntax error: %s", e.getMessage());
            }
        }

        if (sqlPattern == null) {
            throw new SemanticException("Sql pattern cannot be empty");
        }

        GlobalStateMgr.getCurrentState().getSqlBlackList().put(sqlPattern);
    }

    private void handleDelSqlBlackListStmt() {
        GlobalStateMgr.getCurrentState().getSqlBlackList().deleteBlackSql((DelSqlBlackListStmt) parsedStmt);
    }

    private void handleAddBackendBlackListStmt() throws StarRocksException {
        GlobalStateMgr.getCurrentState().getSqlBlackList().addBlackSql((AddBackendBlackListStmt) parsedStmt, context);
    }

    private void handleDelBackendBlackListStmt() throws StarRocksException {
        DelBackendBlackListStmt delBackendBlackListStmt = (DelBackendBlackListStmt) parsedStmt;
        Authorizer.check(delBackendBlackListStmt, context);
        for (Long backendId : delBackendBlackListStmt.getBackendIds()) {
            SystemInfoService sis = GlobalStateMgr.getCurrentState().getNodeMgr().getClusterInfo();
            if (sis.getBackend(backendId) == null) {
                throw new StarRocksException("Not found backend: " + backendId);
            }
            SimpleScheduler.getHostBlacklist().remove(backendId);
        }
    }

    private void handleAddComputeNodeBlackListStmt() throws StarRocksException {
        AddComputeNodeBlackListStmt addComputeNodeBlackListStmt = (AddComputeNodeBlackListStmt) parsedStmt;
        Authorizer.check(addComputeNodeBlackListStmt, context);
        for (Long computeNodeId : addComputeNodeBlackListStmt.getComputeNodeIds()) {
            SystemInfoService sis = GlobalStateMgr.getCurrentState().getNodeMgr().getClusterInfo();
            if (sis.getComputeNode(computeNodeId) == null) {
                throw new StarRocksException("Not found compute node: " + computeNodeId);
            }
            SimpleScheduler.getHostBlacklist().addByManual(computeNodeId);
        }
    }

    private void handleDelComputeNodeBlackListStmt() throws StarRocksException {
        DelComputeNodeBlackListStmt delComputeNodeBlackListStmt = (DelComputeNodeBlackListStmt) parsedStmt;
        Authorizer.check(delComputeNodeBlackListStmt, context);
        for (Long computeNodeId : delComputeNodeBlackListStmt.getComputeNodeIds()) {
            SystemInfoService sis = GlobalStateMgr.getCurrentState().getNodeMgr().getClusterInfo();
            if (sis.getComputeNode(computeNodeId) == null) {
                throw new StarRocksException("Not found compute node: " + computeNodeId);
            }
            SimpleScheduler.getHostBlacklist().remove(computeNodeId);
        }
    }

    private void handleExecAsStmt() throws StarRocksException {
        ExecuteAsExecutor.execute((ExecuteAsStmt) parsedStmt, context);
    }

    private void handleExecScriptStmt() throws IOException, StarRocksException {
        ShowResultSet resultSet = ExecuteScriptExecutor.execute((ExecuteScriptStmt) parsedStmt, context);
        if (isProxy) {
            proxyResultSet = resultSet;
            context.getState().setEof();
            return;
        }
        sendShowResult(resultSet);
    }

    private void handleSetRole() throws PrivilegeException, StarRocksException {
        SetRoleExecutor.execute((SetRoleStmt) parsedStmt, context);
    }

    private void handleSetDefaultRole() throws PrivilegeException, StarRocksException {
        SetDefaultRoleExecutor.execute((SetDefaultRoleStmt) parsedStmt, context);
    }

    private void handleUnsupportedStmt() {
        context.getMysqlChannel().reset();
        // do nothing
        context.getState().setOk();
    }

    // Process use [catalog].db statement.
    private void handleUseDbStmt() throws AnalysisException {
        UseDbStmt useDbStmt = (UseDbStmt) parsedStmt;
        try {
            context.changeCatalogDb(useDbStmt.getIdentifier());
        } catch (Exception e) {
            context.getState().setError(e.getMessage());
            return;
        }
        context.getState().setOk();
    }

    // Process use catalog statement
    private void handleUseCatalogStmt() {
        UseCatalogStmt useCatalogStmt = (UseCatalogStmt) parsedStmt;
        try {
            String catalogName = useCatalogStmt.getCatalogName();
            context.changeCatalog(catalogName);
        } catch (Exception e) {
            context.getState().setError(e.getMessage());
            return;
        }
        context.getState().setOk();
    }

    private void handleSetCatalogStmt() throws AnalysisException {
        SetCatalogStmt setCatalogStmt = (SetCatalogStmt) parsedStmt;
        try {
            String catalogName = setCatalogStmt.getCatalogName();
            context.changeCatalog(catalogName);
        } catch (Exception e) {
            context.getState().setError(e.getMessage());
            return;
        }
        context.getState().setOk();
    }

    // Process use warehouse statement
    private void handleSetWarehouseStmt() throws StarRocksException {
        SetWarehouseStmt setWarehouseStmt = (SetWarehouseStmt) parsedStmt;
        try {
            WarehouseManager warehouseMgr = GlobalStateMgr.getCurrentState().getWarehouseMgr();
            String newWarehouseName = setWarehouseStmt.getWarehouseName();
            if (!warehouseMgr.warehouseExists(newWarehouseName)) {
                throw new StarRocksException(ErrorCode.ERR_UNKNOWN_WAREHOUSE, newWarehouseName);
            }
            context.setCurrentWarehouse(newWarehouseName);
        } catch (Exception e) {
            context.getState().setError(e.getMessage());
            return;
        }
        context.getState().setOk();
    }

    private void handleTranslateStmt() throws IOException {
        ShowResultSet resultSet = TranslateExecutor.execute((TranslateStmt) parsedStmt);
        sendShowResult(resultSet);
    }

    private void sendMetaData(ShowResultSetMetaData metaData) throws IOException {
        // sends how many columns
        serializer.reset();
        serializer.writeVInt(metaData.getColumnCount());
        context.getMysqlChannel().sendOnePacket(serializer.toByteBuffer());
        // send field one by one
        for (Column col : metaData.getColumns()) {
            serializer.reset();
            // TODO(zhaochun): only support varchar type
            serializer.writeField(col.getName(), col.getType());
            context.getMysqlChannel().sendOnePacket(serializer.toByteBuffer());
        }
        // send EOF
        serializer.reset();
        MysqlEofPacket eofPacket = new MysqlEofPacket(context.getState());
        eofPacket.writeTo(serializer);
        context.getMysqlChannel().sendOnePacket(serializer.toByteBuffer());
    }

    private void sendFields(List<String> colNames, List<Expr> exprs) throws IOException {
        // sends how many columns
        serializer.reset();
        serializer.writeVInt(colNames.size());
        if (isProxy) {
            proxyResultBuffer.add(serializer.toByteBuffer());
        } else {
            context.getMysqlChannel().sendOnePacket(serializer.toByteBuffer());
        }
        // send field one by one
        for (int i = 0; i < colNames.size(); ++i) {
            serializer.reset();
            serializer.writeField(colNames.get(i), exprs.get(i).getOriginType());
            if (isProxy) {
                proxyResultBuffer.add(serializer.toByteBuffer());
            } else {
                context.getMysqlChannel().sendOnePacket(serializer.toByteBuffer());
            }
        }
        // send EOF
        serializer.reset();
        MysqlEofPacket eofPacket = new MysqlEofPacket(context.getState());
        eofPacket.writeTo(serializer);
        if (isProxy) {
            proxyResultBuffer.add(serializer.toByteBuffer());
        } else {
            context.getMysqlChannel().sendOnePacket(serializer.toByteBuffer());
        }
    }

    public void sendShowResult(ShowResultSet resultSet) throws IOException {
        context.updateReturnRows(resultSet.getResultRows().size());
        // Send result set for http.
        if (context instanceof HttpConnectContext) {
            httpResultSender.sendShowResult(resultSet);
            return;
        }

        // Send result set for Arrow Flight SQL.
        if (context instanceof ArrowFlightSqlConnectContext) {
            ArrowFlightSqlConnectContext ctx = (ArrowFlightSqlConnectContext) context;
            ctx.addShowResult(DebugUtil.printId(ctx.getExecutionId()), resultSet);
            context.getState().setEof();
            return;
        }

        // Send meta data.
        sendMetaData(resultSet.getMetaData());

        // Send result set.
        for (List<String> row : resultSet.getResultRows()) {
            serializer.reset();
            for (String item : row) {
                if (item == null || item.equals(FeConstants.NULL_STRING)) {
                    serializer.writeNull();
                } else {
                    serializer.writeLenEncodedString(item);
                }
            }
            context.getMysqlChannel().sendOnePacket(serializer.toByteBuffer());
        }

        context.getState().setEof();
    }

    // Process show statement
    private void handleShow() throws IOException, AnalysisException, DdlException {
        ShowResultSet resultSet =
                GlobalStateMgr.getCurrentState().getShowExecutor().execute((ShowStmt) parsedStmt, context);
        if (resultSet == null) {
            // state changed in execute
            return;
        }
        if (isProxy) {
            proxyResultSet = resultSet;
            context.getState().setEof();
            return;
        }

        sendShowResult(resultSet);
    }

    private void handleExplainStmt(String explainString) throws IOException {
        if (context instanceof HttpConnectContext) {
            httpResultSender.sendExplainResult(explainString);
            return;
        }

        if (context.getQueryDetail() != null) {
            context.getQueryDetail().setExplain(explainString);
        }

        ShowResultSetMetaData metaData =
                ShowResultSetMetaData.builder()
                        .addColumn(new Column("Explain String", TypeFactory.createVarchar(20)))
                        .build();
        sendMetaData(metaData);

        if (isProxy) {
            proxyResultSet = new ShowResultSet(metaData,
                    Arrays.stream(explainString.split("\n")).map(Collections::singletonList).collect(
                            Collectors.toList()));
        } else {
            // Send result set.
            for (String item : explainString.split("\n")) {
                serializer.reset();
                serializer.writeLenEncodedString(item);
                context.getMysqlChannel().sendOnePacket(serializer.toByteBuffer());
            }
        }
        context.getState().setEof();
    }

    /**
     * Build explain string for explain statement.
     * NOTE: execPlan maybe null but we can still trace some broken optimizer messages for better debug.
     */
    public static String buildExplainString(ExecPlan execPlan, StatementBase parsedStmt, ConnectContext context,
                                            ResourceGroupClassifier.QueryType queryType,
                                            StatementBase.ExplainLevel explainLevel) {
        String explainString = "";
        if (parsedStmt.getExplainLevel() == StatementBase.ExplainLevel.VERBOSE) {
            TWorkGroup resourceGroup = CoordinatorPreprocessor.prepareResourceGroup(context, queryType);
            String resourceGroupStr =
                    resourceGroup != null ? resourceGroup.getName() : ResourceGroup.DEFAULT_RESOURCE_GROUP_NAME;
            explainString += "RESOURCE GROUP: " + resourceGroupStr + "\n\n";
        }
        // marked delete will get execPlan null
        if (execPlan == null) {
            explainString += "PLAN NOT AVAILABLE\n";
        }

        Tracers.Mode mode = Tracers.Mode.NONE;
        try {
            mode = Tracers.Mode.valueOf(parsedStmt.getTraceMode());
        } catch (Exception e) {
            // pass
        }
        if (mode == Tracers.Mode.TIMER) {
            explainString += Tracers.printScopeTimer();
        } else if (mode == Tracers.Mode.VARS) {
            explainString += Tracers.printVars();
        } else if (mode == Tracers.Mode.TIMING) {
            explainString += Tracers.printTiming();
        } else if (mode == Tracers.Mode.LOGS) {
            explainString += Tracers.printLogs();
        } else if (mode == Tracers.Mode.REASON) {
            explainString += Tracers.printReasons();
        } else {
            OperatorTuningGuides.OptimizedRecord optimizedRecord = PlanTuningAdvisor.getInstance()
                    .getOptimizedRecord(context.getQueryId());
            if (optimizedRecord != null) {
                explainString += optimizedRecord.getExplainString();
            }
            if (execPlan != null) {
                explainString += execPlan.getExplainString(explainLevel);
            }
        }

        return explainString;
    }

    private void handleDdlStmt() throws DdlException {
        try {
            ShowResultSet resultSet = DDLStmtExecutor.execute(parsedStmt, context);
            if (resultSet == null) {
                context.getState().setOk();
            } else {
                if (isProxy) {
                    proxyResultSet = resultSet;
                    context.getState().setEof();
                } else {
                    sendShowResult(resultSet);
                }
            }
        } catch (QueryStateException e) {
            if (e.getQueryState().getStateType() != MysqlStateType.OK) {
                String sql = AstToStringBuilder.toString(parsedStmt);
                if (sql == null) {
                    sql = originStmt.originStmt;
                }
                LOG.warn("DDL statement (" + sql + ") process failed.", e);
            }
            context.setState(e.getQueryState());
        } catch (DdlException | AlterJobException e) {
            // let StmtExecutor.execute catch this exception
            // which will set error as ANALYSIS_ERR
            throw e;
        } catch (Throwable e) {
            // Maybe our bug or wrong input parameters
            String sql = AstToStringBuilder.toString(parsedStmt);
            if (sql == null || sql.isEmpty()) {
                sql = originStmt.originStmt;
            }
            LOG.warn("DDL statement (" + sql + ") process failed.", e);
            context.getState().setError(e.getMessage());
        }
    }

    private void handleExportStmt(UUID queryId) throws Exception {
        ExportStmt exportStmt = (ExportStmt) parsedStmt;
        exportStmt.setExportStartTime(context.getStartTime());
        context.getGlobalStateMgr().getExportMgr().addExportJob(queryId, exportStmt);

        if (!exportStmt.getSync()) {
            return;
        }
        // poll and check export job state
        int timeoutSeconds = Config.export_task_default_timeout_second + Config.export_checker_interval_second;
        long start = System.currentTimeMillis();
        while (System.currentTimeMillis() < (start + timeoutSeconds * 1000L)) {
            ExportJob exportJob = context.getGlobalStateMgr().getExportMgr().getExportByQueryId(queryId);
            if (exportJob != null) {
                timeoutSeconds = exportJob.getTimeoutSecond() + Config.export_checker_interval_second;
            }
            if (exportJob == null ||
                    (exportJob.getState() != ExportJob.JobState.FINISHED
                            && exportJob.getState() != ExportJob.JobState.CANCELLED)) {
                try {
                    Thread.sleep(Config.export_checker_interval_second * 1000L);
                } catch (InterruptedException interruptedException) {
                    Thread.currentThread().interrupt();
                }
                continue;
            }
            break;
        }

        // proxy send show export result
        String db = exportStmt.getTblName().getDb();
        String showStmt = String.format("SHOW EXPORT FROM %s WHERE QueryId = \"%s\";", db, queryId);
        StatementBase statementBase =
                com.starrocks.sql.parser.SqlParser.parse(showStmt, context.getSessionVariable()).get(0);
        ShowExportStmt showExportStmt = (ShowExportStmt) statementBase;
        showExportStmt.setQueryId(queryId);
        ShowResultSet resultSet = GlobalStateMgr.getCurrentState().getShowExecutor().execute(showExportStmt, context);
        if (resultSet == null) {
            // state changed in execute
            return;
        }
        if (isProxy) {
            proxyResultSet = resultSet;
            context.getState().setEof();
            return;
        }

        sendShowResult(resultSet);
    }

    private void handleUpdateFailPointStatusStmt() throws Exception {
        FailPointExecutor executor = new FailPointExecutor(parsedStmt);
        executor.execute();
    }

    private void handleDeallocateStmt() throws Exception {
        DeallocateStmt deallocateStmt = (DeallocateStmt) parsedStmt;
        String stmtName = deallocateStmt.getStmtName();
        if (context.getPreparedStmt(stmtName) == null) {
            throw new StarRocksException("PrepareStatement `" + stmtName + "` not exist");
        }
        context.removePreparedStmt(stmtName);
        context.getState().setOk();
    }

    private void handlePrepareStmt(ExecPlan execPlan) throws Exception {
        PrepareStmt prepareStmt = (PrepareStmt) parsedStmt;
        boolean isBinaryRowFormat = context.getCommand() == MysqlCommand.COM_STMT_PREPARE;
        // register prepareStmt
        LOG.debug("add prepared statement {}, isBinaryProtocol {}", prepareStmt.getName(), isBinaryRowFormat);
        context.putPreparedStmt(prepareStmt.getName(), new PrepareStmtContext(prepareStmt, context, execPlan));
        if (isBinaryRowFormat) {
            sendStmtPrepareOK(prepareStmt);
        }
    }

    private void sendStmtPrepareOK(PrepareStmt prepareStmt) throws IOException {
        // https://dev.mysql.com/doc/dev/mysql-server/latest/page_protocol_com_stmt_prepare.html#sect_protocol_com_stmt_prepare_response
        QueryStatement query = (QueryStatement) prepareStmt.getInnerStmt();
        int numColumns = query.getQueryRelation().getRelationFields().size();
        int numParams = prepareStmt.getParameters().size();
        serializer.reset();
        // 0x00 OK
        serializer.writeInt1(0);
        // statement_id
        serializer.writeInt4(Integer.valueOf(prepareStmt.getName()));
        // num_columns
        serializer.writeInt2(numColumns);
        // num_params
        serializer.writeInt2(numParams);
        // reserved_1
        serializer.writeInt1(0);
        // warning_count
        serializer.writeInt2(0);

        context.getMysqlChannel().sendOnePacket(serializer.toByteBuffer());

        if (numParams > 0) {
            List<String> colNames = prepareStmt.getParameterLabels();
            List<Parameter> parameters = prepareStmt.getParameters();
            for (int i = 0; i < colNames.size(); ++i) {
                serializer.reset();
                serializer.writeField(colNames.get(i), parameters.get(i).getType());
                context.getMysqlChannel().sendOnePacket(serializer.toByteBuffer());
            }
            // send EOF
            serializer.reset();
            MysqlEofPacket eofPacket = new MysqlEofPacket(context.getState());
            eofPacket.writeTo(serializer);
            context.getMysqlChannel().sendOnePacket(serializer.toByteBuffer());
        }

        if (numColumns > 0) {
            for (Field field : query.getQueryRelation().getRelationFields().getAllFields()) {
                serializer.reset();
                serializer.writeField(field.getName(), field.getType());
                context.getMysqlChannel().sendOnePacket(serializer.toByteBuffer());
            }
            // send EOF
            serializer.reset();
            MysqlEofPacket eofPacket = new MysqlEofPacket(context.getState());
            eofPacket.writeTo(serializer);
            context.getMysqlChannel().sendOnePacket(serializer.toByteBuffer());
        }

        context.getMysqlChannel().flush();
        context.getState().setStateType(MysqlStateType.NOOP);
    }

    public void setQueryStatistics(PQueryStatistics statistics) {
        this.statisticsForAuditLog = statistics;
    }

    public PQueryStatistics getQueryStatisticsForAuditLog() {
        if (statisticsForAuditLog == null && coord != null) {
            statisticsForAuditLog = coord.getAuditStatistics();
        }
        if (statisticsForAuditLog == null) {
            statisticsForAuditLog = new PQueryStatistics();
        }
        if (statisticsForAuditLog.scanBytes == null) {
            statisticsForAuditLog.scanBytes = 0L;
        }
        if (statisticsForAuditLog.scanRows == null) {
            statisticsForAuditLog.scanRows = 0L;
        }
        if (statisticsForAuditLog.cpuCostNs == null) {
            statisticsForAuditLog.cpuCostNs = 0L;
        }
        if (statisticsForAuditLog.memCostBytes == null) {
            statisticsForAuditLog.memCostBytes = 0L;
        }
        if (statisticsForAuditLog.spillBytes == null) {
            statisticsForAuditLog.spillBytes = 0L;
        }
        if (statisticsForAuditLog.readLocalCnt == null) {
            statisticsForAuditLog.readLocalCnt = 0L;
        }
        if (statisticsForAuditLog.readRemoteCnt == null) {
            statisticsForAuditLog.readRemoteCnt = 0L;
        }
        return statisticsForAuditLog;
    }

    public void handleInsertOverwrite(InsertStmt insertStmt) throws Exception {
        TableName tableName = insertStmt.getTableName();
        Database db =
                GlobalStateMgr.getCurrentState().getMetadataMgr().getDb(context, tableName.getCatalog(), tableName.getDb());
        if (db == null) {
            throw new SemanticException("Database %s is not found", tableName.getCatalogAndDb());
        }

        Locker locker = new Locker();
        Table table = insertStmt.getTargetTable();
        if (!(table instanceof OlapTable)) {
            LOG.warn("insert overwrite table:{} type:{} is not supported", table.getName(), table.getClass());
            throw new RuntimeException("not supported table type for insert overwrite");
        }
        OlapTable olapTable = (OlapTable) insertStmt.getTargetTable();
        InsertOverwriteJob job = new InsertOverwriteJob(GlobalStateMgr.getCurrentState().getNextId(),
                insertStmt, db.getId(), olapTable.getId(), context.getCurrentWarehouseId(),
                insertStmt.isDynamicOverwrite());
        if (!locker.lockTableAndCheckDbExist(db, olapTable.getId(), LockType.WRITE)) {
            throw new DmlException("database:%s does not exist.", db.getFullName());
        }
        try {
            // add an edit log
            CreateInsertOverwriteJobLog info = new CreateInsertOverwriteJobLog(job.getJobId(),
                    job.getTargetDbId(), job.getTargetTableId(), job.getSourcePartitionIds(),
                    job.isDynamicOverwrite());
            GlobalStateMgr.getCurrentState().getEditLog().logCreateInsertOverwrite(info);
        } finally {
            locker.unLockTableWithIntensiveDbLock(db.getId(), olapTable.getId(), LockType.WRITE);
        }
        insertStmt.setOverwriteJobId(job.getJobId());
        InsertOverwriteJobMgr manager = GlobalStateMgr.getCurrentState().getInsertOverwriteJobMgr();
        manager.executeJob(context, this, job);
    }

    /**
     * `handleDMLStmtWithProfile` executes DML statement and write profile at the end.
     * NOTE: `writeProfile` can only be called once, otherwise the profile detail will be lost.
     */
    public void handleDMLStmtWithProfile(ExecPlan execPlan, DmlStmt stmt) throws Exception {
        try {
            handleDMLStmt(execPlan, stmt);
        } catch (Throwable t) {
            LOG.warn("DML statement({}) process failed.", originStmt.originStmt, t);
            throw t;
        } finally {
            boolean isAsync = false;
            try {
                if (context.isProfileEnabled() || LoadErrorUtils.enableProfileAfterError(coord)) {
                    isAsync = tryProcessProfileAsync(execPlan, 0);
                    if (parsedStmt.isExplain() &&
                            StatementBase.ExplainLevel.ANALYZE.equals(parsedStmt.getExplainLevel())) {
                        handleExplainStmt(ExplainAnalyzer.analyze(ProfilingExecPlan.buildFrom(execPlan),
                                profile, null, context.getSessionVariable().getColorExplainOutput()));
                    }
                }
            } catch (Exception e) {
                LOG.warn("Failed to process profile async", e);
            } finally {
                if (isAsync) {
                    QeProcessorImpl.INSTANCE.monitorQuery(context.getExecutionId(), System.currentTimeMillis() +
                            context.getSessionVariable().getProfileTimeout() * 1000L);
                } else {
                    QeProcessorImpl.INSTANCE.unregisterQuery(context.getExecutionId());
                }
            }
        }
    }

    public IcebergMetadata.IcebergSinkExtra fillRewriteFiles(DmlStmt stmt, ExecPlan execPlan,
                                                             List<TSinkCommitInfo> commitInfos,
                                                             IcebergMetadata.IcebergSinkExtra extra) {
        if (stmt instanceof IcebergRewriteStmt) {
            for (TSinkCommitInfo commitInfo : commitInfos) {
                commitInfo.setIs_rewrite(true);
            }
            if (extra == null) {
                extra = new IcebergMetadata.IcebergSinkExtra();
            }
            for (PlanFragment fragment : execPlan.getFragments()) {
                for (ScanNode scan : fragment.collectScanNodes().values()) {
                    if (scan instanceof IcebergScanNode && scan.getPlanNodeName().equals("IcebergScanNode")) {
                        extra.addAppliedDeleteFiles(((IcebergScanNode) scan).getPosAppliedDeleteFiles());
                        extra.addScannedDataFiles(((IcebergScanNode) scan).getScannedDataFiles());
                        if (((IcebergRewriteStmt) stmt).rewriteAll()) {
                            extra.addAppliedDeleteFiles(((IcebergScanNode) scan).getEqualAppliedDeleteFiles());
                        }
                    }
                }
            }
        }
        return extra;
    }

    /**
     * `handleDMLStmt` only executes DML statement and no write profile at the end.
     */
    public void handleDMLStmt(ExecPlan execPlan, DmlStmt stmt) throws Exception {
        boolean isExplainAnalyze = parsedStmt.isExplain()
                && StatementBase.ExplainLevel.ANALYZE.equals(parsedStmt.getExplainLevel());
        boolean isSchedulerExplain = parsedStmt.isExplain()
                && StatementBase.ExplainLevel.SCHEDULER.equals(parsedStmt.getExplainLevel());

        if (isExplainAnalyze) {
            context.getSessionVariable().setEnableProfile(true);
            context.getSessionVariable().setEnableAsyncProfile(false);
            context.getSessionVariable().setPipelineProfileLevel(1);
        } else if (isSchedulerExplain) {
            // Do nothing.
        } else if (stmt.isExplain()) {
            handleExplainStmt(buildExplainString(execPlan, parsedStmt, context, ResourceGroupClassifier.QueryType.INSERT,
                    parsedStmt.getExplainLevel()));
            return;
        }
        // special handling for delete of non-primary key table, using old handler
        if (stmt instanceof DeleteStmt && ((DeleteStmt) stmt).shouldHandledByDeleteHandler()) {
            try {
                context.getGlobalStateMgr().getDeleteMgr().process((DeleteStmt) stmt);
                context.getState().setOk();
            } catch (QueryStateException e) {
                if (e.getQueryState().getStateType() != MysqlStateType.OK) {
                    LOG.warn("DDL statement(" + originStmt.originStmt + ") process failed.", e);
                }
                context.setState(e.getQueryState());
            }
            return;
        }

        DmlType dmlType = DmlType.fromStmt(stmt);
        stmt.getTableName().normalization(context);
        String catalogName = stmt.getTableName().getCatalog();
        String dbName = stmt.getTableName().getDb();
        String tableName = stmt.getTableName().getTbl();
        Database database = GlobalStateMgr.getCurrentState().getMetadataMgr().getDb(context, catalogName, dbName);
        GlobalTransactionMgr transactionMgr = GlobalStateMgr.getCurrentState().getGlobalTransactionMgr();
        final Table targetTable;
        if (stmt instanceof InsertStmt && ((InsertStmt) stmt).getTargetTable() != null) {
            targetTable = ((InsertStmt) stmt).getTargetTable();
        } else {
            targetTable = MetaUtils.getSessionAwareTable(context, database, stmt.getTableName());
        }
        if (isExplainAnalyze) {
            Preconditions.checkState(targetTable instanceof OlapTable,
                    "explain analyze only supports insert into olap native table");
        }

        if (dmlType == DmlType.INSERT_OVERWRITE && !((InsertStmt) parsedStmt).hasOverwriteJob() &&
                !(targetTable.isIcebergTable() || targetTable.isHiveTable())) {
            handleInsertOverwrite((InsertStmt) parsedStmt);
            return;
        }

        MetricRepo.COUNTER_LOAD_ADD.increase(1L);

        if (context.getTxnId() != 0) {
            TransactionStmtExecutor.loadData(database, targetTable, execPlan, stmt, originStmt, context);
            return;
        }
        long transactionId = stmt.getTxnId();
        TransactionState txnState = null;
        String label = DebugUtil.printId(context.getExecutionId());
        if (targetTable instanceof ExternalOlapTable) {
            Preconditions.checkState(stmt instanceof InsertStmt,
                    "External OLAP table only supports insert statement");
            String stmtLabel = ((InsertStmt) stmt).getLabel();
            label = Strings.isNullOrEmpty(stmtLabel) ? MetaUtils.genInsertLabel(context.getExecutionId()) : stmtLabel;
        } else if (targetTable instanceof OlapTable) {
            txnState = transactionMgr.getTransactionState(database.getId(), transactionId);
            if (txnState == null) {
                throw new DdlException("txn does not exist: " + transactionId);
            }
            label = txnState.getLabel();
        }
        // Every time set no send flag and clean all data in buffer
        if (context.getMysqlChannel() != null) {
            context.getMysqlChannel().reset();
        }
        long createTime = System.currentTimeMillis();

        long loadedRows = 0;
        // filteredRows is stored in int64_t in the backend, so use long here.
        long filteredRows = 0;
        long loadedBytes = 0;
        long jobId = -1;
        long estimateScanRows = -1;
        int estimateFileNum = 0;
        long estimateScanFileSize = 0;
        TransactionStatus txnStatus = TransactionStatus.ABORTED;
        boolean insertError = false;
        String trackingSql = "";
        try {
            coord = getCoordinatorFactory().createInsertScheduler(
                    context, execPlan.getFragments(), execPlan.getScanNodes(), execPlan.getDescTbl().toThrift(), execPlan);
            List<ScanNode> scanNodes = execPlan.getScanNodes();

            boolean needQuery = false;
            for (ScanNode scanNode : scanNodes) {
                if (scanNode instanceof OlapScanNode) {
                    estimateScanRows += ((OlapScanNode) scanNode).getActualRows();
                    needQuery = true;
                }
                if (scanNode instanceof FileScanNode) {
                    estimateFileNum += ((FileScanNode) scanNode).getFileNum();
                    estimateScanFileSize += ((FileScanNode) scanNode).getFileTotalSize();
                    needQuery = true;
                }
            }

            if (needQuery) {
                coord.setLoadJobType(TLoadJobType.INSERT_QUERY);
            } else {
                estimateScanRows = execPlan.getFragments().get(0).getPlanRoot().getCardinality();
                coord.setLoadJobType(TLoadJobType.INSERT_VALUES);
            }

            context.setStatisticsJob(AnalyzerUtils.isStatisticsJob(context, parsedStmt));
            InsertLoadJob loadJob = null;
            if (!(targetTable.isIcebergTable() || targetTable.isHiveTable() || targetTable.isTableFunctionTable() ||
                    targetTable.isBlackHoleTable())) {
                InsertLoadTxnCallback insertLoadTxnCallback =
                        InsertLoadTxnCallbackFactory.of(context, database.getId(), targetTable);
                // insert, update and delete job
                loadJob = context.getGlobalStateMgr().getLoadMgr().registerInsertLoadJob(
                        label,
                        database.getFullName(),
                        targetTable.getId(),
                        transactionId,
                        DebugUtil.printId(context.getExecutionId()),
                        context.getQualifiedUser(),
                        EtlJobType.INSERT,
                        createTime,
                        new LoadMgr.EstimateStats(estimateScanRows, estimateFileNum, estimateScanFileSize),
                        getExecTimeout(),
                        context.getCurrentWarehouseId(),
                        coord,
                        insertLoadTxnCallback);
                loadJob.setJobProperties(stmt.getProperties());
                jobId = loadJob.getId();
                if (txnState != null) {
                    txnState.addCallbackId(jobId);
                }
            }

            coord.setLoadJobId(jobId);
            trackingSql = "select tracking_log from information_schema.load_tracking_logs where job_id=" + jobId;
            QeProcessorImpl.QueryInfo queryInfo = new QeProcessorImpl.QueryInfo(context, originStmt.originStmt, coord);
            QeProcessorImpl.INSTANCE.registerQuery(context.getExecutionId(), queryInfo);
            if (isSchedulerExplain) {
                coord.execWithoutDeploy();
                handleExplainStmt(coord.getSchedulerExplain());
                return;
            }

            coord.exec();
            coord.setTopProfileSupplier(this::buildTopLevelProfile);
            coord.setExecPlan(execPlan);

            int timeout = getExecTimeout();
            long jobDeadLineMs = System.currentTimeMillis() + timeout * 1000;
            coord.join(timeout);
            if (!coord.isDone()) {
                /*
                 * In this case, There are two factors that lead query cancelled:
                 * 1: TIMEOUT
                 * 2: BE EXCEPTION
                 * So we should distinguish these two factors.
                 */
                if (!coord.checkBackendState()) {
                    // When enable_collect_query_detail_info is set to true, the plan will be recorded in the query detail,
                    // and hence there is no need to log it here.
                    if (Config.log_plan_cancelled_by_crash_be && context.getQueryDetail() == null) {
                        LOG.warn("Query cancelled by crash of backends [QueryId={}] [SQL={}] [Plan={}]",
                                DebugUtil.printId(context.getExecutionId()),
                                originStmt == null ? "" : originStmt.originStmt,
                                execPlan.getExplainString(TExplainLevel.COSTS));
                    }

                    coord.cancel(ErrorCode.ERR_QUERY_CANCELLED_BY_CRASH.formatErrorMsg());
                    ErrorReport.reportNoAliveBackendException(ErrorCode.ERR_QUERY_CANCELLED_BY_CRASH);
                } else {
                    coord.cancel(ErrorCode.ERR_TIMEOUT.formatErrorMsg(getExecType(), timeout, ""));
                    if (coord.isThriftServerHighLoad()) {
                        ErrorReport.reportTimeoutException(ErrorCode.ERR_TIMEOUT, getExecType(), timeout,
                                "Please check the thrift-server-pool metrics, " +
                                        "if the pool size reaches thrift_server_max_worker_threads(default is 4096), " +
                                        "you can set the config to a higher value in fe.conf, " +
                                        "or set parallel_fragment_exec_instance_num to a lower value in session variable");
                    } else {
                        ErrorReport.reportTimeoutException(ErrorCode.ERR_TIMEOUT, getExecType(), timeout,
                                String.format("please increase the '%s' session variable or the '%s' property for " +
                                                "insert statement and retry",
                                        SessionVariable.INSERT_TIMEOUT, LoadStmt.TIMEOUT_PROPERTY));
                    }
                }
            }

            if (!coord.getExecStatus().ok()) {
                String errMsg = coord.getExecStatus().getErrorMsg();
                if (errMsg.length() == 0) {
                    errMsg = coord.getExecStatus().getErrorCodeString();
                }
                LOG.warn("insert failed: {}", errMsg);
                ErrorReport.reportDdlException("%s", ErrorCode.ERR_FAILED_WHEN_INSERT, errMsg);
            }
            LOG.debug("delta files is {}", coord.getDeltaUrls());

            if (coord.getLoadCounters().get(LoadEtlTask.DPP_NORMAL_ALL) != null) {
                loadedRows = Long.parseLong(coord.getLoadCounters().get(LoadEtlTask.DPP_NORMAL_ALL));
            }
            if (coord.getLoadCounters().get(LoadEtlTask.DPP_ABNORMAL_ALL) != null) {
                filteredRows = Long.parseLong(coord.getLoadCounters().get(LoadEtlTask.DPP_ABNORMAL_ALL));
            }

            if (coord.getLoadCounters().get(LoadJob.LOADED_BYTES) != null) {
                loadedBytes = Long.parseLong(coord.getLoadCounters().get(LoadJob.LOADED_BYTES));
            }

            if (loadJob != null) {
                loadJob.updateLoadingStatus(coord.getLoadCounters());
            }

            // insert will fail if 'filtered rows / total rows' exceeds max_filter_ratio
            // for native table and external catalog table(without insert load job)
            if (filteredRows > (filteredRows + loadedRows) * getMaxFilterRatio(stmt)) {
                if (targetTable instanceof ExternalOlapTable) {
                    ExternalOlapTable externalTable = (ExternalOlapTable) targetTable;
                    RemoteTransactionMgr.abortRemoteTransaction(externalTable.getSourceTableDbId(), transactionId,
                            externalTable.getSourceTableHost(), externalTable.getSourceTablePort(),
                            TransactionCommitFailedException.FILTER_DATA_ERR + ", tracking sql = " + trackingSql,
                            coord == null ? Collections.emptyList() : coord.getCommitInfos(),
                            coord == null ? Collections.emptyList() : coord.getFailInfos());
                } else if (targetTable instanceof SystemTable || targetTable.isHiveTable() ||
                        targetTable.isIcebergTable() ||
                        targetTable.isTableFunctionTable() || targetTable.isBlackHoleTable()) {
                    // schema table does not need txn
                } else {
                    transactionMgr.abortTransaction(database.getId(), transactionId,
                            TransactionCommitFailedException.FILTER_DATA_ERR + ", tracking sql = " + trackingSql,
                            Coordinator.getCommitInfos(coord), Coordinator.getFailInfos(coord), null);
                }
                context.getState().setError(
                        TransactionCommitFailedException.FILTER_DATA_ERR + ", txn_id = " + transactionId +
                                ", tracking sql = " + trackingSql);
                insertError = true;
                return;
            }
            if (loadedRows == 0 && filteredRows == 0 && (stmt instanceof DeleteStmt || stmt instanceof InsertStmt
                    || stmt instanceof UpdateStmt)) {
                // when the target table is not ExternalOlapTable or OlapTable
                // if there is no data to load, the result of the insert statement is success
                // otherwise, the result of the insert statement is failed
                GlobalTransactionMgr mgr = GlobalStateMgr.getCurrentState().getGlobalTransactionMgr();
                if (!(targetTable instanceof ExternalOlapTable || targetTable instanceof OlapTable)) {
                    if (!(targetTable instanceof SystemTable || targetTable.isIcebergTable() ||
                            targetTable.isHiveTable() || targetTable.isTableFunctionTable() ||
                            targetTable.isBlackHoleTable())) {
                        // schema table and iceberg table does not need txn
                        mgr.abortTransaction(database.getId(), transactionId,
                                ERR_NO_PARTITIONS_HAVE_DATA_LOAD.formatErrorMsg(),
                                Coordinator.getCommitInfos(coord), Coordinator.getFailInfos(coord), null);
                    }
                    context.getState().setOk();
                    insertError = true;
                    return;
                }
            }

            if (targetTable instanceof ExternalOlapTable) {
                ExternalOlapTable externalTable = (ExternalOlapTable) targetTable;
                if (RemoteTransactionMgr.commitRemoteTransaction(
                        externalTable.getSourceTableDbId(), transactionId,
                        externalTable.getSourceTableHost(),
                        externalTable.getSourceTablePort(),
                        coord.getCommitInfos())) {
                    txnStatus = TransactionStatus.VISIBLE;
                    MetricRepo.COUNTER_LOAD_FINISHED.increase(1L);
                } else {
                    txnStatus = TransactionStatus.COMMITTED;
                }
            } else if (targetTable instanceof SystemTable) {
                // schema table does not need txn
                txnStatus = TransactionStatus.VISIBLE;
            } else if (targetTable.isIcebergTable()) {
                // TODO(stephen): support abort interface and delete data files when aborting.
                List<TSinkCommitInfo> commitInfos = coord.getSinkCommitInfos();
                if (stmt instanceof InsertStmt && ((InsertStmt) stmt).isOverwrite()) {
                    for (TSinkCommitInfo commitInfo : commitInfos) {
                        commitInfo.setIs_overwrite(true);
                    }
                }

                IcebergTableSink sink = (IcebergTableSink) execPlan.getFragments().get(0).getSink();
                IcebergMetadata.IcebergSinkExtra extra = null;
                extra = fillRewriteFiles(stmt, execPlan, commitInfos, extra);
                if (context.getSkipFinishSink()) {
                    context.getFinishSinkHandler()
                            .finish(catalogName, dbName, tableName, commitInfos, sink.getTargetBranch(), (Object) extra);
                } else {
                    context.getGlobalStateMgr().getMetadataMgr().finishSink(
                            catalogName, dbName, tableName, commitInfos, sink.getTargetBranch(), (Object) extra);
                }
                txnStatus = TransactionStatus.VISIBLE;
                label = "FAKE_ICEBERG_SINK_LABEL";
            } else if (targetTable.isHiveTable()) {
                List<TSinkCommitInfo> commitInfos = coord.getSinkCommitInfos();
                HiveTableSink hiveTableSink = (HiveTableSink) execPlan.getFragments().get(0).getSink();
                String stagingDir = hiveTableSink.getStagingDir();
                if (stmt instanceof InsertStmt) {
                    InsertStmt insertStmt = (InsertStmt) stmt;
                    for (TSinkCommitInfo commitInfo : commitInfos) {
                        commitInfo.setStaging_dir(stagingDir);
                        if (insertStmt.isOverwrite()) {
                            commitInfo.setIs_overwrite(true);
                        }
                    }
                }
                context.getGlobalStateMgr().getMetadataMgr()
                        .finishSink(catalogName, dbName, tableName, commitInfos, null);
                txnStatus = TransactionStatus.VISIBLE;
                label = "FAKE_HIVE_SINK_LABEL";
            } else if (targetTable.isTableFunctionTable()) {
                txnStatus = TransactionStatus.VISIBLE;
                label = "FAKE_TABLE_FUNCTION_TABLE_SINK_LABEL";
            } else if (targetTable.isBlackHoleTable()) {
                txnStatus = TransactionStatus.VISIBLE;
                label = "FAKE_BLACKHOLE_TABLE_SINK_LABEL";
            } else if (isExplainAnalyze) {
                transactionMgr.abortTransaction(database.getId(), transactionId, "Explain Analyze",
                        Coordinator.getCommitInfos(coord), Coordinator.getFailInfos(coord), null);
                txnStatus = TransactionStatus.ABORTED;
            } else {
                InsertTxnCommitAttachment attachment = null;
                if (stmt instanceof InsertStmt) {
                    InsertStmt insertStmt = (InsertStmt) stmt;
                    if (insertStmt.isVersionOverwrite()) {
                        Map<Long, Long> partitionVersionMap = Maps.newHashMap();
                        Map<PlanNodeId, ScanNode> scanNodeMap = execPlan.getFragments().get(0).collectScanNodes();
                        for (Map.Entry<PlanNodeId, ScanNode> entry : scanNodeMap.entrySet()) {
                            if (entry.getValue() instanceof OlapScanNode) {
                                OlapScanNode olapScanNode = (OlapScanNode) entry.getValue();
                                partitionVersionMap.putAll(olapScanNode.getScanPartitionVersions());
                            }
                        }
                        Preconditions.checkState(partitionVersionMap.size() <= 1);
                        if (partitionVersionMap.size() == 1) {
                            attachment = new InsertTxnCommitAttachment(
                                    loadedRows, partitionVersionMap.values().iterator().next());
                        } else if (partitionVersionMap.size() == 0) {
                            attachment = new InsertTxnCommitAttachment(loadedRows);
                        }
                        LOG.debug("insert overwrite txn {} with partition version map {}", transactionId,
                                partitionVersionMap);
                    } else {
                        attachment = new InsertTxnCommitAttachment(loadedRows);
                    }
                } else {
                    attachment = new InsertTxnCommitAttachment(loadedRows);
                }
                VisibleStateWaiter visibleWaiter = transactionMgr.retryCommitOnRateLimitExceeded(
                        database,
                        transactionId,
                        TabletCommitInfo.fromThrift(coord.getCommitInfos()),
                        TabletFailInfo.fromThrift(coord.getFailInfos()),
                        attachment,
                        jobDeadLineMs - System.currentTimeMillis());

                long publishWaitMs = Config.enable_sync_publish ? jobDeadLineMs - System.currentTimeMillis() :
                        context.getSessionVariable().getTransactionVisibleWaitTimeout() * 1000;

                txnStatus = TransactionStatus.COMMITTED;
                final long waitInterval = 300;
                while (publishWaitMs > 0) {
                    if (GlobalStateMgr.getCurrentState().isLeaderTransferred()) {
                        break;
                    }

                    if (visibleWaiter.await(Math.min(publishWaitMs, waitInterval), TimeUnit.MILLISECONDS)) {
                        txnStatus = TransactionStatus.VISIBLE;
                        MetricRepo.COUNTER_LOAD_FINISHED.increase(1L);
                        // collect table-level metrics
                        TableMetricsEntity entity =
                                TableMetricsRegistry.getInstance().getMetricsEntity(targetTable.getId());
                        entity.counterInsertLoadFinishedTotal.increase(1L);
                        entity.counterInsertLoadRowsTotal.increase(loadedRows);
                        entity.counterInsertLoadBytesTotal.increase(loadedBytes);
                        break;
                    } else {
                        publishWaitMs -= Math.min(publishWaitMs, waitInterval);
                    }
                }
            }
        } catch (Throwable t) {
            // if any throwable being thrown during insert operation, first we should abort this txn
            String failedSql = "";
            if (originStmt != null && originStmt.originStmt != null) {
                failedSql = originStmt.originStmt;
            }
            LOG.warn("failed to handle stmt [{}] label: {}", failedSql, label, t);
            String errMsg = t.getMessage();
            if (errMsg == null) {
                errMsg = "A problem occurred while executing the [ " + failedSql + "] statement with label:" + label;
            }

            try {
                if (targetTable instanceof ExternalOlapTable) {
                    ExternalOlapTable externalTable = (ExternalOlapTable) targetTable;
                    RemoteTransactionMgr.abortRemoteTransaction(
                            externalTable.getSourceTableDbId(), transactionId,
                            externalTable.getSourceTableHost(),
                            externalTable.getSourceTablePort(),
                            errMsg,
                            coord == null ? Collections.emptyList() : coord.getCommitInfos(),
                            coord == null ? Collections.emptyList() : coord.getFailInfos());
                } else if (targetTable.isExternalTableWithFileSystem()) {
                    GlobalStateMgr.getCurrentState().getMetadataMgr().abortSink(
                            catalogName, dbName, tableName, coord.getSinkCommitInfos());
                } else if (targetTable.isBlackHoleTable()) {
                    // black hole table does not need txn
                } else {
                    transactionMgr.abortTransaction(database.getId(), transactionId, errMsg,
                            Coordinator.getCommitInfos(coord), Coordinator.getFailInfos(coord), null);
                }
            } catch (Exception abortTxnException) {
                // just print a log if abort txn failed. This failure do not need to pass to user.
                // user only concern abort how txn failed.
                LOG.warn("errors when abort txn", abortTxnException);
            }

            // if not using old load usage pattern, error will be returned directly to user
            StringBuilder sb = new StringBuilder(errMsg);
            if (coord != null && !Strings.isNullOrEmpty(coord.getTrackingUrl())) {
                sb.append(". tracking sql: ").append(trackingSql);
            }
            context.getState().setError(sb.toString());

            // cancel insert load job
            try {
                if (jobId != -1) {
                    Preconditions.checkNotNull(coord);
                    context.getGlobalStateMgr().getLoadMgr()
                            .recordFinishedOrCancelledLoadJob(jobId, EtlJobType.INSERT,
                                    "Cancelled, msg: " + t.getMessage(), coord.getTrackingUrl());
                    jobId = -1;
                }
            } catch (Exception abortTxnException) {
                LOG.warn("errors when cancel insert load job {}", jobId);
            }
            throw new StarRocksException(t.getMessage(), t);
        } finally {
            QeProcessorImpl.INSTANCE.unregisterQuery(context.getExecutionId());
            if (insertError) {
                try {
                    if (jobId != -1) {
                        context.getGlobalStateMgr().getLoadMgr()
                                .recordFinishedOrCancelledLoadJob(jobId, EtlJobType.INSERT,
                                        "Cancelled", coord.getTrackingUrl());
                        jobId = -1;
                    }
                } catch (Exception abortTxnException) {
                    LOG.warn("errors when cancel insert load job {}", jobId);
                }
            } else if (txnState != null) {
                GlobalStateMgr.getCurrentState().getOperationListenerBus()
                        .onDMLStmtJobTransactionFinish(txnState, database, targetTable, dmlType);
            }
        }

        String errMsg = "";
        if (txnStatus.equals(TransactionStatus.COMMITTED)) {
            String timeoutInfo = transactionMgr.getTxnPublishTimeoutDebugInfo(database.getId(), transactionId);
            LOG.warn("txn {} publish timeout {}", transactionId, timeoutInfo);
            if (timeoutInfo.length() > 240) {
                timeoutInfo = timeoutInfo.substring(0, 240) + "...";
            }
            errMsg = "Publish timeout " + timeoutInfo;
        }
        try {
            if (jobId != -1) {
                context.getGlobalStateMgr().getLoadMgr().recordFinishedOrCancelledLoadJob(jobId,
                        EtlJobType.INSERT,
                        "",
                        coord.getTrackingUrl());
            }
        } catch (Exception e) {
            LOG.warn("Record info of insert load with error {}", e.getMessage(), e);
            errMsg = "Record info of insert load with error " + e.getMessage();
        }

        StringBuilder sb = new StringBuilder();
        if (!label.startsWith("FAKE")) {
            sb.append("{'label':'").append(label).append("', 'status':'").append(txnStatus.name());
            sb.append("', 'txnId':'").append(transactionId).append("'");
            if (!Strings.isNullOrEmpty(errMsg)) {
                sb.append(", 'err':'").append(errMsg).append("'");
            }
            sb.append("}");
        }

        // filterRows may be overflow when to convert it into int, use `saturatedCast` to avoid overflow
        context.getState().setOk(loadedRows, Ints.saturatedCast(filteredRows), sb.toString());
    }

    private void handlePlanAdvisorStmt() throws IOException {
        ShowResultSet resultSet = PlanAdvisorExecutor.execute(parsedStmt, context);
        if (resultSet != null) {
            sendShowResult(resultSet);
        }
    }

    public String getOriginStmtInString() {
        if (originStmt == null) {
            return "";
        }
        return originStmt.originStmt;
    }

    public Pair<List<TResultBatch>, Status> executeStmtWithExecPlan(ConnectContext context, ExecPlan plan) {
        List<TResultBatch> sqlResult = Lists.newArrayList();
        try {
            UUID uuid = context.getQueryId();
            context.setExecutionId(UUIDUtil.toTUniqueId(uuid));

            coord = getCoordinatorFactory().createQueryScheduler(
                    context, plan.getFragments(), plan.getScanNodes(), plan.getDescTbl().toThrift(), plan);
            QeProcessorImpl.INSTANCE.registerQuery(context.getExecutionId(), coord);

            coord.exec();
            RowBatch batch;
            do {
                batch = coord.getNext();
                if (batch.getBatch() != null) {
                    sqlResult.add(batch.getBatch());
                }
            } while (!batch.isEos());
            processQueryStatisticsFromResult(batch, plan, false);
        } catch (Exception e) {
            LOG.warn("Failed to execute executeStmtWithExecPlan", e);
            coord.getExecStatus().setInternalErrorStatus(e.getMessage());
        } finally {
            QeProcessorImpl.INSTANCE.unregisterQuery(context.getExecutionId());
            recordExecStatsIntoContext();
        }
        return Pair.create(sqlResult, coord.getExecStatus());
    }

    public List<ByteBuffer> getProxyResultBuffer() {
        return proxyResultBuffer;
    }

    // scenes can execute in FE should meet all these requirements:
    // 1. enable_constant_execute_in_fe = true
    // 2. is mysql text protocol
    // 3. all values are constantOperator
    private boolean canExecuteInFe(ConnectContext context, OptExpression optExpression) {
        if (!context.getSessionVariable().isEnableConstantExecuteInFE()) {
            return false;
        }

        if (context instanceof HttpConnectContext || context.getCommand() == MysqlCommand.COM_STMT_EXECUTE) {
            return false;
        }

        if (optExpression.getOp() instanceof PhysicalValuesOperator) {
            PhysicalValuesOperator valuesOperator = (PhysicalValuesOperator) optExpression.getOp();
            boolean isAllConstants = true;
            if (valuesOperator.getProjection() != null) {
                isAllConstants = valuesOperator.getProjection().getColumnRefMap().values().stream()
                        .allMatch(ScalarOperator::isConstantRef);
            } else if (CollectionUtils.isNotEmpty(valuesOperator.getRows())) {
                isAllConstants = valuesOperator.getRows().stream().allMatch(row ->
                        row.stream().allMatch(ScalarOperator::isConstantRef));
            }

            return isAllConstants;
        }
        return false;
    }

    public void executeStmtWithResultQueue(ConnectContext context, ExecPlan plan, Queue<TResultBatch> sqlResult) {
        try {
            UUID uuid = context.getQueryId();
            context.setExecutionId(UUIDUtil.toTUniqueId(uuid));
            coord = getCoordinatorFactory().createQueryScheduler(
                    context, plan.getFragments(), plan.getScanNodes(), plan.getDescTbl().toThrift(), plan);
            QeProcessorImpl.INSTANCE.registerQuery(context.getExecutionId(), coord);

            coord.exec();
            RowBatch batch;
            do {
                batch = coord.getNext();
                if (batch.getBatch() != null) {
                    sqlResult.add(batch.getBatch());
                }
            } while (!batch.isEos());
            context.getState().setEof();
            processQueryStatisticsFromResult(batch, plan, false);
        } catch (Exception e) {
            LOG.error("Failed to execute metadata collection job", e);
            if (coord.getExecStatus().ok()) {
                context.getState().setError(e.getMessage());
            }
            coord.getExecStatus().setInternalErrorStatus(e.getMessage());
        } finally {
            try {
                if (context.isProfileEnabled()) {
                    tryProcessProfileAsync(plan, 0);
                    QeProcessorImpl.INSTANCE.monitorQuery(context.getExecutionId(), System.currentTimeMillis() +
                            context.getSessionVariable().getProfileTimeout() * 1000L);
                } else {
                    QeProcessorImpl.INSTANCE.unregisterQuery(context.getExecutionId());
                }
                recordExecStatsIntoContext();
            } catch (Exception e) {
                LOG.warn("Failed to unregister query", e);
            }
        }
    }

    /**
     * Record this sql into the query details, which would be collected by external query history system
     */
    public void addRunningQueryDetail(StatementBase parsedStmt) {
        if (!Config.enable_collect_query_detail_info) {
            return;
        }
        String sql = parsedStmt.getOrigStmt().originStmt;
        boolean needEncrypt = AuditEncryptionChecker.needEncrypt(parsedStmt);
        if (needEncrypt || Config.enable_sql_desensitize_in_log) {
            sql = AstToSQLBuilder.toSQL(parsedStmt, FormatOptions.allEnable()
                            .setColumnSimplifyTableName(false)
                            .setHideCredential(needEncrypt)
                            .setEnableDigest(Config.enable_sql_desensitize_in_log))
                    .orElse("this is a desensitized sql");
        }

        boolean isQuery = context.isQueryStmt(parsedStmt);

        QueryDetail queryDetail = new QueryDetail(
                DebugUtil.printId(context.getQueryId()),
                isQuery,
                context.connectionId,
                context.getMysqlChannel() != null ? context.getMysqlChannel().getRemoteIp() : "System",
                context.getStartTime(), -1, -1,
                QueryDetail.QueryMemState.RUNNING,
                context.getDatabase(),
                sql,
                context.getQualifiedUser(),
                Optional.ofNullable(context.getResourceGroup()).map(TWorkGroup::getName).orElse(""),
                context.getCurrentWarehouseName(),
                context.getCurrentCatalog(),
                context.getCommandStr(),
                getPreparedStmtId());
        // Set query source from context
        queryDetail.setQuerySource(context.getQuerySource());
        context.setQueryDetail(queryDetail);
        // copy queryDetail, cause some properties can be changed in future
        QueryDetailQueue.addQueryDetail(queryDetail.copy());
    }

    /*
     * Record this finished sql into the query details, which would be collected by external query history system
     */
    public void addFinishedQueryDetail() {
        if (!Config.enable_collect_query_detail_info) {
            return;
        }
        ConnectContext ctx = context;
        QueryDetail queryDetail = ctx.getQueryDetail();
        if (queryDetail == null || !queryDetail.getQueryId().equals(DebugUtil.printId(ctx.getQueryId()))) {
            return;
        }

        long endTime = System.currentTimeMillis();
        long elapseMs = endTime - ctx.getStartTime();
        long queryFeMemory =
                ConnectProcessor.getThreadAllocatedBytes(Thread.currentThread().getId()) -
                        ctx.getCurrentThreadAllocatedMemory();

        if (ctx.getState().getStateType() == QueryState.MysqlStateType.ERR) {
            queryDetail.setState(QueryDetail.QueryMemState.FAILED);
            queryDetail.setErrorMessage(ctx.getState().getErrorMessage());
        } else {
            queryDetail.setState(QueryDetail.QueryMemState.FINISHED);
        }
        queryDetail.setEndTime(endTime);
        queryDetail.setLatency(elapseMs);
        queryDetail.setQueryFeMemory(queryFeMemory);
        long pendingTime = ctx.getAuditEventBuilder().build().pendingTimeMs;
        pendingTime = pendingTime < 0 ? 0 : pendingTime;
        queryDetail.setPendingTime(pendingTime);
        queryDetail.setNetTime(elapseMs - pendingTime);
        long parseTime = Tracers.getSpecifiedTimer("Parser").map(Timer::getTotalTime).orElse(0L);
        long planTime = Tracers.getSpecifiedTimer("Total").map(Timer::getTotalTime).orElse(0L);
        long prepareTime = Tracers.getSpecifiedTimer("Prepare").map(Timer::getTotalTime).orElse(0L);
        long deployTime = Tracers.getSpecifiedTimer("Deploy").map(Timer::getTotalTime).orElse(0L);
        queryDetail.setNetComputeTime(elapseMs - parseTime - planTime - prepareTime - pendingTime - deployTime);
        queryDetail.setResourceGroupName(ctx.getResourceGroup() != null ? ctx.getResourceGroup().getName() : "");
        // add execution statistics into queryDetail
        queryDetail.setReturnRows(ctx.getReturnRows());
        queryDetail.setDigest(ctx.getAuditEventBuilder().build().digest);
        PQueryStatistics statistics = getQueryStatisticsForAuditLog();
        if (statistics != null) {
            queryDetail.setScanBytes(statistics.scanBytes);
            queryDetail.setScanRows(statistics.scanRows);
            queryDetail.setCpuCostNs(statistics.cpuCostNs == null ? -1 : statistics.cpuCostNs);
            queryDetail.setMemCostBytes(statistics.memCostBytes == null ? -1 : statistics.memCostBytes);
            queryDetail.setSpillBytes(statistics.spillBytes == null ? -1 : statistics.spillBytes);
            queryDetail.calculateCacheMissRatio(statistics.readLocalCnt == null ? 0 : statistics.readLocalCnt,
                    statistics.readRemoteCnt == null ? 0 : statistics.readRemoteCnt);
        }
        queryDetail.setCatalog(ctx.getCurrentCatalog());

        QueryDetailQueue.addQueryDetail(queryDetail);
    }

    protected boolean shouldMarkIdleCheck(StatementBase parsedStmt) {
        boolean isPreQuerySQL = false;
        try {
            isPreQuerySQL = SqlUtils.isPreQuerySQL(parsedStmt);
        } catch (Exception e) {
            LOG.warn("check isPreQuerySQL failed", e);
        }
        return !isInternalStmt
                && !isPreQuerySQL
                && !(parsedStmt instanceof ShowStmt)
                && !(parsedStmt instanceof AdminSetConfigStmt);
    }

    public double getMaxFilterRatio(DmlStmt dmlStmt) {
        Map<String, String> properties = dmlStmt.getProperties();
        if (properties.containsKey(LoadStmt.MAX_FILTER_RATIO_PROPERTY)) {
            try {
                return Double.parseDouble(properties.get(LoadStmt.MAX_FILTER_RATIO_PROPERTY));
            } catch (NumberFormatException e) {
                // ignore
            }
        }
        return ConnectContext.get().getSessionVariable().getInsertMaxFilterRatio();
    }
}<|MERGE_RESOLUTION|>--- conflicted
+++ resolved
@@ -1228,7 +1228,6 @@
             if (queryDetail != null) {
                 queryDetail.setProfile(profileContent);
             }
-<<<<<<< HEAD
         };
         Consumer<Boolean> taskWrapper = (Boolean isAsync) -> {
             try {
@@ -1241,26 +1240,8 @@
 
                 if (Config.enable_collect_query_detail_info && Config.enable_profile_log && queryDetail != null) {
                     String jsonString = GSON.toJson(queryDetail);
-                    if (Config.enable_profile_log_compress) {
-                        byte[] jsonBytes;
-                        try {
-                            jsonBytes = CompressionUtils.gzipCompressString(jsonString);
-                            PROFILE_LOG.info(jsonBytes);
-                        } catch (IOException e) {
-                            LOG.warn("Compress queryDetail string failed, length: {}, reason: {}",
-                                    jsonString.length(), e.getMessage());
-                        }
-                    } else {
-                        PROFILE_LOG.info(jsonString);
-                    }
-                }
-=======
-            QeProcessorImpl.INSTANCE.unMonitorQuery(executionId);
-            QeProcessorImpl.INSTANCE.unregisterQuery(executionId);
-            if (Config.enable_collect_query_detail_info && Config.enable_profile_log) {
-                String jsonString = GSON.toJson(queryDetail);
-                PROFILE_LOG.info(jsonString);
->>>>>>> 8b74af5b
+                    PROFILE_LOG.info(jsonString);
+                }
             }
         };
         return coord.tryProcessProfileAsync(taskWrapper);
