// This file is made available under Elastic License 2.0.
// This file is based on code available under the Apache license here:
//   https://github.com/apache/incubator-doris/blob/master/fe/fe-core/src/main/java/org/apache/doris/qe/StmtExecutor.java

// Licensed to the Apache Software Foundation (ASF) under one
// or more contributor license agreements.  See the NOTICE file
// distributed with this work for additional information
// regarding copyright ownership.  The ASF licenses this file
// to you under the Apache License, Version 2.0 (the
// "License"); you may not use this file except in compliance
// with the License.  You may obtain a copy of the License at
//
//   http://www.apache.org/licenses/LICENSE-2.0
//
// Unless required by applicable law or agreed to in writing,
// software distributed under the License is distributed on an
// "AS IS" BASIS, WITHOUT WARRANTIES OR CONDITIONS OF ANY
// KIND, either express or implied.  See the License for the
// specific language governing permissions and limitations
// under the License.

package com.starrocks.qe;

import com.google.common.base.Preconditions;
import com.google.common.base.Strings;
import com.google.common.collect.Lists;
import com.google.common.collect.Sets;
import com.starrocks.analysis.AddSqlBlackListStmt;
import com.starrocks.analysis.Analyzer;
import com.starrocks.analysis.CreateTableAsSelectStmt;
import com.starrocks.analysis.DdlStmt;
import com.starrocks.analysis.DelSqlBlackListStmt;
import com.starrocks.analysis.DeleteStmt;
import com.starrocks.analysis.DmlStmt;
import com.starrocks.analysis.EnterStmt;
import com.starrocks.analysis.ExportStmt;
import com.starrocks.analysis.Expr;
import com.starrocks.analysis.InsertStmt;
import com.starrocks.analysis.KillStmt;
import com.starrocks.analysis.QueryStmt;
import com.starrocks.analysis.RedirectStatus;
import com.starrocks.analysis.SelectStmt;
import com.starrocks.analysis.SetStmt;
import com.starrocks.analysis.SetVar;
import com.starrocks.analysis.ShowStmt;
import com.starrocks.analysis.StatementBase;
import com.starrocks.analysis.StringLiteral;
import com.starrocks.analysis.UnsupportedStmt;
import com.starrocks.analysis.UpdateStmt;
import com.starrocks.analysis.UseStmt;
import com.starrocks.catalog.Column;
import com.starrocks.catalog.Database;
import com.starrocks.catalog.ExternalOlapTable;
import com.starrocks.catalog.OlapTable;
import com.starrocks.catalog.Partition;
import com.starrocks.catalog.ScalarType;
import com.starrocks.catalog.Table;
import com.starrocks.common.AnalysisException;
import com.starrocks.common.Config;
import com.starrocks.common.DdlException;
import com.starrocks.common.ErrorCode;
import com.starrocks.common.ErrorReport;
import com.starrocks.common.FeConstants;
import com.starrocks.common.MetaNotFoundException;
import com.starrocks.common.QueryDumpLog;
import com.starrocks.common.UserException;
import com.starrocks.common.Version;
import com.starrocks.common.util.DebugUtil;
import com.starrocks.common.util.ProfileManager;
import com.starrocks.common.util.RuntimeProfile;
import com.starrocks.common.util.TimeUtils;
import com.starrocks.common.util.UUIDUtil;
import com.starrocks.load.EtlJobType;
import com.starrocks.load.InsertOverwriteJob;
import com.starrocks.load.InsertOverwriteJobManager;
import com.starrocks.load.loadv2.LoadJob;
import com.starrocks.meta.SqlBlackList;
import com.starrocks.metric.MetricRepo;
import com.starrocks.metric.TableMetricsEntity;
import com.starrocks.metric.TableMetricsRegistry;
import com.starrocks.mysql.MysqlChannel;
import com.starrocks.mysql.MysqlEofPacket;
import com.starrocks.mysql.MysqlSerializer;
import com.starrocks.mysql.privilege.PrivPredicate;
import com.starrocks.persist.gson.GsonUtils;
import com.starrocks.planner.OlapTableSink;
import com.starrocks.planner.PlanFragment;
import com.starrocks.planner.ScanNode;
import com.starrocks.proto.PQueryStatistics;
import com.starrocks.proto.QueryStatisticsItemPB;
import com.starrocks.qe.QueryState.MysqlStateType;
import com.starrocks.rpc.RpcException;
import com.starrocks.server.GlobalStateMgr;
import com.starrocks.service.FrontendOptions;
import com.starrocks.sql.PlannerProfile;
import com.starrocks.sql.StatementPlanner;
import com.starrocks.sql.analyzer.PrivilegeChecker;
import com.starrocks.sql.analyzer.SemanticException;
import com.starrocks.sql.ast.AnalyzeStmt;
import com.starrocks.sql.ast.CreateAnalyzeJobStmt;
import com.starrocks.sql.ast.ExecuteAsStmt;
import com.starrocks.sql.ast.QueryStatement;
import com.starrocks.sql.ast.SelectRelation;
import com.starrocks.sql.common.ErrorType;
import com.starrocks.sql.common.MetaUtils;
import com.starrocks.sql.common.StarRocksPlannerException;
import com.starrocks.sql.parser.ParsingException;
import com.starrocks.sql.plan.ExecPlan;
import com.starrocks.statistic.AnalyzeJob;
import com.starrocks.statistic.AnalyzeMeta;
import com.starrocks.statistic.Constants;
import com.starrocks.statistic.StatisticExecutor;
import com.starrocks.statistic.TableCollectJob;
import com.starrocks.task.LoadEtlTask;
import com.starrocks.thrift.TDescriptorTable;
import com.starrocks.thrift.TExplainLevel;
import com.starrocks.thrift.TQueryOptions;
import com.starrocks.thrift.TQueryType;
import com.starrocks.thrift.TUniqueId;
import com.starrocks.transaction.TabletCommitInfo;
import com.starrocks.transaction.TransactionState;
import com.starrocks.transaction.TransactionStatus;
import org.apache.commons.lang.exception.ExceptionUtils;
import org.apache.logging.log4j.LogManager;
import org.apache.logging.log4j.Logger;

import java.io.IOException;
import java.nio.ByteBuffer;
import java.time.LocalDateTime;
import java.util.List;
import java.util.Map;
import java.util.Set;
import java.util.UUID;
import java.util.concurrent.atomic.AtomicLong;

import static com.starrocks.sql.common.UnsupportedException.unsupportedException;

// Do one COM_QUERY process.
// first: Parse receive byte array to statement struct.
// second: Do handle function for statement.
public class StmtExecutor {
    private static final Logger LOG = LogManager.getLogger(StmtExecutor.class);

    private static final AtomicLong STMT_ID_GENERATOR = new AtomicLong(0);

    private final ConnectContext context;
    private final MysqlSerializer serializer;
    private final OriginStatement originStmt;
    private StatementBase parsedStmt;
    private RuntimeProfile profile;
    private Coordinator coord = null;
    private MasterOpExecutor masterOpExecutor = null;
    private RedirectStatus redirectStatus = null;
    private final boolean isProxy;
    private ShowResultSet proxyResultSet = null;
    private PQueryStatistics statisticsForAuditLog;

    // this constructor is mainly for proxy
    public StmtExecutor(ConnectContext context, OriginStatement originStmt, boolean isProxy) {
        this.context = context;
        this.originStmt = originStmt;
        this.serializer = context.getSerializer();
        this.isProxy = isProxy;
    }

    // this constructor is only for test now.
    public StmtExecutor(ConnectContext context, String stmt) {
        this(context, new OriginStatement(stmt, 0), false);
    }

    // constructor for receiving parsed stmt from connect processor
    public StmtExecutor(ConnectContext ctx, StatementBase parsedStmt) {
        this.context = ctx;
        this.parsedStmt = parsedStmt;
        this.originStmt = parsedStmt.getOrigStmt();
        this.serializer = context.getSerializer();
        this.isProxy = false;
    }

    // At the end of query execution, we begin to add up profile
    public void initProfile(long beginTimeInNanoSecond) {
        profile = new RuntimeProfile("Query");
        RuntimeProfile summaryProfile = new RuntimeProfile("Summary");
        summaryProfile.addInfoString(ProfileManager.QUERY_ID, DebugUtil.printId(context.getExecutionId()));
        summaryProfile.addInfoString(ProfileManager.START_TIME, TimeUtils.longToTimeString(context.getStartTime()));

        long currentTimestamp = System.currentTimeMillis();
        long totalTimeMs = currentTimestamp - context.getStartTime();
        summaryProfile.addInfoString(ProfileManager.END_TIME, TimeUtils.longToTimeString(currentTimestamp));
        summaryProfile.addInfoString(ProfileManager.TOTAL_TIME, DebugUtil.getPrettyStringMs(totalTimeMs));

        summaryProfile.addInfoString(ProfileManager.QUERY_TYPE, "Query");
        summaryProfile.addInfoString(ProfileManager.QUERY_STATE, context.getState().toString());
        summaryProfile.addInfoString("StarRocks Version", Version.STARROCKS_VERSION);
        summaryProfile.addInfoString(ProfileManager.USER, context.getQualifiedUser());
        summaryProfile.addInfoString(ProfileManager.DEFAULT_DB, context.getDatabase());
        summaryProfile.addInfoString(ProfileManager.SQL_STATEMENT, originStmt.originStmt);

        PQueryStatistics statistics = getQueryStatisticsForAuditLog();
        long memCostBytes = statistics == null || statistics.memCostBytes == null ? 0 : statistics.memCostBytes;
        long cpuCostNs = statistics == null || statistics.cpuCostNs == null ? 0 : statistics.cpuCostNs;
        summaryProfile.addInfoString(ProfileManager.QUERY_CPU_COST, DebugUtil.getPrettyStringNs(cpuCostNs));
        summaryProfile.addInfoString(ProfileManager.QUERY_MEM_COST, DebugUtil.getPrettyStringBytes(memCostBytes));
        profile.addChild(summaryProfile);

        RuntimeProfile plannerProfile = new RuntimeProfile("Planner");
        profile.addChild(plannerProfile);
        context.getPlannerProfile().build(plannerProfile);

        if (coord != null) {
            coord.getQueryProfile().getCounterTotalTime().setValue(TimeUtils.getEstimatedTime(beginTimeInNanoSecond));
            coord.endProfile();
            coord.mergeIsomorphicProfiles();
            profile.addChild(coord.getQueryProfile());
            coord = null;
        }
    }

    public boolean isForwardToMaster() {
        if (GlobalStateMgr.getCurrentState().isMaster()) {
            return false;
        }

        // this is a query stmt, but this non-master FE can not read, forward it to master
        if ((parsedStmt instanceof QueryStmt || parsedStmt instanceof QueryStatement) &&
                !GlobalStateMgr.getCurrentState().isMaster()
                && !GlobalStateMgr.getCurrentState().canRead()) {
            return true;
        }

        if (redirectStatus == null) {
            return false;
        } else {
            return redirectStatus.isForwardToMaster();
        }
    }

    public ByteBuffer getOutputPacket() {
        if (masterOpExecutor == null) {
            return null;
        } else {
            return masterOpExecutor.getOutputPacket();
        }
    }

    public ShowResultSet getProxyResultSet() {
        return proxyResultSet;
    }

    public ShowResultSet getShowResultSet() {
        if (masterOpExecutor == null) {
            return null;
        } else {
            return masterOpExecutor.getProxyResultSet();
        }
    }

    public boolean isQueryStmt() {
        return parsedStmt != null && (parsedStmt instanceof QueryStmt || parsedStmt instanceof QueryStatement);
    }

    public StatementBase getParsedStmt() {
        return parsedStmt;
    }

    // Execute one statement.
    // Exception:
    //  IOException: talk with client failed.
    public void execute() throws Exception {
        long beginTimeInNanoSecond = TimeUtils.getStartTime();
        context.setStmtId(STMT_ID_GENERATOR.incrementAndGet());

        // set execution id.
        // Try to use query id as execution id when execute first time.
        UUID uuid = context.getQueryId();
        context.setExecutionId(UUIDUtil.toTUniqueId(uuid));
        SessionVariable sessionVariableBackup = context.getSessionVariable();
        try {
            // parsedStmt may already by set when constructing this StmtExecutor();
            resolveParseStmtForForward();

            // support select hint e.g. select /*+ SET_VAR(query_timeout=1) */ sleep(3);
            if (parsedStmt != null) {
                Map<String, String> optHints = null;
                if (parsedStmt instanceof SelectStmt) {
                    SelectStmt selectStmt = (SelectStmt) parsedStmt;
                    optHints = selectStmt.getSelectList().getOptHints();
                } else if (parsedStmt instanceof QueryStatement &&
                        ((QueryStatement) parsedStmt).getQueryRelation() instanceof SelectRelation) {
                    SelectRelation selectRelation = (SelectRelation) ((QueryStatement) parsedStmt).getQueryRelation();
                    optHints = selectRelation.getSelectList().getOptHints();
                }

                if (optHints != null) {
                    SessionVariable sessionVariable = (SessionVariable) sessionVariableBackup.clone();
                    for (String key : optHints.keySet()) {
                        VariableMgr.setVar(sessionVariable, new SetVar(key, new StringLiteral(optHints.get(key))),
                                true);
                    }
                    context.setSessionVariable(sessionVariable);
                }
            }

            // execPlan is the output of new planner
            ExecPlan execPlan = null;
            boolean execPlanBuildByNewPlanner = false;

            // Entrance to the new planner
            if (isStatisticsOrAnalyzer(parsedStmt, context) ||
                    StatementPlanner.supportedByNewPlanner(parsedStmt)) {
                try (PlannerProfile.ScopedTimer _ = PlannerProfile.getScopedTimer("Total")) {
                    redirectStatus = parsedStmt.getRedirectStatus();
                    if (!isForwardToMaster()) {
                        context.getDumpInfo().reset();
                        context.getDumpInfo().setOriginStmt(parsedStmt.getOrigStmt().originStmt);
                        if (parsedStmt instanceof ShowStmt) {
                            com.starrocks.sql.analyzer.Analyzer.analyze(parsedStmt, context);
                            PrivilegeChecker.check(parsedStmt, context);

                            QueryStatement selectStmt = ((ShowStmt) parsedStmt).toSelectStmt();
                            if (selectStmt != null) {
                                parsedStmt = selectStmt;
                                execPlan = new StatementPlanner().plan(parsedStmt, context);
                            }
                        } else {
                            execPlan = new StatementPlanner().plan(parsedStmt, context);
                        }
                        execPlanBuildByNewPlanner = true;
                    }
                } catch (SemanticException e) {
                    dumpException(e);
                    throw new AnalysisException(e.getMessage());
                } catch (StarRocksPlannerException e) {
                    dumpException(e);
                    if (e.getType().equals(ErrorType.USER_ERROR)) {
                        throw e;
                    } else if (e.getType().equals(ErrorType.UNSUPPORTED) && e.getMessage().contains("UDF function")) {
                        LOG.warn("New planner not implement : " + originStmt.originStmt, e);
                        analyze(context.getSessionVariable().toThrift());
                    } else {
                        LOG.warn("New planner error: " + originStmt.originStmt, e);
                        throw e;
                    }
                }
            } else {
                // analyze this query
                analyze(context.getSessionVariable().toThrift());
            }

            if (context.isQueryDump()) {
                return;
            }
            if (isForwardToMaster()) {
                forwardToMaster();
                return;
            } else {
                LOG.debug("no need to transfer to Master. stmt: {}", context.getStmtId());
            }

            // Only add the last running stmt for multi statement,
            // because the audit log will only show the last stmt and
            // the ConnectProcessor only add the last finished stmt
            if (context.getIsLastStmt()) {
                addRunningQueryDetail();
            }

            if (parsedStmt instanceof QueryStmt || parsedStmt instanceof QueryStatement) {
                context.getState().setIsQuery(true);

                // sql's blacklist is enabled through enable_sql_blacklist.
                if (Config.enable_sql_blacklist) {
                    String originSql = parsedStmt.getOrigStmt().originStmt.trim().toLowerCase().replaceAll(" +", " ");

                    // If this sql is in blacklist, show message.
                    SqlBlackList.verifying(originSql);
                }

                // Record planner costs in audit log
                Preconditions.checkNotNull(execPlan, "query must has a plan");

                int retryTime = Config.max_query_retry_time;
                for (int i = 0; i < retryTime; i++) {
                    try {
                        //reset query id for each retry
                        if (i > 0) {
                            uuid = UUID.randomUUID();
                            context.setExecutionId(
                                    new TUniqueId(uuid.getMostSignificantBits(), uuid.getLeastSignificantBits()));
                        }

                        Preconditions.checkState(execPlanBuildByNewPlanner, "must use new planner");
                        StringBuilder explainStringBuilder = new StringBuilder();
                        // StarRocksManager depends on explainString to get sql plan
                        if (parsedStmt.isExplain() || context.getSessionVariable().isReportSucc()) {
                            explainStringBuilder.append(execPlan.getExplainString(parsedStmt.getExplainLevel()));
                        }
                        handleQueryStmt(execPlan.getFragments(), execPlan.getScanNodes(),
                                execPlan.getDescTbl().toThrift(),
                                execPlan.getColNames(), execPlan.getOutputExprs(), explainStringBuilder.toString());

                        if (context.getSessionVariable().isReportSucc()) {
                            writeProfile(beginTimeInNanoSecond);
                        }
                        break;
                    } catch (RpcException e) {
                        if (i == retryTime - 1) {
                            throw e;
                        }
                        if (!context.getMysqlChannel().isSend()) {
                            LOG.warn("retry {} times. stmt: {}", (i + 1), parsedStmt.getOrigStmt().originStmt);
                        } else {
                            throw e;
                        }
                    } finally {
                        QeProcessorImpl.INSTANCE.unregisterQuery(context.getExecutionId());
                    }
                }
            } else if (parsedStmt instanceof SetStmt) {
                handleSetStmt();
            } else if (parsedStmt instanceof EnterStmt) {
                handleEnterStmt();
            } else if (parsedStmt instanceof UseStmt) {
                handleUseStmt();
            } else if (parsedStmt instanceof CreateTableAsSelectStmt) {
                if (execPlanBuildByNewPlanner) {
                    handleCreateTableAsSelectStmt(beginTimeInNanoSecond);
                } else {
                    throw new AnalysisException("old planner does not support CTAS statement");
                }
            } else if (parsedStmt instanceof DmlStmt) {
                try {
                    handleDMLStmt(execPlan, (DmlStmt) parsedStmt);
                    if (context.getSessionVariable().isReportSucc()) {
                        writeProfile(beginTimeInNanoSecond);
                    }
                } catch (Throwable t) {
                    LOG.warn("DML statement(" + originStmt.originStmt + ") process failed.", t);
                    throw t;
                } finally {
                    QeProcessorImpl.INSTANCE.unregisterQuery(context.getExecutionId());
                }
            } else if (parsedStmt instanceof DdlStmt) {
                handleDdlStmt();
            } else if (parsedStmt instanceof ShowStmt) {
                handleShow();
            } else if (parsedStmt instanceof KillStmt) {
                handleKill();
            } else if (parsedStmt instanceof ExportStmt) {
                handleExportStmt(context.getQueryId());
            } else if (parsedStmt instanceof UnsupportedStmt) {
                handleUnsupportedStmt();
            } else if (parsedStmt instanceof AnalyzeStmt) {
                handleAnalyzeStmt();
            } else if (parsedStmt instanceof AddSqlBlackListStmt) {
                handleAddSqlBlackListStmt();
            } else if (parsedStmt instanceof DelSqlBlackListStmt) {
                handleDelSqlBlackListStmt();
            } else if (parsedStmt instanceof ExecuteAsStmt) {
                handleExecAsStmt();
            } else {
                context.getState().setError("Do not support this query.");
            }
        } catch (IOException e) {
            LOG.warn("execute IOException ", e);
            // the exception happens when interact with client
            // this exception shows the connection is gone
            context.getState().setError(e.getMessage());
            throw e;
        } catch (UserException e) {
            // analysis exception only print message, not print the stack
            LOG.info("execute Exception. {}", e.getMessage());
            context.getState().setError(e.getMessage());
            context.getState().setErrType(QueryState.ErrType.ANALYSIS_ERR);
        } catch (Throwable e) {
            String sql = originStmt != null ? originStmt.originStmt : "";
            LOG.warn("execute Exception, sql " + sql, e);
            context.getState().setError(e.getMessage());
            if (parsedStmt instanceof KillStmt) {
                // ignore kill stmt execute err(not monitor it)
                context.getState().setErrType(QueryState.ErrType.ANALYSIS_ERR);
            }
        } finally {
            if (parsedStmt instanceof InsertStmt) {
                InsertStmt insertStmt = (InsertStmt) parsedStmt;
                // The transaction of an insert operation begin at analyze phase.
                // So we should abort the transaction at this finally block if it encounters exception.
                if (insertStmt.isTransactionBegin() && context.getState().getStateType() == MysqlStateType.ERR) {
                    try {
                        String errMsg = Strings.emptyToNull(context.getState().getErrorMessage());
                        if (insertStmt.getTargetTable() instanceof ExternalOlapTable) {
                            ExternalOlapTable externalTable = (ExternalOlapTable) (insertStmt.getTargetTable());
                            GlobalStateMgr.getCurrentGlobalTransactionMgr().abortRemoteTransaction(
                                    externalTable.getSourceTableDbId(), insertStmt.getTransactionId(),
                                    externalTable.getSourceTableHost(),
                                    externalTable.getSourceTablePort(),
                                    errMsg == null ? "unknown reason" : errMsg);
                        } else {
                            GlobalStateMgr.getCurrentGlobalTransactionMgr().abortTransaction(
                                    insertStmt.getDbObj().getId(), insertStmt.getTransactionId(),
                                    (errMsg == null ? "unknown reason" : errMsg));
                        }
                    } catch (Exception abortTxnException) {
                        LOG.warn("errors when abort txn", abortTxnException);
                    }
                }
            }
            context.setSessionVariable(sessionVariableBackup);
        }
    }

    private void handleCreateTableAsSelectStmt(long beginTimeInNanoSecond) throws Exception {
        CreateTableAsSelectStmt createTableAsSelectStmt = (CreateTableAsSelectStmt) parsedStmt;

        // if create table failed should not drop table. because table may already exists,
        // and for other cases the exception will throw and the rest of the code will not be executed.
        createTableAsSelectStmt.createTable(context);
        try {
            InsertStmt insertStmt = createTableAsSelectStmt.getInsertStmt();
            ExecPlan execPlan = new StatementPlanner().plan(insertStmt, context);
            handleDMLStmt(execPlan, ((CreateTableAsSelectStmt) parsedStmt).getInsertStmt());
            if (context.getSessionVariable().isReportSucc()) {
                writeProfile(beginTimeInNanoSecond);
            }
            if (context.getState().getStateType() == MysqlStateType.ERR) {
                ((CreateTableAsSelectStmt) parsedStmt).dropTable(context);
            }
        } catch (Throwable t) {
            LOG.warn("handle create table as select stmt fail", t);
            ((CreateTableAsSelectStmt) parsedStmt).dropTable(context);
            throw t;
        } finally {
            QeProcessorImpl.INSTANCE.unregisterQuery(context.getExecutionId());
        }
    }

    private void resolveParseStmtForForward() throws AnalysisException {
        if (parsedStmt == null) {
            List<StatementBase> stmts;
            try {
                stmts = com.starrocks.sql.parser.SqlParser.parse(originStmt.originStmt,
                        context.getSessionVariable().getSqlMode());
                parsedStmt = stmts.get(originStmt.idx);
                parsedStmt.setOrigStmt(originStmt);
            } catch (ParsingException parsingException) {
                throw new AnalysisException(parsingException.getMessage());
            } catch (Exception e) {
                parsedStmt = com.starrocks.sql.parser.SqlParser.parseWithOldParser(originStmt.originStmt,
                        context.getSessionVariable().getSqlMode(), originStmt.idx);
                parsedStmt.setOrigStmt(originStmt);
            }
        }
    }

    private void dumpException(Exception e) {
        context.getDumpInfo().addException(ExceptionUtils.getStackTrace(e));
        if (context.getSessionVariable().getEnableQueryDump() && !context.isQueryDump()) {
            QueryDumpLog.getQueryDump().log(GsonUtils.GSON.toJson(context.getDumpInfo()));
        }
    }

    private void forwardToMaster() throws Exception {
        masterOpExecutor = new MasterOpExecutor(parsedStmt, originStmt, context, redirectStatus);
        LOG.debug("need to transfer to Master. stmt: {}", context.getStmtId());
        masterOpExecutor.execute();
    }

    private void writeProfile(long beginTimeInNanoSecond) {
        long profileBeginTime = System.currentTimeMillis();
        initProfile(beginTimeInNanoSecond);
        profile.computeTimeInChildProfile();
        long profileEndTime = System.currentTimeMillis();
        profile.getChildMap().get("Summary")
                .addInfoString(ProfileManager.PROFILE_TIME, DebugUtil.getPrettyStringMs(profileEndTime - profileBeginTime));
        StringBuilder builder = new StringBuilder();
        profile.prettyPrint(builder, "");
        String profileContent = ProfileManager.getInstance().pushProfile(profile);
        if (context.getQueryDetail() != null) {
            context.getQueryDetail().setProfile(profileContent);
        }
    }

    // Analyze one statement to structure in memory.
    public void analyze(TQueryOptions tQueryOptions) throws UserException {
        LOG.info("begin to analyze stmt: {}, forwarded stmt id: {}", context.getStmtId(), context.getForwardedStmtId());

        // parsedStmt may already by set when constructing this StmtExecutor();
        resolveParseStmtForForward();
        redirectStatus = parsedStmt.getRedirectStatus();

        // yiguolei: insertstmt's grammar analysis will write editlog, so that we check if the stmt should be forward to master here
        // if the stmt should be forward to master, then just return here and the master will do analysis again
        if (isForwardToMaster()) {
            return;
        }

        // Convert show statement to select statement here
        if (parsedStmt instanceof ShowStmt) {
            QueryStatement selectStmt = ((ShowStmt) parsedStmt).toSelectStmt();
            if (selectStmt != null) {
                Preconditions.checkState(false, "Shouldn't reach here");
            }
        }

        if (parsedStmt instanceof QueryStmt
                || parsedStmt instanceof QueryStatement
                || parsedStmt instanceof DmlStmt
                || parsedStmt instanceof CreateTableAsSelectStmt) {
            Preconditions.checkState(false, "Shouldn't reach here");
        } else {
            try {
                parsedStmt.analyze(new Analyzer(context.getGlobalStateMgr(), context));
            } catch (AnalysisException e) {
                throw e;
            } catch (Exception e) {
                LOG.warn("Analyze failed because ", e);
                throw new AnalysisException("Unexpected exception: " + e.getMessage());
            }
        }
    }

    // Because this is called by other thread
    public void cancel() {
        if (parsedStmt instanceof DeleteStmt && !((DeleteStmt) parsedStmt).supportNewPlanner()) {
            DeleteStmt deleteStmt = (DeleteStmt) parsedStmt;
            long jobId = deleteStmt.getJobId();
            if (jobId != -1) {
                GlobalStateMgr.getCurrentState().getDeleteHandler().killJob(jobId);
            }
        } else {
            Coordinator coordRef = coord;
            if (coordRef != null) {
                coordRef.cancel();
            }
        }
    }

    // Handle kill statement.
    private void handleKill() throws DdlException {
        KillStmt killStmt = (KillStmt) parsedStmt;
        long id = killStmt.getConnectionId();
        ConnectContext killCtx = context.getConnectScheduler().getContext(id);
        if (killCtx == null) {
            ErrorReport.reportDdlException(ErrorCode.ERR_NO_SUCH_THREAD, id);
        }
        if (context == killCtx) {
            // Suicide
            context.setKilled();
        } else {
            // Check auth
            // Only user itself and user with admin priv can kill connection
            if (!killCtx.getQualifiedUser().equals(ConnectContext.get().getQualifiedUser())
                    && !GlobalStateMgr.getCurrentState().getAuth().checkGlobalPriv(ConnectContext.get(),
                    PrivPredicate.ADMIN)) {
                ErrorReport.reportDdlException(ErrorCode.ERR_KILL_DENIED_ERROR, id);
            }

            killCtx.kill(killStmt.isConnectionKill());
        }
        context.getState().setOk();
    }

    // Process set statement.
    private void handleSetStmt() {
        try {
            SetStmt setStmt = (SetStmt) parsedStmt;
            SetExecutor executor = new SetExecutor(context, setStmt);
            executor.execute();
        } catch (DdlException e) {
            // Return error message to client.
            context.getState().setError(e.getMessage());
            return;
        }
        context.getState().setOk();
    }

    // Process a select statement.
    private void handleQueryStmt(List<PlanFragment> fragments, List<ScanNode> scanNodes, TDescriptorTable descTable,
                                 List<String> colNames, List<Expr> outputExprs, String explainString) throws Exception {
        // Every time set no send flag and clean all data in buffer
        context.getMysqlChannel().reset();
        StatementBase queryStmt = parsedStmt;

        if (queryStmt.isExplain()) {
            handleExplainStmt(explainString);
            return;
        }
        if (context.getQueryDetail() != null) {
            context.getQueryDetail().setExplain(explainString);
        }

        coord = new Coordinator(context, fragments, scanNodes, descTable);

        QeProcessorImpl.INSTANCE.registerQuery(context.getExecutionId(),
                new QeProcessorImpl.QueryInfo(context, originStmt.originStmt, coord));

        coord.exec();

        // send result
        // 1. If this is a query with OUTFILE clause, eg: select * from tbl1 into outfile xxx,
        //    We will not send real query result to client. Instead, we only send OK to client with
        //    number of rows selected. For example:
        //          mysql> select * from tbl1 into outfile xxx;
        //          Query OK, 10 rows affected (0.01 sec)
        //
        // 2. If this is a query, send the result expr fields first, and send result data back to client.
        RowBatch batch;
        MysqlChannel channel = context.getMysqlChannel();
        boolean isOutfileQuery = false;
        if (queryStmt instanceof QueryStmt) {
            isOutfileQuery = ((QueryStmt) queryStmt).hasOutFileClause();
        } else if (queryStmt instanceof QueryStatement) {
            isOutfileQuery = ((QueryStatement) queryStmt).hasOutFileClause();
        }
        boolean isSendFields = false;
        while (true) {
            batch = coord.getNext();
            // for outfile query, there will be only one empty batch send back with eos flag
            if (batch.getBatch() != null && !isOutfileQuery) {
                // For some language driver, getting error packet after fields packet will be recognized as a success result
                // so We need to send fields after first batch arrived
                if (!isSendFields) {
                    sendFields(colNames, outputExprs);
                    isSendFields = true;
                }
                if (channel.isSendBufferNull()) {
                    int bufferSize = 0;
                    for (ByteBuffer row : batch.getBatch().getRows()) {
                        bufferSize += (row.position() - row.limit());
                    }
                    // +8 for header size
                    channel.initBuffer(bufferSize + 8);
                }

                for (ByteBuffer row : batch.getBatch().getRows()) {
                    channel.sendOnePacket(row);
                }
                context.updateReturnRows(batch.getBatch().getRows().size());
            }
            if (batch.isEos()) {
                break;
            }
        }
        if (!isSendFields && !isOutfileQuery) {
            sendFields(colNames, outputExprs);
        }

        statisticsForAuditLog = batch.getQueryStatistics();
        if (!isOutfileQuery) {
            context.getState().setEof();
        } else {
            context.getState().setOk(statisticsForAuditLog.returnedRows, 0, "");
        }
        if (null == statisticsForAuditLog || null == statisticsForAuditLog.statsItems ||
                statisticsForAuditLog.statsItems.isEmpty()) {
            return;
        }
        // collect table-level metrics
        Set<Long> tableIds = Sets.newHashSet();
        for (QueryStatisticsItemPB item : statisticsForAuditLog.statsItems) {
            TableMetricsEntity entity = TableMetricsRegistry.getInstance().getMetricsEntity(item.tableId);
            entity.counterScanRowsTotal.increase(item.scanRows);
            entity.counterScanBytesTotal.increase(item.scanBytes);
            tableIds.add(item.tableId);
        }
        for (Long tableId : tableIds) {
            TableMetricsEntity entity = TableMetricsRegistry.getInstance().getMetricsEntity(tableId);
            entity.counterScanFinishedTotal.increase(1L);
        }
    }

    private void handleAnalyzeStmt() {
        AnalyzeStmt analyzeStmt = (AnalyzeStmt) parsedStmt;
<<<<<<< HEAD
        Database db = MetaUtils.getStarRocks(context, analyzeStmt.getTableName());
        Table table = MetaUtils.getStarRocksTable(context, analyzeStmt.getTableName());
=======
        StatisticExecutor statisticExecutor = new StatisticExecutor();
        Database db = MetaUtils.getDatabase(context, analyzeStmt.getTableName());
        Table table = MetaUtils.getTable(context, analyzeStmt.getTableName());
>>>>>>> 329c33a6

        AnalyzeJob analyzeJob = new AnalyzeJob(db.getId(), table.getId(), analyzeStmt.getColumnNames(),
                analyzeStmt.isSample() ? Constants.AnalyzeType.SAMPLE : Constants.AnalyzeType.FULL,
                Constants.ScheduleType.ONCE,
                analyzeStmt.getProperties(),
                Constants.ScheduleStatus.RUNNING,
                LocalDateTime.MIN);

        StatisticExecutor statisticExecutor = new StatisticExecutor();
        TableCollectJob tableCollectJob = new TableCollectJob(analyzeJob, db, table, analyzeStmt.getColumnNames());
        ((OlapTable) table).getPartitions().stream().map(Partition::getId).forEach(tableCollectJob::addPartitionId);
        statisticExecutor.collectStatistics(tableCollectJob);
    }

    private void handleAddSqlBlackListStmt() {
        AddSqlBlackListStmt addSqlBlackListStmt = (AddSqlBlackListStmt) parsedStmt;
        SqlBlackList.getInstance().put(addSqlBlackListStmt.getSqlPattern());
    }

    private void handleDelSqlBlackListStmt() {
        DelSqlBlackListStmt delSqlBlackListStmt = (DelSqlBlackListStmt) parsedStmt;
        List<Long> indexs = delSqlBlackListStmt.getIndexs();
        if (indexs != null) {
            for (long id : indexs) {
                SqlBlackList.getInstance().delete(id);
            }
        }
    }

    private void handleExecAsStmt() {
        ExecuteAsExecutor.execute((ExecuteAsStmt) parsedStmt, context);
    }

    private void handleUnsupportedStmt() {
        context.getMysqlChannel().reset();
        // do nothing
        context.getState().setOk();
    }

    // Process use statement.
    private void handleUseStmt() throws AnalysisException {
        UseStmt useStmt = (UseStmt) parsedStmt;
        try {
            if (Strings.isNullOrEmpty(useStmt.getClusterName())) {
                ErrorReport.reportAnalysisException(ErrorCode.ERR_CLUSTER_NO_SELECT_CLUSTER);
            }
            // TODO: refactor useStmt and rename getDatabase
            context.getGlobalStateMgr().changeCatalogDb(context, useStmt.getDatabase());
        } catch (DdlException e) {
            context.getState().setError(e.getMessage());
            return;
        }
        context.getState().setOk();
    }

    private void sendMetaData(ShowResultSetMetaData metaData) throws IOException {
        // sends how many columns
        serializer.reset();
        serializer.writeVInt(metaData.getColumnCount());
        context.getMysqlChannel().sendOnePacket(serializer.toByteBuffer());
        // send field one by one
        for (Column col : metaData.getColumns()) {
            serializer.reset();
            // TODO(zhaochun): only support varchar type
            serializer.writeField(col.getName(), col.getType());
            context.getMysqlChannel().sendOnePacket(serializer.toByteBuffer());
        }
        // send EOF
        serializer.reset();
        MysqlEofPacket eofPacket = new MysqlEofPacket(context.getState());
        eofPacket.writeTo(serializer);
        context.getMysqlChannel().sendOnePacket(serializer.toByteBuffer());
    }

    private void sendFields(List<String> colNames, List<Expr> exprs) throws IOException {
        // sends how many columns
        serializer.reset();
        serializer.writeVInt(colNames.size());
        context.getMysqlChannel().sendOnePacket(serializer.toByteBuffer());
        // send field one by one
        for (int i = 0; i < colNames.size(); ++i) {
            serializer.reset();
            serializer.writeField(colNames.get(i), exprs.get(i).getOriginType());
            context.getMysqlChannel().sendOnePacket(serializer.toByteBuffer());
        }
        // send EOF
        serializer.reset();
        MysqlEofPacket eofPacket = new MysqlEofPacket(context.getState());
        eofPacket.writeTo(serializer);
        context.getMysqlChannel().sendOnePacket(serializer.toByteBuffer());
    }

    public void sendShowResult(ShowResultSet resultSet) throws IOException {
        context.updateReturnRows(resultSet.getResultRows().size());
        // Send meta data.
        sendMetaData(resultSet.getMetaData());

        // Send result set.
        for (List<String> row : resultSet.getResultRows()) {
            serializer.reset();
            for (String item : row) {
                if (item == null || item.equals(FeConstants.null_string)) {
                    serializer.writeNull();
                } else {
                    serializer.writeLenEncodedString(item);
                }
            }
            context.getMysqlChannel().sendOnePacket(serializer.toByteBuffer());
        }

        context.getState().setEof();
    }

    // Process show statement
    private void handleShow() throws IOException, AnalysisException, DdlException {
        ShowExecutor executor = new ShowExecutor(context, (ShowStmt) parsedStmt);
        ShowResultSet resultSet = executor.execute();
        if (resultSet == null) {
            // state changed in execute
            return;
        }
        if (isProxy) {
            proxyResultSet = resultSet;
            context.getState().setEof();
            return;
        }

        sendShowResult(resultSet);
    }

    private void handleExplainStmt(String result) throws IOException {
        ShowResultSetMetaData metaData =
                ShowResultSetMetaData.builder()
                        .addColumn(new Column("Explain String", ScalarType.createVarchar(20)))
                        .build();
        sendMetaData(metaData);

        // Send result set.
        for (String item : result.split("\n")) {
            serializer.reset();
            serializer.writeLenEncodedString(item);
            context.getMysqlChannel().sendOnePacket(serializer.toByteBuffer());
        }
        context.getState().setEof();
    }

    private void handleDdlStmt() {
        try {
            ShowResultSet resultSet = DdlExecutor.execute(context.getGlobalStateMgr(), (DdlStmt) parsedStmt);
            if (resultSet == null) {
                context.getState().setOk();
            } else {
                if (isProxy) {
                    proxyResultSet = resultSet;
                    context.getState().setEof();
                } else {
                    sendShowResult(resultSet);
                }
            }
        } catch (QueryStateException e) {
            if (e.getQueryState().getStateType() != MysqlStateType.OK) {
                LOG.warn("DDL statement(" + originStmt.originStmt + ") process failed.", e);
            }
            context.setState(e.getQueryState());
        } catch (UserException e) {
            LOG.warn("DDL statement(" + originStmt.originStmt + ") process failed.", e);
            // Return message to info client what happened.
            context.getState().setError(e.getMessage());
        } catch (Exception e) {
            // Maybe our bug
            LOG.warn("DDL statement(" + originStmt.originStmt + ") process failed.", e);
            context.getState().setError("Unexpected exception: " + e.getMessage());
        }
    }

    // process enter cluster
    private void handleEnterStmt() {
        final EnterStmt enterStmt = (EnterStmt) parsedStmt;
        try {
            context.getGlobalStateMgr().changeCluster(context, enterStmt.getClusterName());
            context.setDatabase("");
        } catch (DdlException e) {
            context.getState().setError(e.getMessage());
            return;
        }
        context.getState().setOk();
    }

    private void handleExportStmt(UUID queryId) throws Exception {
        ExportStmt exportStmt = (ExportStmt) parsedStmt;
        exportStmt.setExportStartTime(context.getStartTime());
        context.getGlobalStateMgr().getExportMgr().addExportJob(queryId, exportStmt);
    }

    private void addRunningQueryDetail() {
        if (!Config.enable_collect_query_detail_info) {
            return;
        }
        String sql;
        if (parsedStmt.needAuditEncryption()) {
            sql = parsedStmt.toSql();
        } else {
            sql = originStmt.originStmt;
        }
        boolean isQuery = false;
        if (parsedStmt instanceof QueryStmt || parsedStmt instanceof QueryStatement) {
            isQuery = true;
        }
        QueryDetail queryDetail = new QueryDetail(
                DebugUtil.printId(context.getQueryId()),
                isQuery,
                context.connectionId,
                context.getMysqlChannel() != null ?
                        context.getMysqlChannel().getRemoteIp() : "System",
                context.getStartTime(), -1, -1,
                QueryDetail.QueryMemState.RUNNING,
                context.getDatabase(),
                sql,
                context.getQualifiedUser(),
                context.getWorkGroup() != null ?
                        context.getWorkGroup().getName() : "");
        context.setQueryDetail(queryDetail);
        //copy queryDetail, cause some properties can be changed in future
        QueryDetailQueue.addAndRemoveTimeoutQueryDetail(queryDetail.copy());
    }

    public PQueryStatistics getQueryStatisticsForAuditLog() {
        if (statisticsForAuditLog == null) {
            statisticsForAuditLog = new PQueryStatistics();
        }
        if (statisticsForAuditLog.scanBytes == null) {
            statisticsForAuditLog.scanBytes = 0L;
        }
        if (statisticsForAuditLog.scanRows == null) {
            statisticsForAuditLog.scanRows = 0L;
        }
        if (statisticsForAuditLog.cpuCostNs == null) {
            statisticsForAuditLog.cpuCostNs = 0L;
        }
        if (statisticsForAuditLog.memCostBytes == null) {
            statisticsForAuditLog.memCostBytes = 0L;
        }
        return statisticsForAuditLog;
    }

    /**
     * Below function is added by new analyzer
     */
    private boolean isStatisticsOrAnalyzer(StatementBase statement, ConnectContext context) {
        return (statement instanceof InsertStmt && context.getDatabase().equalsIgnoreCase(Constants.StatisticsDBName))
                || statement instanceof AnalyzeStmt
                || statement instanceof CreateAnalyzeJobStmt;
    }

    public void handleInsertOverwrite(InsertStmt insertStmt) {
        Database database = MetaUtils.getDatabase(context, insertStmt.getTableName());
        Table table = insertStmt.getTargetTable();
        if (!(table instanceof OlapTable)) {
            LOG.warn("insert overwrite table:{} type:{} is not supported", table.getName(), table.getClass());
            throw new RuntimeException("not supported table type for insert overwrite");
        }
        OlapTable olapTable = (OlapTable) insertStmt.getTargetTable();
        InsertOverwriteJob insertOverwriteJob = new InsertOverwriteJob(GlobalStateMgr.getCurrentState().getNextId(),
                insertStmt, database.getId(), olapTable.getId());
        insertStmt.setOverwriteJobId(insertOverwriteJob.getJobId());
        try {
            InsertOverwriteJobManager manager = GlobalStateMgr.getCurrentState().getInsertOverwriteJobManager();
            manager.executeJob(context, this, insertOverwriteJob);
        } catch (Exception e) {
            LOG.warn("execute insert overwrite job:{} failed", insertOverwriteJob.getJobId(), e);
            throw new RuntimeException("insert overwrite failed", e);
        }
    }

    public void handleDMLStmt(ExecPlan execPlan, DmlStmt stmt) throws Exception {
        if (stmt.isExplain()) {
            handleExplainStmt(execPlan.getExplainString(stmt.getExplainLevel()));
            return;
        }
        if (context.getQueryDetail() != null) {
            context.getQueryDetail().setExplain(execPlan.getExplainString(TExplainLevel.NORMAL));
        }

        // special handling for delete of non-primary key table, using old handler
        if (stmt instanceof DeleteStmt && !((DeleteStmt) stmt).supportNewPlanner()) {
            try {
                context.getGlobalStateMgr().getDeleteHandler().process((DeleteStmt) stmt);
                context.getState().setOk();
            } catch (QueryStateException e) {
                if (e.getQueryState().getStateType() != MysqlStateType.OK) {
                    LOG.warn("DDL statement(" + originStmt.originStmt + ") process failed.", e);
                }
                context.setState(e.getQueryState());
            }
            return;
        }

        if (parsedStmt instanceof InsertStmt && ((InsertStmt) parsedStmt).isOverwrite()
                && !((InsertStmt) parsedStmt).hasOverwriteJob()) {
            handleInsertOverwrite((InsertStmt) parsedStmt);
            return;
        }

        MetaUtils.normalizationTableName(context, stmt.getTableName());
        Database database = MetaUtils.getDatabase(context, stmt.getTableName());
        Table targetTable = MetaUtils.getTable(context, stmt.getTableName());

        String label = DebugUtil.printId(context.getExecutionId());
        if (stmt instanceof InsertStmt) {
            String stmtLabel = ((InsertStmt) stmt).getLabel();
            label = Strings.isNullOrEmpty(stmtLabel) ? "insert_" + label : stmtLabel;
        } else if (stmt instanceof UpdateStmt) {
            label = "update_" + label;
        } else if (stmt instanceof DeleteStmt) {
            label = "delete_" + label;
        } else {
            throw unsupportedException(
                    "Unsupported dml statement " + parsedStmt.getClass().getSimpleName());
        }

        TransactionState.LoadJobSourceType sourceType = TransactionState.LoadJobSourceType.INSERT_STREAMING;
        MetricRepo.COUNTER_LOAD_ADD.increase(1L);
        long transactionId = -1;
        if (targetTable instanceof ExternalOlapTable) {
            ExternalOlapTable externalTable = (ExternalOlapTable) targetTable;
            transactionId =
                    GlobalStateMgr.getCurrentGlobalTransactionMgr()
                            .beginRemoteTransaction(externalTable.getSourceTableDbId(),
                                    Lists.newArrayList(externalTable.getSourceTableId()), label,
                                    externalTable.getSourceTableHost(),
                                    externalTable.getSourceTablePort(),
                                    new TransactionState.TxnCoordinator(TransactionState.TxnSourceType.FE,
                                            FrontendOptions.getLocalHostAddress()),
                                    sourceType,
                                    ConnectContext.get().getSessionVariable().getQueryTimeoutS());
        } else {
            transactionId = GlobalStateMgr.getCurrentGlobalTransactionMgr().beginTransaction(
                    database.getId(),
                    Lists.newArrayList(targetTable.getId()),
                    label,
                    new TransactionState.TxnCoordinator(TransactionState.TxnSourceType.FE,
                            FrontendOptions.getLocalHostAddress()),
                    sourceType,
                    ConnectContext.get().getSessionVariable().getQueryTimeoutS());

            // add table indexes to transaction state
            TransactionState txnState =
                    GlobalStateMgr.getCurrentGlobalTransactionMgr()
                            .getTransactionState(database.getId(), transactionId);
            if (txnState == null) {
                throw new DdlException("txn does not exist: " + transactionId);
            }
            if (targetTable instanceof OlapTable) {
                txnState.addTableIndexes((OlapTable) targetTable);
            }
        }
        // Every time set no send flag and clean all data in buffer
        if (context.getMysqlChannel() != null) {
            context.getMysqlChannel().reset();
        }
        long createTime = System.currentTimeMillis();

        long loadedRows = 0;
        int filteredRows = 0;
        TransactionStatus txnStatus = TransactionStatus.ABORTED;
        try {
            if (execPlan.getFragments().get(0).getSink() instanceof OlapTableSink) {
                OlapTableSink dataSink = (OlapTableSink) execPlan.getFragments().get(0).getSink();
                dataSink.init(context.getExecutionId(), transactionId, database.getId(),
                        ConnectContext.get().getSessionVariable().getQueryTimeoutS());
                dataSink.complete();
            }

            coord = new Coordinator(context, execPlan.getFragments(), execPlan.getScanNodes(),
                    execPlan.getDescTbl().toThrift());
            coord.setQueryType(TQueryType.LOAD);
            QeProcessorImpl.INSTANCE.registerQuery(context.getExecutionId(), coord);
            coord.exec();

            coord.join(context.getSessionVariable().getQueryTimeoutS());
            if (!coord.isDone()) {
                /*
                 * In this case, There are two factors that lead query cancelled:
                 * 1: TIMEOUT
                 * 2: BE EXCEPTION
                 * So we should distinguish these two factors.
                 */
                if (!coord.checkBackendState()) {
                    coord.cancel();
                    ErrorReport.reportDdlException(ErrorCode.ERR_QUERY_EXCEPTION);
                } else {
                    coord.cancel();
                    ErrorReport.reportDdlException(ErrorCode.ERR_QUERY_TIMEOUT);
                }
            }

            if (!coord.getExecStatus().ok()) {
                String errMsg = coord.getExecStatus().getErrorMsg();
                LOG.warn("insert failed: {}", errMsg);
                ErrorReport.reportDdlException(errMsg, ErrorCode.ERR_FAILED_WHEN_INSERT);
            }

            LOG.debug("delta files is {}", coord.getDeltaUrls());

            if (coord.getLoadCounters().get(LoadEtlTask.DPP_NORMAL_ALL) != null) {
                loadedRows = Long.parseLong(coord.getLoadCounters().get(LoadEtlTask.DPP_NORMAL_ALL));
            }
            if (coord.getLoadCounters().get(LoadEtlTask.DPP_ABNORMAL_ALL) != null) {
                filteredRows = Integer.parseInt(coord.getLoadCounters().get(LoadEtlTask.DPP_ABNORMAL_ALL));
            }

            // if in strict mode, insert will fail if there are filtered rows
            if (context.getSessionVariable().getEnableInsertStrict()) {
                if (filteredRows > 0) {
                    context.getState().setError("Insert has filtered data in strict mode, tracking_url="
                            + coord.getTrackingUrl());
                    return;
                }
            }

            if (targetTable instanceof ExternalOlapTable) {
                ExternalOlapTable externalTable = (ExternalOlapTable) targetTable;
                if (GlobalStateMgr.getCurrentGlobalTransactionMgr().commitRemoteTransaction(
                        externalTable.getSourceTableDbId(), transactionId,
                        externalTable.getSourceTableHost(),
                        externalTable.getSourceTablePort(),
                        coord.getCommitInfos())) {
                    txnStatus = TransactionStatus.VISIBLE;
                    MetricRepo.COUNTER_LOAD_FINISHED.increase(1L);
                }
                // TODO: wait remote txn finished
            } else {
                if (GlobalStateMgr.getCurrentGlobalTransactionMgr().commitAndPublishTransaction(
                        database,
                        transactionId,
                        TabletCommitInfo.fromThrift(coord.getCommitInfos()),
                        context.getSessionVariable().getTransactionVisibleWaitTimeout() * 1000)) {
                    txnStatus = TransactionStatus.VISIBLE;
                    MetricRepo.COUNTER_LOAD_FINISHED.increase(1L);
                    // collect table-level metrics
                    if (null != targetTable) {
                        TableMetricsEntity entity =
                                TableMetricsRegistry.getInstance().getMetricsEntity(targetTable.getId());
                        entity.counterInsertLoadFinishedTotal.increase(1L);
                        entity.counterInsertLoadRowsTotal.increase(loadedRows);
                        entity.counterInsertLoadBytesTotal
                                .increase(Long.valueOf(coord.getLoadCounters().get(LoadJob.LOADED_BYTES)));
                        AnalyzeMeta analyzeMeta =
                                GlobalStateMgr.getCurrentAnalyzeMgr().getAnalyzeMetaMap().get(targetTable.getId());
                        if (analyzeMeta != null) {
                            analyzeMeta.increase(loadedRows);
                        }
                    }
                } else {
                    txnStatus = TransactionStatus.COMMITTED;
                }
            }
        } catch (Throwable t) {
            // if any throwable being thrown during insert operation, first we should abort this txn
            LOG.warn("handle insert stmt fail: {}", label, t);
            try {
                if (targetTable instanceof ExternalOlapTable) {
                    ExternalOlapTable externalTable = (ExternalOlapTable) targetTable;
                    GlobalStateMgr.getCurrentGlobalTransactionMgr().abortRemoteTransaction(
                            externalTable.getSourceTableDbId(), transactionId,
                            externalTable.getSourceTableHost(),
                            externalTable.getSourceTablePort(),
                            t.getMessage() == null ? "Unknown reason" : t.getMessage());
                } else {
                    GlobalStateMgr.getCurrentGlobalTransactionMgr().abortTransaction(
                            database.getId(), transactionId,
                            t.getMessage() == null ? "Unknown reason" : t.getMessage());
                }
            } catch (Exception abortTxnException) {
                // just print a log if abort txn failed. This failure do not need to pass to user.
                // user only concern abort how txn failed.
                LOG.warn("errors when abort txn", abortTxnException);
            }

            // if not using old load usage pattern, error will be returned directly to user
            StringBuilder sb = new StringBuilder(t.getMessage());
            if (coord != null && !Strings.isNullOrEmpty(coord.getTrackingUrl())) {
                sb.append(". url: ").append(coord.getTrackingUrl());
            }
            context.getState().setError(sb.toString());
            return;
        }

        String errMsg = "";
        try {
            context.getGlobalStateMgr().getLoadManager().recordFinishedLoadJob(
                    label,
                    database.getFullName(),
                    targetTable.getId(),
                    EtlJobType.INSERT,
                    createTime,
                    "",
                    coord.getTrackingUrl());
        } catch (MetaNotFoundException e) {
            LOG.warn("Record info of insert load with error {}", e.getMessage(), e);
            errMsg = "Record info of insert load with error " + e.getMessage();
        }

        StringBuilder sb = new StringBuilder();
        sb.append("{'label':'").append(label).append("', 'status':'").append(txnStatus.name());
        sb.append("', 'txnId':'").append(transactionId).append("'");
        if (!Strings.isNullOrEmpty(errMsg)) {
            sb.append(", 'err':'").append(errMsg).append("'");
        }
        sb.append("}");

        context.getState().setOk(loadedRows, filteredRows, sb.toString());
    }

    public String getOriginStmtInString() {
        if (originStmt == null) {
            return "";
        }
        return originStmt.originStmt;
    }
}<|MERGE_RESOLUTION|>--- conflicted
+++ resolved
@@ -770,14 +770,8 @@
 
     private void handleAnalyzeStmt() {
         AnalyzeStmt analyzeStmt = (AnalyzeStmt) parsedStmt;
-<<<<<<< HEAD
-        Database db = MetaUtils.getStarRocks(context, analyzeStmt.getTableName());
-        Table table = MetaUtils.getStarRocksTable(context, analyzeStmt.getTableName());
-=======
-        StatisticExecutor statisticExecutor = new StatisticExecutor();
         Database db = MetaUtils.getDatabase(context, analyzeStmt.getTableName());
         Table table = MetaUtils.getTable(context, analyzeStmt.getTableName());
->>>>>>> 329c33a6
 
         AnalyzeJob analyzeJob = new AnalyzeJob(db.getId(), table.getId(), analyzeStmt.getColumnNames(),
                 analyzeStmt.isSample() ? Constants.AnalyzeType.SAMPLE : Constants.AnalyzeType.FULL,
