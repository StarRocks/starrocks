// This file is made available under Elastic License 2.0.
// This file is based on code available under the Apache license here:
//   https://github.com/apache/incubator-doris/blob/master/fe/fe-core/src/main/java/org/apache/doris/qe/StmtExecutor.java

// Licensed to the Apache Software Foundation (ASF) under one
// or more contributor license agreements.  See the NOTICE file
// distributed with this work for additional information
// regarding copyright ownership.  The ASF licenses this file
// to you under the Apache License, Version 2.0 (the
// "License"); you may not use this file except in compliance
// with the License.  You may obtain a copy of the License at
//
//   http://www.apache.org/licenses/LICENSE-2.0
//
// Unless required by applicable law or agreed to in writing,
// software distributed under the License is distributed on an
// "AS IS" BASIS, WITHOUT WARRANTIES OR CONDITIONS OF ANY
// KIND, either express or implied.  See the License for the
// specific language governing permissions and limitations
// under the License.

package com.starrocks.qe;

import com.google.common.base.Preconditions;
import com.google.common.base.Strings;
import com.google.common.collect.Lists;
import com.google.common.collect.Sets;
import com.starrocks.analysis.Analyzer;
import com.starrocks.analysis.Expr;
import com.starrocks.analysis.RedirectStatus;
import com.starrocks.analysis.StringLiteral;
import com.starrocks.catalog.Column;
import com.starrocks.catalog.Database;
import com.starrocks.catalog.ExternalOlapTable;
import com.starrocks.catalog.OlapTable;
import com.starrocks.catalog.ResourceGroup;
import com.starrocks.catalog.ResourceGroupClassifier;
import com.starrocks.catalog.ScalarType;
import com.starrocks.catalog.Table;
import com.starrocks.common.AnalysisException;
import com.starrocks.common.Config;
import com.starrocks.common.DdlException;
import com.starrocks.common.ErrorCode;
import com.starrocks.common.ErrorReport;
import com.starrocks.common.FeConstants;
import com.starrocks.common.MetaNotFoundException;
import com.starrocks.common.Pair;
import com.starrocks.common.QueryDumpLog;
import com.starrocks.common.Status;
import com.starrocks.common.UserException;
import com.starrocks.common.Version;
import com.starrocks.common.util.DebugUtil;
import com.starrocks.common.util.ProfileManager;
import com.starrocks.common.util.RuntimeProfile;
import com.starrocks.common.util.TimeUtils;
import com.starrocks.common.util.UUIDUtil;
import com.starrocks.load.EtlJobType;
import com.starrocks.load.InsertOverwriteJob;
import com.starrocks.load.InsertOverwriteJobManager;
import com.starrocks.load.loadv2.LoadJob;
import com.starrocks.meta.SqlBlackList;
import com.starrocks.metric.MetricRepo;
import com.starrocks.metric.TableMetricsEntity;
import com.starrocks.metric.TableMetricsRegistry;
import com.starrocks.mysql.MysqlChannel;
import com.starrocks.mysql.MysqlEofPacket;
import com.starrocks.mysql.MysqlSerializer;
import com.starrocks.mysql.privilege.PrivPredicate;
import com.starrocks.persist.CreateInsertOverwriteJobLog;
import com.starrocks.persist.gson.GsonUtils;
import com.starrocks.planner.OlapScanNode;
import com.starrocks.planner.OlapTableSink;
import com.starrocks.planner.PlanFragment;
import com.starrocks.planner.ScanNode;
import com.starrocks.privilege.PrivilegeException;
import com.starrocks.proto.PQueryStatistics;
import com.starrocks.proto.QueryStatisticsItemPB;
import com.starrocks.qe.QueryState.MysqlStateType;
import com.starrocks.rpc.RpcException;
import com.starrocks.server.GlobalStateMgr;
import com.starrocks.service.FrontendOptions;
import com.starrocks.sql.PlannerProfile;
import com.starrocks.sql.StatementPlanner;
import com.starrocks.sql.analyzer.AstToStringBuilder;
import com.starrocks.sql.analyzer.PrivilegeChecker;
import com.starrocks.sql.analyzer.PrivilegeCheckerV2;
import com.starrocks.sql.analyzer.SemanticException;
import com.starrocks.sql.ast.AddSqlBlackListStmt;
import com.starrocks.sql.ast.AnalyzeHistogramDesc;
import com.starrocks.sql.ast.AnalyzeStmt;
import com.starrocks.sql.ast.CreateTableAsSelectStmt;
import com.starrocks.sql.ast.DdlStmt;
import com.starrocks.sql.ast.DelSqlBlackListStmt;
import com.starrocks.sql.ast.DeleteStmt;
import com.starrocks.sql.ast.DmlStmt;
import com.starrocks.sql.ast.DropHistogramStmt;
import com.starrocks.sql.ast.DropStatsStmt;
import com.starrocks.sql.ast.ExecuteAsStmt;
import com.starrocks.sql.ast.ExportStmt;
import com.starrocks.sql.ast.InsertStmt;
import com.starrocks.sql.ast.KillAnalyzeStmt;
import com.starrocks.sql.ast.KillStmt;
import com.starrocks.sql.ast.QueryStatement;
import com.starrocks.sql.ast.SelectRelation;
import com.starrocks.sql.ast.SetRoleStmt;
import com.starrocks.sql.ast.SetStmt;
import com.starrocks.sql.ast.SetVar;
import com.starrocks.sql.ast.ShowStmt;
import com.starrocks.sql.ast.StatementBase;
import com.starrocks.sql.ast.UnsupportedStmt;
import com.starrocks.sql.ast.UpdateStmt;
import com.starrocks.sql.ast.UseCatalogStmt;
import com.starrocks.sql.ast.UseDbStmt;
import com.starrocks.sql.common.DmlException;
import com.starrocks.sql.common.ErrorType;
import com.starrocks.sql.common.MetaUtils;
import com.starrocks.sql.common.StarRocksPlannerException;
import com.starrocks.sql.parser.ParsingException;
import com.starrocks.sql.plan.ExecPlan;
import com.starrocks.statistic.AnalyzeManager;
import com.starrocks.statistic.AnalyzeStatus;
import com.starrocks.statistic.HistogramStatisticsCollectJob;
import com.starrocks.statistic.StatisticExecutor;
import com.starrocks.statistic.StatisticUtils;
import com.starrocks.statistic.StatisticsCollectJobFactory;
import com.starrocks.statistic.StatsConstants;
import com.starrocks.task.LoadEtlTask;
import com.starrocks.thrift.TAuthenticateParams;
import com.starrocks.thrift.TDescriptorTable;
import com.starrocks.thrift.TLoadJobType;
import com.starrocks.thrift.TQueryOptions;
import com.starrocks.thrift.TQueryType;
import com.starrocks.thrift.TResultBatch;
import com.starrocks.thrift.TUniqueId;
import com.starrocks.transaction.InsertTxnCommitAttachment;
import com.starrocks.transaction.TabletCommitInfo;
import com.starrocks.transaction.TabletFailInfo;
import com.starrocks.transaction.TransactionCommitFailedException;
import com.starrocks.transaction.TransactionState;
import com.starrocks.transaction.TransactionStatus;
import org.apache.commons.lang.exception.ExceptionUtils;
import org.apache.logging.log4j.LogManager;
import org.apache.logging.log4j.Logger;

import java.io.IOException;
import java.nio.ByteBuffer;
import java.time.LocalDateTime;
import java.util.ArrayList;
import java.util.List;
import java.util.Map;
import java.util.Set;
import java.util.UUID;
import java.util.concurrent.RejectedExecutionException;
import java.util.concurrent.atomic.AtomicLong;
import java.util.stream.Collectors;

import static com.starrocks.sql.common.UnsupportedException.unsupportedException;

// Do one COM_QUERY process.
// first: Parse receive byte array to statement struct.
// second: Do handle function for statement.
public class StmtExecutor {
    private static final Logger LOG = LogManager.getLogger(StmtExecutor.class);

    private static final AtomicLong STMT_ID_GENERATOR = new AtomicLong(0);

    private final ConnectContext context;
    private final MysqlSerializer serializer;
    private final OriginStatement originStmt;
    private StatementBase parsedStmt;
    private RuntimeProfile profile;
    private Coordinator coord = null;
    private LeaderOpExecutor leaderOpExecutor = null;
    private RedirectStatus redirectStatus = null;
    private final boolean isProxy;
    private List<ByteBuffer> proxyResultBuffer = null;
    private ShowResultSet proxyResultSet = null;
    private PQueryStatistics statisticsForAuditLog;

    // this constructor is mainly for proxy
    public StmtExecutor(ConnectContext context, OriginStatement originStmt, boolean isProxy) {
        this.context = context;
        this.originStmt = originStmt;
        this.serializer = context.getSerializer();
        this.isProxy = isProxy;
        if (isProxy) {
            proxyResultBuffer = new ArrayList<>();
        }
    }

    // this constructor is only for test now.
    public StmtExecutor(ConnectContext context, String stmt) {
        this(context, new OriginStatement(stmt, 0), false);
    }

    // constructor for receiving parsed stmt from connect processor
    public StmtExecutor(ConnectContext ctx, StatementBase parsedStmt) {
        this.context = ctx;
        this.parsedStmt = parsedStmt;
        this.originStmt = parsedStmt.getOrigStmt();
        this.serializer = context.getSerializer();
        this.isProxy = false;
    }

    public Coordinator getCoordinator() {
        return this.coord;
    }

    // At the end of query execution, we begin to add up profile
    public void initProfile(long beginTimeInNanoSecond) {
        profile = new RuntimeProfile("Query");
        RuntimeProfile summaryProfile = new RuntimeProfile("Summary");
        summaryProfile.addInfoString(ProfileManager.QUERY_ID, DebugUtil.printId(context.getExecutionId()));
        summaryProfile.addInfoString(ProfileManager.START_TIME, TimeUtils.longToTimeString(context.getStartTime()));

        long currentTimestamp = System.currentTimeMillis();
        long totalTimeMs = currentTimestamp - context.getStartTime();
        summaryProfile.addInfoString(ProfileManager.END_TIME, TimeUtils.longToTimeString(currentTimestamp));
        summaryProfile.addInfoString(ProfileManager.TOTAL_TIME, DebugUtil.getPrettyStringMs(totalTimeMs));

        summaryProfile.addInfoString(ProfileManager.QUERY_TYPE, "Query");
        summaryProfile.addInfoString(ProfileManager.QUERY_STATE, context.getState().toString());
        summaryProfile.addInfoString("StarRocks Version",
                String.format("%s-%s", Version.STARROCKS_VERSION, Version.STARROCKS_COMMIT_HASH));
        summaryProfile.addInfoString(ProfileManager.USER, context.getQualifiedUser());
        summaryProfile.addInfoString(ProfileManager.DEFAULT_DB, context.getDatabase());
        summaryProfile.addInfoString(ProfileManager.SQL_STATEMENT, originStmt.originStmt);

        PQueryStatistics statistics = getQueryStatisticsForAuditLog();
        long memCostBytes = statistics == null || statistics.memCostBytes == null ? 0 : statistics.memCostBytes;
        long cpuCostNs = statistics == null || statistics.cpuCostNs == null ? 0 : statistics.cpuCostNs;
        summaryProfile.addInfoString(ProfileManager.QUERY_CPU_COST, DebugUtil.getPrettyStringNs(cpuCostNs));
        summaryProfile.addInfoString(ProfileManager.QUERY_MEM_COST, DebugUtil.getPrettyStringBytes(memCostBytes));

        // Add some import variables in profile
        SessionVariable variables = context.getSessionVariable();
        if (variables != null) {
            StringBuilder sb = new StringBuilder();
            sb.append(SessionVariable.PARALLEL_FRAGMENT_EXEC_INSTANCE_NUM).append("=")
                    .append(variables.getParallelExecInstanceNum()).append(",");
            sb.append(SessionVariable.PIPELINE_DOP).append("=").append(variables.getPipelineDop()).append(",");
            sb.append(SessionVariable.PIPELINE_SINK_DOP).append("=").append(variables.getPipelineSinkDop()).append(",");
            if (context.getResourceGroup() != null) {
                sb.append(SessionVariable.RESOURCE_GROUP).append("=").append(context.getResourceGroup().getName())
                        .append(",");
            }
            sb.deleteCharAt(sb.length() - 1);
            summaryProfile.addInfoString(ProfileManager.VARIABLES, sb.toString());
        }

        profile.addChild(summaryProfile);

        RuntimeProfile plannerProfile = new RuntimeProfile("Planner");
        profile.addChild(plannerProfile);
        context.getPlannerProfile().build(plannerProfile);

        if (coord != null) {
            coord.getQueryProfile().getCounterTotalTime().setValue(TimeUtils.getEstimatedTime(beginTimeInNanoSecond));
            coord.endProfile();
            coord.mergeIsomorphicProfiles();
            profile.addChild(coord.getQueryProfile());
            coord = null;
        }
    }

    public boolean isForwardToLeader() {
        if (GlobalStateMgr.getCurrentState().isLeader()) {
            return false;
        }

        // this is a query stmt, but this non-master FE can not read, forward it to master
        if (parsedStmt instanceof QueryStatement && !GlobalStateMgr.getCurrentState().isLeader()
                && !GlobalStateMgr.getCurrentState().canRead()) {
            return true;
        }

        if (redirectStatus == null) {
            return false;
        } else {
            return redirectStatus.isForwardToLeader();
        }
    }

    public ByteBuffer getOutputPacket() {
        if (leaderOpExecutor == null) {
            return null;
        } else {
            return leaderOpExecutor.getOutputPacket();
        }
    }

    public ShowResultSet getProxyResultSet() {
        return proxyResultSet;
    }

    public ShowResultSet getShowResultSet() {
        if (leaderOpExecutor == null) {
            return null;
        } else {
            return leaderOpExecutor.getProxyResultSet();
        }
    }

    public boolean sendResultToChannel(MysqlChannel channel) throws IOException {
        if (leaderOpExecutor == null) {
            return false;
        } else {
            return leaderOpExecutor.sendResultToChannel(channel);
        }
    }

    public StatementBase getParsedStmt() {
        return parsedStmt;
    }

    // Execute one statement.
    // Exception:
    //  IOException: talk with client failed.
    public void execute() throws Exception {
        long beginTimeInNanoSecond = TimeUtils.getStartTime();
        context.setStmtId(STMT_ID_GENERATOR.incrementAndGet());

        // set execution id.
        // Try to use query id as execution id when execute first time.
        UUID uuid = context.getQueryId();
        context.setExecutionId(UUIDUtil.toTUniqueId(uuid));
        SessionVariable sessionVariableBackup = context.getSessionVariable();
        try {
            // parsedStmt may already by set when constructing this StmtExecutor();
            resolveParseStmtForForward();

            // support select hint e.g. select /*+ SET_VAR(query_timeout=1) */ sleep(3);
            if (parsedStmt != null) {
                Map<String, String> optHints = null;
                if (parsedStmt instanceof QueryStatement &&
                        ((QueryStatement) parsedStmt).getQueryRelation() instanceof SelectRelation) {
                    SelectRelation selectRelation = (SelectRelation) ((QueryStatement) parsedStmt).getQueryRelation();
                    optHints = selectRelation.getSelectList().getOptHints();
                }

                if (optHints != null) {
                    SessionVariable sessionVariable = (SessionVariable) sessionVariableBackup.clone();
                    for (String key : optHints.keySet()) {
                        VariableMgr.setVar(sessionVariable, new SetVar(key, new StringLiteral(optHints.get(key))),
                                true);
                    }
                    context.setSessionVariable(sessionVariable);
                }
            }

            // execPlan is the output of new planner
            ExecPlan execPlan = null;
            boolean execPlanBuildByNewPlanner = false;

            try (PlannerProfile.ScopedTimer timer = PlannerProfile.getScopedTimer("Total")) {
                redirectStatus = parsedStmt.getRedirectStatus();
                if (!isForwardToLeader()) {
                    context.getDumpInfo().reset();
                    context.getDumpInfo().setOriginStmt(parsedStmt.getOrigStmt().originStmt);
                    if (parsedStmt instanceof ShowStmt) {
                        com.starrocks.sql.analyzer.Analyzer.analyze(parsedStmt, context);
                        PrivilegeChecker.check(parsedStmt, context);

                        QueryStatement selectStmt = ((ShowStmt) parsedStmt).toSelectStmt();
                        if (selectStmt != null) {
                            parsedStmt = selectStmt;
                            execPlan = StatementPlanner.plan(parsedStmt, context);
                        }
                    } else {
                        execPlan = StatementPlanner.plan(parsedStmt, context);
                    }
                    execPlanBuildByNewPlanner = true;
                }
            } catch (SemanticException e) {
                dumpException(e);
                throw new AnalysisException(e.getMessage());
            } catch (StarRocksPlannerException e) {
                dumpException(e);
                if (e.getType().equals(ErrorType.USER_ERROR)) {
                    throw e;
                } else if (e.getType().equals(ErrorType.UNSUPPORTED) && e.getMessage().contains("UDF function")) {
                    LOG.warn("New planner not implement : " + originStmt.originStmt, e);
                    analyze(context.getSessionVariable().toThrift());
                } else {
                    LOG.warn("New planner error: " + originStmt.originStmt, e);
                    throw e;
                }
            }

            if (context.isQueryDump()) {
                return;
            }
            if (isForwardToLeader()) {
                forwardToLeader();
                return;
            } else {
                LOG.debug("no need to transfer to Leader. stmt: {}", context.getStmtId());
            }

            if (parsedStmt instanceof QueryStatement) {
                context.getState().setIsQuery(true);

                // sql's blacklist is enabled through enable_sql_blacklist.
                if (Config.enable_sql_blacklist) {
                    String originSql = parsedStmt.getOrigStmt().originStmt.trim().toLowerCase().replaceAll(" +", " ");

                    // If this sql is in blacklist, show message.
                    SqlBlackList.verifying(originSql);
                }

                // Record planner costs in audit log
                Preconditions.checkNotNull(execPlan, "query must has a plan");

                int retryTime = Config.max_query_retry_time;
                for (int i = 0; i < retryTime; i++) {
                    try {
                        //reset query id for each retry
                        if (i > 0) {
                            uuid = UUID.randomUUID();
                            LOG.info("transfer QueryId: {} to {}", DebugUtil.printId(context.getQueryId()),
                                    DebugUtil.printId(uuid));
                            context.setExecutionId(
                                    new TUniqueId(uuid.getMostSignificantBits(), uuid.getLeastSignificantBits()));
                        }

                        Preconditions.checkState(execPlanBuildByNewPlanner, "must use new planner");

                        handleQueryStmt(execPlan);

                        if (context.getSessionVariable().isEnableProfile()) {
                            writeProfile(beginTimeInNanoSecond);
                        }
                        break;
                    } catch (RpcException e) {
                        if (i == retryTime - 1) {
                            throw e;
                        }
                        if (!context.getMysqlChannel().isSend()) {
                            String originStmt;
                            if (parsedStmt.getOrigStmt() != null) {
                                originStmt = parsedStmt.getOrigStmt().originStmt;
                            } else {
                                originStmt = this.originStmt.originStmt;
                            }
                            LOG.warn("retry {} times. stmt: {}", (i + 1), originStmt);
                        } else {
                            throw e;
                        }
                    } finally {
                        QeProcessorImpl.INSTANCE.unregisterQuery(context.getExecutionId());
                    }
                }
            } else if (parsedStmt instanceof SetStmt) {
                handleSetStmt();
            } else if (parsedStmt instanceof UseDbStmt) {
                handleUseDbStmt();
            } else if (parsedStmt instanceof UseCatalogStmt) {
                handleUseCatalogStmt();
            } else if (parsedStmt instanceof CreateTableAsSelectStmt) {
                if (execPlanBuildByNewPlanner) {
                    handleCreateTableAsSelectStmt(beginTimeInNanoSecond);
                } else {
                    throw new AnalysisException("old planner does not support CTAS statement");
                }
            } else if (parsedStmt instanceof DmlStmt) {
                try {
                    handleDMLStmt(execPlan, (DmlStmt) parsedStmt);
                    if (context.getSessionVariable().isEnableProfile()) {
                        writeProfile(beginTimeInNanoSecond);
                    }
                } catch (Throwable t) {
                    LOG.warn("DML statement(" + originStmt.originStmt + ") process failed.", t);
                    throw t;
                } finally {
                    QeProcessorImpl.INSTANCE.unregisterQuery(context.getExecutionId());
                }
            } else if (parsedStmt instanceof DdlStmt) {
                handleDdlStmt();
            } else if (parsedStmt instanceof ShowStmt) {
                handleShow();
            } else if (parsedStmt instanceof KillStmt) {
                handleKill();
            } else if (parsedStmt instanceof ExportStmt) {
                handleExportStmt(context.getQueryId());
            } else if (parsedStmt instanceof UnsupportedStmt) {
                handleUnsupportedStmt();
            } else if (parsedStmt instanceof AnalyzeStmt) {
                handleAnalyzeStmt();
            } else if (parsedStmt instanceof DropHistogramStmt) {
                handleDropHistogramStmt();
            } else if (parsedStmt instanceof DropStatsStmt) {
                handleDropStatsStmt();
            } else if (parsedStmt instanceof KillAnalyzeStmt) {
                handleKillAnalyzeStmt();
            } else if (parsedStmt instanceof AddSqlBlackListStmt) {
                handleAddSqlBlackListStmt();
            } else if (parsedStmt instanceof DelSqlBlackListStmt) {
                handleDelSqlBlackListStmt();
            } else if (parsedStmt instanceof ExecuteAsStmt) {
                handleExecAsStmt();
            } else if (parsedStmt instanceof SetRoleStmt) {
                handleSetRole();
            } else {
                context.getState().setError("Do not support this query.");
            }
        } catch (IOException e) {
            LOG.warn("execute IOException ", e);
            // the exception happens when interact with client
            // this exception shows the connection is gone
            context.getState().setError(e.getMessage());
            throw e;
        } catch (UserException e) {
            // analysis exception only print message, not print the stack
            LOG.info("execute Exception. {}", e.getMessage());
            context.getState().setError(e.getMessage());
            context.getState().setErrType(QueryState.ErrType.ANALYSIS_ERR);
        } catch (Throwable e) {
            String sql = originStmt != null ? originStmt.originStmt : "";
            LOG.warn("execute Exception, sql " + sql, e);
            context.getState().setError(e.getMessage());
            if (parsedStmt instanceof KillStmt) {
                // ignore kill stmt execute err(not monitor it)
                context.getState().setErrType(QueryState.ErrType.ANALYSIS_ERR);
            }
        } finally {
            GlobalStateMgr.getCurrentState().getMetadataMgr().removeQueryMetadata();
            if (context.getState().isError() && coord != null) {
                coord.cancel();
            }

            if (parsedStmt instanceof InsertStmt) {
                // sql's blacklist is enabled through enable_sql_blacklist.
                if (Config.enable_sql_blacklist) {
                    String originSql = parsedStmt.getOrigStmt().originStmt.trim().toLowerCase().replaceAll(" +", " ");

                    // If this sql is in blacklist, show message.
                    SqlBlackList.verifying(originSql);
                }
            }

            context.setSessionVariable(sessionVariableBackup);
        }
    }

    private void handleCreateTableAsSelectStmt(long beginTimeInNanoSecond) throws Exception {
        CreateTableAsSelectStmt createTableAsSelectStmt = (CreateTableAsSelectStmt) parsedStmt;

        // if create table failed should not drop table. because table may already exists,
        // and for other cases the exception will throw and the rest of the code will not be executed.
        createTableAsSelectStmt.createTable(context);
        try {
            InsertStmt insertStmt = createTableAsSelectStmt.getInsertStmt();
            ExecPlan execPlan = new StatementPlanner().plan(insertStmt, context);
            handleDMLStmt(execPlan, ((CreateTableAsSelectStmt) parsedStmt).getInsertStmt());
            if (context.getSessionVariable().isEnableProfile()) {
                writeProfile(beginTimeInNanoSecond);
            }
            if (context.getState().getStateType() == MysqlStateType.ERR) {
                ((CreateTableAsSelectStmt) parsedStmt).dropTable(context);
            }
        } catch (Throwable t) {
            LOG.warn("handle create table as select stmt fail", t);
            ((CreateTableAsSelectStmt) parsedStmt).dropTable(context);
            throw t;
        } finally {
            QeProcessorImpl.INSTANCE.unregisterQuery(context.getExecutionId());
        }
    }

    private void resolveParseStmtForForward() throws AnalysisException {
        if (parsedStmt == null) {
            List<StatementBase> stmts;
            try {
                stmts = com.starrocks.sql.parser.SqlParser.parse(originStmt.originStmt,
                        context.getSessionVariable());
                parsedStmt = stmts.get(originStmt.idx);
                parsedStmt.setOrigStmt(originStmt);
            } catch (ParsingException parsingException) {
                throw new AnalysisException(parsingException.getMessage());
            }
        }
    }

    private void dumpException(Exception e) {
        context.getDumpInfo().addException(ExceptionUtils.getStackTrace(e));
        if (context.getSessionVariable().getEnableQueryDump() && !context.isQueryDump()) {
            QueryDumpLog.getQueryDump().log(GsonUtils.GSON.toJson(context.getDumpInfo()));
        }
    }

    private void forwardToLeader() throws Exception {
        leaderOpExecutor = new LeaderOpExecutor(parsedStmt, originStmt, context, redirectStatus);
        LOG.debug("need to transfer to Leader. stmt: {}", context.getStmtId());
        leaderOpExecutor.execute();
    }

    private void writeProfile(long beginTimeInNanoSecond) {
        long profileBeginTime = System.currentTimeMillis();
        initProfile(beginTimeInNanoSecond);
        profile.computeTimeInChildProfile();
        long profileEndTime = System.currentTimeMillis();
        profile.getChild("Summary")
                .addInfoString(ProfileManager.PROFILE_TIME,
                        DebugUtil.getPrettyStringMs(profileEndTime - profileBeginTime));
        StringBuilder builder = new StringBuilder();
        profile.prettyPrint(builder, "");
        String profileContent = ProfileManager.getInstance().pushProfile(profile);
        if (context.getQueryDetail() != null) {
            context.getQueryDetail().setProfile(profileContent);
        }
    }

    // Analyze one statement to structure in memory.
    public void analyze(TQueryOptions tQueryOptions) throws UserException {
        LOG.info("begin to analyze stmt: {}, forwarded stmt id: {}", context.getStmtId(), context.getForwardedStmtId());

        // parsedStmt may already by set when constructing this StmtExecutor();
        resolveParseStmtForForward();
        redirectStatus = parsedStmt.getRedirectStatus();

        // yiguolei: insertstmt's grammar analysis will write editlog, so that we check if the stmt should be forward to master here
        // if the stmt should be forward to master, then just return here and the master will do analysis again
        if (isForwardToLeader()) {
            return;
        }

        // Convert show statement to select statement here
        if (parsedStmt instanceof ShowStmt) {
            QueryStatement selectStmt = ((ShowStmt) parsedStmt).toSelectStmt();
            if (selectStmt != null) {
                Preconditions.checkState(false, "Shouldn't reach here");
            }
        }

        try {
            parsedStmt.analyze(new Analyzer(context.getGlobalStateMgr(), context));
        } catch (AnalysisException e) {
            throw e;
        } catch (Exception e) {
            LOG.warn("Analyze failed because ", e);
            throw new AnalysisException("Unexpected exception: " + e.getMessage());
        }

    }

    // Because this is called by other thread
    public void cancel() {
        if (parsedStmt instanceof DeleteStmt && ((DeleteStmt) parsedStmt).shouldHandledByDeleteHandler()) {
            DeleteStmt deleteStmt = (DeleteStmt) parsedStmt;
            long jobId = deleteStmt.getJobId();
            if (jobId != -1) {
                GlobalStateMgr.getCurrentState().getDeleteHandler().killJob(jobId);
            }
        } else {
            Coordinator coordRef = coord;
            if (coordRef != null) {
                coordRef.cancel();
            }
        }
    }

    // Handle kill statement.
    private void handleKill() throws DdlException {
        KillStmt killStmt = (KillStmt) parsedStmt;
        long id = killStmt.getConnectionId();
        ConnectContext killCtx = context.getConnectScheduler().getContext(id);
        if (killCtx == null) {
            ErrorReport.reportDdlException(ErrorCode.ERR_NO_SUCH_THREAD, id);
        }
        if (context == killCtx) {
            // Suicide
            context.setKilled();
        } else {
            if (!GlobalStateMgr.getCurrentState().isUsingNewPrivilege()) {
                // Check auth
                // Only user itself and user with admin priv can kill connection
                if (!killCtx.getQualifiedUser().equals(ConnectContext.get().getQualifiedUser())
                        && !GlobalStateMgr.getCurrentState().getAuth().checkGlobalPriv(ConnectContext.get(),
                        PrivPredicate.ADMIN)) {
                    ErrorReport.reportDdlException(ErrorCode.ERR_KILL_DENIED_ERROR, id);
                }
            }
            killCtx.kill(killStmt.isConnectionKill());
        }
        context.getState().setOk();
    }

    // Process set statement.
    private void handleSetStmt() {
        try {
            SetStmt setStmt = (SetStmt) parsedStmt;
            SetExecutor executor = new SetExecutor(context, setStmt);
            executor.execute();
        } catch (DdlException e) {
            // Return error message to client.
            context.getState().setError(e.getMessage());
            return;
        }
        context.getState().setOk();
    }

    // Process a select statement.
    private void handleQueryStmt(ExecPlan execPlan) throws Exception {
        // Every time set no send flag and clean all data in buffer
        context.getMysqlChannel().reset();

        if (parsedStmt.isExplain()) {
            handleExplainStmt(buildExplainString(execPlan, ResourceGroupClassifier.QueryType.SELECT));
            return;
        }
        if (context.getQueryDetail() != null) {
            context.getQueryDetail().setExplain(buildExplainString(execPlan, ResourceGroupClassifier.QueryType.SELECT));
        }

        StatementBase queryStmt = parsedStmt;
        List<PlanFragment> fragments = execPlan.getFragments();
        List<ScanNode> scanNodes = execPlan.getScanNodes();
        TDescriptorTable descTable = execPlan.getDescTbl().toThrift();
        List<String> colNames = execPlan.getColNames();
        List<Expr> outputExprs = execPlan.getOutputExprs();

        coord = new Coordinator(context, fragments, scanNodes, descTable);

        QeProcessorImpl.INSTANCE.registerQuery(context.getExecutionId(),
                new QeProcessorImpl.QueryInfo(context, originStmt.originStmt, coord));

        coord.exec();

        // send result
        // 1. If this is a query with OUTFILE clause, eg: select * from tbl1 into outfile xxx,
        //    We will not send real query result to client. Instead, we only send OK to client with
        //    number of rows selected. For example:
        //          mysql> select * from tbl1 into outfile xxx;
        //          Query OK, 10 rows affected (0.01 sec)
        //
        // 2. If this is a query, send the result expr fields first, and send result data back to client.
        RowBatch batch;
        MysqlChannel channel = context.getMysqlChannel();
        boolean isOutfileQuery = false;
        if (queryStmt instanceof QueryStatement) {
            isOutfileQuery = ((QueryStatement) queryStmt).hasOutFileClause();
        }
        boolean isSendFields = false;
        while (true) {
            batch = coord.getNext();
            // for outfile query, there will be only one empty batch send back with eos flag
            if (batch.getBatch() != null && !isOutfileQuery) {
                // For some language driver, getting error packet after fields packet will be recognized as a success result
                // so We need to send fields after first batch arrived
                if (!isSendFields) {
                    sendFields(colNames, outputExprs);
                    isSendFields = true;
                }
                if (!isProxy && channel.isSendBufferNull()) {
                    int bufferSize = 0;
                    for (ByteBuffer row : batch.getBatch().getRows()) {
                        bufferSize += (row.position() - row.limit());
                    }
                    // +8 for header size
                    channel.initBuffer(bufferSize + 8);
                }

                for (ByteBuffer row : batch.getBatch().getRows()) {
                    if (isProxy) {
                        proxyResultBuffer.add(row);
                    } else {
                        channel.sendOnePacket(row);
                    }
                }
                context.updateReturnRows(batch.getBatch().getRows().size());
            }
            if (batch.isEos()) {
                break;
            }
        }
        if (!isSendFields && !isOutfileQuery) {
            sendFields(colNames, outputExprs);
        }

        statisticsForAuditLog = batch.getQueryStatistics();
        if (!isOutfileQuery) {
            context.getState().setEof();
        } else {
            context.getState().setOk(statisticsForAuditLog.returnedRows, 0, "");
        }
        if (null == statisticsForAuditLog || null == statisticsForAuditLog.statsItems ||
                statisticsForAuditLog.statsItems.isEmpty()) {
            return;
        }
        // collect table-level metrics
        Set<Long> tableIds = Sets.newHashSet();
        for (QueryStatisticsItemPB item : statisticsForAuditLog.statsItems) {
            TableMetricsEntity entity = TableMetricsRegistry.getInstance().getMetricsEntity(item.tableId);
            entity.counterScanRowsTotal.increase(item.scanRows);
            entity.counterScanBytesTotal.increase(item.scanBytes);
            tableIds.add(item.tableId);
        }
        for (Long tableId : tableIds) {
            TableMetricsEntity entity = TableMetricsRegistry.getInstance().getMetricsEntity(tableId);
            entity.counterScanFinishedTotal.increase(1L);
        }
    }

    private void handleAnalyzeStmt() throws IOException {
        AnalyzeStmt analyzeStmt = (AnalyzeStmt) parsedStmt;
        Database db = MetaUtils.getDatabase(context, analyzeStmt.getTableName());
        Table table = MetaUtils.getTable(context, analyzeStmt.getTableName());
        if (StatisticUtils.isEmptyTable(table)) {
            return;
        }

        StatsConstants.AnalyzeType analyzeType;
        if (analyzeStmt.getAnalyzeTypeDesc() instanceof AnalyzeHistogramDesc) {
            analyzeType = StatsConstants.AnalyzeType.HISTOGRAM;
        } else {
            if (analyzeStmt.isSample()) {
                analyzeType = StatsConstants.AnalyzeType.SAMPLE;
            } else {
                analyzeType = StatsConstants.AnalyzeType.FULL;
            }
        }

        //Only for send sync command to client
        AnalyzeStatus analyzeStatus = new AnalyzeStatus(GlobalStateMgr.getCurrentState().getNextId(),
                db.getId(), table.getId(), analyzeStmt.getColumnNames(),
                analyzeType, StatsConstants.ScheduleType.ONCE, analyzeStmt.getProperties(), LocalDateTime.now());
        analyzeStatus.setStatus(StatsConstants.ScheduleStatus.FAILED);
        GlobalStateMgr.getCurrentAnalyzeMgr().addAnalyzeStatus(analyzeStatus);
        analyzeStatus.setStatus(StatsConstants.ScheduleStatus.PENDING);
        GlobalStateMgr.getCurrentAnalyzeMgr().replayAddAnalyzeStatus(analyzeStatus);

        if (analyzeStmt.isAsync()) {
            try {
                GlobalStateMgr.getCurrentAnalyzeMgr().getAnalyzeTaskThreadPool().submit(() -> {
                    executeAnalyze(analyzeStmt, analyzeStatus, db, table);
                });
            } catch (RejectedExecutionException e) {
                analyzeStatus.setStatus(StatsConstants.ScheduleStatus.FAILED);
                analyzeStatus.setReason("The statistics tasks running concurrently exceed the upper limit");
                GlobalStateMgr.getCurrentAnalyzeMgr().addAnalyzeStatus(analyzeStatus);
            }
        } else {
            executeAnalyze(analyzeStmt, analyzeStatus, db, table);
        }

        ShowResultSet resultSet = analyzeStatus.toShowResult();
        if (isProxy) {
            proxyResultSet = resultSet;
            context.getState().setEof();
            return;
        }

        sendShowResult(resultSet);
    }

    private void executeAnalyze(AnalyzeStmt analyzeStmt, AnalyzeStatus analyzeStatus, Database db, Table table) {
        StatisticExecutor statisticExecutor = new StatisticExecutor();

        ConnectContext statsConnectCtx = StatisticUtils.buildConnectContext();
        // from current session, may execute analyze stmt
        statsConnectCtx.getSessionVariable().setStatisticCollectParallelism(
                context.getSessionVariable().getStatisticCollectParallelism());

        if (analyzeStmt.getAnalyzeTypeDesc() instanceof AnalyzeHistogramDesc) {
            statisticExecutor.collectStatistics(statsConnectCtx,
                    new HistogramStatisticsCollectJob(db, table, analyzeStmt.getColumnNames(),
                            StatsConstants.AnalyzeType.HISTOGRAM, StatsConstants.ScheduleType.ONCE,
                            analyzeStmt.getProperties()),
                    analyzeStatus,
                    //Sync load cache, auto-populate column statistic cache after Analyze table manually
                    false);
        } else {
            statisticExecutor.collectStatistics(statsConnectCtx,
                    StatisticsCollectJobFactory.buildStatisticsCollectJob(db, table, null,
                            analyzeStmt.getColumnNames(),
                            analyzeStmt.isSample() ? StatsConstants.AnalyzeType.SAMPLE :
                                    StatsConstants.AnalyzeType.FULL,
                            StatsConstants.ScheduleType.ONCE, analyzeStmt.getProperties()),
                    analyzeStatus,
                    //Sync load cache, auto-populate column statistic cache after Analyze table manually
                    false);
        }
    }

    private void handleDropStatsStmt() {
        DropStatsStmt dropStatsStmt = (DropStatsStmt) parsedStmt;
        OlapTable table = (OlapTable) MetaUtils.getTable(context, dropStatsStmt.getTableName());
        List<String> columns = table.getBaseSchema().stream().filter(d -> !d.isAggregated()).map(Column::getName)
                .collect(Collectors.toList());

        GlobalStateMgr.getCurrentAnalyzeMgr().dropAnalyzeStatus(table.getId());
        GlobalStateMgr.getCurrentAnalyzeMgr()
                .dropBasicStatsMetaAndData(StatisticUtils.buildConnectContext(), Sets.newHashSet(table.getId()));
        GlobalStateMgr.getCurrentStatisticStorage().expireColumnStatistics(table, columns);
    }

    private void handleDropHistogramStmt() {
        DropHistogramStmt dropHistogramStmt = (DropHistogramStmt) parsedStmt;
        OlapTable table = (OlapTable) MetaUtils.getTable(context, dropHistogramStmt.getTableName());
        List<String> columns = table.getBaseSchema().stream().filter(d -> !d.isAggregated()).map(Column::getName)
                .collect(Collectors.toList());

        GlobalStateMgr.getCurrentAnalyzeMgr().dropAnalyzeStatus(table.getId());
        GlobalStateMgr.getCurrentAnalyzeMgr()
                .dropHistogramStatsMetaAndData(StatisticUtils.buildConnectContext(), Sets.newHashSet(table.getId()));
        GlobalStateMgr.getCurrentStatisticStorage().expireHistogramStatistics(table.getId(), columns);
    }


    private void handleKillAnalyzeStmt() {
        KillAnalyzeStmt killAnalyzeStmt = (KillAnalyzeStmt) parsedStmt;
        long analyzeId = killAnalyzeStmt.getAnalyzeId();
        AnalyzeManager analyzeManager = GlobalStateMgr.getCurrentAnalyzeMgr();
        if (GlobalStateMgr.getCurrentState().isUsingNewPrivilege()) {
            PrivilegeCheckerV2.checkPrivilegeForKillAnalyzeStmt(context, analyzeId);
        }
        // Try to kill the job anyway.
        analyzeManager.unregisterConnection(analyzeId, true);
    }

    private void handleAddSqlBlackListStmt() {
        AddSqlBlackListStmt addSqlBlackListStmt = (AddSqlBlackListStmt) parsedStmt;
        SqlBlackList.getInstance().put(addSqlBlackListStmt.getSqlPattern());
    }

    private void handleDelSqlBlackListStmt() {
        DelSqlBlackListStmt delSqlBlackListStmt = (DelSqlBlackListStmt) parsedStmt;
        List<Long> indexs = delSqlBlackListStmt.getIndexs();
        if (indexs != null) {
            for (long id : indexs) {
                SqlBlackList.getInstance().delete(id);
            }
        }
    }

    private void handleExecAsStmt() {
        ExecuteAsExecutor.execute((ExecuteAsStmt) parsedStmt, context);
    }

    private void handleSetRole() throws PrivilegeException, UserException {
        SetRoleExecutor.execute((SetRoleStmt) parsedStmt, context);
    }

    private void handleUnsupportedStmt() {
        context.getMysqlChannel().reset();
        // do nothing
        context.getState().setOk();
    }

    // Process use [catalog].db statement.
    private void handleUseDbStmt() throws AnalysisException {
        UseDbStmt useDbStmt = (UseDbStmt) parsedStmt;
        try {
            context.getGlobalStateMgr().changeCatalogDb(context, useDbStmt.getIdentifier());
        } catch (Exception e) {
            context.getState().setError(e.getMessage());
            return;
        }
        context.getState().setOk();
    }

    // Process use catalog statement
    private void handleUseCatalogStmt() throws AnalysisException {
        UseCatalogStmt useCatalogStmt = (UseCatalogStmt) parsedStmt;
        try {
            context.getGlobalStateMgr().changeCatalog(context, useCatalogStmt.getCatalogName());
        } catch (Exception e) {
            context.getState().setError(e.getMessage());
            return;
        }
        context.getState().setOk();
    }

    private void sendMetaData(ShowResultSetMetaData metaData) throws IOException {
        // sends how many columns
        serializer.reset();
        serializer.writeVInt(metaData.getColumnCount());
        context.getMysqlChannel().sendOnePacket(serializer.toByteBuffer());
        // send field one by one
        for (Column col : metaData.getColumns()) {
            serializer.reset();
            // TODO(zhaochun): only support varchar type
            serializer.writeField(col.getName(), col.getType());
            context.getMysqlChannel().sendOnePacket(serializer.toByteBuffer());
        }
        // send EOF
        serializer.reset();
        MysqlEofPacket eofPacket = new MysqlEofPacket(context.getState());
        eofPacket.writeTo(serializer);
        context.getMysqlChannel().sendOnePacket(serializer.toByteBuffer());
    }

    private void sendFields(List<String> colNames, List<Expr> exprs) throws IOException {
        // sends how many columns
        serializer.reset();
        serializer.writeVInt(colNames.size());
        if (isProxy) {
            proxyResultBuffer.add(serializer.toByteBuffer());
        } else {
            context.getMysqlChannel().sendOnePacket(serializer.toByteBuffer());
        }
        // send field one by one
        for (int i = 0; i < colNames.size(); ++i) {
            serializer.reset();
            serializer.writeField(colNames.get(i), exprs.get(i).getOriginType());
            if (isProxy) {
                proxyResultBuffer.add(serializer.toByteBuffer());
            } else {
                context.getMysqlChannel().sendOnePacket(serializer.toByteBuffer());
            }
        }
        // send EOF
        serializer.reset();
        MysqlEofPacket eofPacket = new MysqlEofPacket(context.getState());
        eofPacket.writeTo(serializer);
        if (isProxy) {
            proxyResultBuffer.add(serializer.toByteBuffer());
        } else {
            context.getMysqlChannel().sendOnePacket(serializer.toByteBuffer());
        }
    }

    public void sendShowResult(ShowResultSet resultSet) throws IOException {
        context.updateReturnRows(resultSet.getResultRows().size());
        // Send meta data.
        sendMetaData(resultSet.getMetaData());

        // Send result set.
        for (List<String> row : resultSet.getResultRows()) {
            serializer.reset();
            for (String item : row) {
                if (item == null || item.equals(FeConstants.null_string)) {
                    serializer.writeNull();
                } else {
                    serializer.writeLenEncodedString(item);
                }
            }
            context.getMysqlChannel().sendOnePacket(serializer.toByteBuffer());
        }

        context.getState().setEof();
    }

    // Process show statement
    private void handleShow() throws IOException, AnalysisException, DdlException {
        ShowExecutor executor = new ShowExecutor(context, (ShowStmt) parsedStmt);
        ShowResultSet resultSet = executor.execute();
        if (resultSet == null) {
            // state changed in execute
            return;
        }
        if (isProxy) {
            proxyResultSet = resultSet;
            context.getState().setEof();
            return;
        }

        sendShowResult(resultSet);
    }

    private void handleExplainStmt(String explainString) throws IOException {
        if (context.getQueryDetail() != null) {
            context.getQueryDetail().setExplain(explainString);
        }

        ShowResultSetMetaData metaData =
                ShowResultSetMetaData.builder()
                        .addColumn(new Column("Explain String", ScalarType.createVarchar(20)))
                        .build();
        sendMetaData(metaData);

        // Send result set.
        for (String item : explainString.split("\n")) {
            serializer.reset();
            serializer.writeLenEncodedString(item);
            context.getMysqlChannel().sendOnePacket(serializer.toByteBuffer());
        }
        context.getState().setEof();
    }

    private String buildExplainString(ExecPlan execPlan, ResourceGroupClassifier.QueryType queryType) {
        String explainString = "";
        if (parsedStmt.getExplainLevel() == StatementBase.ExplainLevel.VERBOSE) {
            if (context.getSessionVariable().isEnableResourceGroup()) {
                ResourceGroup resourceGroup = CoordinatorPreprocessor.prepareResourceGroup(context, queryType);
                String resourceGroupStr =
                        resourceGroup != null ? resourceGroup.getName() : ResourceGroup.DEFAULT_RESOURCE_GROUP_NAME;
                explainString += "RESOURCE GROUP: " + resourceGroupStr + "\n\n";
            }
        }
        // marked delete will get execPlan null
        if (execPlan == null) {
            explainString += "NOT AVAILABLE";
        } else {
            if (parsedStmt.getExplainLevel().equals(StatementBase.ExplainLevel.OPTIMIZER)) {
                explainString += PlannerProfile.printPlannerTimeCost(context.getPlannerProfile());
            } else {
                explainString += execPlan.getExplainString(parsedStmt.getExplainLevel());
            }
        }
        return explainString;
    }

    private void handleDdlStmt() {
        try {
            ShowResultSet resultSet = DDLStmtExecutor.execute(parsedStmt, context);
            if (resultSet == null) {
                context.getState().setOk();
            } else {
                if (isProxy) {
                    proxyResultSet = resultSet;
                    context.getState().setEof();
                } else {
                    sendShowResult(resultSet);
                }
            }
        } catch (QueryStateException e) {
            if (e.getQueryState().getStateType() != MysqlStateType.OK) {
                String sql = AstToStringBuilder.toString(parsedStmt);
                if (sql == null) {
                    sql = originStmt.originStmt;
                }
                LOG.warn("DDL statement (" + sql + ") process failed.", e);
            }
            context.setState(e.getQueryState());
        } catch (Throwable e) {
<<<<<<< HEAD
            // Maybe our bug or wrong input parematers
            String sql = AST2SQL.toString(parsedStmt);
            if (sql == null || sql.isEmpty()) {
=======
            // Maybe our bug
            String sql = AstToStringBuilder.toString(parsedStmt);
            if (sql == null) {
>>>>>>> 9e2f7891
                sql = originStmt.originStmt;
            }
            LOG.warn("DDL statement (" + sql + ") process failed.", e);
            context.getState().setError("Unexpected exception: " + e.getMessage());
        }
    }

    private void handleExportStmt(UUID queryId) throws Exception {
        ExportStmt exportStmt = (ExportStmt) parsedStmt;
        exportStmt.setExportStartTime(context.getStartTime());
        context.getGlobalStateMgr().getExportMgr().addExportJob(queryId, exportStmt);
    }

    public PQueryStatistics getQueryStatisticsForAuditLog() {
        if (statisticsForAuditLog == null) {
            statisticsForAuditLog = new PQueryStatistics();
        }
        if (statisticsForAuditLog.scanBytes == null) {
            statisticsForAuditLog.scanBytes = 0L;
        }
        if (statisticsForAuditLog.scanRows == null) {
            statisticsForAuditLog.scanRows = 0L;
        }
        if (statisticsForAuditLog.cpuCostNs == null) {
            statisticsForAuditLog.cpuCostNs = 0L;
        }
        if (statisticsForAuditLog.memCostBytes == null) {
            statisticsForAuditLog.memCostBytes = 0L;
        }
        return statisticsForAuditLog;
    }

    public void handleInsertOverwrite(InsertStmt insertStmt) throws Exception {
        Database database = MetaUtils.getDatabase(context, insertStmt.getTableName());
        Table table = insertStmt.getTargetTable();
        if (!(table instanceof OlapTable)) {
            LOG.warn("insert overwrite table:{} type:{} is not supported", table.getName(), table.getClass());
            throw new RuntimeException("not supported table type for insert overwrite");
        }
        OlapTable olapTable = (OlapTable) insertStmt.getTargetTable();
        InsertOverwriteJob job = new InsertOverwriteJob(GlobalStateMgr.getCurrentState().getNextId(),
                insertStmt, database.getId(), olapTable.getId());
        if (!database.writeLockAndCheckExist()) {
            throw new DmlException("database:%s does not exist.", database.getFullName());
        }
        try {
            // add an edit log
            CreateInsertOverwriteJobLog info = new CreateInsertOverwriteJobLog(job.getJobId(),
                    job.getTargetDbId(), job.getTargetTableId(), job.getSourcePartitionIds());
            GlobalStateMgr.getCurrentState().getEditLog().logCreateInsertOverwrite(info);
        } finally {
            database.writeUnlock();
        }
        insertStmt.setOverwriteJobId(job.getJobId());
        InsertOverwriteJobManager manager = GlobalStateMgr.getCurrentState().getInsertOverwriteJobManager();
        manager.executeJob(context, this, job);
    }

    public void handleDMLStmt(ExecPlan execPlan, DmlStmt stmt) throws Exception {
        if (stmt.isExplain()) {
            handleExplainStmt(buildExplainString(execPlan, ResourceGroupClassifier.QueryType.INSERT));
            return;
        }
        if (context.getQueryDetail() != null) {
            context.getQueryDetail().setExplain(buildExplainString(execPlan, ResourceGroupClassifier.QueryType.INSERT));
        }

        // special handling for delete of non-primary key table, using old handler
        if (stmt instanceof DeleteStmt && ((DeleteStmt) stmt).shouldHandledByDeleteHandler()) {
            try {
                context.getGlobalStateMgr().getDeleteHandler().process((DeleteStmt) stmt);
                context.getState().setOk();
            } catch (QueryStateException e) {
                if (e.getQueryState().getStateType() != MysqlStateType.OK) {
                    LOG.warn("DDL statement(" + originStmt.originStmt + ") process failed.", e);
                }
                context.setState(e.getQueryState());
            }
            return;
        }

        if (parsedStmt instanceof InsertStmt && ((InsertStmt) parsedStmt).isOverwrite()
                && !((InsertStmt) parsedStmt).hasOverwriteJob()) {
            handleInsertOverwrite((InsertStmt) parsedStmt);
            return;
        }

        MetaUtils.normalizationTableName(context, stmt.getTableName());
        Database database = MetaUtils.getDatabase(context, stmt.getTableName());
        Table targetTable = MetaUtils.getTable(context, stmt.getTableName());

        String label = DebugUtil.printId(context.getExecutionId());
        if (stmt instanceof InsertStmt) {
            String stmtLabel = ((InsertStmt) stmt).getLabel();
            label = Strings.isNullOrEmpty(stmtLabel) ? "insert_" + label : stmtLabel;
        } else if (stmt instanceof UpdateStmt) {
            label = "update_" + label;
        } else if (stmt instanceof DeleteStmt) {
            label = "delete_" + label;
        } else {
            throw unsupportedException(
                    "Unsupported dml statement " + parsedStmt.getClass().getSimpleName());
        }

        TransactionState.LoadJobSourceType sourceType = TransactionState.LoadJobSourceType.INSERT_STREAMING;
        MetricRepo.COUNTER_LOAD_ADD.increase(1L);
        long transactionId = -1;
        if (targetTable instanceof ExternalOlapTable) {
            ExternalOlapTable externalTable = (ExternalOlapTable) targetTable;
            TAuthenticateParams authenticateParams = new TAuthenticateParams();
            authenticateParams.setUser(externalTable.getSourceTableUser());
            authenticateParams.setPasswd(externalTable.getSourceTablePassword());
            authenticateParams.setHost(context.getRemoteIP());
            authenticateParams.setDb_name(externalTable.getSourceTableDbName());
            authenticateParams.setTable_names(Lists.newArrayList(externalTable.getSourceTableName()));
            transactionId =
                    GlobalStateMgr.getCurrentGlobalTransactionMgr()
                            .beginRemoteTransaction(externalTable.getSourceTableDbId(),
                                    Lists.newArrayList(externalTable.getSourceTableId()), label,
                                    externalTable.getSourceTableHost(),
                                    externalTable.getSourceTablePort(),
                                    new TransactionState.TxnCoordinator(TransactionState.TxnSourceType.FE,
                                            FrontendOptions.getLocalHostAddress()),
                                    sourceType,
                                    ConnectContext.get().getSessionVariable().getQueryTimeoutS(),
                                    authenticateParams);
        } else {
            transactionId = GlobalStateMgr.getCurrentGlobalTransactionMgr().beginTransaction(
                    database.getId(),
                    Lists.newArrayList(targetTable.getId()),
                    label,
                    new TransactionState.TxnCoordinator(TransactionState.TxnSourceType.FE,
                            FrontendOptions.getLocalHostAddress()),
                    sourceType,
                    ConnectContext.get().getSessionVariable().getQueryTimeoutS());

            // add table indexes to transaction state
            TransactionState txnState =
                    GlobalStateMgr.getCurrentGlobalTransactionMgr()
                            .getTransactionState(database.getId(), transactionId);
            if (txnState == null) {
                throw new DdlException("txn does not exist: " + transactionId);
            }
            if (targetTable instanceof OlapTable) {
                txnState.addTableIndexes((OlapTable) targetTable);
            }
        }
        // Every time set no send flag and clean all data in buffer
        if (context.getMysqlChannel() != null) {
            context.getMysqlChannel().reset();
        }
        long createTime = System.currentTimeMillis();

        long loadedRows = 0;
        int filteredRows = 0;
        long jobId = -1;
        long estimateScanRows = -1;
        TransactionStatus txnStatus = TransactionStatus.ABORTED;
        boolean insertError = false;
        try {
            if (execPlan.getFragments().get(0).getSink() instanceof OlapTableSink) {
                // if sink is OlapTableSink Assigned to Be execute this sql [cn execute OlapTableSink will crash]
                context.getSessionVariable().setPreferComputeNode(false);
                context.getSessionVariable().setUseComputeNodes(0);
                OlapTableSink dataSink = (OlapTableSink) execPlan.getFragments().get(0).getSink();
                dataSink.init(context.getExecutionId(), transactionId, database.getId(),
                        ConnectContext.get().getSessionVariable().getQueryTimeoutS());
                dataSink.complete();
            }

            coord = new Coordinator(context, execPlan.getFragments(), execPlan.getScanNodes(),
                    execPlan.getDescTbl().toThrift());
            coord.setQueryType(TQueryType.LOAD);

            List<ScanNode> scanNodes = execPlan.getScanNodes();

            boolean containOlapScanNode = false;
            for (ScanNode scanNode : scanNodes) {
                if (scanNode instanceof OlapScanNode) {
                    estimateScanRows += ((OlapScanNode) scanNode).getActualRows();
                    containOlapScanNode = true;
                }
            }

            TLoadJobType type = null;
            if (containOlapScanNode) {
                coord.setLoadJobType(TLoadJobType.INSERT_QUERY);
                type = TLoadJobType.INSERT_QUERY;
            } else {
                estimateScanRows = execPlan.getFragments().get(0).getPlanRoot().getCardinality();
                coord.setLoadJobType(TLoadJobType.INSERT_VALUES);
                type = TLoadJobType.INSERT_VALUES;
            }

            jobId = context.getGlobalStateMgr().getLoadManager().registerLoadJob(
                    label,
                    database.getFullName(),
                    targetTable.getId(),
                    EtlJobType.INSERT,
                    createTime,
                    estimateScanRows,
                    type);
            coord.setJobId(jobId);

            QeProcessorImpl.INSTANCE.registerQuery(context.getExecutionId(), coord);
            coord.exec();

            coord.join(context.getSessionVariable().getQueryTimeoutS());
            if (!coord.isDone()) {
                /*
                 * In this case, There are two factors that lead query cancelled:
                 * 1: TIMEOUT
                 * 2: BE EXCEPTION
                 * So we should distinguish these two factors.
                 */
                if (!coord.checkBackendState()) {
                    coord.cancel();
                    ErrorReport.reportDdlException(ErrorCode.ERR_QUERY_EXCEPTION);
                } else {
                    coord.cancel();
                    ErrorReport.reportDdlException(ErrorCode.ERR_QUERY_TIMEOUT);
                }
            }

            if (!coord.getExecStatus().ok()) {
                String errMsg = coord.getExecStatus().getErrorMsg();
                LOG.warn("insert failed: {}", errMsg);
                ErrorReport.reportDdlException(errMsg, ErrorCode.ERR_FAILED_WHEN_INSERT);
            }

            LOG.debug("delta files is {}", coord.getDeltaUrls());

            if (coord.getLoadCounters().get(LoadEtlTask.DPP_NORMAL_ALL) != null) {
                loadedRows = Long.parseLong(coord.getLoadCounters().get(LoadEtlTask.DPP_NORMAL_ALL));
            }
            if (coord.getLoadCounters().get(LoadEtlTask.DPP_ABNORMAL_ALL) != null) {
                filteredRows = Integer.parseInt(coord.getLoadCounters().get(LoadEtlTask.DPP_ABNORMAL_ALL));
            }

            // if in strict mode, insert will fail if there are filtered rows
            if (context.getSessionVariable().getEnableInsertStrict()) {
                if (filteredRows > 0) {
                    if (targetTable instanceof ExternalOlapTable) {
                        ExternalOlapTable externalTable = (ExternalOlapTable) targetTable;
                        GlobalStateMgr.getCurrentGlobalTransactionMgr().abortRemoteTransaction(
                                externalTable.getSourceTableDbId(), transactionId,
                                externalTable.getSourceTableHost(),
                                externalTable.getSourceTablePort(),
                                TransactionCommitFailedException.FILTER_DATA_IN_STRICT_MODE + ", tracking_url = "
                                        + coord.getTrackingUrl()
                        );
                    } else {
                        GlobalStateMgr.getCurrentGlobalTransactionMgr().abortTransaction(
                                database.getId(),
                                transactionId,
                                TransactionCommitFailedException.FILTER_DATA_IN_STRICT_MODE + ", tracking_url = "
                                        + coord.getTrackingUrl(),
                                TabletFailInfo.fromThrift(coord.getFailInfos())
                        );
                    }
                    context.getState().setError("Insert has filtered data in strict mode, txn_id = " +
                            transactionId + " tracking_url = " + coord.getTrackingUrl());
                    insertError = true;
                    return;
                }
            }

            if (loadedRows == 0 && filteredRows == 0 && (stmt instanceof DeleteStmt || stmt instanceof InsertStmt
                    || stmt instanceof UpdateStmt)) {
                if (targetTable instanceof ExternalOlapTable) {
                    ExternalOlapTable externalTable = (ExternalOlapTable) targetTable;
                    GlobalStateMgr.getCurrentGlobalTransactionMgr().abortRemoteTransaction(
                            externalTable.getSourceTableDbId(), transactionId,
                            externalTable.getSourceTableHost(),
                            externalTable.getSourceTablePort(),
                            TransactionCommitFailedException.NO_DATA_TO_LOAD_MSG);
                } else {
                    GlobalStateMgr.getCurrentGlobalTransactionMgr().abortTransaction(
                            database.getId(),
                            transactionId,
                            TransactionCommitFailedException.NO_DATA_TO_LOAD_MSG
                    );
                }
                context.getState().setOk();
                insertError = true;
                return;
            }

            if (targetTable instanceof ExternalOlapTable) {
                ExternalOlapTable externalTable = (ExternalOlapTable) targetTable;
                if (GlobalStateMgr.getCurrentGlobalTransactionMgr().commitRemoteTransaction(
                        externalTable.getSourceTableDbId(), transactionId,
                        externalTable.getSourceTableHost(),
                        externalTable.getSourceTablePort(),
                        coord.getCommitInfos())) {
                    txnStatus = TransactionStatus.VISIBLE;
                    MetricRepo.COUNTER_LOAD_FINISHED.increase(1L);
                }
                // TODO: wait remote txn finished
            } else {
                if (GlobalStateMgr.getCurrentGlobalTransactionMgr().commitAndPublishTransaction(
                        database,
                        transactionId,
                        TabletCommitInfo.fromThrift(coord.getCommitInfos()),
                        TabletFailInfo.fromThrift(coord.getFailInfos()),
                        context.getSessionVariable().getTransactionVisibleWaitTimeout() * 1000,
                        new InsertTxnCommitAttachment(loadedRows))) {
                    txnStatus = TransactionStatus.VISIBLE;
                    MetricRepo.COUNTER_LOAD_FINISHED.increase(1L);
                    // collect table-level metrics
                    if (null != targetTable) {
                        TableMetricsEntity entity =
                                TableMetricsRegistry.getInstance().getMetricsEntity(targetTable.getId());
                        entity.counterInsertLoadFinishedTotal.increase(1L);
                        entity.counterInsertLoadRowsTotal.increase(loadedRows);
                        entity.counterInsertLoadBytesTotal
                                .increase(Long.valueOf(coord.getLoadCounters().get(LoadJob.LOADED_BYTES)));
                    }
                } else {
                    txnStatus = TransactionStatus.COMMITTED;
                }
            }
        } catch (Throwable t) {
            // if any throwable being thrown during insert operation, first we should abort this txn
            LOG.warn("handle insert stmt fail: {}", label, t);
            try {
                if (targetTable instanceof ExternalOlapTable) {
                    ExternalOlapTable externalTable = (ExternalOlapTable) targetTable;
                    GlobalStateMgr.getCurrentGlobalTransactionMgr().abortRemoteTransaction(
                            externalTable.getSourceTableDbId(), transactionId,
                            externalTable.getSourceTableHost(),
                            externalTable.getSourceTablePort(),
                            t.getMessage() == null ? "Unknown reason" : t.getMessage());
                } else {
                    GlobalStateMgr.getCurrentGlobalTransactionMgr().abortTransaction(
                            database.getId(), transactionId,
                            t.getMessage() == null ? "Unknown reason" : t.getMessage(),
                            TabletFailInfo.fromThrift(coord.getFailInfos()));
                }
            } catch (Exception abortTxnException) {
                // just print a log if abort txn failed. This failure do not need to pass to user.
                // user only concern abort how txn failed.
                LOG.warn("errors when abort txn", abortTxnException);
            }

            // if not using old load usage pattern, error will be returned directly to user
            StringBuilder sb = new StringBuilder(t.getMessage() == null ? "Unknown reason" : t.getMessage());
            if (coord != null && !Strings.isNullOrEmpty(coord.getTrackingUrl())) {
                sb.append(". url: ").append(coord.getTrackingUrl());
            }
            context.getState().setError(sb.toString());

            // cancel insert load job
            try {
                if (jobId != -1) {
                    context.getGlobalStateMgr().getLoadManager()
                            .recordFinishedOrCacnelledLoadJob(jobId, EtlJobType.INSERT,
                                    "Cancelled, msg: " + t.getMessage(), coord.getTrackingUrl());
                    jobId = -1;
                }
            } catch (Exception abortTxnException) {
                LOG.warn("errors when cancel insert load job {}", jobId);
            }
            return;
        } finally {
            if (insertError) {
                try {
                    if (jobId != -1) {
                        context.getGlobalStateMgr().getLoadManager()
                                .recordFinishedOrCacnelledLoadJob(jobId, EtlJobType.INSERT,
                                        "Cancelled", coord.getTrackingUrl());
                        jobId = -1;
                    }
                } catch (Exception abortTxnException) {
                    LOG.warn("errors when cancel insert load job {}", jobId);
                }
            }
        }

        String errMsg = "";
        if (txnStatus.equals(TransactionStatus.COMMITTED)) {
            String timeoutInfo = GlobalStateMgr.getCurrentGlobalTransactionMgr()
                    .getTxnPublishTimeoutDebugInfo(database.getId(), transactionId);
            LOG.warn("txn {} publish timeout {}", transactionId, timeoutInfo);
            if (timeoutInfo.length() > 240) {
                timeoutInfo = timeoutInfo.substring(0, 240) + "...";
            }
            errMsg = "Publish timeout " + timeoutInfo;
        }
        try {
            context.getGlobalStateMgr().getLoadManager().recordFinishedOrCacnelledLoadJob(jobId,
                    EtlJobType.INSERT,
                    "",
                    coord.getTrackingUrl());
        } catch (MetaNotFoundException e) {
            LOG.warn("Record info of insert load with error {}", e.getMessage(), e);
            errMsg = "Record info of insert load with error " + e.getMessage();
        }

        StringBuilder sb = new StringBuilder();
        sb.append("{'label':'").append(label).append("', 'status':'").append(txnStatus.name());
        sb.append("', 'txnId':'").append(transactionId).append("'");
        if (!Strings.isNullOrEmpty(errMsg)) {
            sb.append(", 'err':'").append(errMsg).append("'");
        }
        sb.append("}");

        context.getState().setOk(loadedRows, filteredRows, sb.toString());
    }

    public String getOriginStmtInString() {
        if (originStmt == null) {
            return "";
        }
        return originStmt.originStmt;
    }

    public Pair<List<TResultBatch>, Status> executeStmtWithExecPlan(ConnectContext context, ExecPlan plan) {
        List<TResultBatch> sqlResult = Lists.newArrayList();
        try {
            coord = new Coordinator(context, plan.getFragments(), plan.getScanNodes(), plan.getDescTbl().toThrift());
            QeProcessorImpl.INSTANCE.registerQuery(context.getExecutionId(), coord);

            coord.exec();
            RowBatch batch;
            do {
                batch = coord.getNext();
                if (batch.getBatch() != null) {
                    sqlResult.add(batch.getBatch());
                }
            } while (!batch.isEos());
        } catch (Exception e) {
            LOG.warn(e);
            coord.getExecStatus().setStatus(e.getMessage());
        } finally {
            QeProcessorImpl.INSTANCE.unregisterQuery(context.getExecutionId());
        }
        return Pair.create(sqlResult, coord.getExecStatus());
    }

    public List<ByteBuffer> getProxyResultBuffer() {
        return proxyResultBuffer;
    }
}<|MERGE_RESOLUTION|>--- conflicted
+++ resolved
@@ -1124,15 +1124,9 @@
             }
             context.setState(e.getQueryState());
         } catch (Throwable e) {
-<<<<<<< HEAD
             // Maybe our bug or wrong input parematers
-            String sql = AST2SQL.toString(parsedStmt);
+            String sql = AstToStringBuilder.toString(parsedStmt);
             if (sql == null || sql.isEmpty()) {
-=======
-            // Maybe our bug
-            String sql = AstToStringBuilder.toString(parsedStmt);
-            if (sql == null) {
->>>>>>> 9e2f7891
                 sql = originStmt.originStmt;
             }
             LOG.warn("DDL statement (" + sql + ") process failed.", e);
