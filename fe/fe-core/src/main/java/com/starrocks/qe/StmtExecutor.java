// This file is made available under Elastic License 2.0.
// This file is based on code available under the Apache license here:
//   https://github.com/apache/incubator-doris/blob/master/fe/fe-core/src/main/java/org/apache/doris/qe/StmtExecutor.java

// Licensed to the Apache Software Foundation (ASF) under one
// or more contributor license agreements.  See the NOTICE file
// distributed with this work for additional information
// regarding copyright ownership.  The ASF licenses this file
// to you under the Apache License, Version 2.0 (the
// "License"); you may not use this file except in compliance
// with the License.  You may obtain a copy of the License at
//
//   http://www.apache.org/licenses/LICENSE-2.0
//
// Unless required by applicable law or agreed to in writing,
// software distributed under the License is distributed on an
// "AS IS" BASIS, WITHOUT WARRANTIES OR CONDITIONS OF ANY
// KIND, either express or implied.  See the License for the
// specific language governing permissions and limitations
// under the License.

package com.starrocks.qe;

import com.google.common.base.Preconditions;
import com.google.common.base.Strings;
import com.google.common.collect.Lists;
import com.google.common.collect.Sets;
import com.starrocks.analysis.AddSqlBlackListStmt;
import com.starrocks.analysis.AlterWorkGroupStmt;
import com.starrocks.analysis.AnalyzeStmt;
import com.starrocks.analysis.Analyzer;
import com.starrocks.analysis.CreateAnalyzeJobStmt;
import com.starrocks.analysis.CreateTableAsSelectStmt;
import com.starrocks.analysis.CreateWorkGroupStmt;
import com.starrocks.analysis.DdlStmt;
import com.starrocks.analysis.DelSqlBlackListStmt;
import com.starrocks.analysis.DeleteStmt;
import com.starrocks.analysis.DropWorkGroupStmt;
import com.starrocks.analysis.EnterStmt;
import com.starrocks.analysis.ExportStmt;
import com.starrocks.analysis.Expr;
import com.starrocks.analysis.InsertStmt;
import com.starrocks.analysis.KillStmt;
import com.starrocks.analysis.QueryStmt;
import com.starrocks.analysis.RedirectStatus;
import com.starrocks.analysis.SelectStmt;
import com.starrocks.analysis.SetStmt;
import com.starrocks.analysis.SetVar;
import com.starrocks.analysis.ShowDbStmt;
import com.starrocks.analysis.ShowStmt;
<<<<<<< HEAD
import com.starrocks.analysis.ShowTableStmt;
=======
import com.starrocks.analysis.ShowWorkGroupStmt;
>>>>>>> 17b8ad4c
import com.starrocks.analysis.SqlParser;
import com.starrocks.analysis.SqlScanner;
import com.starrocks.analysis.StatementBase;
import com.starrocks.analysis.StringLiteral;
import com.starrocks.analysis.UnsupportedStmt;
import com.starrocks.analysis.UseStmt;
import com.starrocks.catalog.Catalog;
import com.starrocks.catalog.Column;
import com.starrocks.catalog.Database;
import com.starrocks.catalog.ExternalOlapTable;
import com.starrocks.catalog.OlapTable;
import com.starrocks.catalog.ScalarType;
import com.starrocks.catalog.Table;
import com.starrocks.common.AnalysisException;
import com.starrocks.common.Config;
import com.starrocks.common.DdlException;
import com.starrocks.common.ErrorCode;
import com.starrocks.common.ErrorReport;
import com.starrocks.common.FeConstants;
import com.starrocks.common.MetaNotFoundException;
import com.starrocks.common.QueryDumpLog;
import com.starrocks.common.UserException;
import com.starrocks.common.Version;
import com.starrocks.common.util.DebugUtil;
import com.starrocks.common.util.ProfileManager;
import com.starrocks.common.util.RuntimeProfile;
import com.starrocks.common.util.SqlParserUtils;
import com.starrocks.common.util.TimeUtils;
import com.starrocks.common.util.UUIDUtil;
import com.starrocks.load.EtlJobType;
import com.starrocks.load.loadv2.LoadJob;
import com.starrocks.meta.SqlBlackList;
import com.starrocks.metric.MetricRepo;
import com.starrocks.metric.TableMetricsEntity;
import com.starrocks.metric.TableMetricsRegistry;
import com.starrocks.mysql.MysqlChannel;
import com.starrocks.mysql.MysqlEofPacket;
import com.starrocks.mysql.MysqlSerializer;
import com.starrocks.mysql.privilege.PrivPredicate;
import com.starrocks.persist.gson.GsonUtils;
import com.starrocks.planner.OlapTableSink;
import com.starrocks.planner.PlanFragment;
import com.starrocks.planner.Planner;
import com.starrocks.planner.ScanNode;
import com.starrocks.proto.PQueryStatistics;
import com.starrocks.proto.QueryStatisticsItemPB;
import com.starrocks.qe.QueryState.MysqlStateType;
import com.starrocks.rpc.RpcException;
import com.starrocks.service.FrontendOptions;
import com.starrocks.sql.StatementPlanner;
import com.starrocks.sql.analyzer.SemanticException;
import com.starrocks.sql.ast.QueryStatement;
import com.starrocks.sql.ast.SelectRelation;
import com.starrocks.sql.common.ErrorType;
import com.starrocks.sql.common.MetaUtils;
import com.starrocks.sql.common.StarRocksPlannerException;
import com.starrocks.sql.plan.ExecPlan;
import com.starrocks.statistic.AnalyzeJob;
import com.starrocks.statistic.Constants;
import com.starrocks.statistic.StatisticExecutor;
import com.starrocks.task.LoadEtlTask;
import com.starrocks.thrift.TDescriptorTable;
import com.starrocks.thrift.TExplainLevel;
import com.starrocks.thrift.TQueryOptions;
import com.starrocks.thrift.TQueryType;
import com.starrocks.thrift.TUniqueId;
import com.starrocks.transaction.TabletCommitInfo;
import com.starrocks.transaction.TransactionCommitFailedException;
import com.starrocks.transaction.TransactionState;
import com.starrocks.transaction.TransactionStatus;
import org.apache.commons.lang.exception.ExceptionUtils;
import org.apache.logging.log4j.LogManager;
import org.apache.logging.log4j.Logger;

import java.io.IOException;
import java.io.StringReader;
import java.nio.ByteBuffer;
import java.time.LocalDateTime;
import java.util.List;
import java.util.Map;
import java.util.Set;
import java.util.UUID;
import java.util.concurrent.atomic.AtomicLong;

// Do one COM_QUERY process.
// first: Parse receive byte array to statement struct.
// second: Do handle function for statement.
public class StmtExecutor {
    private static final Logger LOG = LogManager.getLogger(StmtExecutor.class);

    private static final AtomicLong STMT_ID_GENERATOR = new AtomicLong(0);

    private final ConnectContext context;
    private final MysqlSerializer serializer;
    private final OriginStatement originStmt;
    private StatementBase parsedStmt;
    private Analyzer analyzer;
    private RuntimeProfile profile;
    private volatile Coordinator coord = null;
    private MasterOpExecutor masterOpExecutor = null;
    private RedirectStatus redirectStatus = null;
    private Planner planner;
    private final boolean isProxy;
    private ShowResultSet proxyResultSet = null;
    private PQueryStatistics statisticsForAuditLog;

    // this constructor is mainly for proxy
    public StmtExecutor(ConnectContext context, OriginStatement originStmt, boolean isProxy) {
        this.context = context;
        this.originStmt = originStmt;
        this.serializer = context.getSerializer();
        this.isProxy = isProxy;
    }

    // this constructor is only for test now.
    public StmtExecutor(ConnectContext context, String stmt) {
        this(context, new OriginStatement(stmt, 0), false);
    }

    // constructor for receiving parsed stmt from connect processor
    public StmtExecutor(ConnectContext ctx, StatementBase parsedStmt) {
        this.context = ctx;
        this.parsedStmt = parsedStmt;
        this.originStmt = parsedStmt.getOrigStmt();
        this.serializer = context.getSerializer();
        this.isProxy = false;
    }

    // At the end of query execution, we begin to add up profile
    public void initProfile(long beginTimeInNanoSecond) {
        profile = new RuntimeProfile("Query");
        RuntimeProfile summaryProfile = new RuntimeProfile("Summary");
        summaryProfile.addInfoString(ProfileManager.QUERY_ID, DebugUtil.printId(context.getExecutionId()));
        summaryProfile.addInfoString(ProfileManager.START_TIME, TimeUtils.longToTimeString(context.getStartTime()));

        long currentTimestamp = System.currentTimeMillis();
        long totalTimeMs = currentTimestamp - context.getStartTime();
        summaryProfile.addInfoString(ProfileManager.END_TIME, TimeUtils.longToTimeString(currentTimestamp));
        summaryProfile.addInfoString(ProfileManager.TOTAL_TIME, DebugUtil.getPrettyStringMs(totalTimeMs));

        summaryProfile.addInfoString(ProfileManager.QUERY_TYPE, "Query");
        summaryProfile.addInfoString(ProfileManager.QUERY_STATE, context.getState().toString());
        summaryProfile.addInfoString("StarRocks Version", Version.STARROCKS_VERSION);
        summaryProfile.addInfoString(ProfileManager.USER, context.getQualifiedUser());
        summaryProfile.addInfoString(ProfileManager.DEFAULT_DB, context.getDatabase());
        summaryProfile.addInfoString(ProfileManager.SQL_STATEMENT, originStmt.originStmt);
        profile.addChild(summaryProfile);
        if (coord != null) {
            coord.getQueryProfile().getCounterTotalTime().setValue(TimeUtils.getEstimatedTime(beginTimeInNanoSecond));
            coord.endProfile();
            profile.addChild(coord.getQueryProfile());
            coord = null;
        }
    }

    public Planner planner() {
        return planner;
    }

    public boolean isForwardToMaster() {
        if (Catalog.getCurrentCatalog().isMaster()) {
            return false;
        }

        // this is a query stmt, but this non-master FE can not read, forward it to master
        if ((parsedStmt instanceof QueryStmt || parsedStmt instanceof QueryStatement) && !Catalog.getCurrentCatalog().isMaster()
                && !Catalog.getCurrentCatalog().canRead()) {
            return true;
        }

        if (redirectStatus == null) {
            return false;
        } else {
            return redirectStatus.isForwardToMaster();
        }
    }

    public ByteBuffer getOutputPacket() {
        if (masterOpExecutor == null) {
            return null;
        } else {
            return masterOpExecutor.getOutputPacket();
        }
    }

    public ShowResultSet getProxyResultSet() {
        return proxyResultSet;
    }

    public ShowResultSet getShowResultSet() {
        if (masterOpExecutor == null) {
            return null;
        } else {
            return masterOpExecutor.getProxyResultSet();
        }
    }

    public boolean isQueryStmt() {
        return parsedStmt != null && (parsedStmt instanceof QueryStmt || parsedStmt instanceof QueryStatement);
    }

    public StatementBase getParsedStmt() {
        return parsedStmt;
    }

    // Execute one statement.
    // Exception:
    //  IOException: talk with client failed.
    public void execute() throws Exception {
        long beginTimeInNanoSecond = TimeUtils.getStartTime();
        context.setStmtId(STMT_ID_GENERATOR.incrementAndGet());

        // set execution id.
        // Try to use query id as execution id when execute first time.
        UUID uuid = context.getQueryId();
        context.setExecutionId(UUIDUtil.toTUniqueId(uuid));
        SessionVariable sessionVariableBackup = context.getSessionVariable();
        try {
            // parsedStmt may already by set when constructing this StmtExecutor();
            resolveParseStmtForForward();

            // support select hint e.g. select /*+ SET_VAR(query_timeout=1) */ sleep(3);
            if (parsedStmt != null) {
                Map<String, String> optHints = null;
                if (parsedStmt instanceof SelectStmt) {
                    SelectStmt selectStmt = (SelectStmt) parsedStmt;
                    optHints = selectStmt.getSelectList().getOptHints();
                } else if (parsedStmt instanceof QueryStatement &&
                        ((QueryStatement) parsedStmt).getQueryRelation() instanceof SelectRelation) {
                    SelectRelation selectRelation = (SelectRelation) ((QueryStatement) parsedStmt).getQueryRelation();
                    optHints = selectRelation.getSelectList().getOptHints();
                }

                if (optHints != null) {
                    SessionVariable sessionVariable = (SessionVariable) sessionVariableBackup.clone();
                    for (String key : optHints.keySet()) {
                        VariableMgr.setVar(sessionVariable, new SetVar(key, new StringLiteral(optHints.get(key))),
                                true);
                    }
                    context.setSessionVariable(sessionVariable);
                }
            }

            // execPlan is the output of new planner
            ExecPlan execPlan = null;
            boolean execPlanBuildByNewPlanner = false;

            // Entrance to the new planner
            if (isStatisticsOrAnalyzer(parsedStmt, context) || supportedByNewPlanner(parsedStmt, context)) {
                try {
                    redirectStatus = parsedStmt.getRedirectStatus();
                    if (!isForwardToMaster()) {
                        context.getDumpInfo().reset();
                        context.getDumpInfo().setOriginStmt(parsedStmt.getOrigStmt().originStmt);
                        if (parsedStmt instanceof ShowStmt) {
                            com.starrocks.sql.analyzer.Analyzer analyzer =
                                    new com.starrocks.sql.analyzer.Analyzer(context.getCatalog(), context);
                            analyzer.analyze(parsedStmt);

                            SelectStmt selectStmt = ((ShowStmt) parsedStmt).toSelectStmt(null);
                            if (selectStmt != null) {
                                parsedStmt = selectStmt;
                                execPlan = new StatementPlanner().plan(parsedStmt, context);
                            }
                        } else {
                            execPlan = new StatementPlanner().plan(parsedStmt, context);
                        }
                        execPlanBuildByNewPlanner = true;
                    }
                } catch (SemanticException e) {
                    dumpException(e);
                    throw new AnalysisException(e.getMessage());
                } catch (StarRocksPlannerException e) {
                    dumpException(e);
                    if (e.getType().equals(ErrorType.USER_ERROR)) {
                        throw e;
                    } else if (e.getType().equals(ErrorType.UNSUPPORTED) && e.getMessage().contains("UDF function")) {
                        LOG.warn("New planner not implement : " + originStmt.originStmt, e);
                        analyze(context.getSessionVariable().toThrift());
                    } else {
                        LOG.warn("New planner error: " + originStmt.originStmt, e);
                        throw e;
                    }
                }
            } else {
                // analyze this query
                analyze(context.getSessionVariable().toThrift());
            }

            if (context.isQueryDump()) {
                return;
            }
            if (isForwardToMaster()) {
                forwardToMaster();
                return;
            } else {
                LOG.debug("no need to transfer to Master. stmt: {}", context.getStmtId());
            }

            // Only add the last running stmt for multi statement,
            // because the audit log will only show the last stmt and
            // the ConnectProcessor only add the last finished stmt
            if (context.getIsLastStmt()) {
                addRunningQueryDetail();
            }

            if (parsedStmt instanceof QueryStmt || parsedStmt instanceof QueryStatement) {
                context.getState().setIsQuery(true);

                // sql's blacklist is enabled through enable_sql_blacklist.
                if (Config.enable_sql_blacklist) {
                    String originSql = parsedStmt.getOrigStmt().originStmt.trim().toLowerCase().replaceAll(" +", " ");

                    // If this sql is in blacklist, show message.
                    SqlBlackList.verifying(originSql);
                }

                int retryTime = Config.max_query_retry_time;
                for (int i = 0; i < retryTime; i++) {
                    try {
                        //reset query id for each retry
                        if (i > 0) {
                            uuid = UUID.randomUUID();
                            context.setExecutionId(
                                    new TUniqueId(uuid.getMostSignificantBits(), uuid.getLeastSignificantBits()));
                        }

                        if (execPlanBuildByNewPlanner) {
                            StringBuilder explainStringBuilder = new StringBuilder();
                            // StarRocksManager depends on explainString to get sql plan
                            if (parsedStmt.isExplain() || context.getSessionVariable().isReportSucc()) {
                                TExplainLevel level = null;
                                switch (parsedStmt.getExplainLevel()) {
                                    case NORMAL:
                                        level = TExplainLevel.NORMAL;
                                        break;
                                    case VERBOSE:
                                        level = TExplainLevel.VERBOSE;
                                        break;
                                    case COST:
                                        level = TExplainLevel.COSTS;
                                        break;
                                }
                                explainStringBuilder.append(execPlan.getExplainString(level));
                            }
                            handleQueryStmt(execPlan.getFragments(), execPlan.getScanNodes(),
                                    execPlan.getDescTbl().toThrift(),
                                    execPlan.getColNames(), execPlan.getOutputExprs(), explainStringBuilder.toString());
                        } else {
                            Preconditions.checkState(false, "shouldn't reach here");
                        }

                        if (context.getSessionVariable().isReportSucc()) {
                            writeProfile(beginTimeInNanoSecond);
                        }
                        break;
                    } catch (RpcException e) {
                        if (i == retryTime - 1) {
                            throw e;
                        }
                        if (!context.getMysqlChannel().isSend()) {
                            LOG.warn("retry {} times. stmt: {}", (i + 1), parsedStmt.getOrigStmt().originStmt);
                        } else {
                            throw e;
                        }
                    } finally {
                        QeProcessorImpl.INSTANCE.unregisterQuery(context.getExecutionId());
                    }
                }
            } else if (parsedStmt instanceof SetStmt) {
                handleSetStmt();
            } else if (parsedStmt instanceof EnterStmt) {
                handleEnterStmt();
            } else if (parsedStmt instanceof UseStmt) {
                handleUseStmt();
            } else if (parsedStmt instanceof CreateTableAsSelectStmt) {
                if (execPlanBuildByNewPlanner) {
                    handleCreateTableAsSelectStmt(beginTimeInNanoSecond);
                } else {
                    throw new AnalysisException("old planner does not support CTAS statement");
                }
            } else if (parsedStmt instanceof InsertStmt) { // Must ahead of DdlStmt because InsertStmt is its subclass
                try {
                    handleInsertStmtWithNewPlanner(execPlan, (InsertStmt) parsedStmt);
                    if (context.getSessionVariable().isReportSucc()) {
                        writeProfile(beginTimeInNanoSecond);
                    }
                } catch (Throwable t) {
                    LOG.warn("handle insert stmt fail", t);
                    // the transaction of this insert may already begun, we will abort it at outer finally block.
                    throw t;
                } finally {
                    QeProcessorImpl.INSTANCE.unregisterQuery(context.getExecutionId());
                }
            } else if (parsedStmt instanceof DdlStmt) {
                handleDdlStmt();
            } else if (parsedStmt instanceof ShowStmt) {
                handleShow();
            } else if (parsedStmt instanceof KillStmt) {
                handleKill();
            } else if (parsedStmt instanceof ExportStmt) {
                handleExportStmt(context.getQueryId());
            } else if (parsedStmt instanceof UnsupportedStmt) {
                handleUnsupportedStmt();
            } else if (parsedStmt instanceof AnalyzeStmt) {
                handleAnalyzeStmt();
            } else if (parsedStmt instanceof AddSqlBlackListStmt) {
                handleAddSqlBlackListStmt();
            } else if (parsedStmt instanceof DelSqlBlackListStmt) {
                handleDelSqlBlackListStmt();
            } else {
                context.getState().setError("Do not support this query.");
            }
        } catch (IOException e) {
            LOG.warn("execute IOException ", e);
            // the exception happens when interact with client
            // this exception shows the connection is gone
            context.getState().setError(e.getMessage());
            throw e;
        } catch (UserException e) {
            // analysis exception only print message, not print the stack
            LOG.info("execute Exception. {}", e.getMessage());
            context.getState().setError(e.getMessage());
            context.getState().setErrType(QueryState.ErrType.ANALYSIS_ERR);
        } catch (Throwable e) {
            String sql = originStmt != null ? originStmt.originStmt : "";
            LOG.warn("execute Exception, sql " + sql, e);
            context.getState().setError(e.getMessage());
            if (parsedStmt instanceof KillStmt) {
                // ignore kill stmt execute err(not monitor it)
                context.getState().setErrType(QueryState.ErrType.ANALYSIS_ERR);
            }
        } finally {
            if (parsedStmt instanceof InsertStmt) {
                InsertStmt insertStmt = (InsertStmt) parsedStmt;
                // The transaction of a insert operation begin at analyze phase.
                // So we should abort the transaction at this finally block if it encounter exception.
                if (insertStmt.isTransactionBegin() && context.getState().getStateType() == MysqlStateType.ERR) {
                    try {
                        String errMsg = Strings.emptyToNull(context.getState().getErrorMessage());
                        if (insertStmt.getTargetTable() instanceof ExternalOlapTable) {
                            ExternalOlapTable externalTable = (ExternalOlapTable) (insertStmt.getTargetTable());
                            Catalog.getCurrentGlobalTransactionMgr().abortRemoteTransaction(
                                    externalTable.getSourceTableDbId(), insertStmt.getTransactionId(),
                                    externalTable.getSourceTableHost(),
                                    externalTable.getSourceTablePort(),
                                    errMsg == null ? "unknown reason" : errMsg);
                        } else {
                            Catalog.getCurrentGlobalTransactionMgr().abortTransaction(
                                    insertStmt.getDbObj().getId(), insertStmt.getTransactionId(),
                                    (errMsg == null ? "unknown reason" : errMsg));
                        }
                    } catch (Exception abortTxnException) {
                        LOG.warn("errors when abort txn", abortTxnException);
                    }
                }
            }
            context.setSessionVariable(sessionVariableBackup);
        }
    }

    private void handleCreateTableAsSelectStmt(long beginTimeInNanoSecond) throws Exception {
        CreateTableAsSelectStmt createTableAsSelectStmt = (CreateTableAsSelectStmt) parsedStmt;

        // if create table failed should not drop table. because table may already exists,
        // and for other cases the exception will throw and the rest of the code will not be executed.
        createTableAsSelectStmt.createTable(context);
        try {
            InsertStmt insertStmt = createTableAsSelectStmt.getInsertStmt();
            ExecPlan execPlan = new StatementPlanner().plan(insertStmt, context);
            handleInsertStmtWithNewPlanner(execPlan, ((CreateTableAsSelectStmt) parsedStmt).getInsertStmt());
            if (context.getSessionVariable().isReportSucc()) {
                writeProfile(beginTimeInNanoSecond);
            }
            if (context.getState().getStateType() == MysqlStateType.ERR) {
                ((CreateTableAsSelectStmt) parsedStmt).dropTable(context);
            }
        } catch (Throwable t) {
            LOG.warn("handle create table as select stmt fail", t);
            ((CreateTableAsSelectStmt) parsedStmt).dropTable(context);
            throw t;
        } finally {
            QeProcessorImpl.INSTANCE.unregisterQuery(context.getExecutionId());
        }
    }

    private void resolveParseStmtForForward() throws AnalysisException {
        if (parsedStmt == null) {
            // Parse statement with parser generated by CUP&FLEX
            SqlScanner input = new SqlScanner(new StringReader(originStmt.originStmt),
                    context.getSessionVariable().getSqlMode());
            SqlParser parser = new SqlParser(input);
            try {
                parsedStmt = SqlParserUtils.getStmt(parser, originStmt.idx);
                parsedStmt.setOrigStmt(originStmt);
            } catch (Error e) {
                LOG.info("error happened when parsing stmt {}, id: {}", originStmt, context.getStmtId(), e);
                throw new AnalysisException("sql parsing error, please check your sql");
            } catch (AnalysisException e) {
                String syntaxError = parser.getErrorMsg(originStmt.originStmt);
                LOG.info("analysis exception happened when parsing stmt {}, id: {}, error: {}",
                        originStmt, context.getStmtId(), syntaxError, e);
                if (syntaxError == null) {
                    throw e;
                } else {
                    throw new AnalysisException(syntaxError, e);
                }
            } catch (Exception e) {
                // TODO(lingbin): we catch 'Exception' to prevent unexpected error,
                // should be removed this try-catch clause future.
                LOG.info("unexpected exception happened when parsing stmt {}, id: {}, error: {}",
                        originStmt, context.getStmtId(), parser.getErrorMsg(originStmt.originStmt), e);
                throw new AnalysisException("Unexpected exception: " + e.getMessage());
            }
        }
    }

    private void dumpException(Exception e) {
        context.getDumpInfo().addException(ExceptionUtils.getStackTrace(e));
        if (context.getSessionVariable().getEnableQueryDump() && !context.isQueryDump()) {
            QueryDumpLog.getQueryDump().log(GsonUtils.GSON.toJson(context.getDumpInfo()));
        }
    }

    private void forwardToMaster() throws Exception {
        boolean isQuery = parsedStmt instanceof QueryStmt || parsedStmt instanceof QueryStatement;
        masterOpExecutor = new MasterOpExecutor(parsedStmt, originStmt, context, redirectStatus, isQuery);
        LOG.debug("need to transfer to Master. stmt: {}", context.getStmtId());
        masterOpExecutor.execute();
    }

    private void writeProfile(long beginTimeInNanoSecond) {
        initProfile(beginTimeInNanoSecond);
        profile.computeTimeInChildProfile();
        StringBuilder builder = new StringBuilder();
        profile.prettyPrint(builder, "");
        String profileContent = ProfileManager.getInstance().pushProfile(profile);
        if (context.getQueryDetail() != null) {
            context.getQueryDetail().setProfile(profileContent);
        }
    }

    // Analyze one statement to structure in memory.
    public void analyze(TQueryOptions tQueryOptions) throws UserException {
        LOG.info("begin to analyze stmt: {}, forwarded stmt id: {}", context.getStmtId(), context.getForwardedStmtId());

        // parsedStmt may already by set when constructing this StmtExecutor();
        resolveParseStmtForForward();
        redirectStatus = parsedStmt.getRedirectStatus();

        // yiguolei: insertstmt's grammar analysis will write editlog, so that we check if the stmt should be forward to master here
        // if the stmt should be forward to master, then just return here and the master will do analysis again
        if (isForwardToMaster()) {
            return;
        }

        analyzer = new Analyzer(context.getCatalog(), context);
        // Convert show statement to select statement here
        if (parsedStmt instanceof ShowStmt) {
            SelectStmt selectStmt = ((ShowStmt) parsedStmt).toSelectStmt(analyzer);
            if (selectStmt != null) {
                parsedStmt = selectStmt;
            }
        }

        if (parsedStmt instanceof QueryStmt
                || parsedStmt instanceof QueryStatement
                || parsedStmt instanceof InsertStmt
                || parsedStmt instanceof CreateTableAsSelectStmt) {
            Preconditions.checkState(false, "Shouldn't reach here");
        } else {
            try {
                parsedStmt.analyze(analyzer);
            } catch (AnalysisException e) {
                throw e;
            } catch (Exception e) {
                LOG.warn("Analyze failed because ", e);
                throw new AnalysisException("Unexpected exception: " + e.getMessage());
            }
        }
    }

    // Because this is called by other thread
    public void cancel() {
        if (parsedStmt instanceof DeleteStmt) {
            DeleteStmt deleteStmt = (DeleteStmt) parsedStmt;
            Catalog.getCurrentCatalog().getDeleteHandler().killJob(deleteStmt.getJobId());
        } else {
            Coordinator coordRef = coord;
            if (coordRef != null) {
                coordRef.cancel();
            }
        }
    }

    // Handle kill statement.
    private void handleKill() throws DdlException {
        KillStmt killStmt = (KillStmt) parsedStmt;
        long id = killStmt.getConnectionId();
        ConnectContext killCtx = context.getConnectScheduler().getContext(id);
        if (killCtx == null) {
            ErrorReport.reportDdlException(ErrorCode.ERR_NO_SUCH_THREAD, id);
        }
        if (context == killCtx) {
            // Suicide
            context.setKilled();
        } else {
            // Check auth
            // Only user itself and user with admin priv can kill connection
            if (!killCtx.getQualifiedUser().equals(ConnectContext.get().getQualifiedUser())
                    && !Catalog.getCurrentCatalog().getAuth().checkGlobalPriv(ConnectContext.get(),
                    PrivPredicate.ADMIN)) {
                ErrorReport.reportDdlException(ErrorCode.ERR_KILL_DENIED_ERROR, id);
            }

            killCtx.kill(killStmt.isConnectionKill());
        }
        context.getState().setOk();
    }

    // Process set statement.
    private void handleSetStmt() {
        try {
            SetStmt setStmt = (SetStmt) parsedStmt;
            SetExecutor executor = new SetExecutor(context, setStmt);
            executor.execute();
        } catch (DdlException e) {
            // Return error message to client.
            context.getState().setError(e.getMessage());
            return;
        }
        context.getState().setOk();
    }

    // Process a select statement.
    private void handleQueryStmt(List<PlanFragment> fragments, List<ScanNode> scanNodes, TDescriptorTable descTable,
                                 List<String> colNames, List<Expr> outputExprs, String explainString) throws Exception {
        // Every time set no send flag and clean all data in buffer
        context.getMysqlChannel().reset();
        StatementBase queryStmt = parsedStmt;

        if (queryStmt.isExplain()) {
            handleExplainStmt(explainString);
            return;
        }
        if (context.getQueryDetail() != null) {
            context.getQueryDetail().setExplain(explainString);
        }

        coord = new Coordinator(context, fragments, scanNodes, descTable);

        QeProcessorImpl.INSTANCE.registerQuery(context.getExecutionId(),
                new QeProcessorImpl.QueryInfo(context, originStmt.originStmt, coord));

        coord.exec();

        // send result
        // 1. If this is a query with OUTFILE clause, eg: select * from tbl1 into outfile xxx,
        //    We will not send real query result to client. Instead, we only send OK to client with
        //    number of rows selected. For example:
        //          mysql> select * from tbl1 into outfile xxx;
        //          Query OK, 10 rows affected (0.01 sec)
        //
        // 2. If this is a query, send the result expr fields first, and send result data back to client.
        RowBatch batch;
        MysqlChannel channel = context.getMysqlChannel();
        boolean isOutfileQuery;
        if (queryStmt instanceof QueryStmt) {
            isOutfileQuery = ((QueryStmt) queryStmt).hasOutFileClause();
        } else {
            isOutfileQuery = ((QueryStatement) queryStmt).hasOutFileClause();
        }
        boolean isSendFields = false;
        while (true) {
            batch = coord.getNext();
            // for outfile query, there will be only one empty batch send back with eos flag
            if (batch.getBatch() != null && !isOutfileQuery) {
                // For some language driver, getting error packet after fields packet will be recognized as a success result
                // so We need to send fields after first batch arrived
                if (!isSendFields) {
                    sendFields(colNames, outputExprs);
                    isSendFields = true;
                }
                if (channel.isSendBufferNull()) {
                    int bufferSize = 0;
                    for (ByteBuffer row : batch.getBatch().getRows()) {
                        bufferSize += (row.position() - row.limit());
                    }
                    // +8 for header size
                    channel.initBuffer(bufferSize + 8);
                }

                for (ByteBuffer row : batch.getBatch().getRows()) {
                    channel.sendOnePacket(row);
                }
                context.updateReturnRows(batch.getBatch().getRows().size());
            }
            if (batch.isEos()) {
                break;
            }
        }
        if (!isSendFields && !isOutfileQuery) {
            sendFields(colNames, outputExprs);
        }

        statisticsForAuditLog = batch.getQueryStatistics();
        if (!isOutfileQuery) {
            context.getState().setEof();
        } else {
            context.getState().setOk(statisticsForAuditLog.returnedRows, 0, "");
        }
        if (null == statisticsForAuditLog || null == statisticsForAuditLog.statsItems ||
                statisticsForAuditLog.statsItems.isEmpty()) {
            return;
        }
        // collect table-level metrics
        Set<Long> tableIds = Sets.newHashSet();
        for (QueryStatisticsItemPB item : statisticsForAuditLog.statsItems) {
            TableMetricsEntity entity = TableMetricsRegistry.getInstance().getMetricsEntity(item.tableId);
            entity.counterScanRowsTotal.increase(item.scanRows);
            entity.counterScanBytesTotal.increase(item.scanBytes);
            tableIds.add(item.tableId);
        }
        for (Long tableId : tableIds) {
            TableMetricsEntity entity = TableMetricsRegistry.getInstance().getMetricsEntity(tableId);
            entity.counterScanFinishedTotal.increase(1L);
        }
    }

    private void handleAnalyzeStmt() throws Exception {
        AnalyzeStmt analyzeStmt = (AnalyzeStmt) parsedStmt;
        StatisticExecutor statisticExecutor = new StatisticExecutor();
        Database db = MetaUtils.getStarRocks(context, analyzeStmt.getTableName());
        Table table = MetaUtils.getStarRocksTable(context, analyzeStmt.getTableName());

        AnalyzeJob job = new AnalyzeJob();
        job.setDbId(db.getId());
        job.setTableId(table.getId());
        job.setColumns(analyzeStmt.getColumnNames());
        job.setType(analyzeStmt.isSample() ? Constants.AnalyzeType.SAMPLE : Constants.AnalyzeType.FULL);
        job.setScheduleType(Constants.ScheduleType.ONCE);
        job.setWorkTime(LocalDateTime.now());
        job.setStatus(Constants.ScheduleStatus.FINISH);
        job.setProperties(analyzeStmt.getProperties());

        try {
            statisticExecutor.collectStatisticSync(db.getId(), table.getId(), analyzeStmt.getColumnNames(),
                    analyzeStmt.isSample(), job.getSampleCollectRows());
            Catalog.getCurrentStatisticStorage().expireColumnStatistics(table, job.getColumns());
        } catch (Exception e) {
            job.setReason(e.getMessage());
            throw e;
        }

        Catalog.getCurrentCatalog().getAnalyzeManager().addAnalyzeJob(job);
    }

    private void handleAddSqlBlackListStmt() {
        AddSqlBlackListStmt addSqlBlackListStmt = (AddSqlBlackListStmt) parsedStmt;
        SqlBlackList.getInstance().put(addSqlBlackListStmt.getSqlPattern());
    }

    private void handleDelSqlBlackListStmt() {
        DelSqlBlackListStmt delSqlBlackListStmt = (DelSqlBlackListStmt) parsedStmt;
        List<Long> indexs = delSqlBlackListStmt.getIndexs();
        if (indexs != null) {
            for (long id : indexs) {
                SqlBlackList.getInstance().delete(id);
            }
        }
    }

    private void handleUnsupportedStmt() {
        context.getMysqlChannel().reset();
        // do nothing
        context.getState().setOk();
    }

    // Process use statement.
    private void handleUseStmt() throws AnalysisException {
        UseStmt useStmt = (UseStmt) parsedStmt;
        try {
            if (Strings.isNullOrEmpty(useStmt.getClusterName())) {
                ErrorReport.reportAnalysisException(ErrorCode.ERR_CLUSTER_NO_SELECT_CLUSTER);
            }
            context.getCatalog().changeDb(context, useStmt.getDatabase());
        } catch (DdlException e) {
            context.getState().setError(e.getMessage());
            return;
        }
        context.getState().setOk();
    }

    private void sendMetaData(ShowResultSetMetaData metaData) throws IOException {
        // sends how many columns
        serializer.reset();
        serializer.writeVInt(metaData.getColumnCount());
        context.getMysqlChannel().sendOnePacket(serializer.toByteBuffer());
        // send field one by one
        for (Column col : metaData.getColumns()) {
            serializer.reset();
            // TODO(zhaochun): only support varchar type
            serializer.writeField(col.getName(), col.getType());
            context.getMysqlChannel().sendOnePacket(serializer.toByteBuffer());
        }
        // send EOF
        serializer.reset();
        MysqlEofPacket eofPacket = new MysqlEofPacket(context.getState());
        eofPacket.writeTo(serializer);
        context.getMysqlChannel().sendOnePacket(serializer.toByteBuffer());
    }

    private void sendFields(List<String> colNames, List<Expr> exprs) throws IOException {
        // sends how many columns
        serializer.reset();
        serializer.writeVInt(colNames.size());
        context.getMysqlChannel().sendOnePacket(serializer.toByteBuffer());
        // send field one by one
        for (int i = 0; i < colNames.size(); ++i) {
            serializer.reset();
            serializer.writeField(colNames.get(i), exprs.get(i).getOriginType());
            context.getMysqlChannel().sendOnePacket(serializer.toByteBuffer());
        }
        // send EOF
        serializer.reset();
        MysqlEofPacket eofPacket = new MysqlEofPacket(context.getState());
        eofPacket.writeTo(serializer);
        context.getMysqlChannel().sendOnePacket(serializer.toByteBuffer());
    }

    public void sendShowResult(ShowResultSet resultSet) throws IOException {
        context.updateReturnRows(resultSet.getResultRows().size());
        // Send meta data.
        sendMetaData(resultSet.getMetaData());

        // Send result set.
        for (List<String> row : resultSet.getResultRows()) {
            serializer.reset();
            for (String item : row) {
                if (item == null || item.equals(FeConstants.null_string)) {
                    serializer.writeNull();
                } else {
                    serializer.writeLenEncodedString(item);
                }
            }
            context.getMysqlChannel().sendOnePacket(serializer.toByteBuffer());
        }

        context.getState().setEof();
    }

    // Process show statement
    private void handleShow() throws IOException, AnalysisException, DdlException {
        ShowExecutor executor = new ShowExecutor(context, (ShowStmt) parsedStmt);
        ShowResultSet resultSet = executor.execute();
        if (resultSet == null) {
            // state changed in execute
            return;
        }
        if (isProxy) {
            proxyResultSet = resultSet;
            context.getState().setEof();
            return;
        }

        sendShowResult(resultSet);
    }

    private void handleExplainStmt(String result) throws IOException {
        ShowResultSetMetaData metaData =
                ShowResultSetMetaData.builder()
                        .addColumn(new Column("Explain String", ScalarType.createVarchar(20)))
                        .build();
        sendMetaData(metaData);

        // Send result set.
        for (String item : result.split("\n")) {
            serializer.reset();
            serializer.writeLenEncodedString(item);
            context.getMysqlChannel().sendOnePacket(serializer.toByteBuffer());
        }
        context.getState().setEof();
    }

    private void handleDdlStmt() {
        try {
            DdlExecutor.execute(context.getCatalog(), (DdlStmt) parsedStmt);
            context.getState().setOk();
        } catch (QueryStateException e) {
            if (e.getQueryState().getStateType() != MysqlStateType.OK) {
                LOG.warn("DDL statement(" + originStmt.originStmt + ") process failed.", e);
            }
            context.setState(e.getQueryState());
        } catch (UserException e) {
            LOG.warn("DDL statement(" + originStmt.originStmt + ") process failed.", e);
            // Return message to info client what happened.
            context.getState().setError(e.getMessage());
        } catch (Exception e) {
            // Maybe our bug
            LOG.warn("DDL statement(" + originStmt.originStmt + ") process failed.", e);
            context.getState().setError("Unexpected exception: " + e.getMessage());
        }
    }

    // process enter cluster
    private void handleEnterStmt() {
        final EnterStmt enterStmt = (EnterStmt) parsedStmt;
        try {
            context.getCatalog().changeCluster(context, enterStmt.getClusterName());
            context.setDatabase("");
        } catch (DdlException e) {
            context.getState().setError(e.getMessage());
            return;
        }
        context.getState().setOk();
    }

    private void handleExportStmt(UUID queryId) throws Exception {
        ExportStmt exportStmt = (ExportStmt) parsedStmt;
        exportStmt.setExportStartTime(context.getStartTime());
        context.getCatalog().getExportMgr().addExportJob(queryId, exportStmt);
    }

    private void addRunningQueryDetail() {
        if (!Config.enable_collect_query_detail_info) {
            return;
        }
        String sql;
        if (parsedStmt.needAuditEncryption()) {
            sql = parsedStmt.toSql();
        } else {
            sql = originStmt.originStmt;
        }
        boolean isQuery = false;
        if (parsedStmt instanceof QueryStmt || parsedStmt instanceof QueryStatement) {
            isQuery = true;
        }
        QueryDetail queryDetail = new QueryDetail(
                DebugUtil.printId(context.getQueryId()),
                isQuery,
                context.connectionId,
                context.getMysqlChannel() != null ?
                        context.getMysqlChannel().getRemoteIp() : "System",
                context.getStartTime(), -1, -1,
                QueryDetail.QueryMemState.RUNNING,
                context.getDatabase(),
                sql,
                context.getQualifiedUser());
        context.setQueryDetail(queryDetail);
        //copy queryDetail, cause some properties can be changed in future
        QueryDetailQueue.addAndRemoveTimeoutQueryDetail(queryDetail.copy());
    }

    public PQueryStatistics getQueryStatisticsForAuditLog() {
        if (statisticsForAuditLog == null) {
            statisticsForAuditLog = new PQueryStatistics();
        }
        if (statisticsForAuditLog.scanBytes == null) {
            statisticsForAuditLog.scanBytes = 0L;
        }
        if (statisticsForAuditLog.scanRows == null) {
            statisticsForAuditLog.scanRows = 0L;
        }
        return statisticsForAuditLog;
    }

    /**
     * Below function is added by new analyzer
     */
    private boolean isStatisticsOrAnalyzer(StatementBase statement, ConnectContext context) {
        return (statement instanceof InsertStmt && context.getDatabase().equalsIgnoreCase(Constants.StatisticsDBName))
                || statement instanceof AnalyzeStmt
                || statement instanceof CreateAnalyzeJobStmt;
    }

    private boolean supportedByNewPlanner(StatementBase statement, ConnectContext context) {
        return statement instanceof QueryStmt
                || statement instanceof InsertStmt
                || statement instanceof CreateTableAsSelectStmt
<<<<<<< HEAD
                || statement instanceof QueryStatement
                || statement instanceof ShowDbStmt
                || statement instanceof ShowTableStmt;
=======
                || statement instanceof CreateWorkGroupStmt
                || statement instanceof AlterWorkGroupStmt
                || statement instanceof DropWorkGroupStmt
                || statement instanceof ShowWorkGroupStmt;
>>>>>>> 17b8ad4c
    }

    public void handleInsertStmtWithNewPlanner(ExecPlan execPlan, InsertStmt stmt) throws Exception {
        if (stmt.getQueryStmt().isExplain()) {
            handleExplainStmt(execPlan.getExplainString(TExplainLevel.NORMAL));
            return;
        }
        if (context.getQueryDetail() != null) {
            context.getQueryDetail().setExplain(execPlan.getExplainString(TExplainLevel.NORMAL));
        }

        MetaUtils.normalizationTableName(context, stmt.getTableName());
        Database database = MetaUtils.getStarRocks(context, stmt.getTableName());
        Table targetTable = MetaUtils.getStarRocksTable(context, stmt.getTableName());

        String label = Strings.isNullOrEmpty(stmt.getLabel()) ?
                "insert_" + DebugUtil.printId(context.getExecutionId()) : stmt.getLabel();
        TransactionState.LoadJobSourceType sourceType = TransactionState.LoadJobSourceType.INSERT_STREAMING;
        MetricRepo.COUNTER_LOAD_ADD.increase(1L);

        long transactionId = -1;
        if (targetTable instanceof ExternalOlapTable) {
            ExternalOlapTable externalTable = (ExternalOlapTable) targetTable;
            transactionId =
                    Catalog.getCurrentGlobalTransactionMgr().beginRemoteTransaction(externalTable.getSourceTableDbId(),
                            Lists.newArrayList(externalTable.getSourceTableId()), label,
                            externalTable.getSourceTableHost(),
                            externalTable.getSourceTablePort(),
                            new TransactionState.TxnCoordinator(TransactionState.TxnSourceType.FE,
                                    FrontendOptions.getLocalHostAddress()),
                            sourceType,
                            ConnectContext.get().getSessionVariable().getQueryTimeoutS());
        } else {
            transactionId = Catalog.getCurrentGlobalTransactionMgr().beginTransaction(
                    database.getId(),
                    Lists.newArrayList(targetTable.getId()),
                    label,
                    new TransactionState.TxnCoordinator(TransactionState.TxnSourceType.FE,
                            FrontendOptions.getLocalHostAddress()),
                    sourceType,
                    ConnectContext.get().getSessionVariable().getQueryTimeoutS());

            // add table indexes to transaction state
            TransactionState txnState =
                    Catalog.getCurrentGlobalTransactionMgr().getTransactionState(database.getId(), transactionId);
            if (txnState == null) {
                throw new DdlException("txn does not exist: " + transactionId);
            }
            if (targetTable instanceof OlapTable) {
                txnState.addTableIndexes((OlapTable) targetTable);
            }
        }

        // Every time set no send flag and clean all data in buffer
        if (context.getMysqlChannel() != null) {
            context.getMysqlChannel().reset();
        }
        long createTime = System.currentTimeMillis();

        long loadedRows = 0;
        int filteredRows = 0;
        TransactionStatus txnStatus = TransactionStatus.ABORTED;
        try {
            if (execPlan.getFragments().get(0).getSink() instanceof OlapTableSink) {
                OlapTableSink dataSink = (OlapTableSink) execPlan.getFragments().get(0).getSink();
                dataSink.init(context.getExecutionId(), transactionId, database.getId(),
                        ConnectContext.get().getSessionVariable().getQueryTimeoutS());
                dataSink.complete();
            }

            coord = new Coordinator(context, execPlan.getFragments(), execPlan.getScanNodes(),
                    execPlan.getDescTbl().toThrift());
            coord.setQueryType(TQueryType.LOAD);
            QeProcessorImpl.INSTANCE.registerQuery(context.getExecutionId(), coord);
            coord.exec();

            coord.join(context.getSessionVariable().getQueryTimeoutS());
            if (!coord.isDone()) {
                coord.cancel();
                ErrorReport.reportDdlException(ErrorCode.ERR_QUERY_TIMEOUT);
            }

            if (!coord.getExecStatus().ok()) {
                String errMsg = coord.getExecStatus().getErrorMsg();
                LOG.warn("insert failed: {}", errMsg);
                ErrorReport.reportDdlException(errMsg, ErrorCode.ERR_FAILED_WHEN_INSERT);
            }

            LOG.debug("delta files is {}", coord.getDeltaUrls());

            if (coord.getLoadCounters().get(LoadEtlTask.DPP_NORMAL_ALL) != null) {
                loadedRows = Long.parseLong(coord.getLoadCounters().get(LoadEtlTask.DPP_NORMAL_ALL));
            }
            if (coord.getLoadCounters().get(LoadEtlTask.DPP_ABNORMAL_ALL) != null) {
                filteredRows = Integer.parseInt(coord.getLoadCounters().get(LoadEtlTask.DPP_ABNORMAL_ALL));
            }

            // if in strict mode, insert will fail if there are filtered rows
            if (context.getSessionVariable().getEnableInsertStrict()) {
                if (filteredRows > 0) {
                    context.getState().setError("Insert has filtered data in strict mode, tracking_url="
                            + coord.getTrackingUrl());
                    return;
                }
            }

            if (loadedRows == 0 && filteredRows == 0) {
                if (targetTable instanceof ExternalOlapTable) {
                    ExternalOlapTable externalTable = (ExternalOlapTable) targetTable;
                    Catalog.getCurrentGlobalTransactionMgr().abortRemoteTransaction(
                            externalTable.getSourceTableDbId(), transactionId,
                            externalTable.getSourceTableHost(),
                            externalTable.getSourceTablePort(),
                            TransactionCommitFailedException.NO_DATA_TO_LOAD_MSG);
                } else {
                    Catalog.getCurrentGlobalTransactionMgr().abortTransaction(
                            database.getId(),
                            transactionId,
                            TransactionCommitFailedException.NO_DATA_TO_LOAD_MSG
                    );
                }
                context.getState().setOk();
                return;
            }

            if (targetTable instanceof ExternalOlapTable) {
                ExternalOlapTable externalTable = (ExternalOlapTable) targetTable;
                if (Catalog.getCurrentGlobalTransactionMgr().commitRemoteTransaction(
                        externalTable.getSourceTableDbId(), transactionId,
                        externalTable.getSourceTableHost(),
                        externalTable.getSourceTablePort(),
                        coord.getCommitInfos())) {
                    txnStatus = TransactionStatus.VISIBLE;
                    MetricRepo.COUNTER_LOAD_FINISHED.increase(1L);
                }
                // TODO: wait remote txn finished
            } else {
                if (Catalog.getCurrentGlobalTransactionMgr().commitAndPublishTransaction(
                        database,
                        transactionId,
                        TabletCommitInfo.fromThrift(coord.getCommitInfos()),
                        context.getSessionVariable().getTransactionVisibleWaitTimeout() * 1000)) {
                    txnStatus = TransactionStatus.VISIBLE;
                    MetricRepo.COUNTER_LOAD_FINISHED.increase(1L);
                    // collect table-level metrics
                    if (null != targetTable) {
                        TableMetricsEntity entity =
                                TableMetricsRegistry.getInstance().getMetricsEntity(targetTable.getId());
                        entity.counterInsertLoadFinishedTotal.increase(1L);
                        entity.counterInsertLoadRowsTotal.increase(loadedRows);
                        entity.counterInsertLoadBytesTotal
                                .increase(Long.valueOf(coord.getLoadCounters().get(LoadJob.LOADED_BYTES)));
                    }
                } else {
                    txnStatus = TransactionStatus.COMMITTED;
                }
            }
        } catch (Throwable t) {
            // if any throwable being thrown during insert operation, first we should abort this txn
            LOG.warn("handle insert stmt fail: {}", label, t);
            try {
                if (targetTable instanceof ExternalOlapTable) {
                    ExternalOlapTable externalTable = (ExternalOlapTable) targetTable;
                    Catalog.getCurrentGlobalTransactionMgr().abortRemoteTransaction(
                            externalTable.getSourceTableDbId(), stmt.getTransactionId(),
                            externalTable.getSourceTableHost(),
                            externalTable.getSourceTablePort(),
                            t.getMessage() == null ? "Unknown reason" : t.getMessage());
                } else {
                    Catalog.getCurrentGlobalTransactionMgr().abortTransaction(
                            database.getId(), transactionId,
                            t.getMessage() == null ? "Unknown reason" : t.getMessage());
                }
            } catch (Exception abortTxnException) {
                // just print a log if abort txn failed. This failure do not need to pass to user.
                // user only concern abort how txn failed.
                LOG.warn("errors when abort txn", abortTxnException);
            }

            // if not using old load usage pattern, error will be returned directly to user
            StringBuilder sb = new StringBuilder(t.getMessage());
            if (coord != null && !Strings.isNullOrEmpty(coord.getTrackingUrl())) {
                sb.append(". url: ").append(coord.getTrackingUrl());
            }
            context.getState().setError(sb.toString());
            return;
        }

        String errMsg = "";
        try {
            context.getCatalog().getLoadManager().recordFinishedLoadJob(
                    label,
                    database.getFullName(),
                    targetTable.getId(),
                    EtlJobType.INSERT,
                    createTime,
                    "",
                    coord.getTrackingUrl());
        } catch (MetaNotFoundException e) {
            LOG.warn("Record info of insert load with error {}", e.getMessage(), e);
            errMsg = "Record info of insert load with error " + e.getMessage();
        }

        StringBuilder sb = new StringBuilder();
        sb.append("{'label':'").append(label).append("', 'status':'").append(txnStatus.name());
        sb.append("', 'txnId':'").append(transactionId).append("'");
        if (!Strings.isNullOrEmpty(errMsg)) {
            sb.append(", 'err':'").append(errMsg).append("'");
        }
        sb.append("}");

        context.getState().setOk(loadedRows, filteredRows, sb.toString());
    }

    public String getOriginStmtInString() {
        if (originStmt == null) {
            return "";
        }
        return originStmt.originStmt;
    }
}<|MERGE_RESOLUTION|>--- conflicted
+++ resolved
@@ -48,11 +48,8 @@
 import com.starrocks.analysis.SetVar;
 import com.starrocks.analysis.ShowDbStmt;
 import com.starrocks.analysis.ShowStmt;
-<<<<<<< HEAD
 import com.starrocks.analysis.ShowTableStmt;
-=======
 import com.starrocks.analysis.ShowWorkGroupStmt;
->>>>>>> 17b8ad4c
 import com.starrocks.analysis.SqlParser;
 import com.starrocks.analysis.SqlScanner;
 import com.starrocks.analysis.StatementBase;
@@ -1032,16 +1029,13 @@
         return statement instanceof QueryStmt
                 || statement instanceof InsertStmt
                 || statement instanceof CreateTableAsSelectStmt
-<<<<<<< HEAD
                 || statement instanceof QueryStatement
                 || statement instanceof ShowDbStmt
-                || statement instanceof ShowTableStmt;
-=======
+                || statement instanceof ShowTableStmt
                 || statement instanceof CreateWorkGroupStmt
                 || statement instanceof AlterWorkGroupStmt
                 || statement instanceof DropWorkGroupStmt
                 || statement instanceof ShowWorkGroupStmt;
->>>>>>> 17b8ad4c
     }
 
     public void handleInsertStmtWithNewPlanner(ExecPlan execPlan, InsertStmt stmt) throws Exception {
