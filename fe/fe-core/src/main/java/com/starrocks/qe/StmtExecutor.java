--- conflicted
+++ resolved
@@ -1116,13 +1116,8 @@
             }
         } catch (QueryStateException e) {
             if (e.getQueryState().getStateType() != MysqlStateType.OK) {
-<<<<<<< HEAD
                 String sql = AstToStringBuilder.toString(parsedStmt);
-                if (sql.isEmpty()) {
-=======
-                String sql = AST2SQL.toString(parsedStmt);
                 if (sql == null) {
->>>>>>> 5a264a1a
                     sql = originStmt.originStmt;
                 }
                 LOG.warn("DDL statement (" + sql + ") process failed.", e);
@@ -1130,13 +1125,8 @@
             context.setState(e.getQueryState());
         } catch (Throwable e) {
             // Maybe our bug
-<<<<<<< HEAD
             String sql = AstToStringBuilder.toString(parsedStmt);
-            if (sql.isEmpty()) {
-=======
-            String sql = AST2SQL.toString(parsedStmt);
             if (sql == null) {
->>>>>>> 5a264a1a
                 sql = originStmt.originStmt;
             }
             LOG.warn("DDL statement (" + sql + ") process failed.", e);
