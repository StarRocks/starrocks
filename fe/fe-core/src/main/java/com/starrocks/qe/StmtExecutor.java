// Copyright 2021-present StarRocks, Inc. All rights reserved.
//
// Licensed under the Apache License, Version 2.0 (the "License");
// you may not use this file except in compliance with the License.
// You may obtain a copy of the License at
//
//     https://www.apache.org/licenses/LICENSE-2.0
//
// Unless required by applicable law or agreed to in writing, software
// distributed under the License is distributed on an "AS IS" BASIS,
// WITHOUT WARRANTIES OR CONDITIONS OF ANY KIND, either express or implied.
// See the License for the specific language governing permissions and
// limitations under the License.

// This file is based on code available under the Apache license here:
//   https://github.com/apache/incubator-doris/blob/master/fe/fe-core/src/main/java/org/apache/doris/qe/StmtExecutor.java

// Licensed to the Apache Software Foundation (ASF) under one
// or more contributor license agreements.  See the NOTICE file
// distributed with this work for additional information
// regarding copyright ownership.  The ASF licenses this file
// to you under the Apache License, Version 2.0 (the
// "License"); you may not use this file except in compliance
// with the License.  You may obtain a copy of the License at
//
//   http://www.apache.org/licenses/LICENSE-2.0
//
// Unless required by applicable law or agreed to in writing,
// software distributed under the License is distributed on an
// "AS IS" BASIS, WITHOUT WARRANTIES OR CONDITIONS OF ANY
// KIND, either express or implied.  See the License for the
// specific language governing permissions and limitations
// under the License.

package com.starrocks.qe;

import com.google.common.base.Preconditions;
import com.google.common.base.Strings;
import com.google.common.collect.Lists;
import com.google.common.collect.Maps;
import com.google.common.collect.Sets;
import com.starrocks.analysis.Expr;
import com.starrocks.analysis.HintNode;
import com.starrocks.analysis.Parameter;
import com.starrocks.analysis.RedirectStatus;
import com.starrocks.analysis.SetVarHint;
import com.starrocks.analysis.StringLiteral;
import com.starrocks.analysis.TableName;
import com.starrocks.analysis.UserVariableHint;
import com.starrocks.catalog.Column;
import com.starrocks.catalog.Database;
import com.starrocks.catalog.ExternalOlapTable;
import com.starrocks.catalog.InternalCatalog;
import com.starrocks.catalog.OlapTable;
import com.starrocks.catalog.ResourceGroup;
import com.starrocks.catalog.ResourceGroupClassifier;
import com.starrocks.catalog.ScalarType;
import com.starrocks.catalog.Table;
import com.starrocks.catalog.system.SystemTable;
import com.starrocks.common.AnalysisException;
import com.starrocks.common.Config;
import com.starrocks.common.DdlException;
import com.starrocks.common.ErrorCode;
import com.starrocks.common.ErrorReport;
import com.starrocks.common.FeConstants;
import com.starrocks.common.MetaNotFoundException;
import com.starrocks.common.Pair;
import com.starrocks.common.QueryDumpLog;
import com.starrocks.common.Status;
import com.starrocks.common.UserException;
import com.starrocks.common.Version;
import com.starrocks.common.profile.Timer;
import com.starrocks.common.profile.Tracers;
import com.starrocks.common.util.CompressionUtils;
import com.starrocks.common.util.DebugUtil;
import com.starrocks.common.util.ProfileManager;
import com.starrocks.common.util.ProfilingExecPlan;
import com.starrocks.common.util.RuntimeProfile;
import com.starrocks.common.util.RuntimeProfileParser;
import com.starrocks.common.util.TimeUtils;
import com.starrocks.common.util.UUIDUtil;
import com.starrocks.common.util.concurrent.lock.LockType;
import com.starrocks.common.util.concurrent.lock.Locker;
import com.starrocks.http.HttpConnectContext;
import com.starrocks.http.HttpResultSender;
import com.starrocks.load.EtlJobType;
import com.starrocks.load.ExportJob;
import com.starrocks.load.InsertOverwriteJob;
import com.starrocks.load.InsertOverwriteJobMgr;
import com.starrocks.load.loadv2.LoadJob;
import com.starrocks.meta.SqlBlackList;
import com.starrocks.metric.MetricRepo;
import com.starrocks.metric.TableMetricsEntity;
import com.starrocks.metric.TableMetricsRegistry;
import com.starrocks.mysql.MysqlChannel;
import com.starrocks.mysql.MysqlCommand;
import com.starrocks.mysql.MysqlEofPacket;
import com.starrocks.mysql.MysqlSerializer;
import com.starrocks.persist.CreateInsertOverwriteJobLog;
import com.starrocks.persist.gson.GsonUtils;
import com.starrocks.planner.FileScanNode;
import com.starrocks.planner.HiveTableSink;
import com.starrocks.planner.OlapScanNode;
import com.starrocks.planner.PlanFragment;
import com.starrocks.planner.ScanNode;
import com.starrocks.privilege.AccessDeniedException;
import com.starrocks.privilege.ObjectType;
import com.starrocks.privilege.PrivilegeException;
import com.starrocks.privilege.PrivilegeType;
import com.starrocks.proto.PQueryStatistics;
import com.starrocks.proto.QueryStatisticsItemPB;
import com.starrocks.qe.QueryState.MysqlStateType;
import com.starrocks.qe.scheduler.Coordinator;
import com.starrocks.qe.scheduler.FeExecuteCoordinator;
import com.starrocks.server.GlobalStateMgr;
import com.starrocks.sql.ExplainAnalyzer;
import com.starrocks.sql.StatementPlanner;
import com.starrocks.sql.analyzer.AnalyzerUtils;
import com.starrocks.sql.analyzer.AstToStringBuilder;
import com.starrocks.sql.analyzer.Authorizer;
import com.starrocks.sql.analyzer.Field;
import com.starrocks.sql.analyzer.SemanticException;
import com.starrocks.sql.analyzer.SetStmtAnalyzer;
import com.starrocks.sql.ast.AddBackendBlackListStmt;
import com.starrocks.sql.ast.AddSqlBlackListStmt;
import com.starrocks.sql.ast.AnalyzeHistogramDesc;
import com.starrocks.sql.ast.AnalyzeProfileStmt;
import com.starrocks.sql.ast.AnalyzeStmt;
import com.starrocks.sql.ast.CreateTableAsSelectStmt;
import com.starrocks.sql.ast.CreateTemporaryTableAsSelectStmt;
import com.starrocks.sql.ast.CreateTemporaryTableStmt;
import com.starrocks.sql.ast.DdlStmt;
import com.starrocks.sql.ast.DeallocateStmt;
import com.starrocks.sql.ast.DelBackendBlackListStmt;
import com.starrocks.sql.ast.DelSqlBlackListStmt;
import com.starrocks.sql.ast.DeleteStmt;
import com.starrocks.sql.ast.DmlStmt;
import com.starrocks.sql.ast.DropHistogramStmt;
import com.starrocks.sql.ast.DropStatsStmt;
import com.starrocks.sql.ast.DropTableStmt;
import com.starrocks.sql.ast.DropTemporaryTableStmt;
import com.starrocks.sql.ast.ExecuteAsStmt;
import com.starrocks.sql.ast.ExecuteScriptStmt;
import com.starrocks.sql.ast.ExecuteStmt;
import com.starrocks.sql.ast.ExportStmt;
import com.starrocks.sql.ast.InsertStmt;
import com.starrocks.sql.ast.KillAnalyzeStmt;
import com.starrocks.sql.ast.KillStmt;
import com.starrocks.sql.ast.PrepareStmt;
import com.starrocks.sql.ast.QueryStatement;
import com.starrocks.sql.ast.SetCatalogStmt;
import com.starrocks.sql.ast.SetDefaultRoleStmt;
import com.starrocks.sql.ast.SetRoleStmt;
import com.starrocks.sql.ast.SetStmt;
import com.starrocks.sql.ast.ShowExportStmt;
import com.starrocks.sql.ast.ShowStmt;
import com.starrocks.sql.ast.StatementBase;
import com.starrocks.sql.ast.SystemVariable;
import com.starrocks.sql.ast.UnsupportedStmt;
import com.starrocks.sql.ast.UpdateFailPointStatusStatement;
import com.starrocks.sql.ast.UpdateStmt;
import com.starrocks.sql.ast.UseCatalogStmt;
import com.starrocks.sql.ast.UseDbStmt;
import com.starrocks.sql.ast.UserVariable;
import com.starrocks.sql.common.DmlException;
import com.starrocks.sql.common.ErrorType;
import com.starrocks.sql.common.MetaUtils;
import com.starrocks.sql.common.StarRocksPlannerException;
import com.starrocks.sql.optimizer.OptExpression;
import com.starrocks.sql.optimizer.dump.QueryDumpInfo;
import com.starrocks.sql.optimizer.operator.physical.PhysicalValuesOperator;
import com.starrocks.sql.optimizer.operator.scalar.ScalarOperator;
import com.starrocks.sql.plan.ExecPlan;
import com.starrocks.statistic.AnalyzeJob;
import com.starrocks.statistic.AnalyzeMgr;
import com.starrocks.statistic.AnalyzeStatus;
import com.starrocks.statistic.ExternalAnalyzeStatus;
import com.starrocks.statistic.ExternalHistogramStatisticsCollectJob;
import com.starrocks.statistic.HistogramStatisticsCollectJob;
import com.starrocks.statistic.NativeAnalyzeJob;
import com.starrocks.statistic.NativeAnalyzeStatus;
import com.starrocks.statistic.StatisticExecutor;
import com.starrocks.statistic.StatisticUtils;
import com.starrocks.statistic.StatisticsCollectJobFactory;
import com.starrocks.statistic.StatsConstants;
import com.starrocks.system.SystemInfoService;
import com.starrocks.task.LoadEtlTask;
import com.starrocks.thrift.TDescriptorTable;
import com.starrocks.thrift.TExplainLevel;
import com.starrocks.thrift.TLoadJobType;
import com.starrocks.thrift.TResultBatch;
import com.starrocks.thrift.TSinkCommitInfo;
import com.starrocks.thrift.TUniqueId;
import com.starrocks.thrift.TWorkGroup;
import com.starrocks.transaction.GlobalTransactionMgr;
import com.starrocks.transaction.InsertTxnCommitAttachment;
import com.starrocks.transaction.RemoteTransactionMgr;
import com.starrocks.transaction.TabletCommitInfo;
import com.starrocks.transaction.TabletFailInfo;
import com.starrocks.transaction.TransactionCommitFailedException;
import com.starrocks.transaction.TransactionState;
import com.starrocks.transaction.TransactionStatus;
import com.starrocks.transaction.VisibleStateWaiter;
import org.apache.commons.collections4.CollectionUtils;
import org.apache.commons.lang.exception.ExceptionUtils;
import org.apache.commons.lang3.StringUtils;
import org.apache.logging.log4j.LogManager;
import org.apache.logging.log4j.Logger;

import java.io.IOException;
import java.nio.ByteBuffer;
import java.time.LocalDateTime;
import java.util.ArrayList;
import java.util.Arrays;
import java.util.Collections;
import java.util.Iterator;
import java.util.List;
import java.util.Map;
import java.util.Objects;
import java.util.Optional;
import java.util.Set;
import java.util.UUID;
import java.util.concurrent.ExecutionException;
import java.util.concurrent.Future;
import java.util.concurrent.RejectedExecutionException;
import java.util.concurrent.TimeUnit;
import java.util.concurrent.atomic.AtomicLong;
import java.util.function.Consumer;
import java.util.stream.Collectors;

import static com.starrocks.sql.common.ErrorMsgProxy.PARSER_ERROR_MSG;

// Do one COM_QUERY process.
// first: Parse receive byte array to statement struct.
// second: Do handle function for statement.
public class StmtExecutor {
    private static final Logger LOG = LogManager.getLogger(StmtExecutor.class);

    private static final AtomicLong STMT_ID_GENERATOR = new AtomicLong(0);

    private final ConnectContext context;
    private final MysqlSerializer serializer;
    private final OriginStatement originStmt;
    private StatementBase parsedStmt;
    private RuntimeProfile profile;
    private Coordinator coord = null;
    private LeaderOpExecutor leaderOpExecutor = null;
    private RedirectStatus redirectStatus = null;
    /**
     * When isProxy is true, it proves that the current FE is acting as the
     * Leader and executing the statement forwarded by the Follower
     */
    private boolean isProxy;
    private List<ByteBuffer> proxyResultBuffer = null;
    private ShowResultSet proxyResultSet = null;
    private PQueryStatistics statisticsForAuditLog;
    private List<StmtExecutor> subStmtExecutors;
    private Optional<Boolean> isForwardToLeaderOpt = Optional.empty();
    private HttpResultSender httpResultSender;
    private PrepareStmtContext prepareStmtContext;

    public StmtExecutor(ConnectContext ctx, StatementBase parsedStmt) {
        this.context = ctx;
        this.parsedStmt = Preconditions.checkNotNull(parsedStmt);
        this.originStmt = parsedStmt.getOrigStmt();
        this.serializer = context.getSerializer();
        this.isProxy = false;
    }

    public void setProxy() {
        isProxy = true;
        proxyResultBuffer = new ArrayList<>();
    }

    public Coordinator getCoordinator() {
        return this.coord;
    }

    private RuntimeProfile buildTopLevelProfile() {
        RuntimeProfile profile = new RuntimeProfile("Query");
        RuntimeProfile summaryProfile = new RuntimeProfile("Summary");
        summaryProfile.addInfoString(ProfileManager.QUERY_ID, DebugUtil.printId(context.getExecutionId()));
        summaryProfile.addInfoString(ProfileManager.START_TIME, TimeUtils.longToTimeString(context.getStartTime()));

        long currentTimestamp = System.currentTimeMillis();
        long totalTimeMs = currentTimestamp - context.getStartTime();
        summaryProfile.addInfoString(ProfileManager.END_TIME, TimeUtils.longToTimeString(currentTimestamp));
        summaryProfile.addInfoString(ProfileManager.TOTAL_TIME, DebugUtil.getPrettyStringMs(totalTimeMs));

        summaryProfile.addInfoString(ProfileManager.QUERY_TYPE, "Query");
        summaryProfile.addInfoString(ProfileManager.QUERY_STATE, context.getState().toProfileString());
        summaryProfile.addInfoString("StarRocks Version",
                String.format("%s-%s", Version.STARROCKS_VERSION, Version.STARROCKS_COMMIT_HASH));
        summaryProfile.addInfoString(ProfileManager.USER, context.getQualifiedUser());
        summaryProfile.addInfoString(ProfileManager.DEFAULT_DB, context.getDatabase());
        summaryProfile.addInfoString(ProfileManager.SQL_STATEMENT, originStmt.originStmt);

        // Add some import variables in profile
        SessionVariable variables = context.getSessionVariable();
        if (variables != null) {
            StringBuilder sb = new StringBuilder();
            sb.append(SessionVariable.PARALLEL_FRAGMENT_EXEC_INSTANCE_NUM).append("=")
                    .append(variables.getParallelExecInstanceNum()).append(",");
            sb.append(SessionVariable.MAX_PARALLEL_SCAN_INSTANCE_NUM).append("=")
                    .append(variables.getMaxParallelScanInstanceNum()).append(",");
            sb.append(SessionVariable.PIPELINE_DOP).append("=").append(variables.getPipelineDop()).append(",");
            sb.append(SessionVariable.ENABLE_ADAPTIVE_SINK_DOP).append("=")
                    .append(variables.getEnableAdaptiveSinkDop())
                    .append(",");
            sb.append(SessionVariable.ENABLE_RUNTIME_ADAPTIVE_DOP).append("=")
                    .append(variables.isEnableRuntimeAdaptiveDop())
                    .append(",");
            sb.append(SessionVariable.RUNTIME_PROFILE_REPORT_INTERVAL).append("=")
                    .append(variables.getRuntimeProfileReportInterval())
                    .append(",");
            if (context.getResourceGroup() != null) {
                sb.append(SessionVariable.RESOURCE_GROUP).append("=").append(context.getResourceGroup().getName())
                        .append(",");
            }
            sb.deleteCharAt(sb.length() - 1);
            summaryProfile.addInfoString(ProfileManager.VARIABLES, sb.toString());

            summaryProfile.addInfoString("NonDefaultSessionVariables", variables.getNonDefaultVariablesJson());
            String hitMvs = context.getAuditEventBuilder().getHitMvs();
            if (StringUtils.isNotEmpty(hitMvs)) {
                summaryProfile.addInfoString("HitMaterializedViews", hitMvs);
            }
        }

        profile.addChild(summaryProfile);

        RuntimeProfile plannerProfile = new RuntimeProfile("Planner");
        profile.addChild(plannerProfile);
        Tracers.toRuntimeProfile(plannerProfile);
        return profile;
    }

    /**
     * Whether to forward to leader from follower which should be the same in the StmtExecutor's lifecycle.
     */
    public boolean isForwardToLeader() {
        return getIsForwardToLeaderOrInit(true);
    }

    public boolean getIsForwardToLeaderOrInit(boolean isInitIfNoPresent) {
        if (!isForwardToLeaderOpt.isPresent()) {
            if (!isInitIfNoPresent) {
                return false;
            }
            isForwardToLeaderOpt = Optional.of(initForwardToLeaderState());
        }
        return isForwardToLeaderOpt.get();
    }

    private boolean initForwardToLeaderState() {
        if (GlobalStateMgr.getCurrentState().isLeader()) {
            return false;
        }

        // If this node is transferring to the leader, we should wait for it to complete to avoid forwarding to its own node.
        if (GlobalStateMgr.getCurrentState().isInTransferringToLeader()) {
            long lastPrintTime = -1L;
            while (true) {
                try {
                    Thread.sleep(1);
                } catch (InterruptedException ignored) {
                    Thread.currentThread().interrupt();
                }

                if (System.currentTimeMillis() - lastPrintTime > 1000L) {
                    lastPrintTime = System.currentTimeMillis();
                    LOG.info("waiting for current FE node transferring to LEADER state");
                }

                if (GlobalStateMgr.getCurrentState().isLeader()) {
                    return false;
                }
            }
        }

        // this is a query stmt, but this non-master FE can not read, forward it to master
        if (parsedStmt instanceof QueryStatement) {
            // When FollowerQueryForwardMode is not default, forward it to leader or follower by default.
            if (context != null && context.getSessionVariable() != null &&
                    context.getSessionVariable().isFollowerForwardToLeaderOpt().isPresent()) {
                return context.getSessionVariable().isFollowerForwardToLeaderOpt().get();
            }

            if (!GlobalStateMgr.getCurrentState().canRead()) {
                return true;
            }
        }

        if (redirectStatus == null) {
            return false;
        } else {
            return redirectStatus.isForwardToLeader();
        }
    }

    public LeaderOpExecutor getLeaderOpExecutor() {
        return leaderOpExecutor;
    }

    public ByteBuffer getOutputPacket() {
        if (leaderOpExecutor == null) {
            return null;
        } else {
            return leaderOpExecutor.getOutputPacket();
        }
    }

    public ShowResultSet getProxyResultSet() {
        return proxyResultSet;
    }

    public ShowResultSet getShowResultSet() {
        if (leaderOpExecutor == null) {
            return null;
        } else {
            return leaderOpExecutor.getProxyResultSet();
        }
    }

    public boolean sendResultToChannel(MysqlChannel channel) throws IOException {
        if (leaderOpExecutor == null) {
            return false;
        } else {
            return leaderOpExecutor.sendResultToChannel(channel);
        }
    }

    public StatementBase getParsedStmt() {
        return parsedStmt;
    }

    // Execute one statement.
    // Exception:
    //  IOException: talk with client failed.
    public void execute() throws Exception {
        long beginTimeInNanoSecond = TimeUtils.getStartTime();
        context.setStmtId(STMT_ID_GENERATOR.incrementAndGet());
        context.setIsForward(false);

        // set execution id.
        // Try to use query id as execution id when execute first time.
        UUID uuid = context.getQueryId();
        context.setExecutionId(UUIDUtil.toTUniqueId(uuid));
        SessionVariable sessionVariableBackup = context.getSessionVariable();

        // if use http protocal, use httpResultSender to send result to netty channel
        if (context instanceof HttpConnectContext) {
            httpResultSender = new HttpResultSender((HttpConnectContext) context);
        }

        try {
            boolean isQuery = parsedStmt instanceof QueryStatement;
            // set isQuery before `forwardToLeader` to make it right for audit log.
            context.getState().setIsQuery(isQuery);

            if (parsedStmt.isExistQueryScopeHint()) {
                processQueryScopeHint();
            }

            if (parsedStmt.isExplain()) {
                context.setExplainLevel(parsedStmt.getExplainLevel());
            } else {
                // reset the explain level to avoid the previous explain level affect the current query.
                context.setExplainLevel(null);
            }

            // execPlan is the output of new planner
            ExecPlan execPlan = null;
            boolean execPlanBuildByNewPlanner = false;

            try (Timer ignored = Tracers.watchScope("Total")) {
                redirectStatus = parsedStmt.getRedirectStatus();
                if (!isForwardToLeader()) {
                    if (context.shouldDumpQuery()) {
                        if (context.getDumpInfo() == null) {
                            context.setDumpInfo(new QueryDumpInfo(context));
                        } else {
                            context.getDumpInfo().reset();
                        }
                        context.getDumpInfo().setOriginStmt(parsedStmt.getOrigStmt().originStmt);
                        context.getDumpInfo().setStatement(parsedStmt);
                    }
                    if (parsedStmt instanceof ShowStmt) {
                        com.starrocks.sql.analyzer.Analyzer.analyze(parsedStmt, context);
                        Authorizer.check(parsedStmt, context);

                        QueryStatement selectStmt = ((ShowStmt) parsedStmt).toSelectStmt();
                        if (selectStmt != null) {
                            parsedStmt = selectStmt;
                            execPlan = StatementPlanner.plan(parsedStmt, context);
                        }
                    } else if (parsedStmt instanceof ExecuteStmt) {
                        ExecuteStmt executeStmt = (ExecuteStmt) parsedStmt;
                        com.starrocks.sql.analyzer.Analyzer.analyze(executeStmt, context);
                        prepareStmtContext = context.getPreparedStmt(executeStmt.getStmtName());
                        if (null == prepareStmtContext) {
                            throw new StarRocksPlannerException(ErrorType.INTERNAL_ERROR,
                                    "prepare statement can't be found @ %s, maybe has expired",
                                    executeStmt.getStmtName());
                        }
                        PrepareStmt prepareStmt = prepareStmtContext.getStmt();
                        parsedStmt = prepareStmt.assignValues(executeStmt.getParamsExpr());
                        parsedStmt.setOrigStmt(originStmt);
                        try {
                            execPlan = StatementPlanner.plan(parsedStmt, context);
                        } catch (SemanticException e) {
                            if (e.getMessage().contains("Unknown partition")) {
                                throw new SemanticException(e.getMessage() +
                                        " maybe table partition changed after prepared statement creation");
                            } else {
                                throw e;
                            }
                        }
                    } else {
                        execPlan = StatementPlanner.plan(parsedStmt, context);
                        if (parsedStmt instanceof QueryStatement && context.shouldDumpQuery()) {
                            context.getDumpInfo().setExplainInfo(execPlan.getExplainString(TExplainLevel.COSTS));
                        }
                    }
                    execPlanBuildByNewPlanner = true;
                }
            } catch (SemanticException e) {
                dumpException(e);
                throw new AnalysisException(e.getMessage());
            } catch (StarRocksPlannerException e) {
                dumpException(e);
                if (e.getType().equals(ErrorType.USER_ERROR)) {
                    throw e;
                } else {
                    LOG.warn("New planner error: " + originStmt.originStmt, e);
                    throw e;
                }
            }

            // no need to execute http query dump request in BE
            if (context.isHTTPQueryDump) {
                return;
            }
            if (isForwardToLeader()) {
                context.setIsForward(true);
                forwardToLeader();
                return;
            } else {
                LOG.debug("no need to transfer to Leader. stmt: {}", context.getStmtId());
            }

            if (parsedStmt instanceof QueryStatement) {
                final boolean isStatisticsJob = AnalyzerUtils.isStatisticsJob(context, parsedStmt);
                context.setStatisticsJob(isStatisticsJob);

                // sql's blacklist is enabled through enable_sql_blacklist.
                if (Config.enable_sql_blacklist && !parsedStmt.isExplain()) {
                    OriginStatement origStmt = parsedStmt.getOrigStmt();
                    if (origStmt != null) {
                        String originSql = origStmt.originStmt.trim()
                                .toLowerCase().replaceAll(" +", " ");
                        // If this sql is in blacklist, show message.
                        SqlBlackList.verifying(originSql);
                    }
                }

                // Record planner costs in audit log
                Preconditions.checkNotNull(execPlan, "query must has a plan");

                int retryTime = Config.max_query_retry_time;
                ExecuteExceptionHandler.RetryContext retryContext =
                        new ExecuteExceptionHandler.RetryContext(0, execPlan, context, parsedStmt);
                for (int i = 0; i < retryTime; i++) {
                    boolean needRetry = false;
                    retryContext.setRetryTime(i);
                    try {
                        //reset query id for each retry
                        if (i > 0) {
                            uuid = UUID.randomUUID();
                            LOG.info("transfer QueryId: {} to {}", DebugUtil.printId(context.getQueryId()),
                                    DebugUtil.printId(uuid));
                            context.setExecutionId(
                                    new TUniqueId(uuid.getMostSignificantBits(), uuid.getLeastSignificantBits()));
                        }

                        Preconditions.checkState(execPlanBuildByNewPlanner, "must use new planner");
                        handleQueryStmt(retryContext.getExecPlan());
                        break;
                    } catch (Exception e) {
                        if (i == retryTime - 1) {
                            throw e;
                        }
                        ExecuteExceptionHandler.handle(e, retryContext);
                        if (!context.getMysqlChannel().isSend()) {
                            String originStmt;
                            if (parsedStmt.getOrigStmt() != null) {
                                originStmt = parsedStmt.getOrigStmt().originStmt;
                            } else {
                                originStmt = this.originStmt.originStmt;
                            }
                            needRetry = true;
                            LOG.warn("retry {} times. stmt: {}", (i + 1), originStmt);
                        } else {
                            throw e;
                        }
                    } finally {
                        boolean isAsync = false;
                        if (needRetry) {
                            // If the runtime profile is enabled, then we need to clean up the profile record related
                            // to this failed execution.
                            String queryId = DebugUtil.printId(context.getExecutionId());
                            ProfileManager.getInstance().removeProfile(queryId);
                        } else if (context.isProfileEnabled()) {
                            isAsync = tryProcessProfileAsync(execPlan, i);
                            if (parsedStmt.isExplain() &&
                                    StatementBase.ExplainLevel.ANALYZE.equals(parsedStmt.getExplainLevel())) {
                                handleExplainStmt(ExplainAnalyzer.analyze(
                                        ProfilingExecPlan.buildFrom(execPlan), profile, null));
                            }
                        }
                        if (isAsync) {
                            QeProcessorImpl.INSTANCE.monitorQuery(context.getExecutionId(), System.currentTimeMillis() +
                                    context.getSessionVariable().getProfileTimeout() * 1000L);
                        } else {
                            QeProcessorImpl.INSTANCE.unregisterQuery(context.getExecutionId());
                        }
                    }
                }
            } else if (parsedStmt instanceof SetStmt) {
                handleSetStmt();
            } else if (parsedStmt instanceof UseDbStmt) {
                handleUseDbStmt();
            } else if (parsedStmt instanceof UseCatalogStmt) {
                handleUseCatalogStmt();
            } else if (parsedStmt instanceof SetCatalogStmt) {
                handleSetCatalogStmt();
            } else if (parsedStmt instanceof CreateTableAsSelectStmt) {
                if (execPlanBuildByNewPlanner) {
                    handleCreateTableAsSelectStmt(beginTimeInNanoSecond);
                } else {
                    throw new AnalysisException("old planner does not support CTAS statement");
                }
            } else if (parsedStmt instanceof DmlStmt) {
                handleDMLStmtWithProfile(execPlan, (DmlStmt) parsedStmt);
            } else if (parsedStmt instanceof DdlStmt) {
                handleDdlStmt();
            } else if (parsedStmt instanceof ShowStmt) {
                handleShow();
            } else if (parsedStmt instanceof KillStmt) {
                handleKill();
            } else if (parsedStmt instanceof ExportStmt) {
                handleExportStmt(context.getQueryId());
            } else if (parsedStmt instanceof UnsupportedStmt) {
                handleUnsupportedStmt();
            } else if (parsedStmt instanceof AnalyzeStmt) {
                handleAnalyzeStmt();
            } else if (parsedStmt instanceof AnalyzeProfileStmt) {
                handleAnalyzeProfileStmt();
            } else if (parsedStmt instanceof DropHistogramStmt) {
                handleDropHistogramStmt();
            } else if (parsedStmt instanceof DropStatsStmt) {
                handleDropStatsStmt();
            } else if (parsedStmt instanceof KillAnalyzeStmt) {
                handleKillAnalyzeStmt();
            } else if (parsedStmt instanceof AddSqlBlackListStmt) {
                handleAddSqlBlackListStmt();
            } else if (parsedStmt instanceof DelSqlBlackListStmt) {
                handleDelSqlBlackListStmt();
            } else if (parsedStmt instanceof ExecuteAsStmt) {
                handleExecAsStmt();
            } else if (parsedStmt instanceof ExecuteScriptStmt) {
                handleExecScriptStmt();
            } else if (parsedStmt instanceof SetRoleStmt) {
                handleSetRole();
            } else if (parsedStmt instanceof SetDefaultRoleStmt) {
                handleSetDefaultRole();
            } else if (parsedStmt instanceof UpdateFailPointStatusStatement) {
                handleUpdateFailPointStatusStmt();
            } else if (parsedStmt instanceof PrepareStmt) {
                handlePrepareStmt(execPlan);
            } else if (parsedStmt instanceof DeallocateStmt) {
                handleDeallocateStmt();
            } else if (parsedStmt instanceof AddBackendBlackListStmt) {
                handleAddBackendBlackListStmt();
            } else if (parsedStmt instanceof DelBackendBlackListStmt) {
                handleDelBackendBlackListStmt();
            } else {
                context.getState().setError("Do not support this query.");
            }
        } catch (IOException e) {
            LOG.warn("execute IOException ", e);
            // the exception happens when interact with client
            // this exception shows the connection is gone
            context.getState().setError(e.getMessage());
        } catch (UserException e) {
            String sql = originStmt != null ? originStmt.originStmt : "";
            // analysis exception only print message, not print the stack
            LOG.info("execute Exception, sql: {}, error: {}", sql, e.getMessage());
            context.getState().setError(e.getMessage());
            if (parsedStmt instanceof KillStmt) {
                // ignore kill stmt execute err(not monitor it)
                context.getState().setErrType(QueryState.ErrType.IGNORE_ERR);
            } else {
                context.getState().setErrType(QueryState.ErrType.ANALYSIS_ERR);
            }
        } catch (Throwable e) {
            String sql = originStmt != null ? originStmt.originStmt : "";
            LOG.warn("execute Exception, sql " + sql, e);
            context.getState().setError(e.getMessage());
            context.getState().setErrType(QueryState.ErrType.INTERNAL_ERR);
        } finally {
            GlobalStateMgr.getCurrentState().getMetadataMgr().removeQueryMetadata();
            if (context.getState().isError() && coord != null) {
                coord.cancel(context.getState().getErrorMessage());
            }

            if (parsedStmt instanceof InsertStmt && !parsedStmt.isExplain()) {
                // sql's blacklist is enabled through enable_sql_blacklist.
                if (Config.enable_sql_blacklist) {
                    OriginStatement origStmt = parsedStmt.getOrigStmt();
                    if (origStmt != null) {
                        String originSql = origStmt.originStmt.trim()
                                .toLowerCase().replaceAll(" +", " ");
                        // If this sql is in blacklist, show message.
                        SqlBlackList.verifying(originSql);
                    }
                }
            }

            if (parsedStmt != null && parsedStmt.isExistQueryScopeHint()) {
                clearQueryScopeHintContext(sessionVariableBackup);
            }

        }
    }

    private void clearQueryScopeHintContext(SessionVariable sessionVariableBackup) {
        context.setSessionVariable(sessionVariableBackup);
        Iterator<Map.Entry<String, UserVariable>> iterator = context.userVariables.entrySet().iterator();
        while (iterator.hasNext()) {
            Map.Entry<String, UserVariable> entry = iterator.next();
            if (entry.getValue().isFromHint()) {
                iterator.remove();
            }
        }
    }

    // support select hint e.g. select /*+ SET_VAR(query_timeout=1) */ sleep(3);
    private void processQueryScopeHint() throws DdlException {
        SessionVariable clonedSessionVariable = null;
        Map<String, UserVariable> userVariablesFromHint = Maps.newHashMap();
        UUID queryId = context.getQueryId();
        for (HintNode hint : parsedStmt.getAllQueryScopeHints()) {
            if (hint instanceof SetVarHint) {
                if (clonedSessionVariable == null) {
                    clonedSessionVariable = (SessionVariable) context.sessionVariable.clone();
                }
                for (Map.Entry<String, String> entry : hint.getValue().entrySet()) {
                    VariableMgr.setSystemVariable(clonedSessionVariable,
                            new SystemVariable(entry.getKey(), new StringLiteral(entry.getValue())), true);
                }
            }

            if (hint instanceof UserVariableHint) {
                UserVariableHint userVariableHint = (UserVariableHint) hint;
                for (Map.Entry<String, UserVariable> entry : userVariableHint.getUserVariables().entrySet()) {
                    if (context.userVariables.containsKey(entry.getKey())) {
                        throw new SemanticException(PARSER_ERROR_MSG.invalidUserVariableHint(entry.getKey(),
                                "the user variable name in the hint must not match any existing variable names"));
                    }
                    SetStmtAnalyzer.analyzeUserVariable(entry.getValue());
                    if (entry.getValue().getEvaluatedExpression() == null) {
                        try {
                            context.setQueryId(UUIDUtil.genUUID());
                            entry.getValue().deriveUserVariableExpressionResult(context);
                        } finally {
                            context.setQueryId(queryId);
                            context.resetReturnRows();
                            context.getState().reset();
                        }
                    }
                    userVariablesFromHint.put(entry.getKey(), entry.getValue());
                }
            }
        }

        if (clonedSessionVariable != null) {
            context.setSessionVariable(clonedSessionVariable);
        }
        context.userVariables.putAll(userVariablesFromHint);
    }

    private boolean createTableCreatedByCTAS(CreateTableAsSelectStmt stmt) throws Exception {
        try {
            if (stmt instanceof CreateTemporaryTableAsSelectStmt) {
                CreateTemporaryTableStmt createTemporaryTableStmt = (CreateTemporaryTableStmt) stmt.getCreateTableStmt();
                createTemporaryTableStmt.setSessionId(context.getSessionId());
                return context.getGlobalStateMgr().getMetadataMgr().createTemporaryTable(createTemporaryTableStmt);
            } else {
                return context.getGlobalStateMgr().getMetadataMgr().createTable(stmt.getCreateTableStmt());
            }
        } catch (DdlException e) {
            throw new AnalysisException(e.getMessage());
        }
    }

    private void dropTableCreatedByCTAS(CreateTableAsSelectStmt stmt) throws Exception {
        if (stmt instanceof CreateTemporaryTableAsSelectStmt) {
            DDLStmtExecutor.execute(new DropTemporaryTableStmt(
                    true, stmt.getCreateTableStmt().getDbTbl(), true), context);
        } else {
            DDLStmtExecutor.execute(new DropTableStmt(
                    true, stmt.getCreateTableStmt().getDbTbl(), true), context);
        }
    }

    private void handleCreateTableAsSelectStmt(long beginTimeInNanoSecond) throws Exception {
        CreateTableAsSelectStmt createTableAsSelectStmt = (CreateTableAsSelectStmt) parsedStmt;

        if (!createTableCreatedByCTAS(createTableAsSelectStmt)) {
            return;
        }

        // if create table failed should not drop table. because table may already exist,
        // and for other cases the exception will throw and the rest of the code will not be executed.
        try {
            InsertStmt insertStmt = createTableAsSelectStmt.getInsertStmt();
            ExecPlan execPlan = new StatementPlanner().plan(insertStmt, context);
            handleDMLStmtWithProfile(execPlan, ((CreateTableAsSelectStmt) parsedStmt).getInsertStmt());
            if (context.getState().getStateType() == MysqlStateType.ERR) {
                dropTableCreatedByCTAS(createTableAsSelectStmt);
            }
        } catch (Throwable t) {
            LOG.warn("handle create table as select stmt fail", t);
            dropTableCreatedByCTAS(createTableAsSelectStmt);
            throw t;
        }
    }

    private void dumpException(Exception e) {
        if (context.isHTTPQueryDump()) {
            context.getDumpInfo().addException(ExceptionUtils.getStackTrace(e));
        } else if (context.getSessionVariable().getEnableQueryDump()) {
            QueryDumpLog.getQueryDump().log(GsonUtils.GSON.toJson(context.getDumpInfo()));
        }
    }

    private void forwardToLeader() throws Exception {
        if (parsedStmt instanceof ExecuteStmt) {
            throw new AnalysisException("ExecuteStmt Statement don't support statement need to be forward to leader");
        }
        leaderOpExecutor = new LeaderOpExecutor(parsedStmt, originStmt, context, redirectStatus);
        LOG.debug("need to transfer to Leader. stmt: {}", context.getStmtId());
        leaderOpExecutor.execute();
    }

    private boolean tryProcessProfileAsync(ExecPlan plan, int retryIndex) {
        if (coord == null) {
            return false;
        }

        // Disable runtime profile processing after the query is finished.
        coord.setTopProfileSupplier(null);

        if (coord.getQueryProfile() == null) {
            return false;
        }

        // This process will get information from the context, so it must be executed synchronously.
        // Otherwise, the context may be changed, for example, containing the wrong query id.
        profile = buildTopLevelProfile();

        long profileCollectStartTime = System.currentTimeMillis();
        long startTime = context.getStartTime();
        TUniqueId executionId = context.getExecutionId();
        QueryDetail queryDetail = context.getQueryDetail();
        boolean needMerge = context.needMergeProfile();

        // DO NOT use context int the async task, because the context is shared among consecutive queries.
        // profile of query1 maybe executed when query2 is under execution.
        Consumer<Boolean> task = (Boolean isAsync) -> {
            RuntimeProfile summaryProfile = profile.getChild("Summary");
            summaryProfile.addInfoString(ProfileManager.PROFILE_COLLECT_TIME,
                    DebugUtil.getPrettyStringMs(System.currentTimeMillis() - profileCollectStartTime));
            summaryProfile.addInfoString("IsProfileAsync", String.valueOf(isAsync));
            profile.addChild(coord.buildQueryProfile(needMerge));

            // Update TotalTime to include the Profile Collect Time and the time to build the profile.
            long now = System.currentTimeMillis();
            long totalTimeMs = now - startTime;
            summaryProfile.addInfoString(ProfileManager.END_TIME, TimeUtils.longToTimeString(now));
            summaryProfile.addInfoString(ProfileManager.TOTAL_TIME, DebugUtil.getPrettyStringMs(totalTimeMs));
            if (retryIndex > 0) {
                summaryProfile.addInfoString(ProfileManager.RETRY_TIMES, Integer.toString(retryIndex + 1));
            }

            ProfilingExecPlan profilingPlan = plan == null ? null : plan.getProfilingPlan();
            String profileContent = ProfileManager.getInstance().pushProfile(profilingPlan, profile);
            if (queryDetail != null) {
                queryDetail.setProfile(profileContent);
            }
            QeProcessorImpl.INSTANCE.unMonitorQuery(executionId);
            QeProcessorImpl.INSTANCE.unregisterQuery(executionId);
        };
        return coord.tryProcessProfileAsync(task);
    }

    public void registerSubStmtExecutor(StmtExecutor subStmtExecutor) {
        if (subStmtExecutors == null) {
            subStmtExecutors = Lists.newArrayList();
        }
        subStmtExecutors.add(subStmtExecutor);
    }

    public List<StmtExecutor> getSubStmtExecutors() {
        if (subStmtExecutors == null) {
            return Lists.newArrayList();
        }
        return subStmtExecutors;
    }

    // Because this is called by other thread
    public void cancel(String cancelledMessage) {
        if (parsedStmt instanceof DeleteStmt && ((DeleteStmt) parsedStmt).shouldHandledByDeleteHandler()) {
            DeleteStmt deleteStmt = (DeleteStmt) parsedStmt;
            long jobId = deleteStmt.getJobId();
            if (jobId != -1) {
                GlobalStateMgr.getCurrentState().getDeleteMgr().killJob(jobId);
            }
        } else {
            if (subStmtExecutors != null && !subStmtExecutors.isEmpty()) {
                for (StmtExecutor sub : subStmtExecutors) {
                    sub.cancel(cancelledMessage);
                }
            }
            Coordinator coordRef = coord;
            if (coordRef != null) {
                coordRef.cancel(cancelledMessage);
            }
        }
    }

    // Handle kill statement.
    private void handleKill() throws DdlException {
        KillStmt killStmt = (KillStmt) parsedStmt;
        long id = killStmt.getConnectionId();
        ConnectContext killCtx = context.getConnectScheduler().getContext(id);
        if (killCtx == null) {
            ErrorReport.reportDdlException(ErrorCode.ERR_NO_SUCH_THREAD, id);
        }
        Preconditions.checkNotNull(killCtx);
        if (context == killCtx) {
            // Suicide
            context.setKilled();
        } else {
            if (!Objects.equals(killCtx.getQualifiedUser(), context.getQualifiedUser())) {
                try {
                    Authorizer.checkSystemAction(context.getCurrentUserIdentity(), context.getCurrentRoleIds(),
                            PrivilegeType.OPERATE);
                } catch (AccessDeniedException e) {
                    AccessDeniedException.reportAccessDenied(
                            InternalCatalog.DEFAULT_INTERNAL_CATALOG_NAME,
                            context.getCurrentUserIdentity(), context.getCurrentRoleIds(),
                            PrivilegeType.OPERATE.name(), ObjectType.SYSTEM.name(), null);
                }
            }
            killCtx.kill(killStmt.isConnectionKill(), "killed by kill statement : " + originStmt);
        }
        context.getState().setOk();
    }

    // Process set statement.
    private void handleSetStmt() {
        try {
            SetStmt setStmt = (SetStmt) parsedStmt;
            SetExecutor executor = new SetExecutor(context, setStmt);
            executor.execute();
        } catch (DdlException e) {
            // Return error message to client.
            context.getState().setError(e.getMessage());
            return;
        }
        context.getState().setOk();
    }

    private Coordinator.Factory getCoordinatorFactory() {
        return new DefaultCoordinator.Factory();
    }

    // Process a select statement.
    private void handleQueryStmt(ExecPlan execPlan) throws Exception {
        // Every time set no send flag and clean all data in buffer
        context.getMysqlChannel().reset();

        boolean isExplainAnalyze = parsedStmt.isExplain()
                && StatementBase.ExplainLevel.ANALYZE.equals(parsedStmt.getExplainLevel());
        boolean isSchedulerExplain = parsedStmt.isExplain()
                && StatementBase.ExplainLevel.SCHEDULER.equals(parsedStmt.getExplainLevel());
        boolean isOutfileQuery = (parsedStmt instanceof QueryStatement) && ((QueryStatement) parsedStmt).hasOutFileClause();
        boolean executeInFe = !isExplainAnalyze && !isSchedulerExplain && !isOutfileQuery
                && canExecuteInFe(context, execPlan.getPhysicalPlan());

        if (isExplainAnalyze) {
            context.getSessionVariable().setEnableProfile(true);
            context.getSessionVariable().setEnableAsyncProfile(false);
            context.getSessionVariable().setPipelineProfileLevel(1);
        } else if (isSchedulerExplain) {
            // Do nothing.
        } else if (parsedStmt.isExplain()) {
            String explainString = buildExplainString(execPlan, ResourceGroupClassifier.QueryType.SELECT);
            if (executeInFe) {
                explainString = "EXECUTE IN FE\n" + explainString;
            }
            handleExplainStmt(explainString);
            return;
        }
        if (context.getQueryDetail() != null) {
            context.getQueryDetail().setExplain(buildExplainString(execPlan, ResourceGroupClassifier.QueryType.SELECT));
        }

        StatementBase queryStmt = parsedStmt;
        List<PlanFragment> fragments = execPlan.getFragments();
        List<ScanNode> scanNodes = execPlan.getScanNodes();
        TDescriptorTable descTable = execPlan.getDescTbl().toThrift();
        List<String> colNames = execPlan.getColNames();
        List<Expr> outputExprs = execPlan.getOutputExprs();

        if (executeInFe) {
            coord = new FeExecuteCoordinator(context, execPlan);
        } else {
            coord = getCoordinatorFactory().createQueryScheduler(context, fragments, scanNodes, descTable);
        }

        QeProcessorImpl.INSTANCE.registerQuery(context.getExecutionId(),
                new QeProcessorImpl.QueryInfo(context, originStmt.originStmt, coord));

        if (isSchedulerExplain) {
            coord.startSchedulingWithoutDeploy();
            handleExplainStmt(coord.getSchedulerExplain());
            return;
        }

        coord.exec();
        coord.setTopProfileSupplier(this::buildTopLevelProfile);
        coord.setExecPlan(execPlan);

        RowBatch batch;
<<<<<<< HEAD
        if (isOutfileQuery) {
            Map<TableName, Table> tables = AnalyzerUtils.collectAllTable(queryStmt);
            boolean hasTemporaryTable = tables.values().stream().anyMatch(Table::isTemporaryTable);
            if (hasTemporaryTable) {
                throw new SemanticException("temporary table doesn't support select outfile statement");
=======
        boolean isOutfileQuery = false;
        if (queryStmt instanceof QueryStatement) {
            isOutfileQuery = ((QueryStatement) queryStmt).hasOutFileClause();
            if (isOutfileQuery) {
                boolean hasTemporaryTable = AnalyzerUtils.hasTemporaryTables(queryStmt);
                if (hasTemporaryTable) {
                    throw new SemanticException("temporary table doesn't support select outfile statement");
                }
>>>>>>> f8dbac09
            }
        }

        if (context instanceof HttpConnectContext) {
            batch = httpResultSender.sendQueryResult(coord, execPlan);
        } else {
            // send mysql result
            // 1. If this is a query with OUTFILE clause, eg: select * from tbl1 into outfile xxx,
            //    We will not send real query result to client. Instead, we only send OK to client with
            //    number of rows selected. For example:
            //          mysql> select * from tbl1 into outfile xxx;
            //          Query OK, 10 rows affected (0.01 sec)
            //
            // 2. If this is a query, send the result expr fields first, and send result data back to client.
            MysqlChannel channel = context.getMysqlChannel();
            boolean isSendFields = false;
            do {
                batch = coord.getNext();
                // for outfile query, there will be only one empty batch send back with eos flag
                if (batch.getBatch() != null && !isOutfileQuery && !isExplainAnalyze) {
                    // For some language driver, getting error packet after fields packet will be recognized as a success result
                    // so We need to send fields after first batch arrived
                    if (!isSendFields) {
                        sendFields(colNames, outputExprs);
                        isSendFields = true;
                    }
                    if (!isProxy && channel.isSendBufferNull()) {
                        int bufferSize = 0;
                        for (ByteBuffer row : batch.getBatch().getRows()) {
                            bufferSize += (row.position() - row.limit());
                        }
                        // +8 for header size
                        channel.initBuffer(bufferSize + 8);
                    }

                    for (ByteBuffer row : batch.getBatch().getRows()) {
                        if (isProxy) {
                            proxyResultBuffer.add(row);
                        } else {
                            channel.sendOnePacket(row);
                        }
                    }
                    context.updateReturnRows(batch.getBatch().getRows().size());
                }
            } while (!batch.isEos());
            if (!isSendFields && !isOutfileQuery && !isExplainAnalyze) {
                sendFields(colNames, outputExprs);
            }
        }

        statisticsForAuditLog = batch.getQueryStatistics();
        if (!isOutfileQuery) {
            context.getState().setEof();
        } else {
            context.getState().setOk(statisticsForAuditLog.returnedRows, 0, "");
        }
        if (null == statisticsForAuditLog || null == statisticsForAuditLog.statsItems ||
                statisticsForAuditLog.statsItems.isEmpty()) {
            return;
        }
        // collect table-level metrics
        Set<Long> tableIds = Sets.newHashSet();
        for (QueryStatisticsItemPB item : statisticsForAuditLog.statsItems) {
            TableMetricsEntity entity = TableMetricsRegistry.getInstance().getMetricsEntity(item.tableId);
            entity.counterScanRowsTotal.increase(item.scanRows);
            entity.counterScanBytesTotal.increase(item.scanBytes);
            tableIds.add(item.tableId);
        }
        for (Long tableId : tableIds) {
            TableMetricsEntity entity = TableMetricsRegistry.getInstance().getMetricsEntity(tableId);
            entity.counterScanFinishedTotal.increase(1L);
        }
    }

    private void handleAnalyzeStmt() throws IOException {
        AnalyzeStmt analyzeStmt = (AnalyzeStmt) parsedStmt;
        Database db = MetaUtils.getDatabase(context, analyzeStmt.getTableName());
        Table table = MetaUtils.getSessionAwareTable(context, db, analyzeStmt.getTableName());
        if (StatisticUtils.isEmptyTable(table)) {
            return;
        }

        StatsConstants.AnalyzeType analyzeType;
        if (analyzeStmt.getAnalyzeTypeDesc() instanceof AnalyzeHistogramDesc) {
            analyzeType = StatsConstants.AnalyzeType.HISTOGRAM;
        } else {
            if (analyzeStmt.isSample()) {
                analyzeType = StatsConstants.AnalyzeType.SAMPLE;
            } else {
                analyzeType = StatsConstants.AnalyzeType.FULL;
            }
        }

        AnalyzeStatus analyzeStatus;
        if (analyzeStmt.isExternal()) {
            String catalogName = analyzeStmt.getTableName().getCatalog();
            analyzeStatus = new ExternalAnalyzeStatus(GlobalStateMgr.getCurrentState().getNextId(),
                    catalogName, db.getOriginName(), table.getName(),
                    table.getUUID(),
                    analyzeStmt.getColumnNames(),
                    analyzeType, StatsConstants.ScheduleType.ONCE, analyzeStmt.getProperties(), LocalDateTime.now());
        } else {
            //Only for send sync command to client
            analyzeStatus = new NativeAnalyzeStatus(GlobalStateMgr.getCurrentState().getNextId(),
                    db.getId(), table.getId(), analyzeStmt.getColumnNames(),
                    analyzeType, StatsConstants.ScheduleType.ONCE, analyzeStmt.getProperties(), LocalDateTime.now());
        }
        analyzeStatus.setStatus(StatsConstants.ScheduleStatus.FAILED);
        GlobalStateMgr.getCurrentState().getAnalyzeMgr().addAnalyzeStatus(analyzeStatus);
        analyzeStatus.setStatus(StatsConstants.ScheduleStatus.PENDING);
        GlobalStateMgr.getCurrentState().getAnalyzeMgr().replayAddAnalyzeStatus(analyzeStatus);

        int timeout = context.getSessionVariable().getQueryTimeoutS();
        try {
            Future<?> future = GlobalStateMgr.getCurrentState().getAnalyzeMgr().getAnalyzeTaskThreadPool()
                    .submit(() -> executeAnalyze(analyzeStmt, analyzeStatus, db, table));

            if (!analyzeStmt.isAsync()) {
                // sync statistics collection doesn't be interrupted by query timeout, but
                // will print warning log if timeout, so we update timeout temporarily to avoid
                // warning log
                context.getSessionVariable().setQueryTimeoutS((int) Config.statistic_collect_query_timeout);
                future.get();
            }
        } catch (RejectedExecutionException e) {
            analyzeStatus.setStatus(StatsConstants.ScheduleStatus.FAILED);
            analyzeStatus.setReason("The statistics tasks running concurrently exceed the upper limit");
            GlobalStateMgr.getCurrentState().getAnalyzeMgr().addAnalyzeStatus(analyzeStatus);
        } catch (ExecutionException | InterruptedException e) {
            analyzeStatus.setStatus(StatsConstants.ScheduleStatus.FAILED);
            analyzeStatus.setReason("The statistics tasks running failed");
            GlobalStateMgr.getCurrentState().getAnalyzeMgr().addAnalyzeStatus(analyzeStatus);
        } finally {
            context.getSessionVariable().setQueryTimeoutS(timeout);
        }

        ShowResultSet resultSet = analyzeStatus.toShowResult();
        if (isProxy) {
            proxyResultSet = resultSet;
            context.getState().setEof();
            return;
        }

        sendShowResult(resultSet);
    }

    private void handleAnalyzeProfileStmt() throws IOException {
        AnalyzeProfileStmt analyzeProfileStmt = (AnalyzeProfileStmt) parsedStmt;
        String queryId = analyzeProfileStmt.getQueryId();
        List<Integer> planNodeIds = analyzeProfileStmt.getPlanNodeIds();
        ProfileManager.ProfileElement profileElement = ProfileManager.getInstance().getProfileElement(queryId);
        Preconditions.checkNotNull(profileElement, "query not exists");
        handleExplainStmt(ExplainAnalyzer.analyze(profileElement.plan,
                RuntimeProfileParser.parseFrom(CompressionUtils.gzipDecompressString(profileElement.profileContent)),
                planNodeIds));
    }

    private void executeAnalyze(AnalyzeStmt analyzeStmt, AnalyzeStatus analyzeStatus, Database db, Table table) {
        ConnectContext statsConnectCtx = StatisticUtils.buildConnectContext();
        if (table.isTemporaryTable()) {
            statsConnectCtx.setSessionId(context.getSessionId());
        }
        // from current session, may execute analyze stmt
        statsConnectCtx.getSessionVariable().setStatisticCollectParallelism(
                context.getSessionVariable().getStatisticCollectParallelism());
        statsConnectCtx.setThreadLocalInfo();
        try {
            executeAnalyze(statsConnectCtx, analyzeStmt, analyzeStatus, db, table);
        } finally {
            ConnectContext.remove();
        }

    }

    private void executeAnalyze(ConnectContext statsConnectCtx, AnalyzeStmt analyzeStmt, AnalyzeStatus analyzeStatus,
                                Database db, Table table) {
        StatisticExecutor statisticExecutor = new StatisticExecutor();
        if (analyzeStmt.isExternal()) {
            if (analyzeStmt.getAnalyzeTypeDesc().isHistogram()) {
                statisticExecutor.collectStatistics(statsConnectCtx,
                    new ExternalHistogramStatisticsCollectJob(analyzeStmt.getTableName().getCatalog(),
                            db, table, analyzeStmt.getColumnNames(), analyzeStmt.getColumnTypes(),
                            StatsConstants.AnalyzeType.HISTOGRAM, StatsConstants.ScheduleType.ONCE,
                            analyzeStmt.getProperties()),
                        analyzeStatus,
                        false);
            } else {
                StatsConstants.AnalyzeType analyzeType = analyzeStmt.isSample() ? StatsConstants.AnalyzeType.SAMPLE :
                        StatsConstants.AnalyzeType.FULL;
                statisticExecutor.collectStatistics(statsConnectCtx,
                        StatisticsCollectJobFactory.buildExternalStatisticsCollectJob(
                                analyzeStmt.getTableName().getCatalog(),
                                db, table, null,
                                analyzeStmt.getColumnNames(),
                                analyzeStmt.getColumnTypes(),
                                analyzeType,
                                StatsConstants.ScheduleType.ONCE, analyzeStmt.getProperties()),
                        analyzeStatus,
                        false);
            }
        } else {
            if (analyzeStmt.getAnalyzeTypeDesc().isHistogram()) {
                statisticExecutor.collectStatistics(statsConnectCtx,
                        new HistogramStatisticsCollectJob(db, table, analyzeStmt.getColumnNames(),
                                analyzeStmt.getColumnTypes(),
                                StatsConstants.AnalyzeType.HISTOGRAM, StatsConstants.ScheduleType.ONCE,
                                analyzeStmt.getProperties()),
                        analyzeStatus,
                        // Sync load cache, auto-populate column statistic cache after Analyze table manually
                        false);
            } else {
                StatsConstants.AnalyzeType analyzeType = analyzeStmt.isSample() ? StatsConstants.AnalyzeType.SAMPLE :
                        StatsConstants.AnalyzeType.FULL;
                statisticExecutor.collectStatistics(statsConnectCtx,
                        StatisticsCollectJobFactory.buildStatisticsCollectJob(db, table, null,
                                analyzeStmt.getColumnNames(),
                                analyzeStmt.getColumnTypes(),
                                analyzeType,
                                StatsConstants.ScheduleType.ONCE, analyzeStmt.getProperties()),
                        analyzeStatus,
                        // Sync load cache, auto-populate column statistic cache after Analyze table manually
                        false);
            }
        }
    }

    private void handleDropStatsStmt() {
        DropStatsStmt dropStatsStmt = (DropStatsStmt) parsedStmt;
        Table table = MetaUtils.getTable(context, dropStatsStmt.getTableName());
        if (dropStatsStmt.isExternal()) {
            GlobalStateMgr.getCurrentState().getAnalyzeMgr().dropExternalAnalyzeStatus(table.getUUID());
            GlobalStateMgr.getCurrentState().getAnalyzeMgr().dropExternalBasicStatsData(table.getUUID());

            TableName tableName = dropStatsStmt.getTableName();
            GlobalStateMgr.getCurrentState().getAnalyzeMgr().removeExternalBasicStatsMeta(tableName.getCatalog(),
                    tableName.getDb(), tableName.getTbl());
            List<String> columns = table.getBaseSchema().stream().map(Column::getName).collect(Collectors.toList());
            GlobalStateMgr.getCurrentState().getStatisticStorage().expireConnectorTableColumnStatistics(table, columns);
        } else {
            List<String> columns = table.getBaseSchema().stream().filter(d -> !d.isAggregated()).map(Column::getName)
                    .collect(Collectors.toList());

            GlobalStateMgr.getCurrentState().getAnalyzeMgr().dropAnalyzeStatus(table.getId());
            GlobalStateMgr.getCurrentState().getAnalyzeMgr()
                    .dropBasicStatsMetaAndData(StatisticUtils.buildConnectContext(), Sets.newHashSet(table.getId()));
            GlobalStateMgr.getCurrentState().getStatisticStorage().expireTableAndColumnStatistics(table, columns);
        }
    }

    private void handleDropHistogramStmt() {
        DropHistogramStmt dropHistogramStmt = (DropHistogramStmt) parsedStmt;
        Table table = MetaUtils.getTable(context, dropHistogramStmt.getTableName());
        if (dropHistogramStmt.isExternal()) {
            List<String> columns = dropHistogramStmt.getColumnNames();

            GlobalStateMgr.getCurrentState().getAnalyzeMgr().dropExternalAnalyzeStatus(table.getUUID());
            GlobalStateMgr.getCurrentState().getAnalyzeMgr().dropExternalHistogramStatsMetaAndData(
                    StatisticUtils.buildConnectContext(), dropHistogramStmt.getTableName(), table, columns);
            GlobalStateMgr.getCurrentState().getStatisticStorage().expireConnectorHistogramStatistics(table, columns);
        } else {
            List<String> columns = table.getBaseSchema().stream().filter(d -> !d.isAggregated()).map(Column::getName)
                    .collect(Collectors.toList());

            GlobalStateMgr.getCurrentState().getAnalyzeMgr().dropAnalyzeStatus(table.getId());
            GlobalStateMgr.getCurrentState().getAnalyzeMgr()
                    .dropHistogramStatsMetaAndData(StatisticUtils.buildConnectContext(),
                            Sets.newHashSet(table.getId()));
            GlobalStateMgr.getCurrentState().getStatisticStorage().expireHistogramStatistics(table.getId(), columns);
        }
    }

    private void handleKillAnalyzeStmt() {
        KillAnalyzeStmt killAnalyzeStmt = (KillAnalyzeStmt) parsedStmt;
        long analyzeId = killAnalyzeStmt.getAnalyzeId();
        AnalyzeMgr analyzeManager = GlobalStateMgr.getCurrentState().getAnalyzeMgr();
        checkPrivilegeForKillAnalyzeStmt(context, analyzeId);
        // Try to kill the job anyway.
        analyzeManager.killConnection(analyzeId);
    }

    private void checkTblPrivilegeForKillAnalyzeStmt(ConnectContext context, String catalogName, String dbName,
                                                     String tableName) {
        MetaUtils.getDatabase(catalogName, dbName);
        MetaUtils.getTable(catalogName, dbName, tableName);
        Authorizer.checkActionForAnalyzeStatement(context.getCurrentUserIdentity(), context.getCurrentRoleIds(),
                new TableName(catalogName, dbName, tableName));
    }

    public void checkPrivilegeForKillAnalyzeStmt(ConnectContext context, long analyzeId) {
        AnalyzeMgr analyzeManager = GlobalStateMgr.getCurrentState().getAnalyzeMgr();
        AnalyzeStatus analyzeStatus = analyzeManager.getAnalyzeStatus(analyzeId);
        AnalyzeJob analyzeJob = analyzeManager.getAnalyzeJob(analyzeId);
        if (analyzeStatus != null) {
            try {
                String catalogName = analyzeStatus.getCatalogName();
                String dbName = analyzeStatus.getDbName();
                String tableName = analyzeStatus.getTableName();
                checkTblPrivilegeForKillAnalyzeStmt(context, catalogName, dbName, tableName);
            } catch (MetaNotFoundException ignore) {
                // If the db or table doesn't exist anymore, we won't check privilege on it
            }
        } else if (analyzeJob != null && analyzeJob.isNative()) {
            NativeAnalyzeJob nativeAnalyzeJob = (NativeAnalyzeJob) analyzeJob;
            Set<TableName> tableNames = AnalyzerUtils.getAllTableNamesForAnalyzeJobStmt(nativeAnalyzeJob.getDbId(),
                    nativeAnalyzeJob.getTableId());
            tableNames.forEach(tableName ->
                    checkTblPrivilegeForKillAnalyzeStmt(context, tableName.getCatalog(), tableName.getDb(),
                            tableName.getTbl())
            );
        }
    }

    private void handleAddSqlBlackListStmt() {
        AddSqlBlackListStmt addSqlBlackListStmt = (AddSqlBlackListStmt) parsedStmt;
        SqlBlackList.getInstance().put(addSqlBlackListStmt.getSqlPattern());
    }

    private void handleDelSqlBlackListStmt() {
        DelSqlBlackListStmt delSqlBlackListStmt = (DelSqlBlackListStmt) parsedStmt;
        List<Long> indexs = delSqlBlackListStmt.getIndexs();
        if (indexs != null) {
            for (long id : indexs) {
                SqlBlackList.getInstance().delete(id);
            }
        }
    }

    private void handleAddBackendBlackListStmt() throws UserException {
        AddBackendBlackListStmt addBackendBlackListStmt = (AddBackendBlackListStmt) parsedStmt;
        Authorizer.check(addBackendBlackListStmt, context);
        for (Long beId : addBackendBlackListStmt.getBackendIds()) {
            SystemInfoService sis = GlobalStateMgr.getCurrentState().getNodeMgr().getClusterInfo();
            if (sis.getBackend(beId) == null) {
                throw new UserException("Not found backend: " + beId);
            }
            SimpleScheduler.getHostBlacklist().addByManual(beId);
        }
    }

    private void handleDelBackendBlackListStmt() {
        DelBackendBlackListStmt delBackendBlackListStmt = (DelBackendBlackListStmt) parsedStmt;
        Authorizer.check(delBackendBlackListStmt, context);
        for (Long backendId : delBackendBlackListStmt.getBackendIds()) {
            SimpleScheduler.getHostBlacklist().remove(backendId);
        }
    }

    private void handleExecAsStmt() throws UserException {
        ExecuteAsExecutor.execute((ExecuteAsStmt) parsedStmt, context);
    }

    private void handleExecScriptStmt() throws IOException, UserException {
        ShowResultSet resultSet = ExecuteScriptExecutor.execute((ExecuteScriptStmt) parsedStmt, context);
        if (isProxy) {
            proxyResultSet = resultSet;
            context.getState().setEof();
            return;
        }
        sendShowResult(resultSet);
    }

    private void handleSetRole() throws PrivilegeException, UserException {
        SetRoleExecutor.execute((SetRoleStmt) parsedStmt, context);
    }

    private void handleSetDefaultRole() throws PrivilegeException, UserException {
        SetDefaultRoleExecutor.execute((SetDefaultRoleStmt) parsedStmt, context);
    }

    private void handleUnsupportedStmt() {
        context.getMysqlChannel().reset();
        // do nothing
        context.getState().setOk();
    }

    // Process use [catalog].db statement.
    private void handleUseDbStmt() throws AnalysisException {
        UseDbStmt useDbStmt = (UseDbStmt) parsedStmt;
        try {
            context.changeCatalogDb(useDbStmt.getIdentifier());
        } catch (Exception e) {
            context.getState().setError(e.getMessage());
            return;
        }
        context.getState().setOk();
    }

    // Process use catalog statement
    private void handleUseCatalogStmt() {
        UseCatalogStmt useCatalogStmt = (UseCatalogStmt) parsedStmt;
        try {
            String catalogName = useCatalogStmt.getCatalogName();
            context.changeCatalog(catalogName);
        } catch (Exception e) {
            context.getState().setError(e.getMessage());
            return;
        }
        context.getState().setOk();
    }

    private void handleSetCatalogStmt() throws AnalysisException {
        SetCatalogStmt setCatalogStmt = (SetCatalogStmt) parsedStmt;
        try {
            String catalogName = setCatalogStmt.getCatalogName();
            context.changeCatalog(catalogName);
        } catch (Exception e) {
            context.getState().setError(e.getMessage());
            return;
        }
        context.getState().setOk();
    }

    private void sendMetaData(ShowResultSetMetaData metaData) throws IOException {
        // sends how many columns
        serializer.reset();
        serializer.writeVInt(metaData.getColumnCount());
        context.getMysqlChannel().sendOnePacket(serializer.toByteBuffer());
        // send field one by one
        for (Column col : metaData.getColumns()) {
            serializer.reset();
            // TODO(zhaochun): only support varchar type
            serializer.writeField(col.getName(), col.getType());
            context.getMysqlChannel().sendOnePacket(serializer.toByteBuffer());
        }
        // send EOF
        serializer.reset();
        MysqlEofPacket eofPacket = new MysqlEofPacket(context.getState());
        eofPacket.writeTo(serializer);
        context.getMysqlChannel().sendOnePacket(serializer.toByteBuffer());
    }

    private void sendFields(List<String> colNames, List<Expr> exprs) throws IOException {
        // sends how many columns
        serializer.reset();
        serializer.writeVInt(colNames.size());
        if (isProxy) {
            proxyResultBuffer.add(serializer.toByteBuffer());
        } else {
            context.getMysqlChannel().sendOnePacket(serializer.toByteBuffer());
        }
        // send field one by one
        for (int i = 0; i < colNames.size(); ++i) {
            serializer.reset();
            serializer.writeField(colNames.get(i), exprs.get(i).getOriginType());
            if (isProxy) {
                proxyResultBuffer.add(serializer.toByteBuffer());
            } else {
                context.getMysqlChannel().sendOnePacket(serializer.toByteBuffer());
            }
        }
        // send EOF
        serializer.reset();
        MysqlEofPacket eofPacket = new MysqlEofPacket(context.getState());
        eofPacket.writeTo(serializer);
        if (isProxy) {
            proxyResultBuffer.add(serializer.toByteBuffer());
        } else {
            context.getMysqlChannel().sendOnePacket(serializer.toByteBuffer());
        }
    }

    public void sendShowResult(ShowResultSet resultSet) throws IOException {
        context.updateReturnRows(resultSet.getResultRows().size());
        // Send result set for http.
        if (context instanceof HttpConnectContext) {
            httpResultSender.sendShowResult(resultSet);
            return;
        }

        // Send meta data.
        sendMetaData(resultSet.getMetaData());

        // Send result set.
        for (List<String> row : resultSet.getResultRows()) {
            serializer.reset();
            for (String item : row) {
                if (item == null || item.equals(FeConstants.NULL_STRING)) {
                    serializer.writeNull();
                } else {
                    serializer.writeLenEncodedString(item);
                }
            }
            context.getMysqlChannel().sendOnePacket(serializer.toByteBuffer());
        }

        context.getState().setEof();
    }

    // Process show statement
    private void handleShow() throws IOException, AnalysisException, DdlException {
        ShowResultSet resultSet = GlobalStateMgr.getCurrentState().getShowExecutor().execute((ShowStmt) parsedStmt, context);
        if (resultSet == null) {
            // state changed in execute
            return;
        }
        if (isProxy) {
            proxyResultSet = resultSet;
            context.getState().setEof();
            return;
        }

        sendShowResult(resultSet);
    }

    private void handleExplainStmt(String explainString) throws IOException {
        if (context instanceof HttpConnectContext) {
            httpResultSender.sendExplainResult(explainString);
            return;
        }

        if (context.getQueryDetail() != null) {
            context.getQueryDetail().setExplain(explainString);
        }

        ShowResultSetMetaData metaData =
                ShowResultSetMetaData.builder()
                        .addColumn(new Column("Explain String", ScalarType.createVarchar(20)))
                        .build();
        sendMetaData(metaData);

        if (isProxy) {
            proxyResultSet = new ShowResultSet(metaData,
                    Arrays.stream(explainString.split("\n")).map(Collections::singletonList).collect(
                            Collectors.toList()));
        } else {
            // Send result set.
            for (String item : explainString.split("\n")) {
                serializer.reset();
                serializer.writeLenEncodedString(item);
                context.getMysqlChannel().sendOnePacket(serializer.toByteBuffer());
            }
        }
        context.getState().setEof();
    }

    private String buildExplainString(ExecPlan execPlan, ResourceGroupClassifier.QueryType queryType) {
        String explainString = "";
        if (parsedStmt.getExplainLevel() == StatementBase.ExplainLevel.VERBOSE) {
            TWorkGroup resourceGroup = CoordinatorPreprocessor.prepareResourceGroup(context, queryType);
            String resourceGroupStr =
                    resourceGroup != null ? resourceGroup.getName() : ResourceGroup.DEFAULT_RESOURCE_GROUP_NAME;
            explainString += "RESOURCE GROUP: " + resourceGroupStr + "\n\n";
        }
        // marked delete will get execPlan null
        if (execPlan == null) {
            explainString += "NOT AVAILABLE";
        } else {
            if (parsedStmt.getTraceMode() == Tracers.Mode.TIMER) {
                explainString += Tracers.printScopeTimer();
            } else if (parsedStmt.getTraceMode() == Tracers.Mode.VARS) {
                explainString += Tracers.printVars();
            } else if (parsedStmt.getTraceMode() == Tracers.Mode.TIMING) {
                explainString += Tracers.printTiming();
            } else if (parsedStmt.getTraceMode() == Tracers.Mode.LOGS) {
                explainString += Tracers.printLogs();
            } else {
                explainString += execPlan.getExplainString(parsedStmt.getExplainLevel());
            }
        }
        return explainString;
    }


    private void handleDdlStmt() throws DdlException {
        try {
            ShowResultSet resultSet = DDLStmtExecutor.execute(parsedStmt, context);
            if (resultSet == null) {
                context.getState().setOk();
            } else {
                if (isProxy) {
                    proxyResultSet = resultSet;
                    context.getState().setEof();
                } else {
                    sendShowResult(resultSet);
                }
            }
        } catch (QueryStateException e) {
            if (e.getQueryState().getStateType() != MysqlStateType.OK) {
                String sql = AstToStringBuilder.toString(parsedStmt);
                if (sql == null) {
                    sql = originStmt.originStmt;
                }
                LOG.warn("DDL statement (" + sql + ") process failed.", e);
            }
            context.setState(e.getQueryState());
        } catch (DdlException e) {
            // let StmtExecutor.execute catch this exception
            // which will set error as ANALYSIS_ERR
            throw e;
        } catch (Throwable e) {
            // Maybe our bug or wrong input parameters
            String sql = AstToStringBuilder.toString(parsedStmt);
            if (sql == null || sql.isEmpty()) {
                sql = originStmt.originStmt;
            }
            LOG.warn("DDL statement (" + sql + ") process failed.", e);
            context.getState().setError("Unexpected exception: " + e.getMessage());
        }
    }

    private void handleExportStmt(UUID queryId) throws Exception {
        ExportStmt exportStmt = (ExportStmt) parsedStmt;
        exportStmt.setExportStartTime(context.getStartTime());
        context.getGlobalStateMgr().getExportMgr().addExportJob(queryId, exportStmt);

        if (!exportStmt.getSync()) {
            return;
        }
        // poll and check export job state
        int timeoutSeconds = Config.export_task_default_timeout_second + Config.export_checker_interval_second;
        long start = System.currentTimeMillis();
        while (System.currentTimeMillis() < (start + timeoutSeconds * 1000L)) {
            ExportJob exportJob = context.getGlobalStateMgr().getExportMgr().getExportByQueryId(queryId);
            if (exportJob != null) {
                timeoutSeconds = exportJob.getTimeoutSecond() + Config.export_checker_interval_second;
            }
            if (exportJob == null ||
                    (exportJob.getState() != ExportJob.JobState.FINISHED
                            && exportJob.getState() != ExportJob.JobState.CANCELLED)) {
                try {
                    Thread.sleep(Config.export_checker_interval_second * 1000L);
                } catch (InterruptedException interruptedException) {
                    Thread.currentThread().interrupt();
                }
                continue;
            }
            break;
        }

        // proxy send show export result
        String db = exportStmt.getTblName().getDb();
        String showStmt = String.format("SHOW EXPORT FROM %s WHERE QueryId = \"%s\";", db, queryId);
        StatementBase statementBase =
                com.starrocks.sql.parser.SqlParser.parse(showStmt, context.getSessionVariable()).get(0);
        ShowExportStmt showExportStmt = (ShowExportStmt) statementBase;
        showExportStmt.setQueryId(queryId);
        ShowResultSet resultSet = GlobalStateMgr.getCurrentState().getShowExecutor().execute(showExportStmt, context);
        if (resultSet == null) {
            // state changed in execute
            return;
        }
        if (isProxy) {
            proxyResultSet = resultSet;
            context.getState().setEof();
            return;
        }

        sendShowResult(resultSet);
    }

    private void handleUpdateFailPointStatusStmt() throws Exception {
        FailPointExecutor executor = new FailPointExecutor(context, parsedStmt);
        executor.execute();
    }

    private void handleDeallocateStmt() throws Exception {
        DeallocateStmt deallocateStmt = (DeallocateStmt) parsedStmt;
        String stmtName = deallocateStmt.getStmtName();
        if (context.getPreparedStmt(stmtName) == null) {
            throw new UserException("PrepareStatement `" + stmtName + "` not exist");
        }
        context.removePreparedStmt(stmtName);
        context.getState().setOk();
    }

    private void handlePrepareStmt(ExecPlan execPlan) throws Exception {
        PrepareStmt prepareStmt = (PrepareStmt) parsedStmt;
        boolean isBinaryRowFormat = context.getCommand() == MysqlCommand.COM_STMT_PREPARE;
        // register prepareStmt
        LOG.debug("add prepared statement {}, isBinaryProtocol {}", prepareStmt.getName(), isBinaryRowFormat);
        context.putPreparedStmt(prepareStmt.getName(), new PrepareStmtContext(prepareStmt, context, execPlan));
        if (isBinaryRowFormat) {
            sendStmtPrepareOK(prepareStmt);
        }
    }

    private void sendStmtPrepareOK(PrepareStmt prepareStmt) throws IOException {
        // https://dev.mysql.com/doc/dev/mysql-server/latest/page_protocol_com_stmt_prepare.html#sect_protocol_com_stmt_prepare_response
        QueryStatement query = (QueryStatement) prepareStmt.getInnerStmt();
        int numColumns = query.getQueryRelation().getRelationFields().size();
        int numParams = prepareStmt.getParameters().size();
        serializer.reset();
        // 0x00 OK
        serializer.writeInt1(0);
        // statement_id
        serializer.writeInt4(Integer.valueOf(prepareStmt.getName()));
        // num_columns
        serializer.writeInt2(numColumns);
        // num_params
        serializer.writeInt2(numParams);
        // reserved_1
        serializer.writeInt1(0);
        // warning_count
        serializer.writeInt2(0);
        // metadata follows
        serializer.writeInt1(1);
        context.getMysqlChannel().sendOnePacket(serializer.toByteBuffer());

        if (numParams > 0) {
            List<String> colNames = prepareStmt.getParameterLabels();
            List<Parameter> parameters = prepareStmt.getParameters();
            for (int i = 0; i < colNames.size(); ++i) {
                serializer.reset();
                serializer.writeField(colNames.get(i), parameters.get(i).getType());
                context.getMysqlChannel().sendOnePacket(serializer.toByteBuffer());
            }
            MysqlEofPacket eofPacket = new MysqlEofPacket(context.getState());
            eofPacket.writeTo(serializer);
            context.getMysqlChannel().sendOnePacket(serializer.toByteBuffer());
        }

        if (numColumns > 0) {
            for (Field field : query.getQueryRelation().getRelationFields().getAllFields()) {
                serializer.reset();
                serializer.writeField(field.getName(), field.getType());
                context.getMysqlChannel().sendOnePacket(serializer.toByteBuffer());
            }
            MysqlEofPacket eofPacket = new MysqlEofPacket(context.getState());
            eofPacket.writeTo(serializer);
            context.getMysqlChannel().sendOnePacket(serializer.toByteBuffer());
        }

        context.getMysqlChannel().flush();
        context.getState().setStateType(MysqlStateType.NOOP);
    }

    public void setQueryStatistics(PQueryStatistics statistics) {
        this.statisticsForAuditLog = statistics;
    }

    public PQueryStatistics getQueryStatisticsForAuditLog() {
        if (statisticsForAuditLog == null && coord != null) {
            statisticsForAuditLog = coord.getAuditStatistics();
        }
        if (statisticsForAuditLog == null) {
            statisticsForAuditLog = new PQueryStatistics();
        }
        if (statisticsForAuditLog.scanBytes == null) {
            statisticsForAuditLog.scanBytes = 0L;
        }
        if (statisticsForAuditLog.scanRows == null) {
            statisticsForAuditLog.scanRows = 0L;
        }
        if (statisticsForAuditLog.cpuCostNs == null) {
            statisticsForAuditLog.cpuCostNs = 0L;
        }
        if (statisticsForAuditLog.memCostBytes == null) {
            statisticsForAuditLog.memCostBytes = 0L;
        }
        if (statisticsForAuditLog.spillBytes == null) {
            statisticsForAuditLog.spillBytes = 0L;
        }
        return statisticsForAuditLog;
    }

    public void handleInsertOverwrite(InsertStmt insertStmt) throws Exception {
        Database db = MetaUtils.getDatabase(context, insertStmt.getTableName());
        Locker locker = new Locker();
        Table table = insertStmt.getTargetTable();
        if (!(table instanceof OlapTable)) {
            LOG.warn("insert overwrite table:{} type:{} is not supported", table.getName(), table.getClass());
            throw new RuntimeException("not supported table type for insert overwrite");
        }
        OlapTable olapTable = (OlapTable) insertStmt.getTargetTable();
        InsertOverwriteJob job = new InsertOverwriteJob(GlobalStateMgr.getCurrentState().getNextId(),
                insertStmt, db.getId(), olapTable.getId(), context.getCurrentWarehouseId());
        if (!locker.lockDatabaseAndCheckExist(db, LockType.WRITE)) {
            throw new DmlException("database:%s does not exist.", db.getFullName());
        }
        try {
            // add an edit log
            CreateInsertOverwriteJobLog info = new CreateInsertOverwriteJobLog(job.getJobId(),
                    job.getTargetDbId(), job.getTargetTableId(), job.getSourcePartitionIds());
            GlobalStateMgr.getCurrentState().getEditLog().logCreateInsertOverwrite(info);
        } finally {
            locker.unLockDatabase(db, LockType.WRITE);
        }
        insertStmt.setOverwriteJobId(job.getJobId());
        InsertOverwriteJobMgr manager = GlobalStateMgr.getCurrentState().getInsertOverwriteJobMgr();
        manager.executeJob(context, this, job);
    }

    /**
     * `handleDMLStmtWithProfile` executes DML statement and write profile at the end.
     * NOTE: `writeProfile` can only be called once, otherwise the profile detail will be lost.
     */
    public void handleDMLStmtWithProfile(ExecPlan execPlan, DmlStmt stmt) throws Exception {
        try {
            handleDMLStmt(execPlan, stmt);
        } catch (Throwable t) {
            LOG.warn("DML statement(" + originStmt.originStmt + ") process failed.", t);
            throw t;
        } finally {
            boolean isAsync = false;
            if (context.isProfileEnabled()) {
                isAsync = tryProcessProfileAsync(execPlan, 0);
                if (parsedStmt.isExplain() &&
                        StatementBase.ExplainLevel.ANALYZE.equals(parsedStmt.getExplainLevel())) {
                    handleExplainStmt(ExplainAnalyzer.analyze(ProfilingExecPlan.buildFrom(execPlan), profile, null));
                }
            }
            if (isAsync) {
                QeProcessorImpl.INSTANCE.monitorQuery(context.getExecutionId(), System.currentTimeMillis() +
                        context.getSessionVariable().getProfileTimeout() * 1000L);
            } else {
                QeProcessorImpl.INSTANCE.unregisterQuery(context.getExecutionId());
            }
        }
    }

    /**
     * `handleDMLStmt` only executes DML statement and no write profile at the end.
     */
    public void handleDMLStmt(ExecPlan execPlan, DmlStmt stmt) throws Exception {
        boolean isExplainAnalyze = parsedStmt.isExplain()
                && StatementBase.ExplainLevel.ANALYZE.equals(parsedStmt.getExplainLevel());
        boolean isSchedulerExplain = parsedStmt.isExplain()
                && StatementBase.ExplainLevel.SCHEDULER.equals(parsedStmt.getExplainLevel());

        if (isExplainAnalyze) {
            context.getSessionVariable().setEnableProfile(true);
            context.getSessionVariable().setEnableAsyncProfile(false);
            context.getSessionVariable().setPipelineProfileLevel(1);
        } else if (isSchedulerExplain) {
            // Do nothing.
        } else if (stmt.isExplain()) {
            handleExplainStmt(buildExplainString(execPlan, ResourceGroupClassifier.QueryType.INSERT));
            return;
        }
        if (context.getQueryDetail() != null) {
            context.getQueryDetail().setExplain(buildExplainString(execPlan, ResourceGroupClassifier.QueryType.INSERT));
        }

        // special handling for delete of non-primary key table, using old handler
        if (stmt instanceof DeleteStmt && ((DeleteStmt) stmt).shouldHandledByDeleteHandler()) {
            try {
                context.getGlobalStateMgr().getDeleteMgr().process((DeleteStmt) stmt);
                context.getState().setOk();
            } catch (QueryStateException e) {
                if (e.getQueryState().getStateType() != MysqlStateType.OK) {
                    LOG.warn("DDL statement(" + originStmt.originStmt + ") process failed.", e);
                }
                context.setState(e.getQueryState());
            }
            return;
        }

        MetaUtils.normalizationTableName(context, stmt.getTableName());
        String catalogName = stmt.getTableName().getCatalog();
        String dbName = stmt.getTableName().getDb();
        String tableName = stmt.getTableName().getTbl();
        Database database = GlobalStateMgr.getCurrentState().getMetadataMgr().getDb(catalogName, dbName);
        GlobalTransactionMgr transactionMgr = GlobalStateMgr.getCurrentState().getGlobalTransactionMgr();
        final Table targetTable;
        if (stmt instanceof InsertStmt && ((InsertStmt) stmt).getTargetTable() != null) {
            targetTable = ((InsertStmt) stmt).getTargetTable();
        } else {
            targetTable = MetaUtils.getSessionAwareTable(context, database, stmt.getTableName());
        }

        if (isExplainAnalyze) {
            Preconditions.checkState(targetTable instanceof OlapTable,
                    "explain analyze only supports insert into olap native table");
        }

        if (parsedStmt instanceof InsertStmt && ((InsertStmt) parsedStmt).isOverwrite() &&
                !((InsertStmt) parsedStmt).hasOverwriteJob() &&
                !(targetTable.isIcebergTable() || targetTable.isHiveTable())) {
            handleInsertOverwrite((InsertStmt) parsedStmt);
            return;
        }

        MetricRepo.COUNTER_LOAD_ADD.increase(1L);
        long transactionId = stmt.getTxnId();
        TransactionState txnState = null;
        String label = DebugUtil.printId(context.getExecutionId());
        if (targetTable instanceof ExternalOlapTable) {
            Preconditions.checkState(stmt instanceof InsertStmt,
                    "External OLAP table only supports insert statement");
            String stmtLabel = ((InsertStmt) stmt).getLabel();
            label = Strings.isNullOrEmpty(stmtLabel) ? MetaUtils.genInsertLabel(context.getExecutionId()) : stmtLabel;
        } else if (targetTable instanceof OlapTable) {
            txnState = transactionMgr.getTransactionState(database.getId(), transactionId);
            if (txnState == null) {
                throw new DdlException("txn does not exist: " + transactionId);
            }
            label = txnState.getLabel();
        }
        // Every time set no send flag and clean all data in buffer
        if (context.getMysqlChannel() != null) {
            context.getMysqlChannel().reset();
        }
        long createTime = System.currentTimeMillis();

        long loadedRows = 0;
        int filteredRows = 0;
        long loadedBytes = 0;
        long jobId = -1;
        long estimateScanRows = -1;
        int estimateFileNum = 0;
        long estimateScanFileSize = 0;
        TransactionStatus txnStatus = TransactionStatus.ABORTED;
        boolean insertError = false;
        String trackingSql = "";
        try {
            coord = getCoordinatorFactory().createInsertScheduler(
                    context, execPlan.getFragments(), execPlan.getScanNodes(), execPlan.getDescTbl().toThrift());

            List<ScanNode> scanNodes = execPlan.getScanNodes();

            boolean needQuery = false;
            for (ScanNode scanNode : scanNodes) {
                if (scanNode instanceof OlapScanNode) {
                    estimateScanRows += ((OlapScanNode) scanNode).getActualRows();
                    needQuery = true;
                }
                if (scanNode instanceof FileScanNode) {
                    estimateFileNum += ((FileScanNode) scanNode).getFileNum();
                    estimateScanFileSize += ((FileScanNode) scanNode).getFileTotalSize();
                    needQuery = true;
                }
            }

            TLoadJobType type;
            if (needQuery) {
                coord.setLoadJobType(TLoadJobType.INSERT_QUERY);
                type = TLoadJobType.INSERT_QUERY;
            } else {
                estimateScanRows = execPlan.getFragments().get(0).getPlanRoot().getCardinality();
                coord.setLoadJobType(TLoadJobType.INSERT_VALUES);
                type = TLoadJobType.INSERT_VALUES;
            }

            context.setStatisticsJob(AnalyzerUtils.isStatisticsJob(context, parsedStmt));
            if (!(targetTable.isIcebergTable() || targetTable.isHiveTable() || targetTable.isTableFunctionTable() ||
                    targetTable.isBlackHoleTable())) {
                jobId = context.getGlobalStateMgr().getLoadMgr().registerLoadJob(
                        label,
                        database.getFullName(),
                        targetTable.getId(),
                        EtlJobType.INSERT,
                        createTime,
                        estimateScanRows,
                        estimateFileNum,
                        estimateScanFileSize,
                        type,
                        ConnectContext.get().getSessionVariable().getQueryTimeoutS(),
                        coord);
            }

            coord.setLoadJobId(jobId);
            trackingSql = "select tracking_log from information_schema.load_tracking_logs where job_id=" + jobId;

            QeProcessorImpl.QueryInfo queryInfo = new QeProcessorImpl.QueryInfo(context, originStmt.originStmt, coord);
            QeProcessorImpl.INSTANCE.registerQuery(context.getExecutionId(), queryInfo);

            if (isSchedulerExplain) {
                coord.startSchedulingWithoutDeploy();
                handleExplainStmt(coord.getSchedulerExplain());
                return;
            }

            coord.exec();
            coord.setTopProfileSupplier(this::buildTopLevelProfile);
            coord.setExecPlan(execPlan);

            long jobDeadLineMs = System.currentTimeMillis() + context.getSessionVariable().getQueryTimeoutS() * 1000;
            coord.join(context.getSessionVariable().getQueryTimeoutS());
            if (!coord.isDone()) {
                /*
                 * In this case, There are two factors that lead query cancelled:
                 * 1: TIMEOUT
                 * 2: BE EXCEPTION
                 * So we should distinguish these two factors.
                 */
                if (!coord.checkBackendState()) {
                    // When enable_collect_query_detail_info is set to true, the plan will be recorded in the query detail,
                    // and hence there is no need to log it here.
                    if (Config.log_plan_cancelled_by_crash_be && context.getQueryDetail() == null) {
                        LOG.warn("Query cancelled by crash of backends [QueryId={}] [SQL={}] [Plan={}]",
                                DebugUtil.printId(context.getExecutionId()),
                                originStmt == null ? "" : originStmt.originStmt,
                                execPlan.getExplainString(TExplainLevel.COSTS));
                    }

                    coord.cancel(ErrorCode.ERR_QUERY_EXCEPTION.formatErrorMsg());
                    ErrorReport.reportDdlException(ErrorCode.ERR_QUERY_EXCEPTION);
                } else {
                    coord.cancel(ErrorCode.ERR_QUERY_TIMEOUT.formatErrorMsg());
                    if (coord.isThriftServerHighLoad()) {
                        ErrorReport.reportDdlException(ErrorCode.ERR_QUERY_TIMEOUT,
                                "Please check the thrift-server-pool metrics, " +
                                        "if the pool size reaches thrift_server_max_worker_threads(default is 4096), " +
                                        "you can set the config to a higher value in fe.conf, " +
                                        "or set parallel_fragment_exec_instance_num to a lower value in session variable");
                    } else {
                        ErrorReport.reportDdlException(ErrorCode.ERR_QUERY_TIMEOUT,
                                "Increase the query_timeout session variable and retry");
                    }
                }
            }

            if (!coord.getExecStatus().ok()) {
                String errMsg = coord.getExecStatus().getErrorMsg();
                if (errMsg.length() == 0) {
                    errMsg = coord.getExecStatus().getErrorCodeString();
                }
                LOG.warn("insert failed: {}", errMsg);
                ErrorReport.reportDdlException("%s", ErrorCode.ERR_FAILED_WHEN_INSERT, errMsg);
            }

            LOG.debug("delta files is {}", coord.getDeltaUrls());

            if (coord.getLoadCounters().get(LoadEtlTask.DPP_NORMAL_ALL) != null) {
                loadedRows = Long.parseLong(coord.getLoadCounters().get(LoadEtlTask.DPP_NORMAL_ALL));
            }
            if (coord.getLoadCounters().get(LoadEtlTask.DPP_ABNORMAL_ALL) != null) {
                filteredRows = Integer.parseInt(coord.getLoadCounters().get(LoadEtlTask.DPP_ABNORMAL_ALL));
            }

            if (coord.getLoadCounters().get(LoadJob.LOADED_BYTES) != null) {
                loadedBytes = Long.parseLong(coord.getLoadCounters().get(LoadJob.LOADED_BYTES));
            }

            // if in strict mode, insert will fail if there are filtered rows
            if (context.getSessionVariable().getEnableInsertStrict()) {
                if (filteredRows > 0) {
                    if (targetTable instanceof ExternalOlapTable) {
                        ExternalOlapTable externalTable = (ExternalOlapTable) targetTable;
                        RemoteTransactionMgr.abortRemoteTransaction(
                                externalTable.getSourceTableDbId(), transactionId,
                                externalTable.getSourceTableHost(),
                                externalTable.getSourceTablePort(),
                                TransactionCommitFailedException.FILTER_DATA_IN_STRICT_MODE + ", tracking sql = " +
                                        trackingSql,
                                coord == null ? Collections.emptyList() : coord.getCommitInfos(),
                                coord == null ? Collections.emptyList() : coord.getFailInfos()
                        );
                    } else if (targetTable instanceof SystemTable || targetTable.isHiveTable() ||
                            targetTable.isIcebergTable() || targetTable.isTableFunctionTable() ||
                            targetTable.isBlackHoleTable()) {
                        // schema table does not need txn
                    } else {
                        transactionMgr.abortTransaction(
                                database.getId(),
                                transactionId,
                                TransactionCommitFailedException.FILTER_DATA_IN_STRICT_MODE + ", tracking sql = " +
                                        trackingSql,
                                Coordinator.getCommitInfos(coord), Coordinator.getFailInfos(coord), null);
                    }
                    context.getState().setError("Insert has filtered data in strict mode, txn_id = " + transactionId +
                            " tracking sql = " + trackingSql);
                    insertError = true;
                    return;
                }
            }

            if (loadedRows == 0 && filteredRows == 0 && (stmt instanceof DeleteStmt || stmt instanceof InsertStmt
                    || stmt instanceof UpdateStmt)) {
                // when the target table is not ExternalOlapTable or OlapTable
                // if there is no data to load, the result of the insert statement is success
                // otherwise, the result of the insert statement is failed
                GlobalTransactionMgr mgr = GlobalStateMgr.getCurrentState().getGlobalTransactionMgr();
                String errorMsg = TransactionCommitFailedException.NO_DATA_TO_LOAD_MSG;
                if (!(targetTable instanceof ExternalOlapTable || targetTable instanceof OlapTable)) {
                    if (!(targetTable instanceof SystemTable || targetTable.isIcebergTable() ||
                            targetTable.isHiveTable() || targetTable.isTableFunctionTable() ||
                            targetTable.isBlackHoleTable())) {
                        // schema table and iceberg table does not need txn
                        mgr.abortTransaction(database.getId(), transactionId, errorMsg,
                                Coordinator.getCommitInfos(coord), Coordinator.getFailInfos(coord), null);
                    }
                    context.getState().setOk();
                    insertError = true;
                    return;
                }
            }

            if (targetTable instanceof ExternalOlapTable) {
                ExternalOlapTable externalTable = (ExternalOlapTable) targetTable;
                if (RemoteTransactionMgr.commitRemoteTransaction(
                        externalTable.getSourceTableDbId(), transactionId,
                        externalTable.getSourceTableHost(),
                        externalTable.getSourceTablePort(),
                        coord.getCommitInfos())) {
                    txnStatus = TransactionStatus.VISIBLE;
                    MetricRepo.COUNTER_LOAD_FINISHED.increase(1L);
                } else {
                    txnStatus = TransactionStatus.COMMITTED;
                }
            } else if (targetTable instanceof SystemTable) {
                // schema table does not need txn
                txnStatus = TransactionStatus.VISIBLE;
            } else if (targetTable.isIcebergTable()) {
                // TODO(stephen): support abort interface and delete data files when aborting.
                List<TSinkCommitInfo> commitInfos = coord.getSinkCommitInfos();
                if (stmt instanceof InsertStmt && ((InsertStmt) stmt).isOverwrite()) {
                    for (TSinkCommitInfo commitInfo : commitInfos) {
                        commitInfo.setIs_overwrite(true);
                    }
                }

                context.getGlobalStateMgr().getMetadataMgr().finishSink(catalogName, dbName, tableName, commitInfos);
                txnStatus = TransactionStatus.VISIBLE;
                label = "FAKE_ICEBERG_SINK_LABEL";
            } else if (targetTable.isHiveTable()) {
                List<TSinkCommitInfo> commitInfos = coord.getSinkCommitInfos();
                HiveTableSink hiveTableSink = (HiveTableSink) execPlan.getFragments().get(0).getSink();
                String stagingDir = hiveTableSink.getStagingDir();
                if (stmt instanceof InsertStmt) {
                    InsertStmt insertStmt = (InsertStmt) stmt;
                    for (TSinkCommitInfo commitInfo : commitInfos) {
                        commitInfo.setStaging_dir(stagingDir);
                        if (insertStmt.isOverwrite()) {
                            commitInfo.setIs_overwrite(true);
                        }
                    }
                }
                context.getGlobalStateMgr().getMetadataMgr().finishSink(catalogName, dbName, tableName, commitInfos);
                txnStatus = TransactionStatus.VISIBLE;
                label = "FAKE_HIVE_SINK_LABEL";
            } else if (targetTable.isTableFunctionTable()) {
                txnStatus = TransactionStatus.VISIBLE;
                label = "FAKE_TABLE_FUNCTION_TABLE_SINK_LABEL";
            } else if (targetTable.isBlackHoleTable()) {
                txnStatus = TransactionStatus.VISIBLE;
                label = "FAKE_BLACKHOLE_TABLE_SINK_LABEL";
            } else if (isExplainAnalyze) {
                transactionMgr.abortTransaction(database.getId(), transactionId, "Explain Analyze",
                        Coordinator.getCommitInfos(coord), Coordinator.getFailInfos(coord), null);
                txnStatus = TransactionStatus.ABORTED;
            } else {
                VisibleStateWaiter visibleWaiter = transactionMgr.retryCommitOnRateLimitExceeded(
                        database,
                        transactionId,
                        TabletCommitInfo.fromThrift(coord.getCommitInfos()),
                        TabletFailInfo.fromThrift(coord.getFailInfos()),
                        new InsertTxnCommitAttachment(loadedRows),
                        jobDeadLineMs - System.currentTimeMillis());

                long publishWaitMs = Config.enable_sync_publish ? jobDeadLineMs - System.currentTimeMillis() :
                        context.getSessionVariable().getTransactionVisibleWaitTimeout() * 1000;

                if (visibleWaiter.await(publishWaitMs, TimeUnit.MILLISECONDS)) {
                    txnStatus = TransactionStatus.VISIBLE;
                    MetricRepo.COUNTER_LOAD_FINISHED.increase(1L);
                    // collect table-level metrics
                    TableMetricsEntity entity =
                            TableMetricsRegistry.getInstance().getMetricsEntity(targetTable.getId());
                    entity.counterInsertLoadFinishedTotal.increase(1L);
                    entity.counterInsertLoadRowsTotal.increase(loadedRows);
                    entity.counterInsertLoadBytesTotal.increase(loadedBytes);
                } else {
                    txnStatus = TransactionStatus.COMMITTED;
                }
            }
        } catch (Throwable t) {
            // if any throwable being thrown during insert operation, first we should abort this txn
            String failedSql = "";
            if (originStmt != null && originStmt.originStmt != null) {
                failedSql = originStmt.originStmt;
            }
            LOG.warn("failed to handle stmt [{}] label: {}", failedSql, label, t);
            String errMsg = t.getMessage();
            if (errMsg == null) {
                errMsg = "A problem occurred while executing the [ " + failedSql + "] statement with label:" + label;
            }

            try {
                if (targetTable instanceof ExternalOlapTable) {
                    ExternalOlapTable externalTable = (ExternalOlapTable) targetTable;
                    RemoteTransactionMgr.abortRemoteTransaction(
                            externalTable.getSourceTableDbId(), transactionId,
                            externalTable.getSourceTableHost(),
                            externalTable.getSourceTablePort(),
                            errMsg,
                            coord == null ? Collections.emptyList() : coord.getCommitInfos(),
                            coord == null ? Collections.emptyList() : coord.getFailInfos());
                } else if (targetTable.isExternalTableWithFileSystem()) {
                    GlobalStateMgr.getCurrentState().getMetadataMgr().abortSink(
                            catalogName, dbName, tableName, coord.getSinkCommitInfos());
                } else {
                    transactionMgr.abortTransaction(database.getId(), transactionId, errMsg,
                            Coordinator.getCommitInfos(coord), Coordinator.getFailInfos(coord), null);
                }
            } catch (Exception abortTxnException) {
                // just print a log if abort txn failed. This failure do not need to pass to user.
                // user only concern abort how txn failed.
                LOG.warn("errors when abort txn", abortTxnException);
            }

            // if not using old load usage pattern, error will be returned directly to user
            StringBuilder sb = new StringBuilder(errMsg);
            if (coord != null && !Strings.isNullOrEmpty(coord.getTrackingUrl())) {
                sb.append(". tracking sql: ").append(trackingSql);
            }
            context.getState().setError(sb.toString());

            // cancel insert load job
            try {
                if (jobId != -1) {
                    Preconditions.checkNotNull(coord);
                    context.getGlobalStateMgr().getLoadMgr()
                            .recordFinishedOrCacnelledLoadJob(jobId, EtlJobType.INSERT,
                                    "Cancelled, msg: " + t.getMessage(), coord.getTrackingUrl());
                    jobId = -1;
                }
            } catch (Exception abortTxnException) {
                LOG.warn("errors when cancel insert load job {}", jobId);
            }
            throw new UserException(t.getMessage(), t);
        } finally {
            QeProcessorImpl.INSTANCE.unregisterQuery(context.getExecutionId());
            if (insertError) {
                try {
                    if (jobId != -1) {
                        context.getGlobalStateMgr().getLoadMgr()
                                .recordFinishedOrCacnelledLoadJob(jobId, EtlJobType.INSERT,
                                        "Cancelled", coord.getTrackingUrl());
                        jobId = -1;
                    }
                } catch (Exception abortTxnException) {
                    LOG.warn("errors when cancel insert load job {}", jobId);
                }
            } else if (txnState != null) {
                StatisticUtils.triggerCollectionOnFirstLoad(txnState, database, targetTable, true);
            }
        }

        String errMsg = "";
        if (txnStatus.equals(TransactionStatus.COMMITTED)) {
            String timeoutInfo = transactionMgr.getTxnPublishTimeoutDebugInfo(database.getId(), transactionId);
            LOG.warn("txn {} publish timeout {}", transactionId, timeoutInfo);
            if (timeoutInfo.length() > 240) {
                timeoutInfo = timeoutInfo.substring(0, 240) + "...";
            }
            errMsg = "Publish timeout " + timeoutInfo;
        }
        try {
            if (jobId != -1) {
                context.getGlobalStateMgr().getLoadMgr().recordFinishedOrCacnelledLoadJob(jobId,
                        EtlJobType.INSERT,
                        "",
                        coord.getTrackingUrl());
            }
        } catch (MetaNotFoundException e) {
            LOG.warn("Record info of insert load with error {}", e.getMessage(), e);
            errMsg = "Record info of insert load with error " + e.getMessage();
        }

        StringBuilder sb = new StringBuilder();
        if (!label.startsWith("FAKE")) {
            sb.append("{'label':'").append(label).append("', 'status':'").append(txnStatus.name());
            sb.append("', 'txnId':'").append(transactionId).append("'");
            if (!Strings.isNullOrEmpty(errMsg)) {
                sb.append(", 'err':'").append(errMsg).append("'");
            }
            sb.append("}");
        }

        context.getState().setOk(loadedRows, filteredRows, sb.toString());
    }

    public String getOriginStmtInString() {
        if (originStmt == null) {
            return "";
        }
        return originStmt.originStmt;
    }

    public Pair<List<TResultBatch>, Status> executeStmtWithExecPlan(ConnectContext context, ExecPlan plan) {
        List<TResultBatch> sqlResult = Lists.newArrayList();
        try {
            UUID uuid = context.getQueryId();
            context.setExecutionId(UUIDUtil.toTUniqueId(uuid));

            coord = getCoordinatorFactory().createQueryScheduler(
                    context, plan.getFragments(), plan.getScanNodes(), plan.getDescTbl().toThrift());
            QeProcessorImpl.INSTANCE.registerQuery(context.getExecutionId(), coord);

            coord.exec();
            RowBatch batch;
            do {
                batch = coord.getNext();
                if (batch.getBatch() != null) {
                    sqlResult.add(batch.getBatch());
                }
            } while (!batch.isEos());
        } catch (Exception e) {
            LOG.warn(e);
            coord.getExecStatus().setInternalErrorStatus(e.getMessage());
        } finally {
            QeProcessorImpl.INSTANCE.unregisterQuery(context.getExecutionId());
        }
        return Pair.create(sqlResult, coord.getExecStatus());
    }

    public List<ByteBuffer> getProxyResultBuffer() {
        return proxyResultBuffer;
    }


    // scenes can execute in FE should meet all these requirements:
    // 1. enable_constant_execute_in_fe = true
    // 2. is mysql text protocol
    // 3. all values are constantOperator
    private boolean canExecuteInFe(ConnectContext context, OptExpression optExpression) {
        if (!context.getSessionVariable().isEnableConstantExecuteInFE()) {
            return false;
        }

        if (context instanceof HttpConnectContext || context.getCommand() == MysqlCommand.COM_STMT_EXECUTE) {
            return false;
        }

        if (optExpression.getOp() instanceof PhysicalValuesOperator) {
            PhysicalValuesOperator valuesOperator = (PhysicalValuesOperator) optExpression.getOp();
            boolean isAllConstants = true;
            if (valuesOperator.getProjection() != null) {
                isAllConstants = valuesOperator.getProjection().getColumnRefMap().values().stream()
                        .allMatch(ScalarOperator::isConstantRef);
            } else if (CollectionUtils.isNotEmpty(valuesOperator.getRows())) {
                isAllConstants = valuesOperator.getRows().stream().allMatch(row ->
                        row.stream().allMatch(ScalarOperator::isConstantRef));
            }

            return isAllConstants;
        }
        return false;
    }
}<|MERGE_RESOLUTION|>--- conflicted
+++ resolved
@@ -1045,22 +1045,10 @@
         coord.setExecPlan(execPlan);
 
         RowBatch batch;
-<<<<<<< HEAD
         if (isOutfileQuery) {
-            Map<TableName, Table> tables = AnalyzerUtils.collectAllTable(queryStmt);
-            boolean hasTemporaryTable = tables.values().stream().anyMatch(Table::isTemporaryTable);
+            boolean hasTemporaryTable = AnalyzerUtils.hasTemporaryTables(queryStmt);
             if (hasTemporaryTable) {
                 throw new SemanticException("temporary table doesn't support select outfile statement");
-=======
-        boolean isOutfileQuery = false;
-        if (queryStmt instanceof QueryStatement) {
-            isOutfileQuery = ((QueryStatement) queryStmt).hasOutFileClause();
-            if (isOutfileQuery) {
-                boolean hasTemporaryTable = AnalyzerUtils.hasTemporaryTables(queryStmt);
-                if (hasTemporaryTable) {
-                    throw new SemanticException("temporary table doesn't support select outfile statement");
-                }
->>>>>>> f8dbac09
             }
         }
 
