// Copyright 2021-present StarRocks, Inc. All rights reserved.
//
// Licensed under the Apache License, Version 2.0 (the "License");
// you may not use this file except in compliance with the License.
// You may obtain a copy of the License at
//
//     https://www.apache.org/licenses/LICENSE-2.0
//
// Unless required by applicable law or agreed to in writing, software
// distributed under the License is distributed on an "AS IS" BASIS,
// WITHOUT WARRANTIES OR CONDITIONS OF ANY KIND, either express or implied.
// See the License for the specific language governing permissions and
// limitations under the License.

// This file is based on code available under the Apache license here:
//   https://github.com/apache/incubator-doris/blob/master/fe/fe-core/src/main/java/org/apache/doris/qe/StmtExecutor.java

// Licensed to the Apache Software Foundation (ASF) under one
// or more contributor license agreements.  See the NOTICE file
// distributed with this work for additional information
// regarding copyright ownership.  The ASF licenses this file
// to you under the Apache License, Version 2.0 (the
// "License"); you may not use this file except in compliance
// with the License.  You may obtain a copy of the License at
//
//   http://www.apache.org/licenses/LICENSE-2.0
//
// Unless required by applicable law or agreed to in writing,
// software distributed under the License is distributed on an
// "AS IS" BASIS, WITHOUT WARRANTIES OR CONDITIONS OF ANY
// KIND, either express or implied.  See the License for the
// specific language governing permissions and limitations
// under the License.

package com.starrocks.qe;

import com.google.common.base.Preconditions;
import com.google.common.base.Strings;
import com.google.common.collect.Lists;
import com.google.common.collect.Maps;
import com.google.common.collect.Sets;
import com.google.gson.Gson;
import com.starrocks.analysis.Expr;
import com.starrocks.analysis.HintNode;
import com.starrocks.analysis.Parameter;
import com.starrocks.analysis.RedirectStatus;
import com.starrocks.analysis.SetVarHint;
import com.starrocks.analysis.StringLiteral;
import com.starrocks.analysis.TableName;
import com.starrocks.analysis.UserVariableHint;
import com.starrocks.catalog.Column;
import com.starrocks.catalog.Database;
import com.starrocks.catalog.ExternalOlapTable;
import com.starrocks.catalog.InternalCatalog;
import com.starrocks.catalog.OlapTable;
import com.starrocks.catalog.ResourceGroup;
import com.starrocks.catalog.ResourceGroupClassifier;
import com.starrocks.catalog.ScalarType;
import com.starrocks.catalog.Table;
import com.starrocks.catalog.system.SystemTable;
import com.starrocks.common.AnalysisException;
import com.starrocks.common.Config;
import com.starrocks.common.DdlException;
import com.starrocks.common.ErrorCode;
import com.starrocks.common.ErrorReport;
import com.starrocks.common.FeConstants;
import com.starrocks.common.MetaNotFoundException;
import com.starrocks.common.Pair;
import com.starrocks.common.QueryDumpLog;
import com.starrocks.common.Status;
import com.starrocks.common.UserException;
import com.starrocks.common.Version;
import com.starrocks.common.profile.Timer;
import com.starrocks.common.profile.Tracers;
import com.starrocks.common.util.CompressionUtils;
import com.starrocks.common.util.DebugUtil;
import com.starrocks.common.util.ProfileManager;
import com.starrocks.common.util.ProfilingExecPlan;
import com.starrocks.common.util.RuntimeProfile;
import com.starrocks.common.util.RuntimeProfileParser;
import com.starrocks.common.util.TimeUtils;
import com.starrocks.common.util.UUIDUtil;
import com.starrocks.common.util.concurrent.lock.LockType;
import com.starrocks.common.util.concurrent.lock.Locker;
import com.starrocks.http.HttpConnectContext;
import com.starrocks.http.HttpResultSender;
import com.starrocks.load.EtlJobType;
import com.starrocks.load.ExportJob;
import com.starrocks.load.InsertOverwriteJob;
import com.starrocks.load.InsertOverwriteJobMgr;
import com.starrocks.load.loadv2.LoadJob;
import com.starrocks.meta.SqlBlackList;
import com.starrocks.metric.MetricRepo;
import com.starrocks.metric.TableMetricsEntity;
import com.starrocks.metric.TableMetricsRegistry;
import com.starrocks.mysql.MysqlChannel;
import com.starrocks.mysql.MysqlCommand;
import com.starrocks.mysql.MysqlEofPacket;
import com.starrocks.mysql.MysqlSerializer;
import com.starrocks.persist.CreateInsertOverwriteJobLog;
import com.starrocks.persist.gson.GsonUtils;
import com.starrocks.planner.FileScanNode;
import com.starrocks.planner.HiveTableSink;
import com.starrocks.planner.OlapScanNode;
import com.starrocks.planner.PlanFragment;
import com.starrocks.planner.ScanNode;
import com.starrocks.privilege.AccessDeniedException;
import com.starrocks.privilege.ObjectType;
import com.starrocks.privilege.PrivilegeException;
import com.starrocks.privilege.PrivilegeType;
import com.starrocks.proto.PQueryStatistics;
import com.starrocks.proto.QueryStatisticsItemPB;
import com.starrocks.qe.QueryState.MysqlStateType;
import com.starrocks.qe.scheduler.Coordinator;
import com.starrocks.qe.scheduler.FeExecuteCoordinator;
import com.starrocks.server.GlobalStateMgr;
import com.starrocks.sql.ExplainAnalyzer;
import com.starrocks.sql.PrepareStmtPlanner;
import com.starrocks.sql.StatementPlanner;
import com.starrocks.sql.analyzer.AnalyzerUtils;
import com.starrocks.sql.analyzer.AstToStringBuilder;
import com.starrocks.sql.analyzer.Authorizer;
import com.starrocks.sql.analyzer.Field;
import com.starrocks.sql.analyzer.SemanticException;
import com.starrocks.sql.analyzer.SetStmtAnalyzer;
import com.starrocks.sql.ast.AddBackendBlackListStmt;
import com.starrocks.sql.ast.AddSqlBlackListStmt;
import com.starrocks.sql.ast.AnalyzeHistogramDesc;
import com.starrocks.sql.ast.AnalyzeProfileStmt;
import com.starrocks.sql.ast.AnalyzeStmt;
import com.starrocks.sql.ast.CreateTableAsSelectStmt;
import com.starrocks.sql.ast.CreateTemporaryTableAsSelectStmt;
import com.starrocks.sql.ast.CreateTemporaryTableStmt;
import com.starrocks.sql.ast.DdlStmt;
import com.starrocks.sql.ast.DeallocateStmt;
import com.starrocks.sql.ast.DelBackendBlackListStmt;
import com.starrocks.sql.ast.DelSqlBlackListStmt;
import com.starrocks.sql.ast.DeleteStmt;
import com.starrocks.sql.ast.DmlStmt;
import com.starrocks.sql.ast.DropHistogramStmt;
import com.starrocks.sql.ast.DropStatsStmt;
import com.starrocks.sql.ast.DropTableStmt;
import com.starrocks.sql.ast.DropTemporaryTableStmt;
import com.starrocks.sql.ast.ExecuteAsStmt;
import com.starrocks.sql.ast.ExecuteScriptStmt;
import com.starrocks.sql.ast.ExecuteStmt;
import com.starrocks.sql.ast.ExportStmt;
import com.starrocks.sql.ast.InsertStmt;
import com.starrocks.sql.ast.KillAnalyzeStmt;
import com.starrocks.sql.ast.KillStmt;
import com.starrocks.sql.ast.PrepareStmt;
import com.starrocks.sql.ast.QueryStatement;
import com.starrocks.sql.ast.SetCatalogStmt;
import com.starrocks.sql.ast.SetDefaultRoleStmt;
import com.starrocks.sql.ast.SetRoleStmt;
import com.starrocks.sql.ast.SetStmt;
import com.starrocks.sql.ast.ShowExportStmt;
import com.starrocks.sql.ast.ShowStmt;
import com.starrocks.sql.ast.StatementBase;
import com.starrocks.sql.ast.SystemVariable;
import com.starrocks.sql.ast.UnsupportedStmt;
import com.starrocks.sql.ast.UpdateFailPointStatusStatement;
import com.starrocks.sql.ast.UpdateStmt;
import com.starrocks.sql.ast.UseCatalogStmt;
import com.starrocks.sql.ast.UseDbStmt;
import com.starrocks.sql.ast.UserVariable;
import com.starrocks.sql.common.DmlException;
import com.starrocks.sql.common.ErrorType;
import com.starrocks.sql.common.MetaUtils;
import com.starrocks.sql.common.StarRocksPlannerException;
import com.starrocks.sql.optimizer.OptExpression;
import com.starrocks.sql.optimizer.dump.QueryDumpInfo;
import com.starrocks.sql.optimizer.operator.physical.PhysicalValuesOperator;
import com.starrocks.sql.optimizer.operator.scalar.ScalarOperator;
import com.starrocks.sql.plan.ExecPlan;
import com.starrocks.statistic.AnalyzeJob;
import com.starrocks.statistic.AnalyzeMgr;
import com.starrocks.statistic.AnalyzeStatus;
import com.starrocks.statistic.ExternalAnalyzeStatus;
import com.starrocks.statistic.ExternalHistogramStatisticsCollectJob;
import com.starrocks.statistic.HistogramStatisticsCollectJob;
import com.starrocks.statistic.NativeAnalyzeJob;
import com.starrocks.statistic.NativeAnalyzeStatus;
import com.starrocks.statistic.StatisticExecutor;
import com.starrocks.statistic.StatisticUtils;
import com.starrocks.statistic.StatisticsCollectJobFactory;
import com.starrocks.statistic.StatsConstants;
import com.starrocks.system.SystemInfoService;
import com.starrocks.task.LoadEtlTask;
import com.starrocks.thrift.TDescriptorTable;
import com.starrocks.thrift.TExplainLevel;
import com.starrocks.thrift.TLoadJobType;
import com.starrocks.thrift.TResultBatch;
import com.starrocks.thrift.TSinkCommitInfo;
import com.starrocks.thrift.TUniqueId;
import com.starrocks.thrift.TWorkGroup;
import com.starrocks.transaction.GlobalTransactionMgr;
import com.starrocks.transaction.InsertTxnCommitAttachment;
import com.starrocks.transaction.RemoteTransactionMgr;
import com.starrocks.transaction.TabletCommitInfo;
import com.starrocks.transaction.TabletFailInfo;
import com.starrocks.transaction.TransactionCommitFailedException;
import com.starrocks.transaction.TransactionState;
import com.starrocks.transaction.TransactionStatus;
import com.starrocks.transaction.VisibleStateWaiter;
import org.apache.commons.collections4.CollectionUtils;
import org.apache.commons.lang.exception.ExceptionUtils;
import org.apache.commons.lang3.StringUtils;
import org.apache.logging.log4j.LogManager;
import org.apache.logging.log4j.Logger;

import java.io.IOException;
import java.nio.ByteBuffer;
import java.time.LocalDateTime;
import java.util.ArrayList;
import java.util.Arrays;
import java.util.Collections;
import java.util.Iterator;
import java.util.List;
import java.util.Map;
import java.util.Objects;
import java.util.Optional;
import java.util.Queue;
import java.util.Set;
import java.util.UUID;
import java.util.concurrent.ExecutionException;
import java.util.concurrent.Future;
import java.util.concurrent.RejectedExecutionException;
import java.util.concurrent.TimeUnit;
import java.util.concurrent.atomic.AtomicLong;
import java.util.function.Consumer;
import java.util.stream.Collectors;

import static com.starrocks.common.ErrorCode.ERR_NO_PARTITIONS_HAVE_DATA_LOAD;
import static com.starrocks.sql.common.ErrorMsgProxy.PARSER_ERROR_MSG;

// Do one COM_QUERY process.
// first: Parse receive byte array to statement struct.
// second: Do handle function for statement.
public class StmtExecutor {
    private static final Logger LOG = LogManager.getLogger(StmtExecutor.class);
    private static final Logger PROFILE_LOG = LogManager.getLogger("profile");
    private static final Gson GSON = new Gson();

    private static final AtomicLong STMT_ID_GENERATOR = new AtomicLong(0);

    private final ConnectContext context;
    private final MysqlSerializer serializer;
    private final OriginStatement originStmt;
    private StatementBase parsedStmt;
    private RuntimeProfile profile;
    private Coordinator coord = null;
    private LeaderOpExecutor leaderOpExecutor = null;
    private RedirectStatus redirectStatus = null;
    /**
     * When isProxy is true, it proves that the current FE is acting as the
     * Leader and executing the statement forwarded by the Follower
     */
    private boolean isProxy;
    private List<ByteBuffer> proxyResultBuffer = null;
    private ShowResultSet proxyResultSet = null;
    private PQueryStatistics statisticsForAuditLog;
    private List<StmtExecutor> subStmtExecutors;
    private Optional<Boolean> isForwardToLeaderOpt = Optional.empty();
    private HttpResultSender httpResultSender;
    private PrepareStmtContext prepareStmtContext;

    public StmtExecutor(ConnectContext ctx, StatementBase parsedStmt) {
        this.context = ctx;
        this.parsedStmt = Preconditions.checkNotNull(parsedStmt);
        this.originStmt = parsedStmt.getOrigStmt();
        this.serializer = context.getSerializer();
        this.isProxy = false;
    }

    public void setProxy() {
        isProxy = true;
        proxyResultBuffer = new ArrayList<>();
    }

    public Coordinator getCoordinator() {
        return this.coord;
    }

    private RuntimeProfile buildTopLevelProfile() {
        RuntimeProfile profile = new RuntimeProfile("Query");
        RuntimeProfile summaryProfile = new RuntimeProfile("Summary");
        summaryProfile.addInfoString(ProfileManager.QUERY_ID, DebugUtil.printId(context.getExecutionId()));
        summaryProfile.addInfoString(ProfileManager.START_TIME, TimeUtils.longToTimeString(context.getStartTime()));

        long currentTimestamp = System.currentTimeMillis();
        long totalTimeMs = currentTimestamp - context.getStartTime();
        summaryProfile.addInfoString(ProfileManager.END_TIME, TimeUtils.longToTimeString(currentTimestamp));
        summaryProfile.addInfoString(ProfileManager.TOTAL_TIME, DebugUtil.getPrettyStringMs(totalTimeMs));

        summaryProfile.addInfoString(ProfileManager.QUERY_TYPE, "Query");
        summaryProfile.addInfoString(ProfileManager.QUERY_STATE, context.getState().toProfileString());
        summaryProfile.addInfoString("StarRocks Version",
                String.format("%s-%s", Version.STARROCKS_VERSION, Version.STARROCKS_COMMIT_HASH));
        summaryProfile.addInfoString(ProfileManager.USER, context.getQualifiedUser());
        summaryProfile.addInfoString(ProfileManager.DEFAULT_DB, context.getDatabase());
        summaryProfile.addInfoString(ProfileManager.SQL_STATEMENT, originStmt.originStmt);

        // Add some import variables in profile
        SessionVariable variables = context.getSessionVariable();
        if (variables != null) {
            StringBuilder sb = new StringBuilder();
            sb.append(SessionVariable.PARALLEL_FRAGMENT_EXEC_INSTANCE_NUM).append("=")
                    .append(variables.getParallelExecInstanceNum()).append(",");
            sb.append(SessionVariable.MAX_PARALLEL_SCAN_INSTANCE_NUM).append("=")
                    .append(variables.getMaxParallelScanInstanceNum()).append(",");
            sb.append(SessionVariable.PIPELINE_DOP).append("=").append(variables.getPipelineDop()).append(",");
            sb.append(SessionVariable.ENABLE_ADAPTIVE_SINK_DOP).append("=")
                    .append(variables.getEnableAdaptiveSinkDop())
                    .append(",");
            sb.append(SessionVariable.ENABLE_RUNTIME_ADAPTIVE_DOP).append("=")
                    .append(variables.isEnableRuntimeAdaptiveDop())
                    .append(",");
            sb.append(SessionVariable.RUNTIME_PROFILE_REPORT_INTERVAL).append("=")
                    .append(variables.getRuntimeProfileReportInterval())
                    .append(",");
            if (context.getResourceGroup() != null) {
                sb.append(SessionVariable.RESOURCE_GROUP).append("=").append(context.getResourceGroup().getName())
                        .append(",");
            }
            sb.deleteCharAt(sb.length() - 1);
            summaryProfile.addInfoString(ProfileManager.VARIABLES, sb.toString());

            summaryProfile.addInfoString("NonDefaultSessionVariables", variables.getNonDefaultVariablesJson());
            String hitMvs = context.getAuditEventBuilder().getHitMvs();
            if (StringUtils.isNotEmpty(hitMvs)) {
                summaryProfile.addInfoString("HitMaterializedViews", hitMvs);
            }
        }

        profile.addChild(summaryProfile);

        RuntimeProfile plannerProfile = new RuntimeProfile("Planner");
        profile.addChild(plannerProfile);
        Tracers.toRuntimeProfile(plannerProfile);
        return profile;
    }

    /**
     * Whether to forward to leader from follower which should be the same in the StmtExecutor's lifecycle.
     */
    public boolean isForwardToLeader() {
        return getIsForwardToLeaderOrInit(true);
    }

    public boolean getIsForwardToLeaderOrInit(boolean isInitIfNoPresent) {
        if (!isForwardToLeaderOpt.isPresent()) {
            if (!isInitIfNoPresent) {
                return false;
            }
            isForwardToLeaderOpt = Optional.of(initForwardToLeaderState());
        }
        return isForwardToLeaderOpt.get();
    }

    private boolean initForwardToLeaderState() {
        if (GlobalStateMgr.getCurrentState().isLeader()) {
            return false;
        }

        // If this node is transferring to the leader, we should wait for it to complete to avoid forwarding to its own node.
        if (GlobalStateMgr.getCurrentState().isInTransferringToLeader()) {
            long lastPrintTime = -1L;
            while (true) {
                try {
                    Thread.sleep(1);
                } catch (InterruptedException ignored) {
                    Thread.currentThread().interrupt();
                }

                if (System.currentTimeMillis() - lastPrintTime > 1000L) {
                    lastPrintTime = System.currentTimeMillis();
                    LOG.info("waiting for current FE node transferring to LEADER state");
                }

                if (GlobalStateMgr.getCurrentState().isLeader()) {
                    return false;
                }
            }
        }

        // this is a query stmt, but this non-master FE can not read, forward it to master
        if (parsedStmt instanceof QueryStatement) {
            // When FollowerQueryForwardMode is not default, forward it to leader or follower by default.
            if (context != null && context.getSessionVariable() != null &&
                    context.getSessionVariable().isFollowerForwardToLeaderOpt().isPresent()) {
                return context.getSessionVariable().isFollowerForwardToLeaderOpt().get();
            }

            if (!GlobalStateMgr.getCurrentState().canRead()) {
                return true;
            }
        }

        if (redirectStatus == null) {
            return false;
        } else {
            return redirectStatus.isForwardToLeader();
        }
    }

    public LeaderOpExecutor getLeaderOpExecutor() {
        return leaderOpExecutor;
    }

    public ByteBuffer getOutputPacket() {
        if (leaderOpExecutor == null) {
            return null;
        } else {
            return leaderOpExecutor.getOutputPacket();
        }
    }

    public ShowResultSet getProxyResultSet() {
        return proxyResultSet;
    }

    public ShowResultSet getShowResultSet() {
        if (leaderOpExecutor == null) {
            return null;
        } else {
            return leaderOpExecutor.getProxyResultSet();
        }
    }

    public boolean sendResultToChannel(MysqlChannel channel) throws IOException {
        if (leaderOpExecutor == null) {
            return false;
        } else {
            return leaderOpExecutor.sendResultToChannel(channel);
        }
    }

    public StatementBase getParsedStmt() {
        return parsedStmt;
    }

    // Execute one statement.
    // Exception:
    //  IOException: talk with client failed.
    public void execute() throws Exception {
        long beginTimeInNanoSecond = TimeUtils.getStartTime();
        context.setStmtId(STMT_ID_GENERATOR.incrementAndGet());
        context.setIsForward(false);

        // set execution id.
        // Try to use query id as execution id when execute first time.
        UUID uuid = context.getQueryId();
        context.setExecutionId(UUIDUtil.toTUniqueId(uuid));
        SessionVariable sessionVariableBackup = context.getSessionVariable();

        // if use http protocal, use httpResultSender to send result to netty channel
        if (context instanceof HttpConnectContext) {
            httpResultSender = new HttpResultSender((HttpConnectContext) context);
        }

        try {
            boolean isQuery = parsedStmt instanceof QueryStatement;
            // set isQuery before `forwardToLeader` to make it right for audit log.
            context.getState().setIsQuery(isQuery);

            if (parsedStmt.isExistQueryScopeHint()) {
                processQueryScopeHint();
            }

            if (parsedStmt.isExplain()) {
                context.setExplainLevel(parsedStmt.getExplainLevel());
            } else {
                // reset the explain level to avoid the previous explain level affect the current query.
                context.setExplainLevel(null);
            }

            // execPlan is the output of planner
            ExecPlan execPlan = null;
            try (Timer ignored = Tracers.watchScope("Total")) {
                redirectStatus = parsedStmt.getRedirectStatus();
                if (!isForwardToLeader()) {
                    if (context.shouldDumpQuery()) {
                        if (context.getDumpInfo() == null) {
                            context.setDumpInfo(new QueryDumpInfo(context));
                        } else {
                            context.getDumpInfo().reset();
                        }
                        context.getDumpInfo().setOriginStmt(parsedStmt.getOrigStmt().originStmt);
                        context.getDumpInfo().setStatement(parsedStmt);
                    }
                    if (parsedStmt instanceof ShowStmt) {
                        com.starrocks.sql.analyzer.Analyzer.analyze(parsedStmt, context);
                        Authorizer.check(parsedStmt, context);

                        QueryStatement selectStmt = ((ShowStmt) parsedStmt).toSelectStmt();
                        if (selectStmt != null) {
                            parsedStmt = selectStmt;
                            execPlan = StatementPlanner.plan(parsedStmt, context);
                        }
                    } else if (parsedStmt instanceof ExecuteStmt) {
                        ExecuteStmt executeStmt = (ExecuteStmt) parsedStmt;
                        com.starrocks.sql.analyzer.Analyzer.analyze(executeStmt, context);
                        prepareStmtContext = context.getPreparedStmt(executeStmt.getStmtName());
                        if (null == prepareStmtContext) {
                            throw new StarRocksPlannerException(ErrorType.INTERNAL_ERROR,
                                    "prepare statement can't be found @ %s, maybe has expired",
                                    executeStmt.getStmtName());
                        }
                        PrepareStmt prepareStmt = prepareStmtContext.getStmt();
                        parsedStmt = prepareStmt.assignValues(executeStmt.getParamsExpr());
                        parsedStmt.setOrigStmt(originStmt);
                        try {
                            execPlan = PrepareStmtPlanner.plan(executeStmt, parsedStmt, context);
                        } catch (SemanticException e) {
                            if (e.getMessage().contains("Unknown partition")) {
                                throw new SemanticException(e.getMessage() +
                                        " maybe table partition changed after prepared statement creation");
                            } else {
                                throw e;
                            }
                        }
                    } else {
                        execPlan = StatementPlanner.plan(parsedStmt, context);
                        if (parsedStmt instanceof QueryStatement && context.shouldDumpQuery()) {
                            context.getDumpInfo().setExplainInfo(execPlan.getExplainString(TExplainLevel.COSTS));
                        }

                        // no need to execute http query dump request in BE
                        if (context.isHTTPQueryDump) {
                            return;
                        }
                    }
<<<<<<< HEAD

                    LOG.debug("no need to transfer to Leader. stmt: {}", context.getStmtId());
                    execPlanBuildByNewPlanner = true;
                } else {
                    // no need to execute http query dump request in BE
                    if (context.isHTTPQueryDump) {
                        return;
                    }

                    context.setIsForward(true);
                    forwardToLeader();
                    return;
=======
>>>>>>> ad5a5a93
                }
            } catch (SemanticException e) {
                dumpException(e);
                throw new AnalysisException(e.getMessage());
            } catch (StarRocksPlannerException e) {
                dumpException(e);
                if (e.getType().equals(ErrorType.USER_ERROR)) {
                    throw e;
                } else {
                    LOG.warn("Planner error: " + originStmt.originStmt, e);
                    throw e;
                }
            }

<<<<<<< HEAD
=======
            // no need to execute http query dump request in BE
            if (context.isHTTPQueryDump) {
                return;
            }

            // For follower: verify sql in BlackList before forward to leader
            // For leader: if this is a proxy sql, no need to verify sql in BlackList because every fe has its own blacklist
            if (isQuery && Config.enable_sql_blacklist && !parsedStmt.isExplain() && !isProxy) {
                OriginStatement origStmt = parsedStmt.getOrigStmt();
                if (origStmt != null) {
                    String originSql = origStmt.originStmt.trim()
                            .toLowerCase().replaceAll(" +", " ");
                    // If this sql is in blacklist, show message.
                    SqlBlackList.verifying(originSql);
                }
            }

            if (isForwardToLeader()) {
                context.setIsForward(true);
                forwardToLeader();
                return;
            } else {
                LOG.debug("no need to transfer to Leader. stmt: {}", context.getStmtId());
            }

>>>>>>> ad5a5a93
            if (parsedStmt instanceof QueryStatement) {
                final boolean isStatisticsJob = AnalyzerUtils.isStatisticsJob(context, parsedStmt);
                context.setStatisticsJob(isStatisticsJob);

                // Record planner costs in audit log
                Preconditions.checkNotNull(execPlan, "query must has a plan");

                int retryTime = Config.max_query_retry_time;
                ExecuteExceptionHandler.RetryContext retryContext =
                        new ExecuteExceptionHandler.RetryContext(0, execPlan, context, parsedStmt);
                for (int i = 0; i < retryTime; i++) {
                    boolean needRetry = false;
                    retryContext.setRetryTime(i);
                    try {
                        //reset query id for each retry
                        if (i > 0) {
                            uuid = UUID.randomUUID();
                            LOG.info("transfer QueryId: {} to {}", DebugUtil.printId(context.getQueryId()),
                                    DebugUtil.printId(uuid));
                            context.setExecutionId(
                                    new TUniqueId(uuid.getMostSignificantBits(), uuid.getLeastSignificantBits()));
                        }

                        handleQueryStmt(retryContext.getExecPlan());
                        break;
                    } catch (Exception e) {
                        if (i == retryTime - 1) {
                            throw e;
                        }
                        ExecuteExceptionHandler.handle(e, retryContext);
                        if (!context.getMysqlChannel().isSend()) {
                            String originStmt;
                            if (parsedStmt.getOrigStmt() != null) {
                                originStmt = parsedStmt.getOrigStmt().originStmt;
                            } else {
                                originStmt = this.originStmt.originStmt;
                            }
                            needRetry = true;
                            LOG.warn("retry {} times. stmt: {}", (i + 1), originStmt);
                        } else {
                            throw e;
                        }
                    } finally {
                        boolean isAsync = false;
                        if (needRetry) {
                            // If the runtime profile is enabled, then we need to clean up the profile record related
                            // to this failed execution.
                            String queryId = DebugUtil.printId(context.getExecutionId());
                            ProfileManager.getInstance().removeProfile(queryId);
                        } else if (context.isProfileEnabled()) {
                            isAsync = tryProcessProfileAsync(execPlan, i);
                            if (parsedStmt.isExplain() &&
                                    StatementBase.ExplainLevel.ANALYZE.equals(parsedStmt.getExplainLevel())) {
                                if (coord.isShortCircuit()) {
                                    throw new UserException(
                                            "short circuit point query doesn't suppot explain analyze stmt, " +
                                                    "you can set it off by using  set enable_short_circuit=false");
                                }
                                handleExplainStmt(ExplainAnalyzer.analyze(
                                        ProfilingExecPlan.buildFrom(execPlan), profile, null));
                            }
                        }

                        if (context.getState().isError()) {
                            RuntimeProfile plannerProfile = new RuntimeProfile("Planner");
                            Tracers.toRuntimeProfile(plannerProfile);
                            LOG.warn("Query {} failed. Planner profile : {}",
                                    context.getQueryId().toString(), plannerProfile);
                        }

                        if (isAsync) {
                            QeProcessorImpl.INSTANCE.monitorQuery(context.getExecutionId(), System.currentTimeMillis() +
                                    context.getSessionVariable().getProfileTimeout() * 1000L);
                        } else {
                            QeProcessorImpl.INSTANCE.unregisterQuery(context.getExecutionId());
                        }
                    }
                }
            } else if (parsedStmt instanceof SetStmt) {
                handleSetStmt();
            } else if (parsedStmt instanceof UseDbStmt) {
                handleUseDbStmt();
            } else if (parsedStmt instanceof UseCatalogStmt) {
                handleUseCatalogStmt();
            } else if (parsedStmt instanceof SetCatalogStmt) {
                handleSetCatalogStmt();
            } else if (parsedStmt instanceof CreateTableAsSelectStmt) {
                handleCreateTableAsSelectStmt(beginTimeInNanoSecond);
            } else if (parsedStmt instanceof DmlStmt) {
                handleDMLStmtWithProfile(execPlan, (DmlStmt) parsedStmt);
            } else if (parsedStmt instanceof DdlStmt) {
                handleDdlStmt();
            } else if (parsedStmt instanceof ShowStmt) {
                handleShow();
            } else if (parsedStmt instanceof KillStmt) {
                handleKill();
            } else if (parsedStmt instanceof ExportStmt) {
                handleExportStmt(context.getQueryId());
            } else if (parsedStmt instanceof UnsupportedStmt) {
                handleUnsupportedStmt();
            } else if (parsedStmt instanceof AnalyzeStmt) {
                handleAnalyzeStmt();
            } else if (parsedStmt instanceof AnalyzeProfileStmt) {
                handleAnalyzeProfileStmt();
            } else if (parsedStmt instanceof DropHistogramStmt) {
                handleDropHistogramStmt();
            } else if (parsedStmt instanceof DropStatsStmt) {
                handleDropStatsStmt();
            } else if (parsedStmt instanceof KillAnalyzeStmt) {
                handleKillAnalyzeStmt();
            } else if (parsedStmt instanceof AddSqlBlackListStmt) {
                handleAddSqlBlackListStmt();
            } else if (parsedStmt instanceof DelSqlBlackListStmt) {
                handleDelSqlBlackListStmt();
            } else if (parsedStmt instanceof ExecuteAsStmt) {
                handleExecAsStmt();
            } else if (parsedStmt instanceof ExecuteScriptStmt) {
                handleExecScriptStmt();
            } else if (parsedStmt instanceof SetRoleStmt) {
                handleSetRole();
            } else if (parsedStmt instanceof SetDefaultRoleStmt) {
                handleSetDefaultRole();
            } else if (parsedStmt instanceof UpdateFailPointStatusStatement) {
                handleUpdateFailPointStatusStmt();
            } else if (parsedStmt instanceof PrepareStmt) {
                handlePrepareStmt(execPlan);
            } else if (parsedStmt instanceof DeallocateStmt) {
                handleDeallocateStmt();
            } else if (parsedStmt instanceof AddBackendBlackListStmt) {
                handleAddBackendBlackListStmt();
            } else if (parsedStmt instanceof DelBackendBlackListStmt) {
                handleDelBackendBlackListStmt();
            } else {
                context.getState().setError("Do not support this query.");
            }
        } catch (IOException e) {
            LOG.warn("execute IOException ", e);
            // the exception happens when interact with client
            // this exception shows the connection is gone
            context.getState().setError(e.getMessage());
        } catch (UserException e) {
            String sql = originStmt != null ? originStmt.originStmt : "";
            // analysis exception only print message, not print the stack
            LOG.info("execute Exception, sql: {}, error: {}", sql, e.getMessage());
            context.getState().setError(e.getMessage());
            if (parsedStmt instanceof KillStmt) {
                // ignore kill stmt execute err(not monitor it)
                context.getState().setErrType(QueryState.ErrType.IGNORE_ERR);
            } else {
                context.getState().setErrType(QueryState.ErrType.ANALYSIS_ERR);
            }
        } catch (Throwable e) {
            String sql = originStmt != null ? originStmt.originStmt : "";
            LOG.warn("execute Exception, sql " + sql, e);
            context.getState().setError(e.getMessage());
            context.getState().setErrType(QueryState.ErrType.INTERNAL_ERR);
        } finally {
            GlobalStateMgr.getCurrentState().getMetadataMgr().removeQueryMetadata();
            if (context.getState().isError() && coord != null) {
                coord.cancel(context.getState().getErrorMessage());
            }

            if (parsedStmt instanceof InsertStmt && !parsedStmt.isExplain()) {
                // sql's blacklist is enabled through enable_sql_blacklist.
                if (Config.enable_sql_blacklist) {
                    OriginStatement origStmt = parsedStmt.getOrigStmt();
                    if (origStmt != null) {
                        String originSql = origStmt.originStmt.trim()
                                .toLowerCase().replaceAll(" +", " ");
                        // If this sql is in blacklist, show message.
                        SqlBlackList.verifying(originSql);
                    }
                }
            }

            if (parsedStmt != null && parsedStmt.isExistQueryScopeHint()) {
                clearQueryScopeHintContext(sessionVariableBackup);
            }

        }
    }

    private void clearQueryScopeHintContext(SessionVariable sessionVariableBackup) {
        context.setSessionVariable(sessionVariableBackup);
        Iterator<Map.Entry<String, UserVariable>> iterator = context.userVariables.entrySet().iterator();
        while (iterator.hasNext()) {
            Map.Entry<String, UserVariable> entry = iterator.next();
            if (entry.getValue().isFromHint()) {
                iterator.remove();
            }
        }
    }

    // support select hint e.g. select /*+ SET_VAR(query_timeout=1) */ sleep(3);
    private void processQueryScopeHint() throws DdlException {
        SessionVariable clonedSessionVariable = null;
        Map<String, UserVariable> userVariablesFromHint = Maps.newHashMap();
        UUID queryId = context.getQueryId();
        for (HintNode hint : parsedStmt.getAllQueryScopeHints()) {
            if (hint instanceof SetVarHint) {
                if (clonedSessionVariable == null) {
                    clonedSessionVariable = (SessionVariable) context.sessionVariable.clone();
                }
                for (Map.Entry<String, String> entry : hint.getValue().entrySet()) {
                    VariableMgr.setSystemVariable(clonedSessionVariable,
                            new SystemVariable(entry.getKey(), new StringLiteral(entry.getValue())), true);
                }
            }

            if (hint instanceof UserVariableHint) {
                UserVariableHint userVariableHint = (UserVariableHint) hint;
                for (Map.Entry<String, UserVariable> entry : userVariableHint.getUserVariables().entrySet()) {
                    if (context.userVariables.containsKey(entry.getKey())) {
                        throw new SemanticException(PARSER_ERROR_MSG.invalidUserVariableHint(entry.getKey(),
                                "the user variable name in the hint must not match any existing variable names"));
                    }
                    SetStmtAnalyzer.analyzeUserVariable(entry.getValue());
                    if (entry.getValue().getEvaluatedExpression() == null) {
                        try {
                            context.setQueryId(UUIDUtil.genUUID());
                            entry.getValue().deriveUserVariableExpressionResult(context);
                        } finally {
                            context.setQueryId(queryId);
                            context.resetReturnRows();
                            context.getState().reset();
                        }
                    }
                    userVariablesFromHint.put(entry.getKey(), entry.getValue());
                }
            }
        }

        if (clonedSessionVariable != null) {
            context.setSessionVariable(clonedSessionVariable);
        }
        context.userVariables.putAll(userVariablesFromHint);
    }

    private boolean createTableCreatedByCTAS(CreateTableAsSelectStmt stmt) throws Exception {
        try {
            if (stmt instanceof CreateTemporaryTableAsSelectStmt) {
                CreateTemporaryTableStmt createTemporaryTableStmt = (CreateTemporaryTableStmt) stmt.getCreateTableStmt();
                createTemporaryTableStmt.setSessionId(context.getSessionId());
                return context.getGlobalStateMgr().getMetadataMgr().createTemporaryTable(createTemporaryTableStmt);
            } else {
                return context.getGlobalStateMgr().getMetadataMgr().createTable(stmt.getCreateTableStmt());
            }
        } catch (DdlException e) {
            throw new AnalysisException(e.getMessage());
        }
    }

    private void dropTableCreatedByCTAS(CreateTableAsSelectStmt stmt) throws Exception {
        if (stmt instanceof CreateTemporaryTableAsSelectStmt) {
            DropTemporaryTableStmt dropTemporaryTableStmt =
                    new DropTemporaryTableStmt(true, stmt.getCreateTableStmt().getDbTbl(), true);
            dropTemporaryTableStmt.setSessionId(context.getSessionId());
            DDLStmtExecutor.execute(dropTemporaryTableStmt, context);
        } else {
            DDLStmtExecutor.execute(new DropTableStmt(
                    true, stmt.getCreateTableStmt().getDbTbl(), true), context);
        }
    }

    private void handleCreateTableAsSelectStmt(long beginTimeInNanoSecond) throws Exception {
        CreateTableAsSelectStmt createTableAsSelectStmt = (CreateTableAsSelectStmt) parsedStmt;

        if (!createTableCreatedByCTAS(createTableAsSelectStmt)) {
            return;
        }

        // if create table failed should not drop table. because table may already exist,
        // and for other cases the exception will throw and the rest of the code will not be executed.
        try {
            InsertStmt insertStmt = createTableAsSelectStmt.getInsertStmt();
            ExecPlan execPlan = StatementPlanner.plan(insertStmt, context);
            handleDMLStmtWithProfile(execPlan, ((CreateTableAsSelectStmt) parsedStmt).getInsertStmt());
            if (context.getState().getStateType() == MysqlStateType.ERR) {
                dropTableCreatedByCTAS(createTableAsSelectStmt);
            }
        } catch (Throwable t) {
            LOG.warn("handle create table as select stmt fail", t);
            dropTableCreatedByCTAS(createTableAsSelectStmt);
            throw t;
        }
    }

    private void dumpException(Exception e) {
        if (context.isHTTPQueryDump()) {
            context.getDumpInfo().addException(ExceptionUtils.getStackTrace(e));
        } else if (context.getSessionVariable().getEnableQueryDump()) {
            QueryDumpLog.getQueryDump().log(GsonUtils.GSON.toJson(context.getDumpInfo()));
        }
    }

    private void forwardToLeader() throws Exception {
        if (parsedStmt instanceof ExecuteStmt) {
            throw new AnalysisException("ExecuteStmt Statement don't support statement need to be forward to leader");
        }
        leaderOpExecutor = new LeaderOpExecutor(parsedStmt, originStmt, context, redirectStatus);
        LOG.debug("need to transfer to Leader. stmt: {}", context.getStmtId());
        leaderOpExecutor.execute();
    }

    private boolean tryProcessProfileAsync(ExecPlan plan, int retryIndex) {
        if (coord == null) {
            return false;
        }

        // Disable runtime profile processing after the query is finished.
        coord.setTopProfileSupplier(null);

        if (coord.getQueryProfile() == null) {
            return false;
        }

        // This process will get information from the context, so it must be executed synchronously.
        // Otherwise, the context may be changed, for example, containing the wrong query id.
        profile = buildTopLevelProfile();

        long profileCollectStartTime = System.currentTimeMillis();
        long startTime = context.getStartTime();
        TUniqueId executionId = context.getExecutionId();
        QueryDetail queryDetail = context.getQueryDetail();
        boolean needMerge = context.needMergeProfile();

        // DO NOT use context int the async task, because the context is shared among consecutive queries.
        // profile of query1 maybe executed when query2 is under execution.
        Consumer<Boolean> task = (Boolean isAsync) -> {
            RuntimeProfile summaryProfile = profile.getChild("Summary");
            summaryProfile.addInfoString(ProfileManager.PROFILE_COLLECT_TIME,
                    DebugUtil.getPrettyStringMs(System.currentTimeMillis() - profileCollectStartTime));
            summaryProfile.addInfoString("IsProfileAsync", String.valueOf(isAsync));
            profile.addChild(coord.buildQueryProfile(needMerge));

            // Update TotalTime to include the Profile Collect Time and the time to build the profile.
            long now = System.currentTimeMillis();
            long totalTimeMs = now - startTime;
            summaryProfile.addInfoString(ProfileManager.END_TIME, TimeUtils.longToTimeString(now));
            summaryProfile.addInfoString(ProfileManager.TOTAL_TIME, DebugUtil.getPrettyStringMs(totalTimeMs));
            if (retryIndex > 0) {
                summaryProfile.addInfoString(ProfileManager.RETRY_TIMES, Integer.toString(retryIndex + 1));
            }

            ProfilingExecPlan profilingPlan;
            if (coord.isShortCircuit()) {
                profilingPlan = null;
            } else {
                profilingPlan = plan == null ? null : plan.getProfilingPlan();
            }
            String profileContent = ProfileManager.getInstance().pushProfile(profilingPlan, profile);
            if (queryDetail != null) {
                queryDetail.setProfile(profileContent);
            }
            QeProcessorImpl.INSTANCE.unMonitorQuery(executionId);
            QeProcessorImpl.INSTANCE.unregisterQuery(executionId);
            if (Config.enable_collect_query_detail_info && Config.enable_profile_log) {
                String jsonString = GSON.toJson(queryDetail);
                if (Config.enable_profile_log_compress) {
                    byte[] jsonBytes;
                    try {
                        jsonBytes = CompressionUtils.gzipCompressString(jsonString);
                        PROFILE_LOG.info(jsonBytes);
                    } catch (IOException e) {
                        LOG.warn("Compress queryDetail string failed, length: {}, reason: {}",
                                jsonString.length(), e.getMessage());
                    }
                } else {
                    PROFILE_LOG.info(jsonString);
                }
            }
        };
        return coord.tryProcessProfileAsync(task);
    }

    public void registerSubStmtExecutor(StmtExecutor subStmtExecutor) {
        if (subStmtExecutors == null) {
            subStmtExecutors = Lists.newArrayList();
        }
        subStmtExecutors.add(subStmtExecutor);
    }

    public List<StmtExecutor> getSubStmtExecutors() {
        if (subStmtExecutors == null) {
            return Lists.newArrayList();
        }
        return subStmtExecutors;
    }

    // Because this is called by other thread
    public void cancel(String cancelledMessage) {
        if (parsedStmt instanceof DeleteStmt && ((DeleteStmt) parsedStmt).shouldHandledByDeleteHandler()) {
            DeleteStmt deleteStmt = (DeleteStmt) parsedStmt;
            long jobId = deleteStmt.getJobId();
            if (jobId != -1) {
                GlobalStateMgr.getCurrentState().getDeleteMgr().killJob(jobId);
            }
        } else {
            if (subStmtExecutors != null && !subStmtExecutors.isEmpty()) {
                for (StmtExecutor sub : subStmtExecutors) {
                    sub.cancel(cancelledMessage);
                }
            }
            Coordinator coordRef = coord;
            if (coordRef != null) {
                coordRef.cancel(cancelledMessage);
            }
        }
    }

    // Handle kill statement.
    private void handleKill() throws DdlException {
        KillStmt killStmt = (KillStmt) parsedStmt;
        long id = killStmt.getConnectionId();
        ConnectContext killCtx = context.getConnectScheduler().getContext(id);
        if (killCtx == null) {
            ErrorReport.reportDdlException(ErrorCode.ERR_NO_SUCH_THREAD, id);
        }
        Preconditions.checkNotNull(killCtx);
        if (context == killCtx) {
            // Suicide
            context.setKilled();
        } else {
            if (!Objects.equals(killCtx.getQualifiedUser(), context.getQualifiedUser())) {
                try {
                    Authorizer.checkSystemAction(context.getCurrentUserIdentity(), context.getCurrentRoleIds(),
                            PrivilegeType.OPERATE);
                } catch (AccessDeniedException e) {
                    AccessDeniedException.reportAccessDenied(
                            InternalCatalog.DEFAULT_INTERNAL_CATALOG_NAME,
                            context.getCurrentUserIdentity(), context.getCurrentRoleIds(),
                            PrivilegeType.OPERATE.name(), ObjectType.SYSTEM.name(), null);
                }
            }
            killCtx.kill(killStmt.isConnectionKill(), "killed by kill statement : " + originStmt);
        }
        context.getState().setOk();
    }

    // Process set statement.
    private void handleSetStmt() {
        try {
            SetStmt setStmt = (SetStmt) parsedStmt;
            SetExecutor executor = new SetExecutor(context, setStmt);
            executor.execute();
        } catch (DdlException e) {
            // Return error message to client.
            context.getState().setError(e.getMessage());
            return;
        }
        context.getState().setOk();
    }

    private Coordinator.Factory getCoordinatorFactory() {
        return new DefaultCoordinator.Factory();
    }

    // Process a select statement.
    private void handleQueryStmt(ExecPlan execPlan) throws Exception {
        // Every time set no send flag and clean all data in buffer
        context.getMysqlChannel().reset();

        boolean isExplainAnalyze = parsedStmt.isExplain()
                && StatementBase.ExplainLevel.ANALYZE.equals(parsedStmt.getExplainLevel());
        boolean isSchedulerExplain = parsedStmt.isExplain()
                && StatementBase.ExplainLevel.SCHEDULER.equals(parsedStmt.getExplainLevel());
        boolean isOutfileQuery = (parsedStmt instanceof QueryStatement) && ((QueryStatement) parsedStmt).hasOutFileClause();
        if (isOutfileQuery) {
            boolean hasTemporaryTable = AnalyzerUtils.hasTemporaryTables(parsedStmt);
            if (hasTemporaryTable) {
                throw new SemanticException("temporary table doesn't support select outfile statement");
            }
        }
        boolean executeInFe = !isExplainAnalyze && !isSchedulerExplain && !isOutfileQuery
                && canExecuteInFe(context, execPlan.getPhysicalPlan());

        if (isExplainAnalyze) {
            context.getSessionVariable().setEnableProfile(true);
            context.getSessionVariable().setEnableAsyncProfile(false);
            context.getSessionVariable().setPipelineProfileLevel(1);
        } else if (isSchedulerExplain) {
            // Do nothing.
        } else if (parsedStmt.isExplain()) {
            String explainString = buildExplainString(execPlan, ResourceGroupClassifier.QueryType.SELECT);
            if (executeInFe) {
                explainString = "EXECUTE IN FE\n" + explainString;
            }
            handleExplainStmt(explainString);
            return;
        }
        if (context.getQueryDetail() != null) {
            context.getQueryDetail().setExplain(buildExplainString(execPlan, ResourceGroupClassifier.QueryType.SELECT));
        }

        StatementBase queryStmt = parsedStmt;
        List<PlanFragment> fragments = execPlan.getFragments();
        List<ScanNode> scanNodes = execPlan.getScanNodes();
        TDescriptorTable descTable = execPlan.getDescTbl().toThrift();
        List<String> colNames = execPlan.getColNames();
        List<Expr> outputExprs = execPlan.getOutputExprs();

        if (executeInFe) {
            coord = new FeExecuteCoordinator(context, execPlan);
        } else {
            coord = getCoordinatorFactory().createQueryScheduler(context, fragments, scanNodes, descTable);
        }

        QeProcessorImpl.INSTANCE.registerQuery(context.getExecutionId(),
                new QeProcessorImpl.QueryInfo(context, originStmt.originStmt, coord));

        if (isSchedulerExplain) {
            coord.startSchedulingWithoutDeploy();
            handleExplainStmt(coord.getSchedulerExplain());
            return;
        }

        coord.exec();
        coord.setTopProfileSupplier(this::buildTopLevelProfile);
        coord.setExecPlan(execPlan);

        RowBatch batch;
        if (context instanceof HttpConnectContext) {
            batch = httpResultSender.sendQueryResult(coord, execPlan);
        } else {
            boolean needSendResult = !isExplainAnalyze && !context.getSessionVariable().isEnableExecutionOnly();
            // send mysql result
            // 1. If this is a query with OUTFILE clause, eg: select * from tbl1 into outfile xxx,
            //    We will not send real query result to client. Instead, we only send OK to client with
            //    number of rows selected. For example:
            //          mysql> select * from tbl1 into outfile xxx;
            //          Query OK, 10 rows affected (0.01 sec)
            //
            // 2. If this is a query, send the result expr fields first, and send result data back to client.
            MysqlChannel channel = context.getMysqlChannel();
            boolean isSendFields = false;
            do {
                batch = coord.getNext();
                // for outfile query, there will be only one empty batch send back with eos flag
                if (batch.getBatch() != null && !isOutfileQuery && needSendResult) {
                    // For some language driver, getting error packet after fields packet will be recognized as a success result
                    // so We need to send fields after first batch arrived
                    if (!isSendFields) {
                        sendFields(colNames, outputExprs);
                        isSendFields = true;
                    }
                    if (!isProxy && channel.isSendBufferNull()) {
                        int bufferSize = 0;
                        for (ByteBuffer row : batch.getBatch().getRows()) {
                            bufferSize += (row.position() - row.limit());
                        }
                        // +8 for header size
                        channel.initBuffer(bufferSize + 8);
                    }

                    for (ByteBuffer row : batch.getBatch().getRows()) {
                        if (isProxy) {
                            proxyResultBuffer.add(row);
                        } else {
                            channel.sendOnePacket(row);
                        }
                    }
                    context.updateReturnRows(batch.getBatch().getRows().size());
                }
            } while (!batch.isEos());
            if (!isSendFields && !isOutfileQuery && !isExplainAnalyze) {
                sendFields(colNames, outputExprs);
            }
        }

        statisticsForAuditLog = batch.getQueryStatistics();
        if (!isOutfileQuery) {
            context.getState().setEof();
        } else {
            context.getState().setOk(statisticsForAuditLog.returnedRows, 0, "");
        }
        if (null == statisticsForAuditLog || null == statisticsForAuditLog.statsItems ||
                statisticsForAuditLog.statsItems.isEmpty()) {
            return;
        }
        // collect table-level metrics
        Set<Long> tableIds = Sets.newHashSet();
        for (QueryStatisticsItemPB item : statisticsForAuditLog.statsItems) {
            TableMetricsEntity entity = TableMetricsRegistry.getInstance().getMetricsEntity(item.tableId);
            entity.counterScanRowsTotal.increase(item.scanRows);
            entity.counterScanBytesTotal.increase(item.scanBytes);
            tableIds.add(item.tableId);
        }
        for (Long tableId : tableIds) {
            TableMetricsEntity entity = TableMetricsRegistry.getInstance().getMetricsEntity(tableId);
            entity.counterScanFinishedTotal.increase(1L);
        }
    }

    private void handleAnalyzeStmt() throws IOException {
        AnalyzeStmt analyzeStmt = (AnalyzeStmt) parsedStmt;
        Database db = MetaUtils.getDatabase(context, analyzeStmt.getTableName());
        Table table = MetaUtils.getSessionAwareTable(context, db, analyzeStmt.getTableName());
        if (StatisticUtils.isEmptyTable(table)) {
            return;
        }

        StatsConstants.AnalyzeType analyzeType;
        if (analyzeStmt.getAnalyzeTypeDesc() instanceof AnalyzeHistogramDesc) {
            analyzeType = StatsConstants.AnalyzeType.HISTOGRAM;
        } else {
            if (analyzeStmt.isSample()) {
                analyzeType = StatsConstants.AnalyzeType.SAMPLE;
            } else {
                analyzeType = StatsConstants.AnalyzeType.FULL;
            }
        }

        AnalyzeStatus analyzeStatus;
        if (analyzeStmt.isExternal()) {
            String catalogName = analyzeStmt.getTableName().getCatalog();
            analyzeStatus = new ExternalAnalyzeStatus(GlobalStateMgr.getCurrentState().getNextId(),
                    catalogName, db.getOriginName(), table.getName(),
                    table.getUUID(),
                    analyzeStmt.getColumnNames(),
                    analyzeType, StatsConstants.ScheduleType.ONCE, analyzeStmt.getProperties(), LocalDateTime.now());
        } else {
            //Only for send sync command to client
            analyzeStatus = new NativeAnalyzeStatus(GlobalStateMgr.getCurrentState().getNextId(),
                    db.getId(), table.getId(), analyzeStmt.getColumnNames(),
                    analyzeType, StatsConstants.ScheduleType.ONCE, analyzeStmt.getProperties(), LocalDateTime.now());
        }
        analyzeStatus.setStatus(StatsConstants.ScheduleStatus.FAILED);
        GlobalStateMgr.getCurrentState().getAnalyzeMgr().addAnalyzeStatus(analyzeStatus);
        analyzeStatus.setStatus(StatsConstants.ScheduleStatus.PENDING);
        GlobalStateMgr.getCurrentState().getAnalyzeMgr().replayAddAnalyzeStatus(analyzeStatus);

        int timeout = context.getSessionVariable().getQueryTimeoutS();
        try {
            Future<?> future = GlobalStateMgr.getCurrentState().getAnalyzeMgr().getAnalyzeTaskThreadPool()
                    .submit(() -> executeAnalyze(analyzeStmt, analyzeStatus, db, table));

            if (!analyzeStmt.isAsync()) {
                // sync statistics collection doesn't be interrupted by query timeout, but
                // will print warning log if timeout, so we update timeout temporarily to avoid
                // warning log
                context.getSessionVariable().setQueryTimeoutS((int) Config.statistic_collect_query_timeout);
                future.get();
            }
        } catch (RejectedExecutionException e) {
            analyzeStatus.setStatus(StatsConstants.ScheduleStatus.FAILED);
            analyzeStatus.setReason("The statistics tasks running concurrently exceed the upper limit");
            GlobalStateMgr.getCurrentState().getAnalyzeMgr().addAnalyzeStatus(analyzeStatus);
        } catch (ExecutionException | InterruptedException e) {
            analyzeStatus.setStatus(StatsConstants.ScheduleStatus.FAILED);
            analyzeStatus.setReason("The statistics tasks running failed");
            GlobalStateMgr.getCurrentState().getAnalyzeMgr().addAnalyzeStatus(analyzeStatus);
        } finally {
            context.getSessionVariable().setQueryTimeoutS(timeout);
        }

        ShowResultSet resultSet = analyzeStatus.toShowResult();
        if (isProxy) {
            proxyResultSet = resultSet;
            context.getState().setEof();
            return;
        }

        sendShowResult(resultSet);
    }

    private void handleAnalyzeProfileStmt() throws IOException, UserException {
        AnalyzeProfileStmt analyzeProfileStmt = (AnalyzeProfileStmt) parsedStmt;
        String queryId = analyzeProfileStmt.getQueryId();
        List<Integer> planNodeIds = analyzeProfileStmt.getPlanNodeIds();
        ProfileManager.ProfileElement profileElement = ProfileManager.getInstance().getProfileElement(queryId);
        Preconditions.checkNotNull(profileElement, "query not exists");
        if (coord.isShortCircuit()) {
            throw new UserException(
                    "short circuit point query doesn't suppot analyze profile stmt, " +
                            "you can set it off by using  set enable_short_circuit=false");
        }
        handleExplainStmt(ExplainAnalyzer.analyze(profileElement.plan,
                RuntimeProfileParser.parseFrom(CompressionUtils.gzipDecompressString(profileElement.profileContent)),
                planNodeIds));
    }

    private void executeAnalyze(AnalyzeStmt analyzeStmt, AnalyzeStatus analyzeStatus, Database db, Table table) {
        ConnectContext statsConnectCtx = StatisticUtils.buildConnectContext();
        if (table.isTemporaryTable()) {
            statsConnectCtx.setSessionId(context.getSessionId());
        }
        // from current session, may execute analyze stmt
        statsConnectCtx.getSessionVariable().setStatisticCollectParallelism(
                context.getSessionVariable().getStatisticCollectParallelism());
        statsConnectCtx.setThreadLocalInfo();
        try {
            executeAnalyze(statsConnectCtx, analyzeStmt, analyzeStatus, db, table);
        } finally {
            ConnectContext.remove();
        }

    }

    private void executeAnalyze(ConnectContext statsConnectCtx, AnalyzeStmt analyzeStmt, AnalyzeStatus analyzeStatus,
                                Database db, Table table) {
        StatisticExecutor statisticExecutor = new StatisticExecutor();
        if (analyzeStmt.isExternal()) {
            if (analyzeStmt.getAnalyzeTypeDesc().isHistogram()) {
                statisticExecutor.collectStatistics(statsConnectCtx,
                        new ExternalHistogramStatisticsCollectJob(analyzeStmt.getTableName().getCatalog(),
                                db, table, analyzeStmt.getColumnNames(), analyzeStmt.getColumnTypes(),
                                StatsConstants.AnalyzeType.HISTOGRAM, StatsConstants.ScheduleType.ONCE,
                                analyzeStmt.getProperties()),
                        analyzeStatus,
                        false);
            } else {
                StatsConstants.AnalyzeType analyzeType = analyzeStmt.isSample() ? StatsConstants.AnalyzeType.SAMPLE :
                        StatsConstants.AnalyzeType.FULL;
                statisticExecutor.collectStatistics(statsConnectCtx,
                        StatisticsCollectJobFactory.buildExternalStatisticsCollectJob(
                                analyzeStmt.getTableName().getCatalog(),
                                db, table, null,
                                analyzeStmt.getColumnNames(),
                                analyzeStmt.getColumnTypes(),
                                analyzeType,
                                StatsConstants.ScheduleType.ONCE, analyzeStmt.getProperties()),
                        analyzeStatus,
                        false);
            }
        } else {
            if (analyzeStmt.getAnalyzeTypeDesc().isHistogram()) {
                statisticExecutor.collectStatistics(statsConnectCtx,
                        new HistogramStatisticsCollectJob(db, table, analyzeStmt.getColumnNames(),
                                analyzeStmt.getColumnTypes(),
                                StatsConstants.AnalyzeType.HISTOGRAM, StatsConstants.ScheduleType.ONCE,
                                analyzeStmt.getProperties()),
                        analyzeStatus,
                        // Sync load cache, auto-populate column statistic cache after Analyze table manually
                        false);
            } else {
                StatsConstants.AnalyzeType analyzeType = analyzeStmt.isSample() ? StatsConstants.AnalyzeType.SAMPLE :
                        StatsConstants.AnalyzeType.FULL;
                statisticExecutor.collectStatistics(statsConnectCtx,
                        StatisticsCollectJobFactory.buildStatisticsCollectJob(db, table, null,
                                analyzeStmt.getColumnNames(),
                                analyzeStmt.getColumnTypes(),
                                analyzeType,
                                StatsConstants.ScheduleType.ONCE, analyzeStmt.getProperties()),
                        analyzeStatus,
                        // Sync load cache, auto-populate column statistic cache after Analyze table manually
                        false);
            }
        }
    }

    private void handleDropStatsStmt() {
        DropStatsStmt dropStatsStmt = (DropStatsStmt) parsedStmt;
        Table table = MetaUtils.getTable(context, dropStatsStmt.getTableName());
        if (dropStatsStmt.isExternal()) {
            GlobalStateMgr.getCurrentState().getAnalyzeMgr().dropExternalAnalyzeStatus(table.getUUID());
            GlobalStateMgr.getCurrentState().getAnalyzeMgr().dropExternalBasicStatsData(table.getUUID());

            TableName tableName = dropStatsStmt.getTableName();
            GlobalStateMgr.getCurrentState().getAnalyzeMgr().removeExternalBasicStatsMeta(tableName.getCatalog(),
                    tableName.getDb(), tableName.getTbl());
            List<String> columns = table.getBaseSchema().stream().map(Column::getName).collect(Collectors.toList());
            GlobalStateMgr.getCurrentState().getStatisticStorage().expireConnectorTableColumnStatistics(table, columns);
        } else {
            List<String> columns = table.getBaseSchema().stream().filter(d -> !d.isAggregated()).map(Column::getName)
                    .collect(Collectors.toList());

            GlobalStateMgr.getCurrentState().getAnalyzeMgr().dropAnalyzeStatus(table.getId());
            GlobalStateMgr.getCurrentState().getAnalyzeMgr()
                    .dropBasicStatsMetaAndData(StatisticUtils.buildConnectContext(), Sets.newHashSet(table.getId()));
            GlobalStateMgr.getCurrentState().getStatisticStorage().expireTableAndColumnStatistics(table, columns);
        }
    }

    private void handleDropHistogramStmt() {
        DropHistogramStmt dropHistogramStmt = (DropHistogramStmt) parsedStmt;
        Table table = MetaUtils.getTable(context, dropHistogramStmt.getTableName());
        if (dropHistogramStmt.isExternal()) {
            List<String> columns = dropHistogramStmt.getColumnNames();

            GlobalStateMgr.getCurrentState().getAnalyzeMgr().dropExternalAnalyzeStatus(table.getUUID());
            GlobalStateMgr.getCurrentState().getAnalyzeMgr().dropExternalHistogramStatsMetaAndData(
                    StatisticUtils.buildConnectContext(), dropHistogramStmt.getTableName(), table, columns);
            GlobalStateMgr.getCurrentState().getStatisticStorage().expireConnectorHistogramStatistics(table, columns);
        } else {
            List<String> columns = table.getBaseSchema().stream().filter(d -> !d.isAggregated()).map(Column::getName)
                    .collect(Collectors.toList());

            GlobalStateMgr.getCurrentState().getAnalyzeMgr().dropAnalyzeStatus(table.getId());
            GlobalStateMgr.getCurrentState().getAnalyzeMgr()
                    .dropHistogramStatsMetaAndData(StatisticUtils.buildConnectContext(),
                            Sets.newHashSet(table.getId()));
            GlobalStateMgr.getCurrentState().getStatisticStorage().expireHistogramStatistics(table.getId(), columns);
        }
    }

    private void handleKillAnalyzeStmt() {
        KillAnalyzeStmt killAnalyzeStmt = (KillAnalyzeStmt) parsedStmt;
        long analyzeId = killAnalyzeStmt.getAnalyzeId();
        AnalyzeMgr analyzeManager = GlobalStateMgr.getCurrentState().getAnalyzeMgr();
        checkPrivilegeForKillAnalyzeStmt(context, analyzeId);
        // Try to kill the job anyway.
        analyzeManager.killConnection(analyzeId);
    }

    private void checkTblPrivilegeForKillAnalyzeStmt(ConnectContext context, String catalogName, String dbName,
                                                     String tableName) {
        MetaUtils.getDatabase(catalogName, dbName);
        MetaUtils.getTable(catalogName, dbName, tableName);
        Authorizer.checkActionForAnalyzeStatement(context.getCurrentUserIdentity(), context.getCurrentRoleIds(),
                new TableName(catalogName, dbName, tableName));
    }

    public void checkPrivilegeForKillAnalyzeStmt(ConnectContext context, long analyzeId) {
        AnalyzeMgr analyzeManager = GlobalStateMgr.getCurrentState().getAnalyzeMgr();
        AnalyzeStatus analyzeStatus = analyzeManager.getAnalyzeStatus(analyzeId);
        AnalyzeJob analyzeJob = analyzeManager.getAnalyzeJob(analyzeId);
        if (analyzeStatus != null) {
            try {
                String catalogName = analyzeStatus.getCatalogName();
                String dbName = analyzeStatus.getDbName();
                String tableName = analyzeStatus.getTableName();
                checkTblPrivilegeForKillAnalyzeStmt(context, catalogName, dbName, tableName);
            } catch (MetaNotFoundException ignore) {
                // If the db or table doesn't exist anymore, we won't check privilege on it
            }
        } else if (analyzeJob != null && analyzeJob.isNative()) {
            NativeAnalyzeJob nativeAnalyzeJob = (NativeAnalyzeJob) analyzeJob;
            Set<TableName> tableNames = AnalyzerUtils.getAllTableNamesForAnalyzeJobStmt(nativeAnalyzeJob.getDbId(),
                    nativeAnalyzeJob.getTableId());
            tableNames.forEach(tableName ->
                    checkTblPrivilegeForKillAnalyzeStmt(context, tableName.getCatalog(), tableName.getDb(),
                            tableName.getTbl())
            );
        }
    }

    private void handleAddSqlBlackListStmt() {
        AddSqlBlackListStmt addSqlBlackListStmt = (AddSqlBlackListStmt) parsedStmt;
        SqlBlackList.getInstance().put(addSqlBlackListStmt.getSqlPattern());
    }

    private void handleDelSqlBlackListStmt() {
        DelSqlBlackListStmt delSqlBlackListStmt = (DelSqlBlackListStmt) parsedStmt;
        List<Long> indexs = delSqlBlackListStmt.getIndexs();
        if (indexs != null) {
            for (long id : indexs) {
                SqlBlackList.getInstance().delete(id);
            }
        }
    }

    private void handleAddBackendBlackListStmt() throws UserException {
        AddBackendBlackListStmt addBackendBlackListStmt = (AddBackendBlackListStmt) parsedStmt;
        Authorizer.check(addBackendBlackListStmt, context);
        for (Long beId : addBackendBlackListStmt.getBackendIds()) {
            SystemInfoService sis = GlobalStateMgr.getCurrentState().getNodeMgr().getClusterInfo();
            if (sis.getBackend(beId) == null) {
                throw new UserException("Not found backend: " + beId);
            }
            SimpleScheduler.getHostBlacklist().addByManual(beId);
        }
    }

    private void handleDelBackendBlackListStmt() {
        DelBackendBlackListStmt delBackendBlackListStmt = (DelBackendBlackListStmt) parsedStmt;
        Authorizer.check(delBackendBlackListStmt, context);
        for (Long backendId : delBackendBlackListStmt.getBackendIds()) {
            SimpleScheduler.getHostBlacklist().remove(backendId);
        }
    }

    private void handleExecAsStmt() throws UserException {
        ExecuteAsExecutor.execute((ExecuteAsStmt) parsedStmt, context);
    }

    private void handleExecScriptStmt() throws IOException, UserException {
        ShowResultSet resultSet = ExecuteScriptExecutor.execute((ExecuteScriptStmt) parsedStmt, context);
        if (isProxy) {
            proxyResultSet = resultSet;
            context.getState().setEof();
            return;
        }
        sendShowResult(resultSet);
    }

    private void handleSetRole() throws PrivilegeException, UserException {
        SetRoleExecutor.execute((SetRoleStmt) parsedStmt, context);
    }

    private void handleSetDefaultRole() throws PrivilegeException, UserException {
        SetDefaultRoleExecutor.execute((SetDefaultRoleStmt) parsedStmt, context);
    }

    private void handleUnsupportedStmt() {
        context.getMysqlChannel().reset();
        // do nothing
        context.getState().setOk();
    }

    // Process use [catalog].db statement.
    private void handleUseDbStmt() throws AnalysisException {
        UseDbStmt useDbStmt = (UseDbStmt) parsedStmt;
        try {
            context.changeCatalogDb(useDbStmt.getIdentifier());
        } catch (Exception e) {
            context.getState().setError(e.getMessage());
            return;
        }
        context.getState().setOk();
    }

    // Process use catalog statement
    private void handleUseCatalogStmt() {
        UseCatalogStmt useCatalogStmt = (UseCatalogStmt) parsedStmt;
        try {
            String catalogName = useCatalogStmt.getCatalogName();
            context.changeCatalog(catalogName);
        } catch (Exception e) {
            context.getState().setError(e.getMessage());
            return;
        }
        context.getState().setOk();
    }

    private void handleSetCatalogStmt() throws AnalysisException {
        SetCatalogStmt setCatalogStmt = (SetCatalogStmt) parsedStmt;
        try {
            String catalogName = setCatalogStmt.getCatalogName();
            context.changeCatalog(catalogName);
        } catch (Exception e) {
            context.getState().setError(e.getMessage());
            return;
        }
        context.getState().setOk();
    }

    private void sendMetaData(ShowResultSetMetaData metaData) throws IOException {
        // sends how many columns
        serializer.reset();
        serializer.writeVInt(metaData.getColumnCount());
        context.getMysqlChannel().sendOnePacket(serializer.toByteBuffer());
        // send field one by one
        for (Column col : metaData.getColumns()) {
            serializer.reset();
            // TODO(zhaochun): only support varchar type
            serializer.writeField(col.getName(), col.getType());
            context.getMysqlChannel().sendOnePacket(serializer.toByteBuffer());
        }
        // send EOF
        serializer.reset();
        MysqlEofPacket eofPacket = new MysqlEofPacket(context.getState());
        eofPacket.writeTo(serializer);
        context.getMysqlChannel().sendOnePacket(serializer.toByteBuffer());
    }

    private void sendFields(List<String> colNames, List<Expr> exprs) throws IOException {
        // sends how many columns
        serializer.reset();
        serializer.writeVInt(colNames.size());
        if (isProxy) {
            proxyResultBuffer.add(serializer.toByteBuffer());
        } else {
            context.getMysqlChannel().sendOnePacket(serializer.toByteBuffer());
        }
        // send field one by one
        for (int i = 0; i < colNames.size(); ++i) {
            serializer.reset();
            serializer.writeField(colNames.get(i), exprs.get(i).getOriginType());
            if (isProxy) {
                proxyResultBuffer.add(serializer.toByteBuffer());
            } else {
                context.getMysqlChannel().sendOnePacket(serializer.toByteBuffer());
            }
        }
        // send EOF
        serializer.reset();
        MysqlEofPacket eofPacket = new MysqlEofPacket(context.getState());
        eofPacket.writeTo(serializer);
        if (isProxy) {
            proxyResultBuffer.add(serializer.toByteBuffer());
        } else {
            context.getMysqlChannel().sendOnePacket(serializer.toByteBuffer());
        }
    }

    public void sendShowResult(ShowResultSet resultSet) throws IOException {
        context.updateReturnRows(resultSet.getResultRows().size());
        // Send result set for http.
        if (context instanceof HttpConnectContext) {
            httpResultSender.sendShowResult(resultSet);
            return;
        }

        // Send meta data.
        sendMetaData(resultSet.getMetaData());

        // Send result set.
        for (List<String> row : resultSet.getResultRows()) {
            serializer.reset();
            for (String item : row) {
                if (item == null || item.equals(FeConstants.NULL_STRING)) {
                    serializer.writeNull();
                } else {
                    serializer.writeLenEncodedString(item);
                }
            }
            context.getMysqlChannel().sendOnePacket(serializer.toByteBuffer());
        }

        context.getState().setEof();
    }

    // Process show statement
    private void handleShow() throws IOException, AnalysisException, DdlException {
        ShowResultSet resultSet = GlobalStateMgr.getCurrentState().getShowExecutor().execute((ShowStmt) parsedStmt, context);
        if (resultSet == null) {
            // state changed in execute
            return;
        }
        if (isProxy) {
            proxyResultSet = resultSet;
            context.getState().setEof();
            return;
        }

        sendShowResult(resultSet);
    }

    private void handleExplainStmt(String explainString) throws IOException {
        if (context instanceof HttpConnectContext) {
            httpResultSender.sendExplainResult(explainString);
            return;
        }

        if (context.getQueryDetail() != null) {
            context.getQueryDetail().setExplain(explainString);
        }

        ShowResultSetMetaData metaData =
                ShowResultSetMetaData.builder()
                        .addColumn(new Column("Explain String", ScalarType.createVarchar(20)))
                        .build();
        sendMetaData(metaData);

        if (isProxy) {
            proxyResultSet = new ShowResultSet(metaData,
                    Arrays.stream(explainString.split("\n")).map(Collections::singletonList).collect(
                            Collectors.toList()));
        } else {
            // Send result set.
            for (String item : explainString.split("\n")) {
                serializer.reset();
                serializer.writeLenEncodedString(item);
                context.getMysqlChannel().sendOnePacket(serializer.toByteBuffer());
            }
        }
        context.getState().setEof();
    }

    private String buildExplainString(ExecPlan execPlan, ResourceGroupClassifier.QueryType queryType) {
        String explainString = "";
        if (parsedStmt.getExplainLevel() == StatementBase.ExplainLevel.VERBOSE) {
            TWorkGroup resourceGroup = CoordinatorPreprocessor.prepareResourceGroup(context, queryType);
            String resourceGroupStr =
                    resourceGroup != null ? resourceGroup.getName() : ResourceGroup.DEFAULT_RESOURCE_GROUP_NAME;
            explainString += "RESOURCE GROUP: " + resourceGroupStr + "\n\n";
        }
        // marked delete will get execPlan null
        if (execPlan == null) {
            explainString += "NOT AVAILABLE";
        } else {
            if (parsedStmt.getTraceMode() == Tracers.Mode.TIMER) {
                explainString += Tracers.printScopeTimer();
            } else if (parsedStmt.getTraceMode() == Tracers.Mode.VARS) {
                explainString += Tracers.printVars();
            } else if (parsedStmt.getTraceMode() == Tracers.Mode.TIMING) {
                explainString += Tracers.printTiming();
            } else if (parsedStmt.getTraceMode() == Tracers.Mode.LOGS) {
                explainString += Tracers.printLogs();
            } else if (parsedStmt.getTraceMode() == Tracers.Mode.REASON) {
                explainString += Tracers.printReasons();
            } else {
                explainString += execPlan.getExplainString(parsedStmt.getExplainLevel());
            }
        }
        return explainString;
    }


    private void handleDdlStmt() throws DdlException {
        try {
            ShowResultSet resultSet = DDLStmtExecutor.execute(parsedStmt, context);
            if (resultSet == null) {
                context.getState().setOk();
            } else {
                if (isProxy) {
                    proxyResultSet = resultSet;
                    context.getState().setEof();
                } else {
                    sendShowResult(resultSet);
                }
            }
        } catch (QueryStateException e) {
            if (e.getQueryState().getStateType() != MysqlStateType.OK) {
                String sql = AstToStringBuilder.toString(parsedStmt);
                if (sql == null) {
                    sql = originStmt.originStmt;
                }
                LOG.warn("DDL statement (" + sql + ") process failed.", e);
            }
            context.setState(e.getQueryState());
        } catch (DdlException e) {
            // let StmtExecutor.execute catch this exception
            // which will set error as ANALYSIS_ERR
            throw e;
        } catch (Throwable e) {
            // Maybe our bug or wrong input parameters
            String sql = AstToStringBuilder.toString(parsedStmt);
            if (sql == null || sql.isEmpty()) {
                sql = originStmt.originStmt;
            }
            LOG.warn("DDL statement (" + sql + ") process failed.", e);
            context.getState().setError("Unexpected exception: " + e.getMessage());
        }
    }

    private void handleExportStmt(UUID queryId) throws Exception {
        ExportStmt exportStmt = (ExportStmt) parsedStmt;
        exportStmt.setExportStartTime(context.getStartTime());
        context.getGlobalStateMgr().getExportMgr().addExportJob(queryId, exportStmt);

        if (!exportStmt.getSync()) {
            return;
        }
        // poll and check export job state
        int timeoutSeconds = Config.export_task_default_timeout_second + Config.export_checker_interval_second;
        long start = System.currentTimeMillis();
        while (System.currentTimeMillis() < (start + timeoutSeconds * 1000L)) {
            ExportJob exportJob = context.getGlobalStateMgr().getExportMgr().getExportByQueryId(queryId);
            if (exportJob != null) {
                timeoutSeconds = exportJob.getTimeoutSecond() + Config.export_checker_interval_second;
            }
            if (exportJob == null ||
                    (exportJob.getState() != ExportJob.JobState.FINISHED
                            && exportJob.getState() != ExportJob.JobState.CANCELLED)) {
                try {
                    Thread.sleep(Config.export_checker_interval_second * 1000L);
                } catch (InterruptedException interruptedException) {
                    Thread.currentThread().interrupt();
                }
                continue;
            }
            break;
        }

        // proxy send show export result
        String db = exportStmt.getTblName().getDb();
        String showStmt = String.format("SHOW EXPORT FROM %s WHERE QueryId = \"%s\";", db, queryId);
        StatementBase statementBase =
                com.starrocks.sql.parser.SqlParser.parse(showStmt, context.getSessionVariable()).get(0);
        ShowExportStmt showExportStmt = (ShowExportStmt) statementBase;
        showExportStmt.setQueryId(queryId);
        ShowResultSet resultSet = GlobalStateMgr.getCurrentState().getShowExecutor().execute(showExportStmt, context);
        if (resultSet == null) {
            // state changed in execute
            return;
        }
        if (isProxy) {
            proxyResultSet = resultSet;
            context.getState().setEof();
            return;
        }

        sendShowResult(resultSet);
    }

    private void handleUpdateFailPointStatusStmt() throws Exception {
        FailPointExecutor executor = new FailPointExecutor(context, parsedStmt);
        executor.execute();
    }

    private void handleDeallocateStmt() throws Exception {
        DeallocateStmt deallocateStmt = (DeallocateStmt) parsedStmt;
        String stmtName = deallocateStmt.getStmtName();
        if (context.getPreparedStmt(stmtName) == null) {
            throw new UserException("PrepareStatement `" + stmtName + "` not exist");
        }
        context.removePreparedStmt(stmtName);
        context.getState().setOk();
    }

    private void handlePrepareStmt(ExecPlan execPlan) throws Exception {
        PrepareStmt prepareStmt = (PrepareStmt) parsedStmt;
        boolean isBinaryRowFormat = context.getCommand() == MysqlCommand.COM_STMT_PREPARE;
        // register prepareStmt
        LOG.debug("add prepared statement {}, isBinaryProtocol {}", prepareStmt.getName(), isBinaryRowFormat);
        context.putPreparedStmt(prepareStmt.getName(), new PrepareStmtContext(prepareStmt, context, execPlan));
        if (isBinaryRowFormat) {
            sendStmtPrepareOK(prepareStmt);
        }
    }

    private void sendStmtPrepareOK(PrepareStmt prepareStmt) throws IOException {
        // https://dev.mysql.com/doc/dev/mysql-server/latest/page_protocol_com_stmt_prepare.html#sect_protocol_com_stmt_prepare_response
        QueryStatement query = (QueryStatement) prepareStmt.getInnerStmt();
        int numColumns = query.getQueryRelation().getRelationFields().size();
        int numParams = prepareStmt.getParameters().size();
        serializer.reset();
        // 0x00 OK
        serializer.writeInt1(0);
        // statement_id
        serializer.writeInt4(Integer.valueOf(prepareStmt.getName()));
        // num_columns
        serializer.writeInt2(numColumns);
        // num_params
        serializer.writeInt2(numParams);
        // reserved_1
        serializer.writeInt1(0);
        // warning_count
        serializer.writeInt2(0);

        context.getMysqlChannel().sendOnePacket(serializer.toByteBuffer());

        if (numParams > 0) {
            List<String> colNames = prepareStmt.getParameterLabels();
            List<Parameter> parameters = prepareStmt.getParameters();
            for (int i = 0; i < colNames.size(); ++i) {
                serializer.reset();
                serializer.writeField(colNames.get(i), parameters.get(i).getType());
                context.getMysqlChannel().sendOnePacket(serializer.toByteBuffer());
            }
            // send EOF
            serializer.reset();
            MysqlEofPacket eofPacket = new MysqlEofPacket(context.getState());
            eofPacket.writeTo(serializer);
            context.getMysqlChannel().sendOnePacket(serializer.toByteBuffer());
        }

        if (numColumns > 0) {
            for (Field field : query.getQueryRelation().getRelationFields().getAllFields()) {
                serializer.reset();
                serializer.writeField(field.getName(), field.getType());
                context.getMysqlChannel().sendOnePacket(serializer.toByteBuffer());
            }
            // send EOF
            serializer.reset();
            MysqlEofPacket eofPacket = new MysqlEofPacket(context.getState());
            eofPacket.writeTo(serializer);
            context.getMysqlChannel().sendOnePacket(serializer.toByteBuffer());
        }

        context.getMysqlChannel().flush();
        context.getState().setStateType(MysqlStateType.NOOP);
    }

    public void setQueryStatistics(PQueryStatistics statistics) {
        this.statisticsForAuditLog = statistics;
    }

    public PQueryStatistics getQueryStatisticsForAuditLog() {
        if (statisticsForAuditLog == null && coord != null) {
            statisticsForAuditLog = coord.getAuditStatistics();
        }
        if (statisticsForAuditLog == null) {
            statisticsForAuditLog = new PQueryStatistics();
        }
        if (statisticsForAuditLog.scanBytes == null) {
            statisticsForAuditLog.scanBytes = 0L;
        }
        if (statisticsForAuditLog.scanRows == null) {
            statisticsForAuditLog.scanRows = 0L;
        }
        if (statisticsForAuditLog.cpuCostNs == null) {
            statisticsForAuditLog.cpuCostNs = 0L;
        }
        if (statisticsForAuditLog.memCostBytes == null) {
            statisticsForAuditLog.memCostBytes = 0L;
        }
        if (statisticsForAuditLog.spillBytes == null) {
            statisticsForAuditLog.spillBytes = 0L;
        }
        return statisticsForAuditLog;
    }

    public void handleInsertOverwrite(InsertStmt insertStmt) throws Exception {
        Database db = MetaUtils.getDatabase(context, insertStmt.getTableName());
        Locker locker = new Locker();
        Table table = insertStmt.getTargetTable();
        if (!(table instanceof OlapTable)) {
            LOG.warn("insert overwrite table:{} type:{} is not supported", table.getName(), table.getClass());
            throw new RuntimeException("not supported table type for insert overwrite");
        }
        OlapTable olapTable = (OlapTable) insertStmt.getTargetTable();
        InsertOverwriteJob job = new InsertOverwriteJob(GlobalStateMgr.getCurrentState().getNextId(),
                insertStmt, db.getId(), olapTable.getId(), context.getCurrentWarehouseId());
        if (!locker.lockDatabaseAndCheckExist(db, LockType.WRITE)) {
            throw new DmlException("database:%s does not exist.", db.getFullName());
        }
        try {
            // add an edit log
            CreateInsertOverwriteJobLog info = new CreateInsertOverwriteJobLog(job.getJobId(),
                    job.getTargetDbId(), job.getTargetTableId(), job.getSourcePartitionIds());
            GlobalStateMgr.getCurrentState().getEditLog().logCreateInsertOverwrite(info);
        } finally {
            locker.unLockDatabase(db, LockType.WRITE);
        }
        insertStmt.setOverwriteJobId(job.getJobId());
        InsertOverwriteJobMgr manager = GlobalStateMgr.getCurrentState().getInsertOverwriteJobMgr();
        manager.executeJob(context, this, job);
    }

    /**
     * `handleDMLStmtWithProfile` executes DML statement and write profile at the end.
     * NOTE: `writeProfile` can only be called once, otherwise the profile detail will be lost.
     */
    public void handleDMLStmtWithProfile(ExecPlan execPlan, DmlStmt stmt) throws Exception {
        try {
            handleDMLStmt(execPlan, stmt);
        } catch (Throwable t) {
            LOG.warn("DML statement(" + originStmt.originStmt + ") process failed.", t);
            throw t;
        } finally {
            boolean isAsync = false;
            if (context.isProfileEnabled()) {
                isAsync = tryProcessProfileAsync(execPlan, 0);
                if (parsedStmt.isExplain() &&
                        StatementBase.ExplainLevel.ANALYZE.equals(parsedStmt.getExplainLevel())) {
                    handleExplainStmt(ExplainAnalyzer.analyze(ProfilingExecPlan.buildFrom(execPlan), profile, null));
                }
            }
            if (isAsync) {
                QeProcessorImpl.INSTANCE.monitorQuery(context.getExecutionId(), System.currentTimeMillis() +
                        context.getSessionVariable().getProfileTimeout() * 1000L);
            } else {
                QeProcessorImpl.INSTANCE.unregisterQuery(context.getExecutionId());
            }
        }
    }

    /**
     * `handleDMLStmt` only executes DML statement and no write profile at the end.
     */
    public void handleDMLStmt(ExecPlan execPlan, DmlStmt stmt) throws Exception {
        boolean isExplainAnalyze = parsedStmt.isExplain()
                && StatementBase.ExplainLevel.ANALYZE.equals(parsedStmt.getExplainLevel());
        boolean isSchedulerExplain = parsedStmt.isExplain()
                && StatementBase.ExplainLevel.SCHEDULER.equals(parsedStmt.getExplainLevel());

        if (isExplainAnalyze) {
            context.getSessionVariable().setEnableProfile(true);
            context.getSessionVariable().setEnableAsyncProfile(false);
            context.getSessionVariable().setPipelineProfileLevel(1);
        } else if (isSchedulerExplain) {
            // Do nothing.
        } else if (stmt.isExplain()) {
            handleExplainStmt(buildExplainString(execPlan, ResourceGroupClassifier.QueryType.INSERT));
            return;
        }
        if (context.getQueryDetail() != null) {
            context.getQueryDetail().setExplain(buildExplainString(execPlan, ResourceGroupClassifier.QueryType.INSERT));
        }

        // special handling for delete of non-primary key table, using old handler
        if (stmt instanceof DeleteStmt && ((DeleteStmt) stmt).shouldHandledByDeleteHandler()) {
            try {
                context.getGlobalStateMgr().getDeleteMgr().process((DeleteStmt) stmt);
                context.getState().setOk();
            } catch (QueryStateException e) {
                if (e.getQueryState().getStateType() != MysqlStateType.OK) {
                    LOG.warn("DDL statement(" + originStmt.originStmt + ") process failed.", e);
                }
                context.setState(e.getQueryState());
            }
            return;
        }

        MetaUtils.normalizationTableName(context, stmt.getTableName());
        String catalogName = stmt.getTableName().getCatalog();
        String dbName = stmt.getTableName().getDb();
        String tableName = stmt.getTableName().getTbl();
        Database database = GlobalStateMgr.getCurrentState().getMetadataMgr().getDb(catalogName, dbName);
        GlobalTransactionMgr transactionMgr = GlobalStateMgr.getCurrentState().getGlobalTransactionMgr();
        final Table targetTable;
        if (stmt instanceof InsertStmt && ((InsertStmt) stmt).getTargetTable() != null) {
            targetTable = ((InsertStmt) stmt).getTargetTable();
        } else {
            targetTable = MetaUtils.getSessionAwareTable(context, database, stmt.getTableName());
        }

        if (isExplainAnalyze) {
            Preconditions.checkState(targetTable instanceof OlapTable,
                    "explain analyze only supports insert into olap native table");
        }

        if (parsedStmt instanceof InsertStmt && ((InsertStmt) parsedStmt).isOverwrite() &&
                !((InsertStmt) parsedStmt).hasOverwriteJob() &&
                !(targetTable.isIcebergTable() || targetTable.isHiveTable())) {
            handleInsertOverwrite((InsertStmt) parsedStmt);
            return;
        }

        MetricRepo.COUNTER_LOAD_ADD.increase(1L);
        long transactionId = stmt.getTxnId();
        TransactionState txnState = null;
        String label = DebugUtil.printId(context.getExecutionId());
        if (targetTable instanceof ExternalOlapTable) {
            Preconditions.checkState(stmt instanceof InsertStmt,
                    "External OLAP table only supports insert statement");
            String stmtLabel = ((InsertStmt) stmt).getLabel();
            label = Strings.isNullOrEmpty(stmtLabel) ? MetaUtils.genInsertLabel(context.getExecutionId()) : stmtLabel;
        } else if (targetTable instanceof OlapTable) {
            txnState = transactionMgr.getTransactionState(database.getId(), transactionId);
            if (txnState == null) {
                throw new DdlException("txn does not exist: " + transactionId);
            }
            label = txnState.getLabel();
        }
        // Every time set no send flag and clean all data in buffer
        if (context.getMysqlChannel() != null) {
            context.getMysqlChannel().reset();
        }
        long createTime = System.currentTimeMillis();

        long loadedRows = 0;
        int filteredRows = 0;
        long loadedBytes = 0;
        long jobId = -1;
        long estimateScanRows = -1;
        int estimateFileNum = 0;
        long estimateScanFileSize = 0;
        TransactionStatus txnStatus = TransactionStatus.ABORTED;
        boolean insertError = false;
        String trackingSql = "";
        try {
            coord = getCoordinatorFactory().createInsertScheduler(
                    context, execPlan.getFragments(), execPlan.getScanNodes(), execPlan.getDescTbl().toThrift());

            List<ScanNode> scanNodes = execPlan.getScanNodes();

            boolean needQuery = false;
            for (ScanNode scanNode : scanNodes) {
                if (scanNode instanceof OlapScanNode) {
                    estimateScanRows += ((OlapScanNode) scanNode).getActualRows();
                    needQuery = true;
                }
                if (scanNode instanceof FileScanNode) {
                    estimateFileNum += ((FileScanNode) scanNode).getFileNum();
                    estimateScanFileSize += ((FileScanNode) scanNode).getFileTotalSize();
                    needQuery = true;
                }
            }

            TLoadJobType type;
            if (needQuery) {
                coord.setLoadJobType(TLoadJobType.INSERT_QUERY);
                type = TLoadJobType.INSERT_QUERY;
            } else {
                estimateScanRows = execPlan.getFragments().get(0).getPlanRoot().getCardinality();
                coord.setLoadJobType(TLoadJobType.INSERT_VALUES);
                type = TLoadJobType.INSERT_VALUES;
            }

            context.setStatisticsJob(AnalyzerUtils.isStatisticsJob(context, parsedStmt));
            if (!(targetTable.isIcebergTable() || targetTable.isHiveTable() || targetTable.isTableFunctionTable() ||
                    targetTable.isBlackHoleTable())) {
                jobId = context.getGlobalStateMgr().getLoadMgr().registerLoadJob(
                        label,
                        database.getFullName(),
                        targetTable.getId(),
                        EtlJobType.INSERT,
                        createTime,
                        estimateScanRows,
                        estimateFileNum,
                        estimateScanFileSize,
                        type,
                        ConnectContext.get().getSessionVariable().getQueryTimeoutS(),
                        coord);
            }

            coord.setLoadJobId(jobId);
            trackingSql = "select tracking_log from information_schema.load_tracking_logs where job_id=" + jobId;

            QeProcessorImpl.QueryInfo queryInfo = new QeProcessorImpl.QueryInfo(context, originStmt.originStmt, coord);
            QeProcessorImpl.INSTANCE.registerQuery(context.getExecutionId(), queryInfo);

            if (isSchedulerExplain) {
                coord.startSchedulingWithoutDeploy();
                handleExplainStmt(coord.getSchedulerExplain());
                return;
            }

            coord.exec();
            coord.setTopProfileSupplier(this::buildTopLevelProfile);
            coord.setExecPlan(execPlan);

            long jobDeadLineMs = System.currentTimeMillis() + context.getSessionVariable().getQueryTimeoutS() * 1000;
            coord.join(context.getSessionVariable().getQueryTimeoutS());
            if (!coord.isDone()) {
                /*
                 * In this case, There are two factors that lead query cancelled:
                 * 1: TIMEOUT
                 * 2: BE EXCEPTION
                 * So we should distinguish these two factors.
                 */
                if (!coord.checkBackendState()) {
                    // When enable_collect_query_detail_info is set to true, the plan will be recorded in the query detail,
                    // and hence there is no need to log it here.
                    if (Config.log_plan_cancelled_by_crash_be && context.getQueryDetail() == null) {
                        LOG.warn("Query cancelled by crash of backends [QueryId={}] [SQL={}] [Plan={}]",
                                DebugUtil.printId(context.getExecutionId()),
                                originStmt == null ? "" : originStmt.originStmt,
                                execPlan.getExplainString(TExplainLevel.COSTS));
                    }

                    coord.cancel(ErrorCode.ERR_QUERY_EXCEPTION.formatErrorMsg());
                    ErrorReport.reportDdlException(ErrorCode.ERR_QUERY_EXCEPTION);
                } else {
                    coord.cancel(ErrorCode.ERR_QUERY_TIMEOUT.formatErrorMsg());
                    if (coord.isThriftServerHighLoad()) {
                        ErrorReport.reportDdlException(ErrorCode.ERR_QUERY_TIMEOUT,
                                "Please check the thrift-server-pool metrics, " +
                                        "if the pool size reaches thrift_server_max_worker_threads(default is 4096), " +
                                        "you can set the config to a higher value in fe.conf, " +
                                        "or set parallel_fragment_exec_instance_num to a lower value in session variable");
                    } else {
                        ErrorReport.reportDdlException(ErrorCode.ERR_QUERY_TIMEOUT,
                                "Increase the query_timeout session variable and retry");
                    }
                }
            }

            if (!coord.getExecStatus().ok()) {
                String errMsg = coord.getExecStatus().getErrorMsg();
                if (errMsg.length() == 0) {
                    errMsg = coord.getExecStatus().getErrorCodeString();
                }
                LOG.warn("insert failed: {}", errMsg);
                ErrorReport.reportDdlException("%s", ErrorCode.ERR_FAILED_WHEN_INSERT, errMsg);
            }

            LOG.debug("delta files is {}", coord.getDeltaUrls());

            if (coord.getLoadCounters().get(LoadEtlTask.DPP_NORMAL_ALL) != null) {
                loadedRows = Long.parseLong(coord.getLoadCounters().get(LoadEtlTask.DPP_NORMAL_ALL));
            }
            if (coord.getLoadCounters().get(LoadEtlTask.DPP_ABNORMAL_ALL) != null) {
                filteredRows = Integer.parseInt(coord.getLoadCounters().get(LoadEtlTask.DPP_ABNORMAL_ALL));
            }

            if (coord.getLoadCounters().get(LoadJob.LOADED_BYTES) != null) {
                loadedBytes = Long.parseLong(coord.getLoadCounters().get(LoadJob.LOADED_BYTES));
            }

            // if in strict mode, insert will fail if there are filtered rows
            if (context.getSessionVariable().getEnableInsertStrict()) {
                if (filteredRows > 0) {
                    if (targetTable instanceof ExternalOlapTable) {
                        ExternalOlapTable externalTable = (ExternalOlapTable) targetTable;
                        RemoteTransactionMgr.abortRemoteTransaction(
                                externalTable.getSourceTableDbId(), transactionId,
                                externalTable.getSourceTableHost(),
                                externalTable.getSourceTablePort(),
                                TransactionCommitFailedException.FILTER_DATA_IN_STRICT_MODE + ", tracking sql = " +
                                        trackingSql,
                                coord == null ? Collections.emptyList() : coord.getCommitInfos(),
                                coord == null ? Collections.emptyList() : coord.getFailInfos()
                        );
                    } else if (targetTable instanceof SystemTable || targetTable.isHiveTable() ||
                            targetTable.isIcebergTable() || targetTable.isTableFunctionTable() ||
                            targetTable.isBlackHoleTable()) {
                        // schema table does not need txn
                    } else {
                        transactionMgr.abortTransaction(
                                database.getId(),
                                transactionId,
                                TransactionCommitFailedException.FILTER_DATA_IN_STRICT_MODE + ", tracking sql = " +
                                        trackingSql,
                                Coordinator.getCommitInfos(coord), Coordinator.getFailInfos(coord), null);
                    }
                    context.getState().setError("Insert has filtered data in strict mode, txn_id = " + transactionId +
                            " tracking sql = " + trackingSql);
                    insertError = true;
                    return;
                }
            }

            if (loadedRows == 0 && filteredRows == 0 && (stmt instanceof DeleteStmt || stmt instanceof InsertStmt
                    || stmt instanceof UpdateStmt)) {
                // when the target table is not ExternalOlapTable or OlapTable
                // if there is no data to load, the result of the insert statement is success
                // otherwise, the result of the insert statement is failed
                GlobalTransactionMgr mgr = GlobalStateMgr.getCurrentState().getGlobalTransactionMgr();
                if (!(targetTable instanceof ExternalOlapTable || targetTable instanceof OlapTable)) {
                    if (!(targetTable instanceof SystemTable || targetTable.isIcebergTable() ||
                            targetTable.isHiveTable() || targetTable.isTableFunctionTable() ||
                            targetTable.isBlackHoleTable())) {
                        // schema table and iceberg table does not need txn
                        mgr.abortTransaction(database.getId(), transactionId, ERR_NO_PARTITIONS_HAVE_DATA_LOAD.formatErrorMsg(),
                                Coordinator.getCommitInfos(coord), Coordinator.getFailInfos(coord), null);
                    }
                    context.getState().setOk();
                    insertError = true;
                    return;
                }
            }

            if (targetTable instanceof ExternalOlapTable) {
                ExternalOlapTable externalTable = (ExternalOlapTable) targetTable;
                if (RemoteTransactionMgr.commitRemoteTransaction(
                        externalTable.getSourceTableDbId(), transactionId,
                        externalTable.getSourceTableHost(),
                        externalTable.getSourceTablePort(),
                        coord.getCommitInfos())) {
                    txnStatus = TransactionStatus.VISIBLE;
                    MetricRepo.COUNTER_LOAD_FINISHED.increase(1L);
                } else {
                    txnStatus = TransactionStatus.COMMITTED;
                }
            } else if (targetTable instanceof SystemTable) {
                // schema table does not need txn
                txnStatus = TransactionStatus.VISIBLE;
            } else if (targetTable.isIcebergTable()) {
                // TODO(stephen): support abort interface and delete data files when aborting.
                List<TSinkCommitInfo> commitInfos = coord.getSinkCommitInfos();
                if (stmt instanceof InsertStmt && ((InsertStmt) stmt).isOverwrite()) {
                    for (TSinkCommitInfo commitInfo : commitInfos) {
                        commitInfo.setIs_overwrite(true);
                    }
                }

                context.getGlobalStateMgr().getMetadataMgr().finishSink(catalogName, dbName, tableName, commitInfos);
                txnStatus = TransactionStatus.VISIBLE;
                label = "FAKE_ICEBERG_SINK_LABEL";
            } else if (targetTable.isHiveTable()) {
                List<TSinkCommitInfo> commitInfos = coord.getSinkCommitInfos();
                HiveTableSink hiveTableSink = (HiveTableSink) execPlan.getFragments().get(0).getSink();
                String stagingDir = hiveTableSink.getStagingDir();
                if (stmt instanceof InsertStmt) {
                    InsertStmt insertStmt = (InsertStmt) stmt;
                    for (TSinkCommitInfo commitInfo : commitInfos) {
                        commitInfo.setStaging_dir(stagingDir);
                        if (insertStmt.isOverwrite()) {
                            commitInfo.setIs_overwrite(true);
                        }
                    }
                }
                context.getGlobalStateMgr().getMetadataMgr().finishSink(catalogName, dbName, tableName, commitInfos);
                txnStatus = TransactionStatus.VISIBLE;
                label = "FAKE_HIVE_SINK_LABEL";
            } else if (targetTable.isTableFunctionTable()) {
                txnStatus = TransactionStatus.VISIBLE;
                label = "FAKE_TABLE_FUNCTION_TABLE_SINK_LABEL";
            } else if (targetTable.isBlackHoleTable()) {
                txnStatus = TransactionStatus.VISIBLE;
                label = "FAKE_BLACKHOLE_TABLE_SINK_LABEL";
            } else if (isExplainAnalyze) {
                transactionMgr.abortTransaction(database.getId(), transactionId, "Explain Analyze",
                        Coordinator.getCommitInfos(coord), Coordinator.getFailInfos(coord), null);
                txnStatus = TransactionStatus.ABORTED;
            } else {
                VisibleStateWaiter visibleWaiter = transactionMgr.retryCommitOnRateLimitExceeded(
                        database,
                        transactionId,
                        TabletCommitInfo.fromThrift(coord.getCommitInfos()),
                        TabletFailInfo.fromThrift(coord.getFailInfos()),
                        new InsertTxnCommitAttachment(loadedRows),
                        jobDeadLineMs - System.currentTimeMillis());

                long publishWaitMs = Config.enable_sync_publish ? jobDeadLineMs - System.currentTimeMillis() :
                        context.getSessionVariable().getTransactionVisibleWaitTimeout() * 1000;

                if (visibleWaiter.await(publishWaitMs, TimeUnit.MILLISECONDS)) {
                    txnStatus = TransactionStatus.VISIBLE;
                    MetricRepo.COUNTER_LOAD_FINISHED.increase(1L);
                    // collect table-level metrics
                    TableMetricsEntity entity =
                            TableMetricsRegistry.getInstance().getMetricsEntity(targetTable.getId());
                    entity.counterInsertLoadFinishedTotal.increase(1L);
                    entity.counterInsertLoadRowsTotal.increase(loadedRows);
                    entity.counterInsertLoadBytesTotal.increase(loadedBytes);
                } else {
                    txnStatus = TransactionStatus.COMMITTED;
                }
            }
        } catch (Throwable t) {
            // if any throwable being thrown during insert operation, first we should abort this txn
            String failedSql = "";
            if (originStmt != null && originStmt.originStmt != null) {
                failedSql = originStmt.originStmt;
            }
            LOG.warn("failed to handle stmt [{}] label: {}", failedSql, label, t);
            String errMsg = t.getMessage();
            if (errMsg == null) {
                errMsg = "A problem occurred while executing the [ " + failedSql + "] statement with label:" + label;
            }

            try {
                if (targetTable instanceof ExternalOlapTable) {
                    ExternalOlapTable externalTable = (ExternalOlapTable) targetTable;
                    RemoteTransactionMgr.abortRemoteTransaction(
                            externalTable.getSourceTableDbId(), transactionId,
                            externalTable.getSourceTableHost(),
                            externalTable.getSourceTablePort(),
                            errMsg,
                            coord == null ? Collections.emptyList() : coord.getCommitInfos(),
                            coord == null ? Collections.emptyList() : coord.getFailInfos());
                } else if (targetTable.isExternalTableWithFileSystem()) {
                    GlobalStateMgr.getCurrentState().getMetadataMgr().abortSink(
                            catalogName, dbName, tableName, coord.getSinkCommitInfos());
                } else {
                    transactionMgr.abortTransaction(database.getId(), transactionId, errMsg,
                            Coordinator.getCommitInfos(coord), Coordinator.getFailInfos(coord), null);
                }
            } catch (Exception abortTxnException) {
                // just print a log if abort txn failed. This failure do not need to pass to user.
                // user only concern abort how txn failed.
                LOG.warn("errors when abort txn", abortTxnException);
            }

            // if not using old load usage pattern, error will be returned directly to user
            StringBuilder sb = new StringBuilder(errMsg);
            if (coord != null && !Strings.isNullOrEmpty(coord.getTrackingUrl())) {
                sb.append(". tracking sql: ").append(trackingSql);
            }
            context.getState().setError(sb.toString());

            // cancel insert load job
            try {
                if (jobId != -1) {
                    Preconditions.checkNotNull(coord);
                    context.getGlobalStateMgr().getLoadMgr()
                            .recordFinishedOrCacnelledLoadJob(jobId, EtlJobType.INSERT,
                                    "Cancelled, msg: " + t.getMessage(), coord.getTrackingUrl());
                    jobId = -1;
                }
            } catch (Exception abortTxnException) {
                LOG.warn("errors when cancel insert load job {}", jobId);
            }
            throw new UserException(t.getMessage(), t);
        } finally {
            QeProcessorImpl.INSTANCE.unregisterQuery(context.getExecutionId());
            if (insertError) {
                try {
                    if (jobId != -1) {
                        context.getGlobalStateMgr().getLoadMgr()
                                .recordFinishedOrCacnelledLoadJob(jobId, EtlJobType.INSERT,
                                        "Cancelled", coord.getTrackingUrl());
                        jobId = -1;
                    }
                } catch (Exception abortTxnException) {
                    LOG.warn("errors when cancel insert load job {}", jobId);
                }
            } else if (txnState != null) {
                StatisticUtils.triggerCollectionOnFirstLoad(txnState, database, targetTable, true);
            }
        }

        String errMsg = "";
        if (txnStatus.equals(TransactionStatus.COMMITTED)) {
            String timeoutInfo = transactionMgr.getTxnPublishTimeoutDebugInfo(database.getId(), transactionId);
            LOG.warn("txn {} publish timeout {}", transactionId, timeoutInfo);
            if (timeoutInfo.length() > 240) {
                timeoutInfo = timeoutInfo.substring(0, 240) + "...";
            }
            errMsg = "Publish timeout " + timeoutInfo;
        }
        try {
            if (jobId != -1) {
                context.getGlobalStateMgr().getLoadMgr().recordFinishedOrCacnelledLoadJob(jobId,
                        EtlJobType.INSERT,
                        "",
                        coord.getTrackingUrl());
            }
        } catch (MetaNotFoundException e) {
            LOG.warn("Record info of insert load with error {}", e.getMessage(), e);
            errMsg = "Record info of insert load with error " + e.getMessage();
        }

        StringBuilder sb = new StringBuilder();
        if (!label.startsWith("FAKE")) {
            sb.append("{'label':'").append(label).append("', 'status':'").append(txnStatus.name());
            sb.append("', 'txnId':'").append(transactionId).append("'");
            if (!Strings.isNullOrEmpty(errMsg)) {
                sb.append(", 'err':'").append(errMsg).append("'");
            }
            sb.append("}");
        }

        context.getState().setOk(loadedRows, filteredRows, sb.toString());
    }

    public String getOriginStmtInString() {
        if (originStmt == null) {
            return "";
        }
        return originStmt.originStmt;
    }

    public Pair<List<TResultBatch>, Status> executeStmtWithExecPlan(ConnectContext context, ExecPlan plan) {
        List<TResultBatch> sqlResult = Lists.newArrayList();
        try {
            UUID uuid = context.getQueryId();
            context.setExecutionId(UUIDUtil.toTUniqueId(uuid));

            coord = getCoordinatorFactory().createQueryScheduler(
                    context, plan.getFragments(), plan.getScanNodes(), plan.getDescTbl().toThrift());
            QeProcessorImpl.INSTANCE.registerQuery(context.getExecutionId(), coord);

            coord.exec();
            RowBatch batch;
            do {
                batch = coord.getNext();
                if (batch.getBatch() != null) {
                    sqlResult.add(batch.getBatch());
                }
            } while (!batch.isEos());
        } catch (Exception e) {
            LOG.warn(e);
            coord.getExecStatus().setInternalErrorStatus(e.getMessage());
        } finally {
            QeProcessorImpl.INSTANCE.unregisterQuery(context.getExecutionId());
        }
        return Pair.create(sqlResult, coord.getExecStatus());
    }

    public List<ByteBuffer> getProxyResultBuffer() {
        return proxyResultBuffer;
    }


    // scenes can execute in FE should meet all these requirements:
    // 1. enable_constant_execute_in_fe = true
    // 2. is mysql text protocol
    // 3. all values are constantOperator
    private boolean canExecuteInFe(ConnectContext context, OptExpression optExpression) {
        if (!context.getSessionVariable().isEnableConstantExecuteInFE()) {
            return false;
        }

        if (context instanceof HttpConnectContext || context.getCommand() == MysqlCommand.COM_STMT_EXECUTE) {
            return false;
        }

        if (optExpression.getOp() instanceof PhysicalValuesOperator) {
            PhysicalValuesOperator valuesOperator = (PhysicalValuesOperator) optExpression.getOp();
            boolean isAllConstants = true;
            if (valuesOperator.getProjection() != null) {
                isAllConstants = valuesOperator.getProjection().getColumnRefMap().values().stream()
                        .allMatch(ScalarOperator::isConstantRef);
            } else if (CollectionUtils.isNotEmpty(valuesOperator.getRows())) {
                isAllConstants = valuesOperator.getRows().stream().allMatch(row ->
                        row.stream().allMatch(ScalarOperator::isConstantRef));
            }

            return isAllConstants;
        }
        return false;
    }

    public void executeStmtWithResultQueue(ConnectContext context, ExecPlan plan, Queue<TResultBatch> sqlResult) {
        try {
            UUID uuid = context.getQueryId();
            context.setExecutionId(UUIDUtil.toTUniqueId(uuid));
            coord = getCoordinatorFactory().createQueryScheduler(
                    context, plan.getFragments(), plan.getScanNodes(), plan.getDescTbl().toThrift());
            QeProcessorImpl.INSTANCE.registerQuery(context.getExecutionId(), coord);

            coord.exec();
            RowBatch batch;
            do {
                batch = coord.getNext();
                if (batch.getBatch() != null) {
                    sqlResult.add(batch.getBatch());
                }
            } while (!batch.isEos());
            context.getState().setEof();
        } catch (Exception e) {
            LOG.error("Failed to execute metadata collection job", e);
            if (coord.getExecStatus().ok()) {
                context.getState().setError(e.getMessage());
            }
            coord.getExecStatus().setInternalErrorStatus(e.getMessage());
        } finally {
            if (context.isProfileEnabled()) {
                tryProcessProfileAsync(plan, 0);
                QeProcessorImpl.INSTANCE.monitorQuery(context.getExecutionId(), System.currentTimeMillis() +
                        context.getSessionVariable().getProfileTimeout() * 1000L);
            } else {
                QeProcessorImpl.INSTANCE.unregisterQuery(context.getExecutionId());
            }
        }
    }
}<|MERGE_RESOLUTION|>--- conflicted
+++ resolved
@@ -474,6 +474,18 @@
                 // reset the explain level to avoid the previous explain level affect the current query.
                 context.setExplainLevel(null);
             }
+          
+            // For follower: verify sql in BlackList before forward to leader
+            // For leader: if this is a proxy sql, no need to verify sql in BlackList because every fe has its own blacklist
+            if (isQuery && Config.enable_sql_blacklist && !parsedStmt.isExplain() && !isProxy) {
+                OriginStatement origStmt = parsedStmt.getOrigStmt();
+                if (origStmt != null) {
+                    String originSql = origStmt.originStmt.trim()
+                            .toLowerCase().replaceAll(" +", " ");
+                    // If this sql is in blacklist, show message.
+                    SqlBlackList.verifying(originSql);
+                }
+            }
 
             // execPlan is the output of planner
             ExecPlan execPlan = null;
@@ -531,7 +543,6 @@
                             return;
                         }
                     }
-<<<<<<< HEAD
 
                     LOG.debug("no need to transfer to Leader. stmt: {}", context.getStmtId());
                     execPlanBuildByNewPlanner = true;
@@ -544,8 +555,6 @@
                     context.setIsForward(true);
                     forwardToLeader();
                     return;
-=======
->>>>>>> ad5a5a93
                 }
             } catch (SemanticException e) {
                 dumpException(e);
@@ -560,34 +569,6 @@
                 }
             }
 
-<<<<<<< HEAD
-=======
-            // no need to execute http query dump request in BE
-            if (context.isHTTPQueryDump) {
-                return;
-            }
-
-            // For follower: verify sql in BlackList before forward to leader
-            // For leader: if this is a proxy sql, no need to verify sql in BlackList because every fe has its own blacklist
-            if (isQuery && Config.enable_sql_blacklist && !parsedStmt.isExplain() && !isProxy) {
-                OriginStatement origStmt = parsedStmt.getOrigStmt();
-                if (origStmt != null) {
-                    String originSql = origStmt.originStmt.trim()
-                            .toLowerCase().replaceAll(" +", " ");
-                    // If this sql is in blacklist, show message.
-                    SqlBlackList.verifying(originSql);
-                }
-            }
-
-            if (isForwardToLeader()) {
-                context.setIsForward(true);
-                forwardToLeader();
-                return;
-            } else {
-                LOG.debug("no need to transfer to Leader. stmt: {}", context.getStmtId());
-            }
-
->>>>>>> ad5a5a93
             if (parsedStmt instanceof QueryStatement) {
                 final boolean isStatisticsJob = AnalyzerUtils.isStatisticsJob(context, parsedStmt);
                 context.setStatisticsJob(isStatisticsJob);
