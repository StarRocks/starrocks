// This file is made available under Elastic License 2.0.
// This file is based on code available under the Apache license here:
//   https://github.com/apache/incubator-doris/blob/master/fe/fe-core/src/main/java/org/apache/doris/qe/StmtExecutor.java

// Licensed to the Apache Software Foundation (ASF) under one
// or more contributor license agreements.  See the NOTICE file
// distributed with this work for additional information
// regarding copyright ownership.  The ASF licenses this file
// to you under the Apache License, Version 2.0 (the
// "License"); you may not use this file except in compliance
// with the License.  You may obtain a copy of the License at
//
//   http://www.apache.org/licenses/LICENSE-2.0
//
// Unless required by applicable law or agreed to in writing,
// software distributed under the License is distributed on an
// "AS IS" BASIS, WITHOUT WARRANTIES OR CONDITIONS OF ANY
// KIND, either express or implied.  See the License for the
// specific language governing permissions and limitations
// under the License.

package com.starrocks.qe;

import com.google.common.base.Preconditions;
import com.google.common.base.Strings;
import com.google.common.collect.Lists;
import com.google.common.collect.Sets;
import com.starrocks.analysis.AddSqlBlackListStmt;
import com.starrocks.analysis.AnalyzeStmt;
import com.starrocks.analysis.Analyzer;
import com.starrocks.analysis.CreateAnalyzeJobStmt;
import com.starrocks.analysis.CreateTableAsSelectStmt;
import com.starrocks.analysis.DdlStmt;
import com.starrocks.analysis.DelSqlBlackListStmt;
import com.starrocks.analysis.EnterStmt;
import com.starrocks.analysis.ExportStmt;
import com.starrocks.analysis.Expr;
import com.starrocks.analysis.InsertStmt;
import com.starrocks.analysis.KillStmt;
import com.starrocks.analysis.QueryStmt;
import com.starrocks.analysis.RedirectStatus;
import com.starrocks.analysis.SelectStmt;
import com.starrocks.analysis.SetStmt;
import com.starrocks.analysis.SetVar;
import com.starrocks.analysis.ShowStmt;
import com.starrocks.analysis.SqlParser;
import com.starrocks.analysis.SqlScanner;
import com.starrocks.analysis.StatementBase;
import com.starrocks.analysis.StringLiteral;
import com.starrocks.analysis.UnsupportedStmt;
import com.starrocks.analysis.UseStmt;
import com.starrocks.catalog.Catalog;
import com.starrocks.catalog.Column;
import com.starrocks.catalog.Database;
import com.starrocks.catalog.ExternalOlapTable;
import com.starrocks.catalog.OlapTable;
import com.starrocks.catalog.ScalarType;
import com.starrocks.catalog.Table;
import com.starrocks.common.AnalysisException;
import com.starrocks.common.Config;
import com.starrocks.common.DdlException;
import com.starrocks.common.ErrorCode;
import com.starrocks.common.ErrorReport;
import com.starrocks.common.FeConstants;
import com.starrocks.common.MetaNotFoundException;
import com.starrocks.common.QueryDumpLog;
import com.starrocks.common.UserException;
import com.starrocks.common.Version;
import com.starrocks.common.util.DebugUtil;
import com.starrocks.common.util.ProfileManager;
import com.starrocks.common.util.RuntimeProfile;
import com.starrocks.common.util.SqlParserUtils;
import com.starrocks.common.util.TimeUtils;
import com.starrocks.common.util.UUIDUtil;
import com.starrocks.load.EtlJobType;
import com.starrocks.load.loadv2.LoadJob;
import com.starrocks.meta.SqlBlackList;
import com.starrocks.metric.MetricRepo;
import com.starrocks.metric.TableMetricsEntity;
import com.starrocks.metric.TableMetricsRegistry;
import com.starrocks.mysql.MysqlChannel;
import com.starrocks.mysql.MysqlEofPacket;
import com.starrocks.mysql.MysqlSerializer;
import com.starrocks.mysql.privilege.PrivPredicate;
import com.starrocks.persist.gson.GsonUtils;
import com.starrocks.planner.OlapTableSink;
import com.starrocks.planner.PlanFragment;
import com.starrocks.planner.Planner;
import com.starrocks.planner.ScanNode;
import com.starrocks.proto.PQueryStatistics;
import com.starrocks.proto.QueryStatisticsItemPB;
import com.starrocks.qe.QueryState.MysqlStateType;
import com.starrocks.rpc.RpcException;
import com.starrocks.service.FrontendOptions;
import com.starrocks.sql.StatementPlanner;
import com.starrocks.sql.analyzer.SemanticException;
import com.starrocks.sql.common.ErrorType;
import com.starrocks.sql.common.MetaUtils;
import com.starrocks.sql.common.StarRocksPlannerException;
import com.starrocks.sql.plan.ExecPlan;
import com.starrocks.statistic.AnalyzeJob;
import com.starrocks.statistic.Constants;
import com.starrocks.statistic.StatisticExecutor;
import com.starrocks.task.LoadEtlTask;
import com.starrocks.thrift.TDescriptorTable;
import com.starrocks.thrift.TExplainLevel;
import com.starrocks.thrift.TQueryOptions;
import com.starrocks.thrift.TQueryType;
import com.starrocks.thrift.TUniqueId;
import com.starrocks.transaction.TabletCommitInfo;
import com.starrocks.transaction.TransactionCommitFailedException;
import com.starrocks.transaction.TransactionState;
import com.starrocks.transaction.TransactionStatus;
import org.apache.commons.lang.exception.ExceptionUtils;
import org.apache.logging.log4j.LogManager;
import org.apache.logging.log4j.Logger;

import java.io.IOException;
import java.io.StringReader;
import java.nio.ByteBuffer;
import java.time.LocalDateTime;
import java.util.List;
import java.util.Map;
import java.util.Set;
import java.util.UUID;
import java.util.concurrent.atomic.AtomicLong;

// Do one COM_QUERY process.
// first: Parse receive byte array to statement struct.
// second: Do handle function for statement.
public class StmtExecutor {
    private static final Logger LOG = LogManager.getLogger(StmtExecutor.class);

    private static final AtomicLong STMT_ID_GENERATOR = new AtomicLong(0);

    private final ConnectContext context;
    private final MysqlSerializer serializer;
    private final OriginStatement originStmt;
    private StatementBase parsedStmt;
    private Analyzer analyzer;
    private RuntimeProfile profile;
    private volatile Coordinator coord = null;
    private MasterOpExecutor masterOpExecutor = null;
    private RedirectStatus redirectStatus = null;
    private Planner planner;
    private final boolean isProxy;
    private ShowResultSet proxyResultSet = null;
    private PQueryStatistics statisticsForAuditLog;

    // this constructor is mainly for proxy
    public StmtExecutor(ConnectContext context, OriginStatement originStmt, boolean isProxy) {
        this.context = context;
        this.originStmt = originStmt;
        this.serializer = context.getSerializer();
        this.isProxy = isProxy;
    }

    // this constructor is only for test now.
    public StmtExecutor(ConnectContext context, String stmt) {
        this(context, new OriginStatement(stmt, 0), false);
    }

    // constructor for receiving parsed stmt from connect processor
    public StmtExecutor(ConnectContext ctx, StatementBase parsedStmt) {
        this.context = ctx;
        this.parsedStmt = parsedStmt;
        this.originStmt = parsedStmt.getOrigStmt();
        this.serializer = context.getSerializer();
        this.isProxy = false;
    }

    // At the end of query execution, we begin to add up profile
    public void initProfile(long beginTimeInNanoSecond) {
        profile = new RuntimeProfile("Query");
        RuntimeProfile summaryProfile = new RuntimeProfile("Summary");
        summaryProfile.addInfoString(ProfileManager.QUERY_ID, DebugUtil.printId(context.getExecutionId()));
        summaryProfile.addInfoString(ProfileManager.START_TIME, TimeUtils.longToTimeString(context.getStartTime()));

        long currentTimestamp = System.currentTimeMillis();
        long totalTimeMs = currentTimestamp - context.getStartTime();
        summaryProfile.addInfoString(ProfileManager.END_TIME, TimeUtils.longToTimeString(currentTimestamp));
        summaryProfile.addInfoString(ProfileManager.TOTAL_TIME, DebugUtil.getPrettyStringMs(totalTimeMs));

        summaryProfile.addInfoString(ProfileManager.QUERY_TYPE, "Query");
        summaryProfile.addInfoString(ProfileManager.QUERY_STATE, context.getState().toString());
        summaryProfile.addInfoString("StarRocks Version", Version.STARROCKS_VERSION);
        summaryProfile.addInfoString(ProfileManager.USER, context.getQualifiedUser());
        summaryProfile.addInfoString(ProfileManager.DEFAULT_DB, context.getDatabase());
        summaryProfile.addInfoString(ProfileManager.SQL_STATEMENT, originStmt.originStmt);
        profile.addChild(summaryProfile);
        if (coord != null) {
            coord.getQueryProfile().getCounterTotalTime().setValue(TimeUtils.getEstimatedTime(beginTimeInNanoSecond));
            coord.endProfile();
            profile.addChild(coord.getQueryProfile());
            coord = null;
        }
    }

    public Planner planner() {
        return planner;
    }

    public boolean isForwardToMaster() {
        if (Catalog.getCurrentCatalog().isMaster()) {
            return false;
        }

        // this is a query stmt, but this non-master FE can not read, forward it to master
        if ((parsedStmt instanceof QueryStmt) && !Catalog.getCurrentCatalog().isMaster()
                && !Catalog.getCurrentCatalog().canRead()) {
            return true;
        }

        if (redirectStatus == null) {
            return false;
        } else {
            return redirectStatus.isForwardToMaster();
        }
    }

    public ByteBuffer getOutputPacket() {
        if (masterOpExecutor == null) {
            return null;
        } else {
            return masterOpExecutor.getOutputPacket();
        }
    }

    public ShowResultSet getProxyResultSet() {
        return proxyResultSet;
    }

    public ShowResultSet getShowResultSet() {
        if (masterOpExecutor == null) {
            return null;
        } else {
            return masterOpExecutor.getProxyResultSet();
        }
    }

    public boolean isQueryStmt() {
        return parsedStmt != null && parsedStmt instanceof QueryStmt;
    }

    public StatementBase getParsedStmt() {
        return parsedStmt;
    }

    // Execute one statement.
    // Exception:
    //  IOException: talk with client failed.
    public void execute() throws Exception {
        long beginTimeInNanoSecond = TimeUtils.getStartTime();
        context.setStmtId(STMT_ID_GENERATOR.incrementAndGet());

        // set execution id.
        // Try to use query id as execution id when execute first time.
        UUID uuid = context.getQueryId();
        context.setExecutionId(UUIDUtil.toTUniqueId(uuid));
        SessionVariable sessionVariableBackup = context.getSessionVariable();
        try {
            // parsedStmt may already by set when constructing this StmtExecutor();
            resolveParseStmtForForward();

            // support select hint e.g. select /*+ SET_VAR(query_timeout=1) */ sleep(3);
            if (parsedStmt != null && parsedStmt instanceof SelectStmt) {
                SelectStmt selectStmt = (SelectStmt) parsedStmt;
                Map<String, String> optHints = selectStmt.getSelectList().getOptHints();
                if (optHints != null) {
                    SessionVariable sessionVariable = (SessionVariable) sessionVariableBackup.clone();
                    for (String key : optHints.keySet()) {
                        VariableMgr.setVar(sessionVariable, new SetVar(key, new StringLiteral(optHints.get(key))));
                    }
                    context.setSessionVariable(sessionVariable);
                }
            }

            // execPlan is the output of new planner
            ExecPlan execPlan = null;
            boolean execPlanBuildByNewPlanner = false;

            // Entrance to the new planner
            if (isStatisticsOrAnalyzer(parsedStmt, context)
                    || supportedByNewPlanner(parsedStmt, context)) {
                try {
                    redirectStatus = parsedStmt.getRedirectStatus();
                    if (!isForwardToMaster()) {
                        context.getDumpInfo().reset();
                        context.getDumpInfo().setOriginStmt(parsedStmt.getOrigStmt().originStmt);
                        execPlan = new StatementPlanner().plan(parsedStmt, context);
                        execPlanBuildByNewPlanner = true;
                    }
                } catch (SemanticException e) {
                    dumpException(e);
                    throw new AnalysisException(e.getMessage());
                } catch (StarRocksPlannerException e) {
                    dumpException(e);
                    if (e.getType().equals(ErrorType.USER_ERROR)) {
                        throw e;
                    } else if (e.getType().equals(ErrorType.UNSUPPORTED) && e.getMessage().contains("UDF function")) {
                        LOG.warn("New planner not implement : " + originStmt.originStmt, e);
                        analyze(context.getSessionVariable().toThrift());
                    } else {
                        LOG.warn("New planner error: " + originStmt.originStmt, e);
                        throw e;
                    }
                }
            } else {
                // analyze this query
                analyze(context.getSessionVariable().toThrift());
            }

            if (context.isQueryDump()) {
                return;
            }
            if (isForwardToMaster()) {
                forwardToMaster();
                return;
            } else {
                LOG.debug("no need to transfer to Master. stmt: {}", context.getStmtId());
            }

            // Only add the last running stmt for multi statement,
            // because the audit log will only show the last stmt and
            // the ConnectProcessor only add the last finished stmt
            if (context.getIsLastStmt()) {
                addRunningQueryDetail();
            }

            if (parsedStmt instanceof QueryStmt) {
                context.getState().setIsQuery(true);

                // sql's blacklist is enabled through enable_sql_blacklist.
                if (Config.enable_sql_blacklist) {
                    QueryStmt queryStmt = (QueryStmt) parsedStmt;
                    String originSql = queryStmt.getOrigStmt().originStmt.trim().toLowerCase().replaceAll(" +", " ");

                    // If this sql is in blacklist, show message.
                    SqlBlackList.verifying(originSql);
                }

                int retryTime = Config.max_query_retry_time;
                for (int i = 0; i < retryTime; i++) {
                    try {
                        //reset query id for each retry
                        if (i > 0) {
                            uuid = UUID.randomUUID();
                            context.setExecutionId(
                                    new TUniqueId(uuid.getMostSignificantBits(), uuid.getLeastSignificantBits()));
                        }

                        if (execPlanBuildByNewPlanner) {
                            StringBuilder explainStringBuilder = new StringBuilder();
                            // StarRocksManager depends on explainString to get sql plan
                            if (parsedStmt.isExplain() || context.getSessionVariable().isReportSucc()) {
                                TExplainLevel level = null;
                                switch (parsedStmt.getExplainLevel()) {
                                    case NORMAL:
                                        level = TExplainLevel.NORMAL;
                                        break;
                                    case VERBOSE:
                                        level = TExplainLevel.VERBOSE;
                                        break;
                                    case COST:
                                        level = TExplainLevel.COSTS;
                                        break;
                                }
                                explainStringBuilder.append(execPlan.getExplainString(level));
                            }
                            handleQueryStmt(execPlan.getFragments(), execPlan.getScanNodes(),
                                    execPlan.getDescTbl().toThrift(),
                                    execPlan.getColNames(), execPlan.getOutputExprs(), explainStringBuilder.toString());
                        } else {
                            Preconditions.checkState(false, "shouldn't reach here");
                        }

                        if (context.getSessionVariable().isReportSucc()) {
                            writeProfile(beginTimeInNanoSecond);
                        }
                        break;
                    } catch (RpcException e) {
                        if (i == retryTime - 1) {
                            throw e;
                        }
                        if (!context.getMysqlChannel().isSend()) {
                            LOG.warn("retry {} times. stmt: {}", (i + 1), parsedStmt.getOrigStmt().originStmt);
                        } else {
                            throw e;
                        }
                    } finally {
                        QeProcessorImpl.INSTANCE.unregisterQuery(context.getExecutionId());
                    }
                }
            } else if (parsedStmt instanceof SetStmt) {
                handleSetStmt();
            } else if (parsedStmt instanceof EnterStmt) {
                handleEnterStmt();
            } else if (parsedStmt instanceof UseStmt) {
                handleUseStmt();
            } else if (parsedStmt instanceof CreateTableAsSelectStmt) {
<<<<<<< HEAD
                if (execPlanBuildByNewPlanner) {
                    handleCreateTableAsSelectStmt(beginTimeInNanoSecond);
                } else {
                    throw new AnalysisException("old planner does not support CTAS statement");
                }
=======
                // handleInsertStmt(uuid);
>>>>>>> 3616c74e
            } else if (parsedStmt instanceof InsertStmt) { // Must ahead of DdlStmt because InsertStmt is its subclass
                try {
                    handleInsertStmtWithNewPlanner(execPlan, (InsertStmt) parsedStmt);
                    if (context.getSessionVariable().isReportSucc()) {
                        writeProfile(beginTimeInNanoSecond);
                    }
                } catch (Throwable t) {
                    LOG.warn("handle insert stmt fail", t);
                    // the transaction of this insert may already begun, we will abort it at outer finally block.
                    throw t;
                } finally {
                    QeProcessorImpl.INSTANCE.unregisterQuery(context.getExecutionId());
                }
            } else if (parsedStmt instanceof DdlStmt) {
                handleDdlStmt();
            } else if (parsedStmt instanceof ShowStmt) {
                handleShow();
            } else if (parsedStmt instanceof KillStmt) {
                handleKill();
            } else if (parsedStmt instanceof ExportStmt) {
                handleExportStmt(context.getQueryId());
            } else if (parsedStmt instanceof UnsupportedStmt) {
                handleUnsupportedStmt();
            } else if (parsedStmt instanceof AnalyzeStmt) {
                handleAnalyzeStmt();
            } else if (parsedStmt instanceof AddSqlBlackListStmt) {
                handleAddSqlBlackListStmt();
            } else if (parsedStmt instanceof DelSqlBlackListStmt) {
                handleDelSqlBlackListStmt();
            } else {
                context.getState().setError("Do not support this query.");
            }
        } catch (IOException e) {
            LOG.warn("execute IOException ", e);
            // the exception happens when interact with client
            // this exception shows the connection is gone
            context.getState().setError(e.getMessage());
            throw e;
        } catch (UserException e) {
            // analysis exception only print message, not print the stack
            LOG.info("execute Exception. {}", e.getMessage());
            context.getState().setError(e.getMessage());
            context.getState().setErrType(QueryState.ErrType.ANALYSIS_ERR);
        } catch (Throwable e) {
            String sql = originStmt != null ? originStmt.originStmt : "";
            LOG.warn("execute Exception, sql " + sql, e);
            context.getState().setError(e.getMessage());
            if (parsedStmt instanceof KillStmt) {
                // ignore kill stmt execute err(not monitor it)
                context.getState().setErrType(QueryState.ErrType.ANALYSIS_ERR);
            }
        } finally {
            if (parsedStmt instanceof InsertStmt) {
                InsertStmt insertStmt = (InsertStmt) parsedStmt;
                // The transaction of a insert operation begin at analyze phase.
                // So we should abort the transaction at this finally block if it encounter exception.
                if (insertStmt.isTransactionBegin() && context.getState().getStateType() == MysqlStateType.ERR) {
                    try {
                        String errMsg = Strings.emptyToNull(context.getState().getErrorMessage());
                        if (insertStmt.getTargetTable() instanceof ExternalOlapTable) {
                            ExternalOlapTable externalTable = (ExternalOlapTable) (insertStmt.getTargetTable());
                            Catalog.getCurrentGlobalTransactionMgr().abortRemoteTransaction(
                                    externalTable.getSourceTableDbId(), insertStmt.getTransactionId(),
                                    externalTable.getSourceTableHost(),
                                    externalTable.getSourceTablePort(),
                                    errMsg == null ? "unknown reason" : errMsg);
                        } else {
                            Catalog.getCurrentGlobalTransactionMgr().abortTransaction(
                                    insertStmt.getDbObj().getId(), insertStmt.getTransactionId(),
                                    (errMsg == null ? "unknown reason" : errMsg));
                        }
                    } catch (Exception abortTxnException) {
                        LOG.warn("errors when abort txn", abortTxnException);
                    }
                }
            }
            context.setSessionVariable(sessionVariableBackup);
        }
    }

    private void handleCreateTableAsSelectStmt(long beginTimeInNanoSecond) throws Exception {
        CreateTableAsSelectStmt createTableAsSelectStmt = (CreateTableAsSelectStmt) parsedStmt;

        // if create table failed should not drop table. because table may already exists,
        // and for other cases the exception will throw and the rest of the code will not be executed.
        createTableAsSelectStmt.createTable(context);
        try {
            InsertStmt insertStmt = createTableAsSelectStmt.getInsertStmt();
            ExecPlan execPlan = new StatementPlanner().plan(insertStmt, context);
            handleInsertStmtWithNewPlanner(execPlan, ((CreateTableAsSelectStmt) parsedStmt).getInsertStmt());
            if (context.getSessionVariable().isReportSucc()) {
                writeProfile(beginTimeInNanoSecond);
            }
            if (context.getState().getStateType() == MysqlStateType.ERR) {
                ((CreateTableAsSelectStmt) parsedStmt).dropTable(context);
            }
        } catch (Throwable t) {
            LOG.warn("handle create table as select stmt fail", t);
            ((CreateTableAsSelectStmt) parsedStmt).dropTable(context);
            throw t;
        } finally {
            QeProcessorImpl.INSTANCE.unregisterQuery(context.getExecutionId());
        }
    }

    private void resolveParseStmtForForward() throws AnalysisException {
        if (parsedStmt == null) {
            // Parse statement with parser generated by CUP&FLEX
            SqlScanner input = new SqlScanner(new StringReader(originStmt.originStmt),
                    context.getSessionVariable().getSqlMode());
            SqlParser parser = new SqlParser(input);
            try {
                parsedStmt = SqlParserUtils.getStmt(parser, originStmt.idx);
                parsedStmt.setOrigStmt(originStmt);
            } catch (Error e) {
                LOG.info("error happened when parsing stmt {}, id: {}", originStmt, context.getStmtId(), e);
                throw new AnalysisException("sql parsing error, please check your sql");
            } catch (AnalysisException e) {
                String syntaxError = parser.getErrorMsg(originStmt.originStmt);
                LOG.info("analysis exception happened when parsing stmt {}, id: {}, error: {}",
                        originStmt, context.getStmtId(), syntaxError, e);
                if (syntaxError == null) {
                    throw e;
                } else {
                    throw new AnalysisException(syntaxError, e);
                }
            } catch (Exception e) {
                // TODO(lingbin): we catch 'Exception' to prevent unexpected error,
                // should be removed this try-catch clause future.
                LOG.info("unexpected exception happened when parsing stmt {}, id: {}, error: {}",
                        originStmt, context.getStmtId(), parser.getErrorMsg(originStmt.originStmt), e);
                throw new AnalysisException("Unexpected exception: " + e.getMessage());
            }
        }
    }

    private void dumpException(Exception e) {
        context.getDumpInfo().addException(ExceptionUtils.getStackTrace(e));
        if (context.getSessionVariable().getEnableQueryDump() && !context.isQueryDump()) {
            QueryDumpLog.getQueryDump().log(GsonUtils.GSON.toJson(context.getDumpInfo()));
        }
    }

    private void forwardToMaster() throws Exception {
        boolean isQuery = parsedStmt instanceof QueryStmt;
        masterOpExecutor = new MasterOpExecutor(originStmt, context, redirectStatus, isQuery);
        LOG.debug("need to transfer to Master. stmt: {}", context.getStmtId());
        masterOpExecutor.execute();
    }

    private void writeProfile(long beginTimeInNanoSecond) {
        initProfile(beginTimeInNanoSecond);
        profile.computeTimeInChildProfile();
        StringBuilder builder = new StringBuilder();
        profile.prettyPrint(builder, "");
        String profileContent = ProfileManager.getInstance().pushProfile(profile);
        if (context.getQueryDetail() != null) {
            context.getQueryDetail().setProfile(profileContent);
        }
    }

    // Analyze one statement to structure in memory.
    public void analyze(TQueryOptions tQueryOptions) throws UserException {
        LOG.info("begin to analyze stmt: {}, forwarded stmt id: {}", context.getStmtId(), context.getForwardedStmtId());

        // parsedStmt may already by set when constructing this StmtExecutor();
        resolveParseStmtForForward();
        redirectStatus = parsedStmt.getRedirectStatus();

        // yiguolei: insertstmt's grammar analysis will write editlog, so that we check if the stmt should be forward to master here
        // if the stmt should be forward to master, then just return here and the master will do analysis again
        if (isForwardToMaster()) {
            return;
        }

        analyzer = new Analyzer(context.getCatalog(), context);
        // Convert show statement to select statement here
        if (parsedStmt instanceof ShowStmt) {
            SelectStmt selectStmt = ((ShowStmt) parsedStmt).toSelectStmt(analyzer);
            if (selectStmt != null) {
                parsedStmt = selectStmt;
            }
        }

        if (parsedStmt instanceof QueryStmt
                || parsedStmt instanceof InsertStmt
                || parsedStmt instanceof CreateTableAsSelectStmt) {
            Preconditions.checkState(false, "Shouldn't reach here");
        } else {
            try {
                parsedStmt.analyze(analyzer);
            } catch (AnalysisException e) {
                throw e;
            } catch (Exception e) {
                LOG.warn("Analyze failed because ", e);
                throw new AnalysisException("Unexpected exception: " + e.getMessage());
            }
        }
    }

    // Because this is called by other thread
    public void cancel() {
        Coordinator coordRef = coord;
        if (coordRef != null) {
            coordRef.cancel();
        }
    }

    // Handle kill statement.
    private void handleKill() throws DdlException {
        KillStmt killStmt = (KillStmt) parsedStmt;
        long id = killStmt.getConnectionId();
        ConnectContext killCtx = context.getConnectScheduler().getContext(id);
        if (killCtx == null) {
            ErrorReport.reportDdlException(ErrorCode.ERR_NO_SUCH_THREAD, id);
        }
        if (context == killCtx) {
            // Suicide
            context.setKilled();
        } else {
            // Check auth
            // Only user itself and user with admin priv can kill connection
            if (!killCtx.getQualifiedUser().equals(ConnectContext.get().getQualifiedUser())
                    && !Catalog.getCurrentCatalog().getAuth().checkGlobalPriv(ConnectContext.get(),
                    PrivPredicate.ADMIN)) {
                ErrorReport.reportDdlException(ErrorCode.ERR_KILL_DENIED_ERROR, id);
            }

            killCtx.kill(killStmt.isConnectionKill());
        }
        context.getState().setOk();
    }

    // Process set statement.
    private void handleSetStmt() {
        try {
            SetStmt setStmt = (SetStmt) parsedStmt;
            SetExecutor executor = new SetExecutor(context, setStmt);
            executor.execute();
        } catch (DdlException e) {
            // Return error message to client.
            context.getState().setError(e.getMessage());
            return;
        }
        context.getState().setOk();
    }

    // Process a select statement.
    private void handleQueryStmt(List<PlanFragment> fragments, List<ScanNode> scanNodes, TDescriptorTable descTable,
                                 List<String> colNames, List<Expr> outputExprs, String explainString) throws Exception {
        // Every time set no send flag and clean all data in buffer
        context.getMysqlChannel().reset();
        QueryStmt queryStmt = (QueryStmt) parsedStmt;

        if (queryStmt.isExplain()) {
            handleExplainStmt(explainString);
            return;
        }
        if (context.getQueryDetail() != null) {
            context.getQueryDetail().setExplain(explainString);
        }

        coord = new Coordinator(context, fragments, scanNodes, descTable);

        QeProcessorImpl.INSTANCE.registerQuery(context.getExecutionId(),
                new QeProcessorImpl.QueryInfo(context, originStmt.originStmt, coord));

        coord.exec();

        // send result
        // 1. If this is a query with OUTFILE clause, eg: select * from tbl1 into outfile xxx,
        //    We will not send real query result to client. Instead, we only send OK to client with
        //    number of rows selected. For example:
        //          mysql> select * from tbl1 into outfile xxx;
        //          Query OK, 10 rows affected (0.01 sec)
        //
        // 2. If this is a query, send the result expr fields first, and send result data back to client.
        RowBatch batch;
        MysqlChannel channel = context.getMysqlChannel();
        boolean isOutfileQuery = queryStmt.hasOutFileClause();
        boolean isSendFields = false;
        while (true) {
            batch = coord.getNext();
            // for outfile query, there will be only one empty batch send back with eos flag
            if (batch.getBatch() != null && !isOutfileQuery) {
                // For some language driver, getting error packet after fields packet will be recognized as a success result
                // so We need to send fields after first batch arrived
                if (!isSendFields) {
                    sendFields(colNames, outputExprs);
                    isSendFields = true;
                }
                for (ByteBuffer row : batch.getBatch().getRows()) {
                    channel.sendOnePacket(row);
                }
                context.updateReturnRows(batch.getBatch().getRows().size());
            }
            if (batch.isEos()) {
                break;
            }
        }
        if (!isSendFields && !isOutfileQuery) {
            sendFields(colNames, outputExprs);
        }

        statisticsForAuditLog = batch.getQueryStatistics();
        if (!isOutfileQuery) {
            context.getState().setEof();
        } else {
            context.getState().setOk(statisticsForAuditLog.returnedRows, 0, "");
        }
        if (null == statisticsForAuditLog || null == statisticsForAuditLog.statsItems ||
                statisticsForAuditLog.statsItems.isEmpty()) {
            return;
        }
        // collect table-level metrics
        Set<Long> tableIds = Sets.newHashSet();
        for (QueryStatisticsItemPB item : statisticsForAuditLog.statsItems) {
            TableMetricsEntity entity = TableMetricsRegistry.getInstance().getMetricsEntity(item.tableId);
            entity.counterScanRowsTotal.increase(item.scanRows);
            entity.counterScanBytesTotal.increase(item.scanBytes);
            tableIds.add(item.tableId);
        }
        for (Long tableId : tableIds) {
            TableMetricsEntity entity = TableMetricsRegistry.getInstance().getMetricsEntity(tableId);
            entity.counterScanFinishedTotal.increase(1L);
        }
    }

    private void handleAnalyzeStmt() throws Exception {
        AnalyzeStmt analyzeStmt = (AnalyzeStmt) parsedStmt;
        StatisticExecutor statisticExecutor = new StatisticExecutor();
        Database db = MetaUtils.getStarRocks(context, analyzeStmt.getTableName());
        Table table = MetaUtils.getStarRocksTable(context, analyzeStmt.getTableName());

        AnalyzeJob job = new AnalyzeJob();
        job.setDbId(db.getId());
        job.setTableId(table.getId());
        job.setColumns(analyzeStmt.getColumnNames());
        job.setType(analyzeStmt.isSample() ? Constants.AnalyzeType.SAMPLE : Constants.AnalyzeType.FULL);
        job.setScheduleType(Constants.ScheduleType.ONCE);
        job.setWorkTime(LocalDateTime.now());
        job.setStatus(Constants.ScheduleStatus.FINISH);
        job.setProperties(analyzeStmt.getProperties());

        try {
            statisticExecutor.collectStatisticSync(db.getId(), table.getId(), analyzeStmt.getColumnNames(),
                    analyzeStmt.isSample(), job.getSampleCollectRows());
            Catalog.getCurrentStatisticStorage().expireColumnStatistics(table, job.getColumns());
        } catch (Exception e) {
            job.setReason(e.getMessage());
            throw e;
        }

        Catalog.getCurrentCatalog().getAnalyzeManager().addAnalyzeJob(job);
    }

    private void handleAddSqlBlackListStmt() {
        AddSqlBlackListStmt addSqlBlackListStmt = (AddSqlBlackListStmt) parsedStmt;
        SqlBlackList.getInstance().put(addSqlBlackListStmt.getSqlPattern());
    }

    private void handleDelSqlBlackListStmt() {
        DelSqlBlackListStmt delSqlBlackListStmt = (DelSqlBlackListStmt) parsedStmt;
        List<Long> indexs = delSqlBlackListStmt.getIndexs();
        if (indexs != null) {
            for (long id : indexs) {
                SqlBlackList.getInstance().delete(id);
            }
        }
    }

    private void handleUnsupportedStmt() {
        context.getMysqlChannel().reset();
        // do nothing
        context.getState().setOk();
    }

    // Process use statement.
    private void handleUseStmt() throws AnalysisException {
        UseStmt useStmt = (UseStmt) parsedStmt;
        try {
            if (Strings.isNullOrEmpty(useStmt.getClusterName())) {
                ErrorReport.reportAnalysisException(ErrorCode.ERR_CLUSTER_NO_SELECT_CLUSTER);
            }
            context.getCatalog().changeDb(context, useStmt.getDatabase());
        } catch (DdlException e) {
            context.getState().setError(e.getMessage());
            return;
        }
        context.getState().setOk();
    }

    private void sendMetaData(ShowResultSetMetaData metaData) throws IOException {
        // sends how many columns
        serializer.reset();
        serializer.writeVInt(metaData.getColumnCount());
        context.getMysqlChannel().sendOnePacket(serializer.toByteBuffer());
        // send field one by one
        for (Column col : metaData.getColumns()) {
            serializer.reset();
            // TODO(zhaochun): only support varchar type
            serializer.writeField(col.getName(), col.getType());
            context.getMysqlChannel().sendOnePacket(serializer.toByteBuffer());
        }
        // send EOF
        serializer.reset();
        MysqlEofPacket eofPacket = new MysqlEofPacket(context.getState());
        eofPacket.writeTo(serializer);
        context.getMysqlChannel().sendOnePacket(serializer.toByteBuffer());
    }

    private void sendFields(List<String> colNames, List<Expr> exprs) throws IOException {
        // sends how many columns
        serializer.reset();
        serializer.writeVInt(colNames.size());
        context.getMysqlChannel().sendOnePacket(serializer.toByteBuffer());
        // send field one by one
        for (int i = 0; i < colNames.size(); ++i) {
            serializer.reset();
            serializer.writeField(colNames.get(i), exprs.get(i).getOriginType());
            context.getMysqlChannel().sendOnePacket(serializer.toByteBuffer());
        }
        // send EOF
        serializer.reset();
        MysqlEofPacket eofPacket = new MysqlEofPacket(context.getState());
        eofPacket.writeTo(serializer);
        context.getMysqlChannel().sendOnePacket(serializer.toByteBuffer());
    }

    public void sendShowResult(ShowResultSet resultSet) throws IOException {
        context.updateReturnRows(resultSet.getResultRows().size());
        // Send meta data.
        sendMetaData(resultSet.getMetaData());

        // Send result set.
        for (List<String> row : resultSet.getResultRows()) {
            serializer.reset();
            for (String item : row) {
                if (item == null || item.equals(FeConstants.null_string)) {
                    serializer.writeNull();
                } else {
                    serializer.writeLenEncodedString(item);
                }
            }
            context.getMysqlChannel().sendOnePacket(serializer.toByteBuffer());
        }

        context.getState().setEof();
    }

    // Process show statement
    private void handleShow() throws IOException, AnalysisException, DdlException {
        ShowExecutor executor = new ShowExecutor(context, (ShowStmt) parsedStmt);
        ShowResultSet resultSet = executor.execute();
        if (resultSet == null) {
            // state changed in execute
            return;
        }
        if (isProxy) {
            proxyResultSet = resultSet;
            context.getState().setEof();
            return;
        }

        sendShowResult(resultSet);
    }

    private void handleExplainStmt(String result) throws IOException {
        ShowResultSetMetaData metaData =
                ShowResultSetMetaData.builder()
                        .addColumn(new Column("Explain String", ScalarType.createVarchar(20)))
                        .build();
        sendMetaData(metaData);

        // Send result set.
        for (String item : result.split("\n")) {
            serializer.reset();
            serializer.writeLenEncodedString(item);
            context.getMysqlChannel().sendOnePacket(serializer.toByteBuffer());
        }
        context.getState().setEof();
    }

    private void handleDdlStmt() {
        try {
            DdlExecutor.execute(context.getCatalog(), (DdlStmt) parsedStmt);
            context.getState().setOk();
        } catch (QueryStateException e) {
            if (e.getQueryState().getStateType() != MysqlStateType.OK) {
                LOG.warn("DDL statement(" + originStmt.originStmt + ") process failed.", e);
            }
            context.setState(e.getQueryState());
        } catch (UserException e) {
            LOG.warn("DDL statement(" + originStmt.originStmt + ") process failed.", e);
            // Return message to info client what happened.
            context.getState().setError(e.getMessage());
        } catch (Exception e) {
            // Maybe our bug
            LOG.warn("DDL statement(" + originStmt.originStmt + ") process failed.", e);
            context.getState().setError("Unexpected exception: " + e.getMessage());
        }
    }

    // process enter cluster
    private void handleEnterStmt() {
        final EnterStmt enterStmt = (EnterStmt) parsedStmt;
        try {
            context.getCatalog().changeCluster(context, enterStmt.getClusterName());
            context.setDatabase("");
        } catch (DdlException e) {
            context.getState().setError(e.getMessage());
            return;
        }
        context.getState().setOk();
    }

    private void handleExportStmt(UUID queryId) throws Exception {
        ExportStmt exportStmt = (ExportStmt) parsedStmt;
        exportStmt.setExportStartTime(context.getStartTime());
        context.getCatalog().getExportMgr().addExportJob(queryId, exportStmt);
    }

    private void addRunningQueryDetail() {
        String sql;
        if (parsedStmt.needAuditEncryption()) {
            sql = parsedStmt.toSql();
        } else {
            sql = originStmt.originStmt;
        }
        boolean isQuery = false;
        if (parsedStmt instanceof QueryStmt) {
            isQuery = true;
        }
        QueryDetail queryDetail = new QueryDetail(
                DebugUtil.printId(context.getQueryId()),
                isQuery,
                context.connectionId,
                context.getMysqlChannel() != null ?
                        context.getMysqlChannel().getRemoteIp() : "System",
                context.getStartTime(), -1, -1,
                QueryDetail.QueryMemState.RUNNING,
                context.getDatabase(),
                sql,
                context.getQualifiedUser());
        context.setQueryDetail(queryDetail);
        //copy queryDetail, cause some properties can be changed in future
        QueryDetailQueue.addAndRemoveTimeoutQueryDetail(queryDetail.copy());
    }

    public PQueryStatistics getQueryStatisticsForAuditLog() {
        if (statisticsForAuditLog == null) {
            statisticsForAuditLog = new PQueryStatistics();
        }
        if (statisticsForAuditLog.scanBytes == null) {
            statisticsForAuditLog.scanBytes = 0L;
        }
        if (statisticsForAuditLog.scanRows == null) {
            statisticsForAuditLog.scanRows = 0L;
        }
        return statisticsForAuditLog;
    }

    /**
     * Below function is added by new analyzer
     */
    private boolean isStatisticsOrAnalyzer(StatementBase statement, ConnectContext context) {
        return (statement instanceof InsertStmt && context.getDatabase().equalsIgnoreCase(Constants.StatisticsDBName))
                || statement instanceof AnalyzeStmt
                || statement instanceof CreateAnalyzeJobStmt;
    }

    private boolean supportedByNewPlanner(StatementBase statement, ConnectContext context) {
        return statement instanceof QueryStmt || statement instanceof InsertStmt || statement instanceof CreateTableAsSelectStmt;
    }

    public void handleInsertStmtWithNewPlanner(ExecPlan execPlan, InsertStmt stmt) throws Exception {
        if (stmt.getQueryStmt().isExplain()) {
            handleExplainStmt(execPlan.getExplainString(TExplainLevel.NORMAL));
            return;
        }
        if (context.getQueryDetail() != null) {
            context.getQueryDetail().setExplain(execPlan.getExplainString(TExplainLevel.NORMAL));
        }

        MetaUtils.normalizationTableName(context, stmt.getTableName());
        Database database = MetaUtils.getStarRocks(context, stmt.getTableName());
        Table targetTable = MetaUtils.getStarRocksTable(context, stmt.getTableName());

        String label = Strings.isNullOrEmpty(stmt.getLabel()) ?
                "insert_" + DebugUtil.printId(context.getExecutionId()) : stmt.getLabel();
        TransactionState.LoadJobSourceType sourceType = TransactionState.LoadJobSourceType.INSERT_STREAMING;
        MetricRepo.COUNTER_LOAD_ADD.increase(1L);

        long transactionId = -1;
        if (targetTable instanceof ExternalOlapTable) {
            ExternalOlapTable externalTable = (ExternalOlapTable) targetTable;
            transactionId =
                    Catalog.getCurrentGlobalTransactionMgr().beginRemoteTransaction(externalTable.getSourceTableDbId(),
                            Lists.newArrayList(externalTable.getSourceTableId()), label,
                            externalTable.getSourceTableHost(),
                            externalTable.getSourceTablePort(),
                            new TransactionState.TxnCoordinator(TransactionState.TxnSourceType.FE,
                                    FrontendOptions.getLocalHostAddress()),
                            sourceType,
                            ConnectContext.get().getSessionVariable().getQueryTimeoutS());
        } else {
            transactionId = Catalog.getCurrentGlobalTransactionMgr().beginTransaction(
                    database.getId(),
                    Lists.newArrayList(targetTable.getId()),
                    label,
                    new TransactionState.TxnCoordinator(TransactionState.TxnSourceType.FE,
                            FrontendOptions.getLocalHostAddress()),
                    sourceType,
                    ConnectContext.get().getSessionVariable().getQueryTimeoutS());

            // add table indexes to transaction state
            TransactionState txnState =
                    Catalog.getCurrentGlobalTransactionMgr().getTransactionState(database.getId(), transactionId);
            if (txnState == null) {
                throw new DdlException("txn does not exist: " + transactionId);
            }
            if (targetTable instanceof OlapTable) {
                txnState.addTableIndexes((OlapTable) targetTable);
            }
        }

        // Every time set no send flag and clean all data in buffer
        if (context.getMysqlChannel() != null) {
            context.getMysqlChannel().reset();
        }
        long createTime = System.currentTimeMillis();

        long loadedRows = 0;
        int filteredRows = 0;
        TransactionStatus txnStatus = TransactionStatus.ABORTED;
        try {
            if (execPlan.getFragments().get(0).getSink() instanceof OlapTableSink) {
                OlapTableSink dataSink = (OlapTableSink) execPlan.getFragments().get(0).getSink();
                dataSink.init(context.getExecutionId(), transactionId, database.getId(),
                        ConnectContext.get().getSessionVariable().getQueryTimeoutS());
                dataSink.complete();
            }

            coord = new Coordinator(context, execPlan.getFragments(), execPlan.getScanNodes(),
                    execPlan.getDescTbl().toThrift());
            coord.setQueryType(TQueryType.LOAD);
            QeProcessorImpl.INSTANCE.registerQuery(context.getExecutionId(), coord);
            coord.exec();

            coord.join(context.getSessionVariable().getQueryTimeoutS());
            if (!coord.isDone()) {
                coord.cancel();
                ErrorReport.reportDdlException(ErrorCode.ERR_EXECUTE_TIMEOUT);
            }

            if (!coord.getExecStatus().ok()) {
                String errMsg = coord.getExecStatus().getErrorMsg();
                LOG.warn("insert failed: {}", errMsg);
                ErrorReport.reportDdlException(errMsg, ErrorCode.ERR_FAILED_WHEN_INSERT);
            }

            LOG.debug("delta files is {}", coord.getDeltaUrls());

            if (coord.getLoadCounters().get(LoadEtlTask.DPP_NORMAL_ALL) != null) {
                loadedRows = Long.parseLong(coord.getLoadCounters().get(LoadEtlTask.DPP_NORMAL_ALL));
            }
            if (coord.getLoadCounters().get(LoadEtlTask.DPP_ABNORMAL_ALL) != null) {
                filteredRows = Integer.parseInt(coord.getLoadCounters().get(LoadEtlTask.DPP_ABNORMAL_ALL));
            }

            // if in strict mode, insert will fail if there are filtered rows
            if (context.getSessionVariable().getEnableInsertStrict()) {
                if (filteredRows > 0) {
                    context.getState().setError("Insert has filtered data in strict mode, tracking_url="
                            + coord.getTrackingUrl());
                    return;
                }
            }

            if (loadedRows == 0 && filteredRows == 0) {
                if (stmt.getTargetTable() instanceof ExternalOlapTable) {
                    ExternalOlapTable externalTable = (ExternalOlapTable) (stmt.getTargetTable());
                    Catalog.getCurrentGlobalTransactionMgr().abortRemoteTransaction(
                            externalTable.getSourceTableDbId(), transactionId,
                            externalTable.getSourceTableHost(),
                            externalTable.getSourceTablePort(),
                            TransactionCommitFailedException.NO_DATA_TO_LOAD_MSG);
                } else {
                    Catalog.getCurrentGlobalTransactionMgr().abortTransaction(
                            database.getId(),
                            transactionId,
                            TransactionCommitFailedException.NO_DATA_TO_LOAD_MSG
                    );
                }
                context.getState().setOk();
                return;
            }

            if (targetTable instanceof ExternalOlapTable) {
                ExternalOlapTable externalTable = (ExternalOlapTable) targetTable;
                if (Catalog.getCurrentGlobalTransactionMgr().commitRemoteTransaction(
                        externalTable.getSourceTableDbId(), transactionId,
                        externalTable.getSourceTableHost(),
                        externalTable.getSourceTablePort(),
                        coord.getCommitInfos())) {
                    txnStatus = TransactionStatus.VISIBLE;
                    MetricRepo.COUNTER_LOAD_FINISHED.increase(1L);
                }
                // TODO: wait remote txn finished
            } else {
                if (Catalog.getCurrentGlobalTransactionMgr().commitAndPublishTransaction(
                        database,
                        transactionId,
                        TabletCommitInfo.fromThrift(coord.getCommitInfos()),
                        context.getSessionVariable().getTransactionVisibleWaitTimeout() * 1000)) {
                    txnStatus = TransactionStatus.VISIBLE;
                    MetricRepo.COUNTER_LOAD_FINISHED.increase(1L);
                    // collect table-level metrics
                    if (null != stmt.getTargetTable()) {
                        TableMetricsEntity entity =
                                TableMetricsRegistry.getInstance().getMetricsEntity(stmt.getTargetTable().getId());
                        entity.counterInsertLoadFinishedTotal.increase(1L);
                        entity.counterInsertLoadRowsTotal.increase(loadedRows);
                        entity.counterInsertLoadBytesTotal
                                .increase(Long.valueOf(coord.getLoadCounters().get(LoadJob.LOADED_BYTES)));
                    }
                } else {
                    txnStatus = TransactionStatus.COMMITTED;
                }
            }
        } catch (Throwable t) {
            // if any throwable being thrown during insert operation, first we should abort this txn
            LOG.warn("handle insert stmt fail: {}", label, t);
            try {
                if (stmt.getTargetTable() instanceof ExternalOlapTable) {
                    ExternalOlapTable externalTable = (ExternalOlapTable) (stmt.getTargetTable());
                    Catalog.getCurrentGlobalTransactionMgr().abortRemoteTransaction(
                            externalTable.getSourceTableDbId(), stmt.getTransactionId(),
                            externalTable.getSourceTableHost(),
                            externalTable.getSourceTablePort(),
                            t.getMessage() == null ? "Unknown reason" : t.getMessage());
                } else {
                    Catalog.getCurrentGlobalTransactionMgr().abortTransaction(
                            database.getId(), transactionId,
                            t.getMessage() == null ? "Unknown reason" : t.getMessage());
                }
            } catch (Exception abortTxnException) {
                // just print a log if abort txn failed. This failure do not need to pass to user.
                // user only concern abort how txn failed.
                LOG.warn("errors when abort txn", abortTxnException);
            }

            // if not using old load usage pattern, error will be returned directly to user
            StringBuilder sb = new StringBuilder(t.getMessage());
            if (coord != null && !Strings.isNullOrEmpty(coord.getTrackingUrl())) {
                sb.append(". url: ").append(coord.getTrackingUrl());
            }
            context.getState().setError(sb.toString());
            return;
        }

        String errMsg = "";
        try {
            context.getCatalog().getLoadManager().recordFinishedLoadJob(
                    label,
                    database.getFullName(),
                    targetTable.getId(),
                    EtlJobType.INSERT,
                    createTime,
                    "",
                    coord.getTrackingUrl());
        } catch (MetaNotFoundException e) {
            LOG.warn("Record info of insert load with error {}", e.getMessage(), e);
            errMsg = "Record info of insert load with error " + e.getMessage();
        }

        StringBuilder sb = new StringBuilder();
        sb.append("{'label':'").append(label).append("', 'status':'").append(txnStatus.name());
        sb.append("', 'txnId':'").append(transactionId).append("'");
        if (!Strings.isNullOrEmpty(errMsg)) {
            sb.append(", 'err':'").append(errMsg).append("'");
        }
        sb.append("}");

        context.getState().setOk(loadedRows, filteredRows, sb.toString());
    }

    public String getOriginStmtInString() {
        if (originStmt == null) {
            return "";
        }
        return originStmt.originStmt;
    }
}<|MERGE_RESOLUTION|>--- conflicted
+++ resolved
@@ -398,15 +398,11 @@
             } else if (parsedStmt instanceof UseStmt) {
                 handleUseStmt();
             } else if (parsedStmt instanceof CreateTableAsSelectStmt) {
-<<<<<<< HEAD
                 if (execPlanBuildByNewPlanner) {
                     handleCreateTableAsSelectStmt(beginTimeInNanoSecond);
                 } else {
                     throw new AnalysisException("old planner does not support CTAS statement");
                 }
-=======
-                // handleInsertStmt(uuid);
->>>>>>> 3616c74e
             } else if (parsedStmt instanceof InsertStmt) { // Must ahead of DdlStmt because InsertStmt is its subclass
                 try {
                     handleInsertStmtWithNewPlanner(execPlan, (InsertStmt) parsedStmt);
