// Copyright 2021-present StarRocks, Inc. All rights reserved.
//
// Licensed under the Apache License, Version 2.0 (the "License");
// you may not use this file except in compliance with the License.
// You may obtain a copy of the License at
//
//     https://www.apache.org/licenses/LICENSE-2.0
//
// Unless required by applicable law or agreed to in writing, software
// distributed under the License is distributed on an "AS IS" BASIS,
// WITHOUT WARRANTIES OR CONDITIONS OF ANY KIND, either express or implied.
// See the License for the specific language governing permissions and
// limitations under the License.

package com.starrocks.qe;

import com.google.common.annotations.VisibleForTesting;
import com.google.common.base.Preconditions;
import com.google.common.collect.ImmutableCollection;
import com.google.common.collect.ImmutableList;
import com.google.common.collect.ImmutableMap;
import com.google.common.collect.Lists;
import com.google.common.collect.Maps;
import com.google.common.collect.Sets;
import com.starrocks.catalog.ResourceGroup;
import com.starrocks.catalog.ResourceGroupClassifier;
import com.starrocks.common.Config;
import com.starrocks.common.FeConstants;
import com.starrocks.common.Reference;
import com.starrocks.common.UserException;
import com.starrocks.common.util.DebugUtil;
import com.starrocks.common.util.ListUtil;
import com.starrocks.common.util.TimeUtils;
import com.starrocks.planner.DataPartition;
import com.starrocks.planner.DataSink;
import com.starrocks.planner.DataStreamSink;
import com.starrocks.planner.DeltaLakeScanNode;
import com.starrocks.planner.ExchangeNode;
import com.starrocks.planner.ExportSink;
import com.starrocks.planner.FileTableScanNode;
import com.starrocks.planner.HdfsScanNode;
import com.starrocks.planner.HudiScanNode;
import com.starrocks.planner.IcebergScanNode;
import com.starrocks.planner.JoinNode;
import com.starrocks.planner.MultiCastDataSink;
import com.starrocks.planner.MultiCastPlanFragment;
import com.starrocks.planner.OlapScanNode;
import com.starrocks.planner.PlanFragment;
import com.starrocks.planner.PlanFragmentId;
import com.starrocks.planner.PlanNode;
import com.starrocks.planner.PlanNodeId;
import com.starrocks.planner.ResultSink;
import com.starrocks.planner.RuntimeFilterDescription;
import com.starrocks.planner.ScanNode;
import com.starrocks.planner.SchemaScanNode;
import com.starrocks.planner.UnionNode;
import com.starrocks.server.GlobalStateMgr;
import com.starrocks.service.FrontendOptions;
import com.starrocks.sql.common.ErrorType;
import com.starrocks.sql.common.StarRocksPlannerException;
import com.starrocks.sql.optimizer.Utils;
import com.starrocks.statistic.StatisticUtils;
import com.starrocks.system.Backend;
import com.starrocks.system.ComputeNode;
import com.starrocks.system.SystemInfoService;
import com.starrocks.thrift.InternalServiceVersion;
import com.starrocks.thrift.TAdaptiveDopParam;
import com.starrocks.thrift.TDescriptorTable;
import com.starrocks.thrift.TEsScanRange;
import com.starrocks.thrift.TExecBatchPlanFragmentsParams;
import com.starrocks.thrift.TExecPlanFragmentParams;
import com.starrocks.thrift.TFunctionVersion;
import com.starrocks.thrift.THdfsScanRange;
import com.starrocks.thrift.TInternalScanRange;
import com.starrocks.thrift.TLoadJobType;
import com.starrocks.thrift.TNetworkAddress;
import com.starrocks.thrift.TPlanFragmentDestination;
import com.starrocks.thrift.TPlanFragmentExecParams;
import com.starrocks.thrift.TQueryGlobals;
import com.starrocks.thrift.TQueryOptions;
import com.starrocks.thrift.TQueryType;
import com.starrocks.thrift.TRuntimeFilterParams;
import com.starrocks.thrift.TScanRangeLocation;
import com.starrocks.thrift.TScanRangeLocations;
import com.starrocks.thrift.TScanRangeParams;
import com.starrocks.thrift.TUniqueId;
import com.starrocks.thrift.TWorkGroup;
import org.apache.commons.collections4.MapUtils;
import org.apache.commons.lang3.StringUtils;
import org.apache.logging.log4j.LogManager;
import org.apache.logging.log4j.Logger;

import java.time.Instant;
import java.time.ZoneId;
import java.time.format.DateTimeFormatter;
import java.util.ArrayList;
import java.util.Arrays;
import java.util.Collections;
import java.util.Deque;
import java.util.HashMap;
import java.util.HashSet;
import java.util.LinkedList;
import java.util.List;
import java.util.Map;
import java.util.Random;
import java.util.Set;
import java.util.stream.Collectors;

public class CoordinatorPreprocessor {
    private static final Logger LOG = LogManager.getLogger(CoordinatorPreprocessor.class);
    private static final String LOCAL_IP = FrontendOptions.getLocalHostAddress();
    private static final int BUCKET_ABSENT = 2147483647;
    static final DateTimeFormatter DATE_FORMAT = DateTimeFormatter.ofPattern("yyyy-MM-dd HH:mm:ss");

    private final Random random = new Random();

    private TNetworkAddress coordAddress;
    private TUniqueId queryId;
    private final ConnectContext connectContext;
    private final TQueryGlobals queryGlobals;
    private final TQueryOptions queryOptions;

    private final boolean usePipeline;
    // if it has compute node, hasComputeNode is true
    private boolean hasComputeNode = false;
    // when use compute node, usedComputeNode is true,
    // if hasComputeNode but preferComputeNode is false and no hdfsScanNode, usedComputeNode still false
    private boolean usedComputeNode = false;

    private final Set<Integer> colocateFragmentIds = new HashSet<>();
    private final Set<Integer> replicateFragmentIds = new HashSet<>();
    private final Set<Integer> replicateScanIds = new HashSet<>();
    private final Set<Integer> bucketShuffleFragmentIds = new HashSet<>();
    private final Set<Integer> rightOrFullBucketShuffleFragmentIds = new HashSet<>();
    private final Set<TUniqueId> instanceIds = Sets.newHashSet();

    private final TDescriptorTable descriptorTable;
    private final List<PlanFragment> fragments;
    private final List<ScanNode> scanNodes;

    // populated in computeFragmentExecParams()
    private final Map<PlanFragmentId, FragmentExecParams> fragmentExecParamsMap = Maps.newHashMap();
    private final Map<PlanFragmentId, Map<Integer, TNetworkAddress>> fragmentIdToSeqToAddressMap = Maps.newHashMap();
    // fragment_id -> < bucket_seq -> < scannode_id -> scan_range_params >>
    private final Map<PlanFragmentId, BucketSeqToScanRange> fragmentIdBucketSeqToScanRangeMap = Maps.newHashMap();
    // fragment_id -> bucket_num
    private final Map<PlanFragmentId, Integer> fragmentIdToBucketNumMap = Maps.newHashMap();
    // fragment_id -> < be_id -> bucket_count >
    private final Map<PlanFragmentId, Map<Long, Integer>> fragmentIdToBackendIdBucketCountMap = Maps.newHashMap();
    private final Map<PlanFragmentId, List<Integer>> fragmentIdToSeqToInstanceMap = Maps.newHashMap();

    // used only by channel stream load, records the mapping from channel id to target BE's address
    private final Map<Integer, TNetworkAddress> channelIdToBEHTTP = Maps.newHashMap();
    private final Map<Integer, TNetworkAddress> channelIdToBEPort = Maps.newHashMap();
    // used only by channel stream load, records the mapping from be port to be's webserver port
    private final Map<TNetworkAddress, TNetworkAddress> bePortToBeWebServerPort = Maps.newHashMap();

    // backends which this query will use
    private ImmutableMap<Long, Backend> idToBackend;
    // compute node which this query will use
    private ImmutableMap<Long, ComputeNode> idToComputeNode;

    // save of related backends of this query
    private final Set<Long> usedBackendIDs = Sets.newConcurrentHashSet();
    private final Map<TNetworkAddress, Long> addressToBackendID = Maps.newHashMap();

    // Resource group
    private TWorkGroup resourceGroup = null;

    public CoordinatorPreprocessor(TUniqueId queryId, ConnectContext context, List<PlanFragment> fragments,
                                   List<ScanNode> scanNodes, TDescriptorTable descriptorTable,
                                   TQueryGlobals queryGlobals, TQueryOptions queryOptions) {
        this.connectContext = context;
        this.queryId = queryId;
        this.descriptorTable = descriptorTable;
        this.fragments = fragments;
        this.scanNodes = scanNodes;
        this.queryGlobals = queryGlobals;
        this.queryOptions = queryOptions;
        this.usePipeline = canUsePipeline(this.connectContext, this.fragments);
    }

    @VisibleForTesting
    CoordinatorPreprocessor(List<PlanFragment> fragments, List<ScanNode> scanNodes) {
        this.scanNodes = scanNodes;
        this.connectContext = StatisticUtils.buildConnectContext();
        this.queryId = connectContext.getExecutionId();
        this.queryGlobals =
                genQueryGlobals(System.currentTimeMillis(), connectContext.getSessionVariable().getTimeZone());
        this.queryOptions = connectContext.getSessionVariable().toThrift();
        this.usePipeline = true;
        this.descriptorTable = null;
        this.fragments = fragments;

        this.idToBackend = GlobalStateMgr.getCurrentSystemInfo().getIdToBackend();
        this.idToComputeNode = buildComputeNodeInfo();

        Map<PlanFragmentId, PlanFragment> fragmentMap =
                fragments.stream().collect(Collectors.toMap(PlanFragment::getFragmentId, x -> x));
        for (ScanNode scan : scanNodes) {
            PlanFragmentId id = scan.getFragmentId();
            PlanFragment fragment = fragmentMap.get(id);
            if (fragment == null) {
                // Fake a fragment for this node
                fragment = new PlanFragment(id, scan, DataPartition.RANDOM);
            }
            fragmentExecParamsMap.put(scan.getFragmentId(), new FragmentExecParams(fragment));
        }
    }

    public static TQueryGlobals genQueryGlobals(long startTime, String timezone) {
        TQueryGlobals queryGlobals = new TQueryGlobals();
        String nowString = DATE_FORMAT.format(Instant.ofEpochMilli(startTime).atZone(ZoneId.of(timezone)));
        queryGlobals.setNow_string(nowString);
        queryGlobals.setTimestamp_ms(startTime);
        if (timezone.equals("CST")) {
            queryGlobals.setTime_zone(TimeUtils.DEFAULT_TIME_ZONE);
        } else {
            queryGlobals.setTime_zone(timezone);
        }
        return queryGlobals;
    }

    public TNetworkAddress getCoordAddress() {
        return coordAddress;
    }

    public TUniqueId getQueryId() {
        return queryId;
    }

    public void setQueryId(TUniqueId queryId) {
        this.queryId = queryId;
    }

    public ConnectContext getConnectContext() {
        return connectContext;
    }

    public boolean isUsePipeline() {
        return usePipeline;
    }

    public TQueryGlobals getQueryGlobals() {
        return queryGlobals;
    }

    public TQueryOptions getQueryOptions() {
        return queryOptions;
    }

    public Set<Integer> getColocateFragmentIds() {
        return colocateFragmentIds;
    }

    public Set<Integer> getReplicateFragmentIds() {
        return replicateFragmentIds;
    }

    public Set<Integer> getReplicateScanIds() {
        return replicateScanIds;
    }

    public Set<Integer> getBucketShuffleFragmentIds() {
        return bucketShuffleFragmentIds;
    }

    public Set<Integer> getRightOrFullBucketShuffleFragmentIds() {
        return rightOrFullBucketShuffleFragmentIds;
    }

    public Set<TUniqueId> getInstanceIds() {
        return instanceIds;
    }

    public TDescriptorTable getDescriptorTable() {
        return descriptorTable;
    }

    public List<PlanFragment> getFragments() {
        return fragments;
    }

    public List<ScanNode> getScanNodes() {
        return scanNodes;
    }

    public Map<PlanFragmentId, FragmentExecParams> getFragmentExecParamsMap() {
        return fragmentExecParamsMap;
    }

    public Map<PlanFragmentId, Map<Integer, TNetworkAddress>> getFragmentIdToSeqToAddressMap() {
        return fragmentIdToSeqToAddressMap;
    }

    public Map<PlanFragmentId, BucketSeqToScanRange> getFragmentIdBucketSeqToScanRangeMap() {
        return fragmentIdBucketSeqToScanRangeMap;
    }

    public Map<PlanFragmentId, Integer> getFragmentIdToBucketNumMap() {
        return fragmentIdToBucketNumMap;
    }

    public Map<PlanFragmentId, Map<Long, Integer>> getFragmentIdToBackendIdBucketCountMap() {
        return fragmentIdToBackendIdBucketCountMap;
    }

    public Map<PlanFragmentId, List<Integer>> getFragmentIdToSeqToInstanceMap() {
        return fragmentIdToSeqToInstanceMap;
    }

    public Map<Integer, TNetworkAddress> getChannelIdToBEHTTP() {
        return channelIdToBEHTTP;
    }

    public Map<Integer, TNetworkAddress> getChannelIdToBEPort() {
        return channelIdToBEPort;
    }

    public Map<TNetworkAddress, TNetworkAddress> getBePortToBeWebServerPort() {
        return bePortToBeWebServerPort;
    }

    public ImmutableMap<Long, Backend> getIdToBackend() {
        return idToBackend;
    }

    public ImmutableMap<Long, ComputeNode> getIdToComputeNode() {
        return idToComputeNode;
    }

    public TNetworkAddress getBrpcAddress(TNetworkAddress beAddress) {
        long beId = Preconditions.checkNotNull(addressToBackendID.get(beAddress),
                "backend not found: " + beAddress);
        Backend be = Preconditions.checkNotNull(idToBackend.get(beId),
                "backend not found: " + beId);
        return be.getBrpcAddress();
    }

    public boolean isHasComputeNode() {
        return hasComputeNode;
    }

    public boolean isUsedComputeNode() {
        return usedComputeNode;
    }

    public Set<Long> getUsedBackendIDs() {
        return usedBackendIDs;
    }

    public Map<TNetworkAddress, Long> getAddressToBackendID() {
        return addressToBackendID;
    }

    public TWorkGroup getResourceGroup() {
        return resourceGroup;
    }

    public Map<TNetworkAddress, Integer> getHostToNumbers() {
        return hostToNumbers;
    }

    public void prepareExec() throws Exception {
        // prepare information
        resetFragmentState();
        prepareFragments();

        // prepare workgroup
        resourceGroup = prepareResourceGroup(connectContext,
                queryOptions.getQuery_type() == TQueryType.LOAD ? ResourceGroupClassifier.QueryType.INSERT
                        : ResourceGroupClassifier.QueryType.SELECT);

        computeScanRangeAssignment();
        computeFragmentExecParams();
        traceInstance();
        computeBeInstanceNumbers();
    }

    /**
     * Reset state of all the fragments set in Coordinator, when retrying the same query with the fragments.
     */
    private void resetFragmentState() {
        for (PlanFragment fragment : fragments) {
            if (fragment instanceof MultiCastPlanFragment) {
                MultiCastDataSink multiSink = (MultiCastDataSink) fragment.getSink();
                for (List<TPlanFragmentDestination> destination : multiSink.getDestinations()) {
                    destination.clear();
                }
            }
        }
    }

    @VisibleForTesting
    void prepareFragments() {
        for (PlanFragment fragment : fragments) {
            fragmentExecParamsMap.put(fragment.getFragmentId(), new FragmentExecParams(fragment));
        }

        coordAddress = new TNetworkAddress(LOCAL_IP, Config.rpc_port);

        this.idToBackend = GlobalStateMgr.getCurrentSystemInfo().getIdToBackend();
        this.idToComputeNode = buildComputeNodeInfo();

        //if it has compute node and contains hdfsScanNode,will use compute node,even though preferComputeNode is false
        boolean preferComputeNode = connectContext.getSessionVariable().isPreferComputeNode();
        if (idToComputeNode != null && idToComputeNode.size() > 0) {
            hasComputeNode = true;
            if (preferComputeNode) {
                usedComputeNode = true;
            }
        }

        if (LOG.isDebugEnabled()) {
            LOG.debug("idToBackend size={}", idToBackend.size());
            for (Map.Entry<Long, Backend> entry : idToBackend.entrySet()) {
                Long backendID = entry.getKey();
                Backend backend = entry.getValue();
                LOG.debug("backend: {}-{}-{}", backendID, backend.getHost(), backend.getBePort());
            }

            LOG.debug("idToComputeNode: {}", idToComputeNode);
        }
    }

    private ImmutableMap<Long, ComputeNode> buildComputeNodeInfo() {
        ImmutableMap<Long, ComputeNode> idToComputeNode
                = ImmutableMap.copyOf(GlobalStateMgr.getCurrentSystemInfo().getIdComputeNode());
        int useComputeNodeNumber = connectContext.getSessionVariable().getUseComputeNodes();
        if (useComputeNodeNumber < 0 || useComputeNodeNumber >= idToComputeNode.size()) {
            return idToComputeNode;
        } else {
            Map<Long, ComputeNode> computeNodes = new HashMap<>();
            for (int i = 0; i < useComputeNodeNumber; i++) {
                ComputeNode computeNode = SimpleScheduler.getComputeNode(idToComputeNode);
                if (computeNode == null) {
                    continue;
                }
                computeNodes.put(computeNode.getId(), computeNode);
            }
            return ImmutableMap.copyOf(computeNodes);
        }
    }

    private void traceInstance() {
        if (LOG.isDebugEnabled()) {
            // TODO(zc): add a switch to close this function
            StringBuilder sb = new StringBuilder();
            int idx = 0;
            sb.append("query id=").append(DebugUtil.printId(queryId)).append(",");
            sb.append("fragment=[");
            for (Map.Entry<PlanFragmentId, FragmentExecParams> entry : fragmentExecParamsMap.entrySet()) {
                if (idx++ != 0) {
                    sb.append(",");
                }
                sb.append(entry.getKey());
                entry.getValue().appendTo(sb);
            }
            sb.append("]");
            LOG.debug(sb.toString());
        }
    }

    private void recordUsedBackend(TNetworkAddress addr, Long backendID) {
        if (this.queryOptions.getLoad_job_type() == TLoadJobType.STREAM_LOAD &&
                !bePortToBeWebServerPort.containsKey(addr)) {
            Backend backend = idToBackend.get(backendID);
            bePortToBeWebServerPort.put(addr, new TNetworkAddress(backend.getHost(), backend.getHttpPort()));
        }
        usedBackendIDs.add(backendID);
        addressToBackendID.put(addr, backendID);
    }

    /**
     * Whether it can use pipeline engine.
     *
     * @param connectContext It is null for broker broker export.
     * @param fragments      All the fragments need to execute.
     * @return true if enabling pipeline in the session variable and all the fragments can use pipeline,
     * otherwise false.
     */
    private boolean canUsePipeline(ConnectContext connectContext, List<PlanFragment> fragments) {
        return connectContext != null &&
                connectContext.getSessionVariable().isEnablePipelineEngine() &&
                fragments.stream().allMatch(PlanFragment::canUsePipeline);
    }

    // For each fragment in fragments, computes hosts on which to run the instances
    // and stores result in fragmentExecParams.hosts.
    private void computeFragmentHosts() throws Exception {
        // compute hosts of producer fragment before those of consumer fragment(s),
        // the latter might inherit the set of hosts from the former
        // compute hosts *bottom up*.
        boolean isGatherOutput = fragments.get(0).getDataPartition() == DataPartition.UNPARTITIONED;

        for (int i = fragments.size() - 1; i >= 0; --i) {
            PlanFragment fragment = fragments.get(i);
            FragmentExecParams params = fragmentExecParamsMap.get(fragment.getFragmentId());

            boolean dopAdaptionEnabled = usePipeline &&
                    connectContext.getSessionVariable().isEnablePipelineAdaptiveDop();

            // If left child is MultiCastDataFragment(only support left now), will keep same instance with child.
            if (fragment.getChildren().size() > 0 && fragment.getChild(0) instanceof MultiCastPlanFragment) {
                FragmentExecParams childFragmentParams =
                        fragmentExecParamsMap.get(fragment.getChild(0).getFragmentId());
                for (FInstanceExecParam childInstanceParam : childFragmentParams.instanceExecParams) {
                    params.instanceExecParams.add(new FInstanceExecParam(null, childInstanceParam.host, 0, params));
                }
                continue;
            }

            if (fragment.getDataPartition() == DataPartition.UNPARTITIONED) {
                Reference<Long> backendIdRef = new Reference<>();
                TNetworkAddress execHostport;
                if (usedComputeNode) {
                    execHostport = SimpleScheduler.getComputeNodeHost(this.idToComputeNode, backendIdRef);
                } else {
                    execHostport = SimpleScheduler.getBackendHost(this.idToBackend, backendIdRef);
                }
                if (execHostport == null) {
                    String msg = FeConstants.getNodeNotFoundError(usedComputeNode);
                    LOG.warn("DataPartition UNPARTITIONED. " + msg);
                    throw new UserException(msg + backendInfosString(usedComputeNode));
                }
                recordUsedBackend(execHostport, backendIdRef.getRef());
                FInstanceExecParam instanceParam = new FInstanceExecParam(null, execHostport,
                        0, params);
                params.instanceExecParams.add(instanceParam);
                continue;
            }

            PlanNode leftMostNode = findLeftmostNode(fragment.getPlanRoot());

            /*
             * Case A:
             *      if the left most is ScanNode, which means there is no child fragment,
             *      we should assign fragment instances on every scan node hosts.
             * Case B:
             *      if not, there should be exchange nodes to collect all data from child fragments(input fragments),
             *      so we should assign fragment instances corresponding to the child fragments' host
             */
            if (!(leftMostNode instanceof ScanNode)) {
                // (Case B)
                // there is no leftmost scan; we assign the same hosts as those of our
                //  input fragment which has a higher instance_number
                int inputFragmentIndex = 0;
                int maxParallelism = 0;
                for (int j = 0; j < fragment.getChildren().size(); j++) {
                    int currentChildFragmentParallelism =
                            fragmentExecParamsMap.get(fragment.getChild(j).getFragmentId()).instanceExecParams.size();
                    // when dop adaptation enabled, numInstances * pipelineDop is equivalent to numInstances in
                    // non-pipeline engine and pipeline engine(dop adaptation disabled).
                    if (dopAdaptionEnabled) {
                        currentChildFragmentParallelism *= fragment.getChild(j).getPipelineDop();
                    }
                    if (currentChildFragmentParallelism > maxParallelism) {
                        maxParallelism = currentChildFragmentParallelism;
                        inputFragmentIndex = j;
                    }
                }

                PlanFragmentId inputFragmentId = fragment.getChild(inputFragmentIndex).getFragmentId();
                FragmentExecParams maxParallelismFragmentExecParams = fragmentExecParamsMap.get(inputFragmentId);

                // hostSet contains target backends to whom fragment instances of the current PlanFragment will be
                // delivered. when pipeline parallelization is adopted, the number of instances should be the size
                // of hostSet, that it to say, each backend has exactly one fragment.
                Set<TNetworkAddress> hostSet = Sets.newHashSet();

                if (usedComputeNode) {
                    for (Map.Entry<Long, ComputeNode> entry : idToComputeNode.entrySet()) {
                        ComputeNode computeNode = entry.getValue();
                        if (!computeNode.isAlive() || SimpleScheduler.isInBlacklist(computeNode.getId())) {
                            continue;
                        }
                        TNetworkAddress addr = new TNetworkAddress(computeNode.getHost(), computeNode.getBePort());
                        hostSet.add(addr);
                        this.recordUsedBackend(addr, computeNode.getId());
                    }
                    //make olapScan maxParallelism equals prefer compute node number
                    maxParallelism = hostSet.size() * fragment.getParallelExecNum();
                } else {
                    if (isUnionFragment(fragment) && isGatherOutput) {
                        // union fragment use all children's host
                        // if output fragment isn't gather, all fragment must keep 1 instance
                        for (PlanFragment child : fragment.getChildren()) {
                            FragmentExecParams childParams = fragmentExecParamsMap.get(child.getFragmentId());
                            childParams.instanceExecParams.stream().map(e -> e.host).forEach(hostSet::add);
                        }
                        //make olapScan maxParallelism equals prefer compute node number
                        maxParallelism = hostSet.size() * fragment.getParallelExecNum();
                    } else {
                        for (FInstanceExecParam execParams : maxParallelismFragmentExecParams.instanceExecParams) {
                            hostSet.add(execParams.host);
                        }
                    }
                }

                if (dopAdaptionEnabled) {
                    Preconditions.checkArgument(leftMostNode instanceof ExchangeNode);
                    maxParallelism = hostSet.size();
                }

                // AddAll() soft copy()
                int exchangeInstances = -1;
                if (connectContext != null && connectContext.getSessionVariable() != null) {
                    exchangeInstances = connectContext.getSessionVariable().getExchangeInstanceParallel();
                }
                if (exchangeInstances > 0 && maxParallelism > exchangeInstances) {
                    // random select some instance
                    // get distinct host,  when parallel_fragment_exec_instance_num > 1, single host may execute several instances
                    List<TNetworkAddress> hosts = Lists.newArrayList(hostSet);
                    Collections.shuffle(hosts, random);

                    for (int index = 0; index < exchangeInstances; index++) {
                        FInstanceExecParam instanceParam =
                                new FInstanceExecParam(null, hosts.get(index % hosts.size()), 0, params);
                        params.instanceExecParams.add(instanceParam);
                    }
                } else {
                    List<TNetworkAddress> hosts = Lists.newArrayList(hostSet);
                    for (int index = 0; index < maxParallelism; ++index) {
                        TNetworkAddress host = hosts.get(index % hosts.size());
                        FInstanceExecParam instanceParam = new FInstanceExecParam(null, host, 0, params);
                        params.instanceExecParams.add(instanceParam);
                    }
                }

                // When group by cardinality is smaller than number of backend, only some backends always
                // process while other has no data to process.
                // So we shuffle instances to make different backends handle different queries.
                Collections.shuffle(params.instanceExecParams, random);

                // TODO: switch to unpartitioned/coord execution if our input fragment
                // is executed that way (could have been downgraded from distributed)
                continue;
            }

            int parallelExecInstanceNum = fragment.getParallelExecNum();
            int pipelineDop = fragment.getPipelineDop();
            boolean hasColocate = (isColocateFragment(fragment.getPlanRoot()) &&
                    fragmentIdToSeqToAddressMap.containsKey(fragment.getFragmentId())
                    && fragmentIdToSeqToAddressMap.get(fragment.getFragmentId()).size() > 0);
            boolean hasBucketShuffle = isBucketShuffleJoin(fragment.getFragmentId().asInt());

            if (hasColocate || hasBucketShuffle) {
                computeColocatedJoinInstanceParam(fragmentIdToSeqToAddressMap.get(fragment.getFragmentId()),
                        fragmentIdBucketSeqToScanRangeMap.get(fragment.getFragmentId()),
                        parallelExecInstanceNum, pipelineDop, usePipeline, params);
                computeBucketSeq2InstanceOrdinal(params, fragmentIdToBucketNumMap.get(fragment.getFragmentId()));
            } else {
                boolean assignScanRangesPerDriverSeq = usePipeline &&
                        (fragment.isAssignScanRangesPerDriverSeq() || fragment.isForceAssignScanRangesPerDriverSeq());
                for (Map.Entry<TNetworkAddress, Map<Integer, List<TScanRangeParams>>> tNetworkAddressMapEntry :
                        fragmentExecParamsMap.get(fragment.getFragmentId()).scanRangeAssignment.entrySet()) {
                    TNetworkAddress key = tNetworkAddressMapEntry.getKey();
                    Map<Integer, List<TScanRangeParams>> value = tNetworkAddressMapEntry.getValue();

                    // 1. Handle normal scan node firstly
                    for (Integer planNodeId : value.keySet()) {
                        if (replicateScanIds.contains(planNodeId)) {
                            continue;
                        }
                        List<TScanRangeParams> perNodeScanRanges = value.get(planNodeId);
                        int expectedInstanceNum = 1;
                        if (parallelExecInstanceNum > 1) {
                            //the scan instance num should not larger than the tablets num
                            expectedInstanceNum = Math.min(perNodeScanRanges.size(), parallelExecInstanceNum);
                        }
                        List<List<TScanRangeParams>> perInstanceScanRanges = ListUtil.splitBySize(perNodeScanRanges,
                                expectedInstanceNum);

                        for (List<TScanRangeParams> scanRangeParams : perInstanceScanRanges) {
                            FInstanceExecParam instanceParam = new FInstanceExecParam(null, key, 0, params);
                            params.instanceExecParams.add(instanceParam);

                            boolean assignPerDriverSeq = assignScanRangesPerDriverSeq &&
                                    (enableAssignScanRangesPerDriverSeq(scanRangeParams, pipelineDop)
                                            || fragment.isForceAssignScanRangesPerDriverSeq());
                            if (!assignPerDriverSeq) {
                                instanceParam.perNodeScanRanges.put(planNodeId, scanRangeParams);
                            } else {
                                int expectedDop = Math.max(1, Math.min(pipelineDop, scanRangeParams.size()));
                                List<List<TScanRangeParams>> scanRangeParamsPerDriverSeq =
                                        ListUtil.splitBySize(scanRangeParams, expectedDop);
                                if (fragment.isForceAssignScanRangesPerDriverSeq() && scanRangeParamsPerDriverSeq.size()
                                        != pipelineDop) {
                                    fragment.setPipelineDop(scanRangeParamsPerDriverSeq.size());
                                }
                                instanceParam.pipelineDop = scanRangeParamsPerDriverSeq.size();
                                if (fragment.isUseRuntimeAdaptiveDop()) {
                                    instanceParam.pipelineDop = Utils.computeMinGEPower2(instanceParam.pipelineDop);
                                }
                                Map<Integer, List<TScanRangeParams>> scanRangesPerDriverSeq = new HashMap<>();
                                instanceParam.nodeToPerDriverSeqScanRanges.put(planNodeId, scanRangesPerDriverSeq);
                                for (int driverSeq = 0; driverSeq < scanRangeParamsPerDriverSeq.size(); ++driverSeq) {
                                    scanRangesPerDriverSeq.put(driverSeq, scanRangeParamsPerDriverSeq.get(driverSeq));
                                }
                                for (int driverSeq = scanRangeParamsPerDriverSeq.size();
                                        driverSeq < instanceParam.pipelineDop; ++driverSeq) {
                                    scanRangesPerDriverSeq.put(driverSeq, Lists.newArrayList());
                                }
                            }
                            if (this.queryOptions.getLoad_job_type() == TLoadJobType.STREAM_LOAD) {
                                for (TScanRangeParams scanRange : scanRangeParams) {
                                    int channelId = scanRange.scan_range.broker_scan_range.channel_id;
                                    TNetworkAddress beHttpAddress = bePortToBeWebServerPort.get(key);
                                    channelIdToBEHTTP.put(channelId, beHttpAddress);
                                    channelIdToBEPort.put(channelId, key);
                                }
                            }
                        }
                    }

                    // 1. Handle replicated scan node if need
                    boolean isReplicated = isReplicatedFragment(fragment.getPlanRoot());
                    if (isReplicated) {
                        for (Integer planNodeId : value.keySet()) {
                            if (!replicateScanIds.contains(planNodeId)) {
                                continue;
                            }
                            List<TScanRangeParams> perNodeScanRanges = value.get(planNodeId);
                            for (FInstanceExecParam instanceParam : params.instanceExecParams) {
                                instanceParam.perNodeScanRanges.put(planNodeId, perNodeScanRanges);
                            }
                        }
                    }
                }
            }

            if (params.instanceExecParams.isEmpty()) {
                Reference<Long> backendIdRef = new Reference<>();
                TNetworkAddress execHostport;
                if (usedComputeNode) {
                    execHostport = SimpleScheduler.getComputeNodeHost(this.idToComputeNode, backendIdRef);
                } else {
                    execHostport = SimpleScheduler.getBackendHost(this.idToBackend, backendIdRef);
                }
                if (execHostport == null) {
                    throw new UserException(
                            FeConstants.getNodeNotFoundError(usedComputeNode) + backendInfosString(usedComputeNode));
                }
                this.recordUsedBackend(execHostport, backendIdRef.getRef());
                FInstanceExecParam instanceParam = new FInstanceExecParam(null, execHostport,
                        0, params);
                params.instanceExecParams.add(instanceParam);
            }
        }
    }

    private boolean isUnionFragment(PlanFragment fragment) {
        Deque<PlanNode> dq = new LinkedList<>();
        dq.offer(fragment.getPlanRoot());

        while (!dq.isEmpty()) {
            PlanNode nd = dq.poll();

            if (nd instanceof UnionNode) {
                return true;
            }
            if (!(nd instanceof ExchangeNode)) {
                nd.getChildren().forEach(dq::offer);
            }
        }
        return false;
    }

    public void computeBucketSeq2InstanceOrdinal(FragmentExecParams params, int numBuckets) {
        Integer[] bucketSeq2InstanceOrdinal = new Integer[numBuckets];
        // some buckets are pruned, so set the corresponding instance ordinal to BUCKET_ABSENT to indicate
        // absence of buckets.
        for (int bucketSeq = 0; bucketSeq < numBuckets; ++bucketSeq) {
            bucketSeq2InstanceOrdinal[bucketSeq] = BUCKET_ABSENT;
        }
        for (int i = 0; i < params.instanceExecParams.size(); ++i) {
            FInstanceExecParam instance = params.instanceExecParams.get(i);
            for (Integer bucketSeq : instance.bucketSeqToDriverSeq.keySet()) {
                Preconditions.checkArgument(bucketSeq < numBuckets, "bucketSeq exceeds bucketNum in colocate Fragment");
                bucketSeq2InstanceOrdinal[bucketSeq] = i;
            }
        }
        fragmentIdToSeqToInstanceMap.put(params.fragment.getFragmentId(), Arrays.asList(bucketSeq2InstanceOrdinal));
    }

    private boolean isColocateFragment(PlanNode node) {
        // Cache the colocateFragmentIds
        if (colocateFragmentIds.contains(node.getFragmentId().asInt())) {
            return true;
        }
        // can not cross fragment
        if (node instanceof ExchangeNode) {
            return false;
        }

        if (node.isColocate()) {
            colocateFragmentIds.add(node.getFragmentId().asInt());
            return true;
        }

        boolean childHasColocate = false;
        if (node.isReplicated()) {
            // Only check left if node is replicate join
            childHasColocate = isColocateFragment(node.getChild(0));
        } else {
            for (PlanNode childNode : node.getChildren()) {
                childHasColocate |= isColocateFragment(childNode);
            }
        }

        return childHasColocate;
    }

    private boolean isReplicatedFragment(PlanNode node) {
        if (replicateFragmentIds.contains(node.getFragmentId().asInt())) {
            return true;
        }

        // can not cross fragment
        if (node instanceof ExchangeNode) {
            return false;
        }

        if (node.isReplicated()) {
            replicateFragmentIds.add(node.getFragmentId().asInt());
            return true;
        }

        boolean childHasReplicated = false;
        for (PlanNode childNode : node.getChildren()) {
            childHasReplicated |= isReplicatedFragment(childNode);
        }

        return childHasReplicated;
    }

    // check whether the node fragment is bucket shuffle join fragment
    private boolean isBucketShuffleJoin(int fragmentId, PlanNode node) {
        // check the node is be the part of the fragment
        if (fragmentId != node.getFragmentId().asInt()) {
            return false;
        }

        if (bucketShuffleFragmentIds.contains(fragmentId)) {
            return true;
        }
        // can not cross fragment
        if (node instanceof ExchangeNode) {
            return false;
        }

        // One fragment could only have one HashJoinNode
        if (node instanceof JoinNode) {
            JoinNode joinNode = (JoinNode) node;
            if (joinNode.isLocalHashBucket()) {
                bucketShuffleFragmentIds.add(joinNode.getFragmentId().asInt());
                if (joinNode.getJoinOp().isFullOuterJoin() || joinNode.getJoinOp().isRightJoin()) {
                    rightOrFullBucketShuffleFragmentIds.add(joinNode.getFragmentId().asInt());
                }
                return true;
            }
        }

        boolean childHasBucketShuffle = false;
        for (PlanNode childNode : node.getChildren()) {
            childHasBucketShuffle |= isBucketShuffleJoin(fragmentId, childNode);
        }

        return childHasBucketShuffle;
    }

    private boolean isBucketShuffleJoin(int fragmentId) {
        return bucketShuffleFragmentIds.contains(fragmentId);
    }

    // Returns the id of the leftmost node of any of the gives types in 'plan_root'.
    private PlanNode findLeftmostNode(PlanNode plan) {
        PlanNode newPlan = plan;
        while (newPlan.getChildren().size() != 0 && !(newPlan instanceof ExchangeNode)) {
            newPlan = newPlan.getChild(0);
        }
        return newPlan;
    }

    /**
     * This strategy assigns buckets to each driver sequence to avoid local shuffle.
     * If the number of buckets assigned to a fragment instance is less than pipelineDop,
     * pipelineDop will be set to num_buckets, which will reduce the degree of operator parallelism.
     * Therefore, when there are few buckets (<=pipeline_dop/2), insert local shuffle instead of using this strategy
     * to improve the degree of parallelism.
     *
     * @param scanRanges  The buckets assigned to a fragment instance.
     * @param pipelineDop The expected pipelineDop.
     * @return Whether using the strategy of assigning scanRanges to each driver sequence.
     */
    private <T> boolean enableAssignScanRangesPerDriverSeq(List<T> scanRanges, int pipelineDop) {
        boolean enableTabletInternalParallel =
                connectContext != null && connectContext.getSessionVariable().isEnableTabletInternalParallel();
        return !enableTabletInternalParallel || scanRanges.size() > pipelineDop / 2;
    }

    public void computeColocatedJoinInstanceParam(Map<Integer, TNetworkAddress> bucketSeqToAddress,
                                                  BucketSeqToScanRange bucketSeqToScanRange,
                                                  int parallelExecInstanceNum, int pipelineDop, boolean enablePipeline,
                                                  FragmentExecParams params) {
        // 1. count each node in one fragment should scan how many tablet, gather them in one list
        Map<TNetworkAddress, List<Map.Entry<Integer, Map<Integer, List<TScanRangeParams>>>>> addressToScanRanges =
                Maps.newHashMap();
        for (Map.Entry<Integer, Map<Integer, List<TScanRangeParams>>> bucketSeqAndScanRanges : bucketSeqToScanRange.entrySet()) {
            TNetworkAddress address = bucketSeqToAddress.get(bucketSeqAndScanRanges.getKey());
            addressToScanRanges
                    .computeIfAbsent(address, k -> Lists.newArrayList())
                    .add(bucketSeqAndScanRanges);
        }

        boolean assignPerDriverSeq =
                enablePipeline && addressToScanRanges.values().stream()
                        .allMatch(scanRanges -> enableAssignScanRangesPerDriverSeq(scanRanges, pipelineDop));

        for (Map.Entry<TNetworkAddress, List<Map.Entry<Integer, Map<Integer,
                List<TScanRangeParams>>>>> addressScanRange : addressToScanRanges.entrySet()) {
            List<Map.Entry<Integer, Map<Integer, List<TScanRangeParams>>>> scanRange = addressScanRange.getValue();

            int expectedInstanceNum = 1;
            if (parallelExecInstanceNum > 1) {
                // The scan instance num should not larger than the tablets num
                expectedInstanceNum = Math.min(scanRange.size(), parallelExecInstanceNum);
            }

            // 2. split how many scanRange one instance should scan
            List<List<Map.Entry<Integer, Map<Integer, List<TScanRangeParams>>>>> scanRangesPerInstance =
                    ListUtil.splitBySize(scanRange, expectedInstanceNum);

            // 3.construct instanceExecParam add the scanRange should be scan by instance
            for (List<Map.Entry<Integer, Map<Integer, List<TScanRangeParams>>>> scanRangePerInstance : scanRangesPerInstance) {
                FInstanceExecParam instanceParam = new FInstanceExecParam(null, addressScanRange.getKey(), 0, params);
                // record each instance replicate scan id in set, to avoid add replicate scan range repeatedly when they are in different buckets
                Set<Integer> instanceReplicateScanSet = new HashSet<>();

                int expectedDop = 1;
                if (pipelineDop > 1) {
                    expectedDop = Math.min(scanRangePerInstance.size(), pipelineDop);
                }
                List<List<Map.Entry<Integer, Map<Integer, List<TScanRangeParams>>>>> scanRangesPerDriverSeq =
                        ListUtil.splitBySize(scanRangePerInstance, expectedDop);

                if (assignPerDriverSeq) {
                    instanceParam.pipelineDop = scanRangesPerDriverSeq.size();
                    if (params.fragment.isUseRuntimeAdaptiveDop()) {
                        instanceParam.pipelineDop = Utils.computeMinGEPower2(instanceParam.pipelineDop);
                    }
                }

                for (int driverSeq = 0; driverSeq < scanRangesPerDriverSeq.size(); ++driverSeq) {
                    final int finalDriverSeq = driverSeq;
                    scanRangesPerDriverSeq.get(finalDriverSeq).forEach(bucketSeqAndScanRanges -> {
                        if (assignPerDriverSeq) {
                            instanceParam.addBucketSeqAndDriverSeq(bucketSeqAndScanRanges.getKey(), finalDriverSeq);
                        } else {
                            instanceParam.addBucketSeq(bucketSeqAndScanRanges.getKey());
                        }

                        bucketSeqAndScanRanges.getValue().forEach((scanId, scanRanges) -> {
                            List<TScanRangeParams> destScanRanges;
                            if (!assignPerDriverSeq) {
                                destScanRanges = instanceParam.perNodeScanRanges
                                        .computeIfAbsent(scanId, k -> new ArrayList<>());
                            } else {
                                destScanRanges = instanceParam.nodeToPerDriverSeqScanRanges
                                        .computeIfAbsent(scanId, k -> new HashMap<>())
                                        .computeIfAbsent(finalDriverSeq, k -> new ArrayList<>());
                            }

                            if (replicateScanIds.contains(scanId)) {
                                if (!instanceReplicateScanSet.contains(scanId)) {
                                    destScanRanges.addAll(scanRanges);
                                    instanceReplicateScanSet.add(scanId);
                                }
                            } else {
                                destScanRanges.addAll(scanRanges);
                            }
                        });
                    });
                }

                if (assignPerDriverSeq) {
                    instanceParam.nodeToPerDriverSeqScanRanges.forEach((scanId, perDriverSeqScanRanges) -> {
                        for (int driverSeq = 0; driverSeq < instanceParam.pipelineDop; ++driverSeq) {
                            perDriverSeqScanRanges.computeIfAbsent(driverSeq, k -> new ArrayList<>());
                        }
                    });
                }

                params.instanceExecParams.add(instanceParam);
            }
        }
    }

    public ImmutableCollection<ComputeNode> getSelectorComputeNodes(boolean whenUseComputeNode) {
        if (whenUseComputeNode) {
            return idToComputeNode.values();
        } else {
            return ImmutableList.copyOf(idToBackend.values());
        }
    }

    public FragmentScanRangeAssignment getFragmentScanRangeAssignment(PlanFragmentId fragmentId) {
        return fragmentExecParamsMap.get(fragmentId).scanRangeAssignment;
    }

    // Populates scan_range_assignment_.
    // <fragment, <server, nodeId>>
    @VisibleForTesting
    void computeScanRangeAssignment() throws Exception {
        SessionVariable sv = connectContext.getSessionVariable();

<<<<<<< HEAD
        queryOptions.setUse_scan_block_cache(sv.getUseScanBlockCache());
        queryOptions.setEnable_populate_block_cache(sv.getEnablePopulateBlockCache());
        queryOptions.setHudi_mor_force_jni_reader(sv.getHudiMORForceJNIReader());
        queryOptions.setIo_tasks_per_scan_operator(sv.getIoTasksPerScanOperator());
        queryOptions.setConnector_io_tasks_per_scan_operator(sv.getConnectorIoTasksPerScanOperator());
        queryOptions.setEnable_connector_adaptive_io_tasks(sv.getEnableConnectorAdaptiveIoTasks());
=======

>>>>>>> f384ad23

        // set scan ranges/locations for scan nodes
        for (ScanNode scanNode : scanNodes) {
            // the parameters of getScanRangeLocations may ignore, It dosn't take effect
            List<TScanRangeLocations> locations = scanNode.getScanRangeLocations(0);
            if (locations == null) {
                // only analysis olap scan node
                continue;
            }
            FragmentScanRangeAssignment assignment =
                    fragmentExecParamsMap.get(scanNode.getFragmentId()).scanRangeAssignment;
            if (scanNode instanceof SchemaScanNode) {
                BackendSelector selector = new NormalBackendSelector(scanNode, locations, assignment);
                selector.computeScanRangeAssignment();
            } else if ((scanNode instanceof HdfsScanNode) || (scanNode instanceof IcebergScanNode) ||
                    scanNode instanceof HudiScanNode || scanNode instanceof DeltaLakeScanNode ||
                    scanNode instanceof FileTableScanNode) {

                HDFSBackendSelector selector =
                        new HDFSBackendSelector(scanNode, locations, assignment, addressToBackendID, usedBackendIDs,
                                getSelectorComputeNodes(hasComputeNode),
                                hasComputeNode,
                                sv.getForceScheduleLocal(),
                                sv.getHDFSBackendSelectorScanRangeShuffle());
                selector.computeScanRangeAssignment();
            } else {
                boolean hasColocate = isColocateFragment(scanNode.getFragment().getPlanRoot());
                boolean hasBucket =
                        isBucketShuffleJoin(scanNode.getFragmentId().asInt(), scanNode.getFragment().getPlanRoot());
                boolean hasReplicated = isReplicatedFragment(scanNode.getFragment().getPlanRoot());
                if (assignment.size() > 0 && hasReplicated && scanNode.canDoReplicatedJoin()) {
                    BackendSelector selector = new ReplicatedBackendSelector(scanNode, locations, assignment);
                    selector.computeScanRangeAssignment();
                    replicateScanIds.add(scanNode.getId().asInt());
                } else if (hasColocate || hasBucket) {
                    BackendSelector selector = new ColocatedBackendSelector((OlapScanNode) scanNode, assignment);
                    selector.computeScanRangeAssignment();
                } else {
                    BackendSelector selector = new NormalBackendSelector(scanNode, locations, assignment);
                    selector.computeScanRangeAssignment();
                }
            }
            if (LOG.isDebugEnabled()) {
                LOG.debug(assignment.toDebugString());
            }
        }
    }

    @VisibleForTesting
    void computeFragmentExecParams() throws Exception {
        // fill hosts field in fragmentExecParams
        computeFragmentHosts();

        // assign instance ids
        instanceIds.clear();
        for (FragmentExecParams params : fragmentExecParamsMap.values()) {
            if (LOG.isDebugEnabled()) {
                LOG.debug("fragment {} has instances {}", params.fragment.getFragmentId(),
                        params.instanceExecParams.size());
            }

            if (params.fragment.getSink() instanceof ResultSink && params.instanceExecParams.size() > 1) {
                throw new StarRocksPlannerException("This sql plan has multi result sinks",
                        ErrorType.INTERNAL_ERROR);
            }

            for (int j = 0; j < params.instanceExecParams.size(); ++j) {
                // we add instance_num to query_id.lo to create a
                // globally-unique instance id
                TUniqueId instanceId = new TUniqueId();
                instanceId.setHi(queryId.hi);
                instanceId.setLo(queryId.lo + instanceIds.size() + 1);
                params.instanceExecParams.get(j).instanceId = instanceId;
                instanceIds.add(instanceId);
            }
        }

        // compute destinations and # senders per exchange node
        // (the root fragment doesn't have a destination)

        // MultiCastFragment params
        handleMultiCastFragmentParams();

        for (FragmentExecParams params : fragmentExecParamsMap.values()) {
            if (params.fragment instanceof MultiCastPlanFragment) {
                continue;
            }

            PlanFragment destFragment = params.fragment.getDestFragment();

            if (destFragment == null) {
                // root plan fragment
                continue;
            }
            FragmentExecParams destParams = fragmentExecParamsMap.get(destFragment.getFragmentId());

            // set # of senders
            DataSink sink = params.fragment.getSink();
            // we can only handle unpartitioned (= broadcast) and
            // hash-partitioned
            // output at the moment

            // Set params for pipeline level shuffle.
            params.fragment.getDestNode().setPartitionType(params.fragment.getOutputPartition().getType());
            if (sink instanceof DataStreamSink) {
                DataStreamSink dataStreamSink = (DataStreamSink) sink;
                dataStreamSink.setExchDop(destParams.fragment.getPipelineDop());
            }

            PlanNodeId exchId = sink.getExchNodeId();
            if (destParams.perExchNumSenders.get(exchId.asInt()) == null) {
                destParams.perExchNumSenders.put(exchId.asInt(), params.instanceExecParams.size());
            } else {
                // we might have multiple fragments sending to this exchange node
                // (distributed MERGE), which is why we need to add up the #senders
                // e.g. sort-merge
                destParams.perExchNumSenders.put(exchId.asInt(),
                        params.instanceExecParams.size() + destParams.perExchNumSenders.get(exchId.asInt()));
            }

            if (needScheduleByShuffleJoin(destFragment.getFragmentId().asInt(), sink)) {
                int bucketSeq = 0;
                int bucketNum = getFragmentBucketNum(destFragment.getFragmentId());
                TNetworkAddress dummyServer = new TNetworkAddress("0.0.0.0", 0);

                while (bucketSeq < bucketNum) {
                    TPlanFragmentDestination dest = new TPlanFragmentDestination();
                    // dest bucket may be pruned, these bucket dest should be set an invalid value
                    // and will be deal with in BE's DataStreamSender
                    dest.fragment_instance_id = new TUniqueId(-1, -1);
                    dest.server = dummyServer;
                    dest.setBrpc_server(dummyServer);

                    for (FInstanceExecParam instanceExecParams : destParams.instanceExecParams) {
                        Integer driverSeq = instanceExecParams.bucketSeqToDriverSeq.get(bucketSeq);
                        if (driverSeq != null) {
                            dest.fragment_instance_id = instanceExecParams.instanceId;
                            dest.server = toRpcHost(instanceExecParams.host);
                            dest.setBrpc_server(SystemInfoService.toBrpcHost(instanceExecParams.host));
                            if (driverSeq != FInstanceExecParam.ABSENT_DRIVER_SEQUENCE) {
                                dest.setPipeline_driver_sequence(driverSeq);
                            }
                            break;
                        }
                    }
                    Preconditions.checkState(dest.isSetFragment_instance_id());
                    bucketSeq++;
                    params.destinations.add(dest);
                }
            } else {
                // add destination host to this fragment's destination
                for (int j = 0; j < destParams.instanceExecParams.size(); ++j) {
                    TPlanFragmentDestination dest = new TPlanFragmentDestination();
                    dest.fragment_instance_id = destParams.instanceExecParams.get(j).instanceId;
                    dest.server = toRpcHost(destParams.instanceExecParams.get(j).host);
                    dest.setBrpc_server(SystemInfoService.toBrpcHost(destParams.instanceExecParams.get(j).host));
                    params.destinations.add(dest);
                }
            }
        }

    }

    private void handleMultiCastFragmentParams() throws Exception {
        for (FragmentExecParams params : fragmentExecParamsMap.values()) {
            if (!(params.fragment instanceof MultiCastPlanFragment)) {
                continue;
            }

            MultiCastPlanFragment multi = (MultiCastPlanFragment) params.fragment;
            Preconditions.checkState(multi.getSink() instanceof MultiCastDataSink);
            // set # of senders
            MultiCastDataSink multiSink = (MultiCastDataSink) multi.getSink();

            for (int i = 0; i < multi.getDestFragmentList().size(); i++) {
                PlanFragment destFragment = multi.getDestFragmentList().get(i);
                DataStreamSink sink = multiSink.getDataStreamSinks().get(i);

                if (destFragment == null) {
                    continue;
                }
                FragmentExecParams destParams = fragmentExecParamsMap.get(destFragment.getFragmentId());

                // Set params for pipeline level shuffle.
                multi.getDestNode(i).setPartitionType(params.fragment.getOutputPartition().getType());
                sink.setExchDop(destFragment.getPipelineDop());

                PlanNodeId exchId = sink.getExchNodeId();
                // MultiCastSink only send to itself, destination exchange only one senders
                // and it's don't support sort-merge
                Preconditions.checkState(!destParams.perExchNumSenders.containsKey(exchId.asInt()));
                destParams.perExchNumSenders.put(exchId.asInt(), 1);

                if (needScheduleByShuffleJoin(destFragment.getFragmentId().asInt(), sink)) {
                    int bucketSeq = 0;
                    int bucketNum = getFragmentBucketNum(destFragment.getFragmentId());
                    TNetworkAddress dummyServer = new TNetworkAddress("0.0.0.0", 0);

                    while (bucketSeq < bucketNum) {
                        TPlanFragmentDestination dest = new TPlanFragmentDestination();
                        // dest bucket may be pruned, these bucket dest should be set an invalid value
                        // and will be deal with in BE's DataStreamSender
                        dest.fragment_instance_id = new TUniqueId(-1, -1);
                        dest.server = dummyServer;
                        dest.setBrpc_server(dummyServer);

                        for (FInstanceExecParam instanceExecParams : destParams.instanceExecParams) {
                            Integer driverSeq = instanceExecParams.bucketSeqToDriverSeq.get(bucketSeq);
                            if (driverSeq != null) {
                                dest.fragment_instance_id = instanceExecParams.instanceId;
                                dest.server = toRpcHost(instanceExecParams.host);
                                dest.setBrpc_server(SystemInfoService.toBrpcHost(instanceExecParams.host));
                                if (driverSeq != FInstanceExecParam.ABSENT_DRIVER_SEQUENCE) {
                                    dest.setPipeline_driver_sequence(driverSeq);
                                }
                                break;
                            }
                        }
                        Preconditions.checkState(dest.isSetFragment_instance_id());
                        bucketSeq++;
                        multiSink.getDestinations().get(i).add(dest);
                    }
                } else {
                    // add destination host to this fragment's destination
                    for (int j = 0; j < destParams.instanceExecParams.size(); ++j) {
                        TPlanFragmentDestination dest = new TPlanFragmentDestination();
                        dest.fragment_instance_id = destParams.instanceExecParams.get(j).instanceId;
                        dest.server = toRpcHost(destParams.instanceExecParams.get(j).host);
                        dest.setBrpc_server(SystemInfoService.toBrpcHost(destParams.instanceExecParams.get(j).host));
                        multiSink.getDestinations().get(i).add(dest);
                    }
                }
            }
        }
    }

    private boolean needScheduleByShuffleJoin(int fragmentId, DataSink sink) {
        if (isBucketShuffleJoin(fragmentId)) {
            if (sink instanceof DataStreamSink) {
                DataStreamSink streamSink = (DataStreamSink) sink;
                return streamSink.getOutputPartition().isBucketShuffle();
            }
        }
        return false;
    }

    private final Map<TNetworkAddress, Integer> hostToNumbers = Maps.newHashMap();

    // Compute the fragment instance numbers in every BE for one query
    private void computeBeInstanceNumbers() {
        hostToNumbers.clear();
        for (PlanFragment fragment : fragments) {
            FragmentExecParams params = fragmentExecParamsMap.get(fragment.getFragmentId());
            for (final FInstanceExecParam instance : params.instanceExecParams) {
                Integer number = hostToNumbers.getOrDefault(instance.host, 0);
                hostToNumbers.put(instance.host, ++number);
            }
        }
    }

    private int getFragmentBucketNum(PlanFragmentId fragmentId) {
        return fragmentIdToBucketNumMap.get(fragmentId);
    }

    public TNetworkAddress toRpcHost(TNetworkAddress host) throws Exception {
        ComputeNode computeNode = GlobalStateMgr.getCurrentSystemInfo().getBackendWithBePort(
                host.getHostname(), host.getPort());
        if (computeNode == null) {
            computeNode =
                    GlobalStateMgr.getCurrentSystemInfo().getComputeNodeWithBePort(host.getHostname(), host.getPort());
            if (computeNode == null) {
                throw new UserException(FeConstants.BACKEND_NODE_NOT_FOUND_ERROR);
            }
        }
        return new TNetworkAddress(computeNode.getHost(), computeNode.getBeRpcPort());
    }

    private String backendInfosString(boolean chooseComputeNode) {
        if (chooseComputeNode) {
            String infoStr = "compute node: ";
            for (Map.Entry<Long, ComputeNode> entry : this.idToComputeNode.entrySet()) {
                Long backendID = entry.getKey();
                ComputeNode backend = entry.getValue();
                infoStr += String.format("[%s alive: %b inBlacklist: %b] ", backend.getHost(),
                        backend.isAlive(), SimpleScheduler.isInBlacklist(backendID));
            }
            return infoStr;
        } else {
            if (MapUtils.isEmpty(this.idToBackend)) {
                return "";
            }
            StringBuilder infoStr = new StringBuilder("backend: ");
            for (Map.Entry<Long, Backend> entry : this.idToBackend.entrySet()) {
                Long backendID = entry.getKey();
                Backend backend = entry.getValue();
                infoStr.append(String.format("[%s alive: %b inBlacklist: %b] ", backend.getHost(),
                        backend.isAlive(), SimpleScheduler.isInBlacklist(backendID)));
            }
            return infoStr.toString();
        }
    }

    public Map<Integer, TNetworkAddress> getChannelIdToBEHTTPMap() {
        if (this.queryOptions.getLoad_job_type() == TLoadJobType.STREAM_LOAD) {
            return channelIdToBEHTTP;
        }
        return null;
    }

    public Map<Integer, TNetworkAddress> getChannelIdToBEPortMap() {
        if (this.queryOptions.getLoad_job_type() == TLoadJobType.STREAM_LOAD) {
            return channelIdToBEPort;
        }
        return null;
    }

    public static TWorkGroup prepareResourceGroup(ConnectContext connect, ResourceGroupClassifier.QueryType queryType) {
        if (connect == null || !connect.getSessionVariable().isEnableResourceGroup()) {
            return null;
        }
        SessionVariable sessionVariable = connect.getSessionVariable();
        TWorkGroup resourceGroup = null;

        // 1. try to use the resource group specified by the variable
        if (StringUtils.isNotEmpty(sessionVariable.getResourceGroup())) {
            String rgName = sessionVariable.getResourceGroup();
            resourceGroup = GlobalStateMgr.getCurrentState().getResourceGroupMgr().chooseResourceGroupByName(rgName);
        }

        // 2. try to use the resource group specified by workgroup_id
        long workgroupId = connect.getSessionVariable().getResourceGroupId();
        if (resourceGroup == null && workgroupId > 0) {
            resourceGroup = GlobalStateMgr.getCurrentState().getResourceGroupMgr().chooseResourceGroupByID(workgroupId);
        }

        // 3. if the specified resource group not exist try to use the default one
        if (resourceGroup == null) {
            Set<Long> dbIds = connect.getCurrentSqlDbIds();
            resourceGroup = GlobalStateMgr.getCurrentState().getResourceGroupMgr().chooseResourceGroup(
                    connect, queryType, dbIds);
        }

        if (resourceGroup != null) {
            connect.getAuditEventBuilder().setResourceGroup(resourceGroup.getName());
            connect.setResourceGroup(resourceGroup);
        } else {
            connect.getAuditEventBuilder().setResourceGroup(ResourceGroup.DEFAULT_RESOURCE_GROUP_NAME);
        }

        return resourceGroup;
    }

    // fragment instance exec param, it is used to assemble
    // the per-instance TPlanFragmentExecParas, as a member of
    // FragmentExecParams
    public static class FInstanceExecParam {
        static final int ABSENT_PIPELINE_DOP = -1;
        static final int ABSENT_DRIVER_SEQUENCE = -1;

        TUniqueId instanceId;
        TNetworkAddress host;
        Map<Integer, List<TScanRangeParams>> perNodeScanRanges = Maps.newHashMap();
        Map<Integer, Map<Integer, List<TScanRangeParams>>> nodeToPerDriverSeqScanRanges = Maps.newHashMap();

        int perFragmentInstanceIdx;

        Map<Integer, Integer> bucketSeqToDriverSeq = Maps.newHashMap();

        int backendNum;

        FragmentExecParams fragmentExecParams;

        int pipelineDop = ABSENT_PIPELINE_DOP;

        public void addBucketSeqAndDriverSeq(int bucketSeq, int driverSeq) {
            this.bucketSeqToDriverSeq.putIfAbsent(bucketSeq, driverSeq);
        }

        public void addBucketSeq(int bucketSeq) {
            this.bucketSeqToDriverSeq.putIfAbsent(bucketSeq, ABSENT_DRIVER_SEQUENCE);
        }

        public FInstanceExecParam(TUniqueId id, TNetworkAddress host,
                                  int perFragmentInstanceIdx, FragmentExecParams fragmentExecParams) {
            this.instanceId = id;
            this.host = host;
            this.perFragmentInstanceIdx = perFragmentInstanceIdx;
            this.fragmentExecParams = fragmentExecParams;
        }

        public PlanFragment fragment() {
            return fragmentExecParams.fragment;
        }

        public boolean isSetPipelineDop() {
            return pipelineDop != ABSENT_PIPELINE_DOP;
        }

        public int getPipelineDop() {
            return pipelineDop;
        }

        public Map<Integer, Integer> getBucketSeqToDriverSeq() {
            return bucketSeqToDriverSeq;
        }

        public Map<Integer, List<TScanRangeParams>> getPerNodeScanRanges() {
            return perNodeScanRanges;
        }

        public Map<Integer, Map<Integer, List<TScanRangeParams>>> getNodeToPerDriverSeqScanRanges() {
            return nodeToPerDriverSeqScanRanges;
        }

        public int getBackendNum() {
            return backendNum;
        }

        public void setBackendNum(int backendNum) {
            this.backendNum = backendNum;
        }

        public TNetworkAddress getHost() {
            return host;
        }

        public TUniqueId getInstanceId() {
            return instanceId;
        }
    }

    static class BucketSeqToScanRange
            extends HashMap<Integer, Map<Integer, List<TScanRangeParams>>> {
    }

    // execution parameters for a single fragment,
    // per-fragment can have multiple FInstanceExecParam,
    // used to assemble TPlanFragmentExecParas
    public class FragmentExecParams {
        public PlanFragment fragment;
        public List<TPlanFragmentDestination> destinations = Lists.newArrayList();
        public Map<Integer, Integer> perExchNumSenders = Maps.newHashMap();

        public List<FInstanceExecParam> instanceExecParams = Lists.newArrayList();
        public FragmentScanRangeAssignment scanRangeAssignment = new FragmentScanRangeAssignment();
        TRuntimeFilterParams runtimeFilterParams = new TRuntimeFilterParams();
        public boolean bucketSeqToInstanceForFilterIsSet = false;

        public FragmentExecParams(PlanFragment fragment) {
            this.fragment = fragment;
        }

        void setBucketSeqToInstanceForRuntimeFilters() {
            if (bucketSeqToInstanceForFilterIsSet) {
                return;
            }
            bucketSeqToInstanceForFilterIsSet = true;
            List<Integer> seqToInstance = fragmentIdToSeqToInstanceMap.get(fragment.getFragmentId());
            if (seqToInstance == null || seqToInstance.isEmpty()) {
                return;
            }
            for (RuntimeFilterDescription rf : fragment.getBuildRuntimeFilters().values()) {
                if (!rf.isColocateOrBucketShuffle()) {
                    continue;
                }
                rf.setBucketSeqToInstance(seqToInstance);
            }
        }

        /**
         * Set the common fields of all the fragment instances to the destination common thrift params.
         *
         * @param commonParams           The destination common thrift params.
         * @param destHost               The destination host to delivery these instances.
         * @param descTable              The descriptor table, empty for the non-first instance
         *                               when enable pipeline and disable multi fragments in one request.
         * @param isEnablePipelineEngine Whether enable pipeline engine.
         */
        private void toThriftForCommonParams(TExecPlanFragmentParams commonParams,
                                             TNetworkAddress destHost, TDescriptorTable descTable,
                                             boolean isEnablePipelineEngine, int tabletSinkTotalDop,
                                             boolean isEnableStreamPipeline) {
            boolean enablePipelineTableSinkDop = isEnablePipelineEngine && fragment.hasOlapTableSink();
            commonParams.setProtocol_version(InternalServiceVersion.V1);
            commonParams.setFragment(fragment.toThrift());
            commonParams.setDesc_tbl(descTable);
            commonParams.setFunc_version(TFunctionVersion.RUNTIME_FILTER_SERIALIZE_VERSION_2.getValue());
            commonParams.setCoord(coordAddress);

            commonParams.setParams(new TPlanFragmentExecParams());
            commonParams.params.setUse_vectorized(true);
            commonParams.params.setQuery_id(queryId);
            commonParams.params.setInstances_number(hostToNumbers.get(destHost));
            commonParams.params.setDestinations(destinations);
            if (enablePipelineTableSinkDop) {
                commonParams.params.setNum_senders(tabletSinkTotalDop);
            } else {
                commonParams.params.setNum_senders(instanceExecParams.size());
            }
            commonParams.setIs_stream_pipeline(isEnableStreamPipeline);
            commonParams.params.setPer_exch_num_senders(perExchNumSenders);
            if (runtimeFilterParams.isSetRuntime_filter_builder_number()) {
                commonParams.params.setRuntime_filter_params(runtimeFilterParams);
            }
            commonParams.params.setSend_query_statistics_with_every_batch(
                    fragment.isTransferQueryStatisticsWithEveryBatch());

            commonParams.setQuery_globals(queryGlobals);
            if (isEnablePipelineEngine) {
                commonParams.setQuery_options(new TQueryOptions(queryOptions));
            } else {
                commonParams.setQuery_options(queryOptions);
            }
            // For broker load, the ConnectContext.get() is null
            if (connectContext != null) {
                SessionVariable sessionVariable = connectContext.getSessionVariable();

                if (isEnablePipelineEngine) {
                    commonParams.setIs_pipeline(true);
                    commonParams.getQuery_options().setBatch_size(SessionVariable.PIPELINE_BATCH_SIZE);
                    commonParams.setEnable_shared_scan(sessionVariable.isEnableSharedScan());
                    commonParams.params.setEnable_exchange_pass_through(sessionVariable.isEnableExchangePassThrough());
                    commonParams.params.setEnable_exchange_perf(sessionVariable.isEnableExchangePerf());

                    boolean enableResourceGroup = sessionVariable.isEnableResourceGroup();
                    commonParams.setEnable_resource_group(enableResourceGroup);
                    if (enableResourceGroup && resourceGroup != null) {
                        commonParams.setWorkgroup(resourceGroup);
                    }
                    if (fragment.isUseRuntimeAdaptiveDop()) {
                        commonParams.setAdaptive_dop_param(new TAdaptiveDopParam());
                        commonParams.adaptive_dop_param.setMax_block_rows_per_driver_seq(
                                sessionVariable.getAdaptiveDopMaxBlockRowsPerDriverSeq());
                        commonParams.adaptive_dop_param.setMax_output_amplification_factor(
                                sessionVariable.getAdaptiveDopMaxOutputAmplificationFactor());
                    }
                }

            }
        }

        /**
         * Set the unique fields for a fragment instance to the destination unique thrift params, including:
         * - backend_num
         * - pipeline_dop (used when isEnablePipelineEngine is true)
         * - params.fragment_instance_id
         * - params.sender_id
         * - params.per_node_scan_ranges
         * - fragment.output_sink (only for MultiCastDataStreamSink and ExportSink)
         *
         * @param uniqueParams         The destination unique thrift params.
         * @param fragmentIndex        The index of this instance in this.instanceExecParams.
         * @param instanceExecParam    The instance param.
         * @param enablePipelineEngine Whether enable pipeline engine.
         */
        private void toThriftForUniqueParams(TExecPlanFragmentParams uniqueParams, int fragmentIndex,
                                             FInstanceExecParam instanceExecParam, boolean enablePipelineEngine,
                                             int accTabletSinkDop, int curTabletSinkDop)
                throws Exception {
            // if pipeline is enable and current fragment contain olap table sink, in fe we will
            // calculate the number of all tablet sinks in advance and assign them to each fragment instance
            boolean enablePipelineTableSinkDop = enablePipelineEngine && fragment.hasOlapTableSink();

            uniqueParams.setProtocol_version(InternalServiceVersion.V1);
            uniqueParams.setBackend_num(instanceExecParam.backendNum);
            if (enablePipelineEngine) {
                if (instanceExecParam.isSetPipelineDop()) {
                    uniqueParams.setPipeline_dop(instanceExecParam.pipelineDop);
                } else {
                    uniqueParams.setPipeline_dop(fragment.getPipelineDop());
                }
            }

            /// Set thrift fragment with the unique fields.

            // Add instance number in file name prefix when export job.
            if (fragment.getSink() instanceof ExportSink) {
                ExportSink exportSink = (ExportSink) fragment.getSink();
                if (exportSink.getFileNamePrefix() != null) {
                    exportSink.setFileNamePrefix(exportSink.getFileNamePrefix() + fragmentIndex + "_");
                }
            }
            if (!uniqueParams.isSetFragment()) {
                uniqueParams.setFragment(fragment.toThriftForUniqueFields());
            }
            /*
             * For MultiCastDataFragment, output only send to local, and the instance is keep
             * same with MultiCastDataFragment
             * */
            if (fragment instanceof MultiCastPlanFragment) {
                List<List<TPlanFragmentDestination>> multiFragmentDestinations =
                        uniqueParams.getFragment().getOutput_sink().getMulti_cast_stream_sink().getDestinations();
                List<List<TPlanFragmentDestination>> newDestinations = Lists.newArrayList();
                for (List<TPlanFragmentDestination> destinations : multiFragmentDestinations) {
                    Preconditions.checkState(instanceExecParams.size() == destinations.size());
                    TPlanFragmentDestination ndes = destinations.get(fragmentIndex);

                    Preconditions.checkState(ndes.getServer().equals(toRpcHost(instanceExecParam.host)));
                    newDestinations.add(Lists.newArrayList(ndes));
                }

                uniqueParams.getFragment().getOutput_sink().getMulti_cast_stream_sink()
                        .setDestinations(newDestinations);
            }

            if (!uniqueParams.isSetParams()) {
                uniqueParams.setParams(new TPlanFragmentExecParams());
            }
            uniqueParams.params.setFragment_instance_id(instanceExecParam.instanceId);

            Map<Integer, List<TScanRangeParams>> scanRanges = instanceExecParam.perNodeScanRanges;
            if (scanRanges == null) {
                scanRanges = Maps.newHashMap();
            }
            uniqueParams.params.setPer_node_scan_ranges(scanRanges);
            uniqueParams.params.setNode_to_per_driver_seq_scan_ranges(instanceExecParam.nodeToPerDriverSeqScanRanges);

            if (enablePipelineTableSinkDop) {
                uniqueParams.params.setSender_id(accTabletSinkDop);
                uniqueParams.params.setPipeline_sink_dop(curTabletSinkDop);
            } else {
                uniqueParams.params.setSender_id(fragmentIndex);
            }
        }

        /**
         * Fill required fields of thrift params with meaningless values.
         *
         * @param params The thrift params need to be filled required fields.
         */
        private void fillRequiredFieldsToThrift(TExecPlanFragmentParams params) {
            TPlanFragmentExecParams fragmentExecParams = params.getParams();

            if (!fragmentExecParams.isSetFragment_instance_id()) {
                fragmentExecParams.setFragment_instance_id(new TUniqueId(0, 0));
            }

            if (!fragmentExecParams.isSetInstances_number()) {
                fragmentExecParams.setInstances_number(0);
            }

            if (!fragmentExecParams.isSetSender_id()) {
                fragmentExecParams.setSender_id(0);
            }

            if (!fragmentExecParams.isSetPer_node_scan_ranges()) {
                fragmentExecParams.setPer_node_scan_ranges(Maps.newHashMap());
            }

            if (!fragmentExecParams.isSetPer_exch_num_senders()) {
                fragmentExecParams.setPer_exch_num_senders(Maps.newHashMap());
            }

            if (!fragmentExecParams.isSetQuery_id()) {
                fragmentExecParams.setQuery_id(new TUniqueId(0, 0));
            }
        }

        public List<TExecPlanFragmentParams> toThrift(Set<TUniqueId> inFlightInstanceIds,
                                                      TDescriptorTable descTable,
                                                      boolean enablePipelineEngine, int accTabletSinkDop,
                                                      int tabletSinkTotalDop,
                                                      boolean isEnableStreamPipeline) throws Exception {
            boolean forceSetTableSinkDop = fragment.forceSetTableSinkDop();
            setBucketSeqToInstanceForRuntimeFilters();

            List<TExecPlanFragmentParams> paramsList = Lists.newArrayList();
            for (int i = 0; i < instanceExecParams.size(); ++i) {
                final FInstanceExecParam instanceExecParam = instanceExecParams.get(i);
                if (!inFlightInstanceIds.contains(instanceExecParam.instanceId)) {
                    continue;
                }
                int curTabletSinkDop = 0;
                if (forceSetTableSinkDop) {
                    curTabletSinkDop = fragment.getPipelineDop();
                } else {
                    curTabletSinkDop = instanceExecParam.getPipelineDop();
                }
                TExecPlanFragmentParams params = new TExecPlanFragmentParams();

                toThriftForCommonParams(params, instanceExecParam.getHost(), descTable, enablePipelineEngine,
                        tabletSinkTotalDop, isEnableStreamPipeline);
                toThriftForUniqueParams(params, i, instanceExecParam, enablePipelineEngine,
                        accTabletSinkDop, curTabletSinkDop);

                paramsList.add(params);
                accTabletSinkDop += curTabletSinkDop;
            }
            return paramsList;
        }

        TExecBatchPlanFragmentsParams toThriftInBatch(
                Set<TUniqueId> inFlightInstanceIds, TNetworkAddress destHost, TDescriptorTable descTable,
                boolean enablePipelineEngine, int accTabletSinkDop,
                int tabletSinkTotalDop) throws Exception {

            boolean forceSetTableSinkDop = fragment.forceSetTableSinkDop();

            setBucketSeqToInstanceForRuntimeFilters();

            TExecPlanFragmentParams commonParams = new TExecPlanFragmentParams();
            toThriftForCommonParams(commonParams, destHost, descTable, enablePipelineEngine, tabletSinkTotalDop, false);
            fillRequiredFieldsToThrift(commonParams);

            List<TExecPlanFragmentParams> uniqueParamsList = Lists.newArrayList();
            for (int i = 0; i < instanceExecParams.size(); ++i) {
                final FInstanceExecParam instanceExecParam = instanceExecParams.get(i);
                if (!inFlightInstanceIds.contains(instanceExecParam.instanceId)) {
                    continue;
                }
                int curTabletSinkDop = 0;
                if (forceSetTableSinkDop) {
                    curTabletSinkDop = fragment.getPipelineDop();
                } else {
                    curTabletSinkDop = instanceExecParam.getPipelineDop();
                }

                TExecPlanFragmentParams uniqueParams = new TExecPlanFragmentParams();
                toThriftForUniqueParams(uniqueParams, i, instanceExecParam, enablePipelineEngine,
                        accTabletSinkDop, curTabletSinkDop);
                fillRequiredFieldsToThrift(uniqueParams);

                uniqueParamsList.add(uniqueParams);
                accTabletSinkDop += curTabletSinkDop;
            }

            TExecBatchPlanFragmentsParams request = new TExecBatchPlanFragmentsParams();
            request.setCommon_param(commonParams);
            request.setUnique_param_per_instance(uniqueParamsList);
            return request;
        }

        // Append range information
        // [tablet_id(version),tablet_id(version)]
        public void appendScanRange(StringBuilder sb, List<TScanRangeParams> params) {
            sb.append("range=[");
            int idx = 0;
            for (TScanRangeParams range : params) {
                TInternalScanRange internalScanRange = range.getScan_range().getInternal_scan_range();
                if (internalScanRange != null) {
                    if (idx++ != 0) {
                        sb.append(",");
                    }
                    sb.append("{tid=").append(internalScanRange.getTablet_id())
                            .append(",ver=").append(internalScanRange.getVersion()).append("}");
                }
                TEsScanRange esScanRange = range.getScan_range().getEs_scan_range();
                if (esScanRange != null) {
                    sb.append("{ index=").append(esScanRange.getIndex())
                            .append(", shardid=").append(esScanRange.getShard_id())
                            .append("}");
                }
                THdfsScanRange hdfsScanRange = range.getScan_range().getHdfs_scan_range();
                if (hdfsScanRange != null) {
                    sb.append("{relative_path=").append(hdfsScanRange.getRelative_path())
                            .append(", offset=").append(hdfsScanRange.getOffset())
                            .append(", length=").append(hdfsScanRange.getLength())
                            .append("}");
                }
            }
            sb.append("]");
        }

        public void appendTo(StringBuilder sb) {
            // append fragment
            sb.append("{plan=");
            fragment.getPlanRoot().appendTrace(sb);
            sb.append(",instance=[");
            // append instance
            for (int i = 0; i < instanceExecParams.size(); ++i) {
                if (i != 0) {
                    sb.append(",");
                }
                TNetworkAddress address = instanceExecParams.get(i).host;
                Map<Integer, List<TScanRangeParams>> scanRanges =
                        scanRangeAssignment.get(address);
                sb.append("{");
                sb.append("id=").append(DebugUtil.printId(instanceExecParams.get(i).instanceId));
                sb.append(",host=").append(instanceExecParams.get(i).host);
                if (scanRanges == null) {
                    sb.append("}");
                    continue;
                }
                sb.append(",range=[");
                int eIdx = 0;
                for (Map.Entry<Integer, List<TScanRangeParams>> entry : scanRanges.entrySet()) {
                    if (eIdx++ != 0) {
                        sb.append(",");
                    }
                    sb.append("id").append(entry.getKey()).append(",");
                    appendScanRange(sb, entry.getValue());
                }
                sb.append("]");
                sb.append("}");
            }
            sb.append("]"); // end of instances
            sb.append("}");
        }

        @Override
        public String toString() {
            StringBuilder sb = new StringBuilder();
            appendTo(sb);
            return sb.toString();
        }
    }

    private class NormalBackendSelector implements BackendSelector {
        private final ScanNode scanNode;
        private final List<TScanRangeLocations> locations;
        private final FragmentScanRangeAssignment assignment;

        public NormalBackendSelector(ScanNode scanNode, List<TScanRangeLocations> locations,
                                     FragmentScanRangeAssignment assignment) {
            this.scanNode = scanNode;
            this.locations = locations;
            this.assignment = assignment;
        }

        @Override
        public void computeScanRangeAssignment() throws Exception {
            HashMap<TNetworkAddress, Long> assignedBytesPerHost = Maps.newHashMap();
            for (TScanRangeLocations scanRangeLocations : locations) {
                // assign this scan range to the host w/ the fewest assigned bytes
                Long minAssignedBytes = Long.MAX_VALUE;
                TScanRangeLocation minLocation = null;
                for (final TScanRangeLocation location : scanRangeLocations.getLocations()) {
                    Long assignedBytes = BackendSelector.findOrInsert(assignedBytesPerHost, location.server, 0L);
                    if (assignedBytes < minAssignedBytes) {
                        minAssignedBytes = assignedBytes;
                        minLocation = location;
                    }
                }
                if (minLocation == null) {
                    throw new UserException("Scan range not found" + backendInfosString(false));
                }
                assignedBytesPerHost.put(minLocation.server, assignedBytesPerHost.get(minLocation.server) + 1);

                Reference<Long> backendIdRef = new Reference<>();
                TNetworkAddress execHostPort = SimpleScheduler.getHost(minLocation.backend_id,
                        scanRangeLocations.getLocations(),
                        idToBackend, backendIdRef);
                if (execHostPort == null) {
                    throw new UserException(FeConstants.BACKEND_NODE_NOT_FOUND_ERROR
                            + backendInfosString(false));
                }
                recordUsedBackend(execHostPort, backendIdRef.getRef());

                Map<Integer, List<TScanRangeParams>> scanRanges = BackendSelector.findOrInsert(
                        assignment, execHostPort, new HashMap<>());
                List<TScanRangeParams> scanRangeParamsList = BackendSelector.findOrInsert(
                        scanRanges, scanNode.getId().asInt(), new ArrayList<>());
                // add scan range
                TScanRangeParams scanRangeParams = new TScanRangeParams();
                scanRangeParams.scan_range = scanRangeLocations.scan_range;
                scanRangeParamsList.add(scanRangeParams);
            }
        }
    }

    private class ReplicatedBackendSelector implements BackendSelector {
        private final ScanNode scanNode;
        private final List<TScanRangeLocations> locations;
        private final FragmentScanRangeAssignment assignment;

        public ReplicatedBackendSelector(ScanNode scanNode, List<TScanRangeLocations> locations,
                                         FragmentScanRangeAssignment assignment) {
            this.scanNode = scanNode;
            this.locations = locations;
            this.assignment = assignment;
        }

        @Override
        public void computeScanRangeAssignment() {
            for (TScanRangeLocations scanRangeLocations : locations) {
                for (Map.Entry<TNetworkAddress, Map<Integer, List<TScanRangeParams>>> kv : assignment.entrySet()) {
                    Map<Integer, List<TScanRangeParams>> scanRanges = kv.getValue();
                    List<TScanRangeParams> scanRangeParamsList = BackendSelector.findOrInsert(
                            scanRanges, scanNode.getId().asInt(), new ArrayList<>());
                    // add scan range
                    TScanRangeParams scanRangeParams = new TScanRangeParams();
                    scanRangeParams.scan_range = scanRangeLocations.scan_range;
                    scanRangeParamsList.add(scanRangeParams);
                }
            }
            // If this fragment has bucket/colocate join, there need to fill fragmentIdBucketSeqToScanRangeMap here.
            // For example:
            //                       join(replicated)
            //                    /                    \
            //            join(bucket/colocate)       scan(C)
            //              /           \
            //            scan(A)         scan(B)
            // There are replicate join and bucket/colocate join in same fragment. for each bucket A,B used, we need to
            // add table C all tablet because of the character of the replicate join.
            BucketSeqToScanRange bucketSeqToScanRange = fragmentIdBucketSeqToScanRangeMap.get(scanNode.getFragmentId());
            if (bucketSeqToScanRange != null && !bucketSeqToScanRange.isEmpty()) {
                for (Map.Entry<Integer, Map<Integer, List<TScanRangeParams>>> entry : bucketSeqToScanRange.entrySet()) {
                    for (TScanRangeLocations scanRangeLocations : locations) {
                        List<TScanRangeParams> scanRangeParamsList = BackendSelector.findOrInsert(
                                entry.getValue(), scanNode.getId().asInt(), new ArrayList<>());
                        // add scan range
                        TScanRangeParams scanRangeParams = new TScanRangeParams();
                        scanRangeParams.scan_range = scanRangeLocations.scan_range;
                        scanRangeParamsList.add(scanRangeParams);
                    }
                }
            }
        }
    }

    private class ColocatedBackendSelector implements BackendSelector {
        private final OlapScanNode scanNode;
        private final FragmentScanRangeAssignment assignment;

        public ColocatedBackendSelector(OlapScanNode scanNode, FragmentScanRangeAssignment assignment) {
            this.scanNode = scanNode;
            this.assignment = assignment;
        }

        @Override
        public void computeScanRangeAssignment() throws Exception {
            PlanFragmentId fragmentId = scanNode.getFragmentId();
            if (!fragmentIdToSeqToAddressMap.containsKey(fragmentId)) {
                fragmentIdToSeqToAddressMap.put(fragmentId, Maps.newHashMap());
                fragmentIdBucketSeqToScanRangeMap.put(fragmentId, new BucketSeqToScanRange());
                fragmentIdToBackendIdBucketCountMap.put(fragmentId, new HashMap<>());
                fragmentIdToBucketNumMap.put(fragmentId,
                        scanNode.getOlapTable().getDefaultDistributionInfo().getBucketNum());
                if (scanNode.getSelectedPartitionIds().size() <= 1) {
                    for (Long pid : scanNode.getSelectedPartitionIds()) {
                        fragmentIdToBucketNumMap.put(fragmentId,
                                scanNode.getOlapTable().getPartition(pid).getDistributionInfo().getBucketNum());
                    }
                }
            }
            Map<Integer, TNetworkAddress> bucketSeqToAddress =
                    fragmentIdToSeqToAddressMap.get(fragmentId);
            BucketSeqToScanRange bucketSeqToScanRange = fragmentIdBucketSeqToScanRangeMap.get(scanNode.getFragmentId());

            for (Integer bucketSeq : scanNode.bucketSeq2locations.keySet()) {
                //fill scanRangeParamsList
                List<TScanRangeLocations> locations = scanNode.bucketSeq2locations.get(bucketSeq);
                if (!bucketSeqToAddress.containsKey(bucketSeq)) {
                    getExecHostPortForFragmentIDAndBucketSeq(locations.get(0), fragmentId, bucketSeq, idToBackend);
                }

                for (TScanRangeLocations location : locations) {
                    Map<Integer, List<TScanRangeParams>> scanRanges =
                            bucketSeqToScanRange.computeIfAbsent(bucketSeq, k -> Maps.newHashMap());

                    List<TScanRangeParams> scanRangeParamsList =
                            scanRanges.computeIfAbsent(scanNode.getId().asInt(), k -> Lists.newArrayList());

                    // add scan range
                    TScanRangeParams scanRangeParams = new TScanRangeParams();
                    scanRangeParams.scan_range = location.scan_range;
                    scanRangeParamsList.add(scanRangeParams);
                }
            }
            // Because of the right table will not send data to the bucket which has been pruned, the right join or full join will get wrong result.
            // So if this bucket shuffle is right join or full join, we need to add empty bucket scan range which is pruned by predicate.
            if (rightOrFullBucketShuffleFragmentIds.contains(fragmentId.asInt())) {
                int bucketNum = getFragmentBucketNum(fragmentId);

                for (int bucketSeq = 0; bucketSeq < bucketNum; ++bucketSeq) {
                    if (!bucketSeqToAddress.containsKey(bucketSeq)) {
                        Reference<Long> backendIdRef = new Reference<>();
                        TNetworkAddress execHostport = SimpleScheduler.getBackendHost(idToBackend, backendIdRef);
                        if (execHostport == null) {
                            throw new UserException(FeConstants.BACKEND_NODE_NOT_FOUND_ERROR
                                    + backendInfosString(false));
                        }
                        recordUsedBackend(execHostport, backendIdRef.getRef());
                        bucketSeqToAddress.put(bucketSeq, execHostport);
                    }
                    if (!bucketSeqToScanRange.containsKey(bucketSeq)) {
                        bucketSeqToScanRange.put(bucketSeq, Maps.newHashMap());
                        bucketSeqToScanRange.get(bucketSeq).put(scanNode.getId().asInt(), Lists.newArrayList());
                    }
                }
            }

            // use bucketSeqToScanRange to fill FragmentScanRangeAssignment
            for (Map.Entry<Integer, Map<Integer, List<TScanRangeParams>>> entry : bucketSeqToScanRange.entrySet()) {
                Integer bucketSeq = entry.getKey();
                // fill FragmentScanRangeAssignment only when there are scan id in the bucket
                if (entry.getValue().containsKey(scanNode.getId().asInt())) {
                    Map<Integer, List<TScanRangeParams>> scanRanges =
                            assignment.computeIfAbsent(bucketSeqToAddress.get(bucketSeq), k -> Maps.newHashMap());
                    List<TScanRangeParams> scanRangeParamsList =
                            scanRanges.computeIfAbsent(scanNode.getId().asInt(), k -> Lists.newArrayList());
                    scanRangeParamsList.addAll(entry.getValue().get(scanNode.getId().asInt()));
                }
            }
        }

        // Make sure each host have average bucket to scan
        private void getExecHostPortForFragmentIDAndBucketSeq(TScanRangeLocations seqLocation,
                                                              PlanFragmentId fragmentId, Integer bucketSeq,
                                                              ImmutableMap<Long, Backend> idToBackend)
                throws UserException {
            Map<Long, Integer> buckendIdToBucketCountMap = fragmentIdToBackendIdBucketCountMap.get(fragmentId);
            int maxBucketNum = Integer.MAX_VALUE;
            long buckendId = Long.MAX_VALUE;
            for (TScanRangeLocation location : seqLocation.locations) {
                if (buckendIdToBucketCountMap.containsKey(location.backend_id)) {
                    if (buckendIdToBucketCountMap.get(location.backend_id) < maxBucketNum) {
                        maxBucketNum = buckendIdToBucketCountMap.get(location.backend_id);
                        buckendId = location.backend_id;
                    }
                } else {
                    buckendId = location.backend_id;
                    buckendIdToBucketCountMap.put(buckendId, 0);
                    break;
                }
            }

            buckendIdToBucketCountMap.put(buckendId, buckendIdToBucketCountMap.get(buckendId) + 1);
            Reference<Long> backendIdRef = new Reference<>();
            TNetworkAddress execHostPort =
                    SimpleScheduler.getHost(buckendId, seqLocation.locations, idToBackend, backendIdRef);
            if (execHostPort == null) {
                throw new UserException(FeConstants.BACKEND_NODE_NOT_FOUND_ERROR
                        + backendInfosString(false));
            }

            recordUsedBackend(execHostPort, backendIdRef.getRef());
            fragmentIdToSeqToAddressMap.get(fragmentId).put(bucketSeq, execHostPort);
        }
    }

}<|MERGE_RESOLUTION|>--- conflicted
+++ resolved
@@ -1014,17 +1014,6 @@
     void computeScanRangeAssignment() throws Exception {
         SessionVariable sv = connectContext.getSessionVariable();
 
-<<<<<<< HEAD
-        queryOptions.setUse_scan_block_cache(sv.getUseScanBlockCache());
-        queryOptions.setEnable_populate_block_cache(sv.getEnablePopulateBlockCache());
-        queryOptions.setHudi_mor_force_jni_reader(sv.getHudiMORForceJNIReader());
-        queryOptions.setIo_tasks_per_scan_operator(sv.getIoTasksPerScanOperator());
-        queryOptions.setConnector_io_tasks_per_scan_operator(sv.getConnectorIoTasksPerScanOperator());
-        queryOptions.setEnable_connector_adaptive_io_tasks(sv.getEnableConnectorAdaptiveIoTasks());
-=======
-
->>>>>>> f384ad23
-
         // set scan ranges/locations for scan nodes
         for (ScanNode scanNode : scanNodes) {
             // the parameters of getScanRangeLocations may ignore, It dosn't take effect
