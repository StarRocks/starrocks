--- conflicted
+++ resolved
@@ -673,16 +673,14 @@
             } else if (executor.getProxyResultBuffer() != null) {  // query statement
                 result.setChannelBufferList(executor.getProxyResultBuffer());
             }
-<<<<<<< HEAD
 
             String resourceGroupName = ctx.getAuditEventBuilder().build().resourceGroup;
             if (StringUtils.isNotEmpty(resourceGroupName)) {
                 result.setResource_group_name(resourceGroupName);
-=======
+            }
             PQueryStatistics audit = executor.getQueryStatisticsForAuditLog();
             if (audit != null) {
                 result.setAudit_statistics(AuditStatisticsUtil.toThrift(audit));
->>>>>>> b0c69f0f
             }
         }
         return result;
