--- conflicted
+++ resolved
@@ -345,101 +345,10 @@
         // execute this query.
         boolean allStatementsAreSet = true;
         try {
-<<<<<<< HEAD
-            ctx.setQueryId(UUIDUtil.genUUID());
-            ctx.setExecutionId(UUIDUtil.toTUniqueId(ctx.getQueryId()));
-            if (Config.enable_print_sql) {
-                LOG.info("Begin to execute sql, type: query，query id:{}, sql:{}", ctx.getQueryId(), originStmt);
-            }
-            List<StatementBase> stmts;
-            try (Timer ignored = Tracers.watchScope(Tracers.Module.PARSER, "Parser")) {
-                stmts = com.starrocks.sql.parser.SqlParser.parse(originStmt, ctx.getSessionVariable());
-            } catch (ParsingException parsingException) {
-                throw new AnalysisException(parsingException.getMessage());
-            }
-
-            for (int i = 0; i < stmts.size(); ++i) {
-                ctx.getState().reset();
-                if (i > 0) {
-                    ctx.resetReturnRows();
-                    ctx.setQueryId(UUIDUtil.genUUID());
-                }
-                parsedStmt = stmts.get(i);
-                // from jdbc no params like that. COM_STMT_PREPARE + select 1
-                if (ctx.getCommand() == MysqlCommand.COM_STMT_PREPARE && !(parsedStmt instanceof PrepareStmt)) {
-                    parsedStmt = new PrepareStmt("", parsedStmt, new ArrayList<>());
-                }
-                // only for JDBC, COM_STMT_PREPARE bundled with jdbc
-                if (ctx.getCommand() == MysqlCommand.COM_STMT_PREPARE && (parsedStmt instanceof PrepareStmt)) {
-                    ((PrepareStmt) parsedStmt).setName(String.valueOf(ctx.getStmtId()));
-                    if (!(((PrepareStmt) parsedStmt).getInnerStmt() instanceof QueryStatement)) {
-                        ErrorReport.reportAnalysisException(ErrorCode.ERR_UNSUPPORTED_PS, ErrorType.UNSUPPORTED);
-                    }
-                }
-                if (!(parsedStmt instanceof SetStmt)) {
-                    onlySetStmt = false;
-                }
-                parsedStmt.setOrigStmt(new OriginStatement(originStmt, i));
-                Tracers.init(ctx, parsedStmt.getTraceMode(), parsedStmt.getTraceModule());
-
-                if (ctx.getTxnId() != 0) {
-                    ExplicitTxnStatementValidator.validate(parsedStmt, ctx);
-                }
-
-                if (ctx.getOAuth2Context() != null && ctx.getAuthToken() == null) {
-                    OAuth2Context oAuth2Context = ctx.getOAuth2Context();
-                    String authUrl = oAuth2Context.authServerUrl() +
-                            "?response_type=code" +
-                            "&client_id=" + URLEncoder.encode(oAuth2Context.clientId(), StandardCharsets.UTF_8) +
-                            "&redirect_uri=" + URLEncoder.encode(oAuth2Context.redirectUrl(), StandardCharsets.UTF_8) +
-                            "&state=" + ctx.getConnectionId() +
-                            "&scope=openid";
-
-                    ErrorReport.report(ErrorCode.ERR_OAUTH2_NOT_AUTHENTICATED, authUrl);
-                    ctx.getState().setErrType(QueryState.ErrType.ANALYSIS_ERR);
-                    return;
-                }
-
-                executor = new StmtExecutor(ctx, parsedStmt);
-                ctx.setExecutor(executor);
-
-                ctx.setIsLastStmt(i == stmts.size() - 1);
-
-                //Build View SQL without Policy Rewrite
-                new AstTraverser<Void, Void>() {
-                    @Override
-                    public Void visitRelation(Relation relation, Void context) {
-                        relation.setNeedRewrittenByPolicy(true);
-                        return null;
-                    }
-                }.visit(parsedStmt);
-
-                // Only add the last running stmt for multi statement,
-                // because the audit log will only show the last stmt.
-                if (ctx.getIsLastStmt()) {
-                    executor.addRunningQueryDetail(parsedStmt);
-                }
-                executor.execute();
-
-                // do not execute following stmt when current stmt failed, this is consistent with mysql server
-                if (ctx.getState().getStateType() == QueryState.MysqlStateType.ERR) {
-                    break;
-                }
-
-                if (i != stmts.size() - 1) {
-                    // NOTE: set serverStatus after executor.execute(),
-                    //      because when execute() throws exception, the following stmt will not execute
-                    //      and the serverStatus with MysqlServerStatusFlag.SERVER_MORE_RESULTS_EXISTS will
-                    //      cause client error: Packet sequence number wrong
-                    ctx.getState().serverStatus |= MysqlServerStatusFlag.SERVER_MORE_RESULTS_EXISTS;
-                    finalizeCommand();
-                }
-=======
             QueryAttemptResult attemptResult = runWithParserStageRetry(originStmt);
             allStatementsAreSet = attemptResult.allStatementsAreSet;
             if (attemptResult.shouldTerminate) {
                 return;
->>>>>>> c69c3d6c
             }
         } catch (AnalysisException e) {
             LOG.warn("Failed to parse SQL: " + SqlCredentialRedactor.redact(originStmt) + ", because.", e);
@@ -554,12 +463,7 @@
             parsedStmt.setOrigStmt(new OriginStatement(originStmt, i));
             Tracers.init(ctx, parsedStmt.getTraceMode(), parsedStmt.getTraceModule());
 
-            if (ctx.getTxnId() != 0 &&
-                    !((parsedStmt instanceof InsertStmt && !((InsertStmt) parsedStmt).isOverwrite()) ||
-                            parsedStmt instanceof BeginStmt ||
-                            parsedStmt instanceof CommitStmt ||
-                            parsedStmt instanceof RollbackStmt)) {
-                ErrorReport.report(ErrorCode.ERR_EXPLICIT_TXN_NOT_SUPPORT_STMT);
+            if (ctx.getTxnId() != 0 && ExplicitTxnStatementValidator.validate(parsedStmt, ctx)) {
                 ctx.getState().setErrType(QueryState.ErrType.ANALYSIS_ERR);
                 return new QueryAttemptResult(allStatementsAreSet, true);
             }
