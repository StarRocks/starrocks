--- conflicted
+++ resolved
@@ -1563,13 +1563,11 @@
     @VariableMgr.VarAttr(name = ENABLE_SHORT_CIRCUIT)
     private boolean enableShortCircuit = false;
 
-<<<<<<< HEAD
     @VariableMgr.VarAttr(name = ENABLE_PREPARE_STMT)
     private boolean enablePrepareStmt = true;
-=======
+
     @VarAttr(name = ENABLE_JIT)
     private boolean enableJit = true;
->>>>>>> 1998ba3e
 
     private int exprChildrenLimit = -1;
 
