--- conflicted
+++ resolved
@@ -2075,13 +2075,7 @@
         tResult.setHudi_mor_force_jni_reader(hudiMORForceJNIReader);
         tResult.setIo_tasks_per_scan_operator(ioTasksPerScanOperator);
         tResult.setConnector_io_tasks_per_scan_operator(connectorIoTasksPerScanOperator);
-<<<<<<< HEAD
-        tResult.setEnable_connector_adaptive_io_tasks(enableConnectorAdaptiveIoTasks);        
-        tResult.setConnector_io_tasks_slow_io_latency_ms(connectorIotasksSlowIoLatency);
-
-=======
         tResult.setUse_page_cache(usePageCache);
->>>>>>> 6224524e
         return tResult;
     }
 
