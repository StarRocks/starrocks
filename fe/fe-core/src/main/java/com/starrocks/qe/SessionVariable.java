// Copyright 2021-present StarRocks, Inc. All rights reserved.
//
// Licensed under the Apache License, Version 2.0 (the "License");
// you may not use this file except in compliance with the License.
// You may obtain a copy of the License at
//
//     https://www.apache.org/licenses/LICENSE-2.0
//
// Unless required by applicable law or agreed to in writing, software
// distributed under the License is distributed on an "AS IS" BASIS,
// WITHOUT WARRANTIES OR CONDITIONS OF ANY KIND, either express or implied.
// See the License for the specific language governing permissions and
// limitations under the License.

// This file is based on code available under the Apache license here:
//   https://github.com/apache/incubator-doris/blob/master/fe/fe-core/src/main/java/org/apache/doris/qe/SessionVariable.java

// Licensed to the Apache Software Foundation (ASF) under one
// or more contributor license agreements.  See the NOTICE file
// distributed with this work for additional information
// regarding copyright ownership.  The ASF licenses this file
// to you under the Apache License, Version 2.0 (the
// "License"); you may not use this file except in compliance
// with the License.  You may obtain a copy of the License at
//
//   http://www.apache.org/licenses/LICENSE-2.0
//
// Unless required by applicable law or agreed to in writing,
// software distributed under the License is distributed on an
// "AS IS" BASIS, WITHOUT WARRANTIES OR CONDITIONS OF ANY
// KIND, either express or implied.  See the License for the
// specific language governing permissions and limitations
// under the License.

package com.starrocks.qe;

import com.google.common.base.Strings;
import com.google.common.collect.ImmutableList;
import com.google.common.collect.Maps;
import com.google.common.reflect.TypeToken;
import com.google.gson.Gson;
import com.google.gson.GsonBuilder;
import com.google.gson.ToNumberPolicy;
import com.starrocks.common.io.Text;
import com.starrocks.common.io.Writable;
import com.starrocks.common.util.CompressionUtils;
import com.starrocks.common.util.TimeUtils;
import com.starrocks.qe.VariableMgr.VarAttr;
import com.starrocks.sql.analyzer.SemanticException;
import com.starrocks.sql.common.QueryDebugOptions;
import com.starrocks.system.BackendCoreStat;
import com.starrocks.thrift.TCompressionType;
import com.starrocks.thrift.TOverflowMode;
import com.starrocks.thrift.TPipelineProfileLevel;
import com.starrocks.thrift.TQueryOptions;
import com.starrocks.thrift.TSpillMode;
import com.starrocks.thrift.TTabletInternalParallelMode;
import org.apache.commons.lang3.EnumUtils;
import org.apache.logging.log4j.LogManager;
import org.apache.logging.log4j.Logger;
import org.json.JSONObject;

import java.io.DataInput;
import java.io.DataOutput;
import java.io.IOException;
import java.io.Serializable;
import java.lang.reflect.Field;
import java.util.List;
import java.util.Map;
import java.util.Objects;
import java.util.Optional;

// System variable
@SuppressWarnings("FieldMayBeFinal")
public class SessionVariable implements Serializable, Writable, Cloneable {
    private static final Logger LOG = LogManager.getLogger(SessionVariable.class);

    public static final SessionVariable DEFAULT_SESSION_VARIABLE = new SessionVariable();
    private static final Gson GSON = new GsonBuilder()
            .setObjectToNumberStrategy(ToNumberPolicy.LONG_OR_DOUBLE) // explicit default, may be omitted
            .create();

    public static final String USE_COMPUTE_NODES = "use_compute_nodes";
    public static final String PREFER_COMPUTE_NODE = "prefer_compute_node";
    public static final String EXEC_MEM_LIMIT = "exec_mem_limit";

    /**
     * configure the mem limit of load process on BE.
     * Previously users used exec_mem_limit to set memory limits.
     * To maintain compatibility, the default value of load_mem_limit is 0,
     * which means that the load memory limit is still using exec_mem_limit.
     * Users can set a value greater than zero to explicitly specify the load memory limit.
     * This variable is mainly for INSERT operation, because INSERT operation has both query and load part.
     * Using only the exec_mem_limit variable does not make a good distinction of memory limit between the two parts.
     */
    public static final String LOAD_MEM_LIMIT = "load_mem_limit";

    /**
     * The mem limit of query on BE. It takes effects only when enabling pipeline engine.
     * If `query_mem_limit` > 0, use it to limit the memory of a query.
     * Otherwise, no limitation
     */
    public static final String QUERY_MEM_LIMIT = "query_mem_limit";

    public static final String QUERY_TIMEOUT = "query_timeout";

    /*
     * When FE does not set the pagecache parameter, we expect a query to follow the pagecache policy of BE.
     * If pagecache is set by FE, a query whether to use pagecache follows the policy specified by FE.
     */
    public static final String USE_PAGE_CACHE = "use_page_cache";

    public static final String QUERY_DELIVERY_TIMEOUT = "query_delivery_timeout";
    public static final String MAX_EXECUTION_TIME = "max_execution_time";
    public static final String IS_REPORT_SUCCESS = "is_report_success";
    public static final String ENABLE_PROFILE = "enable_profile";

    public static final String ENABLE_LOAD_PROFILE = "enable_load_profile";
    public static final String PROFILING = "profiling";
    public static final String SQL_MODE = "sql_mode";
    /**
     * Because we modified the default value of sql_mode.
     * The default value in v1 version is 0, and in v2 we support sql mode not set only_full_group_by.
     * In order to ensure the consistency of logic,
     * the storage name of sql_mode is changed here, in order to achieve compatibility
     */
    public static final String SQL_MODE_STORAGE_NAME = "sql_mode_v2";
    public static final String RESOURCE_GROUP = "resource_group";
    public static final String AUTO_COMMIT = "autocommit";
    public static final String TX_ISOLATION = "tx_isolation";
    public static final String TX_READ_ONLY = "tx_read_only";
    public static final String TRANSACTION_ISOLATION = "transaction_isolation";
    public static final String TRANSACTION_READ_ONLY = "transaction_read_only";
    public static final String CHARACTER_SET_CLIENT = "character_set_client";
    public static final String CHARACTER_SET_CONNNECTION = "character_set_connection";
    public static final String CHARACTER_SET_RESULTS = "character_set_results";
    public static final String CHARACTER_SET_SERVER = "character_set_server";
    public static final String COLLATION_CONNECTION = "collation_connection";
    public static final String COLLATION_DATABASE = "collation_database";
    public static final String COLLATION_SERVER = "collation_server";
    public static final String SQL_AUTO_IS_NULL = "SQL_AUTO_IS_NULL";
    public static final String SQL_SELECT_LIMIT = "sql_select_limit";
    public static final String MAX_ALLOWED_PACKET = "max_allowed_packet";
    public static final String AUTO_INCREMENT_INCREMENT = "auto_increment_increment";
    public static final String QUERY_CACHE_TYPE = "query_cache_type";
    public static final String INTERACTIVE_TIMTOUT = "interactive_timeout";
    public static final String WAIT_TIMEOUT = "wait_timeout";
    public static final String WAREHOUSE = "warehouse";
    public static final String NET_WRITE_TIMEOUT = "net_write_timeout";
    public static final String NET_READ_TIMEOUT = "net_read_timeout";
    public static final String TIME_ZONE = "time_zone";
    public static final String INNODB_READ_ONLY = "innodb_read_only";
    public static final String SQL_SAFE_UPDATES = "sql_safe_updates";
    public static final String NET_BUFFER_LENGTH = "net_buffer_length";
    public static final String CODEGEN_LEVEL = "codegen_level";
    public static final String BATCH_SIZE = "batch_size";
    public static final String CHUNK_SIZE = "chunk_size";
    public static final String STREAMING_PREAGGREGATION_MODE = "streaming_preaggregation_mode";
    public static final String DISABLE_COLOCATE_JOIN = "disable_colocate_join";
    public static final String DISABLE_BUCKET_JOIN = "disable_bucket_join";
    public static final String PARALLEL_FRAGMENT_EXEC_INSTANCE_NUM = "parallel_fragment_exec_instance_num";
    public static final String MAX_PARALLEL_SCAN_INSTANCE_NUM = "max_parallel_scan_instance_num";
    public static final String ENABLE_INSERT_STRICT = "enable_insert_strict";
    public static final String ENABLE_SPILL = "enable_spill";
    public static final String SPILLABLE_OPERATOR_MASK = "spillable_operator_mask";
    // spill mode: auto, force
    public static final String SPILL_MODE = "spill_mode";
    public static final String ENABLE_AGG_SPILL_PREAGGREGATION = "enable_agg_spill_preaggregation";
    // enable table pruning(RBO) in cardinality-preserving joins
    public static final String ENABLE_RBO_TABLE_PRUNE = "enable_rbo_table_prune";

    // enable table pruning(CBO) in cardinality-preserving joins
    public static final String ENABLE_CBO_TABLE_PRUNE = "enable_cbo_table_prune";

    // Table pruning on update statement is risky, so turn off in default.
    public static final String ENABLE_TABLE_PRUNE_ON_UPDATE = "enable_table_prune_on_update";

    // if set to true, some of stmt will be forwarded to leader FE to get result

    // if set to true, some of stmt will be forwarded to leader FE to get result
    public static final String FORWARD_TO_LEADER = "forward_to_leader";
    public static final String FORWARD_TO_MASTER = "forward_to_master";
    // user can set instance num after exchange, no need to be equal to nums of before exchange
    public static final String PARALLEL_EXCHANGE_INSTANCE_NUM = "parallel_exchange_instance_num";
    public static final String EVENT_SCHEDULER = "event_scheduler";
    public static final String STORAGE_ENGINE = "storage_engine";
    public static final String DIV_PRECISION_INCREMENT = "div_precision_increment";

    // see comment of `starrocks_max_scan_key_num` and `max_pushdown_conditions_per_column` in BE config
    public static final String MAX_SCAN_KEY_NUM = "max_scan_key_num";
    public static final String MAX_PUSHDOWN_CONDITIONS_PER_COLUMN = "max_pushdown_conditions_per_column";

    // use new execution engine instead of the old one if enable_pipeline_engine is true,
    // the new execution engine split a fragment into pipelines, then create several drivers
    // from the pipeline for parallel executing, threads from global pool pick out the
    // ready-to-run drivers to execute and switch the blocked drivers off cores;
    // the old one put each fragment into a thread, then pull final result from the root fragment,
    // leaf fragments always waiting for disk IO's completion and intermediate fragments wait
    // for chunk arrival and blocked on receive queues of its exchange node, so among
    // threads allocated for a query in the old execution engine, only small number of
    // them do the real work on core.
    public static final String ENABLE_PIPELINE = "enable_pipeline";

    public static final String ENABLE_RUNTIME_ADAPTIVE_DOP = "enable_runtime_adaptive_dop";
    public static final String ADAPTIVE_DOP_MAX_BLOCK_ROWS_PER_DRIVER_SEQ =
            "runtime_adaptive_dop_max_block_rows_per_driver_seq";
    public static final String ADAPTIVE_DOP_MAX_OUTPUT_AMPLIFICATION_FACTOR =
            "runtime_adaptive_dop_max_output_amplification_factor";

    public static final String ENABLE_PIPELINE_ENGINE = "enable_pipeline_engine";

    public static final String MAX_BUCKETS_PER_BE_TO_USE_BALANCER_ASSIGNMENT = "max_buckets_per_be_to_use_balancer_assignment";

    public static final String ENABLE_MV_PLANNER = "enable_mv_planner";
    public static final String ENABLE_INCREMENTAL_REFRESH_MV = "enable_incremental_mv";

    public static final String LOG_REJECTED_RECORD_NUM = "log_rejected_record_num";

    /**
     * Whether to allow the generation of one-phase local aggregation with the local shuffle operator
     * (ScanNode->LocalShuffleNode->OnePhaseAggNode) regardless of the differences between grouping keys
     * and scan distribution keys, when there is only one BE.
     */
    public static final String ENABLE_LOCAL_SHUFFLE_AGG = "enable_local_shuffle_agg";

    public static final String ENABLE_QUERY_TABLET_AFFINITY = "enable_query_tablet_affinity";

    public static final String ENABLE_TABLET_INTERNAL_PARALLEL = "enable_tablet_internal_parallel";
    public static final String ENABLE_TABLET_INTERNAL_PARALLEL_V2 = "enable_tablet_internal_parallel_v2";

    public static final String TABLET_INTERNAL_PARALLEL_MODE = "tablet_internal_parallel_mode";
    public static final String ENABLE_SHARED_SCAN = "enable_shared_scan";
    public static final String PIPELINE_DOP = "pipeline_dop";
    public static final String MAX_PIPELINE_DOP = "max_pipeline_dop";

    public static final String PROFILE_TIMEOUT = "profile_timeout";
    public static final String RUNTIME_PROFILE_REPORT_INTERVAL = "runtime_profile_report_interval";
    public static final String PIPELINE_PROFILE_LEVEL = "pipeline_profile_level";
    public static final String ENABLE_ASYNC_PROFILE = "enable_async_profile";

    public static final String RESOURCE_GROUP_ID = "workgroup_id";
    public static final String RESOURCE_GROUP_ID_V2 = "resource_group_id";

    // hash join right table push down
    public static final String HASH_JOIN_PUSH_DOWN_RIGHT_TABLE = "hash_join_push_down_right_table";

    // disable join reorder
    public static final String DISABLE_JOIN_REORDER = "disable_join_reorder";

    // open predicate reorder
    public static final String ENABLE_PREDICATE_REORDER = "enable_predicate_reorder";

    public static final String ENABLE_FILTER_UNUSED_COLUMNS_IN_SCAN_STAGE =
            "enable_filter_unused_columns_in_scan_stage";

    // the maximum time, in seconds, waiting for an insert statement's transaction state
    // transfer from COMMITTED to VISIBLE.
    // If the time exceeded but the transaction state is not VISIBLE, the transaction will
    // still be considered as succeeded and an OK packet will be sent to the client, but
    // the affected records may not be visible to the subsequent queries, even if it's in
    // the same session.
    public static final String TRANSACTION_VISIBLE_WAIT_TIMEOUT = "tx_visible_wait_timeout";
    // only for Aliyun DTS, no actual use.
    public static final String FOREIGN_KEY_CHECKS = "foreign_key_checks";

    // force schedule local be for HybridBackendSelector
    // only for hive external table now
    public static final String FORCE_SCHEDULE_LOCAL = "force_schedule_local";

    // --------  New planner session variables start --------
    public static final String NEW_PLANER_AGG_STAGE = "new_planner_agg_stage";
    public static final String BROADCAST_ROW_LIMIT = "broadcast_row_limit";
    public static final String BROADCAST_RIGHT_TABLE_SCALE_FACTOR =
            "broadcast_right_table_scale_factor";
    public static final String NEW_PLANNER_OPTIMIZER_TIMEOUT = "new_planner_optimize_timeout";
    public static final String ENABLE_GROUPBY_USE_OUTPUT_ALIAS = "enable_groupby_use_output_alias";
    public static final String ENABLE_QUERY_DUMP = "enable_query_dump";
    public static final String QUERY_DEBUG_OPTIONS = "query_debug_options";
    public static final String OPTIMIZER_MATERIALIZED_VIEW_TIMELIMIT = "optimizer_materialized_view_timelimit";

    public static final String CBO_MAX_REORDER_NODE_USE_EXHAUSTIVE = "cbo_max_reorder_node_use_exhaustive";
    public static final String CBO_ENABLE_DP_JOIN_REORDER = "cbo_enable_dp_join_reorder";
    public static final String CBO_MAX_REORDER_NODE_USE_DP = "cbo_max_reorder_node_use_dp";
    public static final String CBO_ENABLE_GREEDY_JOIN_REORDER = "cbo_enable_greedy_join_reorder";
    public static final String CBO_ENABLE_REPLICATED_JOIN = "cbo_enable_replicated_join";
    public static final String CBO_USE_CORRELATED_JOIN_ESTIMATE = "cbo_use_correlated_join_estimate";
    public static final String CBO_ENABLE_LOW_CARDINALITY_OPTIMIZE = "cbo_enable_low_cardinality_optimize";
    public static final String LOW_CARDINALITY_OPTIMIZE_V2 = "low_cardinality_optimize_v2";
    public static final String ARRAY_LOW_CARDINALITY_OPTIMIZE = "array_low_cardinality_optimize";
    public static final String CBO_USE_NTH_EXEC_PLAN = "cbo_use_nth_exec_plan";
    public static final String CBO_CTE_REUSE = "cbo_cte_reuse";
    public static final String CBO_CTE_REUSE_RATE = "cbo_cte_reuse_rate";
    public static final String CBO_CTE_MAX_LIMIT = "cbo_cte_max_limit";
    public static final String CBO_CTE_REUSE_RATE_V2 = "cbo_cte_reuse_rate_v2";
    public static final String PREFER_CTE_REWRITE = "prefer_cte_rewrite";
    public static final String ENABLE_SQL_DIGEST = "enable_sql_digest";
    public static final String CBO_MAX_REORDER_NODE = "cbo_max_reorder_node";
    public static final String CBO_PRUNE_SHUFFLE_COLUMN_RATE = "cbo_prune_shuffle_column_rate";
    public static final String CBO_PUSH_DOWN_AGGREGATE_MODE = "cbo_push_down_aggregate_mode";

    public static final String CBO_PUSH_DOWN_DISTINCT_BELOW_WINDOW = "cbo_push_down_distinct_below_window";
    public static final String CBO_PUSH_DOWN_AGGREGATE = "cbo_push_down_aggregate";
    public static final String CBO_DEBUG_ALIVE_BACKEND_NUMBER = "cbo_debug_alive_backend_number";
    public static final String CBO_PRUNE_SUBFIELD = "cbo_prune_subfield";
    public static final String ENABLE_OPTIMIZER_REWRITE_GROUPINGSETS_TO_UNION_ALL =
            "enable_rewrite_groupingsets_to_union_all";

    public static final String CBO_USE_DB_LOCK = "cbo_use_lock_db";
    public static final String CBO_PREDICATE_SUBFIELD_PATH = "cbo_enable_predicate_subfield_path";

    public static final String SKEW_JOIN_RAND_RANGE = "skew_join_rand_range";

    // --------  New planner session variables end --------

    // Type of compression of transmitted data
    // Different compression algorithms may be chosen in different hardware environments. For example,
    // in the case of insufficient network bandwidth, but excess CPU resources, an algorithm with a
    // higher compression ratio may be chosen to use more CPU and make the overall query time lower.
    public static final String TRANSMISSION_COMPRESSION_TYPE = "transmission_compression_type";
    public static final String LOAD_TRANSMISSION_COMPRESSION_TYPE = "load_transmission_compression_type";

    public static final String RUNTIME_JOIN_FILTER_PUSH_DOWN_LIMIT = "runtime_join_filter_push_down_limit";
    public static final String ENABLE_GLOBAL_RUNTIME_FILTER = "enable_global_runtime_filter";
    public static final String GLOBAL_RUNTIME_FILTER_BUILD_MAX_SIZE = "global_runtime_filter_build_max_size";

    public static final String GLOBAL_RUNTIME_FILTER_BUILD_MIN_SIZE = "global_runtime_filter_build_min_size";
    public static final String GLOBAL_RUNTIME_FILTER_PROBE_MIN_SIZE = "global_runtime_filter_probe_min_size";
    public static final String GLOBAL_RUNTIME_FILTER_PROBE_MIN_SELECTIVITY =
            "global_runtime_filter_probe_min_selectivity";
    public static final String GLOBAL_RUNTIME_FILTER_WAIT_TIMEOUT = "global_runtime_filter_wait_timeout";
    public static final String GLOBAL_RUNTIME_FILTER_RPC_TIMEOUT = "global_runtime_filter_rpc_timeout";
    public static final String RUNTIME_FILTER_EARLY_RETURN_SELECTIVITY = "runtime_filter_early_return_selectivity";
    public static final String ENABLE_TOPN_RUNTIME_FILTER = "enable_topn_runtime_filter";
    public static final String GLOBAL_RUNTIME_FILTER_RPC_HTTP_MIN_SIZE = "global_runtime_filter_rpc_http_min_size";

    public static final String ENABLE_PIPELINE_LEVEL_MULTI_PARTITIONED_RF =
            "enable_pipeline_level_multi_partitioned_rf";

    public static final String ENABLE_COLUMN_EXPR_PREDICATE = "enable_column_expr_predicate";
    public static final String ENABLE_EXCHANGE_PASS_THROUGH = "enable_exchange_pass_through";
    public static final String ENABLE_EXCHANGE_PERF = "enable_exchange_perf";

    public static final String SINGLE_NODE_EXEC_PLAN = "single_node_exec_plan";

    public static final String ALLOW_DEFAULT_PARTITION = "allow_default_partition";

    public static final String ENABLE_PRUNE_ICEBERG_MANIFEST = "enable_prune_iceberg_manifest";

    public static final String ENABLE_READ_ICEBERG_PUFFIN_NDV = "enable_read_iceberg_puffin_ndv";

    public static final String ENABLE_ICEBERG_COLUMN_STATISTICS = "enable_iceberg_column_statistics";

    public static final String ENABLE_HIVE_COLUMN_STATS = "enable_hive_column_stats";

    public static final String ENABLE_WRITE_HIVE_EXTERNAL_TABLE = "enable_write_hive_external_table";

    public static final String ENABLE_HIVE_METADATA_CACHE_WITH_INSERT = "enable_hive_metadata_cache_with_insert";

    public static final String DEFAULT_TABLE_COMPRESSION = "default_table_compression";

    // In most cases, the partition statistics obtained from the hive metastore are empty.
    // Because we get partition statistics asynchronously for the first query of a table or partition,
    // if the gc of any service is caused, you can set the value to 100 for testing.
    public static final String HIVE_PARTITION_STATS_SAMPLE_SIZE = "hive_partition_stats_sample_size";

    public static final String ENABLE_CONNECTOR_SINK_GLOBAL_SHUFFLE = "enable_connector_sink_global_shuffle";
    public static final String PIPELINE_SINK_DOP = "pipeline_sink_dop";
    public static final String ENABLE_ADAPTIVE_SINK_DOP = "enable_adaptive_sink_dop";
    public static final String RUNTIME_FILTER_SCAN_WAIT_TIME = "runtime_filter_scan_wait_time";
    public static final String RUNTIME_FILTER_ON_EXCHANGE_NODE = "runtime_filter_on_exchange_node";
    public static final String ENABLE_MULTI_COLUMNS_ON_GLOBAL_RUNTIME_FILTER =
            "enable_multicolumn_global_runtime_filter";

    // command, file
    public static final String TRACE_LOG_MODE = "trace_log_mode";
    public static final String JOIN_IMPLEMENTATION_MODE = "join_implementation_mode";
    public static final String JOIN_IMPLEMENTATION_MODE_V2 = "join_implementation_mode_v2";

    public static final String STATISTIC_COLLECT_PARALLEL = "statistic_collect_parallel";

    public static final String ENABLE_SHOW_ALL_VARIABLES = "enable_show_all_variables";

    public static final String ENABLE_QUERY_DEBUG_TRACE = "enable_query_debug_trace";

    public static final String INTERPOLATE_PASSTHROUGH = "interpolate_passthrough";

    public static final String HASH_JOIN_INTERPOLATE_PASSTHROUGH = "hash_join_interpolate_passthrough";

    public static final String PARSE_TOKENS_LIMIT = "parse_tokens_limit";

    public static final String ENABLE_SORT_AGGREGATE = "enable_sort_aggregate";
    public static final String ENABLE_PER_BUCKET_OPTIMIZE = "enable_per_bucket_optimize";
    public static final String ENABLE_PARALLEL_MERGE = "enable_parallel_merge";

    public static final String WINDOW_PARTITION_MODE = "window_partition_mode";

    public static final String ENABLE_SCAN_DATACACHE = "enable_scan_datacache";
    public static final String ENABLE_POPULATE_DATACACHE = "enable_populate_datacache";
    // The following configurations will be deprecated, and we use the `datacache` suffix instead.
    // But it is temporarily necessary to keep them for a period of time to be compatible with
    // the old session variable names.
    public static final String ENABLE_SCAN_BLOCK_CACHE = "enable_scan_block_cache";
    public static final String ENABLE_POPULATE_BLOCK_CACHE = "enable_populate_block_cache";

    public static final String ENABLE_FILE_METACACHE = "enable_file_metacache";
    public static final String HUDI_MOR_FORCE_JNI_READER = "hudi_mor_force_jni_reader";
    public static final String PAIMON_FORCE_JNI_READER = "paimon_force_jni_reader";
    public static final String ENABLE_DYNAMIC_PRUNE_SCAN_RANGE = "enable_dynamic_prune_scan_range";
    public static final String IO_TASKS_PER_SCAN_OPERATOR = "io_tasks_per_scan_operator";
    public static final String CONNECTOR_IO_TASKS_PER_SCAN_OPERATOR = "connector_io_tasks_per_scan_operator";
    public static final String ENABLE_CONNECTOR_ADAPTIVE_IO_TASKS = "enable_connector_adaptive_io_tasks";
    public static final String CONNECTOR_IO_TASKS_SLOW_IO_LATENCY_MS = "connector_io_tasks_slow_io_latency_ms";
    public static final String SCAN_USE_QUERY_MEM_RATIO = "scan_use_query_mem_ratio";
    public static final String CONNECTOR_SCAN_USE_QUERY_MEM_RATIO = "connector_scan_use_query_mem_ratio";
    public static final String ENABLE_QUERY_CACHE = "enable_query_cache";
    public static final String QUERY_CACHE_FORCE_POPULATE = "query_cache_force_populate";
    public static final String QUERY_CACHE_ENTRY_MAX_BYTES = "query_cache_entry_max_bytes";
    public static final String QUERY_CACHE_ENTRY_MAX_ROWS = "query_cache_entry_max_rows";

    // We assume that for PRIMARY_KEYS and UNIQUE_KEYS, the latest partitions are hot partitions that are updated
    // frequently, so it should not be cached in query cache since its disruptive cache invalidation.
    public static final String QUERY_CACHE_HOT_PARTITION_NUM = "query_cache_hot_partition_num";

    public static final String QUERY_CACHE_AGG_CARDINALITY_LIMIT = "query_cache_agg_cardinality_limit";
    public static final String TRANSMISSION_ENCODE_LEVEL = "transmission_encode_level";
    public static final String RPC_HTTP_MIN_SIZE = "rpc_http_min_size";

    public static final String NESTED_MV_REWRITE_MAX_LEVEL = "nested_mv_rewrite_max_level";
    public static final String ENABLE_MATERIALIZED_VIEW_REWRITE = "enable_materialized_view_rewrite";
    public static final String ENABLE_MATERIALIZED_VIEW_UNION_REWRITE = "enable_materialized_view_union_rewrite";

    public static final String LARGE_DECIMAL_UNDERLYING_TYPE = "large_decimal_underlying_type";

    public static final String ENABLE_ICEBERG_IDENTITY_COLUMN_OPTIMIZE = "enable_iceberg_identity_column_optimize";
    public static final String ENABLE_PIPELINE_LEVEL_SHUFFLE = "enable_pipeline_level_shuffle";

    public static final String ENABLE_PLAN_SERIALIZE_CONCURRENTLY = "enable_plan_serialize_concurrently";

    public static final String ENABLE_STRICT_ORDER_BY = "enable_strict_order_by";

    // Flag to control whether to proxy follower's query statement to leader/follower.
    public enum FollowerQueryForwardMode {
        DEFAULT,    // proxy queries by the follower's replay progress (default)
        FOLLOWER,   // proxy queries to follower no matter the follower's replay progress
        LEADER      // proxy queries to leader no matter the follower's replay progress
    }
    public static final String FOLLOWER_QUERY_FORWARD_MODE = "follower_query_forward_mode";

    public enum MaterializedViewRewriteMode {
        DISABLE,            // disable materialized view rewrite
        DEFAULT,            // default, choose the materialized view or not by cost optimizer
        DEFAULT_OR_ERROR,   // default, but throw exception if no materialized view is not chosen.
        FORCE,              // force to choose the materialized view if possible, otherwise use the original query
        FORCE_OR_ERROR;     // force to choose the materialized view if possible, throw exception if no materialized view is
        // not chosen.

        public static String MODE_DISABLE = DISABLE.toString();
        public static String MODE_DEFAULT = DEFAULT.toString();
        public static String MODE_DEFAULT_OR_ERROR = DEFAULT_OR_ERROR.toString();
        public static String MODE_FORCE = FORCE.toString();
        public static String MODE_FORCE_OR_ERROR = FORCE_OR_ERROR.toString();

        public static MaterializedViewRewriteMode parse(String str) {
            return EnumUtils.getEnumIgnoreCase(MaterializedViewRewriteMode.class, str);
        }
    }

    public static final String MATERIALIZED_VIEW_REWRITE_MODE = "materialized_view_rewrite_mode";

    public static final String ENABLE_MATERIALIZED_VIEW_REWRITE_FOR_INSERT = "enable_materialized_view_for_insert";

    public static final String ENABLE_SYNC_MATERIALIZED_VIEW_REWRITE = "enable_sync_materialized_view_rewrite";
    public static final String ENABLE_RULE_BASED_MATERIALIZED_VIEW_REWRITE =
            "enable_rule_based_materialized_view_rewrite";

    public static final String ENABLE_MATERIALIZED_VIEW_VIEW_DELTA_REWRITE =
            "enable_materialized_view_view_delta_rewrite";

    public static final String MATERIALIZED_VIEW_JOIN_SAME_TABLE_PERMUTATION_LIMIT =
            "materialized_view_join_same_table_permutation_limit";

    public static final String ENABLE_MATERIALIZED_VIEW_SINGLE_TABLE_VIEW_DELTA_REWRITE =
            "enable_materialized_view_single_table_view_delta_rewrite";
    public static final String ANALYZE_FOR_MV = "analyze_mv";
    public static final String QUERY_EXCLUDING_MV_NAMES = "query_excluding_mv_names";
    public static final String QUERY_INCLUDING_MV_NAMES = "query_including_mv_names";
    public static final String ENABLE_MATERIALIZED_VIEW_REWRITE_GREEDY_MODE =
            "enable_materialized_view_rewrite_greedy_mode";

    public static final String ENABLE_MATERIALIZED_VIEW_PLAN_CACHE = "enable_materialized_view_plan_cache";

    public static final String ENABLE_VIEW_BASED_MV_REWRITE = "enable_view_based_mv_rewrite";

    public static final String ENABLE_BIG_QUERY_LOG = "enable_big_query_log";
    public static final String BIG_QUERY_LOG_CPU_SECOND_THRESHOLD = "big_query_log_cpu_second_threshold";
    public static final String BIG_QUERY_LOG_SCAN_BYTES_THRESHOLD = "big_query_log_scan_bytes_threshold";
    public static final String BIG_QUERY_LOG_SCAN_ROWS_THRESHOLD = "big_query_log_scan_rows_threshold";
    public static final String BIG_QUERY_PROFILE_SECOND_THRESHOLD = "big_query_profile_second_threshold";

    public static final String SQL_DIALECT = "sql_dialect";

    public static final String ENABLE_OUTER_JOIN_REORDER = "enable_outer_join_reorder";

    public static final String CBO_REORDER_THRESHOLD_USE_EXHAUSTIVE = "cbo_reorder_threshold_use_exhaustive";
    public static final String ENABLE_REWRITE_SUM_BY_ASSOCIATIVE_RULE = "enable_rewrite_sum_by_associative_rule";
    public static final String ENABLE_REWRITE_SIMPLE_AGG_TO_META_SCAN = "enable_rewrite_simple_agg_to_meta_scan";

    public static final String ENABLE_PRUNE_COMPLEX_TYPES = "enable_prune_complex_types";
    public static final String ENABLE_SUBFIELD_NO_COPY = "enable_subfield_no_copy";
    public static final String ENABLE_PRUNE_COMPLEX_TYPES_IN_UNNEST = "enable_prune_complex_types_in_unnest";
    public static final String RANGE_PRUNER_PREDICATES_MAX_LEN = "range_pruner_max_predicate";

    public static final String GROUP_CONCAT_MAX_LEN = "group_concat_max_len";

    // These parameters are experimental. They may be removed in the future
    public static final String SPILL_MEM_TABLE_SIZE = "spill_mem_table_size";
    public static final String SPILL_MEM_TABLE_NUM = "spill_mem_table_num";
    public static final String SPILL_MEM_LIMIT_THRESHOLD = "spill_mem_limit_threshold";
    public static final String SPILL_OPERATOR_MIN_BYTES = "spill_operator_min_bytes";
    public static final String SPILL_OPERATOR_MAX_BYTES = "spill_operator_max_bytes";
    public static final String SPILL_REVOCABLE_MAX_BYTES = "spill_revocable_max_bytes";
    public static final String SPILL_ENABLE_DIRECT_IO = "spill_enable_direct_io";
    public static final String SPILL_ENCODE_LEVEL = "spill_encode_level";

    // full_sort_max_buffered_{rows,bytes} are thresholds that limits input size of partial_sort
    // in full sort.
    public static final String FULL_SORT_MAX_BUFFERED_ROWS = "full_sort_max_buffered_rows";

    public static final String FULL_SORT_MAX_BUFFERED_BYTES = "full_sort_max_buffered_bytes";

    // Used by full sort inorder to permute only order-by columns in cascading merging phase, after
    // that, non-order-by output columns are permuted according to the ordinal column.
    public static final String FULL_SORT_LATE_MATERIALIZATION_V2 = "full_sort_late_materialization_v2";
    public static final String FULL_SORT_LATE_MATERIALIZATION = "full_sort_late_materialization";

    // For group-by-count-distinct query like select a, count(distinct b) from t group by a, if group-by column a
    // is low-cardinality while count-distinct column b is high-cardinality, there exists a performance bottleneck
    // if column a is a0 for the majority rows, since the data is shuffle by only column a, so one PipelineDriver will
    // tackle with the majority portion of data that can not scale to multi-machines or multi-cores. so we add a
    // bucket column produced from evaluation of expression hash(b)%num_buckets to the partition-by column of shuffle
    // ExchangeNode to make the computation scale-out to multi-machines/multi-cores.
    // Here: count_distinct_column_buckets means the num_buckets and enable_distinct_column_bucketization is switch to
    // control on/off of this bucketization optimization.
    public static final String DISTINCT_COLUMN_BUCKETS = "count_distinct_column_buckets";
    public static final String ENABLE_DISTINCT_COLUMN_BUCKETIZATION = "enable_distinct_column_bucketization";
    public static final String HDFS_BACKEND_SELECTOR_SCAN_RANGE_SHUFFLE = "hdfs_backend_selector_scan_range_shuffle";

    public static final String SQL_QUOTE_SHOW_CREATE = "sql_quote_show_create";

    public static final String ENABLE_PLAN_VALIDATION = "enable_plan_validation";

    public static final String ENABLE_STRICT_TYPE = "enable_strict_type";

    public static final String PARTIAL_UPDATE_MODE = "partial_update_mode";

    public static final String SCAN_OR_TO_UNION_LIMIT = "scan_or_to_union_limit";

    public static final String SCAN_OR_TO_UNION_THRESHOLD = "scan_or_to_union_threshold";

    public static final String SELECT_RATIO_THRESHOLD = "select_ratio_threshold";

    public static final String DISABLE_FUNCTION_FOLD_CONSTANTS = "disable_function_fold_constants";

    public static final String ENABLE_SIMPLIFY_CASE_WHEN = "enable_simplify_case_when";

    public static final String ENABLE_COUNT_STAR_OPTIMIZATION = "enable_count_star_optimization";

    public static final String ENABLE_PARTITION_COLUMN_VALUE_ONLY_OPTIMIZATION =
            "enable_partition_column_value_only_optimization";

    public static final String HDFS_BACKEND_SELECTOR_HASH_ALGORITHM = "hdfs_backend_selector_hash_algorithm";

    public static final String CONSISTENT_HASH_VIRTUAL_NUMBER = "consistent_hash_virtual_number";

    public static final String ENABLE_COLLECT_TABLE_LEVEL_SCAN_STATS = "enable_collect_table_level_scan_stats";

    public static final String HIVE_TEMP_STAGING_DIR = "hive_temp_staging_dir";

    // binary, json, compact
    public static final String THRIFT_PLAN_PROTOCOL = "thrift_plan_protocol";

    // 0 means disable interleaving, positive value sets the group size, but adaptively enable interleaving,
    // negative value means force interleaving under the group size of abs(interleaving_group_size)
    public static final String INTERLEAVING_GROUP_SIZE = "interleaving_group_size";

    public static final String CBO_PUSHDOWN_TOPN_LIMIT = "cbo_push_down_topn_limit";

    public static final String ENABLE_EXPR_PRUNE_PARTITION = "enable_expr_prune_partition";

    public static final String AUDIT_EXECUTE_STMT = "audit_execute_stmt";

    public static final String CROSS_JOIN_COST_PENALTY = "cross_join_cost_penalty";

    public static final String CBO_DERIVE_RANGE_JOIN_PREDICATE = "cbo_derive_range_join_predicate";

    public static final String CBO_DERIVE_JOIN_IS_NULL_PREDICATE = "cbo_derive_join_is_null_predicate";

    public static final String CBO_DECIMAL_CAST_STRING_STRICT = "cbo_decimal_cast_string_strict";

    public static final String CBO_EQ_BASE_TYPE = "cbo_eq_base_type";

    public static final String ENABLE_SHORT_CIRCUIT = "enable_short_circuit";

    public static final String ENABLE_HYPERSCAN_VEC = "enable_hyperscan_vec";

    // whether rewrite bitmap_union(to_bitmap(x)) to bitmap_agg(x) directly.
    public static final String ENABLE_REWRITE_BITMAP_UNION_TO_BITMAP_AGG = "enable_rewrite_bitmap_union_to_bitamp_agg";

    public static final List<String> DEPRECATED_VARIABLES = ImmutableList.<String>builder()
            .add(CODEGEN_LEVEL)
            .add(MAX_EXECUTION_TIME)
            .add(PROFILING)
            .add(BATCH_SIZE)
            .add(DISABLE_BUCKET_JOIN)
            .add(CBO_ENABLE_REPLICATED_JOIN)
            .add(FOREIGN_KEY_CHECKS)
            .add("enable_cbo")
            .add("enable_vectorized_engine")
            .add("vectorized_engine_enable")
            .add("enable_vectorized_insert")
            .add("vectorized_insert_enable")
            .add("prefer_join_method")
            .add("rewrite_count_distinct_to_bitmap_hll")
            .build();

    // Limitations
    // mem limit can't smaller than bufferpool's default page size
    public static final long MIN_EXEC_MEM_LIMIT = 2097152;
    // query timeout cannot greater than one month
    public static final int MAX_QUERY_TIMEOUT = 259200;

    @VariableMgr.VarAttr(name = ENABLE_PIPELINE, alias = ENABLE_PIPELINE_ENGINE, show = ENABLE_PIPELINE_ENGINE)
    private boolean enablePipelineEngine = true;

    /**
     * The threshold for determining whether to use a more evenly assignment bucket sequences to backend algorithm for query
     * execution.
     *
     * <p> This algorithm is only used when {@code numBucketsPerBe} is smaller than this threshold, because the time complexity
     * of it is {@code numBucketsPerBe} times than the previous algorithm.
     *
     * @see ColocatedBackendSelector
     */
    @VariableMgr.VarAttr(name = MAX_BUCKETS_PER_BE_TO_USE_BALANCER_ASSIGNMENT, flag = VariableMgr.INVISIBLE)
    private int maxBucketsPerBeToUseBalancerAssignment = 6;

    @VariableMgr.VarAttr(name = ENABLE_RUNTIME_ADAPTIVE_DOP)
    private boolean enableRuntimeAdaptiveDop = false;

    @VariableMgr.VarAttr(name = ADAPTIVE_DOP_MAX_BLOCK_ROWS_PER_DRIVER_SEQ, flag = VariableMgr.INVISIBLE)
    private long adaptiveDopMaxBlockRowsPerDriverSeq = 4096L * 4;

    // Effective when it is positive.
    @VariableMgr.VarAttr(name = ADAPTIVE_DOP_MAX_OUTPUT_AMPLIFICATION_FACTOR, flag = VariableMgr.INVISIBLE)
    private long adaptiveDopMaxOutputAmplificationFactor = 0;

    @VarAttr(name = ENABLE_MV_PLANNER)
    private boolean enableMVPlanner = false;
    @VarAttr(name = ENABLE_INCREMENTAL_REFRESH_MV)
    private boolean enableIncrementalRefreshMV = false;

    @VariableMgr.VarAttr(name = ENABLE_LOCAL_SHUFFLE_AGG)
    private boolean enableLocalShuffleAgg = true;

    @VariableMgr.VarAttr(name = USE_COMPUTE_NODES)
    private int useComputeNodes = -1;

    @VariableMgr.VarAttr(name = PREFER_COMPUTE_NODE)
    private boolean preferComputeNode = false;

    @VariableMgr.VarAttr(name = LOG_REJECTED_RECORD_NUM)
    private long logRejectedRecordNum = 0;

    /**
     * Determines whether to enable query tablet affinity. When enabled, attempts to schedule
     * fragments that access the same tablet to run on the same node to improve cache hit.
     */
    @VariableMgr.VarAttr(name = ENABLE_QUERY_TABLET_AFFINITY)
    private boolean enableQueryTabletAffinity = false;

    @VariableMgr.VarAttr(name = RUNTIME_FILTER_SCAN_WAIT_TIME, flag = VariableMgr.INVISIBLE)
    private long runtimeFilterScanWaitTime = 20L;

    @VariableMgr.VarAttr(name = RUNTIME_FILTER_ON_EXCHANGE_NODE)
    private boolean runtimeFilterOnExchangeNode = false;

    @VariableMgr.VarAttr(name = ENABLE_MULTI_COLUMNS_ON_GLOBAL_RUNTIME_FILTER)
    private boolean enableMultiColumnsOnGlobalRuntimeFilter = false;

    @VariableMgr.VarAttr(name = ENABLE_TABLET_INTERNAL_PARALLEL_V2,
            alias = ENABLE_TABLET_INTERNAL_PARALLEL, show = ENABLE_TABLET_INTERNAL_PARALLEL)
    private boolean enableTabletInternalParallel = true;

    // The strategy mode of TabletInternalParallel, which is effective only when enableTabletInternalParallel is true.
    // The optional values are "auto" and "force_split".
    @VariableMgr.VarAttr(name = TABLET_INTERNAL_PARALLEL_MODE, flag = VariableMgr.INVISIBLE)
    private String tabletInternalParallelMode = "auto";

    @VariableMgr.VarAttr(name = ENABLE_SHARED_SCAN)
    private boolean enableSharedScan = false;

    // max memory used on each fragment instance
    // NOTE: only used for non-pipeline engine and stream_load
    // The pipeline engine uses the query_mem_limit
    public static final long DEFAULT_EXEC_MEM_LIMIT = 2147483648L;
    @VariableMgr.VarAttr(name = EXEC_MEM_LIMIT, flag = VariableMgr.INVISIBLE)
    public long maxExecMemByte = DEFAULT_EXEC_MEM_LIMIT;

    @VariableMgr.VarAttr(name = LOAD_MEM_LIMIT)
    private long loadMemLimit = 0L;

    @VariableMgr.VarAttr(name = QUERY_MEM_LIMIT)
    private long queryMemLimit = 0L;

    // query timeout in second.
    @VariableMgr.VarAttr(name = QUERY_TIMEOUT)
    private int queryTimeoutS = 300;

    @VariableMgr.VarAttr(name = USE_PAGE_CACHE)
    private boolean usePageCache = true;

    // Execution of a query contains two phase.
    // 1. Deliver all the fragment instances to BEs.
    // 2. Pull data from BEs, after all the fragments are prepared and ready to execute in BEs.
    // queryDeliveryTimeoutS is the timeout of the first phase.
    @VariableMgr.VarAttr(name = QUERY_DELIVERY_TIMEOUT)
    private int queryDeliveryTimeoutS = 300;

    // if true, need report to coordinator when plan fragment execute successfully.
    @VariableMgr.VarAttr(name = ENABLE_PROFILE, alias = IS_REPORT_SUCCESS)
    private boolean enableProfile = false;

    // if true, will generate profile when load finished
    @VariableMgr.VarAttr(name = ENABLE_LOAD_PROFILE)
    private boolean enableLoadProfile = false;

    // Default sqlMode is ONLY_FULL_GROUP_BY
    @VariableMgr.VarAttr(name = SQL_MODE_STORAGE_NAME, alias = SQL_MODE, show = SQL_MODE)
    private long sqlMode = 32L;

    // The specified resource group of this session
    @VariableMgr.VarAttr(name = RESOURCE_GROUP, flag = VariableMgr.SESSION_ONLY)
    private String resourceGroup = "";

    // this is used to make mysql client happy
    @VariableMgr.VarAttr(name = AUTO_COMMIT)
    private boolean autoCommit = true;

    // this is used to make c3p0 library happy
    @VariableMgr.VarAttr(name = TX_ISOLATION)
    private String txIsolation = "REPEATABLE-READ";

    // this is used to compatible mysql 5.8
    @VariableMgr.VarAttr(name = TRANSACTION_ISOLATION)
    private String transactionIsolation = "REPEATABLE-READ";
    @VariableMgr.VarAttr(name = TRANSACTION_READ_ONLY, alias = TX_READ_ONLY)
    private String transactionReadOnly = "OFF";
    // this is used to make c3p0 library happy
    @VariableMgr.VarAttr(name = CHARACTER_SET_CLIENT)
    private String charsetClient = "utf8";
    @VariableMgr.VarAttr(name = CHARACTER_SET_CONNNECTION)
    private String charsetConnection = "utf8";
    @VariableMgr.VarAttr(name = CHARACTER_SET_RESULTS)
    private String charsetResults = "utf8";
    @VariableMgr.VarAttr(name = CHARACTER_SET_SERVER)
    private String charsetServer = "utf8";
    @VariableMgr.VarAttr(name = COLLATION_CONNECTION)
    private String collationConnection = "utf8_general_ci";
    @VariableMgr.VarAttr(name = COLLATION_DATABASE)
    private String collationDatabase = "utf8_general_ci";
    @VariableMgr.VarAttr(name = COLLATION_SERVER)
    private String collationServer = "utf8_general_ci";

    // this is used to make c3p0 library happy
    @VariableMgr.VarAttr(name = SQL_AUTO_IS_NULL)
    private boolean sqlAutoIsNull = false;

    public static final long DEFAULT_SELECT_LIMIT = 9223372036854775807L;
    @VariableMgr.VarAttr(name = SQL_SELECT_LIMIT)
    private long sqlSelectLimit = DEFAULT_SELECT_LIMIT;

    // this is used to make c3p0 library happy
    // Max packet length to send to or receive from the server,
    // try to set it to a higher value if `PacketTooBigException` is thrown at client
    @VariableMgr.VarAttr(name = MAX_ALLOWED_PACKET)
    private int maxAllowedPacket = 33554432; // 32MB
    @VariableMgr.VarAttr(name = AUTO_INCREMENT_INCREMENT)
    private int autoIncrementIncrement = 1;

    // this is used to make c3p0 library happy
    @VariableMgr.VarAttr(name = QUERY_CACHE_TYPE)
    private int queryCacheType = 0;

    // The number of seconds the server waits for activity on an interactive connection before closing it
    @VariableMgr.VarAttr(name = INTERACTIVE_TIMTOUT)
    private int interactiveTimeout = 3600;

    // The number of seconds the server waits for activity on a noninteractive connection before closing it.
    @VariableMgr.VarAttr(name = WAIT_TIMEOUT)
    private int waitTimeout = 28800;

    // The number of seconds to wait for a block to be written to a connection before aborting the write
    @VariableMgr.VarAttr(name = NET_WRITE_TIMEOUT)
    private int netWriteTimeout = 60;

    // The number of seconds to wait for a block to be written to a connection before aborting the write
    @VariableMgr.VarAttr(name = NET_READ_TIMEOUT)
    private int netReadTimeout = 60;

    // The current time zone
    @VariableMgr.VarAttr(name = TIME_ZONE)
    private String timeZone = TimeUtils.getSystemTimeZone().getID();

    @VariableMgr.VarAttr(name = INNODB_READ_ONLY)
    private boolean innodbReadOnly = true;

    @VariableMgr.VarAttr(name = PARALLEL_EXCHANGE_INSTANCE_NUM)
    private int exchangeInstanceParallel = -1;

    @VariableMgr.VarAttr(name = SQL_SAFE_UPDATES)
    private int sqlSafeUpdates = 0;

    // only
    @VariableMgr.VarAttr(name = NET_BUFFER_LENGTH, flag = VariableMgr.READ_ONLY)
    private int netBufferLength = 16384;

    @VariableMgr.VarAttr(name = CHUNK_SIZE, flag = VariableMgr.INVISIBLE)
    private int chunkSize = 4096;

    public static final int PIPELINE_BATCH_SIZE = 4096;

    // auto, force_streaming, force_preaggregation
    @VariableMgr.VarAttr(name = STREAMING_PREAGGREGATION_MODE)
    private String streamingPreaggregationMode = SessionVariableConstants.AUTO;

    @VariableMgr.VarAttr(name = DISABLE_COLOCATE_JOIN)
    private boolean disableColocateJoin = false;

    @VariableMgr.VarAttr(name = CBO_USE_CORRELATED_JOIN_ESTIMATE, flag = VariableMgr.INVISIBLE)
    private boolean useCorrelatedJoinEstimate = true;

    @VariableMgr.VarAttr(name = CBO_USE_NTH_EXEC_PLAN, flag = VariableMgr.INVISIBLE)
    private int useNthExecPlan = 0;

    @VarAttr(name = CBO_CTE_REUSE)
    private boolean cboCteReuse = true;

    @VarAttr(name = CBO_CTE_REUSE_RATE_V2, flag = VariableMgr.INVISIBLE, alias = CBO_CTE_REUSE_RATE,
            show = CBO_CTE_REUSE_RATE)
    private double cboCTERuseRatio = 1.15;

    @VarAttr(name = CBO_CTE_MAX_LIMIT, flag = VariableMgr.INVISIBLE)
    private int cboCTEMaxLimit = 10;

    @VarAttr(name = PREFER_CTE_REWRITE, flag = VariableMgr.INVISIBLE)
    private boolean preferCTERewrite = false;

    @VarAttr(name = CBO_PRUNE_SUBFIELD, flag = VariableMgr.INVISIBLE)
    private boolean cboPruneSubfield = true;

    @VarAttr(name = ENABLE_SQL_DIGEST, flag = VariableMgr.INVISIBLE)
    private boolean enableSQLDigest = false;

    @VarAttr(name = CBO_USE_DB_LOCK, flag = VariableMgr.INVISIBLE)
    private boolean cboUseDBLock = false;

    /*
     * the parallel exec instance num for one Fragment in one BE
     * 1 means disable this feature
     */
    @VariableMgr.VarAttr(name = PARALLEL_FRAGMENT_EXEC_INSTANCE_NUM)
    private int parallelExecInstanceNum = 1;

    @VariableMgr.VarAttr(name = MAX_PARALLEL_SCAN_INSTANCE_NUM)
    private int maxParallelScanInstanceNum = -1;

    @VariableMgr.VarAttr(name = PIPELINE_DOP)
    private int pipelineDop = 0;

    @VariableMgr.VarAttr(name = PIPELINE_SINK_DOP)
    private int pipelineSinkDop = 0;

    // Add a global shuffle between the connector sink fragment and its child fragment.
    @VariableMgr.VarAttr(name = ENABLE_CONNECTOR_SINK_GLOBAL_SHUFFLE, flag = VariableMgr.INVISIBLE)
    private boolean enableConnectorSinkGlobalShuffle = true;

    /*
     * The maximum pipeline dop limit which only takes effect when pipeline_dop=0.
     * This limitation is to avoid the negative overhead caused by scheduling on super multi-core scenarios.
     */
    @VariableMgr.VarAttr(name = MAX_PIPELINE_DOP)
    private int maxPipelineDop = 64;

    @VariableMgr.VarAttr(name = PROFILE_TIMEOUT, flag = VariableMgr.INVISIBLE)
    private int profileTimeout = 2;

    @VariableMgr.VarAttr(name = RUNTIME_PROFILE_REPORT_INTERVAL)
    private int runtimeProfileReportInterval = 10;

    @VariableMgr.VarAttr(name = PIPELINE_PROFILE_LEVEL)
    private int pipelineProfileLevel = 1;

    @VariableMgr.VarAttr(name = ENABLE_ASYNC_PROFILE, flag = VariableMgr.INVISIBLE)
    private boolean enableAsyncProfile = true;

    @VariableMgr.VarAttr(name = BIG_QUERY_PROFILE_SECOND_THRESHOLD)
    private int bigQueryProfileSecondThreshold = 0;

    @VariableMgr.VarAttr(name = RESOURCE_GROUP_ID, alias = RESOURCE_GROUP_ID_V2,
            show = RESOURCE_GROUP_ID_V2, flag = VariableMgr.INVISIBLE)
    private int resourceGroupId = 0;

    @VariableMgr.VarAttr(name = ENABLE_INSERT_STRICT)
    private boolean enableInsertStrict = true;

    @VariableMgr.VarAttr(name = ENABLE_SPILL)
    private boolean enableSpill = false;

    // this is used to control which operators can spill, only meaningful when enable_spill=true
    // it uses a bit to identify whether the spill of each operator is in effect, 0 means no, 1 means yes
    // at present, only the lowest 4 bits are meaningful, corresponding to the four operators
    // HASH_JOIN, AGG, AGG_DISTINCT and SORT respectively (see TSpillableOperatorType in InternalService.thrift)
    // e.g.
    // if spillable_operator_mask & 1 != 0, hash join operator can spill
    // if spillable_operator_mask & 2 != 0, agg operator can spill
    // if spillable_operator_mask & 4 != 0, agg distinct operator can spill
    // if spillable_operator_mask & 8 != 0, sort operator can spill
    // if spillable_operator_mask & 16 != 0, nest loop join operator can spill
    // ...
    // default value is -1, means all operators can spill
    @VariableMgr.VarAttr(name = SPILLABLE_OPERATOR_MASK, flag = VariableMgr.INVISIBLE)
    private long spillableOperatorMask = -1;

    @VariableMgr.VarAttr(name = SPILL_MODE)
    private String spillMode = "auto";

    // These parameters are experimental. They may be removed in the future
    @VarAttr(name = SPILL_MEM_TABLE_SIZE, flag = VariableMgr.INVISIBLE)
    private int spillMemTableSize = 1024 * 1024 * 100;
    @VarAttr(name = SPILL_MEM_TABLE_NUM, flag = VariableMgr.INVISIBLE)
    private int spillMemTableNum = 2;
    @VarAttr(name = SPILL_MEM_LIMIT_THRESHOLD, flag = VariableMgr.INVISIBLE)
    private double spillMemLimitThreshold = 0.8;
    @VarAttr(name = SPILL_OPERATOR_MIN_BYTES, flag = VariableMgr.INVISIBLE)
    private long spillOperatorMinBytes = 1024L * 1024 * 50;
    @VarAttr(name = SPILL_OPERATOR_MAX_BYTES, flag = VariableMgr.INVISIBLE)
    private long spillOperatorMaxBytes = 1024L * 1024 * 1000;
    // If the operator memory revocable memory exceeds this value, the operator will perform a spill as soon as possible
    @VarAttr(name = SPILL_REVOCABLE_MAX_BYTES)
    private long spillRevocableMaxBytes = 0;
    // the encoding level of spilled data, the meaning of values is similar to transmission_encode_level,
    // see more details in the comment above transmissionEncodeLevel
    @VarAttr(name = SPILL_ENCODE_LEVEL)
    private int spillEncodeLevel = 7;
    
    @VarAttr(name = SPILL_ENABLE_DIRECT_IO)
    private boolean spillEnableDirectIO = false;

    @VarAttr(name = ENABLE_AGG_SPILL_PREAGGREGATION, flag = VariableMgr.INVISIBLE)
    public boolean enableAggSpillPreaggregation = true;

    @VarAttr(name = ENABLE_RBO_TABLE_PRUNE)
    private boolean enableRboTablePrune = false;

    @VarAttr(name = ENABLE_CBO_TABLE_PRUNE)
    private boolean enableCboTablePrune = false;

    @VarAttr(name = ENABLE_TABLE_PRUNE_ON_UPDATE)
    private boolean enableTablePruneOnUpdate = false;
    @VariableMgr.VarAttr(name = FORWARD_TO_LEADER, alias = FORWARD_TO_MASTER)
    private boolean forwardToLeader = false;

    // compatible with some mysql client connect, say DataGrip of JetBrains
    @VariableMgr.VarAttr(name = EVENT_SCHEDULER)
    private String eventScheduler = "OFF";
    @VariableMgr.VarAttr(name = STORAGE_ENGINE)
    private String storageEngine = "olap";
    @VariableMgr.VarAttr(name = DIV_PRECISION_INCREMENT)
    private int divPrecisionIncrement = 4;

    // -1 means unset, BE will use its config value
    @VariableMgr.VarAttr(name = MAX_SCAN_KEY_NUM)
    private int maxScanKeyNum = -1;
    @VariableMgr.VarAttr(name = MAX_PUSHDOWN_CONDITIONS_PER_COLUMN)
    private int maxPushdownConditionsPerColumn = -1;

    @VariableMgr.VarAttr(name = HASH_JOIN_PUSH_DOWN_RIGHT_TABLE)
    private boolean hashJoinPushDownRightTable = true;

    @VariableMgr.VarAttr(name = DISABLE_JOIN_REORDER)
    private boolean disableJoinReorder = false;

    @VariableMgr.VarAttr(name = ENABLE_PREDICATE_REORDER)
    private boolean enablePredicateReorder = false;

    @VariableMgr.VarAttr(name = ENABLE_FILTER_UNUSED_COLUMNS_IN_SCAN_STAGE)
    private boolean enableFilterUnusedColumnsInScanStage = true;

    @VariableMgr.VarAttr(name = CBO_MAX_REORDER_NODE_USE_EXHAUSTIVE)
    private int cboMaxReorderNodeUseExhaustive = 4;

    @VariableMgr.VarAttr(name = CBO_MAX_REORDER_NODE, flag = VariableMgr.INVISIBLE)
    private int cboMaxReorderNode = 50;

    @VariableMgr.VarAttr(name = CBO_ENABLE_DP_JOIN_REORDER, flag = VariableMgr.INVISIBLE)
    private boolean cboEnableDPJoinReorder = true;

    @VariableMgr.VarAttr(name = CBO_MAX_REORDER_NODE_USE_DP)
    private long cboMaxReorderNodeUseDP = 10;

    @VariableMgr.VarAttr(name = CBO_ENABLE_GREEDY_JOIN_REORDER, flag = VariableMgr.INVISIBLE)
    private boolean cboEnableGreedyJoinReorder = true;

    @VariableMgr.VarAttr(name = CBO_DEBUG_ALIVE_BACKEND_NUMBER, flag = VariableMgr.INVISIBLE)
    private int cboDebugAliveBackendNumber = 0;

    @VariableMgr.VarAttr(name = TRANSACTION_VISIBLE_WAIT_TIMEOUT)
    private long transactionVisibleWaitTimeout = 10;

    @VariableMgr.VarAttr(name = FORCE_SCHEDULE_LOCAL)
    private boolean forceScheduleLocal = false;

    @VariableMgr.VarAttr(name = BROADCAST_ROW_LIMIT)
    private long broadcastRowCountLimit = 15000000;

    @VariableMgr.VarAttr(name = BROADCAST_RIGHT_TABLE_SCALE_FACTOR, flag = VariableMgr.INVISIBLE)
    private double broadcastRightTableScaleFactor = 10.0;

    @VariableMgr.VarAttr(name = NEW_PLANNER_OPTIMIZER_TIMEOUT)
    private long optimizerExecuteTimeout = 3000;

    @VariableMgr.VarAttr(name = QUERY_DEBUG_OPTIONS, flag = VariableMgr.INVISIBLE)
    private String queryDebugOptions = "";

    @VariableMgr.VarAttr(name = OPTIMIZER_MATERIALIZED_VIEW_TIMELIMIT)
    private long optimizerMaterializedViewTimeLimitMillis = 1000;

    @VariableMgr.VarAttr(name = ENABLE_QUERY_DUMP)
    private boolean enableQueryDump = false;

    @VariableMgr.VarAttr(name = CBO_ENABLE_LOW_CARDINALITY_OPTIMIZE)
    private boolean enableLowCardinalityOptimize = true;

    @VariableMgr.VarAttr(name = LOW_CARDINALITY_OPTIMIZE_V2)
    private boolean useLowCardinalityOptimizeV2 = true;

    @VarAttr(name = ARRAY_LOW_CARDINALITY_OPTIMIZE)
    private boolean enableArrayLowCardinalityOptimize = true;

    @VariableMgr.VarAttr(name = ENABLE_OPTIMIZER_REWRITE_GROUPINGSETS_TO_UNION_ALL)
    private boolean enableRewriteGroupingSetsToUnionAll = false;

    // value should be 0~4
    // 0 represents automatic selection, and 1, 2, 3, and 4 represent forced selection of AGG of
    // corresponding stages respectively. However, stages 3 and 4 can only be generated in
    // single-column distinct scenarios
    @VariableMgr.VarAttr(name = NEW_PLANER_AGG_STAGE)
    private int newPlannerAggStage = SessionVariableConstants.AggregationStage.AUTO.ordinal();

    @VariableMgr.VarAttr(name = TRANSMISSION_COMPRESSION_TYPE)
    private String transmissionCompressionType = "NO_COMPRESSION";

    // if a packet's size is larger than RPC_HTTP_MIN_SIZE, it will use RPC via http, as the std rpc has 2GB size limit.
    // the setting size is a bit smaller than 2GB, as the pre-computed serialization size of packets may not accurate.
    // no need to change it in general.
    @VariableMgr.VarAttr(name = RPC_HTTP_MIN_SIZE, flag = VariableMgr.INVISIBLE)
    private long rpcHttpMinSize = ((1L << 31) - (1L << 10));

    // encode integers/binary per column for exchange, controlled by transmission_encode_level
    // if transmission_encode_level & 2, intergers are encode by streamvbyte, in order or not;
    // if transmission_encode_level & 4, binary columns are compressed by lz4
    // if transmission_encode_level & 1, enable adaptive encoding.
    // e.g.
    // if transmission_encode_level = 7, SR will adaptively encode numbers and string columns according to the proper encoding
    // ratio(< 0.9);
    // if transmission_encode_level = 6, SR will force encoding numbers and string columns.
    // in short,
    // for transmission_encode_level,
    // 2 for encoding integers or types supported by integers,
    // 4 for encoding string,
    // json and object columns are left to be supported later.
    @VariableMgr.VarAttr(name = TRANSMISSION_ENCODE_LEVEL)
    private int transmissionEncodeLevel = 7;

    @VariableMgr.VarAttr(name = LOAD_TRANSMISSION_COMPRESSION_TYPE)
    private String loadTransmissionCompressionType = "NO_COMPRESSION";

    @VariableMgr.VarAttr(name = RUNTIME_JOIN_FILTER_PUSH_DOWN_LIMIT)
    private long runtimeJoinFilterPushDownLimit = 1024000;

    @VariableMgr.VarAttr(name = ENABLE_GLOBAL_RUNTIME_FILTER)
    private boolean enableGlobalRuntimeFilter = true;

    @VariableMgr.VarAttr(name = ENABLE_TOPN_RUNTIME_FILTER)
    private boolean enableTopNRuntimeFilter = true;

    // Parameters to determine the usage of runtime filter
    // Either the build_max or probe_min equal to 0 would force use the filter,
    // otherwise would decide based on the cardinality
    @VariableMgr.VarAttr(name = GLOBAL_RUNTIME_FILTER_BUILD_MAX_SIZE, flag = VariableMgr.INVISIBLE)
    private long globalRuntimeFilterBuildMaxSize = 64L * 1024L * 1024L;

    @VariableMgr.VarAttr(name = GLOBAL_RUNTIME_FILTER_BUILD_MIN_SIZE, flag = VariableMgr.INVISIBLE)
    private long globalRuntimeFilterBuildMinSize = 128L * 1024L;
    @VariableMgr.VarAttr(name = GLOBAL_RUNTIME_FILTER_PROBE_MIN_SIZE, flag = VariableMgr.INVISIBLE)
    private long globalRuntimeFilterProbeMinSize = 100L * 1024L;
    @VariableMgr.VarAttr(name = GLOBAL_RUNTIME_FILTER_PROBE_MIN_SELECTIVITY, flag = VariableMgr.INVISIBLE)
    private float globalRuntimeFilterProbeMinSelectivity = 0.5f;
    @VariableMgr.VarAttr(name = GLOBAL_RUNTIME_FILTER_WAIT_TIMEOUT, flag = VariableMgr.INVISIBLE)
    private int globalRuntimeFilterWaitTimeout = 20;
    @VariableMgr.VarAttr(name = GLOBAL_RUNTIME_FILTER_RPC_TIMEOUT, flag = VariableMgr.INVISIBLE)
    private int globalRuntimeFilterRpcTimeout = 400;
    @VariableMgr.VarAttr(name = RUNTIME_FILTER_EARLY_RETURN_SELECTIVITY, flag = VariableMgr.INVISIBLE)
    private float runtimeFilterEarlyReturnSelectivity = 0.05f;
    @VariableMgr.VarAttr(name = GLOBAL_RUNTIME_FILTER_RPC_HTTP_MIN_SIZE, flag = VariableMgr.INVISIBLE)
    private long globalRuntimeFilterRpcHttpMinSize = 64L * 1024 * 1024;

    @VarAttr(name = ENABLE_PIPELINE_LEVEL_MULTI_PARTITIONED_RF)
    private boolean enablePipelineLevelMultiPartitionedRf = false;

    //In order to be compatible with the logic of the old planner,
    //When the column name is the same as the alias name,
    //the alias will be used as the groupby column if set to true.
    @VariableMgr.VarAttr(name = ENABLE_GROUPBY_USE_OUTPUT_ALIAS)
    private boolean enableGroupbyUseOutputAlias = false;

    @VariableMgr.VarAttr(name = ENABLE_COLUMN_EXPR_PREDICATE, flag = VariableMgr.INVISIBLE)
    private boolean enableColumnExprPredicate = true;

    @VariableMgr.VarAttr(name = ENABLE_EXCHANGE_PASS_THROUGH, flag = VariableMgr.INVISIBLE)
    private boolean enableExchangePassThrough = true;

    @VariableMgr.VarAttr(name = ENABLE_EXCHANGE_PERF, flag = VariableMgr.INVISIBLE)
    private boolean enableExchangePerf = false;

    @VariableMgr.VarAttr(name = ALLOW_DEFAULT_PARTITION, flag = VariableMgr.INVISIBLE)
    private boolean allowDefaultPartition = false;

    @VariableMgr.VarAttr(name = SINGLE_NODE_EXEC_PLAN, flag = VariableMgr.INVISIBLE)
    private boolean singleNodeExecPlan = false;

    @VariableMgr.VarAttr(name = ENABLE_HIVE_COLUMN_STATS)
    private boolean enableHiveColumnStats = true;

    @VariableMgr.VarAttr(name = ENABLE_WRITE_HIVE_EXTERNAL_TABLE)
    private boolean enableWriteHiveExternalTable = false;

    @VariableMgr.VarAttr(name = ENABLE_HIVE_METADATA_CACHE_WITH_INSERT)
    private boolean enableHiveMetadataCacheWithInsert = false;

    @VariableMgr.VarAttr(name = HIVE_PARTITION_STATS_SAMPLE_SIZE)
    private int hivePartitionStatsSampleSize = 3000;

    @VarAttr(name = DEFAULT_TABLE_COMPRESSION)
    private String defaultTableCompressionAlgorithm = "lz4_frame";

    @VariableMgr.VarAttr(name = ENABLE_ADAPTIVE_SINK_DOP)
    private boolean enableAdaptiveSinkDop = false;

    @VariableMgr.VarAttr(name = JOIN_IMPLEMENTATION_MODE_V2, alias = JOIN_IMPLEMENTATION_MODE)
    private String joinImplementationMode = "auto"; // auto, merge, hash, nestloop

    @VariableMgr.VarAttr(name = ENABLE_QUERY_DEBUG_TRACE, flag = VariableMgr.INVISIBLE)
    private boolean enableQueryDebugTrace = false;

    // command, file
    @VarAttr(name = TRACE_LOG_MODE, flag = VariableMgr.INVISIBLE)
    private String traceLogMode = "command";

    @VariableMgr.VarAttr(name = INTERPOLATE_PASSTHROUGH, flag = VariableMgr.INVISIBLE)
    private boolean interpolatePassthrough = true;

    @VariableMgr.VarAttr(name = HASH_JOIN_INTERPOLATE_PASSTHROUGH, flag = VariableMgr.INVISIBLE)
    private boolean hashJoinInterpolatePassthrough = false;

    @VarAttr(name = STATISTIC_COLLECT_PARALLEL, flag = VariableMgr.INVISIBLE)
    private int statisticCollectParallelism = 1;

    @VarAttr(name = ENABLE_SHOW_ALL_VARIABLES, flag = VariableMgr.INVISIBLE)
    private boolean enableShowAllVariables = false;

    @VarAttr(name = CBO_PRUNE_SHUFFLE_COLUMN_RATE, flag = VariableMgr.INVISIBLE)
    private double cboPruneShuffleColumnRate = 0.1;

    // 0: auto, 1: force push down, -1: don't push down, 2: push down medium, 3: push down high
    @VarAttr(name = "cboPushDownAggregateMode_v1", alias = CBO_PUSH_DOWN_AGGREGATE_MODE,
            show = CBO_PUSH_DOWN_AGGREGATE_MODE, flag = VariableMgr.INVISIBLE)
    private int cboPushDownAggregateMode = -1;

    // auto, global, local
    @VarAttr(name = CBO_PUSH_DOWN_AGGREGATE, flag = VariableMgr.INVISIBLE)
    private String cboPushDownAggregate = "global";

    @VariableMgr.VarAttr(name = PARSE_TOKENS_LIMIT)
    private int parseTokensLimit = 3500000;

    @VarAttr(name = ENABLE_SORT_AGGREGATE)
    private boolean enableSortAggregate = false;

    @VarAttr(name = ENABLE_PER_BUCKET_OPTIMIZE)
    private boolean enablePerBucketComputeOptimize = true;

    @VarAttr(name = ENABLE_PARALLEL_MERGE)
    private boolean enableParallelMerge = true;

    // 1: sort based, 2: hash based
    @VarAttr(name = WINDOW_PARTITION_MODE, flag = VariableMgr.INVISIBLE)
    private int windowPartitionMode = 1;

    @VarAttr(name = ENABLE_REWRITE_SUM_BY_ASSOCIATIVE_RULE)
    private boolean enableRewriteSumByAssociativeRule = true;

    @VarAttr(name = ENABLE_REWRITE_SIMPLE_AGG_TO_META_SCAN)
    private boolean enableRewriteSimpleAggToMetaScan = false;

    @VariableMgr.VarAttr(name = INTERLEAVING_GROUP_SIZE)
    private int interleavingGroupSize = 10;

    // support auto|row|column
    @VariableMgr.VarAttr(name = PARTIAL_UPDATE_MODE)
    private String partialUpdateMode = "auto";

    @VariableMgr.VarAttr(name = HDFS_BACKEND_SELECTOR_HASH_ALGORITHM, flag = VariableMgr.INVISIBLE)
    private String hdfsBackendSelectorHashAlgorithm = "consistent";

    @VariableMgr.VarAttr(name = CONSISTENT_HASH_VIRTUAL_NUMBER, flag = VariableMgr.INVISIBLE)
    private int consistentHashVirtualNodeNum = 128;

    // binary, json, compact,
    @VarAttr(name = THRIFT_PLAN_PROTOCOL)
    private String thriftPlanProtocol = "binary";

    @VarAttr(name = CBO_PUSHDOWN_TOPN_LIMIT)
    private long cboPushDownTopNLimit = 1000;

    @VarAttr(name = ENABLE_HYPERSCAN_VEC)
    private boolean enableHyperscanVec = true;

<<<<<<< HEAD
    public void setEnableArrayLowCardinalityOptimize(boolean enableArrayLowCardinalityOptimize) {
        this.enableArrayLowCardinalityOptimize = enableArrayLowCardinalityOptimize;
    }

    public boolean isEnableArrayLowCardinalityOptimize() {
        return enableArrayLowCardinalityOptimize;
=======
    @VarAttr(name = ENABLE_REWRITE_BITMAP_UNION_TO_BITMAP_AGG)
    private boolean enableRewriteBitmapUnionToBitmapAgg = true;

    public boolean isEnableRewriteBitmapUnionToBitmapAgg() {
        return enableRewriteBitmapUnionToBitmapAgg;
    }

    public void setEnableRewriteBitmapUnionToBitmapAgg(boolean enableRewriteBitmapUnionToBitmapAgg) {
        this.enableRewriteBitmapUnionToBitmapAgg = enableRewriteBitmapUnionToBitmapAgg;
>>>>>>> 793a8c58
    }

    public long getCboPushDownTopNLimit() {
        return cboPushDownTopNLimit;
    }

    public void setCboPushDownTopNLimit(long cboPushDownTopNLimit) {
        this.cboPushDownTopNLimit = cboPushDownTopNLimit;
    }

    public String getThriftPlanProtocol() {
        return thriftPlanProtocol;
    }

    public void setTraceLogMode(String traceLogMode) {
        this.traceLogMode = traceLogMode;
    }

    public String getTraceLogMode() {
        return traceLogMode;
    }

    public void setPartialUpdateMode(String mode) {
        this.partialUpdateMode = mode;
    }

    public String getPartialUpdateMode() {
        return this.partialUpdateMode;
    }

    public boolean isEnableSortAggregate() {
        return enableSortAggregate;
    }

    public boolean isEnablePerBucketComputeOptimize() {
        return enablePerBucketComputeOptimize;
    }

    public int getWindowPartitionMode() {
        return windowPartitionMode;
    }

    public void setEnableSortAggregate(boolean enableSortAggregate) {
        this.enableSortAggregate = enableSortAggregate;
    }

    public boolean isEnableParallelMerge() {
        return enableParallelMerge;
    }

    public void setEnableParallelMerge(boolean enableParallelMerge) {
        this.enableParallelMerge = enableParallelMerge;
    }

    @VariableMgr.VarAttr(name = ENABLE_SCAN_DATACACHE, alias = ENABLE_SCAN_BLOCK_CACHE)
    private boolean enableScanDataCache = false;

    @VariableMgr.VarAttr(name = ENABLE_POPULATE_DATACACHE, alias = ENABLE_POPULATE_BLOCK_CACHE)
    private boolean enablePopulateDataCache = true;

    @VariableMgr.VarAttr(name = ENABLE_DYNAMIC_PRUNE_SCAN_RANGE)
    private boolean enableDynamicPruneScanRange = true;

    @VariableMgr.VarAttr(name = IO_TASKS_PER_SCAN_OPERATOR)
    private int ioTasksPerScanOperator = 4;

    @VariableMgr.VarAttr(name = CONNECTOR_IO_TASKS_PER_SCAN_OPERATOR)
    private int connectorIoTasksPerScanOperator = 16;

    @VariableMgr.VarAttr(name = ENABLE_CONNECTOR_ADAPTIVE_IO_TASKS)
    private boolean enableConnectorAdaptiveIoTasks = true;

    @VariableMgr.VarAttr(name = CONNECTOR_IO_TASKS_SLOW_IO_LATENCY_MS, flag = VariableMgr.INVISIBLE)
    private int connectorIoTasksSlowIoLatency = 50;

    @VariableMgr.VarAttr(name = SCAN_USE_QUERY_MEM_RATIO)
    private double scanUseQueryMemRatio = 0.3;

    @VariableMgr.VarAttr(name = CONNECTOR_SCAN_USE_QUERY_MEM_RATIO)
    private double connectorScanUseQueryMemRatio = 0.3;

    @VariableMgr.VarAttr(name = ENABLE_FILE_METACACHE)
    private boolean enableFileMetaCache = true;

    @VariableMgr.VarAttr(name = HUDI_MOR_FORCE_JNI_READER)
    private boolean hudiMORForceJNIReader = false;

    @VariableMgr.VarAttr(name = PAIMON_FORCE_JNI_READER)
    private boolean paimonForceJNIReader = false;

    @VarAttr(name = ENABLE_QUERY_CACHE)
    private boolean enableQueryCache = false;

    @VarAttr(name = QUERY_CACHE_FORCE_POPULATE)
    private boolean queryCacheForcePopulate = false;

    @VarAttr(name = QUERY_CACHE_ENTRY_MAX_BYTES)
    private long queryCacheEntryMaxBytes = 4194304;

    @VarAttr(name = QUERY_CACHE_ENTRY_MAX_ROWS)
    private long queryCacheEntryMaxRows = 409600;

    @VarAttr(name = QUERY_CACHE_HOT_PARTITION_NUM)
    private int queryCacheHotPartitionNum = 3;

    @VarAttr(name = QUERY_CACHE_AGG_CARDINALITY_LIMIT)
    private long queryCacheAggCardinalityLimit = 5000000;

    @VarAttr(name = NESTED_MV_REWRITE_MAX_LEVEL)
    private int nestedMvRewriteMaxLevel = 3;

    @VarAttr(name = ENABLE_MATERIALIZED_VIEW_REWRITE)
    private boolean enableMaterializedViewRewrite = true;

    /**
     * Whether enable materialized-view rewrite for INSERT statement
     */
    @VarAttr(name = ENABLE_MATERIALIZED_VIEW_REWRITE_FOR_INSERT)
    private boolean enableMaterializedViewRewriteForInsert = false;

    @VarAttr(name = ENABLE_SYNC_MATERIALIZED_VIEW_REWRITE)
    private boolean enableSyncMaterializedViewRewrite = true;

    @VarAttr(name = ENABLE_MATERIALIZED_VIEW_UNION_REWRITE)
    private boolean enableMaterializedViewUnionRewrite = true;

    @VarAttr(name = ENABLE_RULE_BASED_MATERIALIZED_VIEW_REWRITE)
    private boolean enableRuleBasedMaterializedViewRewrite = true;

    @VarAttr(name = ENABLE_MATERIALIZED_VIEW_VIEW_DELTA_REWRITE)
    private boolean enableMaterializedViewViewDeltaRewrite = true;

    @VarAttr(name = MATERIALIZED_VIEW_JOIN_SAME_TABLE_PERMUTATION_LIMIT, flag = VariableMgr.INVISIBLE)
    private int materializedViewJoinSameTablePermutationLimit = 5;

    @VarAttr(name = MATERIALIZED_VIEW_REWRITE_MODE)
    private String materializedViewRewriteMode = MaterializedViewRewriteMode.MODE_DEFAULT;

    //  Whether to enable view delta compensation for single table,
    //  - try to rewrite single table query into candidate view-delta mvs if enabled which will choose
    //      plan by cost.
    //  - otherwise not try to write single table query by using candidate view-delta mvs which only
    //      try to rewrite by single table mvs and is determined by rule rather than by cost.
    @VarAttr(name = ENABLE_MATERIALIZED_VIEW_SINGLE_TABLE_VIEW_DELTA_REWRITE, flag = VariableMgr.INVISIBLE)
    private boolean enableMaterializedViewSingleTableViewDeltaRewrite = false;

    // Enable greedy mode in mv rewrite to cut down optimizer time for mv rewrite:
    // - Use plan cache if possible to avoid regenerating plan tree.
    // - Use the max plan tree to rewrite in view-delta mode to avoid too many rewrites.
    @VarAttr(name = ENABLE_MATERIALIZED_VIEW_REWRITE_GREEDY_MODE)
    private boolean enableMaterializedViewRewriteGreedyMode = false;

    // whether to use materialized view plan context cache to reduce mv rewrite time cost
    @VarAttr(name = ENABLE_MATERIALIZED_VIEW_PLAN_CACHE, flag = VariableMgr.INVISIBLE)
    private boolean enableMaterializedViewPlanCache = true;

    @VarAttr(name = ENABLE_VIEW_BASED_MV_REWRITE)
    private boolean enableViewBasedMvRewrite = false;

    @VarAttr(name = QUERY_EXCLUDING_MV_NAMES, flag = VariableMgr.INVISIBLE)
    private String queryExcludingMVNames = "";

    @VarAttr(name = QUERY_INCLUDING_MV_NAMES, flag = VariableMgr.INVISIBLE)
    private String queryIncludingMVNames = "";

    @VarAttr(name = ANALYZE_FOR_MV)
    private String analyzeTypeForMV = "sample";

    // if enable_big_query_log = true and cpu/io cost of a query exceeds the related threshold,
    // the information will be written to the big query log
    @VarAttr(name = ENABLE_BIG_QUERY_LOG)
    private boolean enableBigQueryLog = true;
    // the value is set for testing,
    // if a query needs to perform 10s for computing tasks at full load on three 16-core machines,
    // we treat it as a big query, so set this value to 480(10 * 16 * 3).
    // Users need to set up according to their own scenario.
    @VarAttr(name = BIG_QUERY_LOG_CPU_SECOND_THRESHOLD)
    private long bigQueryLogCPUSecondThreshold = 480;
    // the value is set for testing, if a query needs to scan more than 10GB of data, we treat it as a big query.
    // Users need to set up according to their own scenario.
    @VarAttr(name = BIG_QUERY_LOG_SCAN_BYTES_THRESHOLD)
    private long bigQueryLogScanBytesThreshold = 1024L * 1024 * 1024 * 10;
    // the value is set for testing, if a query need to scan more than 1 billion rows of data,
    // we treat it as a big query.
    // Users need to set up according to their own scenario.
    @VarAttr(name = BIG_QUERY_LOG_SCAN_ROWS_THRESHOLD)
    private long bigQueryLogScanRowsThreshold = 1000000000L;

    @VarAttr(name = SQL_DIALECT)
    private String sqlDialect = "StarRocks";

    @VarAttr(name = ENABLE_OUTER_JOIN_REORDER)
    private boolean enableOuterJoinReorder = true;

    // This value is different from cboMaxReorderNodeUseExhaustive which only counts innerOrCross join node, while it
    // counts all types of join node including outer/semi/anti join.
    @VarAttr(name = CBO_REORDER_THRESHOLD_USE_EXHAUSTIVE)
    private int cboReorderThresholdUseExhaustive = 6;

    @VarAttr(name = ENABLE_PRUNE_COMPLEX_TYPES)
    private boolean enablePruneComplexTypes = true;

    @VarAttr(name = ENABLE_SUBFIELD_NO_COPY)
    private boolean enableSubfieldNoCopy = true;

    @VarAttr(name = ENABLE_PRUNE_COMPLEX_TYPES_IN_UNNEST)
    private boolean enablePruneComplexTypesInUnnest = true;

    @VarAttr(name = RANGE_PRUNER_PREDICATES_MAX_LEN)
    public int rangePrunerPredicateMaxLen = 100;

    @VarAttr(name = SQL_QUOTE_SHOW_CREATE)
    private boolean quoteShowCreate = true; // Defined but unused now, for compatibility with MySQL

    @VariableMgr.VarAttr(name = GROUP_CONCAT_MAX_LEN)
    private long groupConcatMaxLen = 1024;

    @VariableMgr.VarAttr(name = FULL_SORT_MAX_BUFFERED_ROWS, flag = VariableMgr.INVISIBLE)
    private long fullSortMaxBufferedRows = 1024000;

    @VariableMgr.VarAttr(name = FULL_SORT_MAX_BUFFERED_BYTES, flag = VariableMgr.INVISIBLE)
    private long fullSortMaxBufferedBytes = 16L * 1024 * 1024;

    @VariableMgr.VarAttr(name = FULL_SORT_LATE_MATERIALIZATION_V2, alias = FULL_SORT_LATE_MATERIALIZATION,
            show = FULL_SORT_LATE_MATERIALIZATION)
    private boolean fullSortLateMaterialization = true;

    @VariableMgr.VarAttr(name = DISTINCT_COLUMN_BUCKETS)
    private int distinctColumnBuckets = 1024;

    @VariableMgr.VarAttr(name = ENABLE_DISTINCT_COLUMN_BUCKETIZATION)
    private boolean enableDistinctColumnBucketization = false;

    @VariableMgr.VarAttr(name = HDFS_BACKEND_SELECTOR_SCAN_RANGE_SHUFFLE, flag = VariableMgr.INVISIBLE)
    private boolean hdfsBackendSelectorScanRangeShuffle = false;

    @VariableMgr.VarAttr(name = CBO_PUSH_DOWN_DISTINCT_BELOW_WINDOW)
    private boolean cboPushDownDistinctBelowWindow = true;

    @VarAttr(name = ENABLE_PLAN_VALIDATION, flag = VariableMgr.INVISIBLE)
    private boolean enablePlanValidation = true;

    @VarAttr(name = SCAN_OR_TO_UNION_LIMIT, flag = VariableMgr.INVISIBLE)
    private int scanOrToUnionLimit = 4;

    @VarAttr(name = SCAN_OR_TO_UNION_THRESHOLD, flag = VariableMgr.INVISIBLE)
    private long scanOrToUnionThreshold = 50000000;

    @VarAttr(name = SELECT_RATIO_THRESHOLD, flag = VariableMgr.INVISIBLE)
    private double selectRatioThreshold = 0.15;

    @VarAttr(name = DISABLE_FUNCTION_FOLD_CONSTANTS, flag = VariableMgr.INVISIBLE)
    private boolean disableFunctionFoldConstants = false;

    @VarAttr(name = ENABLE_SIMPLIFY_CASE_WHEN, flag = VariableMgr.INVISIBLE)
    private boolean enableSimplifyCaseWhen = true;

    @VarAttr(name = ENABLE_COUNT_STAR_OPTIMIZATION, flag = VariableMgr.INVISIBLE)
    private boolean enableCountStarOptimization = true;

    @VarAttr(name = ENABLE_PARTITION_COLUMN_VALUE_ONLY_OPTIMIZATION, flag = VariableMgr.INVISIBLE)
    private boolean enablePartitionColumnValueOnlyOptimization = true;

    // This variable is introduced to solve compatibility issues/
    // see more details: https://github.com/StarRocks/starrocks/pull/29678
    @VarAttr(name = ENABLE_COLLECT_TABLE_LEVEL_SCAN_STATS)
    private boolean enableCollectTableLevelScanStats = true;

    @VarAttr(name = HIVE_TEMP_STAGING_DIR)
    private String hiveTempStagingDir = "/tmp/starrocks";

    @VarAttr(name = ENABLE_EXPR_PRUNE_PARTITION, flag = VariableMgr.INVISIBLE)
    private boolean enableExprPrunePartition = true;

    @VariableMgr.VarAttr(name = AUDIT_EXECUTE_STMT)
    private boolean auditExecuteStmt = false;

    @VariableMgr.VarAttr(name = ENABLE_SHORT_CIRCUIT)
    private boolean enableShortCircuit = false;

    private int exprChildrenLimit = -1;

    @VarAttr(name = CBO_PREDICATE_SUBFIELD_PATH, flag = VariableMgr.INVISIBLE)
    private boolean cboPredicateSubfieldPath = true;

    @VarAttr(name = CROSS_JOIN_COST_PENALTY, flag = VariableMgr.INVISIBLE)
    private long crossJoinCostPenalty = 1000000;

    public String getHiveTempStagingDir() {
        return hiveTempStagingDir;
    }

    public boolean enableWriteHiveExternalTable() {
        return enableWriteHiveExternalTable;
    }

    public SessionVariable setHiveTempStagingDir(String hiveTempStagingDir) {
        this.hiveTempStagingDir = hiveTempStagingDir;
        return this;
    }

    @VarAttr(name = ENABLE_PRUNE_ICEBERG_MANIFEST)
    private boolean enablePruneIcebergManifest = true;

    @VarAttr(name = ENABLE_READ_ICEBERG_PUFFIN_NDV)
    private boolean enableReadIcebergPuffinNdv = true;

    @VarAttr(name = ENABLE_ICEBERG_COLUMN_STATISTICS)
    private boolean enableIcebergColumnStatistics = false;

    @VarAttr(name = SKEW_JOIN_RAND_RANGE, flag = VariableMgr.INVISIBLE)
    private int skewJoinRandRange = 1000;

    @VarAttr(name = LARGE_DECIMAL_UNDERLYING_TYPE)
    private String largeDecimalUnderlyingType = SessionVariableConstants.PANIC;

    @VarAttr(name = CBO_DERIVE_RANGE_JOIN_PREDICATE)
    private boolean cboDeriveRangeJoinPredicate = false;

    @VarAttr(name = CBO_DERIVE_JOIN_IS_NULL_PREDICATE)
    private boolean cboDeriveJoinIsNullPredicate = true;

    @VarAttr(name = CBO_DECIMAL_CAST_STRING_STRICT, flag = VariableMgr.INVISIBLE)
    private boolean cboDecimalCastStringStrict = true;

    @VarAttr(name = CBO_EQ_BASE_TYPE, flag = VariableMgr.INVISIBLE)
    private String cboEqBaseType = SessionVariableConstants.VARCHAR;

    public boolean isCboDecimalCastStringStrict() {
        return cboDecimalCastStringStrict;
    }

    public String getCboEqBaseType() {
        return cboEqBaseType;
    }

    public boolean isEnablePruneIcebergManifest() {
        return enablePruneIcebergManifest;
    }

    public void setEnablePruneIcebergManifest(boolean enablePruneIcebergManifest) {
        this.enablePruneIcebergManifest = enablePruneIcebergManifest;
    }

    public boolean enableReadIcebergPuffinNdv() {
        return enableReadIcebergPuffinNdv;
    }

    public void setEnableReadIcebergPuffinNdv(boolean enableReadIcebergPuffinNdv) {
        this.enableReadIcebergPuffinNdv = enableReadIcebergPuffinNdv;
    }

    public boolean enableIcebergColumnStatistics() {
        return enableIcebergColumnStatistics;
    }

    public void setEnableIcebergColumnStatistics(boolean enableIcebergColumnStatistics) {
        this.enableIcebergColumnStatistics = enableIcebergColumnStatistics;
    }

    public boolean isCboPredicateSubfieldPath() {
        return cboPredicateSubfieldPath;
    }

    @VarAttr(name = ENABLE_ICEBERG_IDENTITY_COLUMN_OPTIMIZE)
    private boolean enableIcebergIdentityColumnOptimize = true;

    @VarAttr(name = ENABLE_PLAN_SERIALIZE_CONCURRENTLY)
    private boolean enablePlanSerializeConcurrently = true;

    @VarAttr(name = FOLLOWER_QUERY_FORWARD_MODE, flag = VariableMgr.INVISIBLE | VariableMgr.DISABLE_FORWARD_TO_LEADER)
    private String followerForwardMode = "";

    @VarAttr(name = ENABLE_STRICT_ORDER_BY)
    private boolean enableStrictOrderBy = true;

    public void setFollowerQueryForwardMode(String mode) {
        this.followerForwardMode = mode;
    }

    public Optional<Boolean> isFollowerForwardToLeaderOpt() {
        if (Strings.isNullOrEmpty(this.followerForwardMode) ||
                followerForwardMode.equalsIgnoreCase(FollowerQueryForwardMode.DEFAULT.toString())) {
            return Optional.empty();
        }
        return Optional.of(followerForwardMode.equalsIgnoreCase(FollowerQueryForwardMode.LEADER.toString()));
    }

    @VarAttr(name = ENABLE_PIPELINE_LEVEL_SHUFFLE, flag = VariableMgr.INVISIBLE)
    private boolean enablePipelineLevelShuffle = true;

    public int getExprChildrenLimit() {
        return exprChildrenLimit;
    }

    public void setExprChildrenLimit(int exprChildrenLimit) {
        this.exprChildrenLimit = exprChildrenLimit;
    }

    public void setFullSortMaxBufferedRows(long v) {
        fullSortMaxBufferedRows = v;
    }

    public void setFullSortMaxBufferedBytes(long v) {
        fullSortMaxBufferedBytes = v;
    }

    public long getFullSortMaxBufferedRows() {
        return fullSortMaxBufferedRows;
    }

    public long getFullSortMaxBufferedBytes() {
        return fullSortMaxBufferedBytes;
    }

    public void setFullSortLateMaterialization(boolean v) {
        fullSortLateMaterialization = v;
    }

    public boolean isFullSortLateMaterialization() {
        return fullSortLateMaterialization;
    }

    public void setDistinctColumnBuckets(int buckets) {
        distinctColumnBuckets = buckets;
    }

    public int getDistinctColumnBuckets() {
        return distinctColumnBuckets;
    }

    public void setEnableDistinctColumnBucketization(boolean flag) {
        enableDistinctColumnBucketization = flag;
    }

    public boolean isEnableDistinctColumnBucketization() {
        return enableDistinctColumnBucketization;
    }

    public boolean getHudiMORForceJNIReader() {
        return hudiMORForceJNIReader;
    }

    public boolean getPaimonForceJNIReader() {
        return paimonForceJNIReader;
    }

    public void setCboCTEMaxLimit(int cboCTEMaxLimit) {
        this.cboCTEMaxLimit = cboCTEMaxLimit;
    }

    public int getCboCTEMaxLimit() {
        return cboCTEMaxLimit;
    }

    public double getCboPruneShuffleColumnRate() {
        return cboPruneShuffleColumnRate;
    }

    public void setCboPruneShuffleColumnRate(double cboPruneShuffleColumnRate) {
        this.cboPruneShuffleColumnRate = cboPruneShuffleColumnRate;
    }

    public boolean isEnableShowAllVariables() {
        return enableShowAllVariables;
    }

    public void setEnableShowAllVariables(boolean enableShowAllVariables) {
        this.enableShowAllVariables = enableShowAllVariables;
    }

    @VarAttr(name = ENABLE_STRICT_TYPE, flag = VariableMgr.INVISIBLE)
    private boolean enableStrictType = false;

    public boolean isEnableScanDataCache() {
        return enableScanDataCache;
    }

    public void setEnableScanDataCache(boolean enableScanDataCache) {
        this.enableScanDataCache = enableScanDataCache;
    }

    public boolean isCboUseDBLock() {
        return cboUseDBLock;
    }

    public boolean isEnableQueryTabletAffinity() {
        return enableQueryTabletAffinity;
    }

    public int getStatisticCollectParallelism() {
        return statisticCollectParallelism;
    }

    public void setStatisticCollectParallelism(int parallelism) {
        this.statisticCollectParallelism = parallelism;
    }

    public int getUseComputeNodes() {
        return useComputeNodes;
    }

    public void setUseComputeNodes(int useComputeNodes) {
        this.useComputeNodes = useComputeNodes;
    }

    public boolean isPreferComputeNode() {
        return preferComputeNode;
    }

    public void setPreferComputeNode(boolean preferComputeNode) {
        this.preferComputeNode = preferComputeNode;
    }

    public boolean enableHiveColumnStats() {
        return enableHiveColumnStats;
    }

    public void setEnableHiveColumnStats(boolean enableHiveColumnStats) {
        this.enableHiveColumnStats = enableHiveColumnStats;
    }

    public boolean isEnableHiveMetadataCacheWithInsert() {
        return enableHiveMetadataCacheWithInsert;
    }

    public void setEnableHiveMetadataCacheWithInsert(boolean enableHiveMetadataCacheWithInsert) {
        this.enableHiveMetadataCacheWithInsert = enableHiveMetadataCacheWithInsert;
    }

    public int getHivePartitionStatsSampleSize() {
        return hivePartitionStatsSampleSize;
    }

    public boolean getEnableAdaptiveSinkDop() {
        return enableAdaptiveSinkDop;
    }

    public void setEnableAdaptiveSinkDop(boolean e) {
        this.enableAdaptiveSinkDop = e;
    }

    public long getMaxExecMemByte() {
        return maxExecMemByte;
    }

    public long getLoadMemLimit() {
        return loadMemLimit;
    }

    public int getQueryTimeoutS() {
        return queryTimeoutS;
    }

    public void setQueryDeliveryTimeoutS(int queryDeliveryTimeoutS) {
        this.queryDeliveryTimeoutS = queryDeliveryTimeoutS;
    }

    public int getQueryDeliveryTimeoutS() {
        return queryDeliveryTimeoutS;
    }

    public boolean isEnableProfile() {
        return enableProfile;
    }

    public void setEnableProfile(boolean enableProfile) {
        this.enableProfile = enableProfile;
    }

    public boolean isEnableLoadProfile() {
        return enableLoadProfile;
    }

    public void setEnableLoadProfile(boolean enableLoadProfile) {
        this.enableLoadProfile = enableLoadProfile;
    }

    public boolean isEnableBigQueryProfile() {
        return bigQueryProfileSecondThreshold > 0;
    }

    public int getBigQueryProfileSecondThreshold() {
        return bigQueryProfileSecondThreshold;
    }

    public int getWaitTimeoutS() {
        return waitTimeout;
    }

    public long getSqlMode() {
        return sqlMode;
    }

    public void setSqlMode(long sqlMode) {
        this.sqlMode = sqlMode;
    }

    public long getSqlSelectLimit() {
        return sqlSelectLimit;
    }

    public void setSqlSelectLimit(long limit) {
        this.sqlSelectLimit = limit;
    }

    public String getTimeZone() {
        return timeZone;
    }

    public void setTimeZone(String timeZone) {
        this.timeZone = timeZone;
    }

    public boolean isInnodbReadOnly() {
        return innodbReadOnly;
    }

    public void setInnodbReadOnly(boolean innodbReadOnly) {
        this.innodbReadOnly = innodbReadOnly;
    }

    public void setMaxExecMemByte(long maxExecMemByte) {
        this.maxExecMemByte = maxExecMemByte;
    }

    public void setLoadMemLimit(long loadMemLimit) {
        this.loadMemLimit = loadMemLimit;
    }

    public void setUsePageCache(boolean usePageCache) {
        this.usePageCache = usePageCache;
    }

    public void setQueryTimeoutS(int queryTimeoutS) {
        this.queryTimeoutS = queryTimeoutS;
    }

    public String getResourceGroup() {
        return resourceGroup;
    }

    public void setResourceGroup(String resourceGroup) {
        this.resourceGroup = resourceGroup;
    }

    public boolean isDisableColocateJoin() {
        return disableColocateJoin;
    }

    public int getParallelExecInstanceNum() {
        return parallelExecInstanceNum;
    }

    public int getMaxParallelScanInstanceNum() {
        return maxParallelScanInstanceNum;
    }

    public String getHdfsBackendSelectorHashAlgorithm() {
        return hdfsBackendSelectorHashAlgorithm;
    }

    public void setHdfsBackendSelectorHashAlgorithm(String hdfsBackendSelectorHashAlgorithm) {
        this.hdfsBackendSelectorHashAlgorithm = hdfsBackendSelectorHashAlgorithm;
    }

    public int getConsistentHashVirtualNodeNum() {
        return consistentHashVirtualNodeNum;
    }

    public void setConsistentHashVirtualNodeNum(int consistentHashVirtualNodeNum) {
        this.consistentHashVirtualNodeNum = consistentHashVirtualNodeNum;
    }

    // when pipeline engine is enabled
    // in case of pipeline_dop > 0: return pipeline_dop * parallelExecInstanceNum;
    // in case of pipeline_dop <= 0 and avgNumCores < 2: return 1;
    // in case of pipeline_dop <= 0 and avgNumCores >=2; return avgNumCores;
    public int getDegreeOfParallelism() {
        if (enablePipelineEngine) {
            if (pipelineDop > 0) {
                return pipelineDop;
            }
            if (maxPipelineDop <= 0) {
                return BackendCoreStat.getDefaultDOP();
            }
            return Math.min(maxPipelineDop, BackendCoreStat.getDefaultDOP());
        } else {
            return parallelExecInstanceNum;
        }
    }

    public int getSinkDegreeOfParallelism() {
        if (enablePipelineEngine) {
            if (pipelineDop > 0) {
                return pipelineDop;
            }
            if (maxPipelineDop <= 0) {
                return BackendCoreStat.getSinkDefaultDOP();
            }
            return Math.min(maxPipelineDop, BackendCoreStat.getSinkDefaultDOP());
        } else {
            return parallelExecInstanceNum;
        }
    }

    public void setParallelExecInstanceNum(int parallelExecInstanceNum) {
        this.parallelExecInstanceNum = parallelExecInstanceNum;
    }

    public void setMaxParallelScanInstanceNum(int maxParallelScanInstanceNum) {
        this.maxParallelScanInstanceNum = maxParallelScanInstanceNum;
    }

    public int getExchangeInstanceParallel() {
        return exchangeInstanceParallel;
    }

    public boolean getEnableInsertStrict() {
        return enableInsertStrict;
    }

    public void setEnableInsertStrict(boolean enableInsertStrict) {
        this.enableInsertStrict = enableInsertStrict;
    }

    public boolean getEnableSpill() {
        return enableSpill;
    }

    public void setEnableSpill(boolean enableSpill) {
        this.enableSpill = enableSpill;
    }

    public void setSpillMode(String spillMode) {
        this.spillMode = spillMode;
    }

    public void setEnableRboTablePrune(boolean enableRboTablePrune) {
        this.enableRboTablePrune = enableRboTablePrune;
    }

    public void setEnableCboTablePrune(boolean enableCboTablePrune) {
        this.enableCboTablePrune = enableCboTablePrune;
    }

    public boolean isEnableRboTablePrune() {
        return enableRboTablePrune;
    }

    public boolean isEnableCboTablePrune() {
        return enableCboTablePrune;
    }

    public void setEnableTablePruneOnUpdate(boolean on) {
        this.enableTablePruneOnUpdate = on;
    }

    public boolean isEnableTablePruneOnUpdate() {
        return enableTablePruneOnUpdate;
    }

    public int getSpillMemTableSize() {
        return this.spillMemTableSize;
    }

    public int getSpillMemTableNum() {
        return this.spillMemTableNum;
    }

    public double getSpillMemLimitThreshold() {
        return this.spillMemLimitThreshold;
    }

    public long getSpillOperatorMinBytes() {
        return this.spillOperatorMinBytes;
    }

    public long getSpillOperatorMaxBytes() {
        return this.spillOperatorMaxBytes;
    }

    public int getSpillEncodeLevel() {
        return this.spillEncodeLevel;
    }

    public boolean getForwardToLeader() {
        return forwardToLeader;
    }

    public void setMaxScanKeyNum(int maxScanKeyNum) {
        this.maxScanKeyNum = maxScanKeyNum;
    }

    public void setMaxPushdownConditionsPerColumn(int maxPushdownConditionsPerColumn) {
        this.maxPushdownConditionsPerColumn = maxPushdownConditionsPerColumn;
    }

    public boolean isHashJoinPushDownRightTable() {
        return this.hashJoinPushDownRightTable;
    }

    public String getStreamingPreaggregationMode() {
        return streamingPreaggregationMode;
    }

    public boolean isDisableJoinReorder() {
        return disableJoinReorder;
    }

    public void disableJoinReorder() {
        this.disableJoinReorder = true;
    }

    public void enableJoinReorder() {
        this.disableJoinReorder = false;
    }

    public boolean isEnablePredicateReorder() {
        return enablePredicateReorder;
    }

    public void disablePredicateReorder() {
        this.enablePredicateReorder = false;
    }

    public void enablePredicateReorder() {
        this.enablePredicateReorder = true;
    }

    public boolean isEnableFilterUnusedColumnsInScanStage() {
        return enableFilterUnusedColumnsInScanStage;
    }

    public void disableTrimOnlyFilteredColumnsInScanStage() {
        this.enableFilterUnusedColumnsInScanStage = false;
    }

    public void enableTrimOnlyFilteredColumnsInScanStage() {
        this.enableFilterUnusedColumnsInScanStage = true;
    }

    public boolean isCboEnableDPJoinReorder() {
        return cboEnableDPJoinReorder;
    }

    public void disableDPJoinReorder() {
        this.cboEnableDPJoinReorder = false;
    }

    public void enableDPJoinReorder() {
        this.cboEnableDPJoinReorder = true;
    }

    public long getCboMaxReorderNodeUseDP() {
        return cboMaxReorderNodeUseDP;
    }

    public boolean isCboEnableGreedyJoinReorder() {
        return cboEnableGreedyJoinReorder;
    }

    public void disableGreedyJoinReorder() {
        this.cboEnableGreedyJoinReorder = false;
    }

    public void enableGreedyJoinReorder() {
        this.cboEnableGreedyJoinReorder = true;
    }

    public int getCboMaxReorderNode() {
        return cboMaxReorderNode;
    }

    public int getCboDebugAliveBackendNumber() {
        return cboDebugAliveBackendNumber;
    }

    public long getTransactionVisibleWaitTimeout() {
        return transactionVisibleWaitTimeout;
    }

    public void setTransactionVisibleWaitTimeout(long transactionVisibleWaitTimeout) {
        this.transactionVisibleWaitTimeout = transactionVisibleWaitTimeout;
    }

    public boolean getForceScheduleLocal() {
        return forceScheduleLocal;
    }

    public int getCboMaxReorderNodeUseExhaustive() {
        return cboMaxReorderNodeUseExhaustive;
    }

    public int getNewPlannerAggStage() {
        return newPlannerAggStage;
    }

    public void setNewPlanerAggStage(int stage) {
        this.newPlannerAggStage = stage;
    }

    public void setMaxTransformReorderJoins(int maxReorderNodeUseExhaustive) {
        this.cboMaxReorderNodeUseExhaustive = maxReorderNodeUseExhaustive;
    }

    public int getMaxTransformReorderJoins() {
        return this.cboMaxReorderNodeUseExhaustive;
    }

    public long getBroadcastRowCountLimit() {
        return broadcastRowCountLimit;
    }

    public double getBroadcastRightTableScaleFactor() {
        return broadcastRightTableScaleFactor;
    }

    public long getOptimizerExecuteTimeout() {
        return optimizerExecuteTimeout;
    }

    public void setOptimizerExecuteTimeout(long optimizerExecuteTimeout) {
        this.optimizerExecuteTimeout = optimizerExecuteTimeout;
    }

    public QueryDebugOptions getQueryDebugOptions() {
        if (Strings.isNullOrEmpty(queryDebugOptions)) {
            return QueryDebugOptions.getInstance();
        }

        return QueryDebugOptions.read(queryDebugOptions);
    }

    public void setQueryDebugOptions(String queryDebugOptions) throws SemanticException {
        if (!Strings.isNullOrEmpty(queryDebugOptions)) {
            try {
                QueryDebugOptions.read(queryDebugOptions);
            } catch (Exception e) {
                throw new SemanticException("Invalid planner options: %s", queryDebugOptions);
            }
        }
        this.queryDebugOptions = queryDebugOptions;
    }

    public long getOptimizerMaterializedViewTimeLimitMillis() {
        return optimizerMaterializedViewTimeLimitMillis;
    }

    public void setOptimizerMaterializedViewTimeLimitMillis(long millis) {
        this.optimizerMaterializedViewTimeLimitMillis = millis;
    }

    public boolean getEnableGroupbyUseOutputAlias() {
        return enableGroupbyUseOutputAlias;
    }

    public void setEnableGroupbyUseOutputAlias(boolean enableGroupbyUseOutputAlias) {
        this.enableGroupbyUseOutputAlias = enableGroupbyUseOutputAlias;
    }

    public boolean getEnableQueryDump() {
        return enableQueryDump;
    }

    public boolean getEnableGlobalRuntimeFilter() {
        return enableGlobalRuntimeFilter;
    }

    public void setEnableGlobalRuntimeFilter(boolean value) {
        enableGlobalRuntimeFilter = value;
    }

    public boolean getEnableTopNRuntimeFilter() {
        return enableTopNRuntimeFilter;
    }

    public void setGlobalRuntimeFilterBuildMaxSize(long globalRuntimeFilterBuildMaxSize) {
        this.globalRuntimeFilterBuildMaxSize = globalRuntimeFilterBuildMaxSize;
    }

    public long getGlobalRuntimeFilterBuildMaxSize() {
        return globalRuntimeFilterBuildMaxSize;
    }

    public void setGlobalRuntimeFilterBuildMinSize(long value) {
        this.globalRuntimeFilterBuildMinSize = value;
    }

    public long getGlobalRuntimeFilterBuildMinSize() {
        return globalRuntimeFilterBuildMinSize;
    }

    public long getGlobalRuntimeFilterProbeMinSize() {
        return globalRuntimeFilterProbeMinSize;
    }

    public void setGlobalRuntimeFilterProbeMinSize(long globalRuntimeFilterProbeMinSize) {
        this.globalRuntimeFilterProbeMinSize = globalRuntimeFilterProbeMinSize;
    }

    public float getGlobalRuntimeFilterProbeMinSelectivity() {
        return globalRuntimeFilterProbeMinSelectivity;
    }

    public void setEnablePipelineLevelMultiPartitionedRf(boolean on) {
        enablePipelineLevelMultiPartitionedRf = on;
        if (on) {
            enableRuntimeAdaptiveDop = false;
        }
    }

    public boolean isEnablePipelineLevelMultiPartitionedRf() {
        return enablePipelineLevelMultiPartitionedRf && enablePipelineEngine;
    }

    public boolean isMVPlanner() {
        return enableMVPlanner;
    }

    public void setMVPlanner(boolean enable) {
        this.enableMVPlanner = enable;
    }

    public boolean isEnableIncrementalRefreshMV() {
        return enableIncrementalRefreshMV;
    }

    public void setEnableIncrementalRefreshMv(boolean enable) {
        this.enableIncrementalRefreshMV = enable;
    }

    public long getLogRejectedRecordNum() {
        return logRejectedRecordNum;
    }

    public void setLogRejectedRecordNum(long logRejectedRecordNum) {
        this.logRejectedRecordNum = logRejectedRecordNum;
    }

    public boolean isEnablePipelineEngine() {
        return enablePipelineEngine;
    }

    public boolean isEnablePipelineAdaptiveDop() {
        return enablePipelineEngine && pipelineDop <= 0;
    }

    public void setEnableRuntimeAdaptiveDop(boolean on) {
        enableRuntimeAdaptiveDop = on;
        if (on) {
            enablePipelineLevelMultiPartitionedRf = false;
        }
    }
    public boolean isEnableRuntimeAdaptiveDop() {
        return enablePipelineEngine && enableRuntimeAdaptiveDop;
    }

    public long getAdaptiveDopMaxBlockRowsPerDriverSeq() {
        return adaptiveDopMaxBlockRowsPerDriverSeq;
    }

    public long getAdaptiveDopMaxOutputAmplificationFactor() {
        return adaptiveDopMaxOutputAmplificationFactor;
    }

    public void setEnablePipelineEngine(boolean enablePipelineEngine) {
        this.enablePipelineEngine = enablePipelineEngine;
    }

    public void setEnableLocalShuffleAgg(boolean enableLocalShuffleAgg) {
        this.enableLocalShuffleAgg = enableLocalShuffleAgg;
    }

    public boolean isEnableLocalShuffleAgg() {
        return enableLocalShuffleAgg;
    }

    public boolean isEnableTabletInternalParallel() {
        return enableTabletInternalParallel;
    }

    public boolean isEnableResourceGroup() {
        return true;
    }

    public int getMaxBucketsPerBeToUseBalancerAssignment() {
        return maxBucketsPerBeToUseBalancerAssignment;
    }

    public void setMaxBucketsPerBeToUseBalancerAssignment(int maxBucketsPerBeToUseBalancerAssignment) {
        this.maxBucketsPerBeToUseBalancerAssignment = maxBucketsPerBeToUseBalancerAssignment;
    }

    public void setPipelineDop(int pipelineDop) {
        this.pipelineDop = pipelineDop;
    }

    public int getPipelineDop() {
        return this.pipelineDop;
    }

    public int getPipelineSinkDop() {
        return pipelineSinkDop;
    }

    public boolean isEnableConnectorSinkGlobalShuffle() {
        return enableConnectorSinkGlobalShuffle;
    }

    public void setPipelineSinkDop(int pipelineSinkDop) {
        this.pipelineSinkDop = pipelineSinkDop;
    }

    public void setMaxPipelineDop(int maxPipelineDop) {
        this.maxPipelineDop = maxPipelineDop;
    }

    public int getMaxPipelineDop() {
        return this.maxPipelineDop;
    }

    public boolean isEnableSharedScan() {
        return enableSharedScan;
    }

    public int getResourceGroupId() {
        return resourceGroupId;
    }

    public int getProfileTimeout() {
        return profileTimeout;
    }

    public int getRuntimeProfileReportInterval() {
        return runtimeProfileReportInterval;
    }

    public void setPipelineProfileLevel(int pipelineProfileLevel) {
        this.pipelineProfileLevel = pipelineProfileLevel;
    }

    public int getPipelineProfileLevel() {
        return pipelineProfileLevel;
    }

    public boolean isEnableAsyncProfile() {
        return enableAsyncProfile;
    }

    public void setEnableAsyncProfile(boolean enableAsyncProfile) {
        this.enableAsyncProfile = enableAsyncProfile;
    }

    public boolean isEnableReplicationJoin() {
        return false;
    }

    public String getMaterializedViewRewriteMode() {
        return materializedViewRewriteMode;
    }

    public void setMaterializedViewRewriteMode(String materializedViewRewriteMode) {
        this.materializedViewRewriteMode = materializedViewRewriteMode;
    }

    public boolean isDisableMaterializedViewRewrite() {
        return materializedViewRewriteMode.equalsIgnoreCase(MaterializedViewRewriteMode.MODE_DISABLE);
    }

    public boolean isEnableMaterializedViewForceRewrite() {
        return materializedViewRewriteMode.equalsIgnoreCase(MaterializedViewRewriteMode.MODE_FORCE) ||
                materializedViewRewriteMode.equalsIgnoreCase(MaterializedViewRewriteMode.MODE_FORCE_OR_ERROR);
    }

    public boolean isEnableMaterializedViewRewriteOrError() {
        return materializedViewRewriteMode.equalsIgnoreCase(MaterializedViewRewriteMode.MODE_FORCE_OR_ERROR) ||
                materializedViewRewriteMode.equalsIgnoreCase(MaterializedViewRewriteMode.MODE_DEFAULT_OR_ERROR);
    }

    public boolean isSetUseNthExecPlan() {
        return useNthExecPlan > 0;
    }

    public int getUseNthExecPlan() {
        return useNthExecPlan;
    }

    public void setUseNthExecPlan(int nthExecPlan) {
        this.useNthExecPlan = nthExecPlan;
    }

    public void setEnableReplicationJoin(boolean enableReplicationJoin) {
    }

    public boolean isUseCorrelatedJoinEstimate() {
        return useCorrelatedJoinEstimate;
    }

    public void setUseCorrelatedJoinEstimate(boolean useCorrelatedJoinEstimate) {
        this.useCorrelatedJoinEstimate = useCorrelatedJoinEstimate;
    }

    public boolean isEnableLowCardinalityOptimize() {
        return enableLowCardinalityOptimize;
    }

    public boolean isUseLowCardinalityOptimizeV2() {
        return useLowCardinalityOptimizeV2;
    }

    public void setUseLowCardinalityOptimizeV2(boolean useLowCardinalityOptimizeV2) {
        this.useLowCardinalityOptimizeV2 = useLowCardinalityOptimizeV2;
    }

    public boolean isEnableRewriteGroupingsetsToUnionAll() {
        return enableRewriteGroupingSetsToUnionAll;
    }

    public void setEnableRewriteGroupingSetsToUnionAll(boolean enableRewriteGroupingSetsToUnionAll) {
        this.enableRewriteGroupingSetsToUnionAll = enableRewriteGroupingSetsToUnionAll;
    }

    public void setEnableLowCardinalityOptimize(boolean enableLowCardinalityOptimize) {
        this.enableLowCardinalityOptimize = enableLowCardinalityOptimize;
    }

    public boolean isEnableColumnExprPredicate() {
        return enableColumnExprPredicate;
    }

    public boolean isEnableExchangePassThrough() {
        return enableExchangePassThrough;
    }

    public boolean isEnableExchangePerf() {
        return enableExchangePerf;
    }

    public boolean isAllowDefaultPartition() {
        return allowDefaultPartition;
    }

    public void setAllowDefaultPartition(boolean allowDefaultPartition) {
        this.allowDefaultPartition = allowDefaultPartition;
    }

    /**
     * check cbo_cte_reuse && enable_pipeline
     */
    public boolean isCboCteReuse() {
        return cboCteReuse && enablePipelineEngine;
    }

    public void setCboCteReuse(boolean cboCteReuse) {
        this.cboCteReuse = cboCteReuse;
    }

    public boolean isPreferCTERewrite() {
        return preferCTERewrite;
    }

    public void setSingleNodeExecPlan(boolean singleNodeExecPlan) {
        this.singleNodeExecPlan = singleNodeExecPlan;
    }

    public boolean isSingleNodeExecPlan() {
        return singleNodeExecPlan;
    }

    public double getCboCTERuseRatio() {
        return cboCTERuseRatio;
    }

    public void setCboCTERuseRatio(double cboCTERuseRatio) {
        this.cboCTERuseRatio = cboCTERuseRatio;
    }

    public int getCboPushDownAggregateMode() {
        return cboPushDownAggregateMode;
    }

    public void setCboPushDownAggregateMode(int cboPushDownAggregateMode) {
        this.cboPushDownAggregateMode = cboPushDownAggregateMode;
    }

    public String getCboPushDownAggregate() {
        return cboPushDownAggregate;
    }

    public void setCboPushDownAggregate(String cboPushDownAggregate) {
        this.cboPushDownAggregate = cboPushDownAggregate;
    }

    public void setCboPushDownDistinctBelowWindow(boolean flag) {
        this.cboPushDownDistinctBelowWindow = flag;
    }

    public boolean isCboPushDownDistinctBelowWindow() {
        return this.cboPushDownDistinctBelowWindow;
    }

    public boolean isEnableSQLDigest() {
        return enableSQLDigest;
    }

    public void enableJoinReorder(boolean value) {
        this.disableJoinReorder = !value;
    }

    public String getJoinImplementationMode() {
        return joinImplementationMode;
    }

    public void setJoinImplementationMode(String joinImplementationMode) {
        this.joinImplementationMode = joinImplementationMode;
    }

    public boolean isRuntimeFilterOnExchangeNode() {
        return runtimeFilterOnExchangeNode;
    }

    public void setEnableRuntimeFilterOnExchangeNode(boolean value) {
        this.runtimeFilterOnExchangeNode = value;
    }

    public boolean isEnableMultiColumnsOnGlobbalRuntimeFilter() {
        return enableMultiColumnsOnGlobalRuntimeFilter;
    }

    public void setEnableMultiColumnsOnGlobbalRuntimeFilter(boolean value) {
        this.enableMultiColumnsOnGlobalRuntimeFilter = value;
    }

    public boolean isEnableQueryDebugTrace() {
        return enableQueryDebugTrace;
    }

    public void setEnableQueryDebugTrace(boolean val) {
        this.enableQueryDebugTrace = val;
    }

    public String getloadTransmissionCompressionType() {
        return loadTransmissionCompressionType;
    }

    public boolean isInterpolatePassthrough() {
        return interpolatePassthrough;
    }

    public void setInterpolatePassthrough(boolean value) {
        this.interpolatePassthrough = value;
    }
    public boolean isHashJoinInterpolatePassthrough() {
        return hashJoinInterpolatePassthrough;
    }

    public int getParseTokensLimit() {
        return parseTokensLimit;
    }

    public void setParseTokensLimit(int parseTokensLimit) {
        this.parseTokensLimit = parseTokensLimit;
    }

    public boolean isEnableQueryCache() {
        return isEnablePipelineEngine() && enableQueryCache;
    }

    public long getQueryCacheEntryMaxBytes() {
        return queryCacheEntryMaxBytes;
    }

    public long getQueryCacheEntryMaxRows() {
        return queryCacheEntryMaxRows;
    }

    public void setQueryCacheHotPartitionNum(int n) {
        queryCacheHotPartitionNum = n;
    }

    public int getQueryCacheHotPartitionNum() {
        return queryCacheHotPartitionNum;
    }

    public void setQueryCacheAggCardinalityLimit(long limit) {
        this.queryCacheAggCardinalityLimit = limit;
    }

    public long getQueryCacheAggCardinalityLimit() {
        return queryCacheAggCardinalityLimit;
    }

    public void setEnableQueryCache(boolean on) {
        enableQueryCache = on;
    }

    public boolean isQueryCacheForcePopulate() {
        return queryCacheForcePopulate;
    }

    public int getNestedMvRewriteMaxLevel() {
        return nestedMvRewriteMaxLevel;
    }

    public boolean isEnableMaterializedViewRewrite() {
        return enableMaterializedViewRewrite;
    }

    public void setEnableMaterializedViewRewrite(boolean enableMaterializedViewRewrite) {
        this.enableMaterializedViewRewrite = enableMaterializedViewRewrite;
    }

    public boolean isEnableMaterializedViewRewriteForInsert() {
        return enableMaterializedViewRewriteForInsert;
    }

    public void setEnableMaterializedViewRewriteForInsert(boolean value) {
        this.enableMaterializedViewRewriteForInsert = value;
    }

    public boolean isEnableMaterializedViewUnionRewrite() {
        return enableMaterializedViewUnionRewrite;
    }

    public void setEnableMaterializedViewUnionRewrite(boolean enableMaterializedViewUnionRewrite) {
        this.enableMaterializedViewUnionRewrite = enableMaterializedViewUnionRewrite;
    }

    public boolean isEnableSyncMaterializedViewRewrite() {
        return enableSyncMaterializedViewRewrite;
    }

    public void setEnableSyncMaterializedViewRewrite(boolean enableSyncMaterializedViewRewrite) {
        this.enableSyncMaterializedViewRewrite = enableSyncMaterializedViewRewrite;
    }

    // 1 means the mvs directly based on base table
    public void setNestedMvRewriteMaxLevel(int nestedMvRewriteMaxLevel) {
        if (nestedMvRewriteMaxLevel <= 0) {
            nestedMvRewriteMaxLevel = 1;
        }
        this.nestedMvRewriteMaxLevel = nestedMvRewriteMaxLevel;
    }

    public boolean isEnableRuleBasedMaterializedViewRewrite() {
        return enableRuleBasedMaterializedViewRewrite;
    }

    public void setEnableRuleBasedMaterializedViewRewrite(boolean enableRuleBasedMaterializedViewRewrite) {
        this.enableRuleBasedMaterializedViewRewrite = enableRuleBasedMaterializedViewRewrite;
    }

    public boolean isEnableMaterializedViewViewDeltaRewrite() {
        return enableMaterializedViewViewDeltaRewrite;
    }

    public void setEnableMaterializedViewViewDeltaRewrite(boolean enableMaterializedViewViewDeltaRewrite) {
        this.enableMaterializedViewViewDeltaRewrite = enableMaterializedViewViewDeltaRewrite;
    }

    public int getMaterializedViewJoinSameTablePermutationLimit() {
        return materializedViewJoinSameTablePermutationLimit;
    }

    public boolean isEnableMaterializedViewSingleTableViewDeltaRewrite() {
        return enableMaterializedViewSingleTableViewDeltaRewrite;
    }

    public void setEnableMaterializedViewSingleTableViewDeltaRewrite(
            boolean enableMaterializedViewSingleTableViewDeltaRewrite) {
        this.enableMaterializedViewSingleTableViewDeltaRewrite = enableMaterializedViewSingleTableViewDeltaRewrite;
    }

    public void setEnableMaterializedViewRewriteGreedyMode(boolean enableMaterializedViewRewriteGreedyMode) {
        this.enableMaterializedViewRewriteGreedyMode = enableMaterializedViewRewriteGreedyMode;
    }

    public boolean isEnableMaterializedViewRewriteGreedyMode() {
        return this.enableMaterializedViewRewriteGreedyMode;
    }

    public void setEnableMaterializedViewPlanCache(boolean enableMaterializedViewPlanCache) {
        this.enableMaterializedViewPlanCache = enableMaterializedViewPlanCache;
    }

    public boolean isEnableMaterializedViewPlanCache() {
        return this.enableMaterializedViewPlanCache;
    }

    public void setEnableViewBasedMvRewrite(boolean enableViewBasedMvRewrite) {
        this.enableViewBasedMvRewrite = enableViewBasedMvRewrite;
    }

    public boolean isEnableViewBasedMvRewrite() {
        return this.enableViewBasedMvRewrite;
    }

    public String getQueryExcludingMVNames() {
        return queryExcludingMVNames;
    }

    public void setQueryExcludingMVNames(String queryExcludingMVNames) {
        this.queryExcludingMVNames = queryExcludingMVNames;
    }

    public String getQueryIncludingMVNames() {
        return queryIncludingMVNames;
    }

    public void setQueryIncludingMVNames(String queryIncludingMVNames) {
        this.queryIncludingMVNames = queryIncludingMVNames;
    }

    public String getAnalyzeForMV() {
        return analyzeTypeForMV;
    }

    public boolean isEnableBigQueryLog() {
        return enableBigQueryLog;
    }

    public void setEnableBigQueryLog(boolean enableBigQueryLog) {
        this.enableBigQueryLog = enableBigQueryLog;
    }

    public long getBigQueryLogCPUSecondThreshold() {
        return this.bigQueryLogCPUSecondThreshold;
    }

    public void setBigQueryLogCpuSecondThreshold(long bigQueryLogCPUSecondThreshold) {
        this.bigQueryLogCPUSecondThreshold = bigQueryLogCPUSecondThreshold;
    }

    public long getBigQueryLogScanBytesThreshold() {
        return bigQueryLogScanBytesThreshold;
    }

    public void setBigQueryLogScanBytesThreshold(long bigQueryLogScanBytesThreshold) {
        this.bigQueryLogScanBytesThreshold = bigQueryLogScanBytesThreshold;
    }

    public long getBigQueryLogScanRowsThreshold() {
        return bigQueryLogScanRowsThreshold;
    }

    public void setBigQueryLogScanRowsThreshold(long bigQueryLogScanRowsThreshold) {
        this.bigQueryLogScanRowsThreshold = bigQueryLogScanRowsThreshold;
    }

    public String getSqlDialect() {
        return this.sqlDialect;
    }

    public void setSqlDialect(String dialect) {
        this.sqlDialect = dialect;
    }

    public boolean isEnableOuterJoinReorder() {
        return enableOuterJoinReorder;
    }

    public void setEnableOuterJoinReorder(boolean enableOuterJoinReorder) {
        this.enableOuterJoinReorder = enableOuterJoinReorder;
    }

    public int getCboReorderThresholdUseExhaustive() {
        return cboReorderThresholdUseExhaustive;
    }

    public void setCboReorderThresholdUseExhaustive(int cboReorderThresholdUseExhaustive) {
        this.cboReorderThresholdUseExhaustive = cboReorderThresholdUseExhaustive;
    }

    public void setEnableRewriteSumByAssociativeRule(boolean enableRewriteSumByAssociativeRule) {
        this.enableRewriteSumByAssociativeRule = enableRewriteSumByAssociativeRule;
    }

    public boolean isEnableRewriteSumByAssociativeRule() {
        return this.enableRewriteSumByAssociativeRule;
    }

    public void setEnableRewriteSimpleAggToMetaScan(boolean enableRewriteSimpleAggToMetaScan) {
        this.enableRewriteSimpleAggToMetaScan = enableRewriteSimpleAggToMetaScan;
    }

    public boolean isEnableRewriteSimpleAggToMetaScan() {
        return this.enableRewriteSimpleAggToMetaScan;
    }

    public boolean getEnablePruneComplexTypes() {
        return this.enablePruneComplexTypes;
    }

    public void setEnablePruneComplexTypes(boolean enablePruneComplexTypes) {
        this.enablePruneComplexTypes = enablePruneComplexTypes;
    }

    public boolean getEnableSubfieldNoCopy() {
        return this.enableSubfieldNoCopy;
    }

    public void setEnableSubfieldNoCopy(boolean enableSubfieldNoCopy) {
        this.enableSubfieldNoCopy = enableSubfieldNoCopy;
    }

    public boolean getEnablePruneComplexTypesInUnnest() {
        return this.enablePruneComplexTypesInUnnest;
    }

    public void setEnablePruneComplexTypesInUnnest(boolean enablePruneComplexTypesInUnnest) {
        this.enablePruneComplexTypesInUnnest = enablePruneComplexTypesInUnnest;
    }

    public int getRangePrunerPredicateMaxLen() {
        return rangePrunerPredicateMaxLen;
    }

    public void setRangePrunerPredicateMaxLen(int rangePrunerPredicateMaxLen) {
        this.rangePrunerPredicateMaxLen = rangePrunerPredicateMaxLen;
    }

    public String getDefaultTableCompression() {
        return defaultTableCompressionAlgorithm;
    }

    public void setDefaultTableCompression(String compression) {
        this.defaultTableCompressionAlgorithm = compression;
    }

    public boolean getHDFSBackendSelectorScanRangeShuffle() {
        return hdfsBackendSelectorScanRangeShuffle;
    }

    public boolean isEnableStrictType() {
        return enableStrictType;
    }

    public void setEnableStrictType(boolean val) {
        this.enableStrictType = val;
    }

    public boolean getEnablePlanValidation() {
        return this.enablePlanValidation;
    }

    public void setEnablePlanValidation(boolean val) {
        this.enablePlanValidation = val;
    }

    public boolean isCboPruneSubfield() {
        return cboPruneSubfield;
    }

    public void setCboPruneSubfield(boolean cboPruneSubfield) {
        this.cboPruneSubfield = cboPruneSubfield;
    }

    public int getScanOrToUnionLimit() {
        return scanOrToUnionLimit;
    }

    public void setScanOrToUnionLimit(int scanOrToUnionLimit) {
        this.scanOrToUnionLimit = scanOrToUnionLimit;
    }

    public long getScanOrToUnionThreshold() {
        return scanOrToUnionThreshold;
    }

    public void setScanOrToUnionThreshold(long scanOrToUnionThreshold) {
        this.scanOrToUnionThreshold = scanOrToUnionThreshold;
    }

    public double getSelectRatioThreshold() {
        return selectRatioThreshold;
    }

    public void setSelectRatioThreshold(double selectRatioThreshold) {
        this.selectRatioThreshold = selectRatioThreshold;
    }

    public boolean isDisableFunctionFoldConstants() {
        return disableFunctionFoldConstants;
    }

    public void setDisableFunctionFoldConstants(boolean disableFunctionFoldConstants) {
        this.disableFunctionFoldConstants = disableFunctionFoldConstants;
    }

    public boolean isEnableSimplifyCaseWhen() {
        return enableSimplifyCaseWhen;
    }

    public void setEnableSimplifyCaseWhen(boolean enableSimplifyCaseWhen) {
        this.enableSimplifyCaseWhen = enableSimplifyCaseWhen;
    }

    public boolean isEnableCountStarOptimization() {
        return enableCountStarOptimization;
    }

    public void setEnableCountStarOptimization(boolean v) {
        enableCountStarOptimization = v;
    }

    public boolean isEnablePartitionColumnValueOnlyOptimization() {
        return enablePartitionColumnValueOnlyOptimization;
    }

    public void setEnablePartitionColumnValueOnlyOptimization(boolean v) {
        enablePartitionColumnValueOnlyOptimization = v;
    }

    public boolean isEnableExprPrunePartition() {
        return enableExprPrunePartition;
    }

    public void setEnableExprPrunePartition(boolean enableExprPrunePartition) {
        this.enableExprPrunePartition = enableExprPrunePartition;
    }

    public boolean enableCboDeriveRangeJoinPredicate() {
        return cboDeriveRangeJoinPredicate;
    }

    public void setCboDeriveRangeJoinPredicate(boolean cboDeriveRangeJoinPredicate) {
        this.cboDeriveRangeJoinPredicate = cboDeriveRangeJoinPredicate;
    }

    public boolean isCboDeriveJoinIsNullPredicate() {
        return cboDeriveJoinIsNullPredicate;
    }

    public boolean isAuditExecuteStmt() {
        return auditExecuteStmt;
    }

    public void setEnableShortCircuit(boolean enableShortCircuit) {
        this.enableShortCircuit = enableShortCircuit;
    }

    public boolean isEnableShortCircuit() {
        return enableShortCircuit;
    }

    public void setLargeDecimalUnderlyingType(String type) {
        if (type.equalsIgnoreCase(SessionVariableConstants.PANIC) ||
                type.equalsIgnoreCase(SessionVariableConstants.DECIMAL) ||
                type.equalsIgnoreCase(SessionVariableConstants.DOUBLE)) {
            largeDecimalUnderlyingType = type.toLowerCase();
        } else {
            throw new IllegalArgumentException(
                    "Legal values of large_decimal_underlying_type are panic|decimal|double");
        }
    }

    public String getLargeDecimalUnderlyingType() {
        return largeDecimalUnderlyingType;
    }

    public boolean getEnableIcebergIdentityColumnOptimize() {
        return enableIcebergIdentityColumnOptimize;
    }

    public boolean getEnablePlanSerializeConcurrently() {
        return enablePlanSerializeConcurrently;
    }

    public long getCrossJoinCostPenalty() {
        return crossJoinCostPenalty;
    }

    public void setCrossJoinCostPenalty(long crossJoinCostPenalty) {
        this.crossJoinCostPenalty = crossJoinCostPenalty;
    }

    public int getSkewJoinRandRange() {
        return skewJoinRandRange;
    }

    public void setSkewJoinRandRange(int skewJoinRandRange) {
        this.skewJoinRandRange = skewJoinRandRange;
    }

    public boolean isEnableStrictOrderBy() {
        return enableStrictOrderBy;
    }

    public void setEnableStrictOrderBy(boolean enableStrictOrderBy) {
        this.enableStrictOrderBy = enableStrictOrderBy;
    }

    // Serialize to thrift object
    // used for rest api
    public TQueryOptions toThrift() {
        TQueryOptions tResult = new TQueryOptions();
        tResult.setMem_limit(maxExecMemByte);
        tResult.setQuery_mem_limit(queryMemLimit);

        // Avoid integer overflow
        tResult.setQuery_timeout(Math.min(Integer.MAX_VALUE / 1000, queryTimeoutS));
        tResult.setQuery_delivery_timeout(Math.min(Integer.MAX_VALUE / 1000, queryDeliveryTimeoutS));
        tResult.setEnable_profile(enableProfile);
        tResult.setBig_query_profile_second_threshold(bigQueryProfileSecondThreshold);
        tResult.setRuntime_profile_report_interval(runtimeProfileReportInterval);
        tResult.setBatch_size(chunkSize);
        tResult.setLoad_mem_limit(loadMemLimit);

        if (maxScanKeyNum > -1) {
            tResult.setMax_scan_key_num(maxScanKeyNum);
        }
        if (maxPushdownConditionsPerColumn > -1) {
            tResult.setMax_pushdown_conditions_per_column(maxPushdownConditionsPerColumn);
        }

        if (SqlModeHelper.check(sqlMode, SqlModeHelper.MODE_ERROR_IF_OVERFLOW)) {
            tResult.setOverflow_mode(TOverflowMode.REPORT_ERROR);
        }

        tResult.setEnable_spill(enableSpill);
        if (enableSpill) {
            tResult.setSpill_mem_table_size(spillMemTableSize);
            tResult.setSpill_mem_table_num(spillMemTableNum);
            tResult.setSpill_mem_limit_threshold(spillMemLimitThreshold);
            tResult.setSpill_operator_min_bytes(spillOperatorMinBytes);
            tResult.setSpill_operator_max_bytes(spillOperatorMaxBytes);
            tResult.setSpill_revocable_max_bytes(spillRevocableMaxBytes);
            tResult.setSpill_encode_level(spillEncodeLevel);
            tResult.setSpillable_operator_mask(spillableOperatorMask);
            tResult.setEnable_agg_spill_preaggregation(enableAggSpillPreaggregation);
            tResult.setSpill_enable_direct_io(spillEnableDirectIO);
        }

        // Compression Type
        TCompressionType compressionType = CompressionUtils.findTCompressionByName(transmissionCompressionType);
        if (compressionType != null) {
            tResult.setTransmission_compression_type(compressionType);
        }

        tResult.setTransmission_encode_level(transmissionEncodeLevel);
        tResult.setGroup_concat_max_len(groupConcatMaxLen);
        tResult.setRpc_http_min_size(rpcHttpMinSize);
        tResult.setInterleaving_group_size(interleavingGroupSize);

        TCompressionType loadCompressionType =
                CompressionUtils.findTCompressionByName(loadTransmissionCompressionType);
        if (loadCompressionType != null) {
            tResult.setLoad_transmission_compression_type(loadCompressionType);
        }

        tResult.setRuntime_join_filter_pushdown_limit(runtimeJoinFilterPushDownLimit);
        tResult.setGlobal_runtime_filter_build_max_size(globalRuntimeFilterBuildMaxSize);
        tResult.setRuntime_filter_wait_timeout_ms(globalRuntimeFilterWaitTimeout);
        tResult.setRuntime_filter_send_timeout_ms(globalRuntimeFilterRpcTimeout);
        tResult.setRuntime_filter_scan_wait_time_ms(runtimeFilterScanWaitTime);
        tResult.setRuntime_filter_rpc_http_min_size(globalRuntimeFilterRpcHttpMinSize);
        tResult.setPipeline_dop(pipelineDop);
        if (pipelineProfileLevel == 2) {
            tResult.setPipeline_profile_level(TPipelineProfileLevel.DETAIL);
        } else {
            tResult.setPipeline_profile_level(TPipelineProfileLevel.MERGE);
        }

        tResult.setEnable_tablet_internal_parallel(enableTabletInternalParallel);
        tResult.setTablet_internal_parallel_mode(
                TTabletInternalParallelMode.valueOf(tabletInternalParallelMode.toUpperCase()));
        tResult.setSpill_mode(TSpillMode.valueOf(spillMode.toUpperCase()));
        tResult.setEnable_query_debug_trace(enableQueryDebugTrace);
        tResult.setEnable_pipeline_query_statistic(true);
        tResult.setRuntime_filter_early_return_selectivity(runtimeFilterEarlyReturnSelectivity);

        tResult.setAllow_throw_exception((sqlMode & SqlModeHelper.MODE_ALLOW_THROW_EXCEPTION) != 0);

        tResult.setEnable_scan_datacache(enableScanDataCache);
        tResult.setEnable_populate_datacache(enablePopulateDataCache);
        tResult.setEnable_file_metacache(enableFileMetaCache);
        tResult.setHudi_mor_force_jni_reader(hudiMORForceJNIReader);
        tResult.setIo_tasks_per_scan_operator(ioTasksPerScanOperator);
        tResult.setConnector_io_tasks_per_scan_operator(connectorIoTasksPerScanOperator);
        tResult.setEnable_dynamic_prune_scan_range(enableDynamicPruneScanRange);
        tResult.setUse_page_cache(usePageCache);

        tResult.setEnable_connector_adaptive_io_tasks(enableConnectorAdaptiveIoTasks);
        tResult.setConnector_io_tasks_slow_io_latency_ms(connectorIoTasksSlowIoLatency);
        tResult.setConnector_scan_use_query_mem_ratio(connectorScanUseQueryMemRatio);
        tResult.setScan_use_query_mem_ratio(scanUseQueryMemRatio);
        tResult.setEnable_collect_table_level_scan_stats(enableCollectTableLevelScanStats);
        tResult.setEnable_pipeline_level_shuffle(enablePipelineLevelShuffle);
        tResult.setEnable_hyperscan_vec(enableHyperscanVec);
        return tResult;
    }

    public String getJsonString() throws IOException {
        JSONObject root = new JSONObject();
        try {
            for (Field field : SessionVariable.class.getDeclaredFields()) {
                VarAttr attr = field.getAnnotation(VarAttr.class);
                if (attr == null) {
                    continue;
                }
                switch (field.getType().getSimpleName()) {
                    case "boolean":
                    case "int":
                    case "long":
                    case "float":
                    case "double":
                    case "String":
                        root.put(attr.name(), field.get(this));
                        break;
                    default:
                        // Unsupported type variable.
                        throw new IOException("invalid type: " + field.getType().getSimpleName());
                }
            }
        } catch (Exception e) {
            throw new IOException("failed to write session variable: " + e.getMessage());
        }
        return root.toString();
    }

    @Override
    public void write(DataOutput out) throws IOException {
        Text.writeString(out, getJsonString());
    }

    public void readFields(DataInput in) throws IOException {
        readFromJson(in);
    }

    private void readFromJson(DataInput in) throws IOException {
        String json = Text.readString(in);
        replayFromJson(json);
    }

    public void replayFromJson(String json) throws IOException {
        JSONObject root = new JSONObject(json);
        try {
            for (Field field : SessionVariable.class.getDeclaredFields()) {
                VarAttr attr = field.getAnnotation(VarAttr.class);
                if (attr == null) {
                    continue;
                }

                if (!root.has(attr.name())) {
                    continue;
                }
                // Do not restore the session_only variable
                if ((attr.flag() & VariableMgr.SESSION_ONLY) != 0) {
                    continue;
                }

                switch (field.getType().getSimpleName()) {
                    case "boolean":
                        field.set(this, root.getBoolean(attr.name()));
                        break;
                    case "int":
                        field.set(this, root.getInt(attr.name()));
                        break;
                    case "long":
                        field.set(this, root.getLong(attr.name()));
                        break;
                    case "float":
                        field.set(this, root.getFloat(attr.name()));
                        break;
                    case "double":
                        field.set(this, root.getDouble(attr.name()));
                        break;
                    case "String":
                        field.set(this, root.getString(attr.name()));
                        break;
                    default:
                        // Unsupported type variable.
                        throw new IOException("invalid type: " + field.getType().getSimpleName());
                }
            }
        } catch (Exception e) {
            LOG.warn("failed to read session variable: {}", e.getMessage());
        }
    }

    public Map<String, NonDefaultValue> getNonDefaultVariables() {
        Map<String, NonDefaultValue> nonDefaultVariables = Maps.newHashMap();
        Class<SessionVariable> clazz = SessionVariable.class;
        Field[] fields = clazz.getDeclaredFields();
        try {
            for (Field field : fields) {
                VarAttr varAttr = field.getAnnotation(VarAttr.class);
                if (varAttr == null) {
                    continue;
                }
                field.setAccessible(true);

                Object defaultValue = field.get(DEFAULT_SESSION_VARIABLE);
                Object actualValue = field.get(this);
                if (!Objects.equals(defaultValue, actualValue)) {
                    nonDefaultVariables.put(varAttr.name(), new NonDefaultValue(defaultValue, actualValue));
                }
            }
        } catch (IllegalAccessException e) {
            LOG.warn("failed to get non default variables", e);
        }
        return nonDefaultVariables;
    }

    public String getNonDefaultVariablesJson() {
        return GSON.toJson(getNonDefaultVariables());
    }

    public static final class NonDefaultValue {
        public final Object defaultValue;
        public final Object actualValue;

        public NonDefaultValue(Object defaultValue, Object actualValue) {
            this.defaultValue = defaultValue;
            this.actualValue = actualValue;
        }

        public static Map<String, NonDefaultValue> parseFrom(String content) {
            return GSON.fromJson(content, new TypeToken<Map<String, NonDefaultValue>>() {
            }.getType());
        }
    }

    @Override
    public Object clone() {
        try {
            return super.clone();
        } catch (CloneNotSupportedException e) {
            throw new RuntimeException(e);
        }
    }
}<|MERGE_RESOLUTION|>--- conflicted
+++ resolved
@@ -1236,14 +1236,14 @@
     @VarAttr(name = ENABLE_HYPERSCAN_VEC)
     private boolean enableHyperscanVec = true;
 
-<<<<<<< HEAD
     public void setEnableArrayLowCardinalityOptimize(boolean enableArrayLowCardinalityOptimize) {
         this.enableArrayLowCardinalityOptimize = enableArrayLowCardinalityOptimize;
     }
 
     public boolean isEnableArrayLowCardinalityOptimize() {
         return enableArrayLowCardinalityOptimize;
-=======
+    }
+
     @VarAttr(name = ENABLE_REWRITE_BITMAP_UNION_TO_BITMAP_AGG)
     private boolean enableRewriteBitmapUnionToBitmapAgg = true;
 
@@ -1253,7 +1253,6 @@
 
     public void setEnableRewriteBitmapUnionToBitmapAgg(boolean enableRewriteBitmapUnionToBitmapAgg) {
         this.enableRewriteBitmapUnionToBitmapAgg = enableRewriteBitmapUnionToBitmapAgg;
->>>>>>> 793a8c58
     }
 
     public long getCboPushDownTopNLimit() {
