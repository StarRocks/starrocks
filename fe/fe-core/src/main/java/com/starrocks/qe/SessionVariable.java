--- conflicted
+++ resolved
@@ -196,21 +196,15 @@
 
     public static final String ENABLE_HIVE_COLUMN_STATS = "enable_hive_column_stats";
 
-<<<<<<< HEAD
-    public static final String JOIN_IMPLEMENTATION_MODE = "join_implementation_mode";
-
-    @VariableMgr.VarAttr(name = ENABLE_PIPELINE_ENGINE)
-    private boolean enablePipelineEngine = false;
-=======
     public static final String RUNTIME_FILTER_SCAN_WAIT_TIME = "runtime_filter_scan_wait_time";
     public static final String ENABLE_OPTIMIZER_TRACE_LOG = "enable_optimizer_trace_log";
+    public static final String JOIN_IMPLEMENTATION_MODE = "join_implementation_mode";
 
     @VariableMgr.VarAttr(name = ENABLE_PIPELINE, alias = ENABLE_PIPELINE_ENGINE, show = ENABLE_PIPELINE_ENGINE)
     private boolean enablePipelineEngine = true;
 
     @VariableMgr.VarAttr(name = RUNTIME_FILTER_SCAN_WAIT_TIME, flag = VariableMgr.INVISIBLE)
     private long runtimeFilterScanWaitTime = 20L;
->>>>>>> 56a749e2
 
     @VariableMgr.VarAttr(name = ENABLE_RESOURCE_GROUP)
     private boolean enableResourceGroup = false;
@@ -512,17 +506,15 @@
     @VariableMgr.VarAttr(name = ENABLE_HIVE_COLUMN_STATS)
     private boolean enableHiveColumnStats = true;
 
-<<<<<<< HEAD
     @VariableMgr.VarAttr(name = JOIN_IMPLEMENTATION_MODE)
     private String joinImplementationMode = "hash"; // auto, merge, hash
-=======
+
     @VariableMgr.VarAttr(name = ENABLE_OPTIMIZER_TRACE_LOG, flag = VariableMgr.INVISIBLE)
     private boolean enableOptimizerTraceLog = false;
 
     public long getRuntimeFilterScanWaitTime() {
         return runtimeFilterScanWaitTime;
     }
->>>>>>> 56a749e2
 
     public boolean enableHiveColumnStats() {
         return enableHiveColumnStats;
@@ -933,13 +925,12 @@
         return enableSQLDigest;
     }
 
-<<<<<<< HEAD
     public String getJoinImplementationMode() {
         return joinImplementationMode;
-=======
+    }
+
     public boolean isEnableOptimizerTraceLog() {
         return enableOptimizerTraceLog;
->>>>>>> 56a749e2
     }
 
     // Serialize to thrift object
