// This file is made available under Elastic License 2.0.
// This file is based on code available under the Apache license here:
//   https://github.com/apache/incubator-doris/blob/master/fe/fe-core/src/main/java/org/apache/doris/qe/SessionVariable.java

// Licensed to the Apache Software Foundation (ASF) under one
// or more contributor license agreements.  See the NOTICE file
// distributed with this work for additional information
// regarding copyright ownership.  The ASF licenses this file
// to you under the Apache License, Version 2.0 (the
// "License"); you may not use this file except in compliance
// with the License.  You may obtain a copy of the License at
//
//   http://www.apache.org/licenses/LICENSE-2.0
//
// Unless required by applicable law or agreed to in writing,
// software distributed under the License is distributed on an
// "AS IS" BASIS, WITHOUT WARRANTIES OR CONDITIONS OF ANY
// KIND, either express or implied.  See the License for the
// specific language governing permissions and limitations
// under the License.

package com.starrocks.qe;

import com.starrocks.common.FeMetaVersion;
import com.starrocks.common.io.Text;
import com.starrocks.common.io.Writable;
import com.starrocks.common.util.CompressionUtils;
import com.starrocks.common.util.TimeUtils;
import com.starrocks.qe.VariableMgr.VarAttr;
import com.starrocks.server.GlobalStateMgr;
import com.starrocks.system.BackendCoreStat;
import com.starrocks.thrift.TCompressionType;
import com.starrocks.thrift.TPipelineProfileLevel;
import com.starrocks.thrift.TQueryOptions;
import org.apache.logging.log4j.LogManager;
import org.apache.logging.log4j.Logger;
import org.json.JSONObject;

import java.io.DataInput;
import java.io.DataOutput;
import java.io.IOException;
import java.io.Serializable;
import java.lang.reflect.Field;

// System variable
public class SessionVariable implements Serializable, Writable, Cloneable {
    private static final Logger LOG = LogManager.getLogger(SessionVariable.class);

    public static final String EXEC_MEM_LIMIT = "exec_mem_limit";

    /**
     * configure the mem limit of load process on BE.
     * Previously users used exec_mem_limit to set memory limits.
     * To maintain compatibility, the default value of load_mem_limit is 0,
     * which means that the load memory limit is still using exec_mem_limit.
     * Users can set a value greater than zero to explicitly specify the load memory limit.
     * This variable is mainly for INSERT operation, because INSERT operation has both query and load part.
     * Using only the exec_mem_limit variable does not make a good distinction of memory limit between the two parts.
     */
    public static final String LOAD_MEM_LIMIT = "load_mem_limit";

    /**
     * The mem limit of query on BE. It takes effects only when enabling pipeline engine.
     * - If `query_mem_limit` > 0, use it to limit the memory of a query.
     *   The memory a query able to be used is just `query_mem_limit`.
     * - Otherwise, use `exec_mem_limit` to limit the memory of a query.
     *   The memory a query able to be used is `exec_mem_limit * num_fragments * pipeline_dop`.
     * To maintain compatibility, the default value is 0.
     */
    public static final String QUERY_MEM_LIMIT = "query_mem_limit";

    public static final String QUERY_TIMEOUT = "query_timeout";
    public static final String MAX_EXECUTION_TIME = "max_execution_time";
    public static final String IS_REPORT_SUCCESS = "is_report_success";
    public static final String PROFILING = "profiling";
    public static final String SQL_MODE = "sql_mode";
    public static final String RESOURCE_GROUP = "resource_group";
    public static final String AUTO_COMMIT = "autocommit";
    public static final String TX_ISOLATION = "tx_isolation";
    public static final String CHARACTER_SET_CLIENT = "character_set_client";
    public static final String CHARACTER_SET_CONNNECTION = "character_set_connection";
    public static final String CHARACTER_SET_RESULTS = "character_set_results";
    public static final String CHARACTER_SET_SERVER = "character_set_server";
    public static final String COLLATION_CONNECTION = "collation_connection";
    public static final String COLLATION_DATABASE = "collation_database";
    public static final String COLLATION_SERVER = "collation_server";
    public static final String SQL_AUTO_IS_NULL = "SQL_AUTO_IS_NULL";
    public static final String SQL_SELECT_LIMIT = "sql_select_limit";
    public static final String MAX_ALLOWED_PACKET = "max_allowed_packet";
    public static final String AUTO_INCREMENT_INCREMENT = "auto_increment_increment";
    public static final String QUERY_CACHE_TYPE = "query_cache_type";
    public static final String INTERACTIVE_TIMTOUT = "interactive_timeout";
    public static final String WAIT_TIMEOUT = "wait_timeout";
    public static final String NET_WRITE_TIMEOUT = "net_write_timeout";
    public static final String NET_READ_TIMEOUT = "net_read_timeout";
    public static final String TIME_ZONE = "time_zone";
    public static final String SQL_SAFE_UPDATES = "sql_safe_updates";
    public static final String NET_BUFFER_LENGTH = "net_buffer_length";
    public static final String CODEGEN_LEVEL = "codegen_level";
    // mem limit can't smaller than bufferpool's default page size
    public static final int MIN_EXEC_MEM_LIMIT = 2097152;
    public static final String BATCH_SIZE = "batch_size";
    public static final String CHUNK_SIZE = "chunk_size";
    public static final String DISABLE_STREAMING_PREAGGREGATIONS = "disable_streaming_preaggregations";
    public static final String STREAMING_PREAGGREGATION_MODE = "streaming_preaggregation_mode";
    public static final String DISABLE_COLOCATE_JOIN = "disable_colocate_join";
    public static final String DISABLE_BUCKET_JOIN = "disable_bucket_join";
    public static final String PARALLEL_FRAGMENT_EXEC_INSTANCE_NUM = "parallel_fragment_exec_instance_num";
    public static final String ENABLE_INSERT_STRICT = "enable_insert_strict";
    public static final String ENABLE_SPILLING = "enable_spilling";
    // if set to true, some of stmt will be forwarded to master FE to get result
    public static final String FORWARD_TO_MASTER = "forward_to_master";
    // user can set instance num after exchange, no need to be equal to nums of before exchange
    public static final String PARALLEL_EXCHANGE_INSTANCE_NUM = "parallel_exchange_instance_num";
    public static final String EVENT_SCHEDULER = "event_scheduler";
    public static final String STORAGE_ENGINE = "storage_engine";
    public static final String DIV_PRECISION_INCREMENT = "div_precision_increment";

    // see comment of `starrocks_max_scan_key_num` and `max_pushdown_conditions_per_column` in BE config
    public static final String MAX_SCAN_KEY_NUM = "max_scan_key_num";
    public static final String MAX_PUSHDOWN_CONDITIONS_PER_COLUMN = "max_pushdown_conditions_per_column";

    // use new execution engine instead of the old one if enable_pipeline_engine is true,
    // the new execution engine split a fragment into pipelines, then create several drivers
    // from the pipeline for parallel executing, threads from global pool pick out the
    // ready-to-run drivers to execute and switch the blocked drivers off cores;
    // the old one put each fragment into a thread, then pull final result from the root fragment,
    // leaf fragments always waiting for disk IO's completion and intermediate fragments wait
    // for chunk arrival and blocked on receive queues of its exchange node, so among
    // threads allocated for a query in the old execution engine, only small number of
    // them do the real work on core.
    public static final String ENABLE_PIPELINE = "enable_pipeline";

    public static final String ENABLE_PIPELINE_ENGINE = "enable_pipeline_engine";

    // Use resource group. It will influence the CPU schedule, I/O scheduler, and
    // memory limit etc. in BE.
    public static final String ENABLE_RESOURCE_GROUP = "enable_resource_group";

    public static final String PIPELINE_DOP = "pipeline_dop";

    public static final String PIPELINE_PROFILE_LEVEL = "pipeline_profile_level";

    public static final String WORKGROUP_ID = "workgroup_id";

    // hash join right table push down
    public static final String HASH_JOIN_PUSH_DOWN_RIGHT_TABLE = "hash_join_push_down_right_table";

    // disable join reorder
    public static final String DISABLE_JOIN_REORDER = "disable_join_reorder";

    // open predicate reorder
    public static final String ENABLE_PREDICATE_REORDER = "enable_predicate_reorder";

    public static final String ENABLE_FILTER_UNUSED_COLUMNS_IN_SCAN_STAGE =
            "enable_filter_unused_columns_in_scan_stage";

    // the maximum time, in seconds, waiting for an insert statement's transaction state
    // transfer from COMMITTED to VISIBLE.
    // If the time exceeded but the transaction state is not VISIBLE, the transaction will
    // still be considered as succeeded and an OK packet will be sent to the client, but
    // the affected records may not be visible to the subsequent queries, even if it's in
    // the same session.
    public static final String TRANSACTION_VISIBLE_WAIT_TIMEOUT = "tx_visible_wait_timeout";
    // only for Aliyun DTS, no actual use.
    public static final String FOREIGN_KEY_CHECKS = "foreign_key_checks";

    // force schedule local be for HybridBackendSelector
    // only for hive external table now
    public static final String FORCE_SCHEDULE_LOCAL = "force_schedule_local";

    // --------  New planner session variables start --------
    public static final String NEW_PLANER_AGG_STAGE = "new_planner_agg_stage";
    public static final String BROADCAST_ROW_LIMIT = "broadcast_row_limit";
    public static final String NEW_PLANNER_OPTIMIZER_TIMEOUT = "new_planner_optimize_timeout";
    public static final String ENABLE_GROUPBY_USE_OUTPUT_ALIAS = "enable_groupby_use_output_alias";
    public static final String ENABLE_QUERY_DUMP = "enable_query_dump";

    public static final String CBO_MAX_REORDER_NODE_USE_EXHAUSTIVE = "cbo_max_reorder_node_use_exhaustive";
    public static final String CBO_ENABLE_DP_JOIN_REORDER = "cbo_enable_dp_join_reorder";
    public static final String CBO_MAX_REORDER_NODE_USE_DP = "cbo_max_reorder_node_use_dp";
    public static final String CBO_ENABLE_GREEDY_JOIN_REORDER = "cbo_enable_greedy_join_reorder";
    public static final String CBO_ENABLE_REPLICATED_JOIN = "cbo_enable_replicated_join";
    public static final String CBO_USE_CORRELATED_JOIN_ESTIMATE = "cbo_use_correlated_join_estimate";
    public static final String CBO_ENABLE_LOW_CARDINALITY_OPTIMIZE = "cbo_enable_low_cardinality_optimize";
    public static final String CBO_USE_NTH_EXEC_PLAN = "cbo_use_nth_exec_plan";
    public static final String CBO_CTE_REUSE = "cbo_cte_reuse";
    public static final String CBO_CTE_REUSE_RATE = "cbo_cte_reuse_rate";
    public static final String ENABLE_SQL_DIGEST = "enable_sql_digest";
    // --------  New planner session variables end --------

    // Type of compression of transmitted data
    // Different compression algorithms may be chosen in different hardware environments. For example,
    // in the case of insufficient network bandwidth, but excess CPU resources, an algorithm with a
    // higher compression ratio may be chosen to use more CPU and make the overall query time lower.
    public static final String TRANSMISSION_COMPRESSION_TYPE = "transmission_compression_type";

    public static final String RUNTIME_JOIN_FILTER_PUSH_DOWN_LIMIT = "runtime_join_filter_push_down_limit";
    public static final String ENABLE_GLOBAL_RUNTIME_FILTER = "enable_global_runtime_filter";
    public static final String GLOBAL_RUNTIME_FILTER_BUILD_MAX_SIZE = "global_runtime_filter_build_max_size";
    public static final String GLOBAL_RUNTIME_FILTER_PROBE_MIN_SIZE = "global_runtime_filter_probe_min_size";
    public static final String GLOBAL_RUNTIME_FILTER_PROBE_MIN_SELECTIVITY =
            "global_runtime_filter_probe_min_selectivity";

    public static final String ENABLE_COLUMN_EXPR_PREDICATE = "enable_column_expr_predicate";
    public static final String ENABLE_EXCHANGE_PASS_THROUGH = "enable_exchange_pass_through";
    public static final String ENABLE_EXCHANGE_PASS_THROUGH_EXPIRE = "enable_exchange_pass_through_expire";

    public static final String SINGLE_NODE_EXEC_PLAN = "single_node_exec_plan";

    public static final String ALLOW_DEFAULT_PARTITION = "allow_default_partition";

    public static final String ENABLE_HIVE_COLUMN_STATS = "enable_hive_column_stats";

    public static final String RUNTIME_FILTER_SCAN_WAIT_TIME = "runtime_filter_scan_wait_time";
    public static final String ENABLE_OPTIMIZER_TRACE_LOG = "enable_optimizer_trace_log";
    public static final String JOIN_IMPLEMENTATION_MODE = "join_implementation_mode";

    public static final String STATISTIC_COLLECT_PARALLEL = "statistic_collect_parallel";

    @VariableMgr.VarAttr(name = ENABLE_PIPELINE, alias = ENABLE_PIPELINE_ENGINE, show = ENABLE_PIPELINE_ENGINE)
    private boolean enablePipelineEngine = true;

    @VariableMgr.VarAttr(name = RUNTIME_FILTER_SCAN_WAIT_TIME, flag = VariableMgr.INVISIBLE)
    private long runtimeFilterScanWaitTime = 20L;

    @VariableMgr.VarAttr(name = ENABLE_RESOURCE_GROUP)
    private boolean enableResourceGroup = false;

    // max memory used on every backend.
    public static final long DEFAULT_EXEC_MEM_LIMIT = 2147483648L;
    @VariableMgr.VarAttr(name = EXEC_MEM_LIMIT)
    public long maxExecMemByte = DEFAULT_EXEC_MEM_LIMIT;

<<<<<<< HEAD
    @Deprecated
    @VariableMgr.VarAttr(name = ENABLE_SPILLING, flag = VariableMgr.INVISIBLE)
=======
    @VariableMgr.VarAttr(name = LOAD_MEM_LIMIT)
    private long loadMemLimit = 0L;

    @VariableMgr.VarAttr(name = QUERY_MEM_LIMIT)
    private long queryMemLimit = 0L;

    @VariableMgr.VarAttr(name = ENABLE_SPILLING)
>>>>>>> 65c884f3
    public boolean enableSpilling = false;

    // query timeout in second.
    @VariableMgr.VarAttr(name = QUERY_TIMEOUT)
    private int queryTimeoutS = 300;

    // query timeout in millisecond, currently nouse, only for compatible.
    @VariableMgr.VarAttr(name = MAX_EXECUTION_TIME)
    private long maxExecutionTime = 3000000;

    // if true, need report to coordinator when plan fragment execute successfully.
    @VariableMgr.VarAttr(name = IS_REPORT_SUCCESS)
    private boolean isReportSucc = false;
    // only for Aliyun DTS, useless.
    @Deprecated
    @VariableMgr.VarAttr(name = PROFILING, flag = VariableMgr.INVISIBLE)
    private boolean openProfile = false;

    // Default sqlMode is ONLY_FULL_GROUP_BY
    @VariableMgr.VarAttr(name = SQL_MODE)
    private long sqlMode = 32L;

    // The specified resource group of this session
    @VariableMgr.VarAttr(name = RESOURCE_GROUP, flag = VariableMgr.SESSION_ONLY)
    private String resourceGroup = "";

    // this is used to make mysql client happy
    @VariableMgr.VarAttr(name = AUTO_COMMIT)
    private boolean autoCommit = true;

    // this is used to make c3p0 library happy
    @VariableMgr.VarAttr(name = TX_ISOLATION)
    private String txIsolation = "REPEATABLE-READ";

    // this is used to make c3p0 library happy
    @VariableMgr.VarAttr(name = CHARACTER_SET_CLIENT)
    private String charsetClient = "utf8";
    @VariableMgr.VarAttr(name = CHARACTER_SET_CONNNECTION)
    private String charsetConnection = "utf8";
    @VariableMgr.VarAttr(name = CHARACTER_SET_RESULTS)
    private String charsetResults = "utf8";
    @VariableMgr.VarAttr(name = CHARACTER_SET_SERVER)
    private String charsetServer = "utf8";
    @VariableMgr.VarAttr(name = COLLATION_CONNECTION)
    private String collationConnection = "utf8_general_ci";
    @VariableMgr.VarAttr(name = COLLATION_DATABASE)
    private String collationDatabase = "utf8_general_ci";

    @VariableMgr.VarAttr(name = COLLATION_SERVER)
    private String collationServer = "utf8_general_ci";

    // this is used to make c3p0 library happy
    @VariableMgr.VarAttr(name = SQL_AUTO_IS_NULL)
    private boolean sqlAutoIsNull = false;

    public static final long DEFAULT_SELECT_LIMIT = 9223372036854775807L;
    @VariableMgr.VarAttr(name = SQL_SELECT_LIMIT)
    private long sqlSelectLimit = DEFAULT_SELECT_LIMIT;

    // this is used to make c3p0 library happy
    @VariableMgr.VarAttr(name = MAX_ALLOWED_PACKET)
    private int maxAllowedPacket = 1048576;

    @VariableMgr.VarAttr(name = AUTO_INCREMENT_INCREMENT)
    private int autoIncrementIncrement = 1;

    // this is used to make c3p0 library happy
    @VariableMgr.VarAttr(name = QUERY_CACHE_TYPE)
    private int queryCacheType = 0;

    // The number of seconds the server waits for activity on an interactive connection before closing it
    @VariableMgr.VarAttr(name = INTERACTIVE_TIMTOUT)
    private int interactiveTimeout = 3600;

    // The number of seconds the server waits for activity on a noninteractive connection before closing it.
    @VariableMgr.VarAttr(name = WAIT_TIMEOUT)
    private int waitTimeout = 28800;

    // The number of seconds to wait for a block to be written to a connection before aborting the write
    @VariableMgr.VarAttr(name = NET_WRITE_TIMEOUT)
    private int netWriteTimeout = 60;

    // The number of seconds to wait for a block to be written to a connection before aborting the write
    @VariableMgr.VarAttr(name = NET_READ_TIMEOUT)
    private int netReadTimeout = 60;

    // The current time zone
    @VariableMgr.VarAttr(name = TIME_ZONE)
    private String timeZone = TimeUtils.getSystemTimeZone().getID();

    @VariableMgr.VarAttr(name = PARALLEL_EXCHANGE_INSTANCE_NUM)
    private int exchangeInstanceParallel = -1;

    @VariableMgr.VarAttr(name = SQL_SAFE_UPDATES)
    private int sqlSafeUpdates = 0;

    // only
    @VariableMgr.VarAttr(name = NET_BUFFER_LENGTH, flag = VariableMgr.READ_ONLY)
    private int netBufferLength = 16384;

    // if true, need report to coordinator when plan fragment execute successfully.
    @Deprecated
    @VariableMgr.VarAttr(name = CODEGEN_LEVEL, flag = VariableMgr.INVISIBLE)
    private int codegenLevel = 0;

    @VariableMgr.VarAttr(name = BATCH_SIZE, flag = VariableMgr.INVISIBLE)
    private int batchSize = 0;

    @VariableMgr.VarAttr(name = CHUNK_SIZE, flag = VariableMgr.INVISIBLE)
    private int chunkSize = 4096;

    public static final int PIPELINE_BATCH_SIZE = 16384;

    @VariableMgr.VarAttr(name = DISABLE_STREAMING_PREAGGREGATIONS)
    private boolean disableStreamPreaggregations = false;

    @VariableMgr.VarAttr(name = STREAMING_PREAGGREGATION_MODE)
    private String streamingPreaggregationMode = "auto"; // auto, force_streaming, force_preaggregation

    @VariableMgr.VarAttr(name = DISABLE_COLOCATE_JOIN)
    private boolean disableColocateJoin = false;

    @VariableMgr.VarAttr(name = DISABLE_BUCKET_JOIN, flag = VariableMgr.INVISIBLE)
    private boolean disableBucketJoin = false;

    @VariableMgr.VarAttr(name = CBO_USE_CORRELATED_JOIN_ESTIMATE)
    private boolean useCorrelatedJoinEstimate = true;

    @VariableMgr.VarAttr(name = CBO_USE_NTH_EXEC_PLAN, flag = VariableMgr.INVISIBLE)
    private int useNthExecPlan = 0;

    @VarAttr(name = CBO_CTE_REUSE)
    private boolean cboCteReuse = false;

    @VarAttr(name = CBO_CTE_REUSE_RATE, flag = VariableMgr.INVISIBLE)
    private double cboCTERuseRatio = 1.2;

    @VarAttr(name = ENABLE_SQL_DIGEST, flag = VariableMgr.INVISIBLE)
    private boolean enableSQLDigest = false;

    /*
     * the parallel exec instance num for one Fragment in one BE
     * 1 means disable this feature
     */
    @VariableMgr.VarAttr(name = PARALLEL_FRAGMENT_EXEC_INSTANCE_NUM)
    private int parallelExecInstanceNum = 1;

    @VariableMgr.VarAttr(name = PIPELINE_DOP)
    private int pipelineDop = 0;

    @VariableMgr.VarAttr(name = PIPELINE_PROFILE_LEVEL)
    private int pipelineProfileLevel = 1;

    @VariableMgr.VarAttr(name = WORKGROUP_ID, flag = VariableMgr.INVISIBLE)
    private int workgroupId = 0;

    @VariableMgr.VarAttr(name = ENABLE_INSERT_STRICT)
    private boolean enableInsertStrict = true;

    @VariableMgr.VarAttr(name = FORWARD_TO_MASTER)
    private boolean forwardToMaster = false;

    // compatible with some mysql client connect, say DataGrip of JetBrains
    @VariableMgr.VarAttr(name = EVENT_SCHEDULER)
    private String eventScheduler = "OFF";
    @VariableMgr.VarAttr(name = STORAGE_ENGINE)
    private String storageEngine = "olap";
    @VariableMgr.VarAttr(name = DIV_PRECISION_INCREMENT)
    private int divPrecisionIncrement = 4;

    // -1 means unset, BE will use its config value
    @VariableMgr.VarAttr(name = MAX_SCAN_KEY_NUM)
    private int maxScanKeyNum = -1;
    @VariableMgr.VarAttr(name = MAX_PUSHDOWN_CONDITIONS_PER_COLUMN)
    private int maxPushdownConditionsPerColumn = -1;

    @VariableMgr.VarAttr(name = HASH_JOIN_PUSH_DOWN_RIGHT_TABLE)
    private boolean hashJoinPushDownRightTable = true;

    @VariableMgr.VarAttr(name = DISABLE_JOIN_REORDER)
    private boolean disableJoinReorder = false;

    @VariableMgr.VarAttr(name = ENABLE_PREDICATE_REORDER)
    private boolean enablePredicateReorder = false;

    @VariableMgr.VarAttr(name = ENABLE_FILTER_UNUSED_COLUMNS_IN_SCAN_STAGE)
    private boolean enableFilterUnusedColumnsInScanStage = false;

    @VariableMgr.VarAttr(name = CBO_MAX_REORDER_NODE_USE_EXHAUSTIVE)
    private int cboMaxReorderNodeUseExhaustive = 4;

    @VariableMgr.VarAttr(name = CBO_ENABLE_DP_JOIN_REORDER, flag = VariableMgr.INVISIBLE)
    private boolean cboEnableDPJoinReorder = true;

    @VariableMgr.VarAttr(name = CBO_MAX_REORDER_NODE_USE_DP)
    private long cboMaxReorderNodeUseDP = 10;

    @VariableMgr.VarAttr(name = CBO_ENABLE_GREEDY_JOIN_REORDER, flag = VariableMgr.INVISIBLE)
    private boolean cboEnableGreedyJoinReorder = true;

    @VariableMgr.VarAttr(name = CBO_ENABLE_REPLICATED_JOIN, flag = VariableMgr.INVISIBLE)
    private boolean enableReplicationJoin = true;

    @VariableMgr.VarAttr(name = TRANSACTION_VISIBLE_WAIT_TIMEOUT)
    private long transactionVisibleWaitTimeout = 10;

    // only for Aliyun DTS, useless.
    @VariableMgr.VarAttr(name = FOREIGN_KEY_CHECKS)
    private boolean foreignKeyChecks = true;

    @VariableMgr.VarAttr(name = FORCE_SCHEDULE_LOCAL)
    private boolean forceScheduleLocal = false;

    @VariableMgr.VarAttr(name = BROADCAST_ROW_LIMIT)
    private long broadcastRowCountLimit = 15000000;

    @VariableMgr.VarAttr(name = NEW_PLANNER_OPTIMIZER_TIMEOUT)
    private long optimizerExecuteTimeout = 3000;

    @VariableMgr.VarAttr(name = ENABLE_QUERY_DUMP)
    private boolean enableQueryDump = false;

    @VariableMgr.VarAttr(name = CBO_ENABLE_LOW_CARDINALITY_OPTIMIZE)
    private boolean enableLowCardinalityOptimize = true;

    // value should be 0~4
    // 0 represents automatic selection, and 1, 2, 3, and 4 represent forced selection of AGG of
    // corresponding stages respectively. However, stages 3 and 4 can only be generated in
    // single-column distinct scenarios
    @VariableMgr.VarAttr(name = NEW_PLANER_AGG_STAGE)
    private int newPlannerAggStage = 0;

    @VariableMgr.VarAttr(name = TRANSMISSION_COMPRESSION_TYPE)
    private String transmissionCompressionType = "LZ4";

    @VariableMgr.VarAttr(name = RUNTIME_JOIN_FILTER_PUSH_DOWN_LIMIT)
    private long runtimeJoinFilterPushDownLimit = 1024000;

    @VariableMgr.VarAttr(name = ENABLE_GLOBAL_RUNTIME_FILTER)
    private boolean enableGlobalRuntimeFilter = true;

    @VariableMgr.VarAttr(name = GLOBAL_RUNTIME_FILTER_BUILD_MAX_SIZE, flag = VariableMgr.INVISIBLE)
    private long globalRuntimeFilterBuildMaxSize = 64 * 1024 * 1024;
    @VariableMgr.VarAttr(name = GLOBAL_RUNTIME_FILTER_PROBE_MIN_SIZE, flag = VariableMgr.INVISIBLE)
    private long globalRuntimeFilterProbeMinSize = 100 * 1024;
    @VariableMgr.VarAttr(name = GLOBAL_RUNTIME_FILTER_PROBE_MIN_SELECTIVITY, flag = VariableMgr.INVISIBLE)
    private float globalRuntimeFilterProbeMinSelectivity = 0.5f;

    //In order to be compatible with the logic of the old planner,
    //When the column name is the same as the alias name,
    //the alias will be used as the groupby column if set to true.
    @VariableMgr.VarAttr(name = ENABLE_GROUPBY_USE_OUTPUT_ALIAS)
    private boolean enableGroupbyUseOutputAlias = false;

    @VariableMgr.VarAttr(name = ENABLE_COLUMN_EXPR_PREDICATE)
    private boolean enableColumnExprPredicate = false;

    // Currently, if enable_exchange_pass_through is turned on. The performance has no improve on benchmark test,
    // and it will cause memory statistics problem of fragment instance,
    // It also which will introduce the problem of cross-thread memory allocate and release,
    // So i temporarily disable the enable_exchange_pass_through.
    // I will turn on int after all the above problems are solved.
    @VariableMgr.VarAttr(name = ENABLE_EXCHANGE_PASS_THROUGH_EXPIRE, alias = ENABLE_EXCHANGE_PASS_THROUGH,
            show = ENABLE_EXCHANGE_PASS_THROUGH)
    private boolean enableExchangePassThrough = false;

    // The following variables are deprecated and invisible //
    // ----------------------------------------------------------------------------//

    @VariableMgr.VarAttr(name = ALLOW_DEFAULT_PARTITION, flag = VariableMgr.INVISIBLE)
    private boolean allowDefaultPartition = false;

    @VariableMgr.VarAttr(name = "enable_cbo", flag = VariableMgr.INVISIBLE)
    @Deprecated
    private boolean enableCbo = true;

    @VariableMgr.VarAttr(name = "enable_vectorized_engine", alias = "vectorized_engine_enable",
            flag = VariableMgr.INVISIBLE)
    @Deprecated
    private boolean vectorizedEngineEnable = true;

    @VariableMgr.VarAttr(name = "enable_vectorized_insert", alias = "vectorized_insert_enable",
            flag = VariableMgr.INVISIBLE)
    @Deprecated
    private boolean vectorizedInsertEnable = true;

    @VariableMgr.VarAttr(name = "prefer_join_method", flag = VariableMgr.INVISIBLE)
    @Deprecated
    private String preferJoinMethod = "broadcast";

    @VariableMgr.VarAttr(name = "rewrite_count_distinct_to_bitmap_hll", flag = VariableMgr.INVISIBLE)
    @Deprecated
    private boolean rewriteCountDistinct = true;

    @VariableMgr.VarAttr(name = SINGLE_NODE_EXEC_PLAN, flag = VariableMgr.INVISIBLE)
    private boolean singleNodeExecPlan = false;

    @VariableMgr.VarAttr(name = ENABLE_HIVE_COLUMN_STATS)
    private boolean enableHiveColumnStats = true;

    @VariableMgr.VarAttr(name = JOIN_IMPLEMENTATION_MODE)
    private String joinImplementationMode = "hash"; // auto, merge, hash

    @VariableMgr.VarAttr(name = ENABLE_OPTIMIZER_TRACE_LOG, flag = VariableMgr.INVISIBLE)
    private boolean enableOptimizerTraceLog = false;

    @VarAttr(name = STATISTIC_COLLECT_PARALLEL)
    private int statisticCollectParallelism = 1;

    public int getStatisticCollectParallelism() {
        return statisticCollectParallelism;
    }

    public void setStatisticCollectParallelism(int statisticCollectParallelism) {
        this.statisticCollectParallelism = statisticCollectParallelism;
    }

    public long getRuntimeFilterScanWaitTime() {
        return runtimeFilterScanWaitTime;
    }

    public boolean enableHiveColumnStats() {
        return enableHiveColumnStats;
    }

    public long getMaxExecMemByte() {
        return maxExecMemByte;
    }

    public long getLoadMemLimit() {
        return loadMemLimit;
    }

    public int getQueryTimeoutS() {
        return queryTimeoutS;
    }

    public boolean isReportSucc() {
        return isReportSucc;
    }

    public void setReportSuccess(boolean isReportSuccess) {
        this.isReportSucc = isReportSuccess;
    }

    public int getWaitTimeoutS() {
        return waitTimeout;
    }

    public long getSqlMode() {
        return sqlMode;
    }

    public void setSqlMode(long sqlMode) {
        this.sqlMode = sqlMode;
    }

    public String getCharsetClient() {
        return charsetClient;
    }

    public String getCharsetConnection() {
        return charsetConnection;
    }

    public String getCharsetResults() {
        return charsetResults;
    }

    public String getCollationDatabase() {
        return collationDatabase;
    }

    public String getCollationServer() {
        return collationServer;
    }

    public long getSqlSelectLimit() {
        if (sqlSelectLimit < 0) {
            return DEFAULT_SELECT_LIMIT;
        }
        return sqlSelectLimit;
    }

    public void setSqlSelectLimit(long limit) {
        if (limit < 0) {
            return;
        }
        this.sqlSelectLimit = limit;
    }

    public String getTimeZone() {
        return timeZone;
    }

    public void setTimeZone(String timeZone) {
        this.timeZone = timeZone;
    }

    public void setMaxExecMemByte(long maxExecMemByte) {
        if (maxExecMemByte < MIN_EXEC_MEM_LIMIT) {
            this.maxExecMemByte = MIN_EXEC_MEM_LIMIT;
        } else {
            this.maxExecMemByte = maxExecMemByte;
        }
    }

    public void setLoadMemLimit(long loadMemLimit) {
        this.loadMemLimit = loadMemLimit;
    }

    public void setQueryTimeoutS(int queryTimeoutS) {
        this.queryTimeoutS = queryTimeoutS;
    }

    public String getResourceGroup() {
        return resourceGroup;
    }

    public void setResourceGroup(String resourceGroup) {
        this.resourceGroup = resourceGroup;
    }

    public boolean isDisableColocateJoin() {
        return disableColocateJoin;
    }

    public int getParallelExecInstanceNum() {
        return parallelExecInstanceNum;
    }

    // when pipeline engine is enabled
    // in case of pipeline_dop > 0: return pipeline_dop * parallelExecInstanceNum;
    // in case of pipeline_dop <= 0 and avgNumCores < 2: return 1;
    // in case of pipeline_dop <= 0 and avgNumCores >=2; return avgNumCores/2;
    public int getDegreeOfParallelism() {
        if (enablePipelineEngine) {
            if (pipelineDop > 0) {
                return pipelineDop * parallelExecInstanceNum;
            }
            int avgNumOfCores = BackendCoreStat.getAvgNumOfHardwareCoresOfBe();
            return avgNumOfCores < 2 ? 1 : avgNumOfCores / 2;
        } else {
            return parallelExecInstanceNum;
        }
    }

    public void setParallelExecInstanceNum(int parallelExecInstanceNum) {
        this.parallelExecInstanceNum = parallelExecInstanceNum;
    }

    public int getExchangeInstanceParallel() {
        return exchangeInstanceParallel;
    }

    public boolean getEnableInsertStrict() {
        return enableInsertStrict;
    }

    public void setEnableInsertStrict(boolean enableInsertStrict) {
        this.enableInsertStrict = enableInsertStrict;
    }

    public boolean getForwardToMaster() {
        return forwardToMaster;
    }

    public void setMaxScanKeyNum(int maxScanKeyNum) {
        this.maxScanKeyNum = maxScanKeyNum;
    }

    public void setMaxPushdownConditionsPerColumn(int maxPushdownConditionsPerColumn) {
        this.maxPushdownConditionsPerColumn = maxPushdownConditionsPerColumn;
    }

    public boolean isHashJoinPushDownRightTable() {
        return this.hashJoinPushDownRightTable;
    }

    public String getStreamingPreaggregationMode() {
        return streamingPreaggregationMode;
    }

    public boolean isDisableJoinReorder() {
        return disableJoinReorder;
    }

    public void disableJoinReorder() {
        this.disableJoinReorder = true;
    }

    public void enableJoinReorder() {
        this.disableJoinReorder = false;
    }

    public boolean isEnablePredicateReorder() {
        return enablePredicateReorder;
    }

    public void disablePredicateReorder() {
        this.enablePredicateReorder = false;
    }

    public void enablePredicateReorder() {
        this.enablePredicateReorder = true;
    }

    public boolean isAbleFilterUnusedColumnsInScanStage() {
        return enableFilterUnusedColumnsInScanStage;
    }

    public void disableTrimOnlyFilteredColumnsInScanStage() {
        this.enableFilterUnusedColumnsInScanStage = false;
    }

    public void enableTrimOnlyFilteredColumnsInScanStage() {
        this.enableFilterUnusedColumnsInScanStage = true;
    }

    public boolean isCboEnableDPJoinReorder() {
        return cboEnableDPJoinReorder;
    }

    public void disableDPJoinReorder() {
        this.cboEnableDPJoinReorder = false;
    }

    public void enableDPJoinReorder() {
        this.cboEnableDPJoinReorder = true;
    }

    public long getCboMaxReorderNodeUseDP() {
        return cboMaxReorderNodeUseDP;
    }

    public boolean isCboEnableGreedyJoinReorder() {
        return cboEnableGreedyJoinReorder;
    }

    public void disableGreedyJoinReorder() {
        this.cboEnableGreedyJoinReorder = false;
    }

    public void enableGreedyJoinReorder() {
        this.cboEnableGreedyJoinReorder = true;
    }

    public long getTransactionVisibleWaitTimeout() {
        return transactionVisibleWaitTimeout;
    }

    public boolean isForceScheduleLocal() {
        return forceScheduleLocal;
    }

    public int getCboMaxReorderNodeUseExhaustive() {
        return cboMaxReorderNodeUseExhaustive;
    }

    public int getNewPlannerAggStage() {
        return newPlannerAggStage;
    }

    public void setNewPlanerAggStage(int stage) {
        this.newPlannerAggStage = stage;
    }

    public void setMaxTransformReorderJoins(int maxReorderNodeUseExhaustive) {
        this.cboMaxReorderNodeUseExhaustive = maxReorderNodeUseExhaustive;
    }

    public long getBroadcastRowCountLimit() {
        return broadcastRowCountLimit;
    }

    public long getOptimizerExecuteTimeout() {
        return optimizerExecuteTimeout;
    }

    public void setOptimizerExecuteTimeout(long optimizerExecuteTimeout) {
        this.optimizerExecuteTimeout = optimizerExecuteTimeout;
    }

    public boolean getEnableGroupbyUseOutputAlias() {
        return enableGroupbyUseOutputAlias;
    }

    public void setEnableGroupbyUseOutputAlias(boolean enableGroupbyUseOutputAlias) {
        this.enableGroupbyUseOutputAlias = enableGroupbyUseOutputAlias;
    }

    public boolean getEnableQueryDump() {
        return enableQueryDump;
    }

    public boolean getEnableGlobalRuntimeFilter() {
        return enableGlobalRuntimeFilter;
    }

    public void setEnableGlobalRuntimeFilter(boolean value) {
        enableGlobalRuntimeFilter = value;
    }

    public long getGlobalRuntimeFilterBuildMaxSize() {
        return globalRuntimeFilterBuildMaxSize;
    }

    public long getGlobalRuntimeFilterProbeMinSize() {
        return globalRuntimeFilterProbeMinSize;
    }

    public float getGlobalRuntimeFilterProbeMinSelectivity() {
        return globalRuntimeFilterProbeMinSelectivity;
    }

    public boolean isEnablePipelineEngine() {
        return enablePipelineEngine;
    }

    public boolean isPipelineDopAdaptionEnabled() {
        return enablePipelineEngine && pipelineDop <= 0;
    }

    public void setEnablePipelineEngine(boolean enablePipelineEngine) {
        this.enablePipelineEngine = enablePipelineEngine;
    }

    public boolean isEnableResourceGroup() {
        return enableResourceGroup;
    }

    public void setEnableResourceGroup(boolean enableResourceGroup) {
        this.enableResourceGroup = enableResourceGroup;
    }

    public void setPipelineDop(int pipelineDop) {
        this.pipelineDop = pipelineDop;
    }

    public int getPipelineDop() {
        return this.pipelineDop;
    }

    public int getWorkGroupId() {
        return workgroupId;
    }

    public int getPipelineProfileLevel() {
        return pipelineProfileLevel;
    }

    public void setPipelineProfileLevel(int pipelineProfileLevel) {
        this.pipelineProfileLevel = pipelineProfileLevel;
    }

    public boolean isEnableReplicationJoin() {
        return false;
    }

    public boolean isSetUseNthExecPlan() {
        return useNthExecPlan > 0;
    }

    public int getUseNthExecPlan() {
        return useNthExecPlan;
    }

    public void setUseNthExecPlan(int nthExecPlan) {
        this.useNthExecPlan = nthExecPlan;
    }

    public void setEnableReplicationJoin(boolean enableReplicationJoin) {
        this.enableReplicationJoin = enableReplicationJoin;
    }

    public boolean isUseCorrelatedJoinEstimate() {
        return useCorrelatedJoinEstimate;
    }

    public void setUseCorrelatedJoinEstimate(boolean useCorrelatedJoinEstimate) {
        this.useCorrelatedJoinEstimate = useCorrelatedJoinEstimate;
    }

    public boolean isEnableLowCardinalityOptimize() {
        return enableLowCardinalityOptimize;
    }

    public void setEnableLowCardinalityOptimize(boolean enableLowCardinalityOptimize) {
        this.enableLowCardinalityOptimize = enableLowCardinalityOptimize;
    }

    public boolean isEnableColumnExprPredicate() {
        return enableColumnExprPredicate;
    }

    public boolean isEnableExchangePassThrough() {
        return enableExchangePassThrough;
    }

    public boolean isAllowDefaultPartition() {
        return allowDefaultPartition;
    }

    public void setAllowDefaultPartition(boolean allowDefaultPartition) {
        this.allowDefaultPartition = allowDefaultPartition;
    }

    /**
     * check cbo_cte_reuse && enable_pipeline
     */
    public boolean isCboCteReuse() {
        return cboCteReuse && enablePipelineEngine;
    }

    public void setCboCteReuse(boolean cboCteReuse) {
        this.cboCteReuse = cboCteReuse;
    }

    public void setSingleNodeExecPlan(boolean singleNodeExecPlan) {
        this.singleNodeExecPlan = singleNodeExecPlan;
    }

    public boolean isSingleNodeExecPlan() {
        return singleNodeExecPlan;
    }

    public double getCboCTERuseRatio() {
        return cboCTERuseRatio;
    }

    public void setCboCTERuseRatio(double cboCTERuseRatio) {
        this.cboCTERuseRatio = cboCTERuseRatio;
    }

    public boolean isEnableSQLDigest() {
        return enableSQLDigest;
    }

    public String getJoinImplementationMode() {
        return joinImplementationMode;
    }

    public void setJoinImplementationMode(String joinImplementationMode) {
        this.joinImplementationMode = joinImplementationMode;
    }

    public boolean isEnableOptimizerTraceLog() {
        return enableOptimizerTraceLog;
    }

    // Serialize to thrift object
    // used for rest api
    public TQueryOptions toThrift() {
        TQueryOptions tResult = new TQueryOptions();
        tResult.setMem_limit(maxExecMemByte);
        if (queryMemLimit > 0) {
            tResult.setQuery_mem_limit(queryMemLimit);
        }

        tResult.setMin_reservation(0);
        tResult.setMax_reservation(maxExecMemByte);
        tResult.setInitial_reservation_total_claims(maxExecMemByte);
        tResult.setBuffer_pool_limit(maxExecMemByte);
        // Avoid integer overflow
        tResult.setQuery_timeout(Math.min(Integer.MAX_VALUE / 1000, queryTimeoutS));
        tResult.setIs_report_success(isReportSucc);
        tResult.setCodegen_level(codegenLevel);
        tResult.setBatch_size(chunkSize);
        tResult.setDisable_stream_preaggregations(disableStreamPreaggregations);
        tResult.setLoad_mem_limit(loadMemLimit);

        if (maxScanKeyNum > -1) {
            tResult.setMax_scan_key_num(maxScanKeyNum);
        }
        if (maxPushdownConditionsPerColumn > -1) {
            tResult.setMax_pushdown_conditions_per_column(maxPushdownConditionsPerColumn);
        }
        tResult.setEnable_spilling(enableSpilling);

        // Compression Type
        TCompressionType compressionType = CompressionUtils.findTCompressionByName(transmissionCompressionType);
        if (compressionType != null) {
            tResult.setTransmission_compression_type(compressionType);
        }

        tResult.setRuntime_join_filter_pushdown_limit(runtimeJoinFilterPushDownLimit);
        final int global_runtime_filter_wait_timeout = 20;
        final int global_runtime_filter_rpc_timeout = 400;
        tResult.setRuntime_filter_wait_timeout_ms(global_runtime_filter_wait_timeout);
        tResult.setRuntime_filter_send_timeout_ms(global_runtime_filter_rpc_timeout);
        tResult.setRuntime_filter_scan_wait_time_ms(runtimeFilterScanWaitTime);
        tResult.setPipeline_dop(pipelineDop);
        switch (pipelineProfileLevel) {
            case 0:
                tResult.setPipeline_profile_level(TPipelineProfileLevel.CORE_METRICS);
                break;
            case 1:
                tResult.setPipeline_profile_level(TPipelineProfileLevel.ALL_METRICS);
                break;
            case 2:
                tResult.setPipeline_profile_level(TPipelineProfileLevel.DETAIL);
                break;
            default:
                tResult.setPipeline_profile_level(TPipelineProfileLevel.CORE_METRICS);
                break;
        }
        return tResult;
    }

    public String getJsonString() throws IOException {
        JSONObject root = new JSONObject();
        try {
            for (Field field : SessionVariable.class.getDeclaredFields()) {
                VarAttr attr = field.getAnnotation(VarAttr.class);
                if (attr == null) {
                    continue;
                }
                switch (field.getType().getSimpleName()) {
                    case "boolean":
                    case "int":
                    case "long":
                    case "float":
                    case "double":
                    case "String":
                        root.put(attr.name(), field.get(this));
                        break;
                    default:
                        // Unsupported type variable.
                        throw new IOException("invalid type: " + field.getType().getSimpleName());
                }
            }
        } catch (Exception e) {
            throw new IOException("failed to write session variable: " + e.getMessage());
        }
        return root.toString();
    }

    @Override
    public void write(DataOutput out) throws IOException {
        Text.writeString(out, getJsonString());
    }

    public void readFields(DataInput in) throws IOException {
        if (GlobalStateMgr.getCurrentStateJournalVersion() < FeMetaVersion.VERSION_67) {
            codegenLevel = in.readInt();
            netBufferLength = in.readInt();
            sqlSafeUpdates = in.readInt();
            timeZone = Text.readString(in);
            netReadTimeout = in.readInt();
            netWriteTimeout = in.readInt();
            waitTimeout = in.readInt();
            interactiveTimeout = in.readInt();
            queryCacheType = in.readInt();
            autoIncrementIncrement = in.readInt();
            maxAllowedPacket = in.readInt();
            sqlSelectLimit = in.readLong();
            sqlAutoIsNull = in.readBoolean();
            collationDatabase = Text.readString(in);
            collationConnection = Text.readString(in);
            charsetServer = Text.readString(in);
            charsetResults = Text.readString(in);
            charsetConnection = Text.readString(in);
            charsetClient = Text.readString(in);
            txIsolation = Text.readString(in);
            autoCommit = in.readBoolean();
            // Deprecated variable, keep it just for compatibility
            // resourceGroup = Text.readString(in);
            Text.readString(in);
            if (GlobalStateMgr.getCurrentStateJournalVersion() >= FeMetaVersion.VERSION_65) {
                sqlMode = in.readLong();
            } else {
                // read old version SQL mode
                Text.readString(in);
                sqlMode = 0L;
            }
            isReportSucc = in.readBoolean();
            queryTimeoutS = in.readInt();
            maxExecMemByte = in.readLong();
            if (GlobalStateMgr.getCurrentStateJournalVersion() >= FeMetaVersion.VERSION_37) {
                collationServer = Text.readString(in);
            }
            if (GlobalStateMgr.getCurrentStateJournalVersion() >= FeMetaVersion.VERSION_38) {
                batchSize = in.readInt();
                disableStreamPreaggregations = in.readBoolean();
                parallelExecInstanceNum = in.readInt();
            }
            if (GlobalStateMgr.getCurrentStateJournalVersion() >= FeMetaVersion.VERSION_62) {
                exchangeInstanceParallel = in.readInt();
            }
        } else {
            readFromJson(in);
        }
    }

    private void readFromJson(DataInput in) throws IOException {
        String json = Text.readString(in);
        replayFromJson(json);
    }

    public void replayFromJson(String json) throws IOException {
        JSONObject root = new JSONObject(json);
        try {
            for (Field field : SessionVariable.class.getDeclaredFields()) {
                VarAttr attr = field.getAnnotation(VarAttr.class);
                if (attr == null) {
                    continue;
                }

                if (!root.has(attr.name())) {
                    continue;
                }
                // Do not restore the session_only variable
                if ((attr.flag() & VariableMgr.SESSION_ONLY) != 0) {
                    continue;
                }

                switch (field.getType().getSimpleName()) {
                    case "boolean":
                        field.set(this, root.getBoolean(attr.name()));
                        break;
                    case "int":
                        field.set(this, root.getInt(attr.name()));
                        break;
                    case "long":
                        field.set(this, root.getLong(attr.name()));
                        break;
                    case "float":
                        field.set(this, root.getFloat(attr.name()));
                        break;
                    case "double":
                        field.set(this, root.getDouble(attr.name()));
                        break;
                    case "String":
                        field.set(this, root.getString(attr.name()));
                        break;
                    default:
                        // Unsupported type variable.
                        throw new IOException("invalid type: " + field.getType().getSimpleName());
                }
            }
        } catch (Exception e) {
            LOG.warn("failed to read session variable: {}", e.getMessage());
        }
    }

    @Override
    public Object clone() throws CloneNotSupportedException {
        return super.clone();
    }
}<|MERGE_RESOLUTION|>--- conflicted
+++ resolved
@@ -232,18 +232,13 @@
     @VariableMgr.VarAttr(name = EXEC_MEM_LIMIT)
     public long maxExecMemByte = DEFAULT_EXEC_MEM_LIMIT;
 
-<<<<<<< HEAD
-    @Deprecated
-    @VariableMgr.VarAttr(name = ENABLE_SPILLING, flag = VariableMgr.INVISIBLE)
-=======
     @VariableMgr.VarAttr(name = LOAD_MEM_LIMIT)
     private long loadMemLimit = 0L;
 
     @VariableMgr.VarAttr(name = QUERY_MEM_LIMIT)
     private long queryMemLimit = 0L;
 
-    @VariableMgr.VarAttr(name = ENABLE_SPILLING)
->>>>>>> 65c884f3
+    @VariableMgr.VarAttr(name = ENABLE_SPILLING, flag = VariableMgr.INVISIBLE)
     public boolean enableSpilling = false;
 
     // query timeout in second.
