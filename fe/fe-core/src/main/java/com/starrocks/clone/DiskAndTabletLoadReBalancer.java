// Copyright 2021-present StarRocks, Inc. All rights reserved.
//
// Licensed under the Apache License, Version 2.0 (the "License");
// you may not use this file except in compliance with the License.
// You may obtain a copy of the License at
//
//     https://www.apache.org/licenses/LICENSE-2.0
//
// Unless required by applicable law or agreed to in writing, software
// distributed under the License is distributed on an "AS IS" BASIS,
// WITHOUT WARRANTIES OR CONDITIONS OF ANY KIND, either express or implied.
// See the License for the specific language governing permissions and
// limitations under the License.

package com.starrocks.clone;

import com.google.common.base.Preconditions;
import com.google.common.collect.Lists;
import com.google.common.collect.Maps;
import com.google.common.collect.Multimap;
import com.google.common.collect.Sets;
import com.starrocks.catalog.DataProperty;
import com.starrocks.catalog.Database;
import com.starrocks.catalog.DiskInfo;
import com.starrocks.catalog.LocalTablet;
import com.starrocks.catalog.MaterializedIndex;
import com.starrocks.catalog.OlapTable;
import com.starrocks.catalog.Partition;
import com.starrocks.catalog.Partition.PartitionState;
import com.starrocks.catalog.PhysicalPartition;
import com.starrocks.catalog.Replica;
import com.starrocks.catalog.Replica.ReplicaState;
import com.starrocks.catalog.Table;
import com.starrocks.catalog.Tablet;
import com.starrocks.catalog.TabletInvertedIndex;
import com.starrocks.catalog.TabletMeta;
import com.starrocks.clone.BackendLoadStatistic.Classification;
import com.starrocks.common.Config;
import com.starrocks.common.Pair;
import com.starrocks.common.util.concurrent.lock.LockType;
import com.starrocks.common.util.concurrent.lock.Locker;
import com.starrocks.server.GlobalStateMgr;
import com.starrocks.server.RunMode;
import com.starrocks.system.Backend;
import com.starrocks.system.ComputeNode;
import com.starrocks.system.NodeSelector;
import com.starrocks.system.SystemInfoService;
import com.starrocks.thrift.TStorageMedium;
import org.apache.logging.log4j.LogManager;
import org.apache.logging.log4j.Logger;
import org.jetbrains.annotations.NotNull;

import java.util.ArrayList;
import java.util.Collections;
import java.util.HashMap;
import java.util.HashSet;
import java.util.LinkedList;
import java.util.List;
import java.util.Map;
import java.util.Objects;
import java.util.PriorityQueue;
import java.util.Set;
import java.util.concurrent.ConcurrentHashMap;
import java.util.stream.Collectors;

/**
 * DiskAndTabletLoadReBalancer is responsible for the balancing of disk usage and tablet distribution.
 * There are two balance types:
 * 1. balance between different backends in the cluster, through remote clone.
 * 2. balance between different disks in single backend, through local migration.
 * <p>
 * ReBalancer balance cluster first, then balance disks within backend.
 * <p>
 * When the disk space usage rate is relatively low (maxUsedPercent < 50%), or
 * when the usage rate is almost the same (maxUsedPercent - minUsedPercent < 10%),
 * Balancer will balance by tablet distribution. Otherwise, it will balance by disk usage.
 * <p>
 * Different storage medium will be scheduled separately.
 * <p>
 * Backend balance can also balance colocate table.
 */
public class DiskAndTabletLoadReBalancer extends Rebalancer {
    private static final Logger LOG = LogManager.getLogger(DiskAndTabletLoadReBalancer.class);
    // tabletId -> replicaId
    // used to delete src replica after copy task success
    private final Map<Long, Long> cachedReplicaId = new ConcurrentHashMap<>();

    @Override
    protected List<TabletSchedCtx> selectAlternativeTabletsForCluster(
            ClusterLoadStatistic clusterStat, TStorageMedium medium) {
        if (RunMode.isSharedDataMode()) {
            return Collections.emptyList();
        }
        List<TabletSchedCtx> alternativeTablets;
        String balanceType;
        do {
            // balance cluster
            if (!isClusterDiskBalanced(clusterStat, medium)) {
                alternativeTablets = balanceClusterDisk(clusterStat, medium);
                balanceType = "cluster disk";
            } else {
                alternativeTablets = balanceClusterTablet(clusterStat, medium);
                balanceType = "cluster tablet distribution";
            }
            if (!alternativeTablets.isEmpty()) {
                break;
            }

            // balance backend
            if (!isBackendDiskBalanced(clusterStat, medium)) {
                alternativeTablets = balanceBackendDisk(clusterStat, medium);
                balanceType = "backend disk";
            } else {
                alternativeTablets = balanceBackendTablet(clusterStat, medium);
                balanceType = "backend tablet distribution";
            }
        } while (false);

        if (!alternativeTablets.isEmpty()) {
            LOG.info("select tablets to balance {}: total {}, medium {}, tablets[show up to 100]: {}",
                    balanceType, alternativeTablets.size(), medium,
                    alternativeTablets.stream().mapToLong(TabletSchedCtx::getTabletId).limit(100).toArray());
        }
        return alternativeTablets;
    }

    @Override
    public void completeSchedCtx(TabletSchedCtx tabletCtx, Map<Long, TabletScheduler.PathSlot> backendsWorkingSlots)
            throws SchedException {
        TStorageMedium medium = tabletCtx.getStorageMedium();
        ClusterLoadStatistic clusterStat = loadStatistic;
        if (clusterStat == null) {
            throw new SchedException(SchedException.Status.UNRECOVERABLE, "cluster does not exist");
        }

        long replicaSize = tabletCtx.getSrcReplica().getDataSize();
        boolean isLocalBalance = (tabletCtx.getDestBackendId() == tabletCtx.getSrcBackendId());
        // tabletCtx may wait a long time from the pending state to the running state, so we must double-check the task
        if (tabletCtx.getBalanceType() == BalanceType.DISK) {
            BackendLoadStatistic srcBeStat = clusterStat.getBackendLoadStatistic(tabletCtx.getSrcBackendId());
            BackendLoadStatistic destBeStat = clusterStat.getBackendLoadStatistic(tabletCtx.getDestBackendId());
            if (srcBeStat == null || destBeStat == null) {
                throw new SchedException(SchedException.Status.UNRECOVERABLE, "src be or dest be statistic not exist");
            }

            long srcTotalCapacity;
            long destTotalCapacity;
            long srcTotalUsedCapacity;
            long destTotalUsedCapacity;
            if (isLocalBalance) {
                // get src disk and dest disk info that are on the same be.
                RootPathLoadStatistic srcPathStat = destBeStat.getPathStatistic(tabletCtx.getSrcPathHash());
                RootPathLoadStatistic destPathStat = destBeStat.getPathStatistic(tabletCtx.getDestPathHash());
                if (srcPathStat == null || destPathStat == null) {
                    throw new SchedException(SchedException.Status.UNRECOVERABLE,
                            "src disk or dest disk statistic not exist");
                }

                if (srcPathStat.getUsedPercent() < destPathStat.getUsedPercent()) {
                    throw new SchedException(SchedException.Status.UNRECOVERABLE,
                            "src be disk used percent is smaller than dest be");
                }

                srcTotalCapacity = srcPathStat.getCapacityB();
                destTotalCapacity = destPathStat.getCapacityB();
                srcTotalUsedCapacity = srcPathStat.getUsedCapacityB();
                destTotalUsedCapacity = destPathStat.getUsedCapacityB();
            } else {
                // get src be disks and dest be disks info, src be and dest be are different.
                if (srcBeStat.getUsedPercent(medium) < destBeStat.getUsedPercent(medium)) {
                    throw new SchedException(SchedException.Status.UNRECOVERABLE,
                            "src be disk used percent is smaller than dest be");
                }

                srcTotalCapacity = srcBeStat.getTotalCapacityB(medium);
                destTotalCapacity = destBeStat.getTotalCapacityB(medium);
                srcTotalUsedCapacity = srcBeStat.getTotalUsedCapacityB(medium);
                destTotalUsedCapacity = destBeStat.getTotalUsedCapacityB(medium);
            }

            // check total and used percent before clone
            if (srcTotalCapacity <= 0 || destTotalCapacity <= 0) {
                throw new SchedException(SchedException.Status.UNRECOVERABLE, "src or dest total capacity error");
            }
            if (srcBeStat.getUsedPercent(medium) < destBeStat.getUsedPercent(medium)) {
                throw new SchedException(SchedException.Status.UNRECOVERABLE,
                        "src be disk used percent is smaller than dest be");
            }

            // check used percent after clone
            double srcUsedPercent = (double) (srcTotalUsedCapacity - replicaSize) / srcTotalCapacity;
            double destUsedPercent = (double) (destTotalUsedCapacity + replicaSize) / destTotalCapacity;
            if (DiskInfo.exceedLimit(destTotalCapacity - destTotalUsedCapacity - replicaSize,
                    destTotalCapacity, false)) {
                throw new SchedException(SchedException.Status.UNRECOVERABLE, "dest be disk used exceed limit");
            }
            if (srcUsedPercent < destUsedPercent) {
                throw new SchedException(SchedException.Status.UNRECOVERABLE,
                        "src be disk used percent is smaller than dest be after clone");
            }
        } else {
            // for tablet balance task, first check whether it can preserve disk balance,
            // then check whether it can make tablet distribution balance better
            double maxUsedPercent = 0.0;
            double minUsedPercent = Double.MAX_VALUE;

            if (isLocalBalance) {
                BackendLoadStatistic beStat = clusterStat.getBackendLoadStatistic(tabletCtx.getDestBackendId());
                if (beStat == null) {
                    throw new SchedException(SchedException.Status.UNRECOVERABLE, "dest be statistic not exist");
                }

                List<RootPathLoadStatistic> pathStats = beStat.getPathStatistics(medium);
                for (RootPathLoadStatistic pathStat : pathStats) {
                    if (pathStat.getDiskState() != DiskInfo.DiskState.ONLINE) {
                        continue;
                    }
                    if (pathStat.getCapacityB() <= 0) {
                        continue;
                    }

                    long totalCapacity = pathStat.getCapacityB();
                    long totalUsedCapacity = pathStat.getUsedCapacityB();
                    if (pathStat.getPathHash() == tabletCtx.getSrcPathHash()) {
                        totalUsedCapacity -= replicaSize;
                    } else if (pathStat.getPathHash() == tabletCtx.getDestPathHash()) {
                        totalUsedCapacity += replicaSize;
                    } else {
                        continue;
                    }

                    double usedPercent = (double) totalUsedCapacity / totalCapacity;
                    if (DiskInfo.exceedLimit(totalCapacity - totalUsedCapacity,
                            totalCapacity, false)) {
                        throw new SchedException(SchedException.Status.UNRECOVERABLE,
                                "be disk used exceed limit, isLocalBalance: true");
                    }

                    if (usedPercent > maxUsedPercent) {
                        maxUsedPercent = usedPercent;
                    }
                    if (usedPercent < minUsedPercent) {
                        minUsedPercent = usedPercent;
                    }
                }
            } else {
                for (BackendLoadStatistic beStat : clusterStat.getAllBackendLoadStatistic()) {
                    if (beStat.getTotalCapacityB(medium) <= 0) {
                        continue;
                    }

                    long totalCapacity = beStat.getTotalCapacityB(medium);
                    long totalUsedCapacity = beStat.getTotalUsedCapacityB(medium);
                    if (beStat.getBeId() == tabletCtx.getSrcBackendId()) {
                        totalUsedCapacity -= replicaSize;
                    } else if (beStat.getBeId() == tabletCtx.getDestBackendId()) {
                        totalUsedCapacity += replicaSize;
                    } else {
                        continue;
                    }

                    double usedPercent = (double) totalUsedCapacity / totalCapacity;
                    if (DiskInfo.exceedLimit(totalCapacity - totalUsedCapacity,
                            totalCapacity, false)) {
                        throw new SchedException(SchedException.Status.UNRECOVERABLE, "be disk used exceed limit");
                    }

                    if (usedPercent > maxUsedPercent) {
                        maxUsedPercent = usedPercent;
                    }
                    if (usedPercent < minUsedPercent) {
                        minUsedPercent = usedPercent;
                    }
                }
            }
            if ((maxUsedPercent > Config.tablet_sched_balance_load_disk_safe_threshold) &&
                    ((maxUsedPercent - minUsedPercent) > Config.tablet_sched_balance_load_score_threshold)) {
                throw new SchedException(SchedException.Status.UNRECOVERABLE, "disk balance will be broken");
            }

            long dbId = tabletCtx.getDbId();
            long tableId = tabletCtx.getTblId();
            long physicalPartitionId = tabletCtx.getPhysicalPartitionId();
            long indexId = tabletCtx.getIndexId();
            long srcPathHash = -1;
            long destPathHash = -1;
            if (isLocalBalance) {
                srcPathHash = tabletCtx.getSrcPathHash();
                destPathHash = tabletCtx.getDestPathHash();
            }
            int tabletNumOnSrc =
                    getPartitionTabletNumOnBePath(dbId, tableId, physicalPartitionId, indexId, tabletCtx.getSrcBackendId(),
                            srcPathHash);
            int tabletNumOnDest =
                    getPartitionTabletNumOnBePath(dbId, tableId, physicalPartitionId, indexId, tabletCtx.getDestBackendId(),
                            destPathHash);
            if (tabletNumOnSrc - tabletNumOnDest <= 1) {
                throw new SchedException(SchedException.Status.UNRECOVERABLE,
                        "can not make tablet distribution balance better");
            }
        }

        checkAndUseWorkingSlots(tabletCtx.getSrcBackendId(), tabletCtx.getSrcPathHash(), backendsWorkingSlots);
        tabletCtx.setSrcPathResourceHold();
        checkAndUseWorkingSlots(tabletCtx.getDestBackendId(), tabletCtx.getDestPathHash(), backendsWorkingSlots);
        tabletCtx.setDestPathResourceHold();

        // NOTICE:
        // local balance in the same backend should not need set this.
        // otherwise the tablet will be deleted.
        if (!isLocalBalance) {
            setCachedReplicaId(tabletCtx.getTabletId(), tabletCtx.getSrcReplica().getId());
        }
    }

    @Override
    public Long getToDeleteReplicaId(Long tabletId) {
        Long replicaId = cachedReplicaId.remove(tabletId);
        return replicaId == null ? -1L : replicaId;
    }

    private void setCachedReplicaId(Long tabletId, Long replicaId) {
        cachedReplicaId.put(tabletId, replicaId);
    }

    private void checkAndUseWorkingSlots(long beId, long pathHash,
                                         Map<Long, TabletScheduler.PathSlot> backendsWorkingSlots)
            throws SchedException {
        TabletScheduler.PathSlot srcBePathSlot = backendsWorkingSlots.get(beId);
        if (srcBePathSlot == null) {
            throw new SchedException(SchedException.Status.UNRECOVERABLE, "working slots not exist for be: " + beId);
        }
        if (srcBePathSlot.takeSlot(pathHash) == -1) {
            throw new SchedException(SchedException.Status.SCHEDULE_RETRY, "path busy, wait for next round");
        }
    }

    /**
     * Disk is balanced if:
     * 1. max used percent smaller than Config.balance_load_disk_safe_threshold
     * or
     * 2. difference between max used percent and min used percent smaller than Config.balance_load_score_threshold
     */
    private boolean isDiskBalanced(double maxUsedPercent, double minUsedPercent) {
        return maxUsedPercent < Config.tablet_sched_balance_load_disk_safe_threshold ||
                (maxUsedPercent - minUsedPercent) < Config.tablet_sched_balance_load_score_threshold;
    }

    /**
     * Cluster disk is balanced if disk usage on all backends in the cluster is balanced.
     * Disk used percent is based on all disks on each backend.
     */
    private boolean isClusterDiskBalanced(ClusterLoadStatistic clusterStat, TStorageMedium medium) {
        List<BackendLoadStatistic> beStats = getValidBeStats(clusterStat, medium);
        double maxUsedPercent = Double.MIN_VALUE;
        double minUsedPercent = Double.MAX_VALUE;
        for (BackendLoadStatistic beStat : beStats) {
            double usedPercent = beStat.getUsedPercent(medium);
            if (usedPercent > maxUsedPercent) {
                maxUsedPercent = usedPercent;
            }
            if (usedPercent < minUsedPercent) {
                minUsedPercent = usedPercent;
            }
        }

        return isDiskBalanced(maxUsedPercent, minUsedPercent);
    }

    /**
     * Backend disk is balanced if all disk usage on each backend is balanced.
     * Disk used percent is based on each disk in single backend.
     */
    private boolean isBackendDiskBalanced(ClusterLoadStatistic clusterStat, TStorageMedium medium) {
        List<BackendLoadStatistic> beStats = getValidBeStats(clusterStat, medium);
        for (BackendLoadStatistic beStat : beStats) {
            Pair<Double, Double> maxMinUsedPercent = beStat.getMaxMinPathUsedPercent(medium);
            if (maxMinUsedPercent == null) {
                continue;
            }

            if (!isDiskBalanced(maxMinUsedPercent.first, maxMinUsedPercent.second)) {
                return false;
            }
        }

        return true;
    }

    /**
     * 1. calculate average used percent for all BE as avgUsedPercent
     * 2. divide BE into two group: one is higher than the avgUsedPercent, another is lower than the avgUsedPercent.
     * 3. Sort BE in high group by usedPercent in desc order, and BE in low group by usedPercent in asc order.
     * 4. for every BE in high group the max selected tablet is: highGroupThreshold =
     * (Config.tablet_sched_max_balancing_tablets + highGroup.size() - 1) / highGroup.size()
     * the max select tablet for backend in low group is: lowGroupThreshold =
     * (Config.tablet_sched_max_balancing_tablets + lowGroup.size() - 1) / lowGroup.size();
     * 5. Choose tablet to migrate from high group to low group.
     * 1) init the high group index(h) and low group index(l) to 0;
     * 2) Iterate the tablet in high_group(h) at the granularity of partitions. There are two iterations of partitions,
     * the first will make the tablet distribution better, the second will destroy the tablet distribution balance.
     * there are some limitations to choose tablet:
     * 1) it won't make the tablet distribution worse(for the first iteration of partitions).
     * 2) only choose the tablet on the high load path of high_group(h).
     * 3) there is no tablet located on the same host of low_group(l).
     * 4) after migration, the usedPercent of high_group(h) cannot be lower than avgUsedPercent,
     * and the usedPercent of low_group(l) cannot be higher than avgUsedPercent.
     * 5) the tablet must be healthy.
     * 3) if one tablet is chosen:
     * if the number of tablets selected in high_group(h) is bigger than highGroupThreshold, remove h from high group. go
     * to the next BE in the high group.
     * if the number of tablets selected in low_group(h) is bigger than lowGroupThreshold, remove l from high group. go
     * to the next BE in the low group.
     * if the number of tablets selected will break the tablet distribution balance for the first iteration or make the
     * skew worse for the second iteration, got to the next partition.
     * 4) After traverse all tablets, if neither the number of tablets selected in high load BE
     * nor low load BE exceed the limit, change the group index in succession.
     * 5) repeat 2), 3), 4) until there isn't any BE in high group.
     */
    private List<TabletSchedCtx> balanceClusterDisk(ClusterLoadStatistic clusterStat,
                                                    TStorageMedium medium) {
        List<TabletSchedCtx> alternativeTablets = Lists.newArrayList();

        List<BackendLoadStatistic> beStats = getValidBeStats(clusterStat, medium);
        if (beStats.size() <= 1) {
            return alternativeTablets;
        }

        double avgUsedPercent = beStats.stream().mapToDouble(be -> (be.getUsedPercent(medium))).sum() / beStats.size();

        LOG.debug("get backend stats for cluster disk balance. medium: {}, avgUsedPercent: {}, be stats: {}", medium,
                avgUsedPercent, beStats);

        // cache selected tablets to avoid select same tablet
        Set<Long> selectedTablets = Sets.newHashSet();
        // aliveBeIds to check tablet health
        List<Long> aliveBeIds = GlobalStateMgr.getCurrentState().getNodeMgr().getClusterInfo().getBackendIds(true);
        Map<String, List<Long>> hostGroups = getHostGroups(aliveBeIds);
        Map<Long, Integer> partitionReplicaCnt = getPartitionReplicaCnt();

        // divide BE into highGroup and lowGroup
        ArrayList<BackendLoadStatistic> highGroup = new ArrayList<>();
        ArrayList<BackendLoadStatistic> lowGroup = new ArrayList<>();
        for (BackendLoadStatistic beStat : beStats) {
            if (beStat.getUsedPercent(medium) > avgUsedPercent) {
                highGroup.add(beStat);
            } else {
                lowGroup.add(beStat);
            }
        }
        if (highGroup.isEmpty() || lowGroup.isEmpty()) {
            return alternativeTablets;
        }

        // sort highGroup in asc order, lowGroup in desc order;
        highGroup.sort(new BackendLoadStatistic.BeStatComparatorForUsedPercent(medium, false));
        lowGroup.sort(new BackendLoadStatistic.BeStatComparatorForUsedPercent(medium));

        Map<Long, BackendBalanceState> backendBalanceStates = new HashMap<>();
        int maxSearchTimes = highGroup.size() + lowGroup.size();
        int searchTimes = 0;
        int h = 0;
        int l = 0;
        int highGroupThreshold = (Config.tablet_sched_max_balancing_tablets + highGroup.size() - 1) / highGroup.size();
        int lowGroupThreshold = (Config.tablet_sched_max_balancing_tablets + lowGroup.size() - 1) / lowGroup.size();
        OUT:
        while (!highGroup.isEmpty() && !lowGroup.isEmpty()
                && ++searchTimes <= maxSearchTimes) {
            h %= highGroup.size();
            l %= lowGroup.size();
            BackendLoadStatistic hLoadStatistic = highGroup.get(h);
            BackendLoadStatistic lLoadStatistic = lowGroup.get(l);
            // source backend and target backend cannot be on the same host
            Backend hBackend =
                    GlobalStateMgr.getCurrentState().getNodeMgr().getClusterInfo().getBackend(hLoadStatistic.getBeId());
            if (hBackend == null) {
                LOG.warn("backend: {} dose not exist", hLoadStatistic.getBeId());
                highGroup.remove(h);
                continue;
            }
            Backend lBackend =
                    GlobalStateMgr.getCurrentState().getNodeMgr().getClusterInfo().getBackend(lLoadStatistic.getBeId());
            if (lBackend == null) {
                LOG.warn("backend: {} dose not exist", lLoadStatistic.getBeId());
                lowGroup.remove(l);
                continue;
            }
            if (hBackend.getHost().equals(lBackend.getHost())) {
                h++;
                continue;
            }

            BackendBalanceState hState = backendBalanceStates
                    .computeIfAbsent(hBackend.getId(),
                            beId -> getBackendBalanceState(beId,
                                    hLoadStatistic,
                                    medium,
                                    partitionReplicaCnt,
                                    beStats.size(),
                                    true));
            BackendBalanceState lState = backendBalanceStates
                    .computeIfAbsent(lBackend.getId(),
                            beId -> getBackendBalanceState(beId,
                                    lLoadStatistic,
                                    medium,
                                    partitionReplicaCnt,
                                    beStats.size(),
                                    false));

            List<Long> lBeHostGroup = hostGroups.get(lBackend.getHost());

            // tow round:
            // in the first round, we will migrate the tablet that will make tablet distribution better,
            // in the second round, we will migrate the tablet that will break the tablet distribution balance.
            for (int round = 1; round <= 2; round++) {
                PARTITION:
                for (Pair<Long, Long> partitionMVId : hState.sortedPartitions) {
                    List<Long> hPartitionTablets = hState.partitionTablets.get(partitionMVId);
                    List<Long> lPartitionTablets = lState.partitionTablets.computeIfAbsent(partitionMVId,
                            pmId -> new LinkedList<>());
                    int replicaTotalCnt = partitionReplicaCnt.getOrDefault(partitionMVId.first, 0);
                    int slotOfHighBE = hPartitionTablets.size() - (replicaTotalCnt / beStats.size());
                    int slotOfLowBE = ((replicaTotalCnt + beStats.size() - 1) / beStats.size())
                            - lPartitionTablets.size();
                    int slotCnt = Math.min(slotOfHighBE, slotOfLowBE);
                    // slotCnt <= 0 means hat we will make the tablet balance worse,
                    // ignore this partition for the first round
                    if (round == 1 && slotCnt <= 0) {
                        continue;
                    }

                    int selectedCnt = 0;
                    List<Long> highLoadPathTablets = hState.getTabletsInHighLoadPath(hPartitionTablets);
                    for (long tabletId : highLoadPathTablets) {
                        if (selectedTablets.contains(tabletId)) {
                            continue;
                        }
                        TabletMeta tabletMeta = GlobalStateMgr.getCurrentState().getTabletInvertedIndex().getTabletMeta(tabletId);
                        if (tabletMeta == null) {
                            continue;
                        }
                        Replica replica = GlobalStateMgr.getCurrentState().getTabletInvertedIndex()
                                .getReplica(tabletId, hLoadStatistic.getBeId());
                        if (replica == null || replica.getPathHash() == -1L || replica.getDataSize() <= 0) {
                            continue;
                        }
                        OlapTable olapTable = getOlapTableById(tabletMeta.getDbId(), tabletMeta.getTableId());
                        if (olapTable == null) {
                            continue;
                        }
                        PhysicalPartition physicalPartition = olapTable.getPartition(tabletMeta.getPhysicalPartitionId());
                        if (physicalPartition == null) {
                            continue;
                        }

                        if (isDestBackendLocationMismatch(olapTable, hBackend.getId(), lBackend.getId(),
                                physicalPartition.getParentId(), tabletId)) {
                            continue;
                        }

                        if (isTabletExistsInBackends(tabletId, lBeHostGroup)) {
                            continue;
                        }

                        // check used percent after move
                        double hBEUsedPercent = (double) (hState.usedCapacity - replica.getDataSize())
                                / hLoadStatistic.getTotalCapacityB(medium);
                        double lBEUsedPercent = (double) (lState.usedCapacity + replica.getDataSize())
                                / lLoadStatistic.getTotalCapacityB(medium);
                        if (lBEUsedPercent > avgUsedPercent && lBEUsedPercent - avgUsedPercent > 1e-6) {
                            lowGroup.remove(l);
                            continue OUT;
                        }
                        if (hBEUsedPercent < avgUsedPercent && avgUsedPercent - hBEUsedPercent > 1e-6) {
                            highGroup.remove(h);
                            continue OUT;
                        }

                        // check tablet health state, if unhealthy, won't choose this one
                        if (isTabletUnhealthy(tabletMeta.getDbId(), olapTable, tabletId, tabletMeta, aliveBeIds)) {
                            continue;
                        }

                        // NOTICE: state has been changed, the tablet must be selected
                        hPartitionTablets.remove(tabletId);
                        lPartitionTablets.add(tabletId);
                        hState.tabletSelected++;
                        lState.tabletSelected++;

                        Long destPathHash = lState.getLowestLoadPath();
                        lState.addUsedCapacity(destPathHash, replica.getDataSize());
                        hState.minusUsedCapacity(replica.getPathHash(), replica.getDataSize());

                        TabletSchedCtx schedCtx = new TabletSchedCtx(TabletSchedCtx.Type.BALANCE,
                                tabletMeta.getDbId(), tabletMeta.getTableId(),
                                tabletMeta.getPhysicalPartitionId(), tabletMeta.getIndexId(),
                                tabletId, System.currentTimeMillis());
                        schedCtx.setOrigPriority(TabletSchedCtx.Priority.LOW);
                        schedCtx.setSrc(replica);
                        schedCtx.setDest(lBackend.getId(), destPathHash);
                        schedCtx.setBalanceType(BalanceType.DISK);
                        selectedTablets.add(tabletId);
                        alternativeTablets.add(schedCtx);

                        selectedCnt++;

                        // number of tablets cloned from high load BE exceeds limit
                        if (hState.tabletSelected >= highGroupThreshold) {
                            highGroup.remove(h);
                            continue OUT;
                        }
                        // number of tablets cloned to low load BE exceeds limit
                        if (lState.tabletSelected >= lowGroupThreshold) {
                            lowGroup.remove(l);
                            continue OUT;
                        }
                        // for round1: the number of selected tablets is bigger than slotCnt,
                        //             selecting tablet from this partition will break the balance of tablet distribution,
                        //             so change to next partition
                        // for round2: In order not to skew the partition too much,
                        //             we only balance one tablet for a partition,
                        //             so change to next partition.
                        if ((round == 1 && selectedCnt >= slotCnt) || round == 2) {
                            continue PARTITION;
                        }
                    }
                }
            }
            // neither the number of tablets select in high load BE nor low load BE exceeds limit,
            // change group index in succession.
            if ((h + l) % 2 == 0) {
                h++;
            } else {
                l++;
            }
        }

        return alternativeTablets;
    }

    /**
     * Backend disk balance is same with cluster disk balance.
     * 1. select unbalanced be and sort be by path min|max used percent skew in desc order.
     * 2. balance each backend in order.
     * 2.1. sort disk according to used percent in asc order: path1, path2, ... path_n
     * 2.2. calculate average used percent for all disks as avgUsedPercent
     * 2.3. init srcPathIndex as n, destPathIndex as 1
     * 2.4. copy tablets from srcPath to destPath until
     * 1) usedPercent of srcPath less than avgUsedPercent, srcPathIndex--
     * 2) usedPercent of destPath more than avgUsedPercent, destPathIndex++
     * 2.5. repeat 2.4, until srcPathIndex <= destPathIndex
     * <p>
     * we prefer to choose tablets in partition that numOfTablet(srcPath) is more than numOfTablet(destPath)
     */
    private List<TabletSchedCtx> balanceBackendDisk(ClusterLoadStatistic clusterStat,
                                                    TStorageMedium medium) {
        List<TabletSchedCtx> alternativeTablets = Lists.newArrayList();

        // select unbalanced be
        List<BackendLoadStatistic> beStats = getValidBeStats(clusterStat, medium);
        if (beStats.isEmpty()) {
            return alternativeTablets;
        }

        List<BackendLoadStatistic> unbalancedBeStats = Lists.newArrayList();
        for (BackendLoadStatistic beStat : beStats) {
            Pair<Double, Double> maxMinUsedPercent = beStat.getMaxMinPathUsedPercent(medium);
            if (maxMinUsedPercent == null) {
                continue;
            }

            if (!isDiskBalanced(maxMinUsedPercent.first, maxMinUsedPercent.second)) {
                unbalancedBeStats.add(beStat);
            }
        }

        // sort be by path min|max used percent skew in desc order
        unbalancedBeStats.sort(new BackendLoadStatistic.BeStatComparatorForPathUsedPercentSkew(medium));
        LOG.debug("select unbalanced backends for backend disk balance. medium: {}, be stats: {}", medium,
                unbalancedBeStats);

        for (BackendLoadStatistic beStat : unbalancedBeStats) {
            long beId = beStat.getBeId();
            if (!GlobalStateMgr.getCurrentState().getNodeMgr().getClusterInfo().checkBackendAvailable(beId)) {
                continue;
            }

            List<RootPathLoadStatistic> pathStats = getValidBePathStats(beStat, medium);
            if (pathStats.size() <= 1) {
                continue;
            }

            double avgUsedPercent =
                    pathStats.stream().mapToDouble(RootPathLoadStatistic::getUsedPercent).sum() / pathStats.size();

            // sort disk by used percent in asc order
            Collections.sort(pathStats);
            LOG.debug(
                    "get backend path stats for backend disk balance. medium: {}, be id: {}, avgUsedPercent: {}, path stats: {}",
                    medium, beId, avgUsedPercent, pathStats);

            balanceBackendDisk(medium, avgUsedPercent, pathStats, beId, beStats.size(),
                    alternativeTablets);
            if (alternativeTablets.size() >= Config.tablet_sched_max_balancing_tablets) {
                break;
            }
        }
        return alternativeTablets;
    }

    private OlapTable getOlapTableById(long dbId, long tblId) {
        GlobalStateMgr globalStateMgr = GlobalStateMgr.getCurrentState();
        Database db = globalStateMgr.getLocalMetastore().getDbIncludeRecycleBin(dbId);
        if (db == null) {
            return null;
        }

        Locker locker = new Locker();
        try {
            locker.lockDatabase(db, LockType.READ);
            return (OlapTable) globalStateMgr.getLocalMetastore().getTableIncludeRecycleBin(db, tblId);
        } finally {
            locker.unLockDatabase(db, LockType.READ);
        }
    }

    private void balanceBackendDisk(TStorageMedium medium, double avgUsedPercent,
                                    List<RootPathLoadStatistic> pathStats, long beId, int beNum,
                                    List<TabletSchedCtx> alternativeTablets) {
        Preconditions.checkArgument(pathStats != null && pathStats.size() > 1 && beId > -1 && beNum > 0);

        // aliveBeIds to check tablet health
        List<Long> aliveBeIds = GlobalStateMgr.getCurrentState().getNodeMgr().getClusterInfo().getBackendIds(true);

        // src|dest path stat
        int srcPathIndex = pathStats.size() - 1;
        int destPathIndex = 0;
        long srcPathUsedCap = pathStats.get(srcPathIndex).getUsedCapacityB();
        long destPathUsedCap = pathStats.get(destPathIndex).getUsedCapacityB();
        long srcPathHash = pathStats.get(srcPathIndex).getPathHash();
        long destPathHash = pathStats.get(destPathIndex).getPathHash();

        // (partition, index) => tabletIds
        Map<Pair<Long, Long>, Set<Long>> srcPathPartitionTablets = getPartitionTablets(beId, medium, srcPathHash);
        Map<Pair<Long, Long>, Set<Long>> destPathPartitionTablets = getPartitionTablets(beId, medium, destPathHash);
        Map<Pair<Long, Long>, PartitionStat> partitionStats = getPartitionStats(medium, true, null, null);

        boolean srcChanged = false;
        boolean destChanged = false;
        OUT:
        while (srcPathIndex > destPathIndex) {
            RootPathLoadStatistic srcPathStat = pathStats.get(srcPathIndex);
            RootPathLoadStatistic destPathStat = pathStats.get(destPathIndex);
            if (srcChanged) {
                srcPathUsedCap = srcPathStat.getUsedCapacityB();
                srcPathHash = srcPathStat.getPathHash();
                srcPathPartitionTablets = getPartitionTablets(beId, medium, srcPathHash);
                srcChanged = false;
            }
            if (destChanged) {
                destPathUsedCap = destPathStat.getUsedCapacityB();
                destPathHash = destPathStat.getPathHash();
                destPathPartitionTablets = getPartitionTablets(beId, medium, destPathHash);
                destChanged = false;
            }

            int totalPaths = beNum * pathStats.size();
            List<Long> tablets =
                    getSourceTablets(partitionStats, srcPathPartitionTablets, destPathPartitionTablets, totalPaths);

            long srcPathTotalCap = srcPathStat.getCapacityB();
            long destPathTotalCap = destPathStat.getCapacityB();
            for (Long tabletId : tablets) {
                TabletMeta tabletMeta = GlobalStateMgr.getCurrentState().getTabletInvertedIndex().getTabletMeta(tabletId);
                if (tabletMeta == null) {
                    continue;
                }
                Replica replica = GlobalStateMgr.getCurrentState().getTabletInvertedIndex().getReplica(tabletId, beId);
                if (replica == null || replica.getPathHash() == -1L) {
                    continue;
                }

                // check used percent after move
                double destUsedPercent = (double) (destPathUsedCap + replica.getDataSize()) / destPathTotalCap;
                double srcUsedPercent = (double) (srcPathUsedCap - replica.getDataSize()) / srcPathTotalCap;
                if (Math.abs(destUsedPercent - avgUsedPercent) > 1e-6 && (destUsedPercent > avgUsedPercent)) {
                    destPathIndex++;
                    destChanged = true;
                    continue OUT;
                }
                if (Math.abs(srcUsedPercent - avgUsedPercent) > 1e-6 && (srcUsedPercent < avgUsedPercent)) {
                    srcPathIndex--;
                    srcChanged = true;
                    continue OUT;
                }


                OlapTable olapTable = getOlapTableById(tabletMeta.getDbId(), tabletMeta.getTableId());
                if (olapTable == null) {
                    continue;
                }
                // check tablet healthy
                if (isTabletUnhealthy(tabletMeta.getDbId(), olapTable, tabletId, tabletMeta, aliveBeIds)) {
                    continue;
                }

                // NOTICE: state has been changed, the tablet must be selected
                destPathUsedCap += replica.getDataSize();
                srcPathUsedCap -= replica.getDataSize();
<<<<<<< HEAD
                Pair<Long, Long> p = Pair.create(tabletMeta.getPartitionId(), tabletMeta.getIndexId());
=======
                Pair<Long, Long> p = Pair.create(tabletMeta.getPhysicalPartitionId(), tabletMeta.getIndexId());
>>>>>>> ec5963f9
                // p: partition <physicalPartitionId, indexId>
                // k: partition same to p
                srcPathPartitionTablets.compute(p, (k, pTablets) -> {
                    if (pTablets != null) {
                        pTablets.remove(tabletId);
                    }
                    return pTablets;
                });
                destPathPartitionTablets.compute(p, (k, pTablets) -> {
                    if (pTablets != null) {
                        pTablets.add(tabletId);
                        return pTablets;
                    }
                    return Sets.newHashSet(tabletId);
                });

                TabletSchedCtx schedCtx =
                        new TabletSchedCtx(TabletSchedCtx.Type.BALANCE, tabletMeta.getDbId(),
                                tabletMeta.getTableId(),
                                tabletMeta.getPhysicalPartitionId(),
                                tabletMeta.getIndexId(), tabletId, System.currentTimeMillis());
                schedCtx.setOrigPriority(TabletSchedCtx.Priority.LOW);
                schedCtx.setSrc(replica);
                schedCtx.setDest(beId, destPathHash);
                schedCtx.setBalanceType(BalanceType.DISK);
                alternativeTablets.add(schedCtx);

                if (alternativeTablets.size() >= Config.tablet_sched_max_balancing_tablets) {
                    return;
                }
            }

            // code reach here means that all tablets have moved to destPath,
            // but srcPath and destPath both have not reached the average.
            // it is not easy to judge whether src or dest should be retained for next round, just random
            if ((int) (Math.random() * 100) % 2 == 0) {
                srcPathIndex--;
                srcChanged = true;
            } else {
                destPathIndex++;
                destChanged = true;
            }
        }
    }

    /**
     * Get source tablets from src be|path for balance to dest be|path.
     * Unbalanced tablets first.
     * <p>
     * totalDests: be num for cluster disk balance or (be num * path num) for backend disk balance
     */
    private List<Long> getSourceTablets(Map<Pair<Long, Long>, PartitionStat> partitionStats,
                                        Map<Pair<Long, Long>, Set<Long>> srcPartitionTablets,
                                        Map<Pair<Long, Long>, Set<Long>> destPartitionTablets,
                                        int totalDests) {
        // we store tablets that can make tablet distribution balance better to balancedTablets,
        // and those make tablet distribution balance worse to unbalancedTablets.
        List<Long> balancedTablets = Lists.newArrayList();
        List<Long> unbalancedTablets = Lists.newArrayList();
        for (Map.Entry<Pair<Long, Long>, Set<Long>> partitionTablets : srcPartitionTablets.entrySet()) {
            PartitionStat pStat = partitionStats.get(partitionTablets.getKey());
            if (pStat == null) {
                continue;
            }

            Set<Long> destTablets = destPartitionTablets.getOrDefault(partitionTablets.getKey(), Sets.newHashSet());
            Set<Long> srcTablets = partitionTablets.getValue();
            int avgNum = pStat.replicaNum / totalDests;
            // num of tablets that make tablet distribution balance better
            // avgNum - destTablets.size() is max tablets num moved to that will preserve dest be|path tablet distribution balance
            // srcTablets.size() - avgNum is max tablets num moved from that will preserve src be|path tablet distribution balance,
            // so we take the smallest value between the two as balanceNum
            int balanceNum = Math.min(avgNum - destTablets.size(), srcTablets.size() - avgNum);
            for (long tabletId : srcTablets) {
                if (balanceNum > 0) {
                    balancedTablets.add(tabletId);
                    balanceNum--;
                } else {
                    unbalancedTablets.add(tabletId);
                }
            }
        }

        // shuffle to avoid partition heavily skewed
        Collections.shuffle(balancedTablets);
        Collections.shuffle(unbalancedTablets);
        List<Long> tablets = Lists.newArrayList(balancedTablets);
        tablets.addAll(unbalancedTablets);
        return tablets;
    }

    /**
     * get backend which is alive and has medium of disk
     */
    private List<BackendLoadStatistic> getValidBeStats(ClusterLoadStatistic clusterStat, TStorageMedium medium) {
        List<BackendLoadStatistic> validBeStats = Lists.newArrayList();
        for (BackendLoadStatistic beStat : clusterStat.getAllBackendLoadStatistic()) {
            if (GlobalStateMgr.getCurrentState().getNodeMgr().getClusterInfo()
                    .checkBackendAvailable(beStat.getBeId()) && beStat.getTotalCapacityB(medium) > 0) {
                validBeStats.add(beStat);
            }
        }
        return validBeStats;
    }

    public List<RootPathLoadStatistic> getValidBePathStats(BackendLoadStatistic beStat, TStorageMedium medium) {
        List<RootPathLoadStatistic> validPathStats = Lists.newArrayList();
        for (RootPathLoadStatistic pathStat : beStat.getPathStatistics(medium)) {
            if (pathStat.getDiskState() == DiskInfo.DiskState.ONLINE) {
                validPathStats.add(pathStat);
            }
        }
        return validPathStats;
    }

    // group backends by hostname
    private Map<String, List<Long>> getHostGroups(List<Long> backendIds) {
        Map<String, List<Long>> hostGroups = Maps.newHashMap();
        for (Long backendId : backendIds) {
            Backend backend = GlobalStateMgr.getCurrentState().getNodeMgr().getClusterInfo().getBackend(backendId);
            if (backend == null) {
                continue;
            }

            hostGroups.compute(backend.getHost(), (host, backends) -> {
                if (backends == null) {
                    return Lists.newArrayList(backendId);
                } else {
                    backends.add(backendId);
                    return backends;
                }
            });
        }

        return hostGroups;
    }

    private boolean isTabletExistsInBackends(Long tabletId, List<Long> backends) {
        if (backends == null || backends.isEmpty()) {
            return false;
        }

        for (Long backendId : backends) {
            Replica replica = GlobalStateMgr.getCurrentState().getTabletInvertedIndex().getReplica(tabletId, backendId);
            if (replica != null) {
                return true;
            }
        }
        return false;
    }

    /**
     * @return map : (partition, index) => tablets
     */
    private Map<Pair<Long, Long>, Set<Long>> getPartitionTablets(long beId, TStorageMedium medium, long pathHash) {
        Map<Pair<Long, Long>, Set<Long>> partitionTablets = Maps.newHashMap();
        List<Long> tabletIds =
                GlobalStateMgr.getCurrentState().getTabletInvertedIndex().getTabletIdsByBackendIdAndStorageMedium(beId, medium);
        for (Long tabletId : tabletIds) {
            TabletMeta tabletMeta = GlobalStateMgr.getCurrentState().getTabletInvertedIndex().getTabletMeta(tabletId);
            if (tabletMeta == null) {
                continue;
            }

            if (tabletMeta.isLakeTablet()) {
                // replicas are managed by StarOS and cloud storage.
                continue;
            }

            if (pathHash != -1) {
                Replica replica = GlobalStateMgr.getCurrentState().getTabletInvertedIndex().getReplica(tabletId, beId);
                if (replica == null || replica.getPathHash() != pathHash) {
                    continue;
                }
            }

            Pair<Long, Long> key = new Pair<>(tabletMeta.getPhysicalPartitionId(), tabletMeta.getIndexId());
            partitionTablets.computeIfAbsent(key, k -> Sets.newHashSet()).add(tabletId);
        }
        return partitionTablets;
    }

    private Map<Pair<Long, Long>, Double> getPartitionAvgReplicaSize(long beId,
                                                                     Map<Pair<Long, Long>, Set<Long>> partitionTablets) {
        Map<Pair<Long, Long>, Double> result = new HashMap<>();
        for (Map.Entry<Pair<Long, Long>, Set<Long>> entry : partitionTablets.entrySet()) {
            long totalSize = 0;
            for (Long tabletId : entry.getValue()) {
                Replica replica = GlobalStateMgr.getCurrentState().getTabletInvertedIndex().getReplica(tabletId, beId);
                if (replica != null) {
                    totalSize += replica.getDataSize();
                }
            }
            result.put(entry.getKey(), (double) totalSize / (!entry.getValue().isEmpty() ? entry.getValue().size() : 1));
        }
        return result;
    }

    private int getPartitionTabletNumOnBePath(long dbId, long tableId, long physicalPartitionId, long indexId, long beId,
                                              long pathHash) {
        GlobalStateMgr globalStateMgr = GlobalStateMgr.getCurrentState();
        Database db = globalStateMgr.getLocalMetastore().getDbIncludeRecycleBin(dbId);
        if (db == null) {
            return 0;
        }

        Locker locker = new Locker();
        locker.lockDatabase(db, LockType.READ);
        try {
            OlapTable table = (OlapTable) globalStateMgr.getLocalMetastore().getTableIncludeRecycleBin(db, tableId);
            if (table == null) {
                return 0;
            }

            PhysicalPartition physicalPartition = globalStateMgr.getLocalMetastore()
                    .getPhysicalPartitionIncludeRecycleBin(table, physicalPartitionId);
            if (physicalPartition == null) {
                return 0;
            }

            int cnt = 0;
            MaterializedIndex index = physicalPartition.getIndex(indexId);
            if (index == null) {
                return 0;
            }

            for (Tablet tablet : index.getTablets()) {
                List<Replica> replicas = ((LocalTablet) tablet).getImmutableReplicas();
                if (replicas == null) {
                    continue;
                }

                for (Replica replica : replicas) {
                    if (replica.getState() == ReplicaState.NORMAL && replica.getBackendId() == beId) {
                        if (pathHash == -1 || replica.getPathHash() == pathHash) {
                            cnt++;
                        }
                    }
                }
            }
            return cnt;
        } finally {
            locker.unLockDatabase(db, LockType.READ);
        }
    }

    /**
     * balance cluster tablet should preserve disk balance
     * 1. for every partition, calculate the distribution skew, skew is (max tablet number on be) - (min tablet number on be)
     * 2. sort partition by skew in desc order
     * 3. for every partition, sort be by tablet number
     * 4. try to copy one tablet from maxTabletsNum be to other be, minTabletsNum be first
     * 5. repeat 3 and 4, until no tablet can copy
     */
    private List<TabletSchedCtx> balanceClusterTablet(ClusterLoadStatistic clusterStat,
                                                      TStorageMedium medium) {
        List<TabletSchedCtx> alternativeTablets = Lists.newArrayList();
        List<BackendLoadStatistic> beStats = getValidBeStats(clusterStat, medium);
        if (beStats.size() <= 1) {
            return alternativeTablets;
        }

        // beId => (paths, index) , low or mid be disks to hold moved tablets
        Map<Long, Pair<List<Long>, Integer>> beDisks = Maps.newHashMap();
        for (BackendLoadStatistic beStat : beStats) {
            List<Long> pathHashList = Lists.newArrayList();
            for (RootPathLoadStatistic pathStat : beStat.getPathStatistics()) {
                if (pathStat.getStorageMedium() == medium
                        && pathStat.getDiskState() == DiskInfo.DiskState.ONLINE
                        && (pathStat.getClazz() == Classification.LOW || pathStat.getClazz() == Classification.MID)) {
                    pathHashList.add(pathStat.getPathHash());
                }
            }
            beDisks.put(beStat.getBeId(), new Pair<>(pathHashList, 0));
        }
        LOG.debug("get backend stats for cluster tablet distribution balance. medium: {}, be stats: {}, be disks: {}",
                medium, beStats, beDisks);

        balanceTablet(medium, alternativeTablets, false, beStats, beDisks, null, -1);
        return alternativeTablets;
    }

    /**
     * balance backend tablet is same with cluster tablet balance
     * for every backend:
     * 1. for every partition, calculate the distribution skew, skew is (max tablet number on path) - (min tablet number on path)
     * 2. sort partition by skew in desc order
     * 3. for every partition, sort disk path by tablet number
     * 4. try to copy one tablet from maxTabletsNum path to other path, minTabletsNum path first
     * 5. repeat 3 and 4, until no tablet can copy
     */
    private List<TabletSchedCtx> balanceBackendTablet(ClusterLoadStatistic clusterStat,
                                                      TStorageMedium medium) {
        List<TabletSchedCtx> alternativeTablets = Lists.newArrayList();
        for (BackendLoadStatistic beStat : getValidBeStats(clusterStat, medium)) {
            long beId = beStat.getBeId();
            if (!GlobalStateMgr.getCurrentState().getNodeMgr().getClusterInfo().checkBackendAvailable(beId)) {
                continue;
            }

            List<RootPathLoadStatistic> pathStats = getValidBePathStats(beStat, medium);
            LOG.debug(
                    "get backend path stats for backend tablet distribution balance. medium: {}, be id: {}, path stats: {}",
                    medium, beId, pathStats);
            if (pathStats.size() <= 1) {
                continue;
            }

            balanceTablet(medium, alternativeTablets, true, null, null, pathStats, beId);
            if (alternativeTablets.size() >= Config.tablet_sched_max_balancing_tablets) {
                break;
            }
        }
        return alternativeTablets;
    }

    /**
     * Base balance tablet for cluster tablet balance and backend tablet balance.
     * cluster balance args: beStats, beDisks, isLocalBalance is false.
     * backend balance args: pathStats, beId, isLocalBalance is true.
     */
    private void balanceTablet(TStorageMedium medium,
                               List<TabletSchedCtx> alternativeTablets,
                               boolean isLocalBalance,
                               List<BackendLoadStatistic> beStats,
                               Map<Long, Pair<List<Long>, Integer>> beDisks,
                               List<RootPathLoadStatistic> pathStats,
                               long beId) {
        if (!isLocalBalance) {
            Preconditions.checkArgument(beStats != null && beStats.size() > 1);
        } else {
            Preconditions.checkArgument(pathStats != null && pathStats.size() > 1 && beId > -1);
        }

        // beId|pathHash => (totalCapacity, totalUsedCapacity)
        Map<Long, Pair<Long, Long>> diskCapMap = Maps.newHashMap();
        List<Long> beIds = null;
        List<Long> paths = null;
        Map<Pair<Long, Long>, PartitionStat> partitionStats;
        if (!isLocalBalance) {
            for (BackendLoadStatistic beStat : beStats) {
                diskCapMap.put(beStat.getBeId(),
                        new Pair<>(beStat.getTotalCapacityB(medium), beStat.getTotalUsedCapacityB(medium)));
            }
            beIds = Lists.newArrayList(diskCapMap.keySet());
            partitionStats = getPartitionStats(medium, false, beIds, null);
        } else {
            for (RootPathLoadStatistic pathStat : pathStats) {
                if (pathStat.getDiskState() == DiskInfo.DiskState.ONLINE) {
                    diskCapMap.put(pathStat.getPathHash(),
                            Pair.create(pathStat.getCapacityB(), pathStat.getUsedCapacityB()));
                }
            }
            paths = Lists.newArrayList(diskCapMap.keySet());
            partitionStats = getPartitionStats(medium, true, null, Pair.create(beId, paths));
        }

        List<Pair<Long, Long>> partitions = sortPartitionBySkew(partitionStats);

        DiskBalanceChecker diskBalanceChecker = new DiskBalanceChecker(diskCapMap);
        diskBalanceChecker.init();
        Set<Long> selectedTablets = Sets.newHashSet();
        List<Long> aliveBeIds = GlobalStateMgr.getCurrentState().getNodeMgr().getClusterInfo().getBackendIds(true);
        Map<String, List<Long>> hostGroups = getHostGroups(aliveBeIds);
        for (Pair<Long, Long> partition : partitions) {
            PartitionStat pStat = partitionStats.get(partition);
            // skew <= 1 means partition is balanced
            // break all partitions because they are sorted by skew in desc order.
            if (pStat.skew <= 1) {
                break;
            }

            // List<Pair<beId|pathHash, Set<tabletId>>>
            List<Pair<Long, Set<Long>>> tablets;
            if (!isLocalBalance) {
                tablets = getPartitionTablets(pStat.dbId, pStat.tableId,
                        partition.first, partition.second, beIds, null);
            } else {
                tablets = getPartitionTablets(pStat.dbId, pStat.tableId, partition.first, partition.second, null,
                        Pair.create(beId, paths));
            }

            // partition may be dropped or materializedIndex may be replaced.
            if (tablets.size() <= 1) {
                continue;
            }
            boolean tabletFound;
            do {
                tabletFound = false;
                // sort be by tablets num in desc order, and used percent
                // in desc order for bes|paths with same tablets num
                tablets.sort((t1, t2) -> {
                    if (t1.second.size() != t2.second.size()) {
                        return t2.second.size() - t1.second.size();
                    } else {
                        double diff = diskBalanceChecker.getDiskUsedPercent(t2.first) -
                                diskBalanceChecker.getDiskUsedPercent(t1.first);
                        if (Math.abs(diff) < 1e-6) {
                            return 0;
                        } else if (diff > 0) {
                            return 1;
                        } else {
                            return -1;
                        }
                    }
                });

                // try to copy one tablet from maxTabletsNum be to other be|path, minTabletsNum be|path first.
                Pair<Long, Set<Long>> srcTablets = tablets.get(0);
                for (int i = tablets.size() - 1; i > 0; i--) {
                    Pair<Long, Set<Long>> destTablets = tablets.get(i);

                    // partition is balanced
                    if (srcTablets.second.size() - destTablets.second.size() <= 1) {
                        break;
                    }

                    TabletSchedCtx schedCtx;
                    if (!isLocalBalance) {
                        Backend destBackend =
                                GlobalStateMgr.getCurrentState().getNodeMgr().getClusterInfo().getBackend(destTablets.first);
                        if (destBackend == null) {
                            continue;
                        }
                        schedCtx = tryToBalanceTablet(srcTablets, destTablets, diskBalanceChecker,
                                selectedTablets, aliveBeIds, false,
                                hostGroups.get(destBackend.getHost()), -1, pStat.replicationFactor);
                    } else {
                        schedCtx = tryToBalanceTablet(srcTablets, destTablets, diskBalanceChecker,
                                selectedTablets, aliveBeIds, true,
                                null, beId, pStat.replicationFactor);
                    }

                    if (schedCtx != null) {
                        // NOTICE: state has been changed, the tablet must be selected
                        // set dest beId and pathHash
                        if (!isLocalBalance) {
                            // round-robin to select dest be path
                            Pair<List<Long>, Integer> destPaths = beDisks.get(destTablets.first);
                            Long pathHash = destPaths.first.get(destPaths.second);
                            destPaths.second = (destPaths.second + 1) % destPaths.first.size();

                            schedCtx.setDest(destTablets.first, pathHash);
                        } else {
                            schedCtx.setDest(beId, destTablets.first);
                        }
                        alternativeTablets.add(schedCtx);
                        if (alternativeTablets.size() >= Config.tablet_sched_max_balancing_tablets) {
                            return;
                        }
                        tabletFound = true;
                        break;
                    }
                }
            } while (tabletFound);
        }
    }

    @NotNull
    private static List<Pair<Long, Long>> sortPartitionBySkew(Map<Pair<Long, Long>, PartitionStat> partitionStats) {
        List<Pair<Long, Long>> partitions = new ArrayList<>(partitionStats.keySet());
        // sort all partition by distribution skew in desc order, skew is (max tablet number on be|path) - (min tablet number on be|path)
        partitions.sort((o1, o2) -> {
            PartitionStat pStat1 = partitionStats.get(o1);
            PartitionStat pStat2 = partitionStats.get(o2);
            return pStat2.skew - pStat1.skew;
        });
        return partitions;
    }

    private boolean isDestBackendLocationMismatch(Multimap<String, String> requiredLocation,
                                                  long srcBackendId,
                                                  long destBackendId,
                                                  int replicationFactor,
                                                  long tabletId) {
        if (requiredLocation == null) {
            return false;
        }

        List<List<Long>> locBackendIdList = new ArrayList<>();
        SystemInfoService systemInfoService = GlobalStateMgr.getCurrentState().getNodeMgr().getClusterInfo();
        List<ComputeNode> availableBackends = Lists.newArrayList();
        availableBackends.addAll(systemInfoService.getAvailableBackends());
        int locBackendWithDiffHostLocNum = NodeSelector.getLocationMatchedBackendIdList(
                locBackendIdList, availableBackends, requiredLocation, systemInfoService);

        Pair<String, String> srcBackendLocKV;
        Backend srcBackend = systemInfoService.getBackend(srcBackendId);
        if (srcBackend == null) {
            return true;
        } else {
            srcBackendLocKV = srcBackend.getSingleLevelLocationKV();
        }
        Pair<String, String> destBackendLocKV;
        Backend destBackend = systemInfoService.getBackend(destBackendId);
        if (destBackend == null) {
            return true;
        } else {
            destBackendLocKV = destBackend.getSingleLevelLocationKV();
        }

        List<Long> flattenMatchedBackendIds = locBackendIdList.stream().flatMap(List::stream)
                .collect(Collectors.toList());
        boolean destBackendLocMatched = flattenMatchedBackendIds.contains(destBackendId);

        // Get all the location of replicas of this tablet.
        Set<Pair<String, String>> replicasLocKVs = new HashSet<>();
        for (Replica replica : GlobalStateMgr.getCurrentState().getTabletInvertedIndex()
                .getReplicasByTabletId(tabletId)) {
            Backend backend = systemInfoService.getBackend(replica.getBackendId());
            if (backend == null) {
                continue;
            }
            replicasLocKVs.add(backend.getSingleLevelLocationKV());
        }

        // If we have enough number of backends to match the location requirement of tablet,
        // but the current destination candidate backend cannot match the location requirement,
        // we will not move this tablet to dest.
        return locBackendWithDiffHostLocNum >= replicationFactor &&
                // In the following situations, dest backend should be considered a matched candidate to move replica to,
                //   1. src backend matched, and dest backend has the same location with src backend
                //   2. src backend matched, and dest backend has different loc with src and other replicas' location
                //   3. src backend unmatched, dest backend matched and has different loc with other replicas' location
                // The latter 2 cases can be merged into one check condition: `!replicasLocKVs.contains(destBackendLocKV)`.
                !(destBackendLocMatched &&
                        (Objects.equals(srcBackendLocKV, destBackendLocKV) ||
                                !replicasLocKVs.contains(destBackendLocKV)));
    }

    private boolean isDestBackendLocationMismatch(OlapTable olapTable,
                                                  long srcBackendId,
                                                  long destBackendId,
                                                  long partitionId,
                                                  long tabletId) {
        short replicationFactor =
                GlobalStateMgr.getCurrentState().getLocalMetastore()
                        .getReplicationNumIncludeRecycleBin(olapTable.getPartitionInfo(), partitionId);
        if (replicationFactor == (short) -1) {
            return true;
        }

        return isDestBackendLocationMismatch(olapTable.getLocation(), srcBackendId,
                destBackendId, replicationFactor, tabletId);
    }

    /**
     * cluster tablet balance args:
     * srcTablets: beId => Set<tabletId>
     * destTablets: beId => Set<tabletId>
     * destBackendHostGroup
     * isLocalBalance: false
     * <p>
     * backend tablet balance args:
     * srcTablets: pathHash => Set<tabletId>
     * destTablets: pathHash => Set<tabletId>
     * beId
     * isLocalBalance: true
     */
    private TabletSchedCtx tryToBalanceTablet(Pair<Long, Set<Long>> srcTablets,
                                              Pair<Long, Set<Long>> destTablets,
                                              DiskBalanceChecker diskBalanceChecker,
                                              Set<Long> selectedTablets,
                                              List<Long> aliveBeIds,
                                              boolean isLocalBalance,
                                              List<Long> destBackendHostGroup,
                                              long beId,
                                              int replicationFactor) {
        Preconditions.checkArgument(!isLocalBalance || beId != -1);

        for (Long tabletId : srcTablets.second) {
            if (!isLocalBalance) {
                if (isTabletExistsInBackends(tabletId, destBackendHostGroup)) {
                    continue;
                }
            }

            if (selectedTablets.contains(tabletId)) {
                continue;
            }

            // get and check meta
            TabletMeta tabletMeta = GlobalStateMgr.getCurrentState().getTabletInvertedIndex().getTabletMeta(tabletId);
            if (tabletMeta == null) {
                continue;
            }
            // Won't hold the db lock, dropped db or table will cause this clone task failed, this is acceptable.
            OlapTable olapTable = getOlapTableById(tabletMeta.getDbId(), tabletMeta.getTableId());
            if (olapTable == null) {
                continue;
            }

            if (!isLocalBalance && isDestBackendLocationMismatch(
                    olapTable.getLocation(), srcTablets.first, destTablets.first, replicationFactor, tabletId)) {
                continue;
            }

            Replica replica;
            if (!isLocalBalance) {
                replica = GlobalStateMgr.getCurrentState().getTabletInvertedIndex().getReplica(tabletId, srcTablets.first);
            } else {
                replica = GlobalStateMgr.getCurrentState().getTabletInvertedIndex().getReplica(tabletId, beId);
            }
            if (replica == null || replica.getPathHash() == -1L) {
                continue;
            }

            if (!diskBalanceChecker.check(srcTablets.first, destTablets.first, replica.getDataSize())) {
                continue;
            }

            if (isTabletUnhealthy(tabletMeta.getDbId(), olapTable, tabletId, tabletMeta, aliveBeIds)) {
                continue;
            }

            TabletSchedCtx schedCtx = new TabletSchedCtx(TabletSchedCtx.Type.BALANCE,
                    tabletMeta.getDbId(), tabletMeta.getTableId(),
                    tabletMeta.getPhysicalPartitionId(),
                    tabletMeta.getIndexId(), tabletId, System.currentTimeMillis());
            schedCtx.setOrigPriority(TabletSchedCtx.Priority.LOW);
            schedCtx.setBalanceType(BalanceType.TABLET);
            schedCtx.setSrc(replica);

            // update state
            selectedTablets.add(tabletId);
            diskBalanceChecker.moveReplica(srcTablets.first, destTablets.first, replica.getDataSize());
            srcTablets.second.remove(tabletId);
            destTablets.second.add(tabletId);
            return schedCtx;
        }

        return null;
    }

    /**
     * Get beId or pathHash to tablets by physicalPartitionId and indexId.
     * If beIds is not null, return beId => Set<tabletId>.
     * If bePaths is not null, return pathHash => Set<tabletId>.
     */
    private List<Pair<Long, Set<Long>>> getPartitionTablets(Long dbId, Long tableId, Long physicalPartitionId, Long indexId,
                                                            List<Long> beIds, Pair<Long, List<Long>> bePaths) {
        Preconditions.checkArgument(beIds != null || bePaths != null);

        List<Pair<Long, Set<Long>>> result = Lists.newArrayList();
        GlobalStateMgr globalStateMgr = GlobalStateMgr.getCurrentState();

        Database db = globalStateMgr.getLocalMetastore().getDbIncludeRecycleBin(dbId);
        if (db == null) {
            return result;
        }
        Locker locker = new Locker();
        try {
            locker.lockDatabase(db, LockType.READ);
            OlapTable table = (OlapTable) globalStateMgr.getLocalMetastore().getTableIncludeRecycleBin(db, tableId);
            if (table == null) {
                return result;
            }
            if (table.isCloudNativeTableOrMaterializedView()) {
                // replicas are managed by StarOS and cloud storage.
                return result;
            }

            PhysicalPartition physicalPartition = globalStateMgr.getLocalMetastore()
                    .getPhysicalPartitionIncludeRecycleBin(table, physicalPartitionId);
            if (physicalPartition == null) {
<<<<<<< HEAD
                return result;
            }

            MaterializedIndex index = physicalPartition.getIndex(indexId);
            if (index == null) {
                return result;
            }

=======
                return result;
            }

            MaterializedIndex index = physicalPartition.getIndex(indexId);
            if (index == null) {
                return result;
            }

>>>>>>> ec5963f9
            // tablets on be|path
            Map<Long, Set<Long>> tablets = Maps.newHashMap();
            if (beIds != null) {
                for (Long beId : beIds) {
                    tablets.put(beId, Sets.newHashSet());
                }
            } else {
                for (Long pathHash : bePaths.second) {
                    tablets.put(pathHash, Sets.newHashSet());
                }
            }
            for (Tablet tablet : index.getTablets()) {
                List<Replica> replicas = ((LocalTablet) tablet).getImmutableReplicas();
                if (replicas == null) {
                    continue;
                }

                for (Replica replica : replicas) {
                    if (replica.getState() != ReplicaState.NORMAL) {
                        continue;
                    }

                    RootPathLoadStatistic pathLoadStatistic = loadStatistic
                            .getRootPathLoadStatistic(replica.getBackendId(), replica.getPathHash());
                    if (pathLoadStatistic == null || pathLoadStatistic.getDiskState() != DiskInfo.DiskState.ONLINE) {
                        continue;
                    }

                    if (beIds != null) {
                        tablets.computeIfPresent(replica.getBackendId(), (k, v) -> {
                            v.add(tablet.getId());
                            return v;
                        });
                    } else {
                        if (replica.getBackendId() != bePaths.first ||
                                !bePaths.second.contains(replica.getPathHash())) {
                            continue;
                        }
                        tablets.computeIfPresent(replica.getPathHash(), (k, v) -> {
                            v.add(tablet.getId());
                            return v;
                        });
                    }
                }
            }

            for (Map.Entry<Long, Set<Long>> entry : tablets.entrySet()) {
                result.add(new Pair<>(entry.getKey(), entry.getValue()));
            }
        } finally {
            locker.unLockDatabase(db, LockType.READ);
        }

        return result;
    }

    private boolean isTabletUnhealthy(long dbId, OlapTable olapTable, Long tabletId,
                                      TabletMeta tabletMeta, List<Long> aliveBeIds) {
        GlobalStateMgr globalStateMgr = GlobalStateMgr.getCurrentState();
        Database db = globalStateMgr.getLocalMetastore().getDbIncludeRecycleBin(dbId);
        if (db == null) {
            return false;
        }

        Locker locker = new Locker();
        try {
            locker.lockDatabase(db, LockType.READ);
<<<<<<< HEAD
            PhysicalPartition partition = globalStateMgr.getLocalMetastore()
                    .getPhysicalPartitionIncludeRecycleBin(olapTable, tabletMeta.getPhysicalPartitionId());
            if (partition == null) {
=======
            PhysicalPartition physicalPartition = globalStateMgr.getLocalMetastore()
                    .getPhysicalPartitionIncludeRecycleBin(olapTable, tabletMeta.getPhysicalPartitionId());
            if (physicalPartition == null) {
>>>>>>> ec5963f9
                return true;
            }

            MaterializedIndex index = physicalPartition.getIndex(tabletMeta.getIndexId());
            if (index == null) {
                return true;
            }

            LocalTablet tablet = (LocalTablet) index.getTablet(tabletId);
            if (tablet == null) {
                return true;
            }

            short replicaNum = globalStateMgr.getLocalMetastore()
<<<<<<< HEAD
                    .getReplicationNumIncludeRecycleBin(olapTable.getPartitionInfo(), partition.getParentId());
=======
                    .getReplicationNumIncludeRecycleBin(olapTable.getPartitionInfo(), physicalPartition.getParentId());
>>>>>>> ec5963f9
            if (replicaNum == (short) -1) {
                return true;
            }

            Pair<LocalTablet.TabletHealthStatus, TabletSchedCtx.Priority> statusPair =
                    TabletChecker.getTabletHealthStatusWithPriority(
                            tablet,
                            globalStateMgr.getNodeMgr().getClusterInfo(),
                            physicalPartition.getVisibleVersion(),
                            replicaNum,
                            aliveBeIds,
                            olapTable.getLocation());

            return statusPair.first != LocalTablet.TabletHealthStatus.LOCATION_MISMATCH &&
                    statusPair.first != LocalTablet.TabletHealthStatus.HEALTHY;
        } finally {
            locker.unLockDatabase(db, LockType.READ);
        }
    }

    /**
     * Get Map<(partition, index) => PartitionStat>
     * <p>
     * both beIds and bePaths can be null, skew will not be set in this case.
     * if beIds is not null, skew is between backends.
     * if bePaths is not null, skew is between paths in single backend.
     * <p>
     * if isLocalBalance, stable colocate table can be scheduled.
     */
    private Map<Pair<Long, Long>, PartitionStat> getPartitionStats(TStorageMedium medium, boolean isLocalBalance,
                                                                   List<Long> beIds, Pair<Long, List<Long>> bePaths) {
        if (beIds != null) {
            Preconditions.checkArgument(beIds.size() > 1);
        }
        if (bePaths != null) {
            Preconditions.checkArgument(bePaths.first != -1 && bePaths.second.size() > 1);
        }

        GlobalStateMgr globalStateMgr = GlobalStateMgr.getCurrentState();
        Map<Pair<Long, Long>, PartitionStat> partitionStats = Maps.newHashMap();
        long start = System.nanoTime();
        long lockTotalTime = 0;
        long lockStart;
        List<Long> dbIds = globalStateMgr.getLocalMetastore().getDbIdsIncludeRecycleBin();
        DATABASE:
        for (Long dbId : dbIds) {
            Database db = globalStateMgr.getLocalMetastore().getDbIncludeRecycleBin(dbId);
            if (db == null) {
                continue;
            }

            if (db.isSystemDatabase()) {
                continue;
            }

            // set the config to a local variable to avoid config params changed.
            int partitionBatchNum = Config.tablet_checker_partition_batch_num;
            int partitionChecked = 0;
            Locker locker = new Locker();
            locker.lockDatabase(db, LockType.READ);
            lockStart = System.nanoTime();
            try {
                TABLE:
                for (Table table : globalStateMgr.getLocalMetastore().getTablesIncludeRecycleBin(db)) {
                    // check table is olap table or colocate table
                    if (!table.needSchedule(isLocalBalance)) {
                        continue;
                    }
                    if (table.isCloudNativeTableOrMaterializedView()) {
                        // replicas are managed by StarOS and cloud storage.
                        continue;
                    }

                    OlapTable olapTbl = (OlapTable) table;
                    // Table not in NORMAL state is not allowed to do balance,
                    // because the change of tablet location can cause Schema change or rollup failed
                    if (olapTbl.getState() != OlapTable.OlapTableState.NORMAL) {
                        continue;
                    }

                    for (Partition partition : globalStateMgr.getLocalMetastore().getAllPartitionsIncludeRecycleBin(olapTbl)) {
                        partitionChecked++;
                        if (partitionChecked % partitionBatchNum == 0) {
                            lockTotalTime += System.nanoTime() - lockStart;
                            // release lock, so that lock can be acquired by other threads.
                            LOG.debug("partition checked reached batch value, release lock");
                            locker.unLockDatabase(db, LockType.READ);
                            locker.lockDatabase(db, LockType.READ);
                            LOG.debug("balancer get lock again");
                            lockStart = System.nanoTime();
                            if (globalStateMgr.getLocalMetastore().getDbIncludeRecycleBin(dbId) == null) {
                                continue DATABASE;
                            }
                            if (globalStateMgr.getLocalMetastore().getTableIncludeRecycleBin(db, olapTbl.getId()) == null) {
                                continue TABLE;
                            }
                            if (globalStateMgr.getLocalMetastore().getPartitionIncludeRecycleBin(olapTbl, partition.getId()) ==
                                    null) {
                                continue;
                            }
                        }
                        if (partition.getState() != PartitionState.NORMAL) {
                            // when alter job is in FINISHING state, partition state will be set to NORMAL,
                            // and we can schedule the tablets in it.
                            continue;
                        }

                        DataProperty dataProperty = globalStateMgr.getLocalMetastore()
                                .getDataPropertyIncludeRecycleBin(olapTbl.getPartitionInfo(), partition.getId());
                        if (dataProperty == null) {
                            continue;
                        }
                        TStorageMedium pMedium = dataProperty.getStorageMedium();
                        if (pMedium != medium) {
                            continue;
                        }

                        int replicationFactor = globalStateMgr.getLocalMetastore()
                                .getReplicationNumIncludeRecycleBin(olapTbl.getPartitionInfo(), partition.getId());
                        int replicaNum = partition.getDistributionInfo().getBucketNum() * replicationFactor;
                        // replicaNum may be negative, cause getReplicationNumIncludeRecycleBin can return -1
                        if (replicaNum < 0) {
                            continue;
                        }
                        /*
                         * Tablet in SHADOW index can not be repaired of balanced
                         */
                        for (PhysicalPartition physicalPartition : partition.getSubPartitions()) {
                            for (MaterializedIndex idx : physicalPartition
                                    .getMaterializedIndices(MaterializedIndex.IndexExtState.VISIBLE)) {
                                PartitionStat pStat = new PartitionStat(dbId, table.getId(), 0, replicaNum,
                                        replicationFactor);
                                partitionStats.put(new Pair<>(physicalPartition.getId(), idx.getId()), pStat);

                                if (beIds == null && bePaths == null) {
                                    continue;
                                }

                                // calculate skew
                                // replicaNum on be|path
                                Map<Long, Integer> replicaNums = getBackendOrPathToReplicaNum(beIds, bePaths);
                                for (Tablet tablet : idx.getTablets()) {
                                    List<Replica> replicas = ((LocalTablet) tablet).getImmutableReplicas();
                                    if (replicas != null) {
                                        for (Replica replica : replicas) {
                                            if (replica.getState() != ReplicaState.NORMAL) {
                                                continue;
                                            }

                                            if (beIds != null) {
                                                replicaNums.computeIfPresent(replica.getBackendId(), (k, v) -> (v + 1));
                                            } else {
                                                if (replica.getBackendId() != bePaths.first) {
                                                    continue;
                                                }

                                                replicaNums.computeIfPresent(replica.getPathHash(), (k, v) -> (v + 1));
                                            }
                                        }
                                    }
                                }
                                int maxNum = Integer.MIN_VALUE;
                                int minNum = Integer.MAX_VALUE;
                                for (int num : replicaNums.values()) {
                                    if (maxNum < num) {
                                        maxNum = num;
                                    }
                                    if (minNum > num) {
                                        minNum = num;
                                    }
                                }

                                pStat.skew = maxNum - minNum;
                                LOG.info("add partition stat: {} id: {}",
                                        pStat, new Pair<>(physicalPartition.getId(), idx.getId()));
                            }
                        }
                    }
                }
            } finally {
                lockTotalTime += System.nanoTime() - lockStart;
                locker.unLockDatabase(db, LockType.READ);
            }
        }

        long cost = (System.nanoTime() - start) / 1000000;
        lockTotalTime = lockTotalTime / 1000000;
        if (lockTotalTime > Config.slow_lock_threshold_ms || cost > 30000) {
            LOG.info("finished to calculate partition stats. cost: {} ms, in lock time: {} ms",
                    cost, lockTotalTime);
        }

        return partitionStats;
    }

    @NotNull
    private static Map<Long, Integer> getBackendOrPathToReplicaNum(List<Long> beIds, Pair<Long, List<Long>> bePaths) {
        Map<Long, Integer> replicaNums = Maps.newHashMap();
        if (beIds != null) {
            for (Long beId : beIds) {
                replicaNums.put(beId, 0);
            }
        } else {
            for (Long pathHash : bePaths.second) {
                replicaNums.put(pathHash, 0);
            }
        }
        return replicaNums;
    }

    private Map<Long, Integer> getPartitionReplicaCnt() {
        GlobalStateMgr globalStateMgr = GlobalStateMgr.getCurrentState();
        Map<Long, Integer> partitionReplicaCnt = new HashMap<>();
        List<Long> dbIds = globalStateMgr.getLocalMetastore().getDbIdsIncludeRecycleBin();
        for (Long dbId : dbIds) {
            Database db = globalStateMgr.getLocalMetastore().getDbIncludeRecycleBin(dbId);
            if (db == null) {
                continue;
            }

            if (db.isSystemDatabase()) {
                continue;
            }

            Locker locker = new Locker();
            locker.lockDatabase(db, LockType.READ);
            try {
                for (Table table : globalStateMgr.getLocalMetastore().getTablesIncludeRecycleBin(db)) {
                    // check table is olap table or colocate table
                    if (!table.needSchedule(false)) {
                        continue;
                    }
                    if (table.isCloudNativeTable()) {
                        // replicas are managed by StarOS and cloud storage.
                        continue;
                    }

                    OlapTable olapTbl = (OlapTable) table;
                    for (Partition partition : globalStateMgr.getLocalMetastore().getAllPartitionsIncludeRecycleBin(olapTbl)) {
                        int replicaTotalCnt = partition.getDistributionInfo().getBucketNum()
                                *
                                globalStateMgr.getLocalMetastore().getReplicationNumIncludeRecycleBin(olapTbl.getPartitionInfo(),
                                        partition.getId());
                        partitionReplicaCnt.put(partition.getId(), replicaTotalCnt);
                    }
                }
            } finally {
                locker.unLockDatabase(db, LockType.READ);
            }
        }

        return partitionReplicaCnt;
    }

    private BackendBalanceState getBackendBalanceState(long backendId,
                                                       BackendLoadStatistic backendLoadStatistic,
                                                       TStorageMedium medium,
                                                       Map<Long, Integer> partitionReplicaCnt,
                                                       int backendCnt,
                                                       boolean sortPartition) {
        Map<Pair<Long, Long>, Set<Long>> partitionTablets = getPartitionTablets(backendId, medium, -1L);
        Map<Pair<Long, Long>, List<Long>> partitionTabletList = new HashMap<>();
        for (Map.Entry<Pair<Long, Long>, Set<Long>> entry : partitionTablets.entrySet()) {
            partitionTabletList.put(entry.getKey(), new LinkedList<>(entry.getValue()));
        }
        Map<Pair<Long, Long>, Double> partitionAvgReplicaSize = getPartitionAvgReplicaSize(backendId, partitionTablets);
        List<Pair<Long, Long>> partitions = new ArrayList<>(partitionTablets.keySet());
        if (sortPartition) {
            partitions.sort((p1, p2) -> {
                // skew is (tablet cnt on current BE - average tablet cnt on every BE)
                // sort partitions by skew in desc order, if skew is same, sort by avgReplicaSize in desc order.
                int skew1 = partitionTablets.get(p1).size()
                        - partitionReplicaCnt.getOrDefault(p1.first, 0) / backendCnt;
                int skew2 = partitionTablets.get(p2).size()
                        - partitionReplicaCnt.getOrDefault(p2.first, 0) / backendCnt;
                if (skew2 != skew1) {
                    return skew2 - skew1;
                } else {
                    return Double.compare(partitionAvgReplicaSize.get(p2), partitionAvgReplicaSize.get(p1));
                }
            });

            for (List<Long> tabletList : partitionTabletList.values()) {
                if (tabletList.size() <= 1) {
                    continue;
                }
                tabletList.sort((t1, t2) -> {
                    Replica replica1 = GlobalStateMgr.getCurrentState().getTabletInvertedIndex().getReplica(t1, backendId);
                    Replica replica2 = GlobalStateMgr.getCurrentState().getTabletInvertedIndex().getReplica(t2, backendId);
                    return Long.compare(replica2 == null ? 0L : replica2.getDataSize(),
                            replica1 == null ? 0L : replica1.getDataSize());
                });
            }
        }

        BackendBalanceState backendBalanceState = new BackendBalanceState(backendId,
                backendLoadStatistic,
                GlobalStateMgr.getCurrentState().getTabletInvertedIndex(),
                medium,
                partitionTabletList,
                partitions);
        backendBalanceState.init();
        return backendBalanceState;
    }

    private static class PartitionStat {
        Long dbId;
        Long tableId;
        // skew is (max replica number on be) - (min replica number on be)
        int skew;
        int replicaNum;
        int replicationFactor;

        public PartitionStat(Long dbId, Long tableId, int skew, int replicaNum, int replicationFactor) {
            this.dbId = dbId;
            this.tableId = tableId;
            this.skew = skew;
            this.replicaNum = replicaNum;
            this.replicationFactor = replicationFactor;
        }

        @Override
        public String toString() {
            return "dbId: " + dbId + ", tableId: " + tableId + ", skew: " + skew + ", replicaNum: " + replicaNum;
        }
    }

    // used to check disk balance when doing tablet distribution balance
    // we check disk balance using 0.9 * Config.balance_load_score_threshold to avoid trigger disk unbalance
    // todo optimization using segment tree
    public static class DiskBalanceChecker {
        // beId => (totalCapacity, totalUsedCapacity) for cluster balance
        // pathHash => (totalCapacity, totalUsedCapacity) for backend balance
        Map<Long, Pair<Long, Long>> diskCap;
        double maxUsedPercent;
        double minUsedPercent;

        public DiskBalanceChecker(Map<Long, Pair<Long, Long>> diskCap) {
            this.diskCap = diskCap;
        }

        public double getDiskUsedPercent(Long key) {
            Pair<Long, Long> cap = diskCap.get(key);
            if (cap == null) {
                return 0;
            }
            return (double) cap.second / cap.first;
        }

        public void init() {
            maxUsedPercent = Double.MIN_VALUE;
            minUsedPercent = Double.MAX_VALUE;
            for (Map.Entry<Long, Pair<Long, Long>> entry : diskCap.entrySet()) {
                double usedPercent = ((double) entry.getValue().second) / entry.getValue().first;
                if (usedPercent > maxUsedPercent) {
                    maxUsedPercent = usedPercent;
                }
                if (usedPercent < minUsedPercent) {
                    minUsedPercent = usedPercent;
                }
            }
        }

        public boolean check(Long src, Long dest, Long size) {
            Pair<Long, Long> srcCap = diskCap.get(src);
            Pair<Long, Long> destCap = diskCap.get(dest);
            double srcUsedPercent = (double) (srcCap.second - size) / srcCap.first;
            double destUsedPercent = (double) (destCap.second + size) / destCap.first;

            // first check dest be|path capacity limit
            if (DiskInfo.exceedLimit(destCap.first - destCap.second - size,
                    destCap.first, false)) {
                return false;
            }

            double maxUsedPercentAfterBalance = Double.MIN_VALUE;
            double minUsedPercentAfterBalance = Double.MAX_VALUE;
            for (Map.Entry<Long, Pair<Long, Long>> entry : diskCap.entrySet()) {
                double usedPercent;
                if (entry.getKey().equals(src)) {
                    usedPercent = srcUsedPercent;
                } else if (entry.getKey().equals(dest)) {
                    usedPercent = destUsedPercent;
                } else {
                    usedPercent = ((double) entry.getValue().second) / entry.getValue().first;
                }
                if (usedPercent > maxUsedPercentAfterBalance) {
                    maxUsedPercentAfterBalance = usedPercent;
                }
                if (usedPercent < minUsedPercentAfterBalance) {
                    minUsedPercentAfterBalance = usedPercent;
                }
            }

            // all bellow balance_load_disk_safe_threshold
            if (maxUsedPercentAfterBalance < Config.tablet_sched_balance_load_disk_safe_threshold) {
                return true;
            }

            // this will make disk balance better
            if (maxUsedPercentAfterBalance - minUsedPercentAfterBalance < maxUsedPercent - minUsedPercent) {
                return true;
            }

            // this will make disk balance worse, but can not exceed
            // Config.tablet_sched_num_based_balance_threshold_ratio * Config.balance_load_score_threshold;
            return maxUsedPercentAfterBalance - minUsedPercentAfterBalance <
                    Config.tablet_sched_num_based_balance_threshold_ratio *
                            Config.tablet_sched_balance_load_score_threshold;
        }

        public void moveReplica(Long src, Long dest, Long size) {
            Pair<Long, Long> srcCap = diskCap.get(src);
            Pair<Long, Long> destCap = diskCap.get(dest);
            srcCap.second -= size;
            destCap.second += size;

            init();
        }
    }

    public static class BackendBalanceState {
        long backendId;
        BackendLoadStatistic statistic;
        TStorageMedium medium;
        List<Pair<Long, Long>> sortedPartitions;
        TabletInvertedIndex tabletInvertedIndex;
        // <physicalPartitionId, mvId> => tablets in that partition
        // tablets is sorted by data size in desc order for the BE in high load group
        Map<Pair<Long, Long>, List<Long>> partitionTablets;
        // total data used capacity
        long usedCapacity;
        // pathHash => usedCapacity
        Map<Long, Long> pathUsedCapacity;
        int tabletSelected = 0;
        // Min heap of <pathHash, usedPercent>, only used for low load group
        PriorityQueue<Pair<Long, Double>> pathLoadHeap;
        // sorted path in desc order, only used for high load group
        List<Long> sortedPath;
        // pathHash => index of sortedPath, only used for high load group
        Map<Long, Integer> pathSortIndex;

        BackendBalanceState(long backendId,
                            BackendLoadStatistic statistic,
                            TabletInvertedIndex tabletInvertedIndex,
                            TStorageMedium medium,
                            Map<Pair<Long, Long>, List<Long>> partitionTablets,
                            List<Pair<Long, Long>> partitions) {
            this.backendId = backendId;
            this.statistic = statistic;
            this.tabletInvertedIndex = tabletInvertedIndex;
            this.medium = medium;
            this.partitionTablets = partitionTablets;
            this.sortedPartitions = partitions;
        }

        void init() {
            this.usedCapacity = statistic.getTotalUsedCapacityB(medium);
            this.pathLoadHeap = new PriorityQueue<>(Pair.comparingBySecond());
            this.pathUsedCapacity = new HashMap<>();
            this.sortedPath = new ArrayList<>();
            this.pathSortIndex = new HashMap<>();
            for (RootPathLoadStatistic pathStatistic : statistic.getPathStatistics()) {
                if (pathStatistic.getStorageMedium() != this.medium
                        || pathStatistic.getDiskState() != DiskInfo.DiskState.ONLINE
                        || pathStatistic.getCapacityB() <= 0) {
                    continue;
                }

                this.pathLoadHeap.add(new Pair<>(pathStatistic.getPathHash(), pathStatistic.getUsedPercent()));
                this.pathUsedCapacity.put(pathStatistic.getPathHash(), pathStatistic.getUsedCapacityB());
                this.sortedPath.add(pathStatistic.getPathHash());
            }
            sortedPath.sort((p1, p2) -> {
                double skew = statistic.getPathStatistic(p1).getUsedPercent()
                        - statistic.getPathStatistic(p2).getUsedPercent();
                if (Math.abs(skew) < 1e-6) {
                    return 0;
                }
                return skew > 0 ? -1 : 1;
            });
            for (int i = 0; i < sortedPath.size(); i++) {
                pathSortIndex.put(sortedPath.get(i), i);
            }
        }

        // used for low load group
        public Long getLowestLoadPath() {
            return Objects.requireNonNull(pathLoadHeap.poll()).first;
        }

        // used for low load group
        public void addUsedCapacity(long pathHash, long deltaCap) {
            this.usedCapacity += deltaCap;
            long newPathUsedCap = this.pathUsedCapacity.compute(pathHash, (path, cap) -> cap + deltaCap);
            this.pathLoadHeap.add(new Pair<>(pathHash,
                    (double) newPathUsedCap / statistic.getPathStatistic(pathHash).getCapacityB()));
        }

        // used for high load group
        public List<Long> getTabletsInHighLoadPath(List<Long> tablets) {
            double avgUsedPercent = pathUsedCapacity.values().stream().mapToLong(Long::longValue).sum()
                    / (double) statistic.getTotalCapacityB(medium);
            // find the last high load index, we only choose tablet in the high load paths
            int lastHighLoadIndex = -1;
            for (long pathHash : sortedPath) {
                double usedPercent = pathUsedCapacity.get(pathHash)
                        / (double) statistic.getPathStatistic(pathHash).getCapacityB();
                if (usedPercent - avgUsedPercent > -Config.tablet_sched_balance_load_score_threshold) {
                    lastHighLoadIndex++;
                } else {
                    break;
                }
            }
            Preconditions.checkState(lastHighLoadIndex >= 0, "there is no high load path");

            // group the tablet by path, put tablets in sortedPath[i] to tabletGroups[i]
            ArrayList<ArrayList<Long>> tabletGroups = new ArrayList<>();
            for (int i = 0; i < lastHighLoadIndex + 1; i++) {
                tabletGroups.add(new ArrayList<>());
            }
            for (long tabletId : tablets) {
                Replica replica = tabletInvertedIndex.getReplica(tabletId, this.backendId);
                if (replica == null) {
                    continue;
                }
                Integer sortIndex = pathSortIndex.get(replica.getPathHash());
                if (sortIndex == null) {
                    LOG.warn("Can not find path for tablet: {} on backend: {} by path hash: {}",
                            tabletId, this.backendId, replica.getPathHash());
                    continue;
                }
                if (sortIndex > lastHighLoadIndex) {
                    continue;
                }

                tabletGroups.get(sortIndex).add(tabletId);
            }

            List<Long> highLoadPathTablets = new ArrayList<>();
            for (ArrayList<Long> group : tabletGroups) {
                highLoadPathTablets.addAll(group);
            }
            return highLoadPathTablets;
        }

        // used for high load group
        public void minusUsedCapacity(long pathHash, long deltaCap) {
            this.usedCapacity -= deltaCap;
            long pathUsedCap = this.pathUsedCapacity.compute(pathHash, (path, cap) -> cap - deltaCap);
            double usedPercent = (double) pathUsedCap / this.statistic.getPathStatistic(pathHash).getCapacityB();

            // adjust the sort order
            for (int i = this.pathSortIndex.get(pathHash); i < this.sortedPath.size() - 1; i++) {
                long nextPathHash = this.sortedPath.get(i + 1);
                double nextUsedPercent = (double) this.pathUsedCapacity.get(nextPathHash)
                        / this.statistic.getPathStatistic(nextPathHash).getCapacityB();
                if (usedPercent < nextUsedPercent) {
                    this.sortedPath.set(i, nextPathHash);
                    this.sortedPath.set(i + 1, pathHash);
                    this.pathSortIndex.put(nextPathHash, i);
                    this.pathSortIndex.put(pathHash, i + 1);
                } else {
                    break;
                }
            }
        }
    }

    public enum BalanceType {
        DISK,
        TABLET
    }
}<|MERGE_RESOLUTION|>--- conflicted
+++ resolved
@@ -807,11 +807,8 @@
                 // NOTICE: state has been changed, the tablet must be selected
                 destPathUsedCap += replica.getDataSize();
                 srcPathUsedCap -= replica.getDataSize();
-<<<<<<< HEAD
-                Pair<Long, Long> p = Pair.create(tabletMeta.getPartitionId(), tabletMeta.getIndexId());
-=======
+
                 Pair<Long, Long> p = Pair.create(tabletMeta.getPhysicalPartitionId(), tabletMeta.getIndexId());
->>>>>>> ec5963f9
                 // p: partition <physicalPartitionId, indexId>
                 // k: partition same to p
                 srcPathPartitionTablets.compute(p, (k, pTablets) -> {
@@ -1477,7 +1474,6 @@
             PhysicalPartition physicalPartition = globalStateMgr.getLocalMetastore()
                     .getPhysicalPartitionIncludeRecycleBin(table, physicalPartitionId);
             if (physicalPartition == null) {
-<<<<<<< HEAD
                 return result;
             }
 
@@ -1486,16 +1482,6 @@
                 return result;
             }
 
-=======
-                return result;
-            }
-
-            MaterializedIndex index = physicalPartition.getIndex(indexId);
-            if (index == null) {
-                return result;
-            }
-
->>>>>>> ec5963f9
             // tablets on be|path
             Map<Long, Set<Long>> tablets = Maps.newHashMap();
             if (beIds != null) {
@@ -1563,15 +1549,9 @@
         Locker locker = new Locker();
         try {
             locker.lockDatabase(db, LockType.READ);
-<<<<<<< HEAD
-            PhysicalPartition partition = globalStateMgr.getLocalMetastore()
-                    .getPhysicalPartitionIncludeRecycleBin(olapTable, tabletMeta.getPhysicalPartitionId());
-            if (partition == null) {
-=======
             PhysicalPartition physicalPartition = globalStateMgr.getLocalMetastore()
                     .getPhysicalPartitionIncludeRecycleBin(olapTable, tabletMeta.getPhysicalPartitionId());
             if (physicalPartition == null) {
->>>>>>> ec5963f9
                 return true;
             }
 
@@ -1586,11 +1566,7 @@
             }
 
             short replicaNum = globalStateMgr.getLocalMetastore()
-<<<<<<< HEAD
-                    .getReplicationNumIncludeRecycleBin(olapTable.getPartitionInfo(), partition.getParentId());
-=======
                     .getReplicationNumIncludeRecycleBin(olapTable.getPartitionInfo(), physicalPartition.getParentId());
->>>>>>> ec5963f9
             if (replicaNum == (short) -1) {
                 return true;
             }
