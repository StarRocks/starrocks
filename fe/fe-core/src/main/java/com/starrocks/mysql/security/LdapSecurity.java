// Copyright 2021-present StarRocks, Inc. All rights reserved.
//
// Licensed under the Apache License, Version 2.0 (the "License");
// you may not use this file except in compliance with the License.
// You may obtain a copy of the License at
//
//     https://www.apache.org/licenses/LICENSE-2.0
//
// Unless required by applicable law or agreed to in writing, software
// distributed under the License is distributed on an "AS IS" BASIS,
// WITHOUT WARRANTIES OR CONDITIONS OF ANY KIND, either express or implied.
// See the License for the specific language governing permissions and
// limitations under the License.

package com.starrocks.mysql.security;

import com.google.common.base.Strings;
import com.starrocks.authentication.AuthenticationException;
import com.starrocks.common.util.NetUtils;
import org.apache.logging.log4j.LogManager;
import org.apache.logging.log4j.Logger;

import java.util.Hashtable;
import javax.naming.Context;
import javax.naming.NamingEnumeration;
import javax.naming.NamingException;
import javax.naming.directory.DirContext;
import javax.naming.directory.InitialDirContext;
import javax.naming.directory.SearchControls;
import javax.naming.directory.SearchResult;

public class LdapSecurity {
    private static final Logger LOG = LogManager.getLogger(LdapSecurity.class);
    private static final String LDAPS_PROTOCOL = "ldaps";

    static {
        if (LDAPS_PROTOCOL.equals(Config.authentication_ldap_simple_server_protocol) &&
                Config.authentication_ldaps_trust_store_path != null) {
            System.setProperty("custom.ldap.truststore.type", "JKS");
            System.setProperty("custom.ldap.truststore.loc", Config.authentication_ldaps_trust_store_path);
            System.setProperty("custom.ldap.truststore.password", Config.authentication_ldaps_trust_store_password);
            System.setProperty("custom.ldap.ssl.protocol", "TLS");
        }
    }

    //bind to ldap server to check password
    public static void checkPassword(String dn, String password, String ldapServerHost, int ldapServerPort)
            throws AuthenticationException, NamingException {
        if (Strings.isNullOrEmpty(password)) {
            throw new AuthenticationException("empty password is not allowed for simple authentication");
        }

<<<<<<< HEAD
        String url = Config.authentication_ldap_simple_server_protocol + "://"
                + NetUtils.getHostPortInAccessibleFormat(Config.authentication_ldap_simple_server_host,
                Config.authentication_ldap_simple_server_port);
=======
        String url = "ldap://" + NetUtils.getHostPortInAccessibleFormat(ldapServerHost, ldapServerPort);
>>>>>>> 21acb8e4
        Hashtable<String, String> env = new Hashtable<>();
        env.put(Context.SECURITY_AUTHENTICATION, "simple");
        env.put(Context.SECURITY_CREDENTIALS, password);
        env.put(Context.SECURITY_PRINCIPAL, dn);
        env.put(Context.INITIAL_CONTEXT_FACTORY, "com.sun.jndi.ldap.LdapCtxFactory");
        env.put(Context.PROVIDER_URL, url);
        if (LDAPS_PROTOCOL.equals(Config.authentication_ldap_simple_server_protocol) &&
                Config.authentication_ldaps_trust_store_path != null) {
            env.put("java.naming.ldap.factory.socket", CustomLdapSslSocketFactory.class.getName());
        }

        DirContext ctx = null;
        try {
            //this will send a bind call to ldap server, throw exception if failed
            ctx = new InitialDirContext(env);
        } finally {
            if (ctx != null) {
                try {
                    ctx.close();
                } catch (Exception e) {
                }
            }
        }
    }

    //1. bind ldap server by root dn
    //2. search user
    //3. if match exactly one, check password
    public static void checkPasswordByRoot(String user,
                                           String password,
                                           String ldapServerHost,
                                           int ldapServerPort,
                                           String ldapBindRootDN,
                                           String ldapBindRootPwd,
                                           String ldapBindBaseDN,
                                           String ldapSearchFilter) throws AuthenticationException, NamingException {
        if (Strings.isNullOrEmpty(ldapBindRootPwd)) {
            throw new AuthenticationException("empty password is not allowed for simple authentication");
        }

<<<<<<< HEAD
        String url = Config.authentication_ldap_simple_server_protocol + "://"
                + NetUtils.getHostPortInAccessibleFormat(Config.authentication_ldap_simple_server_host,
                Config.authentication_ldap_simple_server_port);
=======
        String url = "ldap://" + NetUtils.getHostPortInAccessibleFormat(ldapServerHost, ldapServerPort);
>>>>>>> 21acb8e4
        Hashtable<String, String> env = new Hashtable<>();
        //dn contains '=', so we should use ' or " to wrap the value in config file
        String rootDN = ldapBindRootDN;
        rootDN = trim(rootDN, "\"");
        rootDN = trim(rootDN, "'");
        env.put(Context.SECURITY_AUTHENTICATION, "simple");
        env.put(Context.SECURITY_CREDENTIALS, ldapBindRootPwd);
        env.put(Context.SECURITY_PRINCIPAL, rootDN);
        env.put(Context.INITIAL_CONTEXT_FACTORY, "com.sun.jndi.ldap.LdapCtxFactory");
        env.put(Context.PROVIDER_URL, url);
        if (LDAPS_PROTOCOL.equals(Config.authentication_ldap_simple_server_protocol) &&
                Config.authentication_ldaps_trust_store_path != null) {
            env.put("java.naming.ldap.factory.socket", CustomLdapSslSocketFactory.class.getName());
        }

        DirContext ctx = null;
        try {
            String baseDN = ldapBindBaseDN;
            baseDN = trim(baseDN, "\"");
            baseDN = trim(baseDN, "'");
            SearchControls sc = new SearchControls();
            sc.setSearchScope(SearchControls.SUBTREE_SCOPE);
            // Escapes special characters in user input to prevent LDAP injection
            String safeUser = escapeLdapValue(user);
            String searchFilter = "(" + ldapSearchFilter + "=" + safeUser + ")";
            ctx = new InitialDirContext(env);
            NamingEnumeration<SearchResult> results = ctx.search(baseDN, searchFilter, sc);

            String userDN = null;
            int matched = 0;
            for (; ; ) {
                if (results.hasMore()) {
                    matched++;
                    if (matched > 1) {
                        throw new AuthenticationException("searched more than one entry from ldap server for user " + user);
                    }

                    SearchResult result = results.next();
                    userDN = result.getNameInNamespace();
                } else {
                    break;
                }
            }

            if (matched != 1) {
                throw new AuthenticationException("ldap search matched user count " + matched);
            }

            checkPassword(userDN, password, ldapServerHost, ldapServerPort);
        } finally {
            if (ctx != null) {
                try {
                    ctx.close();
                } catch (Exception e) {
                }
            }
        }
    }

    // trim prefix and suffix of target from src
    private static String trim(String src, String target) {
        if (src != null && target != null) {
            if (src.startsWith(target)) {
                src = src.substring(target.length());
            }
            if (src.endsWith(target)) {
                src = src.substring(0, src.length() - target.length());
            }
        }
        return src;
    }

    public static String escapeLdapValue(String value) {
        if (value == null) {
            return null;
        }

        value = value.replace("\\", "\\5c");
        value = value.replace("*", "\\2a");
        value = value.replace("(", "\\28");
        value = value.replace(")", "\\29");
        value = value.replace("|", "\\7c");
        value = value.replace("\\u0000", "\\00");
        return value;
    }
}<|MERGE_RESOLUTION|>--- conflicted
+++ resolved
@@ -50,13 +50,9 @@
             throw new AuthenticationException("empty password is not allowed for simple authentication");
         }
 
-<<<<<<< HEAD
         String url = Config.authentication_ldap_simple_server_protocol + "://"
                 + NetUtils.getHostPortInAccessibleFormat(Config.authentication_ldap_simple_server_host,
                 Config.authentication_ldap_simple_server_port);
-=======
-        String url = "ldap://" + NetUtils.getHostPortInAccessibleFormat(ldapServerHost, ldapServerPort);
->>>>>>> 21acb8e4
         Hashtable<String, String> env = new Hashtable<>();
         env.put(Context.SECURITY_AUTHENTICATION, "simple");
         env.put(Context.SECURITY_CREDENTIALS, password);
@@ -97,13 +93,9 @@
             throw new AuthenticationException("empty password is not allowed for simple authentication");
         }
 
-<<<<<<< HEAD
         String url = Config.authentication_ldap_simple_server_protocol + "://"
                 + NetUtils.getHostPortInAccessibleFormat(Config.authentication_ldap_simple_server_host,
                 Config.authentication_ldap_simple_server_port);
-=======
-        String url = "ldap://" + NetUtils.getHostPortInAccessibleFormat(ldapServerHost, ldapServerPort);
->>>>>>> 21acb8e4
         Hashtable<String, String> env = new Hashtable<>();
         //dn contains '=', so we should use ' or " to wrap the value in config file
         String rootDN = ldapBindRootDN;
