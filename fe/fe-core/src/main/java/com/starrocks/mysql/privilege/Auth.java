// This file is made available under Elastic License 2.0.
// This file is based on code available under the Apache license here:
//   https://github.com/apache/incubator-doris/blob/master/fe/fe-core/src/main/java/org/apache/doris/mysql/privilege/Auth.java

// Licensed to the Apache Software Foundation (ASF) under one
// or more contributor license agreements.  See the NOTICE file
// distributed with this work for additional information
// regarding copyright ownership.  The ASF licenses this file
// to you under the Apache License, Version 2.0 (the
// "License"); you may not use this file except in compliance
// with the License.  You may obtain a copy of the License at
//
//   http://www.apache.org/licenses/LICENSE-2.0
//
// Unless required by applicable law or agreed to in writing,
// software distributed under the License is distributed on an
// "AS IS" BASIS, WITHOUT WARRANTIES OR CONDITIONS OF ANY
// KIND, either express or implied.  See the License for the
// specific language governing permissions and limitations
// under the License.

package com.starrocks.mysql.privilege;

import com.google.common.base.Joiner;
import com.google.common.base.Preconditions;
import com.google.common.base.Strings;
import com.google.common.collect.Lists;
import com.google.common.collect.Sets;
import com.starrocks.StarRocksFE;
import com.starrocks.analysis.AlterUserStmt;
import com.starrocks.analysis.CreateRoleStmt;
import com.starrocks.analysis.CreateUserStmt;
import com.starrocks.analysis.DropRoleStmt;
import com.starrocks.analysis.DropUserStmt;
import com.starrocks.analysis.GrantStmt;
import com.starrocks.analysis.ResourcePattern;
import com.starrocks.analysis.RevokeStmt;
import com.starrocks.analysis.SetPassVar;
import com.starrocks.analysis.SetUserPropertyStmt;
import com.starrocks.analysis.TablePattern;
import com.starrocks.analysis.UserIdentity;
import com.starrocks.catalog.AuthorizationInfo;
import com.starrocks.catalog.InfoSchemaDb;
import com.starrocks.cluster.ClusterNamespace;
import com.starrocks.common.AnalysisException;
import com.starrocks.common.Config;
import com.starrocks.common.DdlException;
import com.starrocks.common.FeConstants;
import com.starrocks.common.FeMetaVersion;
import com.starrocks.common.Pair;
import com.starrocks.common.io.Writable;
import com.starrocks.persist.ImpersonatePrivInfo;
import com.starrocks.persist.PrivInfo;
import com.starrocks.qe.ConnectContext;
import com.starrocks.server.GlobalStateMgr;
import com.starrocks.sql.ast.GrantImpersonateStmt;
import com.starrocks.sql.ast.GrantRoleStmt;
import com.starrocks.sql.ast.RevokeImpersonateStmt;
import com.starrocks.sql.ast.RevokeRoleStmt;
import com.starrocks.system.SystemInfoService;
import org.apache.logging.log4j.LogManager;
import org.apache.logging.log4j.Logger;

import java.io.DataInput;
import java.io.DataInputStream;
import java.io.DataOutput;
import java.io.DataOutputStream;
import java.io.File;
import java.io.IOException;
import java.net.URL;
import java.net.URLClassLoader;
import java.util.ArrayList;
import java.util.Arrays;
import java.util.HashSet;
import java.util.Iterator;
import java.util.List;
import java.util.Map;
import java.util.Set;
import java.util.concurrent.locks.ReentrantReadWriteLock;

public class Auth implements Writable {
    private static final Logger LOG = LogManager.getLogger(Auth.class);

    // root user's role is operator.
    // each starrocks system has only one root user.
    public static final String ROOT_USER = "root";
    public static final String ADMIN_USER = "admin";

    public static final String KRB5_AUTH_CLASS_NAME = "com.starrocks.plugins.auth.KerberosAuthentication";
    public static final String KRB5_AUTH_JAR_PATH = StarRocksFE.STARROCKS_HOME_DIR + "/lib/starrocks-kerberos.jar";

    private UserPrivTable userPrivTable = new UserPrivTable();
    private DbPrivTable dbPrivTable = new DbPrivTable();
    private TablePrivTable tablePrivTable = new TablePrivTable();
    private ResourcePrivTable resourcePrivTable = new ResourcePrivTable();
    private ImpersonateUserPrivTable impersonateUserPrivTable = new ImpersonateUserPrivTable();

    private RoleManager roleManager = new RoleManager();
    private UserPropertyMgr propertyMgr = new UserPropertyMgr();

    private ReentrantReadWriteLock lock = new ReentrantReadWriteLock();
    private Class<?> authClazz = null;

    private void readLock() {
        lock.readLock().lock();
    }

    private void readUnlock() {
        lock.readLock().unlock();
    }

    private void writeLock() {
        lock.writeLock().lock();
    }

    private void writeUnlock() {
        lock.writeLock().unlock();
    }

    public enum PrivLevel {
        GLOBAL, DATABASE, TABLE, RESOURCE
    }

    public Auth() {
        initUser();
    }

    public UserPrivTable getUserPrivTable() {
        return userPrivTable;
    }

    public DbPrivTable getDbPrivTable() {
        return dbPrivTable;
    }

    public TablePrivTable getTablePrivTable() {
        return tablePrivTable;
    }

    /**
     * check if role exist, this function can be used in analyze phrase to validate role
     */
    public boolean doesRoleExist(String roleName) {
        readLock();
        try {
            return roleManager.getRole(roleName) != null;
        } finally {
            readUnlock();
        }
    }

    private GlobalPrivEntry grantGlobalPrivs(UserIdentity userIdentity, boolean errOnExist, boolean errOnNonExist,
                                             PrivBitSet privs) throws DdlException {
        if (errOnExist && errOnNonExist) {
            throw new DdlException("Can only specified errOnExist or errOnNonExist");
        }
        GlobalPrivEntry entry;
        try {
            // password set here will not overwrite the password of existing entry, no need to worry.
            entry = GlobalPrivEntry.create(userIdentity.getHost(), userIdentity.getQualifiedUser(),
                    userIdentity.isDomain(), new Password(new byte[0]) /* no use */, privs);
            entry.setSetByDomainResolver(false);
        } catch (AnalysisException e) {
            throw new DdlException(e.getMessage());
        }
        userPrivTable.addEntry(entry, errOnExist, errOnNonExist);
        return entry;
    }

    private void revokeGlobalPrivs(UserIdentity userIdentity, PrivBitSet privs, boolean errOnNonExist)
            throws DdlException {
        GlobalPrivEntry entry;
        try {
            entry = GlobalPrivEntry.create(userIdentity.getHost(), userIdentity.getQualifiedUser(),
                    userIdentity.isDomain(), new Password(new byte[0]) /* no use */, privs);
            entry.setSetByDomainResolver(false);
        } catch (AnalysisException e) {
            throw new DdlException(e.getMessage());
        }

        userPrivTable.revoke(entry, errOnNonExist,
                false /* not delete entry if priv is empty, because global priv entry has password */);
    }

    private void grantDbPrivs(UserIdentity userIdentity, String db, boolean errOnExist, boolean errOnNonExist,
                              PrivBitSet privs) throws DdlException {
        DbPrivEntry entry;
        try {
            entry = DbPrivEntry.create(userIdentity.getHost(), db, userIdentity.getQualifiedUser(),
                    userIdentity.isDomain(), privs);
            entry.setSetByDomainResolver(false);
        } catch (AnalysisException e) {
            throw new DdlException(e.getMessage());
        }
        dbPrivTable.addEntry(entry, errOnExist, errOnNonExist);
    }

    private void revokeDbPrivs(UserIdentity userIdentity, String db, PrivBitSet privs, boolean errOnNonExist)
            throws DdlException {
        DbPrivEntry entry;
        try {
            entry = DbPrivEntry.create(userIdentity.getHost(), db, userIdentity.getQualifiedUser(),
                    userIdentity.isDomain(), privs);
            entry.setSetByDomainResolver(false);
        } catch (AnalysisException e) {
            throw new DdlException(e.getMessage());
        }

        dbPrivTable.revoke(entry, errOnNonExist, true /* delete entry when empty */);
    }

    public List<String> getRoleNamesByUser(UserIdentity userIdentity) {
        readLock();
        try {
            return roleManager.getRoleNamesByUser(userIdentity);
        } finally {
            readUnlock();
        }
    }

    /**
     * this method merely return the first role name for compatibility
     * TODO fix this after refactoring the whole user privilege framework
     **/
    public String getRoleName(UserIdentity userIdentity) {
        List<String> roleNames = getRoleNamesByUser(userIdentity);
        if (roleNames.isEmpty()) {
            return null;
        }
        return roleNames.get(0);
    }

    private void grantTblPrivs(UserIdentity userIdentity, String db, String tbl, boolean errOnExist,
                               boolean errOnNonExist, PrivBitSet privs) throws DdlException {
        TablePrivEntry entry;
        try {
            entry = TablePrivEntry.create(userIdentity.getHost(), db, userIdentity.getQualifiedUser(), tbl,
                    userIdentity.isDomain(), privs);
            entry.setSetByDomainResolver(false);
        } catch (AnalysisException e) {
            throw new DdlException(e.getMessage());
        }
        tablePrivTable.addEntry(entry, errOnExist, errOnNonExist);
    }

    private void revokeTblPrivs(UserIdentity userIdentity, String db, String tbl, PrivBitSet privs,
                                boolean errOnNonExist) throws DdlException {
        TablePrivEntry entry;
        try {
            entry = TablePrivEntry.create(userIdentity.getHost(), db, userIdentity.getQualifiedUser(), tbl,
                    userIdentity.isDomain(), privs);
            entry.setSetByDomainResolver(false);
        } catch (AnalysisException e) {
            throw new DdlException(e.getMessage());
        }
        tablePrivTable.revoke(entry, errOnNonExist, true /* delete entry when empty */);
    }

    private void grantResourcePrivs(UserIdentity userIdentity, String resourceName, boolean errOnExist,
                                    boolean errOnNonExist, PrivBitSet privs) throws DdlException {
        ResourcePrivEntry entry;
        try {
            entry = ResourcePrivEntry.create(userIdentity.getHost(), resourceName, userIdentity.getQualifiedUser(),
                    userIdentity.isDomain(), privs);
            entry.setSetByDomainResolver(false);
        } catch (AnalysisException e) {
            throw new DdlException(e.getMessage());
        }
        resourcePrivTable.addEntry(entry, errOnExist, errOnNonExist);
    }

    private void revokeResourcePrivs(UserIdentity userIdentity, String resourceName, PrivBitSet privs,
                                     boolean errOnNonExist) throws DdlException {
        ResourcePrivEntry entry;
        try {
            entry = ResourcePrivEntry.create(userIdentity.getHost(), resourceName, userIdentity.getQualifiedUser(),
                    userIdentity.isDomain(), privs);
            entry.setSetByDomainResolver(false);
        } catch (AnalysisException e) {
            throw new DdlException(e.getMessage());
        }

        resourcePrivTable.revoke(entry, errOnNonExist, true /* delete entry when empty */);
    }

    /*
     * check password, if matched, save the userIdentity in matched entry.
     * the following auth checking should use userIdentity saved in currentUser.
     */
    public boolean checkPassword(String remoteUser, String remoteHost, byte[] remotePasswd, byte[] randomString,
                                 List<UserIdentity> currentUser) {
        if (!Config.enable_auth_check) {
            return true;
        }
        // TODO: Got no better ways to handle the case that user forgot the password, but to remove this backdoor temporarily.
        // if ((remoteUser.equals(ROOT_USER) || remoteUser.equals(ADMIN_USER)) && remoteHost.equals("127.0.0.1")) {
        //     // root and admin user is allowed to login from 127.0.0.1, in case user forget password.
        //     if (remoteUser.equals(ROOT_USER)) {
        //         currentUser.add(UserIdentity.ROOT);
        //     } else {
        //         currentUser.add(UserIdentity.ADMIN);
        //     }
        //     return true;
        // }
        readLock();
        try {
            return userPrivTable.checkPassword(remoteUser, remoteHost, remotePasswd, randomString, currentUser);
        } finally {
            readUnlock();
        }
    }

    public boolean checkPlainPassword(String remoteUser, String remoteHost, String remotePasswd,
                                      List<UserIdentity> currentUser) {
        if (!Config.enable_auth_check) {
            return true;
        }
        readLock();
        try {
            return userPrivTable.checkPlainPassword(remoteUser, remoteHost, remotePasswd, currentUser);
        } finally {
            readUnlock();
        }
    }

    public boolean checkGlobalPriv(ConnectContext ctx, PrivPredicate wanted) {
        return checkGlobalPriv(ctx.getCurrentUserIdentity(), wanted);
    }

    public boolean checkGlobalPriv(UserIdentity currentUser, PrivPredicate wanted) {
        if (!Config.enable_auth_check) {
            return true;
        }
        PrivBitSet savedPrivs = PrivBitSet.of();
        if (checkGlobalInternal(currentUser, wanted, savedPrivs)) {
            return true;
        }

        LOG.debug("failed to get wanted privs: {}, ganted: {}", wanted, savedPrivs);
        return false;
    }

    public boolean checkDbPriv(ConnectContext ctx, String qualifiedDb, PrivPredicate wanted) {
        return checkDbPriv(ctx.getCurrentUserIdentity(), qualifiedDb, wanted);
    }

    /*
     * Check if 'user'@'host' on 'db' has 'wanted' priv.
     * If the given db is null, which means it will no check if database name is matched.
     */
    public boolean checkDbPriv(UserIdentity currentUser, String db, PrivPredicate wanted) {
        if (!Config.enable_auth_check) {
            return true;
        }
        if (wanted.getPrivs().containsNodePriv()) {
            LOG.debug("should not check NODE priv in Database level. user: {}, db: {}",
                    currentUser, db);
            return false;
        }

        PrivBitSet savedPrivs = PrivBitSet.of();
        if (checkGlobalInternal(currentUser, wanted, savedPrivs)
                || checkDbInternal(currentUser, db, wanted, savedPrivs)) {
            return true;
        }

        // if user has any privs of table in this db, and the wanted priv is SHOW, return true
        if (db != null && wanted == PrivPredicate.SHOW && checkTblWithDb(currentUser, db)) {
            return true;
        }

        LOG.debug("failed to get wanted privs: {}, ganted: {}", wanted, savedPrivs);
        return false;
    }

    /*
     * User may not have privs on a database, but have privs of tables in this database.
     * So we have to check if user has any privs of tables in this database.
     * if so, the database should be visible to this user.
     */
    private boolean checkTblWithDb(UserIdentity currentUser, String db) {
        readLock();
        try {
            return tablePrivTable.hasPrivsOfDb(currentUser, db);
        } finally {
            readUnlock();
        }
    }

    public boolean checkTblPriv(ConnectContext ctx, String qualifiedDb, String tbl, PrivPredicate wanted) {
        return checkTblPriv(ctx.getCurrentUserIdentity(), qualifiedDb, tbl, wanted);
    }

    public boolean checkTblPriv(UserIdentity currentUser, String db, String tbl, PrivPredicate wanted) {
        if (!Config.enable_auth_check) {
            return true;
        }
        if (wanted.getPrivs().containsNodePriv()) {
            LOG.debug("should check NODE priv in GLOBAL level. user: {}, db: {}, tbl: {}", currentUser, db, tbl);
            return false;
        }

        PrivBitSet savedPrivs = PrivBitSet.of();
        if (checkGlobalInternal(currentUser, wanted, savedPrivs)
                || checkDbInternal(currentUser, db, wanted, savedPrivs)
                || checkTblInternal(currentUser, db, tbl, wanted, savedPrivs)) {
            return true;
        }

        LOG.debug("failed to get wanted privs: {}, ganted: {}", wanted, savedPrivs);
        return false;
    }

    public boolean checkResourcePriv(ConnectContext ctx, String resourceName, PrivPredicate wanted) {
        return checkResourcePriv(ctx.getCurrentUserIdentity(), resourceName, wanted);
    }

    public boolean checkResourcePriv(UserIdentity currentUser, String resourceName, PrivPredicate wanted) {
        if (!Config.enable_auth_check) {
            return true;
        }

        PrivBitSet savedPrivs = PrivBitSet.of();
        if (checkGlobalInternal(currentUser, wanted, savedPrivs)
                || checkResourceInternal(currentUser, resourceName, wanted, savedPrivs)) {
            return true;
        }

        LOG.debug("failed to get wanted privs: {}, granted: {}", wanted, savedPrivs);
        return false;
    }

    public boolean checkPrivByAuthInfo(ConnectContext ctx, AuthorizationInfo authInfo, PrivPredicate wanted) {
        if (authInfo == null) {
            return false;
        }
        if (authInfo.getDbName() == null) {
            return false;
        }
        if (authInfo.getTableNameList() == null || authInfo.getTableNameList().isEmpty()) {
            return checkDbPriv(ctx, authInfo.getDbName(), wanted);
        }
        for (String tblName : authInfo.getTableNameList()) {
            if (!GlobalStateMgr.getCurrentState().getAuth().checkTblPriv(ConnectContext.get(), authInfo.getDbName(),
                    tblName, wanted)) {
                return false;
            }
        }
        return true;
    }

    /**
     * check if `currentUser` has impersonate privilege to execute sql as `toUser`
     */
    public boolean canImpersonate(UserIdentity currentUser, UserIdentity toUser) {
        readLock();
        try {
            return impersonateUserPrivTable.canImpersonate(currentUser, toUser);
        } finally {
            readUnlock();
        }
    }

    /*
     * Check if current user has certain privilege.
     * This method will check the given privilege levels
     */
    public boolean checkHasPriv(ConnectContext ctx, PrivPredicate priv, PrivLevel... levels) {
        // currentUser referred to the account that determines user's access privileges.
        return checkHasPrivInternal(ctx.getCurrentUserIdentity(), priv, levels);
    }

    private boolean checkHasPrivInternal(UserIdentity currentUser, PrivPredicate priv, PrivLevel... levels) {
        readLock();
        try {
            for (PrivLevel privLevel : levels) {
                switch (privLevel) {
                    case GLOBAL:
                        if (userPrivTable.hasPriv(currentUser, priv)) {
                            return true;
                        }
                        break;
                    case DATABASE:
                        if (dbPrivTable.hasPriv(currentUser, priv)) {
                            return true;
                        }
                        break;
                    case TABLE:
                        if (tablePrivTable.hasPriv(currentUser, priv)) {
                            return true;
                        }
                        break;
                    default:
                        break;
                }
            }
        } finally {
            readUnlock();
        }
        return false;
    }

    private boolean checkGlobalInternal(UserIdentity currentUser, PrivPredicate wanted, PrivBitSet savedPrivs) {
        readLock();
        try {
            userPrivTable.getPrivs(currentUser, savedPrivs);
            if (Privilege.satisfy(savedPrivs, wanted)) {
                return true;
            }
            return false;
        } finally {
            readUnlock();
        }
    }

    private boolean checkDbInternal(UserIdentity currentUser, String db, PrivPredicate wanted,
                                    PrivBitSet savedPrivs) {
        readLock();
        try {
            dbPrivTable.getPrivs(currentUser, db, savedPrivs);
            if (Privilege.satisfy(savedPrivs, wanted)) {
                return true;
            }
        } finally {
            readUnlock();
        }
        return false;
    }

    private boolean checkTblInternal(UserIdentity currentUser, String db, String tbl,
                                     PrivPredicate wanted, PrivBitSet savedPrivs) {
        readLock();
        try {
            tablePrivTable.getPrivs(currentUser, db, tbl, savedPrivs);
            if (Privilege.satisfy(savedPrivs, wanted)) {
                return true;
            }
            return false;
        } finally {
            readUnlock();
        }
    }

    private boolean checkResourceInternal(UserIdentity currentUser, String resourceName,
                                          PrivPredicate wanted, PrivBitSet savedPrivs) {
        readLock();
        try {
            resourcePrivTable.getPrivs(currentUser, resourceName, savedPrivs);
            if (Privilege.satisfy(savedPrivs, wanted)) {
                return true;
            }
            return false;
        } finally {
            readUnlock();
        }
    }

    // for test only
    public void clear() {
        userPrivTable.clear();
        dbPrivTable.clear();
        tablePrivTable.clear();
        resourcePrivTable.clear();
    }

    // create user
    public void createUser(CreateUserStmt stmt) throws DdlException {
        AuthPlugin authPlugin = null;
        if (!Strings.isNullOrEmpty(stmt.getAuthPlugin())) {
            authPlugin = AuthPlugin.valueOf(stmt.getAuthPlugin());
        }
        createUserInternal(stmt.getUserIdent(), stmt.getQualifiedRole(),
                new Password(stmt.getPassword(), authPlugin, stmt.getUserForAuthPlugin()), false);
    }

    // alter user
    public void alterUser(AlterUserStmt stmt) throws DdlException {
        AuthPlugin authPlugin = null;
        if (!Strings.isNullOrEmpty(stmt.getAuthPlugin())) {
            authPlugin = AuthPlugin.valueOf(stmt.getAuthPlugin());
        }
        // alter user only support change password till now
        setPasswordInternal(stmt.getUserIdent(),
                new Password(stmt.getPassword(), authPlugin, stmt.getUserForAuthPlugin()), null, true, false, false);
    }

    public void replayCreateUser(PrivInfo privInfo) {
        try {
            createUserInternal(privInfo.getUserIdent(), privInfo.getRole(), privInfo.getPasswd(), true);
        } catch (DdlException e) {
            LOG.error("should not happen", e);
        }
    }

    /*
     * Do following steps:
     * 1. Check does specified role exist. If not, throw exception.
     * 2. Check does user already exist. If yes, throw exception.
     * 3. set password for specified user.
     * 4. grant privs of role to user, if role is specified.
     */
    private void createUserInternal(UserIdentity userIdent, String roleName, Password password,
                                    boolean isReplay) throws DdlException {
        writeLock();
        try {
            // 1. check if role exist
            Role role = null;
            if (roleName != null) {
                role = roleManager.getRole(roleName);
                if (role == null) {
                    throw new DdlException("Role: " + roleName + " does not exist");
                }
            }

            // 2. check if user already exist
            if (userPrivTable.doesUserExist(userIdent)) {
                throw new DdlException("User " + userIdent + " already exist");
            }

            // 3. set password
            setPasswordInternal(userIdent, password, null, false /* err on non exist */,
                    false /* set by resolver */, true /* is replay */);

            // 4. grant privs of role to user
            if (role != null) {
                grantRoleInternal(role, userIdent, false);
            }

            // other user properties
            propertyMgr.addUserResource(userIdent.getQualifiedUser(), false /* not system user */);

            if (!userIdent.getQualifiedUser().equals(ROOT_USER) && !userIdent.getQualifiedUser().equals(ADMIN_USER)) {
                // grant read privs to database information_schema
                TablePattern tblPattern = new TablePattern(InfoSchemaDb.DATABASE_NAME, "*");
                try {
                    tblPattern.analyze(ClusterNamespace.getClusterNameFromFullName(userIdent.getQualifiedUser()));
                } catch (AnalysisException e) {
                    LOG.warn("should not happen", e);
                }
                grantInternal(userIdent, null /* role */, tblPattern, PrivBitSet.of(Privilege.SELECT_PRIV),
                        false /* err on non exist */, true /* is replay */);
            }

            if (!isReplay) {
                PrivInfo privInfo = new PrivInfo(userIdent, null, password, roleName);
                GlobalStateMgr.getCurrentState().getEditLog().logCreateUser(privInfo);
            }
            LOG.debug("finished to create user: {}, is replay: {}", userIdent, isReplay);
        } finally {
            writeUnlock();
        }
    }

    // drop user
    public void dropUser(DropUserStmt stmt) throws DdlException {
        String user = stmt.getUserIdentity().getQualifiedUser();
        String host = stmt.getUserIdentity().getHost();
        if (SystemInfoService.DEFAULT_CLUSTER.equals(stmt.getClusterName())
                && (ROOT_USER.equals(user) || ADMIN_USER.equals(user))
                && "%".equals(host)) {
            // Dropping `root@%` and `admin@%` is not allowed for `default_cluster`.
            throw new DdlException(String.format("User `%s`@`%s` is not allowed to be dropped.", user, host));
        }
        if (!SystemInfoService.DEFAULT_CLUSTER.equals(stmt.getClusterName())
                && "%".equals(host)) {
            // Allow dropping `superuser@%` when doing `DROP CLUSTER`, but not for `DROP USER`.
            throw new DdlException(String.format("User `%s`@`%s` is not allowed to be dropped.", user, host));
        }

        writeLock();
        try {
            if (!doesUserExist(stmt.getUserIdentity())) {
                throw new DdlException(String.format("User `%s`@`%s` does not exist.", user, host));
            }
            dropUserInternal(stmt.getUserIdentity(), false);
        } finally {
            writeUnlock();
        }
    }

    public void replayDropUser(UserIdentity userIdent) {
        dropUserInternal(userIdent, true);
    }

    private void dropUserInternal(UserIdentity userIdent, boolean isReplay) {
        writeLock();
        try {
            // we don't check if user exists
            userPrivTable.dropUser(userIdent);
            dbPrivTable.dropUser(userIdent);
            tablePrivTable.dropUser(userIdent);
            resourcePrivTable.dropUser(userIdent);
            // drop user in roles if exist
            roleManager.dropUser(userIdent);

            if (!userPrivTable.doesUsernameExist(userIdent.getQualifiedUser())) {
                // if user name does not exist in userPrivTable, which means all userIdent with this name
                // has been remove, then we can drop this user from property manager
                propertyMgr.dropUser(userIdent);
            } else if (userIdent.isDomain()) {
                // if there still has entry with this user name, we can not drop user from property map,
                // but we need to remove the specified domain from this user.
                propertyMgr.removeDomainFromUser(userIdent);
            }

            if (!isReplay) {
                GlobalStateMgr.getCurrentState().getEditLog().logNewDropUser(userIdent);
            }
            LOG.info("finished to drop user: {}, is replay: {}", userIdent.getQualifiedUser(), isReplay);
        } finally {
            writeUnlock();
        }
    }

    public void grantRole(GrantRoleStmt stmt) throws DdlException {
        writeLock();
        try {
            grantRoleInternal(this.roleManager.getRole(stmt.getQualifiedRole()), stmt.getUserIdent(), true);
        } finally {
            writeUnlock();
        }
    }

    /**
     * simply copy all privileges map from role to user.
     * TODO this is a temporary implement that make it impossible to safely revoke privilege from role.
     * We will refactor the whole user privilege framework later to ultimately fix this.
     *
     * @param role
     * @param userIdent
     * @throws DdlException
     */
    private void grantRoleInternal(Role role, UserIdentity userIdent, boolean errOnNonExist) throws DdlException {
        for (Map.Entry<TablePattern, PrivBitSet> entry : role.getTblPatternToPrivs().entrySet()) {
            // use PrivBitSet copy to avoid same object being changed synchronously
            grantInternal(userIdent, null /* role */, entry.getKey(), entry.getValue().copy(),
                    errOnNonExist /* err on non exist */, true /* is replay */);
        }
        for (Map.Entry<ResourcePattern, PrivBitSet> entry : role.getResourcePatternToPrivs().entrySet()) {
            // use PrivBitSet copy to avoid same object being changed synchronously
            grantInternal(userIdent, null /* role */, entry.getKey(), entry.getValue().copy(),
                    errOnNonExist /* err on non exist */, true /* is replay */);
        }
        role.addUser(userIdent);
    }

    public void revokeRole(RevokeRoleStmt stmt) throws DdlException {
        writeLock();
        try {
            revokeRoleInternal(this.roleManager.getRole(stmt.getQualifiedRole()), stmt.getUserIdent());
        } finally {
            writeUnlock();
        }
    }

    /**
     * simply remove all privileges of a role from user.
     * TODO this is a temporary implement that make it impossible to safely revoke privilege from role.
     * We will refactor the whole user privilege framework later to ultimately fix this.
     *
     * @param role
     * @param userIdent
     * @throws DdlException
     */
    private void revokeRoleInternal(Role role, UserIdentity userIdent) throws DdlException {
        for (Map.Entry<TablePattern, PrivBitSet> entry : role.getTblPatternToPrivs().entrySet()) {
            revokeInternal(userIdent, null /* role */, entry.getKey(), entry.getValue().copy(),
                    false /* err on non exist */, false /* is replay */);
        }
        for (Map.Entry<ResourcePattern, PrivBitSet> entry : role.getResourcePatternToPrivs().entrySet()) {
            revokeInternal(userIdent, null /* role */, entry.getKey(), entry.getValue().copy(),
                    false /* err on non exist */, false /* is replay */);
        }
        role.dropUser(userIdent);
    }

    public void grantImpersonate(GrantImpersonateStmt stmt) throws DdlException {
        grantImpersonateInternal(stmt.getAuthorizedUser(), stmt.getSecuredUser(), false);
    }

    public void replayGrantImpersonate(ImpersonatePrivInfo info) {
        try {
            grantImpersonateInternal(info.getAuthorizedUser(), info.getSecuredUser(), true);
        } catch (DdlException e) {
            LOG.error("should not happend", e);
        }
    }

    public void revokeImpersonate(RevokeImpersonateStmt stmt) throws DdlException {
        revokeImpersonateInternal(stmt.getAuthorizedUser(), stmt.getSecuredUser(), false);
    }

    public void replayRevokeImpersonate(ImpersonatePrivInfo info) {
        try {
            revokeImpersonateInternal(info.getAuthorizedUser(), info.getSecuredUser(), true);
        } catch (DdlException e) {
            LOG.error("should not happend", e);
        }
    }

    // grant
    public void grant(GrantStmt stmt) throws DdlException {
        PrivBitSet privs = PrivBitSet.of(stmt.getPrivileges());
        if (stmt.getTblPattern() != null) {
            grantInternal(stmt.getUserIdent(), stmt.getQualifiedRole(), stmt.getTblPattern(), privs,
                    true /* err on non exist */, false /* not replay */);
        } else {
            grantInternal(stmt.getUserIdent(), stmt.getQualifiedRole(), stmt.getResourcePattern(), privs,
                    true /* err on non exist */, false /* not replay */);
        }
    }

    public void replayGrant(PrivInfo privInfo) {
        try {
            if (privInfo.getTblPattern() != null) {
                grantInternal(privInfo.getUserIdent(), privInfo.getRole(),
                        privInfo.getTblPattern(), privInfo.getPrivs(),
                        true /* err on non exist */, true /* is replay */);
            } else {
                grantInternal(privInfo.getUserIdent(), privInfo.getRole(),
                        privInfo.getResourcePattern(), privInfo.getPrivs(),
                        true /* err on non exist */, true /* is replay */);
            }
        } catch (DdlException e) {
            LOG.error("should not happen", e);
        }
    }

    private void grantInternal(UserIdentity userIdent, String role, TablePattern tblPattern,
                               PrivBitSet privs, boolean errOnNonExist, boolean isReplay)
            throws DdlException {
        writeLock();
        try {
            if (role != null) {
                // grant privs to role, role must exist
                Role newRole = new Role(role, tblPattern, privs);
                Role existingRole = roleManager.addRole(newRole, false /* err on exist */);

                // update users' privs of this role
                for (UserIdentity user : existingRole.getUsers()) {
                    for (Map.Entry<TablePattern, PrivBitSet> entry : existingRole.getTblPatternToPrivs().entrySet()) {
                        // copy the PrivBitSet
                        grantPrivs(user, entry.getKey(), entry.getValue().copy(), errOnNonExist);
                    }
                }
            } else {
                grantPrivs(userIdent, tblPattern, privs, errOnNonExist);
            }

            if (!isReplay) {
                PrivInfo info = new PrivInfo(userIdent, tblPattern, privs, null, role);
                GlobalStateMgr.getCurrentState().getEditLog().logGrantPriv(info);
            }
            LOG.debug("finished to grant privilege. is replay: {}", isReplay);
        } finally {
            writeUnlock();
        }
    }

    private void grantInternal(UserIdentity userIdent, String role, ResourcePattern resourcePattern, PrivBitSet privs,
                               boolean errOnNonExist, boolean isReplay) throws DdlException {
        writeLock();
        try {
            if (role != null) {
                // grant privs to role, role must exist
                Role newRole = new Role(role, resourcePattern, privs);
                Role existingRole = roleManager.addRole(newRole, false /* err on exist */);

                // update users' privs of this role
                for (UserIdentity user : existingRole.getUsers()) {
                    for (Map.Entry<ResourcePattern, PrivBitSet> entry : existingRole.getResourcePatternToPrivs()
                            .entrySet()) {
                        // copy the PrivBitSet
                        grantPrivs(user, entry.getKey(), entry.getValue().copy(), errOnNonExist);
                    }
                }
            } else {
                grantPrivs(userIdent, resourcePattern, privs, errOnNonExist);
            }

            if (!isReplay) {
                PrivInfo info = new PrivInfo(userIdent, resourcePattern, privs, null, role);
                GlobalStateMgr.getCurrentState().getEditLog().logGrantPriv(info);
            }
            LOG.debug("finished to grant resource privilege. is replay: {}", isReplay);
        } finally {
            writeUnlock();
        }
    }

    public void grantPrivs(UserIdentity userIdent, TablePattern tblPattern, PrivBitSet privs,
                           boolean errOnNonExist) throws DdlException {
        LOG.debug("grant {} on {} to {}, err on non exist: {}", privs, tblPattern, userIdent, errOnNonExist);

        writeLock();
        try {
            // check if user identity already exist
            if (errOnNonExist && !doesUserExist(userIdent)) {
                throw new DdlException("user " + userIdent + " does not exist");
            }

            // grant privs to user
            switch (tblPattern.getPrivLevel()) {
                case GLOBAL:
                    grantGlobalPrivs(userIdent,
                            false /* err on exist */,
                            errOnNonExist,
                            privs);
                    break;
                case DATABASE:
                    grantDbPrivs(userIdent, tblPattern.getQuolifiedDb(),
                            false /* err on exist */,
                            false /* err on non exist */,
                            privs);
                    break;
                case TABLE:
                    grantTblPrivs(userIdent, tblPattern.getQuolifiedDb(),
                            tblPattern.getTbl(),
                            false /* err on exist */,
                            false /* err on non exist */,
                            privs);
                    break;
                default:
                    Preconditions.checkNotNull(null, tblPattern.getPrivLevel());
            }
        } finally {
            writeUnlock();
        }
    }

    public void grantPrivs(UserIdentity userIdent, ResourcePattern resourcePattern, PrivBitSet privs,
                           boolean errOnNonExist) throws DdlException {
        LOG.debug("grant {} on resource {} to {}, err on non exist: {}", privs, resourcePattern, userIdent,
                errOnNonExist);

        writeLock();
        try {
            // check if user identity already exist
            if (errOnNonExist && !doesUserExist(userIdent)) {
                throw new DdlException("user " + userIdent + " does not exist");
            }

            // grant privs to user
            switch (resourcePattern.getPrivLevel()) {
                case GLOBAL:
                    grantGlobalPrivs(userIdent, false, errOnNonExist, privs);
                    break;
                case RESOURCE:
                    grantResourcePrivs(userIdent, resourcePattern.getResourceName(), false, false, privs);
                    break;
                default:
                    Preconditions.checkNotNull(null, resourcePattern.getPrivLevel());
            }
        } finally {
            writeUnlock();
        }
    }

    private void grantImpersonateInternal(
            UserIdentity authorizedUser, UserIdentity securedUser, boolean isReplay) throws DdlException {
        writeLock();
        try {
            ImpersonateUserPrivEntry entry = ImpersonateUserPrivEntry.create(authorizedUser, securedUser);
            entry.setSetByDomainResolver(false);
            impersonateUserPrivTable.addEntry(entry, false, false);

            if (!isReplay) {
                ImpersonatePrivInfo info = new ImpersonatePrivInfo(authorizedUser, securedUser);
                GlobalStateMgr.getCurrentState().getEditLog().logGrantImpersonate(info);
            }
            LOG.debug("finished to grant impersonate. is replay: {}", isReplay);
        } catch (AnalysisException e) {
            throw new DdlException(e.getMessage());
        } finally {
            writeUnlock();
        }
    }



    // return true if user ident exist
    private boolean doesUserExist(UserIdentity userIdent) {
        if (userIdent.isDomain()) {
            return propertyMgr.doesUserExist(userIdent);
        } else {
            return userPrivTable.doesUserExist(userIdent);
        }
    }

    // revoke
    public void revoke(RevokeStmt stmt) throws DdlException {
        PrivBitSet privs = PrivBitSet.of(stmt.getPrivileges());
        if (stmt.getTblPattern() != null) {
            revokeInternal(stmt.getUserIdent(), stmt.getQualifiedRole(), stmt.getTblPattern(), privs,
                    true /* err on non exist */, false /* is replay */);
        } else {
            revokeInternal(stmt.getUserIdent(), stmt.getQualifiedRole(), stmt.getResourcePattern(), privs,
                    true /* err on non exist */, false /* is replay */);
        }
    }

    public void replayRevoke(PrivInfo info) {
        try {
            if (info.getTblPattern() != null) {
                revokeInternal(info.getUserIdent(), info.getRole(), info.getTblPattern(), info.getPrivs(),
                        true /* err on non exist */, true /* is replay */);
            } else {
                revokeInternal(info.getUserIdent(), info.getRole(), info.getResourcePattern(), info.getPrivs(),
                        true /* err on non exist */, true /* is replay */);
            }
        } catch (DdlException e) {
            LOG.error("should not happend", e);
        }
    }

    private void revokeInternal(UserIdentity userIdent, String role, TablePattern tblPattern,
                                PrivBitSet privs, boolean errOnNonExist, boolean isReplay) throws DdlException {
        writeLock();
        try {
            if (role != null) {
                // revoke privs from role
                Role existingRole = roleManager.revokePrivs(role, tblPattern, privs, errOnNonExist);
                if (existingRole != null) {
                    // revoke privs from users of this role
                    for (UserIdentity user : existingRole.getUsers()) {
                        revokePrivs(user, tblPattern, privs, false /* err on non exist */);
                    }
                }
            } else {
                revokePrivs(userIdent, tblPattern, privs, errOnNonExist);
            }

            if (!isReplay) {
                PrivInfo info = new PrivInfo(userIdent, tblPattern, privs, null, role);
                GlobalStateMgr.getCurrentState().getEditLog().logRevokePriv(info);
            }
            LOG.info("finished to revoke privilege. is replay: {}", isReplay);
        } finally {
            writeUnlock();
        }
    }

    private void revokeInternal(UserIdentity userIdent, String role, ResourcePattern resourcePattern,
                                PrivBitSet privs, boolean errOnNonExist, boolean isReplay) throws DdlException {
        writeLock();
        try {
            if (role != null) {
                // revoke privs from role
                Role existingRole = roleManager.revokePrivs(role, resourcePattern, privs, errOnNonExist);
                if (existingRole != null) {
                    // revoke privs from users of this role
                    for (UserIdentity user : existingRole.getUsers()) {
                        revokePrivs(user, resourcePattern, privs, false /* err on non exist */);
                    }
                }
            } else {
                revokePrivs(userIdent, resourcePattern, privs, errOnNonExist);
            }

            if (!isReplay) {
                PrivInfo info = new PrivInfo(userIdent, resourcePattern, privs, null, role);
                GlobalStateMgr.getCurrentState().getEditLog().logRevokePriv(info);
            }
            LOG.info("finished to revoke privilege. is replay: {}", isReplay);
        } finally {
            writeUnlock();
        }
    }

    public void revokePrivs(UserIdentity userIdent, TablePattern tblPattern, PrivBitSet privs,
                            boolean errOnNonExist) throws DdlException {
        writeLock();
        try {
            switch (tblPattern.getPrivLevel()) {
                case GLOBAL:
                    revokeGlobalPrivs(userIdent, privs, errOnNonExist);
                    break;
                case DATABASE:
                    revokeDbPrivs(userIdent, tblPattern.getQuolifiedDb(), privs, errOnNonExist);
                    break;
                case TABLE:
                    revokeTblPrivs(userIdent, tblPattern.getQuolifiedDb(), tblPattern.getTbl(), privs,
                            errOnNonExist);
                    break;
                default:
                    Preconditions.checkNotNull(null, tblPattern.getPrivLevel());
            }
        } finally {
            writeUnlock();
        }
    }

    public void revokePrivs(UserIdentity userIdent, ResourcePattern resourcePattern, PrivBitSet privs,
                            boolean errOnNonExist) throws DdlException {
        writeLock();
        try {
            switch (resourcePattern.getPrivLevel()) {
                case GLOBAL:
                    revokeGlobalPrivs(userIdent, privs, errOnNonExist);
                    break;
                case RESOURCE:
                    revokeResourcePrivs(userIdent, resourcePattern.getResourceName(), privs, errOnNonExist);
                    break;
            }
        } finally {
            writeUnlock();
        }
    }

    private void revokeImpersonateInternal(
            UserIdentity authorizedUser, UserIdentity securedUser, boolean isReplay) throws DdlException {
        writeLock();
        try {
            ImpersonateUserPrivEntry entry = ImpersonateUserPrivEntry.create(authorizedUser, securedUser);
            entry.setSetByDomainResolver(false);
            impersonateUserPrivTable.revoke(entry, false, true);

            if (!isReplay) {
                ImpersonatePrivInfo info = new ImpersonatePrivInfo(authorizedUser, securedUser);
                GlobalStateMgr.getCurrentState().getEditLog().logRevokeImpersonate(info);
            }
            LOG.debug("finished to revoke impersonate. is replay: {}", isReplay);
        } catch (AnalysisException e) {
            throw new DdlException(e.getMessage());
        } finally {
            writeUnlock();
        }
    }

    /**
     * check password complexity if `enable_validate_password` is set
     * only check for plain text
     *
     * TODO The rules is hard-coded for temporary
     *      We will refactor the whole user privilege framework later to ultimately fix this.
     *
     **/
    public static void validatePassword(String password) throws DdlException {
        if (!Config.enable_validate_password) {
            return;
        }

        //  1. The length of the password should be no less than 8.
        if (password.length() < 8) {
            throw new DdlException("password is too short!");
        }

        // 2. The password should contain at least one digit, one lowercase letter, one uppercase letter
        boolean hasDigit = false;
        boolean hasUpper = false;
        boolean hasLower = false;
        for (int i = 0; i != password.length(); ++ i) {
            char c = password.charAt(i);
            if (c >= '0' && c <= '9') {
                hasDigit = true;
            } else if (c >= 'A' && c <= 'Z') {
                hasUpper = true;
            } else if (c >= 'a' && c <= 'z') {
                hasLower = true;
            }
        }
        if (!hasDigit || !hasLower || !hasUpper) {
            throw new DdlException("password should contains at least one digit, one lowercase letter and one uppercase letter!");
        }
    }

    /**
     * prevent password reuse if `enable_password_reuse` is set;
     * only check for plain text
     */
    public void checkPasswordReuse(UserIdentity user, String plainPassword) throws DdlException {
        if (Config.enable_password_reuse) {
            return;
        }
        List<UserIdentity> userList = Lists.newArrayList();
        if (checkPlainPassword(user.getQualifiedUser(), user.getHost(), plainPassword, userList)) {
            throw new DdlException("password should not be the same as the previous one!");
        }
    }

    // set password
    public void setPassword(SetPassVar stmt) throws DdlException {
        Password passwordToSet = new Password(stmt.getPassword());
        Password currentPassword = userPrivTable.getPassword(stmt.getUserIdent());
        if (currentPassword != null) {
            passwordToSet.setAuthPlugin(currentPassword.getAuthPlugin());
            passwordToSet.setUserForAuthPlugin(currentPassword.getUserForAuthPlugin());
        }
        setPasswordInternal(stmt.getUserIdent(), passwordToSet, null, true /* err on non exist */,
                false /* set by resolver */, false);
    }

    public void replaySetPassword(PrivInfo info) {
        try {
            setPasswordInternal(info.getUserIdent(), info.getPasswd(), null, true /* err on non exist */,
                    false /* set by resolver */, true);
        } catch (DdlException e) {
            LOG.error("should not happend", e);
        }
    }

    public void setPasswordInternal(UserIdentity userIdent, Password password, UserIdentity domainUserIdent,
                                    boolean errOnNonExist, boolean setByResolver, boolean isReplay)
            throws DdlException {
        Preconditions.checkArgument(!setByResolver || domainUserIdent != null, setByResolver + ", " + domainUserIdent);
        writeLock();
        try {
            if (userIdent.isDomain()) {
                // throw exception if this user already contains this domain
                propertyMgr.setPasswordForDomain(userIdent, password.getPassword(), true /* err on exist */,
                        errOnNonExist /* err on non exist */);
            } else {
                GlobalPrivEntry passwdEntry;
                try {
                    passwdEntry = GlobalPrivEntry.create(userIdent.getHost(), userIdent.getQualifiedUser(),
                            userIdent.isDomain(), password, PrivBitSet.of());
                    passwdEntry.setSetByDomainResolver(setByResolver);
                    if (setByResolver) {
                        Preconditions.checkNotNull(domainUserIdent);
                        passwdEntry.setDomainUserIdent(domainUserIdent);
                    }
                } catch (AnalysisException e) {
                    throw new DdlException(e.getMessage());
                }
                userPrivTable.setPassword(passwdEntry, errOnNonExist);
            }

            if (!isReplay) {
                PrivInfo info = new PrivInfo(userIdent, null, password, null);
                GlobalStateMgr.getCurrentState().getEditLog().logSetPassword(info);
            }
        } finally {
            writeUnlock();
        }
        LOG.debug("finished to set password for {}. is replay: {}", userIdent, isReplay);
    }

    // create role
    public void createRole(CreateRoleStmt stmt) throws DdlException {
        createRoleInternal(stmt.getQualifiedRole(), false);
    }

    public void replayCreateRole(PrivInfo info) {
        try {
            createRoleInternal(info.getRole(), true);
        } catch (DdlException e) {
            LOG.error("should not happend", e);
        }
    }

    private void createRoleInternal(String role, boolean isReplay) throws DdlException {
        Role emptyPrivsRole = new Role(role);
        writeLock();
        try {
            roleManager.addRole(emptyPrivsRole, true /* err on exist */);

            if (!isReplay) {
                PrivInfo info = new PrivInfo(null, null, null, role);
                GlobalStateMgr.getCurrentState().getEditLog().logCreateRole(info);
            }
        } finally {
            writeUnlock();
        }
        LOG.info("finished to create role: {}, is replay: {}", role, isReplay);
    }

    // drop role
    public void dropRole(DropRoleStmt stmt) throws DdlException {
        dropRoleInternal(stmt.getQualifiedRole(), false);
    }

    public void replayDropRole(PrivInfo info) {
        try {
            dropRoleInternal(info.getRole(), true);
        } catch (DdlException e) {
            LOG.error("should not happend", e);
        }
    }

    private void dropRoleInternal(String role, boolean isReplay) throws DdlException {
        writeLock();
        try {
            roleManager.dropRole(role, true /* err on non exist */);

            if (!isReplay) {
                PrivInfo info = new PrivInfo(null, null, null, role);
                GlobalStateMgr.getCurrentState().getEditLog().logDropRole(info);
            }
        } finally {
            writeUnlock();
        }
        LOG.info("finished to drop role: {}, is replay: {}", role, isReplay);
    }

    // update user property
    public void updateUserProperty(SetUserPropertyStmt stmt) throws DdlException {
        List<Pair<String, String>> properties = stmt.getPropertyPairList();
        updateUserPropertyInternal(stmt.getUser(), properties, false /* is replay */);
    }

    public void replayUpdateUserProperty(UserPropertyInfo propInfo) throws DdlException {
        updateUserPropertyInternal(propInfo.getUser(), propInfo.getProperties(), true /* is replay */);
    }

    public void updateUserPropertyInternal(String user, List<Pair<String, String>> properties, boolean isReplay)
            throws DdlException {
        writeLock();
        try {
            propertyMgr.updateUserProperty(user, properties);
            if (!isReplay) {
                UserPropertyInfo propertyInfo = new UserPropertyInfo(user, properties);
                GlobalStateMgr.getCurrentState().getEditLog().logUpdateUserProperty(propertyInfo);
            }
            LOG.info("finished to set properties for user: {}", user);
        } finally {
            writeUnlock();
        }
    }

    public long getMaxConn(String qualifiedUser) {
        readLock();
        try {
            return propertyMgr.getMaxConn(qualifiedUser);
        } finally {
            readUnlock();
        }
    }

    public void getAllDomains(Set<String> allDomains) {
        readLock();
        try {
            propertyMgr.getAllDomains(allDomains);
        } finally {
            readUnlock();
        }
    }

    public List<DbPrivEntry> getDBPrivEntries(UserIdentity userIdent) {
        List<DbPrivEntry> dbPrivs = Lists.newArrayList();
        readLock();
        try {
            List<PrivEntry> entryList = dbPrivTable.map.get(userIdent);
            if (entryList != null) {
                for (PrivEntry entry : entryList) {
                    dbPrivs.add((DbPrivEntry) entry);
                }
            }
        } finally {
            readUnlock();
        }
        return dbPrivs;
    }

    public List<TablePrivEntry> getTablePrivEntries(UserIdentity userIdent) {
        List<TablePrivEntry> tablePrivs = Lists.newArrayList();
        readLock();
        try {
            List<PrivEntry> entryList = tablePrivTable.map.get(userIdent);
            if (entryList != null) {
                for (PrivEntry entry : entryList) {
                    tablePrivs.add((TablePrivEntry) entry);
                }
            }
        } finally {
            readUnlock();
        }
        return tablePrivs;
    }

    // refresh all priv entries set by domain resolver.
    // 1. delete all priv entries in user priv table which are set by domain resolver previously.
    // 2. add priv entries by new resolving IPs
    public void refreshUserPrivEntriesByResovledIPs(Map<String, Set<String>> resolvedIPsMap) {
        writeLock();
        try {
            // 1. delete all previously set entries
            userPrivTable.clearEntriesSetByResolver();
            // 2. add new entries
            propertyMgr.addUserPrivEntriesByResovledIPs(resolvedIPsMap);
        } finally {
            writeUnlock();
        }
    }

    /**
     * get all `GRANT XX ON XX TO XX` SQLs
     */
    public List<List<String>> getGrantsSQLs(UserIdentity currentUser) {
        List<List<String>> ret = Lists.newArrayList();

        // 1. get all possible users
        Set<UserIdentity> identities;
        if (currentUser != null) {
            identities = new HashSet<>();
            identities.add(currentUser);
        } else {
            identities = getAllUserIdents(false);
        }

        // 2. loop for grants SQL
        List<PrivTable> allTables = Arrays.asList(
                userPrivTable, dbPrivTable, tablePrivTable, resourcePrivTable, impersonateUserPrivTable);
        for (UserIdentity userIdentity : identities) {
            List<String> line = Lists.newArrayList();
            line.add(userIdentity.toString());

            // loop all privilege tables
            List<String> allSQLs = new ArrayList<>();
            for (PrivTable table : allTables) {
                Iterator<PrivEntry> iter = table.getReadOnlyIteratorByUser(userIdentity);
                while (iter.hasNext()) {
                    String sql = iter.next().toGrantSQL();
                    if (sql != null) {
                        allSQLs.add(sql);
                    }
                } // for entity
            } // for table
            line.add(String.join("\n", allSQLs));
            ret.add(line);
        }
        return ret;
    }

    // return the auth info of specified user, or infos of all users, if user is not specified.
    // the returned columns are defined in AuthProcDir
    // the specified user identity should be the identity created by CREATE USER, same as result of
    // SELECT CURRENT_USER();
    public List<List<String>> getAuthInfo(UserIdentity specifiedUserIdent) {
        List<List<String>> userAuthInfos = Lists.newArrayList();
        readLock();
        try {
            if (specifiedUserIdent == null) {
                // get all users' auth info
                Set<UserIdentity> userIdents = getAllUserIdents(false /* include entry set by resolver */);
                for (UserIdentity userIdent : userIdents) {
                    getUserAuthInfo(userAuthInfos, userIdent);
                }
            } else {
                getUserAuthInfo(userAuthInfos, specifiedUserIdent);
            }
        } finally {
            readUnlock();
        }
        return userAuthInfos;
    }

    /**
     * TODO: This function is much too long and obscure. I'll refactor it in another PR.
     */
    private void getUserAuthInfo(List<List<String>> userAuthInfos, UserIdentity userIdent) {
        List<String> userAuthInfo = Lists.newArrayList();

        // global
        List<PrivEntry> userPrivEntries = userPrivTable.map.get(userIdent);
        if (userPrivEntries != null) {
            for (PrivEntry entry : userPrivEntries) {
                GlobalPrivEntry gEntry = (GlobalPrivEntry) entry;
                userAuthInfo.add(userIdent.toString());
                Password password = gEntry.getPassword();
                //Password
                if (userIdent.isDomain()) {
                    // for domain user ident, password is saved in property manager
                    userAuthInfo.add(propertyMgr.doesUserHasPassword(userIdent) ? "No" : "Yes");
                } else {
                    userAuthInfo.add((password == null || password.getPassword().length == 0) ? "No" : "Yes");
                }
                //AuthPlugin and UserForAuthPlugin
                if (password == null) {
                    userAuthInfo.add(FeConstants.null_string);
                    userAuthInfo.add(FeConstants.null_string);
                } else {
                    if (password.getAuthPlugin() == null) {
                        userAuthInfo.add(FeConstants.null_string);
                    } else {
                        userAuthInfo.add(password.getAuthPlugin().name());
                    }

                    if (Strings.isNullOrEmpty(password.getUserForAuthPlugin())) {
                        userAuthInfo.add(FeConstants.null_string);
                    } else {
                        userAuthInfo.add(password.getUserForAuthPlugin());
                    }
                }
                //GlobalPrivs
                userAuthInfo.add(gEntry.getPrivSet().toString() + " (" + gEntry.isSetByDomainResolver() + ")");
                break;
            }
        } else {
            // user not in user priv table
            // TODO I cannot think of any occation that would lead to this branch.
            //   I'll try to figure out and clean this up in another PR
            if (!userIdent.isDomain()) {
                // If this is not a domain user identity, it must have global priv entry.
                // TODO(cmy): I don't know why previous comment said:
                // This may happen when we grant non global privs to a non exist user via GRANT stmt.
                LOG.warn("user identity does not have global priv entry: {}", userIdent);
                userAuthInfo.add(userIdent.toString());
                userAuthInfo.add(FeConstants.null_string);
                userAuthInfo.add(FeConstants.null_string);
                userAuthInfo.add(FeConstants.null_string);
                userAuthInfo.add(FeConstants.null_string);
            } else {
                // this is a domain user identity and fall in here, which means this user identity does not
                // have global priv, we need to check user property to see if it has password.
                userAuthInfo.add(userIdent.toString());
                userAuthInfo.add(propertyMgr.doesUserHasPassword(userIdent) ? "No" : "Yes");
                userAuthInfo.add(FeConstants.null_string);
                userAuthInfo.add(FeConstants.null_string);
                userAuthInfo.add(FeConstants.null_string);
            }
        }

        // db
        List<String> dbPrivs = Lists.newArrayList();
        List<PrivEntry> dbPrivEntries = dbPrivTable.map.get(userIdent);
        if (dbPrivEntries != null) {
            for (PrivEntry entry : dbPrivEntries) {
                DbPrivEntry dEntry = (DbPrivEntry) entry;
                dbPrivs.add(dEntry.getOrigDb() + ": " + dEntry.getPrivSet().toString()
                        + " (" + entry.isSetByDomainResolver() + ")");
            }
            userAuthInfo.add(Joiner.on("; ").join(dbPrivs));
        } else {
            userAuthInfo.add(FeConstants.null_string);
        }

        // tbl
        List<String> tblPrivs = Lists.newArrayList();
        List<PrivEntry> tblPrivEntries = tablePrivTable.map.get(userIdent);
        if (tblPrivEntries != null) {
            for (PrivEntry entry : tblPrivEntries) {
                TablePrivEntry tEntry = (TablePrivEntry) entry;
                tblPrivs.add(tEntry.getOrigDb() + "." + tEntry.getOrigTbl() + ": "
                        + tEntry.getPrivSet().toString()
                        + " (" + entry.isSetByDomainResolver() + ")");
            }
            userAuthInfo.add(Joiner.on("; ").join(tblPrivs));
        } else {
            userAuthInfo.add(FeConstants.null_string);
        }

        // resource
        List<String> resourcePrivs = Lists.newArrayList();
        List<PrivEntry> resourcePrivEntries = resourcePrivTable.map.get(userIdent);
        if (resourcePrivEntries != null) {
            for (PrivEntry entry : resourcePrivEntries) {
                ResourcePrivEntry rEntry = (ResourcePrivEntry) entry;
                resourcePrivs.add(rEntry.getOrigResource() + ": " + rEntry.getPrivSet().toString()
                        + " (" + entry.isSetByDomainResolver() + ")");
            }
            userAuthInfo.add(Joiner.on("; ").join(resourcePrivs));
        } else {
            userAuthInfo.add(FeConstants.null_string);
        }

        userAuthInfos.add(userAuthInfo);
    }

    private Set<UserIdentity> getAllUserIdents(boolean includeEntrySetByResolver) {
        Set<UserIdentity> userIdents = Sets.newHashSet();
        List<PrivTable> allTables = Arrays.asList(userPrivTable, dbPrivTable, tablePrivTable, resourcePrivTable);
        for (PrivTable table : allTables) {
            if (includeEntrySetByResolver) {
                userIdents.addAll(table.map.keySet());
            } else {
                for (Map.Entry<UserIdentity, List<PrivEntry>> mapEntry : table.map.entrySet()) {
                    for (PrivEntry privEntry : mapEntry.getValue()) {
                        if (!privEntry.isSetByDomainResolver) {
                            userIdents.add(mapEntry.getKey());
                            break;
                        }
                    } // for privEntry in privEntryList
                } // for userIdentity, privEntryList in table map
            }
        } // for table in all tables

        return userIdents;
    }

    public List<List<String>> getUserProperties(String qualifiedUser) {
        readLock();
        try {
            return propertyMgr.fetchUserProperty(qualifiedUser);
        } catch (AnalysisException e) {
            return Lists.newArrayList();
        } finally {
            readUnlock();
        }
    }

    public void dropUserOfCluster(String clusterName, boolean isReplay) {
        writeLock();
        try {
            Set<UserIdentity> allUserIdents = getAllUserIdents(true);
            for (UserIdentity userIdent : allUserIdents) {
                if (userIdent.getQualifiedUser().startsWith(clusterName)) {
                    dropUserInternal(userIdent, isReplay);
                }
            }
        } finally {
            writeUnlock();
        }
    }

    // user can enter a cluster, if it has any privs of database or table in this cluster.
    public boolean checkCanEnterCluster(ConnectContext ctx, String clusterName) {
        readLock();
        try {
            if (checkGlobalPriv(ctx, PrivPredicate.ALL)) {
                return true;
            }

            if (dbPrivTable.hasClusterPriv(ctx, clusterName)) {
                return true;
            }

            if (tablePrivTable.hasClusterPriv(ctx, clusterName)) {
                return true;
            }

            return false;
        } finally {
            readUnlock();
        }
    }

    private void initUser() {
        try {
            UserIdentity rootUser = new UserIdentity(ROOT_USER, "%");
            rootUser.setIsAnalyzed();
            createUserInternal(rootUser, Role.OPERATOR_ROLE, new Password(new byte[0]), true /* is replay */);
        } catch (DdlException e) {
            LOG.error("should not happend", e);
        }
    }

    public List<List<String>> getRoleInfo() {
        readLock();
        try {
            List<List<String>> results = Lists.newArrayList();
            roleManager.getRoleInfo(results);
            return results;
        } finally {
            readUnlock();
        }
    }

    public boolean isSupportKerberosAuth() {
        if (!Config.enable_authentication_kerberos) {
            LOG.error("enable_authentication_kerberos need to be set to true");
            return false;
        }

        if (Config.authentication_kerberos_service_principal.isEmpty()) {
            LOG.error("authentication_kerberos_service_principal must be set in config");
            return false;
        }

        if (Config.authentication_kerberos_service_key_tab.isEmpty()) {
            LOG.error("authentication_kerberos_service_key_tab must be set in config");
            return false;
        }

        if (authClazz == null) {
            try {
                File jarFile = new File(KRB5_AUTH_JAR_PATH);
                if (!jarFile.exists()) {
                    LOG.error("Can not found jar file at {}", KRB5_AUTH_JAR_PATH);
                    return false;
                } else {
                    ClassLoader loader = URLClassLoader.newInstance(
                            new URL[] {jarFile.toURL()},
                            getClass().getClassLoader()
                    );
                    authClazz = Class.forName(Auth.KRB5_AUTH_CLASS_NAME, true, loader);
                }
            } catch (Exception e) {
                LOG.error("Failed to load {}", Auth.KRB5_AUTH_CLASS_NAME, e);
                return false;
            }
        }

        return true;
    }

    public Class<?> getAuthClazz() {
        return authClazz;
    }

    public static Auth read(DataInput in) throws IOException {
        Auth auth = new Auth();
        auth.readFields(in);
        return auth;
    }

    @Override
    public void write(DataOutput out) throws IOException {
        // role manager must be first, because role should be exist before any user
        roleManager.write(out);
        userPrivTable.write(out);
        dbPrivTable.write(out);
        tablePrivTable.write(out);
        resourcePrivTable.write(out);
        propertyMgr.write(out);
    }

    public void readFields(DataInput in) throws IOException {
        roleManager = RoleManager.read(in);
        userPrivTable = (UserPrivTable) PrivTable.read(in);
        dbPrivTable = (DbPrivTable) PrivTable.read(in);
        tablePrivTable = (TablePrivTable) PrivTable.read(in);
        if (GlobalStateMgr.getCurrentStateJournalVersion() >= FeMetaVersion.VERSION_87) {
            resourcePrivTable = (ResourcePrivTable) PrivTable.read(in);
        }
        propertyMgr = UserPropertyMgr.read(in);

        if (userPrivTable.isEmpty()) {
            // init root and admin user
            initUser();
        }
    }

<<<<<<< HEAD
    /**
     * newly added metadata entity should deserialize with gson in this method
     **/
    public long readAsGson(DataInput in, long checksum) throws IOException {
        this.impersonateUserPrivTable = ImpersonateUserPrivTable.read(in);
        checksum ^= this.impersonateUserPrivTable.size();
        return checksum;
    }

    /**
     * newly added metadata entity should serialize with gson in this method
     **/
    public long writeAsGson(DataOutput out, long checksum) throws IOException {
        impersonateUserPrivTable.write(out);
        checksum ^= impersonateUserPrivTable.size();
=======
    public long loadAuth(DataInputStream dis, long checksum) throws IOException {
        if (GlobalStateMgr.getCurrentStateJournalVersion() >= FeMetaVersion.VERSION_43) {
            // CAN NOT use Auth.read(), cause this auth instance is already passed to DomainResolver
            readFields(dis);
        }
        LOG.info("finished replay auth from image");
        return checksum;
    }

    public long saveAuth(DataOutputStream dos, long checksum) throws IOException {
        write(dos);
>>>>>>> 80241f90
        return checksum;
    }

    @Override
    public String toString() {
        StringBuilder sb = new StringBuilder();
        sb.append(userPrivTable).append("\n");
        sb.append(dbPrivTable).append("\n");
        sb.append(tablePrivTable).append("\n");
        sb.append(resourcePrivTable).append("\n");
        sb.append(roleManager).append("\n");
        sb.append(propertyMgr).append("\n");
        return sb.toString();
    }
}
<|MERGE_RESOLUTION|>--- conflicted
+++ resolved
@@ -1720,7 +1720,6 @@
         }
     }
 
-<<<<<<< HEAD
     /**
      * newly added metadata entity should deserialize with gson in this method
      **/
@@ -1736,7 +1735,9 @@
     public long writeAsGson(DataOutput out, long checksum) throws IOException {
         impersonateUserPrivTable.write(out);
         checksum ^= impersonateUserPrivTable.size();
-=======
+        return checksum;
+    }
+
     public long loadAuth(DataInputStream dis, long checksum) throws IOException {
         if (GlobalStateMgr.getCurrentStateJournalVersion() >= FeMetaVersion.VERSION_43) {
             // CAN NOT use Auth.read(), cause this auth instance is already passed to DomainResolver
@@ -1748,7 +1749,6 @@
 
     public long saveAuth(DataOutputStream dos, long checksum) throws IOException {
         write(dos);
->>>>>>> 80241f90
         return checksum;
     }
 
