// Copyright 2021-present StarRocks, Inc. All rights reserved.
//
// Licensed under the Apache License, Version 2.0 (the "License");
// you may not use this file except in compliance with the License.
// You may obtain a copy of the License at
//
//     https://www.apache.org/licenses/LICENSE-2.0
//
// Unless required by applicable law or agreed to in writing, software
// distributed under the License is distributed on an "AS IS" BASIS,
// WITHOUT WARRANTIES OR CONDITIONS OF ANY KIND, either express or implied.
// See the License for the specific language governing permissions and
// limitations under the License.

// This file is based on code available under the Apache license here:
//   https://github.com/apache/incubator-doris/blob/master/fe/fe-core/src/main/java/org/apache/doris/mysql/MysqlProto.java

// Licensed to the Apache Software Foundation (ASF) under one
// or more contributor license agreements.  See the NOTICE file
// distributed with this work for additional information
// regarding copyright ownership.  The ASF licenses this file
// to you under the Apache License, Version 2.0 (the
// "License"); you may not use this file except in compliance
// with the License.  You may obtain a copy of the License at
//
//   http://www.apache.org/licenses/LICENSE-2.0
//
// Unless required by applicable law or agreed to in writing,
// software distributed under the License is distributed on an
// "AS IS" BASIS, WITHOUT WARRANTIES OR CONDITIONS OF ANY
// KIND, either express or implied.  See the License for the
// specific language governing permissions and limitations
// under the License.

package com.starrocks.mysql;

import com.google.common.base.Strings;
import com.starrocks.authentication.AuthenticationException;
import com.starrocks.authentication.AuthenticationHandler;
import com.starrocks.authentication.UserAuthenticationInfo;
import com.starrocks.common.Config;
import com.starrocks.common.DdlException;
import com.starrocks.common.ErrorCode;
import com.starrocks.common.ErrorReport;
import com.starrocks.common.Pair;
import com.starrocks.mysql.ssl.SSLContextLoader;
import com.starrocks.qe.ConnectContext;
import com.starrocks.server.GlobalStateMgr;
import com.starrocks.sql.ast.UserIdentity;
import org.apache.logging.log4j.LogManager;
import org.apache.logging.log4j.Logger;

import java.io.IOException;
import java.nio.ByteBuffer;
import java.util.Map;
import java.util.Objects;
import java.util.Set;

// MySQL protocol util
public class MysqlProto {
    private static final Logger LOG = LogManager.getLogger(MysqlProto.class);

<<<<<<< HEAD
    private static final String LOCALHOST = "127.0.0.1";

    // scramble: data receive from server.
    // randomString: data send by server in plug-in data field
    // user_name#HIGH@cluster_name
    private static boolean authenticate(ConnectContext context, byte[] scramble, byte[] randomString, String user) {
        String usePasswd = scramble.length == 0 ? "NO" : "YES";

        if (user == null || user.isEmpty()) {
            ErrorReport.report(ErrorCode.ERR_AUTHENTICATION_FAIL, "", usePasswd);
            return false;
        }

        String remoteIp = context.getMysqlChannel().getRemoteIp();

        AuthenticationMgr authenticationManager = context.getGlobalStateMgr().getAuthenticationMgr();
        UserIdentity currentUser = null;
        if (Config.enable_auth_check) {
            currentUser = authenticationManager.checkPassword(user, remoteIp, scramble, randomString);
            if (currentUser == null) {
                ErrorReport.report(ErrorCode.ERR_AUTHENTICATION_FAIL, user, usePasswd);
                return false;
            }
        } else {
            Map.Entry<UserIdentity, UserAuthenticationInfo> matchedUserIdentity =
                    authenticationManager.getBestMatchedUserIdentity(user, remoteIp);
            if (matchedUserIdentity == null) {
                LOG.info("enable_auth_check is false, but cannot find user '{}'@'{}'", user, remoteIp);
                ErrorReport.report(ErrorCode.ERR_AUTHENTICATION_FAIL, user, usePasswd);
                return false;
            } else {
                currentUser = matchedUserIdentity.getKey();
            }
        }

        context.setCurrentUserIdentity(currentUser);
        if (!currentUser.isEphemeral()) {
            context.setCurrentRoleIds(currentUser);
            context.setAuthDataSalt(randomString);
        }
        context.setQualifiedUser(user);
        return true;
    }

=======
>>>>>>> 88d4ed93
    // send response packet(OK/EOF/ERR).
    // before call this function, should set information in state of ConnectContext
    public static void sendResponsePacket(ConnectContext context) throws IOException {
        MysqlSerializer serializer = context.getSerializer();
        MysqlChannel channel = context.getMysqlChannel();
        MysqlPacket packet = context.getState().toResponsePacket();

        // send response packet to client
        serializer.reset();
        packet.writeTo(serializer);
        channel.sendAndFlush(serializer.toByteBuffer());
    }

    /**
     * negotiate with client, use MySQL protocol
     * server ---handshake---> client
     * server <--- authenticate --- client
     * server --- response(OK/ERR) ---> client
     * Exception:
     * IOException:
     */
    public static NegotiateResult negotiate(ConnectContext context) throws IOException {
        MysqlSerializer serializer = context.getSerializer();
        MysqlChannel channel = context.getMysqlChannel();
        context.getState().setOk();

        // Server send handshake packet to client.
        serializer.reset();
        MysqlHandshakePacket handshakePacket = new MysqlHandshakePacket(context.getConnectionId(),
                SSLContextLoader.getSslContext() != null);
        handshakePacket.writeTo(serializer);
        channel.sendAndFlush(serializer.toByteBuffer());

        MysqlAuthPacket authPacket = readAuthPacket(context);
        if (authPacket == null) {
            return new NegotiateResult(null, NegotiateState.READ_FIRST_AUTH_PKG_FAILED);
        }

        if (authPacket.isSSLConnRequest()) {
            // change to ssl session
            LOG.info("start to enable ssl connection");
            if (!context.enableSSL()) {
                LOG.warn("enable ssl connection failed");
                ErrorReport.report(ErrorCode.ERR_CHANGE_TO_SSL_CONNECTION_FAILED);
                sendResponsePacket(context);
                return new NegotiateResult(authPacket, NegotiateState.ENABLE_SSL_FAILED);
            } else {
                LOG.info("enable ssl connection successfully");
            }

            // read the authentication package again from client
            authPacket = readAuthPacket(context);
            if (authPacket == null) {
                return new NegotiateResult(null, NegotiateState.READ_SSL_AUTH_PKG_FAILED);
            }
        } else if (Config.ssl_force_secure_transport) {
            if (!isRemoteIPLocalhost(context.getRemoteIP())) {
                LOG.warn("Connections using insecure transport are prohibited");
                ErrorReport.report(ErrorCode.ERR_SECURE_TRANSPORT_REQUIRED);
                sendResponsePacket(context);
                return new NegotiateResult(null, NegotiateState.INSECURE_TRANSPORT_PROHIBITED);
            } else {
                LOG.info("Connection made from a localhost, no secure transport enforced");
            }
        }

        // check capability
        if (!MysqlCapability.isCompatible(context.getServerCapability(), authPacket.getCapability())) {
            // TODO: client return capability can not support
            ErrorReport.report(ErrorCode.ERR_NOT_SUPPORTED_AUTH_MODE);
            sendResponsePacket(context);
            return new NegotiateResult(authPacket, NegotiateState.NOT_SUPPORTED_AUTH_MODE);
        }

        // So, User use mysql client or ODBC Driver after 8.0.4 have problem to connect to StarRocks
        // with password.
        // So StarRocks support the Protocol::AuthSwitchRequest to tell client to keep the default password plugin
        // which StarRocks is using now.
        Pair<Boolean, String> switchPair = shouldSwitchAuthPlugin(authPacket, context);
        String authPluginName = authPacket.getPluginName();
        if (switchPair.first) {
            // 1. clear the serializer
            serializer.reset();
            // 2. build the auth switch request and send to the client
            if (switchPair.second.equals(MysqlHandshakePacket.AUTHENTICATION_KERBEROS_CLIENT)) {
                if (GlobalStateMgr.getCurrentState().getAuthenticationMgr().isSupportKerberosAuth()) {
                    try {
                        handshakePacket.buildKrb5AuthRequest(serializer, context.getRemoteIP(), authPacket.getUser());
                    } catch (Exception e) {
                        ErrorReport.report("Building handshake with kerberos error, msg: %s", e.getMessage());
                        sendResponsePacket(context);
                        return new NegotiateResult(authPacket, NegotiateState.KERBEROS_HANDSHAKE_FAILED);
                    }
                } else {
                    ErrorReport.report(ErrorCode.ERR_AUTH_PLUGIN_NOT_LOADED, "authentication_kerberos");
                    sendResponsePacket(context);
                    return new NegotiateResult(authPacket, NegotiateState.KERBEROS_PLUGIN_NOT_LOADED);
                }
            } else {
                handshakePacket.buildAuthSwitchRequest(serializer, switchPair.second);
            }
            authPluginName = switchPair.second;
            channel.sendAndFlush(serializer.toByteBuffer());
            // Server receive auth switch response packet from client.
            ByteBuffer authSwitchResponse = channel.fetchOnePacket();
            if (authSwitchResponse == null) {
                // receive response failed.
                LOG.warn("read auth switch response failed for user {}", authPacket.getUser());
                return new NegotiateResult(authPacket, NegotiateState.READ_AUTH_SWITCH_PKG_FAILED);
            }
            // 3. the client use default password plugin of StarRocks to dispose
            // password
            authPacket.setAuthResponse(readEofString(authSwitchResponse));
        }

        // change the capability of serializer
        context.setCapability(context.getServerCapability());
        serializer.setCapability(context.getCapability());

        // NOTE: when we behind proxy, we need random string sent by proxy.
        byte[] randomString =
                Objects.equals(authPluginName, MysqlHandshakePacket.CLEAR_PASSWORD_PLUGIN_NAME) ?
                        null : handshakePacket.getAuthPluginData();
        try {
            AuthenticationHandler.authenticate(context, authPacket.getUser(), context.getMysqlChannel().getRemoteIp(),
                    authPacket.getAuthResponse(), randomString);
        } catch (AuthenticationException e) {
            sendResponsePacket(context);
            return new NegotiateResult(authPacket, NegotiateState.AUTHENTICATION_FAILED);
        }

        // set database
        String db = authPacket.getDb();
        if (!Strings.isNullOrEmpty(db)) {
            try {
                context.changeCatalogDb(db);
            } catch (DdlException e) {
                sendResponsePacket(context);
                return new NegotiateResult(authPacket, NegotiateState.SET_DATABASE_FAILED);
            }
        }
        return new NegotiateResult(authPacket, NegotiateState.OK);
    }

    private static Pair<Boolean, String> shouldSwitchAuthPlugin(MysqlAuthPacket authPacket, ConnectContext context) {
        // Older version mysql client does not send auth plugin info, like 5.1 version.
        // So we check if auth plugin name is null and treat as mysql_native_password if is null.
        String authPluginName = authPacket.getPluginName();
        if (authPluginName == null) {
            return Pair.create(false, null);
        }

        // kerberos
        if (authPluginName.equals(MysqlHandshakePacket.AUTHENTICATION_KERBEROS_CLIENT)) {
            return Pair.create(true, MysqlHandshakePacket.AUTHENTICATION_KERBEROS_CLIENT);
        }

        // To compatible for mariadb client.
        // mysql_clear_password cannot be specified in mariadb client, so if the user is a ldap user, switch to mysql_clear_password plugin.
        if (!authPluginName.equals(MysqlHandshakePacket.CLEAR_PASSWORD_PLUGIN_NAME)
                && isLDAPUser(authPacket.getUser(), context)) {
            return Pair.create(true, MysqlHandshakePacket.CLEAR_PASSWORD_PLUGIN_NAME);
        }

        // Starting with MySQL 8.0.4, MySQL changed the default authentication plugin for MySQL client
        // from mysql_native_password to caching_sha2_password.
        // ref: https://mysqlserverteam.com/mysql-8-0-4-new-default-authentication-plugin-caching_sha2_password/
        // But caching_sha2_password is not supported in starrocks. So switch to mysql_native_password.
        if (!MysqlHandshakePacket.checkAuthPluginSameAsStarRocks(authPluginName)) {
            return Pair.create(true, MysqlHandshakePacket.NATIVE_AUTH_PLUGIN_NAME);
        }

        return Pair.create(false, null);
    }

    private static boolean isLDAPUser(String user, ConnectContext context) {
        Map.Entry<UserIdentity, UserAuthenticationInfo> localUser = context.getGlobalStateMgr().getAuthenticationMgr()
                .getBestMatchedUserIdentity(user, context.getMysqlChannel().getRemoteIp());
        // If the user can not be found in local, and there is more than 1 auth type in authentication_chain.
        // It is speculated that the user may be a ldap user.
        return localUser == null && Config.authentication_chain.length > 1;
    }

    private static MysqlAuthPacket readAuthPacket(ConnectContext context) throws IOException {
        // Server receive authenticate packet from client.
        ByteBuffer handshakeResponse = context.getMysqlChannel().fetchOnePacket();
        if (handshakeResponse == null) {
            // receive response failed.
            return null;
        }
        MysqlAuthPacket authPacket = new MysqlAuthPacket();
        if (!authPacket.readFrom(handshakeResponse)) {
            ErrorReport.report(ErrorCode.ERR_NOT_SUPPORTED_AUTH_MODE);
            sendResponsePacket(context);
            return null;
        }
        return authPacket;
    }

    /**
     * Change user command use MySQL protocol
     * Exception:
     * IOException:
     */
    public static boolean changeUser(ConnectContext context, ByteBuffer buffer) throws IOException {
        // parse change user packet
        MysqlChangeUserPacket changeUserPacket = new MysqlChangeUserPacket(context.getCapability());
        if (!changeUserPacket.readFrom(buffer)) {
            ErrorReport.report(ErrorCode.ERR_NOT_SUPPORTED_AUTH_MODE);
            sendResponsePacket(context);
            // reconstruct serializer with context capability
            context.getSerializer().setCapability(context.getCapability());
            return false;
        }
        // save previous user login info
        UserIdentity previousUserIdentity = context.getCurrentUserIdentity();
        Set<Long> previousRoleIds = context.getCurrentRoleIds();
        String previousQualifiedUser = context.getQualifiedUser();
        String previousResourceGroup = context.getSessionVariable().getResourceGroup();
        // do authenticate again

        try {
            AuthenticationHandler.authenticate(context, changeUserPacket.getUser(), context.getMysqlChannel().getRemoteIp(),
                    changeUserPacket.getAuthResponse(), context.getAuthDataSalt());
        } catch (AuthenticationException e) {
            LOG.warn("Command `Change user` failed, from [{}] to [{}]. ", previousQualifiedUser,
                    changeUserPacket.getUser());
            sendResponsePacket(context);
            // reconstruct serializer with context capability
            context.getSerializer().setCapability(context.getCapability());
            // recover from previous user login info
            context.getSessionVariable().setResourceGroup(previousResourceGroup);
            return false;
        }
        // set database
        String db = changeUserPacket.getDb();
        if (!Strings.isNullOrEmpty(db)) {
            try {
                context.changeCatalogDb(db);
            } catch (DdlException e) {
                LOG.error("Command `Change user` failed at stage changing db, from [{}] to [{}], err[{}] ",
                        previousQualifiedUser, changeUserPacket.getUser(), e.getMessage());
                sendResponsePacket(context);
                // reconstruct serializer with context capability
                context.getSerializer().setCapability(context.getCapability());
                // recover from previous user login info
                context.getSessionVariable().setResourceGroup(previousResourceGroup);
                context.setCurrentUserIdentity(previousUserIdentity);
                context.setCurrentRoleIds(previousRoleIds);
                context.setQualifiedUser(previousQualifiedUser);
                return false;
            }
        }
        LOG.info("Command `Change user` succeeded, from [{}] to [{}]. ", previousQualifiedUser,
                context.getQualifiedUser());
        return true;
    }

    public static byte readByte(ByteBuffer buffer) {
        return buffer.get();
    }

    public static int readInt1(ByteBuffer buffer) {
        return readByte(buffer) & 0XFF;
    }

    public static int readInt2(ByteBuffer buffer) {
        return (readByte(buffer) & 0xFF) | ((readByte(buffer) & 0xFF) << 8);
    }

    public static int readInt3(ByteBuffer buffer) {
        return (readByte(buffer) & 0xFF) | ((readByte(buffer) & 0xFF) << 8) | ((readByte(
                buffer) & 0xFF) << 16);
    }

    public static int readInt4(ByteBuffer buffer) {
        return (readByte(buffer) & 0xFF) | ((readByte(buffer) & 0xFF) << 8) | ((readByte(
                buffer) & 0xFF) << 16) | ((readByte(buffer) & 0XFF) << 24);
    }

    public static long readInt6(ByteBuffer buffer) {
        return (readInt4(buffer) & 0XFFFFFFFFL) | (((long) readInt2(buffer)) << 32);
    }

    public static long readInt8(ByteBuffer buffer) {
        return (readInt4(buffer) & 0XFFFFFFFFL) | (((long) readInt4(buffer)) << 32);
    }

    public static long readVInt(ByteBuffer buffer) {
        int b = readInt1(buffer);

        if (b < 251) {
            return b;
        }
        if (b == 252) {
            return readInt2(buffer);
        }
        if (b == 253) {
            return readInt3(buffer);
        }
        if (b == 254) {
            return readInt8(buffer);
        }
        if (b == 251) {
            throw new NullPointerException();
        }
        return 0;
    }

    public static byte[] readFixedString(ByteBuffer buffer, int len) {
        byte[] buf = new byte[len];
        buffer.get(buf);
        return buf;
    }

    public static byte[] readEofString(ByteBuffer buffer) {
        byte[] buf = new byte[buffer.remaining()];
        buffer.get(buf);
        return buf;
    }

    public static byte[] readLenEncodedString(ByteBuffer buffer) {
        long length = readVInt(buffer);
        byte[] buf = new byte[(int) length];
        buffer.get(buf);
        return buf;
    }

    public static byte[] readNulTerminateString(ByteBuffer buffer) {
        int oldPos = buffer.position();
        int nullPos;
        for (nullPos = oldPos; nullPos < buffer.limit(); ++nullPos) {
            if (buffer.get(nullPos) == 0) {
                break;
            }
        }
        byte[] buf = new byte[nullPos - oldPos];
        buffer.get(buf);
        // skip null byte.
        buffer.get();
        return buf;
    }

<<<<<<< HEAD
    public static boolean isRemoteIPLocalhost(String remoteIP) {
        if (remoteIP == null) {
            return false;
        }
        //Using "String.contains" here because the remote IP address starts with a forward slash, like “/127.0.0.1”.
        return remoteIP.contains(LOCALHOST);
    }

    public static class NegotiateResult {
        private final MysqlAuthPacket authPacket;
        private final NegotiateState state;

        public NegotiateResult(MysqlAuthPacket authPacket, NegotiateState state) {
            this.authPacket = authPacket;
            this.state = state;
        }

        public MysqlAuthPacket getAuthPacket() {
            return authPacket;
        }

        public NegotiateState getState() {
            return state;
        }
=======
    public record NegotiateResult(MysqlAuthPacket authPacket, NegotiateState state) {
>>>>>>> 88d4ed93
    }
}<|MERGE_RESOLUTION|>--- conflicted
+++ resolved
@@ -60,53 +60,8 @@
 public class MysqlProto {
     private static final Logger LOG = LogManager.getLogger(MysqlProto.class);
 
-<<<<<<< HEAD
     private static final String LOCALHOST = "127.0.0.1";
 
-    // scramble: data receive from server.
-    // randomString: data send by server in plug-in data field
-    // user_name#HIGH@cluster_name
-    private static boolean authenticate(ConnectContext context, byte[] scramble, byte[] randomString, String user) {
-        String usePasswd = scramble.length == 0 ? "NO" : "YES";
-
-        if (user == null || user.isEmpty()) {
-            ErrorReport.report(ErrorCode.ERR_AUTHENTICATION_FAIL, "", usePasswd);
-            return false;
-        }
-
-        String remoteIp = context.getMysqlChannel().getRemoteIp();
-
-        AuthenticationMgr authenticationManager = context.getGlobalStateMgr().getAuthenticationMgr();
-        UserIdentity currentUser = null;
-        if (Config.enable_auth_check) {
-            currentUser = authenticationManager.checkPassword(user, remoteIp, scramble, randomString);
-            if (currentUser == null) {
-                ErrorReport.report(ErrorCode.ERR_AUTHENTICATION_FAIL, user, usePasswd);
-                return false;
-            }
-        } else {
-            Map.Entry<UserIdentity, UserAuthenticationInfo> matchedUserIdentity =
-                    authenticationManager.getBestMatchedUserIdentity(user, remoteIp);
-            if (matchedUserIdentity == null) {
-                LOG.info("enable_auth_check is false, but cannot find user '{}'@'{}'", user, remoteIp);
-                ErrorReport.report(ErrorCode.ERR_AUTHENTICATION_FAIL, user, usePasswd);
-                return false;
-            } else {
-                currentUser = matchedUserIdentity.getKey();
-            }
-        }
-
-        context.setCurrentUserIdentity(currentUser);
-        if (!currentUser.isEphemeral()) {
-            context.setCurrentRoleIds(currentUser);
-            context.setAuthDataSalt(randomString);
-        }
-        context.setQualifiedUser(user);
-        return true;
-    }
-
-=======
->>>>>>> 88d4ed93
     // send response packet(OK/EOF/ERR).
     // before call this function, should set information in state of ConnectContext
     public static void sendResponsePacket(ConnectContext context) throws IOException {
@@ -450,7 +405,6 @@
         return buf;
     }
 
-<<<<<<< HEAD
     public static boolean isRemoteIPLocalhost(String remoteIP) {
         if (remoteIP == null) {
             return false;
@@ -459,24 +413,6 @@
         return remoteIP.contains(LOCALHOST);
     }
 
-    public static class NegotiateResult {
-        private final MysqlAuthPacket authPacket;
-        private final NegotiateState state;
-
-        public NegotiateResult(MysqlAuthPacket authPacket, NegotiateState state) {
-            this.authPacket = authPacket;
-            this.state = state;
-        }
-
-        public MysqlAuthPacket getAuthPacket() {
-            return authPacket;
-        }
-
-        public NegotiateState getState() {
-            return state;
-        }
-=======
     public record NegotiateResult(MysqlAuthPacket authPacket, NegotiateState state) {
->>>>>>> 88d4ed93
     }
 }