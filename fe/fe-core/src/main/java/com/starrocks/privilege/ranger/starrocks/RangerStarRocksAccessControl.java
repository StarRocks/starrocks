--- conflicted
+++ resolved
@@ -61,20 +61,8 @@
     }
 
     @Override
-<<<<<<< HEAD:fe/fe-core/src/main/java/com/starrocks/privilege/ranger/starrocks/RangerStarRocksAccessControl.java
-    public void checkCatalogAction(UserIdentity currentUser, Set<Long> roleIds, String catalogName, PrivilegeType privilegeType) {
-=======
-    public void checkUserAction(UserIdentity currentUser, Set<Long> roleIds, UserIdentity impersonateUser,
-                                PrivilegeType privilegeType) throws AccessDeniedException {
-        RangerStarRocksResource resource = new RangerStarRocksResource(ObjectType.USER,
-                Lists.newArrayList(impersonateUser.getUser()));
-        hasPermission(resource, currentUser, privilegeType);
-    }
-
-    @Override
     public void checkCatalogAction(UserIdentity currentUser, Set<Long> roleIds, String catalogName, PrivilegeType privilegeType)
             throws AccessDeniedException {
->>>>>>> a039c27ece ([BugFix] Fix the bug of mixed use of current user and qualifiedUser (#32820)):fe/fe-core/src/main/java/com/starrocks/privilege/ranger/starrocks/RangerStarRocksAccessController.java
         RangerStarRocksResource resource = new RangerStarRocksResource(ObjectType.CATALOG, Lists.newArrayList(catalogName));
         if (!hasPermission(resource, currentUser, privilegeType)) {
             AccessDeniedException.reportAccessDenied(privilegeType.name(), ObjectType.CATALOG, catalogName);
