--- conflicted
+++ resolved
@@ -61,10 +61,11 @@
     }
 
     @Override
-<<<<<<< HEAD
     public Object clone() {
         return new DbPEntryObject(id);
-=======
+    }
+
+    @Override
     public int compareTo(PEntryObject obj) {
         if (!(obj instanceof DbPEntryObject)) {
             throw new ClassCastException("cannot cast " + obj.getClass().toString() + " to " + this.getClass());
@@ -88,6 +89,5 @@
     @Override
     public int hashCode() {
         return Objects.hash(id);
->>>>>>> d89a6665
     }
 }