// Copyright 2021-present StarRocks, Inc. All rights reserved.
//
// Licensed under the Apache License, Version 2.0 (the "License");
// you may not use this file except in compliance with the License.
// You may obtain a copy of the License at
//
//     https://www.apache.org/licenses/LICENSE-2.0
//
// Unless required by applicable law or agreed to in writing, software
// distributed under the License is distributed on an "AS IS" BASIS,
// WITHOUT WARRANTIES OR CONDITIONS OF ANY KIND, either express or implied.
// See the License for the specific language governing permissions and
// limitations under the License.

package com.starrocks.privilege;

import com.google.common.base.Joiner;
import com.google.common.cache.CacheBuilder;
import com.google.common.cache.CacheLoader;
import com.google.common.cache.LoadingCache;
import com.google.common.collect.Lists;
import com.google.common.collect.Sets;
import com.google.gson.annotations.SerializedName;
import com.starrocks.common.Config;
import com.starrocks.common.DdlException;
import com.starrocks.common.Pair;
import com.starrocks.common.SystemId;
import com.starrocks.persist.RolePrivilegeCollectionInfo;
import com.starrocks.persist.metablock.SRMetaBlockEOFException;
import com.starrocks.persist.metablock.SRMetaBlockException;
import com.starrocks.persist.metablock.SRMetaBlockReader;
import com.starrocks.persist.metablock.SRMetaBlockWriter;
import com.starrocks.qe.ConnectContext;
import com.starrocks.server.GlobalStateMgr;
import com.starrocks.sql.analyzer.AstToSQLBuilder;
import com.starrocks.sql.analyzer.SemanticException;
import com.starrocks.sql.ast.CreateRoleStmt;
import com.starrocks.sql.ast.DropRoleStmt;
import com.starrocks.sql.ast.GrantPrivilegeStmt;
import com.starrocks.sql.ast.GrantRoleStmt;
import com.starrocks.sql.ast.RevokePrivilegeStmt;
import com.starrocks.sql.ast.RevokeRoleStmt;
import com.starrocks.sql.ast.UserIdentity;
import org.apache.logging.log4j.LogManager;
import org.apache.logging.log4j.Logger;
import org.jetbrains.annotations.NotNull;

import java.io.DataInputStream;
import java.io.DataOutputStream;
import java.io.IOException;
import java.util.ArrayList;
import java.util.Arrays;
import java.util.Collections;
import java.util.HashMap;
import java.util.HashSet;
import java.util.Iterator;
import java.util.List;
import java.util.Map;
import java.util.Set;
import java.util.concurrent.ExecutionException;
import java.util.concurrent.TimeUnit;
import java.util.concurrent.locks.ReentrantReadWriteLock;
import java.util.stream.Collectors;

public class PrivilegeManager {
    private static final Logger LOG = LogManager.getLogger(PrivilegeManager.class);

    @SerializedName(value = "r")
    private final Map<String, Long> roleNameToId;
    @SerializedName(value = "i")
    private short pluginId;
    @SerializedName(value = "v")
    private short pluginVersion;

    protected AuthorizationProvider provider;

    private GlobalStateMgr globalStateMgr;

    protected Map<UserIdentity, UserPrivilegeCollection> userToPrivilegeCollection;

    private static final int MAX_NUM_CACHED_MERGED_PRIVILEGE_COLLECTION = 1000;
    private static final int CACHED_MERGED_PRIVILEGE_COLLECTION_EXPIRE_MIN = 60;
    protected LoadingCache<Pair<UserIdentity, Set<Long>>, PrivilegeCollection> ctxToMergedPrivilegeCollections =
            CacheBuilder.newBuilder()
                    .maximumSize(MAX_NUM_CACHED_MERGED_PRIVILEGE_COLLECTION)
                    .expireAfterAccess(CACHED_MERGED_PRIVILEGE_COLLECTION_EXPIRE_MIN, TimeUnit.MINUTES)
                    .build(new CacheLoader<Pair<UserIdentity, Set<Long>>, PrivilegeCollection>() {
                        @Override
                        public PrivilegeCollection load(@NotNull Pair<UserIdentity, Set<Long>> userIdentitySetPair)
                                throws Exception {
                            return loadPrivilegeCollection(userIdentitySetPair.first, userIdentitySetPair.second);
                        }
                    });

    private final ReentrantReadWriteLock userLock;

    // set by load() to distinguish brand-new environment with upgraded environment
    private boolean isLoaded = false;

    // only when deserialized
    protected PrivilegeManager() {
        roleNameToId = new HashMap<>();
        userToPrivilegeCollection = new HashMap<>();
        roleIdToPrivilegeCollection = new HashMap<>();
        userLock = new ReentrantReadWriteLock();
        roleLock = new ReentrantReadWriteLock();
    }

    protected Map<Long, RolePrivilegeCollection> roleIdToPrivilegeCollection;
    private final ReentrantReadWriteLock roleLock;

    public PrivilegeManager(GlobalStateMgr globalStateMgr, AuthorizationProvider provider) {
        this.globalStateMgr = globalStateMgr;
        if (provider == null) {
            this.provider = new DefaultAuthorizationProvider();
        } else {
            this.provider = provider;
        }
        pluginId = this.provider.getPluginId();
        pluginVersion = this.provider.getPluginVersion();
        roleNameToId = new HashMap<>();
        userLock = new ReentrantReadWriteLock();
        roleLock = new ReentrantReadWriteLock();
        userToPrivilegeCollection = new HashMap<>();
        roleIdToPrivilegeCollection = new HashMap<>();
        initBuiltinRolesAndUsers();
    }

    public void initBuiltinRolesAndUsers() {
        try {
            // built-in role ids are hard-coded negative numbers because globalStateMgr.getNextId() cannot be called by a follower
            // 1. builtin root role
            RolePrivilegeCollection rolePrivilegeCollection = initBuiltinRoleUnlocked(PrivilegeBuiltinConstants.ROOT_ROLE_ID,
                    PrivilegeBuiltinConstants.ROOT_ROLE_NAME);
            // GRANT ALL ON ALL
            for (ObjectType objectType : provider.getAllPrivObjectTypes()) {
                initPrivilegeCollectionAllObjects(rolePrivilegeCollection, objectType, provider.getAvailablePrivType(objectType));
            }
            rolePrivilegeCollection.disableMutable();  // not mutable

            // 2. builtin db_admin role
            rolePrivilegeCollection = initBuiltinRoleUnlocked(PrivilegeBuiltinConstants.DB_ADMIN_ROLE_ID,
                    PrivilegeBuiltinConstants.DB_ADMIN_ROLE_NAME);
            // ALL system but GRANT AND NODE
            List<PrivilegeType> actionWithoutNodeGrant = provider.getAvailablePrivType(ObjectType.SYSTEM).stream().filter(
                    x -> !x.equals(PrivilegeType.GRANT) && !x.equals(PrivilegeType.NODE)).collect(Collectors.toList());
            initPrivilegeCollections(rolePrivilegeCollection, ObjectType.SYSTEM, actionWithoutNodeGrant, null,
                    false);
            for (ObjectType t : Arrays.asList(
                    ObjectType.CATALOG,
                    ObjectType.DATABASE,
                    ObjectType.TABLE,
                    ObjectType.VIEW,
                    ObjectType.MATERIALIZED_VIEW,
                    ObjectType.RESOURCE,
                    ObjectType.RESOURCE_GROUP,
                    ObjectType.FUNCTION,
                    ObjectType.GLOBAL_FUNCTION)) {
                initPrivilegeCollectionAllObjects(rolePrivilegeCollection, t, provider.getAvailablePrivType(t));
            }
            rolePrivilegeCollection.disableMutable(); // not mutable

            // 3. cluster_admin
            rolePrivilegeCollection = initBuiltinRoleUnlocked(PrivilegeBuiltinConstants.CLUSTER_ADMIN_ROLE_ID,
                    PrivilegeBuiltinConstants.CLUSTER_ADMIN_ROLE_NAME);
            // GRANT NODE ON SYSTEM
            initPrivilegeCollections(
                    rolePrivilegeCollection,
                    ObjectType.SYSTEM,
                    Collections.singletonList(PrivilegeType.NODE),
                    null,
                    false);
            rolePrivilegeCollection.disableMutable(); // not mutable

            // 4. user_admin
            rolePrivilegeCollection = initBuiltinRoleUnlocked(PrivilegeBuiltinConstants.USER_ADMIN_ROLE_ID,
                    PrivilegeBuiltinConstants.USER_ADMIN_ROLE_NAME);
            // GRANT GRANT ON SYSTEM
            initPrivilegeCollections(
                    rolePrivilegeCollection,
                    ObjectType.SYSTEM,
                    Collections.singletonList(PrivilegeType.GRANT),
                    null,
                    false);
            ObjectType t = ObjectType.USER;
            initPrivilegeCollectionAllObjects(rolePrivilegeCollection, t, provider.getAvailablePrivType(t));
            rolePrivilegeCollection.disableMutable(); // not mutable

            // 5. public
            rolePrivilegeCollection = initBuiltinRoleUnlocked(PrivilegeBuiltinConstants.PUBLIC_ROLE_ID,
                    PrivilegeBuiltinConstants.PUBLIC_ROLE_NAME);
            // GRANT SELECT ON ALL TABLES IN information_schema
            List<PEntryObject> object = Collections.singletonList(new TablePEntryObject(
                    Long.toString(SystemId.INFORMATION_SCHEMA_DB_ID), TablePEntryObject.ALL_TABLES_UUID));
            rolePrivilegeCollection.grant(ObjectType.TABLE, Collections.singletonList(PrivilegeType.SELECT), object,
                    false);

            // 6. builtin user root
            UserPrivilegeCollection rootCollection = new UserPrivilegeCollection();
            rootCollection.grantRole(PrivilegeBuiltinConstants.ROOT_ROLE_ID);
            rootCollection.setDefaultRoleIds(Sets.newHashSet(PrivilegeBuiltinConstants.ROOT_ROLE_ID));
            userToPrivilegeCollection.put(UserIdentity.ROOT, rootCollection);
        } catch (PrivilegeException e) {
            // all initial privileges are supposed to be legal
            throw new RuntimeException("Fatal error when initializing built-in role and user", e);
        }
    }

    // called by initBuiltinRolesAndUsers()
    private void initPrivilegeCollections(PrivilegeCollection collection, ObjectType objectType, List<PrivilegeType> actionList,
                                          List<String> tokens, boolean isGrant) throws PrivilegeException {
        List<PEntryObject> object = null;
        if (tokens != null) {
            object = Collections.singletonList(provider.generateObject(objectType, tokens, globalStateMgr));
        }
        collection.grant(objectType, actionList, object, isGrant);
    }

    // called by initBuiltinRolesAndUsers()
    private void initPrivilegeCollectionAllObjects(
            PrivilegeCollection collection, ObjectType objectType, List<PrivilegeType> actionList) throws PrivilegeException {
        List<PEntryObject> objects = new ArrayList<>();
        switch (objectType) {
            case TABLE:
                objects.add(provider.generateObject(objectType,
                        Lists.newArrayList("*", "*", "*"), globalStateMgr));
                collection.grant(objectType, actionList, objects, false);
                break;
            case VIEW:
            case MATERIALIZED_VIEW:
            case FUNCTION:
            case DATABASE:
                objects.add(provider.generateObject(objectType,
                        Lists.newArrayList("*", "*"), globalStateMgr));
                collection.grant(objectType, actionList, objects, false);
                break;

            case USER:
                objects.add(provider.generateUserObject(objectType, null, globalStateMgr));
                collection.grant(objectType, actionList, objects, false);
                break;

            case RESOURCE:
            case CATALOG:
            case RESOURCE_GROUP:
            case GLOBAL_FUNCTION:
                objects.add(provider.generateObject(objectType,
                        Lists.newArrayList("*"), globalStateMgr));
                collection.grant(objectType, actionList, objects, false);
                break;

            case SYSTEM:
                collection.grant(objectType, actionList, null, false);
                break;

            default:
                throw new PrivilegeException("unsupported type " + objectType);
        }
    }

    // called by initBuiltinRolesAndUsers()
    private RolePrivilegeCollection initBuiltinRoleUnlocked(long roleId, String name) {
        RolePrivilegeCollection collection = new RolePrivilegeCollection(
                name, RolePrivilegeCollection.RoleFlags.MUTABLE);
        roleIdToPrivilegeCollection.put(roleId, collection);
        roleNameToId.put(name, roleId);
        LOG.info("create built-in role {}[{}]", name, roleId);
        return collection;
    }

    private void userReadLock() {
        userLock.readLock().lock();
    }

    private void userReadUnlock() {
        userLock.readLock().unlock();
    }

    private void userWriteLock() {
        userLock.writeLock().lock();
    }

    private void userWriteUnlock() {
        userLock.writeLock().unlock();
    }

    private void roleReadLock() {
        roleLock.readLock().lock();
    }

    private void roleReadUnlock() {
        roleLock.readLock().unlock();
    }

    private void roleWriteLock() {
        roleLock.writeLock().lock();
    }

    private void roleWriteUnlock() {
        roleLock.writeLock().unlock();
    }

    public void grant(GrantPrivilegeStmt stmt) throws DdlException {
        try {
            if (stmt.getRole() != null) {
                grantToRole(
                        stmt.getObjectType(),
                        stmt.getPrivilegeTypes(),
                        stmt.getObjectList(),
                        stmt.isWithGrantOption(),
                        stmt.getRole());
            } else {
                grantToUser(
                        stmt.getObjectType(),
                        stmt.getPrivilegeTypes(),
                        stmt.getObjectList(),
                        stmt.isWithGrantOption(),
                        stmt.getUserIdentity());
            }
        } catch (PrivilegeException e) {
            throw new DdlException("failed to grant: " + e.getMessage(), e);
        }
    }

    protected void grantToUser(
            ObjectType type,
            List<PrivilegeType> privilegeTypes,
            List<PEntryObject> objects,
            boolean isGrant,
            UserIdentity userIdentity) throws PrivilegeException {
        userWriteLock();
        try {
            UserPrivilegeCollection collection = getUserPrivilegeCollectionUnlocked(userIdentity);
            collection.grant(type, privilegeTypes, objects, isGrant);
            globalStateMgr.getEditLog().logUpdateUserPrivilege(
                    userIdentity, collection, provider.getPluginId(), provider.getPluginVersion());
            invalidateUserInCache(userIdentity);
        } finally {
            userWriteUnlock();
        }
    }

    protected void grantToRole(
            ObjectType objectType,
            List<PrivilegeType> privilegeTypes,
            List<PEntryObject> objects,
            boolean isGrant,
            String roleName) throws PrivilegeException {
        roleWriteLock();
        try {
            long roleId = getRoleIdByNameNoLock(roleName);
            invalidateRolesInCacheRoleUnlocked(roleId);
            RolePrivilegeCollection collection = getRolePrivilegeCollectionUnlocked(roleId, true);
            collection.grant(objectType, privilegeTypes, objects, isGrant);

            Map<Long, RolePrivilegeCollection> rolePrivCollectionModified = new HashMap<>();
            rolePrivCollectionModified.put(roleId, collection);

            globalStateMgr.getEditLog().logUpdateRolePrivilege(
                    rolePrivCollectionModified, provider.getPluginId(), provider.getPluginVersion());
        } finally {
            roleWriteUnlock();
        }
    }

    public void revoke(RevokePrivilegeStmt stmt) throws DdlException {
        try {
            if (stmt.getRole() != null) {
                revokeFromRole(
                        stmt.getObjectType(),
                        stmt.getPrivilegeTypes(),
                        stmt.getObjectList(),
                        stmt.getRole());
            } else {
                revokeFromUser(
                        stmt.getObjectType(),
                        stmt.getPrivilegeTypes(),
                        stmt.getObjectList(),
                        stmt.getUserIdentity());
            }
        } catch (PrivilegeException e) {
            throw new DdlException(e.getMessage());
        }
    }

    protected void revokeFromUser(
            ObjectType objectType,
            List<PrivilegeType> privilegeTypes,
            List<PEntryObject> objects,
            UserIdentity userIdentity) throws PrivilegeException {
        userWriteLock();
        try {
            UserPrivilegeCollection collection = getUserPrivilegeCollectionUnlocked(userIdentity);
            collection.revoke(objectType, privilegeTypes, objects);
            globalStateMgr.getEditLog().logUpdateUserPrivilege(
                    userIdentity, collection, provider.getPluginId(), provider.getPluginVersion());
            invalidateUserInCache(userIdentity);
        } finally {
            userWriteUnlock();
        }
    }

    protected void revokeFromRole(
            ObjectType objectType,
            List<PrivilegeType> privilegeTypes,
            List<PEntryObject> objects,
            String roleName) throws PrivilegeException {
        roleWriteLock();
        try {
            long roleId = getRoleIdByNameNoLock(roleName);
            RolePrivilegeCollection collection = getRolePrivilegeCollectionUnlocked(roleId, true);
            collection.revoke(objectType, privilegeTypes, objects);
            invalidateRolesInCacheRoleUnlocked(roleId);

            Map<Long, RolePrivilegeCollection> rolePrivCollectionModified = new HashMap<>();
            rolePrivCollectionModified.put(roleId, collection);

            globalStateMgr.getEditLog().logUpdateRolePrivilege(
                    rolePrivCollectionModified, provider.getPluginId(), provider.getPluginVersion());
        } finally {
            roleWriteUnlock();
        }
    }

    public void grantRole(GrantRoleStmt stmt) throws DdlException {
        try {
            if (stmt.getUserIdentity() != null) {
                grantRoleToUser(stmt.getGranteeRole(), stmt.getUserIdentity());
            } else {
                grantRoleToRole(stmt.getGranteeRole(), stmt.getRole());
            }
        } catch (PrivilegeException e) {
            throw new DdlException("failed to grant role: " + e.getMessage(), e);
        }
    }

    protected void grantRoleToUser(List<String> parentRoleName, UserIdentity user) throws PrivilegeException {
        userWriteLock();
        try {
            UserPrivilegeCollection userPrivilegeCollection = getUserPrivilegeCollectionUnlocked(user);

            roleReadLock();
            try {
                for (String parentRole : parentRoleName) {
                    long roleId = getRoleIdByNameNoLock(parentRole);

                    // public cannot be revoked!
                    if (roleId == PrivilegeBuiltinConstants.PUBLIC_ROLE_ID) {
                        throw new PrivilegeException("Granting role PUBLIC has no effect.  " +
                                "Every user and role has role PUBLIC implicitly granted.");
                    }

                    // temporarily add parent role to user to verify predecessors
                    userPrivilegeCollection.grantRole(roleId);
                    boolean verifyDone = false;
                    try {
                        Set<Long> result = getAllPredecessorsUnlocked(userPrivilegeCollection);
                        if (result.size() > Config.privilege_max_total_roles_per_user) {
                            LOG.warn("too many predecessor roles {} for user {}", result, user);
                            throw new PrivilegeException(String.format(
                                    "%s has total %d predecessor roles > %d!",
                                    user, result.size(), Config.privilege_max_total_roles_per_user));
                        }
                        verifyDone = true;
                    } finally {
                        if (!verifyDone) {
                            userPrivilegeCollection.revokeRole(roleId);
                        }
                    }
                }
            } finally {
                roleReadUnlock();
            }

            globalStateMgr.getEditLog().logUpdateUserPrivilege(
                    user, userPrivilegeCollection, provider.getPluginId(), provider.getPluginVersion());
            invalidateUserInCache(user);
            LOG.info("grant role {} to user {}", Joiner.on(", ").join(parentRoleName), user);
        } finally {
            userWriteUnlock();
        }
    }

    protected void grantRoleToRole(List<String> parentRoleName, String roleName) throws PrivilegeException {
        roleWriteLock();
        try {
            long roleId = getRoleIdByNameNoLock(roleName);
            RolePrivilegeCollection collection = getRolePrivilegeCollectionUnlocked(roleId, true);

            Map<Long, RolePrivilegeCollection> rolePrivCollectionModified = new HashMap<>();
            rolePrivCollectionModified.put(roleId, collection);
            for (String parentRole : parentRoleName) {
                long parentRoleId = getRoleIdByNameNoLock(parentRole);

                if (parentRoleId == PrivilegeBuiltinConstants.PUBLIC_ROLE_ID) {
                    throw new PrivilegeException("Granting role PUBLIC has no effect.  " +
                            "Every user and role has role PUBLIC implicitly granted.");
                }

                RolePrivilegeCollection parentCollection = getRolePrivilegeCollectionUnlocked(parentRoleId, true);

                // to avoid circle, verify roleName is not predecessor role of parentRoleName
                Set<Long> parentRolePredecessors = getAllPredecessorsUnlocked(parentRoleId);
                if (parentRolePredecessors.contains(roleId)) {
                    throw new PrivilegeException(String.format("role %s[%d] is already a predecessor role of %s[%d]",
                            roleName, roleId, parentRole, parentRoleId));
                }

                // temporarily add sub role to parent role to verify inheritance depth
                boolean verifyDone = false;
                parentCollection.addSubRole(roleId);
                try {
                    // verify role inheritance depth
                    parentRolePredecessors = getAllPredecessorsUnlocked(parentRoleId);
                    parentRolePredecessors.add(parentRoleId);
                    for (long i : parentRolePredecessors) {
                        long cnt = getMaxRoleInheritanceDepthInner(0, i);
                        if (cnt > Config.privilege_max_role_depth) {
                            String name = getRolePrivilegeCollectionUnlocked(i, true).getName();
                            throw new PrivilegeException(String.format(
                                    "role inheritance depth for %s[%d] is %d > %d",
                                    name, i, cnt, Config.privilege_max_role_depth));
                        }
                    }

                    verifyDone = true;
                } finally {
                    if (!verifyDone) {
                        parentCollection.removeSubRole(roleId);
                    }
                }

                collection.addParentRole(parentRoleId);
                rolePrivCollectionModified.put(parentRoleId, parentCollection);
            }

            invalidateRolesInCacheRoleUnlocked(roleId);

            // write journal to update privilege collections of both role & parent role
            RolePrivilegeCollectionInfo info = new RolePrivilegeCollectionInfo(
                    rolePrivCollectionModified, provider.getPluginId(), provider.getPluginVersion());
            globalStateMgr.getEditLog().logUpdateRolePrivilege(info);
            LOG.info("grant role {}[{}] to role {}[{}]", parentRoleName,
                    Joiner.on(", ").join(parentRoleName), roleName, roleId);
        } finally {
            roleWriteUnlock();
        }
    }

    public void revokeRole(RevokeRoleStmt stmt) throws DdlException {
        try {
            if (stmt.getUserIdentity() != null) {
                revokeRoleFromUser(stmt.getGranteeRole(), stmt.getUserIdentity());
            } else {
                revokeRoleFromRole(stmt.getGranteeRole(), stmt.getRole());
            }
        } catch (PrivilegeException e) {
            throw new DdlException("failed to revoke role: " + e.getMessage(), e);
        }
    }

    protected void revokeRoleFromUser(List<String> roleNameList, UserIdentity user) throws PrivilegeException {
        userWriteLock();
        try {
            UserPrivilegeCollection collection = getUserPrivilegeCollectionUnlocked(user);
            roleReadLock();
            try {
                for (String roleName : roleNameList) {
                    long roleId = getRoleIdByNameNoLock(roleName);
                    // public cannot be revoked!
                    if (roleId == PrivilegeBuiltinConstants.PUBLIC_ROLE_ID) {
                        throw new PrivilegeException("Revoking role PUBLIC has no effect.  " +
                                "Every user and role has role PUBLIC implicitly granted.");
                    }
                    collection.revokeRole(roleId);
                }
            } finally {
                roleReadUnlock();
            }
            globalStateMgr.getEditLog().logUpdateUserPrivilege(
                    user, collection, provider.getPluginId(), provider.getPluginVersion());
            invalidateUserInCache(user);
            LOG.info("revoke role {} from user {}", roleNameList.toString(), user);
        } finally {
            userWriteUnlock();
        }
    }

    protected void revokeRoleFromRole(List<String> parentRoleNameList, String roleName) throws PrivilegeException {
        roleWriteLock();
        try {
            long roleId = getRoleIdByNameNoLock(roleName);
            RolePrivilegeCollection collection = getRolePrivilegeCollectionUnlocked(roleId, true);

            for (String parentRoleName : parentRoleNameList) {
                long parentRoleId = getRoleIdByNameNoLock(parentRoleName);

                if (parentRoleId == PrivilegeBuiltinConstants.PUBLIC_ROLE_ID) {
                    throw new PrivilegeException("Revoking role PUBLIC has no effect.  " +
                            "Every user and role has role PUBLIC implicitly granted.");
                }

                RolePrivilegeCollection parentCollection =
                        getRolePrivilegeCollectionUnlocked(parentRoleId, true);
                parentCollection.removeSubRole(roleId);
                collection.removeParentRole(parentRoleId);
            }

            Map<Long, RolePrivilegeCollection> rolePrivCollectionModified = new HashMap<>();
            rolePrivCollectionModified.put(roleId, collection);

            List<Long> parentRoleIdList = new ArrayList<>();
            for (String parentRoleName : parentRoleNameList) {
                long parentRoleId = getRoleIdByNameNoLock(parentRoleName);
                RolePrivilegeCollection parentCollection =
                        getRolePrivilegeCollectionUnlocked(parentRoleId, true);
                parentRoleIdList.add(parentRoleId);
                rolePrivCollectionModified.put(parentRoleId, parentCollection);
            }

            // write journal to update privilege collections of both role & parent role
            RolePrivilegeCollectionInfo info = new RolePrivilegeCollectionInfo(
                    rolePrivCollectionModified, provider.getPluginId(), provider.getPluginVersion());
            globalStateMgr.getEditLog().logUpdateRolePrivilege(info);
            invalidateRolesInCacheRoleUnlocked(roleId);
            LOG.info("revoke role {}[{}] from role {}[{}]",
                    parentRoleNameList.toString(), parentRoleIdList.toString(), roleName, roleId);
        } finally {
            roleWriteUnlock();
        }
    }

    public void validateGrant(ObjectType objectType, List<PrivilegeType> privilegeTypes, List<PEntryObject> objects)
            throws PrivilegeException {
        provider.validateGrant(objectType, privilegeTypes, objects);
    }

<<<<<<< HEAD
=======
    private static ConnectContext createTmpContext(UserIdentity currentUser) throws PrivilegeException {
        ConnectContext tmpContext = new ConnectContext();
        tmpContext.setCurrentUserIdentity(currentUser);
        tmpContext.setGlobalStateMgr(GlobalStateMgr.getCurrentState());
        tmpContext.setCurrentRoleIds(currentUser);

        return tmpContext;
    }

    public static boolean checkSystemAction(
            ConnectContext context, PrivilegeType action) {
        PrivilegeManager manager = context.getGlobalStateMgr().getPrivilegeManager();
        try {
            PrivilegeCollection collection = manager.mergePrivilegeCollection(context);
            return manager.checkSystemAction(collection, action);
        } catch (PrivilegeException e) {
            LOG.warn("caught exception when checking action[{}] on system", action, e);
            return false;
        }
    }

    public static boolean checkSystemAction(
            UserIdentity currentUser, PrivilegeType action) {
        ConnectContext tmpContext;
        try {
            tmpContext = createTmpContext(currentUser);
        } catch (PrivilegeException e) {
            LOG.warn("caught exception when checking action[{}] on system", action, e);
            return false;
        }
        return checkSystemAction(tmpContext, action);
    }

    public static boolean checkTableAction(
            ConnectContext context, String db, String table, PrivilegeType action) {
        PrivilegeManager manager = context.getGlobalStateMgr().getPrivilegeManager();
        try {
            PrivilegeCollection collection = manager.mergePrivilegeCollection(context);
            return manager.checkTableAction(collection, db, table, action);
        } catch (PrivObjNotFoundException e) {
            LOG.info("Object not found when checking action[{}] on table {}.{}, message: {}",
                    action, db, table, e.getMessage());
            return true;
        } catch (PrivilegeException e) {
            LOG.warn("caught exception when checking action[{}] on table {}.{}", action, db, table, e);
            return false;
        }
    }

    public static boolean checkTableAction(
            UserIdentity currentUser, String db, String table, PrivilegeType action) {
        ConnectContext tmpContext;
        try {
            tmpContext = createTmpContext(currentUser);
        } catch (PrivilegeException e) {
            LOG.warn("caught exception when checking action[{}] on db {}", action, db, e);
            return false;
        }
        return checkTableAction(tmpContext, db, table, action);
    }

    public static boolean checkDbAction(ConnectContext context, String db, PrivilegeType action) {
        PrivilegeManager manager = context.getGlobalStateMgr().getPrivilegeManager();
        try {
            PrivilegeCollection collection = manager.mergePrivilegeCollection(context);
            return manager.checkDbAction(collection, db, action);
        } catch (PrivObjNotFoundException e) {
            LOG.info("Object not found when checking action[{}] on database {}, message: {}",
                    action, db, e.getMessage());
            return true;
        } catch (PrivilegeException e) {
            LOG.warn("caught exception when checking action[{}] on db {}", action, db, e);
            return false;
        }
    }

    public static boolean checkResourceAction(ConnectContext context, String name,
                                              PrivilegeType action) {
        PrivilegeManager manager = context.getGlobalStateMgr().getPrivilegeManager();
        try {
            PrivilegeCollection collection = manager.mergePrivilegeCollection(context);
            return manager.checkResourceAction(collection, name, action);
        } catch (PrivObjNotFoundException e) {
            LOG.info("Object not found when checking action[{}] on resource {}, message: {}",
                    action, name, e.getMessage());
            return true;
        } catch (PrivilegeException e) {
            LOG.warn("caught exception when checking action[{}] on resource {}", action, name, e);
            return false;
        }
    }

    public static boolean checkAnyActionOnResource(ConnectContext context, String name) {
        PrivilegeManager manager = context.getGlobalStateMgr().getPrivilegeManager();
        try {
            PrivilegeCollection collection = manager.mergePrivilegeCollection(context);
            // 1. check for any action on resource
            PEntryObject resourceObject = manager.provider.generateObject(
                    ObjectType.RESOURCE, Arrays.asList(name), manager.globalStateMgr);
            return manager.provider.searchAnyActionOnObject(ObjectType.RESOURCE, resourceObject, collection);
        } catch (PrivObjNotFoundException e) {
            LOG.info("Object not found when checking any action on resource {}, message: {}",
                    name, e.getMessage());
            return true;
        } catch (PrivilegeException e) {
            LOG.warn("caught exception when checking any action on resource {}", name, e);
            return false;
        }
    }

    public static boolean checkResourceGroupAction(ConnectContext context, String name,
                                                   PrivilegeType action) {
        PrivilegeManager manager = context.getGlobalStateMgr().getPrivilegeManager();
        try {
            PrivilegeCollection collection = manager.mergePrivilegeCollection(context);
            return manager.checkResourceGroupAction(collection, name, action);
        } catch (PrivObjNotFoundException e) {
            LOG.info("Object not found when checking action[{}] on resource group {}, message: {}",
                    action, name, e.getMessage());
            return true;
        } catch (PrivilegeException e) {
            LOG.warn("caught exception when checking action[{}] on resource group {}", action, name, e);
            return false;
        }
    }

    public static boolean checkGlobalFunctionAction(ConnectContext context, String name,
                                                    PrivilegeType action) {
        PrivilegeManager manager = context.getGlobalStateMgr().getPrivilegeManager();
        try {
            PrivilegeCollection collection = manager.mergePrivilegeCollection(context);
            return manager.checkGlobalFunctionAction(collection, name, action);
        } catch (PrivObjNotFoundException e) {
            LOG.info("Object not found when checking action[{}] on global function {}, message: {}",
                    action, name, e.getMessage());
            return true;
        } catch (PrivilegeException e) {
            LOG.warn("caught exception when checking action[{}] on global function {}", action, name, e);
            return false;
        }
    }

    public static boolean checkCatalogAction(ConnectContext context, String name,
                                             PrivilegeType action) {
        PrivilegeManager manager = context.getGlobalStateMgr().getPrivilegeManager();
        try {
            PrivilegeCollection collection = manager.mergePrivilegeCollection(context);
            return manager.checkCatalogAction(collection, name, action);
        } catch (PrivObjNotFoundException e) {
            LOG.info("Object not found when checking action[{}] on catalog {}, message: {}",
                    action, name, e.getMessage());
            return true;
        } catch (PrivilegeException e) {
            LOG.warn("caught exception when checking action[{}] on catalog {}", action, name, e);
            return false;
        }
    }

    public static boolean checkAnyActionOnCatalog(ConnectContext context, String catalogName) {
        PrivilegeManager manager = context.getGlobalStateMgr().getPrivilegeManager();
        try {
            PrivilegeCollection collection = manager.mergePrivilegeCollection(context);
            // 1. check for any action on catalog
            PEntryObject catalogObject = manager.provider.generateObject(
                    ObjectType.CATALOG, Arrays.asList(catalogName), manager.globalStateMgr);
            return manager.provider.searchAnyActionOnObject(ObjectType.CATALOG, catalogObject, collection);
        } catch (PrivObjNotFoundException e) {
            LOG.info("Object not found when checking any action on catalog {}, message: {}",
                    catalogName, e.getMessage());
            return true;
        } catch (PrivilegeException e) {
            LOG.warn("caught exception when checking any action on catalog {}", catalogName, e);
            return false;
        }
    }

    public static boolean checkViewAction(
            ConnectContext context, String db, String view, PrivilegeType action) {
        PrivilegeManager manager = context.getGlobalStateMgr().getPrivilegeManager();
        try {
            PrivilegeCollection collection = manager.mergePrivilegeCollection(context);
            return manager.checkViewAction(collection, db, view, action);
        } catch (PrivObjNotFoundException e) {
            LOG.info("Object not found when checking action[{}] on view {}.{}, message: {}",
                    action, db, view, e.getMessage());
            return true;
        } catch (PrivilegeException e) {
            LOG.warn("caught exception when checking action[{}] on view {}.{}", action, db, view, e);
            return false;
        }
    }

    public static boolean checkMaterializedViewAction(
            ConnectContext context, String db, String materializedView,
            PrivilegeType action) {
        PrivilegeManager manager = context.getGlobalStateMgr().getPrivilegeManager();
        try {
            PrivilegeCollection collection = manager.mergePrivilegeCollection(context);
            return manager.checkMaterializedViewAction(collection, db, materializedView, action);
        } catch (PrivObjNotFoundException e) {
            LOG.info("Object not found when checking action[{}] on materialized view {}.{}, message: {}",
                    action, db, materializedView, e.getMessage());
            return true;
        } catch (PrivilegeException e) {
            LOG.warn("caught exception when checking action[{}] on materialized view {}.{}",
                    action, db, materializedView, e);
            return false;
        }
    }

    public static boolean checkFunctionAction(
            ConnectContext context, String db, String functionSig,
            PrivilegeType action) {
        PrivilegeManager manager = context.getGlobalStateMgr().getPrivilegeManager();
        try {
            PrivilegeCollection collection = manager.mergePrivilegeCollection(context);
            return manager.checkFunctionAction(collection, db, functionSig, action);
        } catch (PrivObjNotFoundException e) {
            LOG.info("Object not found when checking action[{}] on function {}.{}, message: {}",
                    action, db, functionSig, e.getMessage());
            return true;
        } catch (PrivilegeException e) {
            LOG.warn("caught exception when checking action[{}] on function {}.{}",
                    action, db, functionSig, e);
            return false;
        }
    }

    public static boolean checkAnyActionOnMaterializedView(
            ConnectContext context, String db, String materializedView) {
        PrivilegeManager manager = context.getGlobalStateMgr().getPrivilegeManager();
        try {
            PrivilegeCollection collection = manager.mergePrivilegeCollection(context);
            PEntryObject materializedViewObject = manager.provider.generateObject(
                    ObjectType.MATERIALIZED_VIEW, Arrays.asList(db, materializedView),
                    manager.globalStateMgr);
            return manager.provider.searchAnyActionOnObject(ObjectType.MATERIALIZED_VIEW, materializedViewObject, collection);
        } catch (PrivObjNotFoundException e) {
            LOG.info("Object not found when checking any action on materialized view {}.{}, message: {}",
                    db, materializedView, e.getMessage());
            return true;
        } catch (PrivilegeException e) {
            LOG.warn("caught exception when checking any action on materialized view {}.{}",
                    db, materializedView, e);
            return false;
        }
    }

    public static boolean checkAnyActionOnMaterializedView(UserIdentity currentUser, String db, String materializedView) {
        ConnectContext tmpContext;
        try {
            tmpContext = createTmpContext(currentUser);
        } catch (PrivilegeException e) {
            LOG.warn("caught exception when checking any action on materialized view {}", db, e);
            return false;
        }

        return checkAnyActionOnMaterializedView(tmpContext, db, materializedView);
    }

    public static boolean checkAnyActionOnView(
            ConnectContext context, String db, String view) {
        PrivilegeManager manager = context.getGlobalStateMgr().getPrivilegeManager();
        try {
            PrivilegeCollection collection = manager.mergePrivilegeCollection(context);
            PEntryObject viewObject = manager.provider.generateObject(
                    ObjectType.VIEW, Arrays.asList(db, view), manager.globalStateMgr);
            return manager.provider.searchAnyActionOnObject(ObjectType.VIEW, viewObject, collection);
        } catch (PrivObjNotFoundException e) {
            LOG.info("Object not found when checking any action on view {}.{}, message: {}",
                    db, view, e.getMessage());
            return true;
        } catch (PrivilegeException e) {
            LOG.warn("caught exception when checking any action on view {}.{}", db, view, e);
            return false;
        }
    }

    public static boolean checkAnyActionOnView(
            UserIdentity currentUser, String db, String view) {
        ConnectContext tmpContext;
        try {
            tmpContext = createTmpContext(currentUser);
        } catch (PrivilegeException e) {
            LOG.warn("caught exception when checking any action on view {}", db, e);
            return false;
        }

        return checkAnyActionOnView(tmpContext, db, view);
    }

    /**
     * show databases; use database
     */
    public static boolean checkAnyActionOnDb(ConnectContext context, String db) {
        PrivilegeManager manager = context.getGlobalStateMgr().getPrivilegeManager();
        try {
            PrivilegeCollection collection = manager.mergePrivilegeCollection(context);
            // 1. check for any action on db
            PEntryObject dbObject = manager.provider.generateObject(
                    ObjectType.DATABASE, Collections.singletonList(db), manager.globalStateMgr);
            return manager.provider.searchAnyActionOnObject(ObjectType.DATABASE, dbObject, collection);
        } catch (PrivObjNotFoundException e) {
            LOG.info("Object not found when checking any action on database {}, message: {}",
                    db, e.getMessage());
            return true;
        } catch (PrivilegeException e) {
            LOG.warn("caught exception when checking any action on db {}", db, e);
            return false;
        }
    }

    /**
     * Check whether current user has any privilege action on the db or objects(table/view/mv) in the db.
     * Currently, it's used by `show databases` or `use database`.
     */
    public static boolean checkAnyActionOnOrInDb(ConnectContext context, String db) {
        PrivilegeManager manager = context.getGlobalStateMgr().getPrivilegeManager();
        try {
            // 1. check for any action on db
            if (checkAnyActionOnDb(context, db)) {
                return true;
            }
            // 2. check for any action on any table in this db
            PrivilegeCollection collection = manager.mergePrivilegeCollection(context);
            PEntryObject allTableInDbObject = manager.provider.generateObject(
                    ObjectType.TABLE,
                    Lists.newArrayList(db, "*"),
                    manager.globalStateMgr);
            if (manager.provider.searchAnyActionOnObject(ObjectType.TABLE, allTableInDbObject, collection)) {
                return true;
            }
            // 3. check for any action on any view in this db
            PEntryObject allViewInDbObject = manager.provider.generateObject(
                    ObjectType.VIEW,
                    Lists.newArrayList(db, "*"),
                    manager.globalStateMgr);
            if (manager.provider.searchAnyActionOnObject(ObjectType.VIEW, allViewInDbObject, collection)) {
                return true;
            }
            // 4. check for any action on any mv in this db
            PEntryObject allMvInDbObject = manager.provider.generateObject(
                    ObjectType.MATERIALIZED_VIEW,
                    Lists.newArrayList(db, "*"),
                    manager.globalStateMgr);
            if (manager.provider.searchAnyActionOnObject(ObjectType.MATERIALIZED_VIEW, allMvInDbObject, collection)) {
                return true;
            }
            // 5. check for any action on any function in this db
            PEntryObject allFunctionsInDbObject = manager.provider.generateObject(
                    ObjectType.FUNCTION,
                    Lists.newArrayList(db, "*"),
                    manager.globalStateMgr);
            return manager.provider.searchAnyActionOnObject(ObjectType.FUNCTION, allFunctionsInDbObject, collection);
        } catch (PrivObjNotFoundException e) {
            LOG.info("Object not found when checking any action on or in database {}, message: {}",
                    db, e.getMessage());
            return true;
        } catch (PrivilegeException e) {
            LOG.warn("caught exception when checking any action on or in db {}", db, e);
            return false;
        }
    }

    public static boolean checkAnyActionOnOrInDb(UserIdentity currentUser, String db) {
        ConnectContext tmpContext;
        try {
            tmpContext = createTmpContext(currentUser);
        } catch (PrivilegeException e) {
            LOG.warn("caught exception when checking any action in db {}", db, e);
            return false;
        }

        return checkAnyActionOnOrInDb(tmpContext, db);
    }

    /**
     * Check whether current user has specified privilege action on any object(table/view/mv) in the db.
     */
    public static boolean checkActionInDb(ConnectContext context, String db, PrivilegeType privilegeType) {
        PrivilegeManager manager = context.getGlobalStateMgr().getPrivilegeManager();
        try {
            PrivilegeCollection collection = manager.mergePrivilegeCollection(context);
            // 1. check for specified action on any table in this db

            if (manager.provider.isAvailablePrivType(ObjectType.TABLE, privilegeType)) {
                PEntryObject allTableInDbObject = manager.provider.generateObject(
                        ObjectType.TABLE,
                        Lists.newArrayList(db, "*"),
                        manager.globalStateMgr);
                if (manager.provider.searchActionOnObject(ObjectType.TABLE, allTableInDbObject, collection, privilegeType)) {
                    return true;
                }
            }

            // 2. check for specified action on any view in this db
            if (manager.provider.isAvailablePrivType(ObjectType.VIEW, privilegeType)) {
                PEntryObject allViewInDbObject = manager.provider.generateObject(
                        ObjectType.VIEW,
                        Lists.newArrayList(db, "*"),
                        manager.globalStateMgr);
                if (manager.provider.searchActionOnObject(ObjectType.VIEW, allViewInDbObject, collection, privilegeType)) {
                    return true;
                }
            }

            // 3. check for specified action on any mv in this db
            if (manager.provider.isAvailablePrivType(ObjectType.MATERIALIZED_VIEW, privilegeType)) {
                PEntryObject allMvInDbObject = manager.provider.generateObject(
                        ObjectType.MATERIALIZED_VIEW,
                        Lists.newArrayList(db, "*"),
                        manager.globalStateMgr);
                if (manager.provider.searchActionOnObject(
                        ObjectType.MATERIALIZED_VIEW, allMvInDbObject, collection, privilegeType)) {
                    return true;
                }
            }
            return false;
        } catch (PrivObjNotFoundException e) {
            LOG.info("Object not found when checking action {} in database {}, message: {}",
                    privilegeType, db, e.getMessage());
            return true;
        } catch (PrivilegeException e) {
            LOG.warn("caught exception when checking action {} in db {}", privilegeType, db, e);
            return false;
        }
    }

    public static boolean checkAnyActionOnTable(ConnectContext context, String db, String table) {
        PrivilegeManager manager = context.getGlobalStateMgr().getPrivilegeManager();
        try {
            PrivilegeCollection collection = manager.mergePrivilegeCollection(context);
            PEntryObject tableObject = manager.provider.generateObject(
                    ObjectType.TABLE, Arrays.asList(db, table), manager.globalStateMgr);
            return manager.provider.searchAnyActionOnObject(ObjectType.TABLE, tableObject, collection);
        } catch (PrivObjNotFoundException e) {
            LOG.info("Object not found when checking any action on table {}.{}, message: {}",
                    db, table, e.getMessage());
            return true;
        } catch (PrivilegeException e) {
            LOG.warn("caught exception when checking any action on table {}.{}", db, table, e);
            return false;
        }
    }

    public static boolean checkAnyActionOnTable(UserIdentity currentUser, String db, String table) {
        ConnectContext tmpContext;
        try {
            tmpContext = createTmpContext(currentUser);
        } catch (PrivilegeException e) {
            LOG.warn("caught exception when checking any action on db {}", db, e);
            return false;
        }

        return checkAnyActionOnTable(tmpContext, db, table);
    }
>>>>>>> 69e12ee8

    public static Set<Long> getOwnedRolesByUser(UserIdentity userIdentity) throws PrivilegeException {
        PrivilegeManager manager = GlobalStateMgr.getCurrentState().getPrivilegeManager();
        try {
            manager.userReadLock();
            UserPrivilegeCollection userCollection = manager.getUserPrivilegeCollectionUnlocked(userIdentity);
            return userCollection.getAllRoles();
        } finally {
            manager.userReadUnlock();
        }
    }

    protected boolean checkAction(
            PrivilegeCollection collection, ObjectType objectType, PrivilegeType privilegeType, List<String> objectNames)
            throws PrivilegeException {
        if (objectNames == null) {
            return provider.check(objectType, privilegeType, null, collection);
        } else {
            PEntryObject object = provider.generateObject(
                    objectType, objectNames, globalStateMgr);
            return provider.check(objectType, privilegeType, object, collection);
        }
    }

    public boolean canExecuteAs(ConnectContext context, UserIdentity impersonateUser) {
        try {
            PrivilegeCollection collection = mergePrivilegeCollection(context.getCurrentUserIdentity(),
                    context.getCurrentRoleIds());
            PEntryObject object = provider.generateUserObject(ObjectType.USER, impersonateUser, globalStateMgr);
            return provider.check(ObjectType.USER, PrivilegeType.IMPERSONATE, object, collection);
        } catch (PrivilegeException e) {
            LOG.warn("caught exception in canExecuteAs() user[{}]", impersonateUser, e);
            return false;
        }
    }

    public boolean allowGrant(ConnectContext context, ObjectType type, List<PrivilegeType> wants, List<PEntryObject> objects) {
        try {
            PrivilegeCollection collection = mergePrivilegeCollection(context.getCurrentUserIdentity(),
                    context.getCurrentRoleIds());
            // check for GRANT or WITH GRANT OPTION in the specific type
            return checkAction(collection, ObjectType.SYSTEM, PrivilegeType.GRANT, null)
                    || provider.allowGrant(type, wants, objects, collection);
        } catch (PrivilegeException e) {
            LOG.warn("caught exception when allowGrant", e);
            return false;
        }
    }

    public void replayUpdateUserPrivilegeCollection(
            UserIdentity user,
            UserPrivilegeCollection privilegeCollection,
            short pluginId,
            short pluginVersion) throws PrivilegeException {
        userWriteLock();
        try {
            provider.upgradePrivilegeCollection(privilegeCollection, pluginId, pluginVersion);
            userToPrivilegeCollection.put(user, privilegeCollection);
            invalidateUserInCache(user);
            LOG.info("replayed update user {}", user);
        } finally {
            userWriteUnlock();
        }
    }

    /**
     * init all builtin privilege when a user is created, called by AuthenticationManager
     */
    public UserPrivilegeCollection onCreateUser(UserIdentity user, List<String> defaultRoleName) throws PrivilegeException {
        userWriteLock();
        try {
            UserPrivilegeCollection privilegeCollection = new UserPrivilegeCollection();

            if (!defaultRoleName.isEmpty()) {
                Set<Long> roleIds = new HashSet<>();
                for (String role : defaultRoleName) {
                    Long roleId = getRoleIdByNameNoLock(role);
                    privilegeCollection.grantRole(roleId);
                    roleIds.add(roleId);
                }
                privilegeCollection.setDefaultRoleIds(roleIds);
            }

            userToPrivilegeCollection.put(user, privilegeCollection);
            LOG.info("user privilege for {} is created, role {} is granted", user, PrivilegeBuiltinConstants.PUBLIC_ROLE_NAME);
            return privilegeCollection;
        } finally {
            userWriteUnlock();
        }
    }

    /**
     * drop user privilege collection when a user is dropped, called by AuthenticationManager
     */
    public void onDropUser(UserIdentity user) {
        userWriteLock();
        try {
            userToPrivilegeCollection.remove(user);
            invalidateUserInCache(user);
        } finally {
            userWriteUnlock();
        }
    }

    public short getProviderPluginId() {
        return provider.getPluginId();
    }

    public short getProviderPluginVersion() {
        return provider.getPluginVersion();
    }

    /**
     * read from cache
     */
    protected PrivilegeCollection mergePrivilegeCollection(UserIdentity userIdentity, Set<Long> roleIds)
            throws PrivilegeException {
        try {
            return ctxToMergedPrivilegeCollections.get(new Pair<>(userIdentity, roleIds));
        } catch (ExecutionException e) {
            String errMsg = String.format("failed merge privilege collection on %s with roles %s", userIdentity, roleIds);
            PrivilegeException exception = new PrivilegeException(errMsg);
            exception.initCause(e);
            throw exception;
        }
    }

    /**
     * used for cache to do the actual merge job
     */
    protected PrivilegeCollection loadPrivilegeCollection(UserIdentity userIdentity, Set<Long> roleIds)
            throws PrivilegeException {
        PrivilegeCollection collection = new PrivilegeCollection();
        userReadLock();
        try {
            UserPrivilegeCollection userPrivilegeCollection = getUserPrivilegeCollectionUnlocked(userIdentity);
            collection.merge(userPrivilegeCollection);
            roleReadLock();
            try {
                // 1. get all parent roles by default, but can be specified with `SET ROLE` statement
                if (roleIds == null) {
                    roleIds = new HashSet<>(userPrivilegeCollection.getAllRoles());
                }

                // 2. get all predecessors base on step 1
                // The main purpose of the secondary verification of UserPrivilegeCollection here is.
                // Because the user's permissions may be revoke while the session is not disconnected,
                // the role list stored in the session cannot be changed at this time
                // (because the current session and the session initiated by the revoke operation may not be the same),
                // but for the user The operation will cause the cache to invalid, so in the next load process after
                // the cache fails, we need to determine whether the user still has access to this role.
                Set<Long> validRoleIds = new HashSet<>(userPrivilegeCollection.getAllRoles());
                validRoleIds.retainAll(roleIds);
                validRoleIds = getAllPredecessorsUnlocked(validRoleIds);

                // 3. merge privilege collections of all predecessors
                for (long roleId : validRoleIds) {
                    // Because the drop role is an asynchronous behavior, the parentRole may not exist.
                    // Here, for the role that does not exist, choose to ignore it directly
                    RolePrivilegeCollection rolePrivilegeCollection = getRolePrivilegeCollectionUnlocked(roleId, false);
                    if (rolePrivilegeCollection != null) {
                        collection.merge(rolePrivilegeCollection);
                    }
                }

                RolePrivilegeCollection rolePrivilegeCollection =
                        getRolePrivilegeCollectionUnlocked(PrivilegeBuiltinConstants.PUBLIC_ROLE_ID, false);
                if (rolePrivilegeCollection != null) {
                    collection.merge(rolePrivilegeCollection);
                }

            } finally {
                roleReadUnlock();
            }
        } finally {
            userReadUnlock();
        }
        return collection;
    }

    /**
     * if the privileges of a role are changed, call this function to invalidate cache
     * requires role lock
     */
    protected void invalidateRolesInCacheRoleUnlocked(long roleId) throws PrivilegeException {
        Set<Long> badRoles = getAllDescendantsUnlocked(roleId);
        List<Pair<UserIdentity, Set<Long>>> badKeys = new ArrayList<>();
        for (Pair<UserIdentity, Set<Long>> pair : ctxToMergedPrivilegeCollections.asMap().keySet()) {
            Set<Long> roleIds = pair.second;
            if (roleIds == null) {
                roleIds = getRoleIdsByUser(pair.first);
            }

            for (long badRoleId : badRoles) {
                if (roleIds.contains(badRoleId)) {
                    badKeys.add(pair);
                    break;
                }
            }
        }
        for (Pair<UserIdentity, Set<Long>> pair : badKeys) {
            ctxToMergedPrivilegeCollections.invalidate(pair);
        }
    }

    /**
     * if the privileges of a user are changed, call this function to invalidate cache
     * require not extra lock.
     */
    protected void invalidateUserInCache(UserIdentity userIdentity) {
        List<Pair<UserIdentity, Set<Long>>> badKeys = new ArrayList<>();
        for (Pair<UserIdentity, Set<Long>> pair : ctxToMergedPrivilegeCollections.asMap().keySet()) {
            if (pair.first.equals(userIdentity)) {
                badKeys.add(pair);
            }
        }
        for (Pair<UserIdentity, Set<Long>> pair : badKeys) {
            ctxToMergedPrivilegeCollections.invalidate(pair);
        }
    }

    public UserPrivilegeCollection getUserPrivilegeCollectionUnlocked(UserIdentity userIdentity)
            throws PrivilegeException {
        UserPrivilegeCollection userCollection = userToPrivilegeCollection.get(userIdentity);
        if (userCollection == null) {
            throw new PrivilegeException("cannot find user " + (userIdentity == null ? "null" :
                    userIdentity.toString()));
        }
        return userCollection;
    }

    public List<String> getAllUsers() {
        userReadLock();
        try {
            List<String> users = Lists.newArrayList();
            Set<UserIdentity> userIdentities = userToPrivilegeCollection.keySet();
            for (UserIdentity userIdentity : userIdentities) {
                users.add(userIdentity.toString());
            }
            return users;
        } finally {
            userReadUnlock();
        }
    }

    // return null if not exists
    protected UserPrivilegeCollection getUserPrivilegeCollectionUnlockedAllowNull(UserIdentity userIdentity) {
        return userToPrivilegeCollection.get(userIdentity);
    }

    public RolePrivilegeCollection getRolePrivilegeCollectionUnlocked(long roleId, boolean exceptionIfNotExists)
            throws PrivilegeException {
        RolePrivilegeCollection collection = roleIdToPrivilegeCollection.get(roleId);
        if (collection == null) {
            if (exceptionIfNotExists) {
                throw new PrivilegeException("cannot find role" + roleId);
            } else {
                return null;
            }
        }
        return collection;
    }

    public List<String> getGranteeRoleDetailsForRole(String roleName) {
        roleReadLock();
        try {
            Long roleId = getRoleIdByNameAllowNull(roleName);
            if (roleId == null) {
                throw new SemanticException("cannot find role " + roleName);
            }

            RolePrivilegeCollection rolePrivilegeCollection =
                    getRolePrivilegeCollectionUnlocked(roleId, true);

            List<String> parentRoleNameList = new ArrayList<>();
            for (Long parentRoleId : rolePrivilegeCollection.getParentRoleIds()) {
                // Because the drop role is an asynchronous behavior, the parentRole may not exist.
                // Here, for the role that does not exist, choose to ignore it directly
                RolePrivilegeCollection parentRolePriv =
                        getRolePrivilegeCollectionUnlocked(parentRoleId, false);
                if (parentRolePriv != null) {
                    parentRoleNameList.add(parentRolePriv.getName());
                }
            }

            if (!parentRoleNameList.isEmpty()) {
                return Lists.newArrayList(roleName, null,
                        AstToSQLBuilder.toSQL(new GrantRoleStmt(parentRoleNameList, roleName)));
            }
            return null;
        } catch (PrivilegeException e) {
            throw new SemanticException(e.getMessage());
        } finally {
            roleReadUnlock();
        }
    }

    public Map<ObjectType, List<PrivilegeCollection.PrivilegeEntry>> getTypeToPrivilegeEntryListByRole(String roleName) {
        roleReadLock();
        try {
            Long roleId = getRoleIdByNameAllowNull(roleName);
            if (roleId == null) {
                throw new SemanticException("cannot find role " + roleName);
            }

            RolePrivilegeCollection rolePrivilegeCollection =
                    getRolePrivilegeCollectionUnlocked(roleId, true);
            return rolePrivilegeCollection.getTypeToPrivilegeEntryList();
        } catch (PrivilegeException e) {
            throw new SemanticException(e.getMessage());
        } finally {
            roleReadUnlock();
        }
    }

    public List<String> getGranteeRoleDetailsForUser(UserIdentity userIdentity) {
        userReadLock();
        try {
            UserPrivilegeCollection userPrivilegeCollection = getUserPrivilegeCollectionUnlocked(userIdentity);
            Set<Long> allRoles = userPrivilegeCollection.getAllRoles();

            roleReadLock();
            try {
                List<String> parentRoleNameList = new ArrayList<>();
                for (Long roleId : allRoles) {
                    // Because the drop role is an asynchronous behavior, the parentRole may not exist.
                    // Here, for the role that does not exist, choose to ignore it directly
                    RolePrivilegeCollection parentRolePriv =
                            getRolePrivilegeCollectionUnlocked(roleId, false);
                    if (parentRolePriv != null) {
                        parentRoleNameList.add(parentRolePriv.getName());
                    }
                }

                if (!parentRoleNameList.isEmpty()) {
                    return Lists.newArrayList(userIdentity.toString(), null,
                            AstToSQLBuilder.toSQL(new GrantRoleStmt(parentRoleNameList, userIdentity)));
                }
                return null;
            } finally {
                roleReadUnlock();
            }
        } catch (PrivilegeException e) {
            throw new SemanticException(e.getMessage());
        } finally {
            userReadUnlock();
        }
    }

    public Map<ObjectType, List<PrivilegeCollection.PrivilegeEntry>> getTypeToPrivilegeEntryListByUser(
            UserIdentity userIdentity) {
        userReadLock();
        try {
            UserPrivilegeCollection userPrivilegeCollection = getUserPrivilegeCollectionUnlocked(userIdentity);
            return userPrivilegeCollection.getTypeToPrivilegeEntryList();
        } catch (PrivilegeException e) {
            throw new SemanticException(e.getMessage());
        } finally {
            userReadUnlock();
        }
    }

    public List<String> getAllRoles() {
        roleReadLock();
        try {
            List<String> roles = new ArrayList<>();
            for (RolePrivilegeCollection rolePrivilegeCollection : roleIdToPrivilegeCollection.values()) {
                roles.add(rolePrivilegeCollection.getName());
            }
            return roles;
        } finally {
            roleReadUnlock();
        }
    }

    public List<PrivilegeType> analyzeActionSet(ObjectType objectType, ActionSet actionSet) {
        List<PrivilegeType> privilegeTypes = provider.getAvailablePrivType(objectType);
        List<PrivilegeType> actions = new ArrayList<>();
        for (PrivilegeType actionName : privilegeTypes) {
            if (actionSet.contains(actionName)) {
                actions.add(actionName);
            }
        }
        return actions;
    }

    public ObjectType getObjectByPlural(String plural) throws PrivilegeException {
        return provider.getTypeNameByPlural(plural);
    }

    public boolean isAvailablePirvType(ObjectType objectType, PrivilegeType privilegeType) {
        return provider.isAvailablePrivType(objectType, privilegeType);
    }

    public List<PrivilegeType> getAvailablePrivType(ObjectType objectType) {
        return provider.getAvailablePrivType(objectType);
    }

    public void createRole(CreateRoleStmt stmt) {
        roleWriteLock();
        try {
            Map<String, Long> roleNameToBeCreated = new HashMap<>();
            Map<Long, RolePrivilegeCollection> rolePrivCollectionModified = new HashMap<>();
            for (String roleName : stmt.getRoles()) {
                if (roleNameToId.containsKey(roleName)) {
                    // Existence verification has been performed in the Analyzer stage. If it exists here,
                    // it may be that other threads have performed the same operation, and return directly here
                    LOG.info("Operation CREATE ROLE failed for " + roleName + " : role " + roleName + " already exists");
                    return;
                }


                long roleId = globalStateMgr.getNextId();
                RolePrivilegeCollection collection = new RolePrivilegeCollection(
                        roleName, RolePrivilegeCollection.RoleFlags.REMOVABLE, RolePrivilegeCollection.RoleFlags.MUTABLE);
                rolePrivCollectionModified.put(roleId, collection);

                roleNameToBeCreated.put(roleName, roleId);
            }

            roleIdToPrivilegeCollection.putAll(rolePrivCollectionModified);
            roleNameToId.putAll(roleNameToBeCreated);

            globalStateMgr.getEditLog().logUpdateRolePrivilege(
                    rolePrivCollectionModified, provider.getPluginId(), provider.getPluginVersion());
            LOG.info("created role {}[{}]", stmt.getRoles().toString(), roleNameToBeCreated.values());
        } finally {
            roleWriteUnlock();
        }
    }

    public void replayUpdateRolePrivilegeCollection(
            RolePrivilegeCollectionInfo info) throws PrivilegeException {
        roleWriteLock();
        try {
            for (Map.Entry<Long, RolePrivilegeCollection> entry : info.getRolePrivCollectionModified().entrySet()) {
                long roleId = entry.getKey();
                invalidateRolesInCacheRoleUnlocked(roleId);
                RolePrivilegeCollection privilegeCollection = entry.getValue();
                provider.upgradePrivilegeCollection(privilegeCollection, info.getPluginId(), info.getPluginVersion());
                roleIdToPrivilegeCollection.put(roleId, privilegeCollection);
                if (!roleNameToId.containsKey(privilegeCollection.getName())) {
                    roleNameToId.put(privilegeCollection.getName(), roleId);
                }
                LOG.info("replayed update role {}", roleId);
            }
        } finally {
            roleWriteUnlock();
        }
    }

    public void dropRole(DropRoleStmt stmt) throws DdlException {
        roleWriteLock();
        try {
            List<String> roleNameToBeDropped = new ArrayList<>();
            Map<Long, RolePrivilegeCollection> rolePrivCollectionModified = new HashMap<>();
            for (String roleName : stmt.getRoles()) {
                if (!roleNameToId.containsKey(roleName)) {
                    // Existence verification has been performed in the Analyzer stage. If it not exists here,
                    // it may be that other threads have performed the same operation, and return directly here
                    LOG.info("Operation DROP ROLE failed for " + roleName + " : role " + roleName + " not exists");

                    return;
                }

                long roleId = getRoleIdByNameNoLock(roleName);
                RolePrivilegeCollection collection = roleIdToPrivilegeCollection.get(roleId);
                if (!collection.isRemovable()) {
                    throw new DdlException("role " + roleName + " cannot be dropped!");
                }

                roleNameToBeDropped.add(roleName);
                rolePrivCollectionModified.put(roleId, collection);
                invalidateRolesInCacheRoleUnlocked(roleId);
            }

            roleIdToPrivilegeCollection.keySet().removeAll(rolePrivCollectionModified.keySet());
            roleNameToBeDropped.forEach(roleNameToId.keySet()::remove);

            globalStateMgr.getEditLog().logDropRole(
                    rolePrivCollectionModified, provider.getPluginId(), provider.getPluginVersion());
            LOG.info("dropped role {}[{}]", stmt.getRoles().toString(), rolePrivCollectionModified.keySet().toString());
        } catch (PrivilegeException e) {
            throw new DdlException("failed to drop role: " + e.getMessage(), e);
        } finally {
            roleWriteUnlock();
        }
    }

    public void replayDropRole(
            RolePrivilegeCollectionInfo info) throws PrivilegeException {
        roleWriteLock();
        try {
            for (Map.Entry<Long, RolePrivilegeCollection> entry : info.getRolePrivCollectionModified().entrySet()) {
                long roleId = entry.getKey();
                invalidateRolesInCacheRoleUnlocked(roleId);
                RolePrivilegeCollection privilegeCollection = entry.getValue();
                // Actually privilege collection is useless here, but we still record it for further usage
                provider.upgradePrivilegeCollection(privilegeCollection, info.getPluginId(), info.getPluginVersion());
                roleIdToPrivilegeCollection.remove(roleId);
                roleNameToId.remove(privilegeCollection.getName());
                LOG.info("replayed drop role {}", roleId);
            }
        } finally {
            roleWriteUnlock();
        }
    }

    public boolean checkRoleExists(String name) {
        roleReadLock();
        try {
            return roleNameToId.containsKey(name);
        } finally {
            roleReadUnlock();
        }
    }

    // used in executing `set role` statement
    public Set<Long> getRoleIdsByUser(UserIdentity user) throws PrivilegeException {
        userReadLock();
        try {
            Set<Long> ret = new HashSet<>();
            roleReadLock();
            try {
                for (long roleId : getUserPrivilegeCollectionUnlocked(user).getAllRoles()) {
                    // role may be removed
                    if (getRolePrivilegeCollectionUnlocked(roleId, false) != null) {
                        ret.add(roleId);
                    }
                }
                return ret;
            } finally {
                roleReadUnlock();
            }
        } finally {
            userReadUnlock();
        }
    }

    public Set<Long> getDefaultRoleIdsByUser(UserIdentity user) throws PrivilegeException {
        userReadLock();
        try {
            Set<Long> ret = new HashSet<>();
            roleReadLock();
            try {
                for (long roleId : getUserPrivilegeCollectionUnlocked(user).getDefaultRoleIds()) {
                    // role may be removed
                    if (getRolePrivilegeCollectionUnlocked(roleId, false) != null) {
                        ret.add(roleId);
                    }
                }
                return ret;
            } finally {
                roleReadUnlock();
            }
        } finally {
            userReadUnlock();
        }
    }

    public void setUserDefaultRole(Set<Long> roleName, UserIdentity user) throws PrivilegeException {
        userWriteLock();
        try {
            UserPrivilegeCollection collection = getUserPrivilegeCollectionUnlocked(user);

            roleReadLock();
            try {
                collection.setDefaultRoleIds(roleName);
            } finally {
                roleReadUnlock();
            }

            globalStateMgr.getEditLog().logUpdateUserPrivilege(
                    user, collection, provider.getPluginId(), provider.getPluginVersion());
            LOG.info("grant role {} to user {}", roleName, user);
        } finally {
            userWriteUnlock();
        }
    }

    public List<String> getRoleNamesByUser(UserIdentity user) throws PrivilegeException {
        try {
            userReadLock();
            List<String> roleNameList = Lists.newArrayList();
            try {
                roleReadLock();
                for (long roleId : getUserPrivilegeCollectionUnlocked(user).getAllRoles()) {
                    RolePrivilegeCollection rolePrivilegeCollection =
                            getRolePrivilegeCollectionUnlocked(roleId, false);
                    // role may be removed
                    if (rolePrivilegeCollection != null) {
                        roleNameList.add(rolePrivilegeCollection.getName());
                    }
                }
                return roleNameList;
            } finally {
                roleReadUnlock();
            }
        } finally {
            userReadUnlock();
        }
    }

    // used in executing `set role` statement
    public Long getRoleIdByNameAllowNull(String name) {
        roleReadLock();
        try {
            return roleNameToId.get(name);
        } finally {
            roleReadUnlock();
        }
    }

    protected Long getRoleIdByNameNoLock(String name) throws PrivilegeException {
        Long roleId = roleNameToId.get(name);
        if (roleId == null) {
            throw new PrivilegeException(String.format("Role %s doesn't exist!", name));
        }
        return roleId;
    }

    public PEntryObject generateObject(ObjectType objectType, List<String> objectTokenList) throws PrivilegeException {
        if (objectTokenList == null) {
            return null;
        }
        return this.provider.generateObject(objectType, objectTokenList, globalStateMgr);
    }

    public PEntryObject generateUserObject(ObjectType objectType, UserIdentity user) throws PrivilegeException {
        return this.provider.generateUserObject(objectType, user, globalStateMgr);
    }

    /**
     * remove invalid object periodically
     * <p>
     * lock order should always be:
     * AuthenticationManager.lock -> PrivilegeManager.userLock -> PrivilegeManager.roleLock
     */
    public void removeInvalidObject() {
        userWriteLock();
        try {
            // 1. remove invalidate object of users
            for (Map.Entry<UserIdentity, UserPrivilegeCollection> userPrivEntry : userToPrivilegeCollection.entrySet()) {
                userPrivEntry.getValue().removeInvalidObject(globalStateMgr);
            }

            // 2. remove invalidate roles of users
            roleReadLock();
            try {
                for (Map.Entry<UserIdentity, UserPrivilegeCollection> userPrivEntry : userToPrivilegeCollection.entrySet()) {
                    removeInvalidRolesUnlocked(userPrivEntry.getValue().getAllRoles());
                    removeInvalidRolesUnlocked(userPrivEntry.getValue().getDefaultRoleIds());
                }
            } finally {
                roleReadUnlock();
            }
        } finally {
            userWriteUnlock();
        }

        // 3. remove invalidate object of roles
        // we have to add user lock first because it may contain user privilege
        userReadLock();
        try {
            roleWriteLock();
            try {
                for (Map.Entry<Long, RolePrivilegeCollection> rolePrivEntry : roleIdToPrivilegeCollection.entrySet()) {
                    rolePrivEntry.getValue().removeInvalidObject(globalStateMgr);
                }
            } finally {
                roleWriteUnlock();
            }
        } finally {
            userReadUnlock();
        }

        // 4. remove invalidate parent roles & sub roles
        roleWriteLock();
        try {
            for (Map.Entry<Long, RolePrivilegeCollection> rolePrivEntry : roleIdToPrivilegeCollection.entrySet()) {
                RolePrivilegeCollection collection = rolePrivEntry.getValue();
                removeInvalidRolesUnlocked(collection.getParentRoleIds());
                removeInvalidRolesUnlocked(collection.getSubRoleIds());
            }
        } finally {
            roleWriteUnlock();
        }
    }

    private void removeInvalidRolesUnlocked(Set<Long> roleIds) {
        roleIds.removeIf(aLong -> !roleIdToPrivilegeCollection.containsKey(aLong));
    }

    /**
     * get max role inheritance depth
     * e.g. grant role_a to role role_b; grant role_b to role role_c;
     * then the inheritance graph would be role_a -> role_b -> role_c
     * the role inheritance depth for role_a would be 2, for role_b would be 1, for role_c would be 0
     */
    protected long getMaxRoleInheritanceDepthInner(long currentDepth, long roleId) throws PrivilegeException {
        RolePrivilegeCollection collection = getRolePrivilegeCollectionUnlocked(roleId, false);
        if (collection == null) {  // this role has been dropped
            return currentDepth - 1;
        }
        Set<Long> subRoleIds = collection.getSubRoleIds();
        if (subRoleIds.isEmpty()) {
            return currentDepth;
        } else {
            long maxDepth = -1;
            for (long subRoleId : subRoleIds) {
                // return the max depth
                maxDepth = Math.max(maxDepth, getMaxRoleInheritanceDepthInner(currentDepth + 1, subRoleId));
            }
            return maxDepth;
        }
    }

    /**
     * get all descendants roles(sub roles and their subs etc.)
     * e.g. grant role_a to role role_b; grant role_b to role role_c;
     * then the inheritance graph would be role_a -> role_b -> role_c
     * then all descendants roles of role_a would be [role_b, role_c]
     */
    protected Set<Long> getAllDescendantsUnlocked(long roleId) throws PrivilegeException {
        Set<Long> set = new HashSet<>();
        set.add(roleId);
        getAllDescendantsUnlockedInner(roleId, set);
        return set;
    }

    protected void getAllDescendantsUnlockedInner(long roleId, Set<Long> resultSet) throws PrivilegeException {
        RolePrivilegeCollection collection = getRolePrivilegeCollectionUnlocked(roleId, false);
        // this role has been dropped, but we still count it as descendants
        if (collection == null) {
            return;
        }
        for (Long subId : collection.getSubRoleIds()) {
            if (!resultSet.contains(subId)) {
                resultSet.add(subId);
                // recursively collect all predecessors
                getAllDescendantsUnlockedInner(subId, resultSet);
            }
        }
    }

    /**
     * get all predecessors roles (parent roles and their parents etc.)
     * e.g. grant role_a to role role_b; grant role_b to role role_c;
     * then the inheritance graph would be role_a -> role_b -> role_c
     * then all parent roles of role_c would be [role_a, role_b]
     */
    protected Set<Long> getAllPredecessorsUnlocked(UserPrivilegeCollection collection) throws PrivilegeException {
        return getAllPredecessorsUnlocked(collection.getAllRoles());
    }

    protected Set<Long> getAllPredecessorsUnlocked(long roleId) throws PrivilegeException {
        Set<Long> set = new HashSet<>();
        set.add(roleId);
        return getAllPredecessorsUnlocked(set);
    }

    protected Set<Long> getAllPredecessorsUnlocked(Set<Long> initialRoleIds) throws PrivilegeException {
        Set<Long> result = new HashSet<>(initialRoleIds);
        for (long roleId : initialRoleIds) {
            getAllPredecessorsInner(roleId, result);
        }
        return result;
    }

    protected void getAllPredecessorsInner(long roleId, Set<Long> resultSet) throws PrivilegeException {
        RolePrivilegeCollection collection = getRolePrivilegeCollectionUnlocked(roleId, false);
        if (collection == null) { // this role has been dropped
            resultSet.remove(roleId);
            return;
        }
        for (Long parentId : collection.getParentRoleIds()) {
            if (!resultSet.contains(parentId)) {
                resultSet.add(parentId);
                // recursively collect all predecessors
                getAllPredecessorsInner(parentId, resultSet);
            }
        }
    }

    /**
     * Use new image format by SRMetaBlockWriter/SRMetaBlockReader
     * +------------------+
     * |     header       |
     * +------------------+
     * |                  |
     * | PrivilegeManager |
     * |                  |
     * +------------------+
     * |      numUser     |
     * +------------------+
     * |      User        |
     * |    Privilege     |
     * |   Collection 1   |
     * +------------------+
     * |      User        |
     * |    Privilege     |
     * |   Collection 2   |
     * +------------------+
     * |       ...        |
     * +------------------+
     * |      numRole     |
     * +------------------+
     * |      Role        |
     * |    Privilege     |
     * |   Collection 1   |
     * +------------------+
     * |      Role        |
     * |    Privilege     |
     * |   Collection 1   |
     * +------------------+
     * |       ...        |
     * +------------------+
     * |      footer      |
     * +------------------+
     */
    public void save(DataOutputStream dos) throws IOException {
        try {
            // 1 json for myself,1 json for number of users, 2 json for each user(kv)
            // 1 json for number of roles, 2 json for each role(kv)
            final int cnt = 1 + 1 + userToPrivilegeCollection.size() * 2
                    + 1 + roleIdToPrivilegeCollection.size() * 2;
            SRMetaBlockWriter writer = new SRMetaBlockWriter(dos, PrivilegeManager.class.getName(), cnt);
            // 1 json for myself
            writer.writeJson(this);
            // 1 json for num user
            writer.writeJson(userToPrivilegeCollection.size());
            Iterator<Map.Entry<UserIdentity, UserPrivilegeCollection>> iterator =
                    userToPrivilegeCollection.entrySet().iterator();
            while (iterator.hasNext()) {
                Map.Entry<UserIdentity, UserPrivilegeCollection> entry = iterator.next();
                writer.writeJson(entry.getKey());
                writer.writeJson(entry.getValue());
            }
            // 1 json for num roles
            writer.writeJson(roleIdToPrivilegeCollection.size());
            Iterator<Map.Entry<Long, RolePrivilegeCollection>> roleIter =
                    roleIdToPrivilegeCollection.entrySet().iterator();
            while (roleIter.hasNext()) {
                Map.Entry<Long, RolePrivilegeCollection> entry = roleIter.next();
                writer.writeJson(entry.getKey());
                writer.writeJson(entry.getValue());
            }
            writer.close();
        } catch (SRMetaBlockException e) {
            throw new IOException("failed to save AuthenticationManager!", e);
        }
    }

    public static PrivilegeManager load(
            DataInputStream dis, GlobalStateMgr globalStateMgr, AuthorizationProvider provider)
            throws IOException, DdlException {
        try {
            SRMetaBlockReader reader = new SRMetaBlockReader(dis, PrivilegeManager.class.getName());
            PrivilegeManager ret = null;

            try {
                // 1 json for myself
                ret = (PrivilegeManager) reader.readJson(PrivilegeManager.class);
                ret.globalStateMgr = globalStateMgr;
                if (provider == null) {
                    ret.provider = new DefaultAuthorizationProvider();
                } else {
                    ret.provider = provider;
                }
                ret.initBuiltinRolesAndUsers();
                // 1 json for num user
                int numUser = (int) reader.readJson(int.class);
                LOG.info("loading {} users", numUser);
                for (int i = 0; i != numUser; ++i) {
                    // 2 json for each user(kv)
                    UserIdentity userIdentity = (UserIdentity) reader.readJson(UserIdentity.class);
                    UserPrivilegeCollection collection =
                            (UserPrivilegeCollection) reader.readJson(UserPrivilegeCollection.class);

                    if (userIdentity.equals(UserIdentity.ROOT)) {
                        UserPrivilegeCollection rootUserPrivCollection =
                                ret.getUserPrivilegeCollectionUnlocked(UserIdentity.ROOT);
                        collection.grantRoles(rootUserPrivCollection.getAllRoles());
                        collection.setDefaultRoleIds(rootUserPrivCollection.getDefaultRoleIds());
                        collection.typeToPrivilegeEntryList = rootUserPrivCollection.typeToPrivilegeEntryList;
                    }

                    // upgrade meta to current version
                    ret.provider.upgradePrivilegeCollection(collection, ret.pluginId, ret.pluginVersion);
                    ret.userToPrivilegeCollection.put(userIdentity, collection);
                }
                // 1 json for num roles
                int numRole = (int) reader.readJson(int.class);
                LOG.info("loading {} roles", numRole);
                for (int i = 0; i != numRole; ++i) {
                    // 2 json for each role(kv)
                    Long roleId = (Long) reader.readJson(Long.class);
                    RolePrivilegeCollection collection =
                            (RolePrivilegeCollection) reader.readJson(RolePrivilegeCollection.class);

                    // Use hard-code PrivilegeCollection in the memory as the built-in role permission.
                    // The reason why need to replay from the image here
                    // is because the associated information of the role-id is stored in the image.
                    if (PrivilegeBuiltinConstants.IMMUTABLE_BUILT_IN_ROLE_IDS.contains(roleId)) {
                        RolePrivilegeCollection builtInRolePrivilegeCollection =
                                ret.roleIdToPrivilegeCollection.get(roleId);
                        collection.typeToPrivilegeEntryList = builtInRolePrivilegeCollection.typeToPrivilegeEntryList;
                    }
                    // upgrade meta to current version
                    ret.provider.upgradePrivilegeCollection(collection, ret.pluginId, ret.pluginVersion);
                    ret.roleIdToPrivilegeCollection.put(roleId, collection);
                }
            } catch (SRMetaBlockEOFException eofException) {
                LOG.warn("got EOF exception, ignore, ", eofException);
            } finally {
                reader.close();
            }

            assert ret != null; // can't be NULL
            LOG.info("loaded {} users, {} roles",
                    ret.userToPrivilegeCollection.size(), ret.roleIdToPrivilegeCollection.size());
            // mark data is loaded
            ret.isLoaded = true;
            return ret;
        } catch (SRMetaBlockException | PrivilegeException e) {
            throw new DdlException("failed to load PrivilegeManager!", e);
        }
    }

    public boolean isLoaded() {
        return isLoaded;
    }

    public void setLoaded(boolean loaded) {
        isLoaded = loaded;
    }

    /**
     * these public interfaces are for AuthUpgrader to upgrade from 2.x
     */
    public void upgradeUserInitPrivilegeUnlock(UserIdentity userIdentity, UserPrivilegeCollection collection) {
        userToPrivilegeCollection.put(userIdentity, collection);
        LOG.info("upgrade user {}", userIdentity);
    }

    public void upgradeRoleInitPrivilegeUnlock(long roleId, RolePrivilegeCollection collection) {
        roleIdToPrivilegeCollection.put(roleId, collection);
        roleNameToId.put(collection.getName(), roleId);
        LOG.info("upgrade role {}[{}]", collection.getName(), roleId);
    }

    public void upgradeUserRoleUnlock(UserIdentity user, long... roleIds) {
        UserPrivilegeCollection collection = userToPrivilegeCollection.get(user);
        for (long roleId : roleIds) {
            collection.grantRole(roleId);
        }
    }

    // This function only change data in parent roles
    // Child role will be updated as a whole by upgradeRoleInitPrivilegeUnlock
    public void upgradeParentRoleRelationUnlock(long parentRoleId, long subRoleId) {
        roleIdToPrivilegeCollection.get(parentRoleId).addSubRole(subRoleId);
    }
}<|MERGE_RESOLUTION|>--- conflicted
+++ resolved
@@ -635,465 +635,6 @@
         provider.validateGrant(objectType, privilegeTypes, objects);
     }
 
-<<<<<<< HEAD
-=======
-    private static ConnectContext createTmpContext(UserIdentity currentUser) throws PrivilegeException {
-        ConnectContext tmpContext = new ConnectContext();
-        tmpContext.setCurrentUserIdentity(currentUser);
-        tmpContext.setGlobalStateMgr(GlobalStateMgr.getCurrentState());
-        tmpContext.setCurrentRoleIds(currentUser);
-
-        return tmpContext;
-    }
-
-    public static boolean checkSystemAction(
-            ConnectContext context, PrivilegeType action) {
-        PrivilegeManager manager = context.getGlobalStateMgr().getPrivilegeManager();
-        try {
-            PrivilegeCollection collection = manager.mergePrivilegeCollection(context);
-            return manager.checkSystemAction(collection, action);
-        } catch (PrivilegeException e) {
-            LOG.warn("caught exception when checking action[{}] on system", action, e);
-            return false;
-        }
-    }
-
-    public static boolean checkSystemAction(
-            UserIdentity currentUser, PrivilegeType action) {
-        ConnectContext tmpContext;
-        try {
-            tmpContext = createTmpContext(currentUser);
-        } catch (PrivilegeException e) {
-            LOG.warn("caught exception when checking action[{}] on system", action, e);
-            return false;
-        }
-        return checkSystemAction(tmpContext, action);
-    }
-
-    public static boolean checkTableAction(
-            ConnectContext context, String db, String table, PrivilegeType action) {
-        PrivilegeManager manager = context.getGlobalStateMgr().getPrivilegeManager();
-        try {
-            PrivilegeCollection collection = manager.mergePrivilegeCollection(context);
-            return manager.checkTableAction(collection, db, table, action);
-        } catch (PrivObjNotFoundException e) {
-            LOG.info("Object not found when checking action[{}] on table {}.{}, message: {}",
-                    action, db, table, e.getMessage());
-            return true;
-        } catch (PrivilegeException e) {
-            LOG.warn("caught exception when checking action[{}] on table {}.{}", action, db, table, e);
-            return false;
-        }
-    }
-
-    public static boolean checkTableAction(
-            UserIdentity currentUser, String db, String table, PrivilegeType action) {
-        ConnectContext tmpContext;
-        try {
-            tmpContext = createTmpContext(currentUser);
-        } catch (PrivilegeException e) {
-            LOG.warn("caught exception when checking action[{}] on db {}", action, db, e);
-            return false;
-        }
-        return checkTableAction(tmpContext, db, table, action);
-    }
-
-    public static boolean checkDbAction(ConnectContext context, String db, PrivilegeType action) {
-        PrivilegeManager manager = context.getGlobalStateMgr().getPrivilegeManager();
-        try {
-            PrivilegeCollection collection = manager.mergePrivilegeCollection(context);
-            return manager.checkDbAction(collection, db, action);
-        } catch (PrivObjNotFoundException e) {
-            LOG.info("Object not found when checking action[{}] on database {}, message: {}",
-                    action, db, e.getMessage());
-            return true;
-        } catch (PrivilegeException e) {
-            LOG.warn("caught exception when checking action[{}] on db {}", action, db, e);
-            return false;
-        }
-    }
-
-    public static boolean checkResourceAction(ConnectContext context, String name,
-                                              PrivilegeType action) {
-        PrivilegeManager manager = context.getGlobalStateMgr().getPrivilegeManager();
-        try {
-            PrivilegeCollection collection = manager.mergePrivilegeCollection(context);
-            return manager.checkResourceAction(collection, name, action);
-        } catch (PrivObjNotFoundException e) {
-            LOG.info("Object not found when checking action[{}] on resource {}, message: {}",
-                    action, name, e.getMessage());
-            return true;
-        } catch (PrivilegeException e) {
-            LOG.warn("caught exception when checking action[{}] on resource {}", action, name, e);
-            return false;
-        }
-    }
-
-    public static boolean checkAnyActionOnResource(ConnectContext context, String name) {
-        PrivilegeManager manager = context.getGlobalStateMgr().getPrivilegeManager();
-        try {
-            PrivilegeCollection collection = manager.mergePrivilegeCollection(context);
-            // 1. check for any action on resource
-            PEntryObject resourceObject = manager.provider.generateObject(
-                    ObjectType.RESOURCE, Arrays.asList(name), manager.globalStateMgr);
-            return manager.provider.searchAnyActionOnObject(ObjectType.RESOURCE, resourceObject, collection);
-        } catch (PrivObjNotFoundException e) {
-            LOG.info("Object not found when checking any action on resource {}, message: {}",
-                    name, e.getMessage());
-            return true;
-        } catch (PrivilegeException e) {
-            LOG.warn("caught exception when checking any action on resource {}", name, e);
-            return false;
-        }
-    }
-
-    public static boolean checkResourceGroupAction(ConnectContext context, String name,
-                                                   PrivilegeType action) {
-        PrivilegeManager manager = context.getGlobalStateMgr().getPrivilegeManager();
-        try {
-            PrivilegeCollection collection = manager.mergePrivilegeCollection(context);
-            return manager.checkResourceGroupAction(collection, name, action);
-        } catch (PrivObjNotFoundException e) {
-            LOG.info("Object not found when checking action[{}] on resource group {}, message: {}",
-                    action, name, e.getMessage());
-            return true;
-        } catch (PrivilegeException e) {
-            LOG.warn("caught exception when checking action[{}] on resource group {}", action, name, e);
-            return false;
-        }
-    }
-
-    public static boolean checkGlobalFunctionAction(ConnectContext context, String name,
-                                                    PrivilegeType action) {
-        PrivilegeManager manager = context.getGlobalStateMgr().getPrivilegeManager();
-        try {
-            PrivilegeCollection collection = manager.mergePrivilegeCollection(context);
-            return manager.checkGlobalFunctionAction(collection, name, action);
-        } catch (PrivObjNotFoundException e) {
-            LOG.info("Object not found when checking action[{}] on global function {}, message: {}",
-                    action, name, e.getMessage());
-            return true;
-        } catch (PrivilegeException e) {
-            LOG.warn("caught exception when checking action[{}] on global function {}", action, name, e);
-            return false;
-        }
-    }
-
-    public static boolean checkCatalogAction(ConnectContext context, String name,
-                                             PrivilegeType action) {
-        PrivilegeManager manager = context.getGlobalStateMgr().getPrivilegeManager();
-        try {
-            PrivilegeCollection collection = manager.mergePrivilegeCollection(context);
-            return manager.checkCatalogAction(collection, name, action);
-        } catch (PrivObjNotFoundException e) {
-            LOG.info("Object not found when checking action[{}] on catalog {}, message: {}",
-                    action, name, e.getMessage());
-            return true;
-        } catch (PrivilegeException e) {
-            LOG.warn("caught exception when checking action[{}] on catalog {}", action, name, e);
-            return false;
-        }
-    }
-
-    public static boolean checkAnyActionOnCatalog(ConnectContext context, String catalogName) {
-        PrivilegeManager manager = context.getGlobalStateMgr().getPrivilegeManager();
-        try {
-            PrivilegeCollection collection = manager.mergePrivilegeCollection(context);
-            // 1. check for any action on catalog
-            PEntryObject catalogObject = manager.provider.generateObject(
-                    ObjectType.CATALOG, Arrays.asList(catalogName), manager.globalStateMgr);
-            return manager.provider.searchAnyActionOnObject(ObjectType.CATALOG, catalogObject, collection);
-        } catch (PrivObjNotFoundException e) {
-            LOG.info("Object not found when checking any action on catalog {}, message: {}",
-                    catalogName, e.getMessage());
-            return true;
-        } catch (PrivilegeException e) {
-            LOG.warn("caught exception when checking any action on catalog {}", catalogName, e);
-            return false;
-        }
-    }
-
-    public static boolean checkViewAction(
-            ConnectContext context, String db, String view, PrivilegeType action) {
-        PrivilegeManager manager = context.getGlobalStateMgr().getPrivilegeManager();
-        try {
-            PrivilegeCollection collection = manager.mergePrivilegeCollection(context);
-            return manager.checkViewAction(collection, db, view, action);
-        } catch (PrivObjNotFoundException e) {
-            LOG.info("Object not found when checking action[{}] on view {}.{}, message: {}",
-                    action, db, view, e.getMessage());
-            return true;
-        } catch (PrivilegeException e) {
-            LOG.warn("caught exception when checking action[{}] on view {}.{}", action, db, view, e);
-            return false;
-        }
-    }
-
-    public static boolean checkMaterializedViewAction(
-            ConnectContext context, String db, String materializedView,
-            PrivilegeType action) {
-        PrivilegeManager manager = context.getGlobalStateMgr().getPrivilegeManager();
-        try {
-            PrivilegeCollection collection = manager.mergePrivilegeCollection(context);
-            return manager.checkMaterializedViewAction(collection, db, materializedView, action);
-        } catch (PrivObjNotFoundException e) {
-            LOG.info("Object not found when checking action[{}] on materialized view {}.{}, message: {}",
-                    action, db, materializedView, e.getMessage());
-            return true;
-        } catch (PrivilegeException e) {
-            LOG.warn("caught exception when checking action[{}] on materialized view {}.{}",
-                    action, db, materializedView, e);
-            return false;
-        }
-    }
-
-    public static boolean checkFunctionAction(
-            ConnectContext context, String db, String functionSig,
-            PrivilegeType action) {
-        PrivilegeManager manager = context.getGlobalStateMgr().getPrivilegeManager();
-        try {
-            PrivilegeCollection collection = manager.mergePrivilegeCollection(context);
-            return manager.checkFunctionAction(collection, db, functionSig, action);
-        } catch (PrivObjNotFoundException e) {
-            LOG.info("Object not found when checking action[{}] on function {}.{}, message: {}",
-                    action, db, functionSig, e.getMessage());
-            return true;
-        } catch (PrivilegeException e) {
-            LOG.warn("caught exception when checking action[{}] on function {}.{}",
-                    action, db, functionSig, e);
-            return false;
-        }
-    }
-
-    public static boolean checkAnyActionOnMaterializedView(
-            ConnectContext context, String db, String materializedView) {
-        PrivilegeManager manager = context.getGlobalStateMgr().getPrivilegeManager();
-        try {
-            PrivilegeCollection collection = manager.mergePrivilegeCollection(context);
-            PEntryObject materializedViewObject = manager.provider.generateObject(
-                    ObjectType.MATERIALIZED_VIEW, Arrays.asList(db, materializedView),
-                    manager.globalStateMgr);
-            return manager.provider.searchAnyActionOnObject(ObjectType.MATERIALIZED_VIEW, materializedViewObject, collection);
-        } catch (PrivObjNotFoundException e) {
-            LOG.info("Object not found when checking any action on materialized view {}.{}, message: {}",
-                    db, materializedView, e.getMessage());
-            return true;
-        } catch (PrivilegeException e) {
-            LOG.warn("caught exception when checking any action on materialized view {}.{}",
-                    db, materializedView, e);
-            return false;
-        }
-    }
-
-    public static boolean checkAnyActionOnMaterializedView(UserIdentity currentUser, String db, String materializedView) {
-        ConnectContext tmpContext;
-        try {
-            tmpContext = createTmpContext(currentUser);
-        } catch (PrivilegeException e) {
-            LOG.warn("caught exception when checking any action on materialized view {}", db, e);
-            return false;
-        }
-
-        return checkAnyActionOnMaterializedView(tmpContext, db, materializedView);
-    }
-
-    public static boolean checkAnyActionOnView(
-            ConnectContext context, String db, String view) {
-        PrivilegeManager manager = context.getGlobalStateMgr().getPrivilegeManager();
-        try {
-            PrivilegeCollection collection = manager.mergePrivilegeCollection(context);
-            PEntryObject viewObject = manager.provider.generateObject(
-                    ObjectType.VIEW, Arrays.asList(db, view), manager.globalStateMgr);
-            return manager.provider.searchAnyActionOnObject(ObjectType.VIEW, viewObject, collection);
-        } catch (PrivObjNotFoundException e) {
-            LOG.info("Object not found when checking any action on view {}.{}, message: {}",
-                    db, view, e.getMessage());
-            return true;
-        } catch (PrivilegeException e) {
-            LOG.warn("caught exception when checking any action on view {}.{}", db, view, e);
-            return false;
-        }
-    }
-
-    public static boolean checkAnyActionOnView(
-            UserIdentity currentUser, String db, String view) {
-        ConnectContext tmpContext;
-        try {
-            tmpContext = createTmpContext(currentUser);
-        } catch (PrivilegeException e) {
-            LOG.warn("caught exception when checking any action on view {}", db, e);
-            return false;
-        }
-
-        return checkAnyActionOnView(tmpContext, db, view);
-    }
-
-    /**
-     * show databases; use database
-     */
-    public static boolean checkAnyActionOnDb(ConnectContext context, String db) {
-        PrivilegeManager manager = context.getGlobalStateMgr().getPrivilegeManager();
-        try {
-            PrivilegeCollection collection = manager.mergePrivilegeCollection(context);
-            // 1. check for any action on db
-            PEntryObject dbObject = manager.provider.generateObject(
-                    ObjectType.DATABASE, Collections.singletonList(db), manager.globalStateMgr);
-            return manager.provider.searchAnyActionOnObject(ObjectType.DATABASE, dbObject, collection);
-        } catch (PrivObjNotFoundException e) {
-            LOG.info("Object not found when checking any action on database {}, message: {}",
-                    db, e.getMessage());
-            return true;
-        } catch (PrivilegeException e) {
-            LOG.warn("caught exception when checking any action on db {}", db, e);
-            return false;
-        }
-    }
-
-    /**
-     * Check whether current user has any privilege action on the db or objects(table/view/mv) in the db.
-     * Currently, it's used by `show databases` or `use database`.
-     */
-    public static boolean checkAnyActionOnOrInDb(ConnectContext context, String db) {
-        PrivilegeManager manager = context.getGlobalStateMgr().getPrivilegeManager();
-        try {
-            // 1. check for any action on db
-            if (checkAnyActionOnDb(context, db)) {
-                return true;
-            }
-            // 2. check for any action on any table in this db
-            PrivilegeCollection collection = manager.mergePrivilegeCollection(context);
-            PEntryObject allTableInDbObject = manager.provider.generateObject(
-                    ObjectType.TABLE,
-                    Lists.newArrayList(db, "*"),
-                    manager.globalStateMgr);
-            if (manager.provider.searchAnyActionOnObject(ObjectType.TABLE, allTableInDbObject, collection)) {
-                return true;
-            }
-            // 3. check for any action on any view in this db
-            PEntryObject allViewInDbObject = manager.provider.generateObject(
-                    ObjectType.VIEW,
-                    Lists.newArrayList(db, "*"),
-                    manager.globalStateMgr);
-            if (manager.provider.searchAnyActionOnObject(ObjectType.VIEW, allViewInDbObject, collection)) {
-                return true;
-            }
-            // 4. check for any action on any mv in this db
-            PEntryObject allMvInDbObject = manager.provider.generateObject(
-                    ObjectType.MATERIALIZED_VIEW,
-                    Lists.newArrayList(db, "*"),
-                    manager.globalStateMgr);
-            if (manager.provider.searchAnyActionOnObject(ObjectType.MATERIALIZED_VIEW, allMvInDbObject, collection)) {
-                return true;
-            }
-            // 5. check for any action on any function in this db
-            PEntryObject allFunctionsInDbObject = manager.provider.generateObject(
-                    ObjectType.FUNCTION,
-                    Lists.newArrayList(db, "*"),
-                    manager.globalStateMgr);
-            return manager.provider.searchAnyActionOnObject(ObjectType.FUNCTION, allFunctionsInDbObject, collection);
-        } catch (PrivObjNotFoundException e) {
-            LOG.info("Object not found when checking any action on or in database {}, message: {}",
-                    db, e.getMessage());
-            return true;
-        } catch (PrivilegeException e) {
-            LOG.warn("caught exception when checking any action on or in db {}", db, e);
-            return false;
-        }
-    }
-
-    public static boolean checkAnyActionOnOrInDb(UserIdentity currentUser, String db) {
-        ConnectContext tmpContext;
-        try {
-            tmpContext = createTmpContext(currentUser);
-        } catch (PrivilegeException e) {
-            LOG.warn("caught exception when checking any action in db {}", db, e);
-            return false;
-        }
-
-        return checkAnyActionOnOrInDb(tmpContext, db);
-    }
-
-    /**
-     * Check whether current user has specified privilege action on any object(table/view/mv) in the db.
-     */
-    public static boolean checkActionInDb(ConnectContext context, String db, PrivilegeType privilegeType) {
-        PrivilegeManager manager = context.getGlobalStateMgr().getPrivilegeManager();
-        try {
-            PrivilegeCollection collection = manager.mergePrivilegeCollection(context);
-            // 1. check for specified action on any table in this db
-
-            if (manager.provider.isAvailablePrivType(ObjectType.TABLE, privilegeType)) {
-                PEntryObject allTableInDbObject = manager.provider.generateObject(
-                        ObjectType.TABLE,
-                        Lists.newArrayList(db, "*"),
-                        manager.globalStateMgr);
-                if (manager.provider.searchActionOnObject(ObjectType.TABLE, allTableInDbObject, collection, privilegeType)) {
-                    return true;
-                }
-            }
-
-            // 2. check for specified action on any view in this db
-            if (manager.provider.isAvailablePrivType(ObjectType.VIEW, privilegeType)) {
-                PEntryObject allViewInDbObject = manager.provider.generateObject(
-                        ObjectType.VIEW,
-                        Lists.newArrayList(db, "*"),
-                        manager.globalStateMgr);
-                if (manager.provider.searchActionOnObject(ObjectType.VIEW, allViewInDbObject, collection, privilegeType)) {
-                    return true;
-                }
-            }
-
-            // 3. check for specified action on any mv in this db
-            if (manager.provider.isAvailablePrivType(ObjectType.MATERIALIZED_VIEW, privilegeType)) {
-                PEntryObject allMvInDbObject = manager.provider.generateObject(
-                        ObjectType.MATERIALIZED_VIEW,
-                        Lists.newArrayList(db, "*"),
-                        manager.globalStateMgr);
-                if (manager.provider.searchActionOnObject(
-                        ObjectType.MATERIALIZED_VIEW, allMvInDbObject, collection, privilegeType)) {
-                    return true;
-                }
-            }
-            return false;
-        } catch (PrivObjNotFoundException e) {
-            LOG.info("Object not found when checking action {} in database {}, message: {}",
-                    privilegeType, db, e.getMessage());
-            return true;
-        } catch (PrivilegeException e) {
-            LOG.warn("caught exception when checking action {} in db {}", privilegeType, db, e);
-            return false;
-        }
-    }
-
-    public static boolean checkAnyActionOnTable(ConnectContext context, String db, String table) {
-        PrivilegeManager manager = context.getGlobalStateMgr().getPrivilegeManager();
-        try {
-            PrivilegeCollection collection = manager.mergePrivilegeCollection(context);
-            PEntryObject tableObject = manager.provider.generateObject(
-                    ObjectType.TABLE, Arrays.asList(db, table), manager.globalStateMgr);
-            return manager.provider.searchAnyActionOnObject(ObjectType.TABLE, tableObject, collection);
-        } catch (PrivObjNotFoundException e) {
-            LOG.info("Object not found when checking any action on table {}.{}, message: {}",
-                    db, table, e.getMessage());
-            return true;
-        } catch (PrivilegeException e) {
-            LOG.warn("caught exception when checking any action on table {}.{}", db, table, e);
-            return false;
-        }
-    }
-
-    public static boolean checkAnyActionOnTable(UserIdentity currentUser, String db, String table) {
-        ConnectContext tmpContext;
-        try {
-            tmpContext = createTmpContext(currentUser);
-        } catch (PrivilegeException e) {
-            LOG.warn("caught exception when checking any action on db {}", db, e);
-            return false;
-        }
-
-        return checkAnyActionOnTable(tmpContext, db, table);
-    }
->>>>>>> 69e12ee8
 
     public static Set<Long> getOwnedRolesByUser(UserIdentity userIdentity) throws PrivilegeException {
         PrivilegeManager manager = GlobalStateMgr.getCurrentState().getPrivilegeManager();
