// This file is licensed under the Elastic License 2.0. Copyright 2021-present, StarRocks Inc.

package com.starrocks.privilege;

import com.google.gson.annotations.SerializedName;
import com.starrocks.analysis.UserIdentity;
import com.starrocks.common.DdlException;
<<<<<<< HEAD
import com.starrocks.persist.gson.GsonUtils;
=======
import com.starrocks.persist.metablock.SRMetaBlockEOFException;
import com.starrocks.persist.metablock.SRMetaBlockException;
import com.starrocks.persist.metablock.SRMetaBlockReader;
import com.starrocks.persist.metablock.SRMetaBlockWriter;
>>>>>>> e22ab2f0
import com.starrocks.qe.ConnectContext;
import com.starrocks.server.GlobalStateMgr;
import com.starrocks.sql.ast.GrantPrivilegeStmt;
import com.starrocks.sql.ast.RevokePrivilegeStmt;
import org.apache.logging.log4j.LogManager;
import org.apache.logging.log4j.Logger;

import java.io.DataInputStream;
import java.io.DataOutputStream;
import java.io.IOException;
import java.util.ArrayList;
import java.util.Arrays;
import java.util.HashMap;
import java.util.Iterator;
import java.util.List;
import java.util.Map;
import java.util.concurrent.locks.ReentrantReadWriteLock;

public class PrivilegeManager {
    private static final Logger LOG = LogManager.getLogger(PrivilegeManager.class);

    @SerializedName(value = "t")
<<<<<<< HEAD
    protected Map<String, Short> typeStringToId = new HashMap<>();
    @SerializedName(value = "a")
    protected Map<Short, Map<String, Action>> typeToActionMap = new HashMap<>();
=======
    private final Map<String, Short> typeStringToId;
    @SerializedName(value = "a")
    private final Map<Short, Map<String, Action>> typeToActionMap;
>>>>>>> e22ab2f0

    protected AuthorizationProvider provider;

    private GlobalStateMgr globalStateMgr;

<<<<<<< HEAD
    @Expose(serialize = false)
    protected Map<UserIdentity, UserPrivilegeCollection> userToPrivilegeCollection = new HashMap<>();
=======
    private Map<UserIdentity, UserPrivilegeCollection> userToPrivilegeCollection;
>>>>>>> e22ab2f0

    private final ReentrantReadWriteLock userLock;

    // only when deserialized
    protected PrivilegeManager() {
        typeStringToId = new HashMap<>();
        typeToActionMap = new HashMap<>();
        userToPrivilegeCollection = new HashMap<>();
        userLock = new ReentrantReadWriteLock();
    }

    public PrivilegeManager(GlobalStateMgr globalStateMgr, AuthorizationProvider provider) {
        this.globalStateMgr = globalStateMgr;
        if (provider == null) {
            this.provider = new DefaultAuthorizationProvider();
        } else {
            this.provider = provider;
        }
        // init typeStringToId  && typeToActionMap
        Map<String, List<String>> map = this.provider.getValidPrivilegeTypeToActions();
        typeStringToId = new HashMap<>();
        typeToActionMap = new HashMap<>();
        short typeId = 0;
        for (Map.Entry<String, List<String>> entry : map.entrySet()) {
            typeStringToId.put(entry.getKey(), typeId);
            Map<String, Action> actionMap = new HashMap<>();
            typeToActionMap.put(typeId, actionMap);
            typeId++;

            short actionId = 0;
            for (String actionName : map.get(entry.getKey())) {
                actionMap.put(actionName, new Action(actionId, actionName));
                actionId++;
            }
        }
        userToPrivilegeCollection = new HashMap<>();
        userToPrivilegeCollection.put(UserIdentity.ROOT, new UserPrivilegeCollection());
        userLock = new ReentrantReadWriteLock();
    }

    private void userReadLock() {
        userLock.readLock().lock();
    }

    private void userReadUnlock() {
        userLock.readLock().unlock();
    }

    private void userWriteLock() {
        userLock.writeLock().lock();
    }

    private void userWriteUnlock() {
        userLock.writeLock().unlock();
    }

    public void grant(GrantPrivilegeStmt stmt) throws DdlException {
        if (stmt.getRole() != null) {
            throw new DdlException("role not supported!");  // support it later
        }
        try {
            grantToUser(
                    stmt.getTypeId(),
                    stmt.getActionList(),
                    Arrays.asList(stmt.getObject()), // only support one object for now TBD
                    stmt.isWithGrantOption(),
                    stmt.getUserIdentity());
        } catch (PrivilegeException e) {
            throw new DdlException("grant failed: " + stmt.getOrigStmt(), e);
        }
    }

    protected void grantToUser(
            short type,
            ActionSet actionSet,
            List<PEntryObject> objects,
            boolean isGrant,
            UserIdentity userIdentity) throws PrivilegeException {
        userWriteLock();
        try {
            UserPrivilegeCollection collection = getUserPrivilegeCollection(userIdentity);
            collection.grant(type, actionSet, objects, isGrant);
            globalStateMgr.getEditLog().logUpdateUserPrivilege(
                    userIdentity, collection, provider.getPluginId(), provider.getPluginVersion());
        } finally {
            userWriteUnlock();
        }
    }

    public void revoke(RevokePrivilegeStmt stmt) throws DdlException {
        if (stmt.getRole() != null) {
            throw new DdlException("role not supported!");  // support it later
        }
        try {
            revokeFromUser(
                    stmt.getTypeId(),
                    stmt.getActionList(),
                    Arrays.asList(stmt.getObject()), // only support one object for now TBD
                    stmt.isWithGrantOption(),
                    stmt.getUserIdentity());
        } catch (PrivilegeException e) {
            throw new DdlException("revoke failed: " + stmt.getOrigStmt(), e);
        }
    }

    protected void revokeFromUser(
            short type,
            ActionSet actionSet,
            List<PEntryObject> objects,
            boolean isGrant,
            UserIdentity userIdentity) throws PrivilegeException {
        userWriteLock();
        try {
            UserPrivilegeCollection collection = getUserPrivilegeCollection(userIdentity);
            collection.revoke(type, actionSet, objects, isGrant);
            globalStateMgr.getEditLog().logUpdateUserPrivilege(
                    userIdentity, collection, provider.getPluginId(), provider.getPluginVersion());
        } finally {
            userWriteUnlock();
        }
    }

    public void validateGrant(short type, ActionSet wantSet, PEntryObject object) throws PrivilegeException {
        provider.validateGrant(type, wantSet, object);
    }

    public boolean check(ConnectContext context, String typeName, String actionName, List<String> objectToken) {
        userReadLock();
        try {
            PEntryObject object = provider.generateObject(
                    typeName, objectToken, globalStateMgr);
            short typeId = analyzeType(typeName);
            Action want = typeToActionMap.get(typeId).get(actionName);
            return provider.check(typeId, want, object, mergePrivilegeCollection(context));
        } catch (PrivilegeException e) {
            LOG.warn("caught exception when check type[{}] action[{}] object[{}]",
                    typeName, actionName, objectToken, e);
            return false;
        } finally {
            userReadUnlock();
        }
    }


    public boolean checkAnyObject(ConnectContext context, String typeName, String actionName) {
        userReadLock();
        try {
            short typeId = analyzeType(typeName);
            Action want = typeToActionMap.get(typeId).get(actionName);
            return provider.checkAnyObject(typeId, want, mergePrivilegeCollection(context));
        } catch (PrivilegeException e) {
            LOG.warn("caught exception when checkAnyObject type[{}] action[{}]", typeName, actionName, e);
            return false;
        } finally {
            userReadUnlock();
        }
    }

    public boolean hasType(ConnectContext context, String typeName) {
        userReadLock();
        try {
            short typeId = analyzeType(typeName);
            return provider.hasType(typeId, mergePrivilegeCollection(context));
        } catch (PrivilegeException e) {
            LOG.warn("caught exception when hasType type[{}]", typeName, e);
            return false;
        } finally {
            userReadUnlock();
        }
    }

    public boolean allowGrant(ConnectContext context, String typeName, String actionName, List<String> objectToken) {
        userReadLock();
        try {
            short typeId = analyzeType(typeName);
            Action want = typeToActionMap.get(typeId).get(actionName);
            PEntryObject object = provider.generateObject(
                    typeName, objectToken, globalStateMgr);
            return provider.allowGrant(typeId, want, object, mergePrivilegeCollection(context));
        } catch (PrivilegeException e) {
            LOG.warn("caught exception when allowGrant type[{}] action[{}] object[{}]",
                    typeName, actionName, objectToken, e);
            return false;
        } finally {
            userReadUnlock();
        }
    }

    public void replayUpdateUserPrivilegeCollection(
            UserIdentity user,
            UserPrivilegeCollection privilegeCollection,
            short pluginId,
            short pluginVersion) throws PrivilegeException {
        userWriteLock();
        try {
            provider.upgradePrivilegeCollection(privilegeCollection, pluginId, pluginVersion);
            userToPrivilegeCollection.put(user, privilegeCollection);
        } finally {
            userWriteUnlock();
        }
    }

    /**
     * init all default privilege when a user is created, called by AuthenticationManager
     */
    public UserPrivilegeCollection onCreateUser(UserIdentity user) {
        userWriteLock();
        try {
            // TODO default user privilege
            UserPrivilegeCollection privilegeCollection = new UserPrivilegeCollection();
            userToPrivilegeCollection.put(user, privilegeCollection);
            return privilegeCollection;
        } finally {
            userWriteUnlock();
        }
    }

    public short getProviderPluginId() {
        return provider.getPluginId();
    }

    public short getProviderPluginVerson() {
        return provider.getPluginVersion();
    }

    private PrivilegeCollection mergePrivilegeCollection(ConnectContext context) throws PrivilegeException {
        UserIdentity userIdentity = context.getCurrentUserIdentity();
        if (!userToPrivilegeCollection.containsKey(userIdentity)) {
            throw new PrivilegeException("cannot find " + userIdentity.toString());
        }
        // TODO merge role privilege
        return userToPrivilegeCollection.get(userIdentity);
    }

    private UserPrivilegeCollection getUserPrivilegeCollection(UserIdentity userIdentity) throws PrivilegeException {
        if (!userToPrivilegeCollection.containsKey(userIdentity)) {
            throw new PrivilegeException("cannot find " + userIdentity.toString());
        }
        return userToPrivilegeCollection.get(userIdentity);
    }

    public ActionSet analyzeActionSet(String typeName, short typeId, List<String> actionNameList)
            throws PrivilegeException {
        Map<String, Action> actionMap = typeToActionMap.get(typeId);
        List<Action> actions = new ArrayList<>();
        for (String actionName : actionNameList) {
            // in consideration of legacy format such as SELECT_PRIV
            if (actionName.endsWith("_PRIV")) {
                actionName = actionName.substring(0, actionName.length() - 5);
            }
            if (!actionMap.containsKey(actionName)) {
                throw new PrivilegeException("invalid action " + actionName + " for " + typeName);
            }
            actions.add(actionMap.get(actionName));
        }
        return new ActionSet(actions);
    }

    public short analyzeType(String typeName) throws PrivilegeException {
        if (!typeStringToId.containsKey(typeName)) {
            throw new PrivilegeException("cannot find type " + typeName + " in " + typeStringToId.keySet());
        }
        return typeStringToId.get(typeName);
    }

<<<<<<< HEAD
    public PEntryObject analyzeObject(String typeName, List<String> objectTokenList) throws PrivilegeException {
        return this.provider.generateObject(typeName, objectTokenList, globalStateMgr);
    }

    public void removeInvalidateObject() {
        Iterator<Map.Entry<UserIdentity, UserPrivilegeCollection>> mapIter =
                userToPrivilegeCollection.entrySet().iterator();
        while (mapIter.hasNext()) {
            Map.Entry<UserIdentity, UserPrivilegeCollection> entry = mapIter.next();
            UserIdentity user = entry.getKey();
            UserPrivilegeCollection collection = entry.getValue();
            if (! globalStateMgr.getAuthenticationManager().doesUserExist(user)) {
                String collectionStr = GsonUtils.GSON.toJson(collection);
                LOG.info("find invalidate user {}, will remove privilegeCollection now {}",
                        entry, collectionStr);
                mapIter.remove();
            } else {
                collection.removeInvalidateObject(globalStateMgr);
            }
        }
    }
=======
    /**
     * Use new image format by SRMetaBlockWriter/SRMetaBlockReader
     * +------------------+
     * |     header       |
     * +------------------+
     * |                  |
     * | PrivilegeManager |
     * |                  |
     * +------------------+
     * |      numUser     |
     * +------------------+
     * |      User        |
     * |    Privilege     |
     * |   Collection 1   |
     * +------------------+
     * |      User        |
     * |    Privilege     |
     * |   Collection 2   |
     * +------------------+
     * |       ...        |
     * +------------------+
     * |      numRole     |
     * +------------------+
     * |      Role        |
     * |    Privilege     |
     * |   Collection 1   |
     * +------------------+
     * |      Role        |
     * |    Privilege     |
     * |   Collection 1   |
     * +------------------+
     * |       ...        |
     * +------------------+
     * |      footer      |
     * +------------------+
     */
    public void save(DataOutputStream dos) throws IOException {
        try {
            // 1 json for myself,1 json for number of users, 2 json for each user(kv)
            final int cnt = 1 + 1 + userToPrivilegeCollection.size() * 2;
            SRMetaBlockWriter writer = new SRMetaBlockWriter(dos, PrivilegeManager.class.getName(), cnt);
            // 1 json for myself
            writer.writeJson(this);
            // 1 json for num user
            writer.writeJson(userToPrivilegeCollection.size());
            Iterator<Map.Entry<UserIdentity, UserPrivilegeCollection>> iterator =
                    userToPrivilegeCollection.entrySet().iterator();
            while (iterator.hasNext()) {
                Map.Entry<UserIdentity, UserPrivilegeCollection> entry = iterator.next();
                writer.writeJson(entry.getKey());
                writer.writeJson(entry.getValue());
            }
            writer.close();
        } catch (SRMetaBlockException e) {
            throw new IOException("failed to save AuthenticationManager!", e);
        }
    }

    public static PrivilegeManager load(
            DataInputStream dis, GlobalStateMgr globalStateMgr, AuthorizationProvider provider)
            throws IOException, DdlException {
        try {
            SRMetaBlockReader reader = new SRMetaBlockReader(dis, PrivilegeManager.class.getName());
            PrivilegeManager ret = null;

            try {
                // 1 json for myself
                ret = (PrivilegeManager) reader.readJson(PrivilegeManager.class);
                ret.globalStateMgr = globalStateMgr;
                if (provider == null) {
                    ret.provider = new DefaultAuthorizationProvider();
                } else {
                    ret.provider = provider;
                }
                // 1 json for num user
                int numUser = (int) reader.readJson(int.class);
                LOG.info("loading {} users", numUser);
                for (int i = 0; i != numUser; ++i) {
                    // 2 json for each user(kv)
                    UserIdentity userIdentity = (UserIdentity) reader.readJson(UserIdentity.class);
                    UserPrivilegeCollection collection =
                            (UserPrivilegeCollection) reader.readJson(UserPrivilegeCollection.class);
                    ret.userToPrivilegeCollection.put(userIdentity, collection);
                }
            } catch (SRMetaBlockEOFException eofException) {
                LOG.warn("got EOF exception, ignore, ", eofException);
            } finally {
                reader.close();
            }

            assert ret != null; // can't be NULL
            LOG.info("loaded {} users", ret.userToPrivilegeCollection.size());
            return ret;
        } catch (SRMetaBlockException e) {
            throw new DdlException("failed to load PrivilegeManager!", e);
        }
    }

>>>>>>> e22ab2f0
}<|MERGE_RESOLUTION|>--- conflicted
+++ resolved
@@ -5,14 +5,11 @@
 import com.google.gson.annotations.SerializedName;
 import com.starrocks.analysis.UserIdentity;
 import com.starrocks.common.DdlException;
-<<<<<<< HEAD
 import com.starrocks.persist.gson.GsonUtils;
-=======
 import com.starrocks.persist.metablock.SRMetaBlockEOFException;
 import com.starrocks.persist.metablock.SRMetaBlockException;
 import com.starrocks.persist.metablock.SRMetaBlockReader;
 import com.starrocks.persist.metablock.SRMetaBlockWriter;
->>>>>>> e22ab2f0
 import com.starrocks.qe.ConnectContext;
 import com.starrocks.server.GlobalStateMgr;
 import com.starrocks.sql.ast.GrantPrivilegeStmt;
@@ -35,26 +32,15 @@
     private static final Logger LOG = LogManager.getLogger(PrivilegeManager.class);
 
     @SerializedName(value = "t")
-<<<<<<< HEAD
-    protected Map<String, Short> typeStringToId = new HashMap<>();
-    @SerializedName(value = "a")
-    protected Map<Short, Map<String, Action>> typeToActionMap = new HashMap<>();
-=======
     private final Map<String, Short> typeStringToId;
     @SerializedName(value = "a")
     private final Map<Short, Map<String, Action>> typeToActionMap;
->>>>>>> e22ab2f0
 
     protected AuthorizationProvider provider;
 
     private GlobalStateMgr globalStateMgr;
 
-<<<<<<< HEAD
-    @Expose(serialize = false)
-    protected Map<UserIdentity, UserPrivilegeCollection> userToPrivilegeCollection = new HashMap<>();
-=======
-    private Map<UserIdentity, UserPrivilegeCollection> userToPrivilegeCollection;
->>>>>>> e22ab2f0
+    protected Map<UserIdentity, UserPrivilegeCollection> userToPrivilegeCollection;
 
     private final ReentrantReadWriteLock userLock;
 
@@ -320,7 +306,6 @@
         return typeStringToId.get(typeName);
     }
 
-<<<<<<< HEAD
     public PEntryObject analyzeObject(String typeName, List<String> objectTokenList) throws PrivilegeException {
         return this.provider.generateObject(typeName, objectTokenList, globalStateMgr);
     }
@@ -342,7 +327,7 @@
             }
         }
     }
-=======
+
     /**
      * Use new image format by SRMetaBlockWriter/SRMetaBlockReader
      * +------------------+
@@ -440,6 +425,4 @@
             throw new DdlException("failed to load PrivilegeManager!", e);
         }
     }
-
->>>>>>> e22ab2f0
 }