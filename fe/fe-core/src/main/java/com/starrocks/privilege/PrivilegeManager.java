// This file is licensed under the Elastic License 2.0. Copyright 2021-present, StarRocks Inc.

package com.starrocks.privilege;

import com.google.gson.annotations.SerializedName;
import com.starrocks.analysis.CreateRoleStmt;
import com.starrocks.analysis.DropRoleStmt;
import com.starrocks.analysis.UserIdentity;
import com.starrocks.common.DdlException;
import com.starrocks.persist.gson.GsonUtils;
import com.starrocks.persist.metablock.SRMetaBlockEOFException;
import com.starrocks.persist.metablock.SRMetaBlockException;
import com.starrocks.persist.metablock.SRMetaBlockReader;
import com.starrocks.persist.metablock.SRMetaBlockWriter;
import com.starrocks.qe.ConnectContext;
import com.starrocks.server.GlobalStateMgr;
import com.starrocks.sql.ast.GrantPrivilegeStmt;
import com.starrocks.sql.ast.RevokePrivilegeStmt;
import org.apache.logging.log4j.LogManager;
import org.apache.logging.log4j.Logger;

import java.io.DataInputStream;
import java.io.DataOutputStream;
import java.io.IOException;
import java.util.ArrayList;
import java.util.Arrays;
import java.util.HashMap;
import java.util.Iterator;
import java.util.List;
import java.util.Map;
import java.util.concurrent.locks.ReentrantReadWriteLock;

public class PrivilegeManager {
    private static final Logger LOG = LogManager.getLogger(PrivilegeManager.class);

    @SerializedName(value = "t")
    private final Map<String, Short> typeStringToId;
    @SerializedName(value = "a")
    private final Map<Short, Map<String, Action>> typeToActionMap;

    protected AuthorizationProvider provider;

    private GlobalStateMgr globalStateMgr;

    protected Map<UserIdentity, UserPrivilegeCollection> userToPrivilegeCollection;

    private final ReentrantReadWriteLock userLock;

    // only when deserialized
    protected PrivilegeManager() {
        typeStringToId = new HashMap<>();
        typeToActionMap = new HashMap<>();
        userToPrivilegeCollection = new HashMap<>();
        roleIdToPrivilegeCollection = new HashMap<>();
        userLock = new ReentrantReadWriteLock();
        roleLock = new ReentrantReadWriteLock();
    }

    private Map<Long, RolePrivilegeCollection> roleIdToPrivilegeCollection;
    private final ReentrantReadWriteLock roleLock;
    public PrivilegeManager(GlobalStateMgr globalStateMgr, AuthorizationProvider provider) {
        this.globalStateMgr = globalStateMgr;
        if (provider == null) {
            this.provider = new DefaultAuthorizationProvider();
        } else {
            this.provider = provider;
        }
        // init typeStringToId  && typeToActionMap
        Map<String, List<String>> map = this.provider.getValidPrivilegeTypeToActions();
        typeStringToId = new HashMap<>();
        typeToActionMap = new HashMap<>();
        short typeId = 0;
        for (Map.Entry<String, List<String>> entry : map.entrySet()) {
            typeStringToId.put(entry.getKey(), typeId);
            Map<String, Action> actionMap = new HashMap<>();
            typeToActionMap.put(typeId, actionMap);
            typeId++;

            short actionId = 0;
            for (String actionName : map.get(entry.getKey())) {
                actionMap.put(actionName, new Action(actionId, actionName));
                actionId++;
            }
        }
        userToPrivilegeCollection = new HashMap<>();
        userToPrivilegeCollection.put(UserIdentity.ROOT, new UserPrivilegeCollection());
        roleIdToPrivilegeCollection = new HashMap<>();
        // TODO init default roles
        userLock = new ReentrantReadWriteLock();
        roleLock = new ReentrantReadWriteLock();
    }

    private void userReadLock() {
        userLock.readLock().lock();
    }

    private void userReadUnlock() {
        userLock.readLock().unlock();
    }

    private void userWriteLock() {
        userLock.writeLock().lock();
    }

    private void userWriteUnlock() {
        userLock.writeLock().unlock();
    }

    private void roleReadLock() {
        roleLock.readLock().lock();
    }

    private void roleReadUnlock() {
        roleLock.readLock().unlock();
    }

    private void roleWriteLock() {
        roleLock.writeLock().lock();
    }

    private void roleWriteUnlock() {
        roleLock.writeLock().unlock();
    }

    public void grant(GrantPrivilegeStmt stmt) throws DdlException {
        if (stmt.getRole() != null) {
            throw new DdlException("role not supported!");  // support it later
        }
        try {
            grantToUser(
                    stmt.getTypeId(),
                    stmt.getActionList(),
                    Arrays.asList(stmt.getObject()), // only support one object for now TBD
                    stmt.isWithGrantOption(),
                    stmt.getUserIdentity());
        } catch (PrivilegeException e) {
            throw new DdlException("grant failed: " + stmt.getOrigStmt(), e);
        }
    }

    protected void grantToUser(
            short type,
            ActionSet actionSet,
            List<PEntryObject> objects,
            boolean isGrant,
            UserIdentity userIdentity) throws PrivilegeException {
        userWriteLock();
        try {
            UserPrivilegeCollection collection = getUserPrivilegeCollection(userIdentity);
            collection.grant(type, actionSet, objects, isGrant);
            globalStateMgr.getEditLog().logUpdateUserPrivilege(
                    userIdentity, collection, provider.getPluginId(), provider.getPluginVersion());
        } finally {
            userWriteUnlock();
        }
    }

    public void revoke(RevokePrivilegeStmt stmt) throws DdlException {
        if (stmt.getRole() != null) {
            throw new DdlException("role not supported!");  // support it later
        }
        try {
            revokeFromUser(
                    stmt.getTypeId(),
                    stmt.getActionList(),
                    Arrays.asList(stmt.getObject()), // only support one object for now TBD
                    stmt.isWithGrantOption(),
                    stmt.getUserIdentity());
        } catch (PrivilegeException e) {
            throw new DdlException("revoke failed: " + stmt.getOrigStmt(), e);
        }
    }

    protected void revokeFromUser(
            short type,
            ActionSet actionSet,
            List<PEntryObject> objects,
            boolean isGrant,
            UserIdentity userIdentity) throws PrivilegeException {
        userWriteLock();
        try {
            UserPrivilegeCollection collection = getUserPrivilegeCollection(userIdentity);
            collection.revoke(type, actionSet, objects, isGrant);
            globalStateMgr.getEditLog().logUpdateUserPrivilege(
                    userIdentity, collection, provider.getPluginId(), provider.getPluginVersion());
        } finally {
            userWriteUnlock();
        }
    }

    public void validateGrant(short type, ActionSet wantSet, PEntryObject object) throws PrivilegeException {
        provider.validateGrant(type, wantSet, object);
    }

    public boolean check(ConnectContext context, String typeName, String actionName, List<String> objectToken) {
        userReadLock();
        try {
            PEntryObject object = provider.generateObject(
                    typeName, objectToken, globalStateMgr);
            short typeId = analyzeType(typeName);
            Action want = typeToActionMap.get(typeId).get(actionName);
            return provider.check(typeId, want, object, mergePrivilegeCollection(context));
        } catch (PrivilegeException e) {
            LOG.warn("caught exception when check type[{}] action[{}] object[{}]",
                    typeName, actionName, objectToken, e);
            return false;
        } finally {
            userReadUnlock();
        }
    }


    public boolean checkAnyObject(ConnectContext context, String typeName, String actionName) {
        userReadLock();
        try {
            short typeId = analyzeType(typeName);
            Action want = typeToActionMap.get(typeId).get(actionName);
            return provider.checkAnyObject(typeId, want, mergePrivilegeCollection(context));
        } catch (PrivilegeException e) {
            LOG.warn("caught exception when checkAnyObject type[{}] action[{}]", typeName, actionName, e);
            return false;
        } finally {
            userReadUnlock();
        }
    }

    public boolean hasType(ConnectContext context, String typeName) {
        userReadLock();
        try {
            short typeId = analyzeType(typeName);
            return provider.hasType(typeId, mergePrivilegeCollection(context));
        } catch (PrivilegeException e) {
            LOG.warn("caught exception when hasType type[{}]", typeName, e);
            return false;
        } finally {
            userReadUnlock();
        }
    }

    public boolean allowGrant(ConnectContext context, String typeName, String actionName, List<String> objectToken) {
        userReadLock();
        try {
            short typeId = analyzeType(typeName);
            Action want = typeToActionMap.get(typeId).get(actionName);
            PEntryObject object = provider.generateObject(
                    typeName, objectToken, globalStateMgr);
            return provider.allowGrant(typeId, want, object, mergePrivilegeCollection(context));
        } catch (PrivilegeException e) {
            LOG.warn("caught exception when allowGrant type[{}] action[{}] object[{}]",
                    typeName, actionName, objectToken, e);
            return false;
        } finally {
            userReadUnlock();
        }
    }

    public void replayUpdateUserPrivilegeCollection(
            UserIdentity user,
            UserPrivilegeCollection privilegeCollection,
            short pluginId,
            short pluginVersion) throws PrivilegeException {
        userWriteLock();
        try {
            provider.upgradePrivilegeCollection(privilegeCollection, pluginId, pluginVersion);
            userToPrivilegeCollection.put(user, privilegeCollection);
        } finally {
            userWriteUnlock();
        }
    }

    /**
     * init all default privilege when a user is created, called by AuthenticationManager
     */
    public UserPrivilegeCollection onCreateUser(UserIdentity user) {
        userWriteLock();
        try {
            // TODO default user privilege
            UserPrivilegeCollection privilegeCollection = new UserPrivilegeCollection();
            userToPrivilegeCollection.put(user, privilegeCollection);
            return privilegeCollection;
        } finally {
            userWriteUnlock();
        }
    }

    public short getProviderPluginId() {
        return provider.getPluginId();
    }

    public short getProviderPluginVerson() {
        return provider.getPluginVersion();
    }

    private PrivilegeCollection mergePrivilegeCollection(ConnectContext context) throws PrivilegeException {
        UserIdentity userIdentity = context.getCurrentUserIdentity();
        if (!userToPrivilegeCollection.containsKey(userIdentity)) {
            throw new PrivilegeException("cannot find " + userIdentity.toString());
        }
        // TODO merge role privilege
        return userToPrivilegeCollection.get(userIdentity);
    }

    private UserPrivilegeCollection getUserPrivilegeCollection(UserIdentity userIdentity) throws PrivilegeException {
        if (!userToPrivilegeCollection.containsKey(userIdentity)) {
            throw new PrivilegeException("cannot find " + userIdentity.toString());
        }
        return userToPrivilegeCollection.get(userIdentity);
    }

    public ActionSet analyzeActionSet(String typeName, short typeId, List<String> actionNameList)
            throws PrivilegeException {
        Map<String, Action> actionMap = typeToActionMap.get(typeId);
        List<Action> actions = new ArrayList<>();
        for (String actionName : actionNameList) {
            // in consideration of legacy format such as SELECT_PRIV
            if (actionName.endsWith("_PRIV")) {
                actionName = actionName.substring(0, actionName.length() - 5);
            }
            if (!actionMap.containsKey(actionName)) {
                throw new PrivilegeException("invalid action " + actionName + " for " + typeName);
            }
            actions.add(actionMap.get(actionName));
        }
        return new ActionSet(actions);
    }

    public short analyzeType(String typeName) throws PrivilegeException {
        if (!typeStringToId.containsKey(typeName)) {
            throw new PrivilegeException("cannot find type " + typeName + " in " + typeStringToId.keySet());
        }
        return typeStringToId.get(typeName);
    }

<<<<<<< HEAD
    public void createRole(CreateRoleStmt stmt) throws DdlException {
        roleWriteLock();
        try {
            String roleName = stmt.getQualifiedRole();
            Long roleId = getRoleIdByNameNoLock(roleName);
            if (roleId != null) {
                throw new DdlException(String.format("Role %s already exists! id = %d", roleName, roleId));
            }
            RolePrivilegeCollection collection = new RolePrivilegeCollection(roleName);
            long nextRoleId = globalStateMgr.getNextId();
            roleIdToPrivilegeCollection.put(nextRoleId, collection);
            globalStateMgr.getEditLog().logUpdateRolePrivilege(
                    nextRoleId, collection, provider.getPluginId(), provider.getPluginVersion());
            LOG.info("created role {}[{}]", roleName, roleId);
        } finally {
            roleWriteUnlock();
        }
    }

    public void replayUpdateRolePrivilegeCollection(
            long roleId,
            RolePrivilegeCollection privilegeCollection,
            short pluginId,
            short pluginVersion) throws PrivilegeException {
        roleWriteLock();
        try {
            provider.upgradePrivilegeCollection(privilegeCollection, pluginId, pluginVersion);
            roleIdToPrivilegeCollection.put(roleId, privilegeCollection);
            LOG.info("replayed update role {}{}",  roleId, privilegeCollection);
        } finally {
            roleWriteUnlock();
        }
    }

    public void dropRole(DropRoleStmt stmt) throws DdlException {
        roleWriteLock();
        try {
            String roleName = stmt.getQualifiedRole();
            Long roleId = getRoleIdByNameNoLock(roleName);
            if (roleId == null) {
                throw new DdlException(String.format("Role %s doesn't exist! id = %d", roleName, roleId));
            }
            RolePrivilegeCollection collection = roleIdToPrivilegeCollection.get(roleId);
            roleIdToPrivilegeCollection.remove(roleId);
            globalStateMgr.getEditLog().logDropRole(roleId, collection, provider.getPluginId(), provider.getPluginVersion());
            LOG.info("dropped role {}[{}]", roleName, roleId);
        } finally {
            roleWriteUnlock();
        }
    }

    public void replayDropRole(
            long roleId,
            RolePrivilegeCollection privilegeCollection,
            short pluginId,
            short pluginVersion) throws PrivilegeException {
        roleWriteLock();
        try {
            // Actually privilege collection is useless here, but we still record it for further usage
            provider.upgradePrivilegeCollection(privilegeCollection, pluginId, pluginVersion);
            roleIdToPrivilegeCollection.remove(roleId);
            LOG.info("replayed dropped role {}",  roleId);
        } finally {
            roleWriteUnlock();
        }
    }

    public boolean checkRoleExists(String name) {
        roleReadLock();
        try {
            return getRoleIdByNameNoLock(name) != null;
        } finally {
            roleReadUnlock();
        }
    }

    protected Long getRoleIdByNameNoLock(String name) {
        Iterator<Map.Entry<Long, RolePrivilegeCollection>> iterator = roleIdToPrivilegeCollection.entrySet().iterator();
        while (iterator.hasNext()) {
            Map.Entry<Long, RolePrivilegeCollection> entry = iterator.next();
            if (entry.getValue().getName().equals(name)) {
                return entry.getKey();
            }
        }
        return null;
=======
    public PEntryObject analyzeObject(String typeName, List<String> objectTokenList) throws PrivilegeException {
        return this.provider.generateObject(typeName, objectTokenList, globalStateMgr);
    }

    public void removeInvalidObject() {
        Iterator<Map.Entry<UserIdentity, UserPrivilegeCollection>> mapIter =
                userToPrivilegeCollection.entrySet().iterator();
        while (mapIter.hasNext()) {
            Map.Entry<UserIdentity, UserPrivilegeCollection> entry = mapIter.next();
            UserIdentity user = entry.getKey();
            UserPrivilegeCollection collection = entry.getValue();
            if (! globalStateMgr.getAuthenticationManager().doesUserExist(user)) {
                String collectionStr = GsonUtils.GSON.toJson(collection);
                LOG.info("find invalid user {}, will remove privilegeCollection now {}",
                        entry, collectionStr);
                mapIter.remove();
            } else {
                collection.removeInvalidObject(globalStateMgr);
            }
        }
>>>>>>> faccc539
    }

    /**
     * Use new image format by SRMetaBlockWriter/SRMetaBlockReader
     * +------------------+
     * |     header       |
     * +------------------+
     * |                  |
     * | PrivilegeManager |
     * |                  |
     * +------------------+
     * |      numUser     |
     * +------------------+
     * |      User        |
     * |    Privilege     |
     * |   Collection 1   |
     * +------------------+
     * |      User        |
     * |    Privilege     |
     * |   Collection 2   |
     * +------------------+
     * |       ...        |
     * +------------------+
     * |      numRole     |
     * +------------------+
     * |      Role        |
     * |    Privilege     |
     * |   Collection 1   |
     * +------------------+
     * |      Role        |
     * |    Privilege     |
     * |   Collection 1   |
     * +------------------+
     * |       ...        |
     * +------------------+
     * |      footer      |
     * +------------------+
     */
    public void save(DataOutputStream dos) throws IOException {
        try {
            // 1 json for myself,1 json for number of users, 2 json for each user(kv)
            // 1 json for number of roles, 2 json for each role(kv)
            final int cnt = 1 + 1 + userToPrivilegeCollection.size() * 2
                    + 1 + roleIdToPrivilegeCollection.size() * 2;
            SRMetaBlockWriter writer = new SRMetaBlockWriter(dos, PrivilegeManager.class.getName(), cnt);
            // 1 json for myself
            writer.writeJson(this);
            // 1 json for num user
            writer.writeJson(userToPrivilegeCollection.size());
            Iterator<Map.Entry<UserIdentity, UserPrivilegeCollection>> iterator =
                    userToPrivilegeCollection.entrySet().iterator();
            while (iterator.hasNext()) {
                Map.Entry<UserIdentity, UserPrivilegeCollection> entry = iterator.next();
                writer.writeJson(entry.getKey());
                writer.writeJson(entry.getValue());
            }
            // 1 json for num roles
            writer.writeJson(roleIdToPrivilegeCollection.size());
            Iterator<Map.Entry<Long, RolePrivilegeCollection>> roleIter =
                    roleIdToPrivilegeCollection.entrySet().iterator();
            while (roleIter.hasNext()) {
                Map.Entry<Long, RolePrivilegeCollection> entry = roleIter.next();
                writer.writeJson(entry.getKey());
                writer.writeJson(entry.getValue());
            }
            writer.close();
        } catch (SRMetaBlockException e) {
            throw new IOException("failed to save AuthenticationManager!", e);
        }
    }

    public static PrivilegeManager load(
            DataInputStream dis, GlobalStateMgr globalStateMgr, AuthorizationProvider provider)
            throws IOException, DdlException {
        try {
            SRMetaBlockReader reader = new SRMetaBlockReader(dis, PrivilegeManager.class.getName());
            PrivilegeManager ret = null;

            try {
                // 1 json for myself
                ret = (PrivilegeManager) reader.readJson(PrivilegeManager.class);
                ret.globalStateMgr = globalStateMgr;
                if (provider == null) {
                    ret.provider = new DefaultAuthorizationProvider();
                } else {
                    ret.provider = provider;
                }
                // 1 json for num user
                int numUser = (int) reader.readJson(int.class);
                LOG.info("loading {} users", numUser);
                for (int i = 0; i != numUser; ++i) {
                    // 2 json for each user(kv)
                    UserIdentity userIdentity = (UserIdentity) reader.readJson(UserIdentity.class);
                    UserPrivilegeCollection collection =
                            (UserPrivilegeCollection) reader.readJson(UserPrivilegeCollection.class);
                    ret.userToPrivilegeCollection.put(userIdentity, collection);
                }
                // 1 json for num roles
                int numRole = (int) reader.readJson(int.class);
                LOG.info("loading {} roles", numRole);
                for (int i = 0; i != numRole; ++i) {
                    // 2 json for each role(kv)
                    Long roleId = (Long) reader.readJson(Long.class);
                    RolePrivilegeCollection collection =
                            (RolePrivilegeCollection) reader.readJson(RolePrivilegeCollection.class);
                    ret.roleIdToPrivilegeCollection.put(roleId, collection);
                }
            } catch (SRMetaBlockEOFException eofException) {
                LOG.warn("got EOF exception, ignore, ", eofException);
            } finally {
                reader.close();
            }

            assert ret != null; // can't be NULL
            LOG.info("loaded {} users, {} roles",
                    ret.userToPrivilegeCollection.size(), ret.roleIdToPrivilegeCollection.size());
            return ret;
        } catch (SRMetaBlockException e) {
            throw new DdlException("failed to load PrivilegeManager!", e);
        }
    }
}<|MERGE_RESOLUTION|>--- conflicted
+++ resolved
@@ -331,7 +331,6 @@
         return typeStringToId.get(typeName);
     }
 
-<<<<<<< HEAD
     public void createRole(CreateRoleStmt stmt) throws DdlException {
         roleWriteLock();
         try {
@@ -417,7 +416,8 @@
             }
         }
         return null;
-=======
+    }
+
     public PEntryObject analyzeObject(String typeName, List<String> objectTokenList) throws PrivilegeException {
         return this.provider.generateObject(typeName, objectTokenList, globalStateMgr);
     }
@@ -438,7 +438,6 @@
                 collection.removeInvalidObject(globalStateMgr);
             }
         }
->>>>>>> faccc539
     }
 
     /**
